// EnergyPlus, Copyright (c) 1996-2020, The Board of Trustees of the University of Illinois,
// The Regents of the University of California, through Lawrence Berkeley National Laboratory
// (subject to receipt of any required approvals from the U.S. Dept. of Energy), Oak Ridge
// National Laboratory, managed by UT-Battelle, Alliance for Sustainable Energy, LLC, and other
// contributors. All rights reserved.
//
// NOTICE: This Software was developed under funding from the U.S. Department of Energy and the
// U.S. Government consequently retains certain rights. As such, the U.S. Government has been
// granted for itself and others acting on its behalf a paid-up, nonexclusive, irrevocable,
// worldwide license in the Software to reproduce, distribute copies to the public, prepare
// derivative works, and perform publicly and display publicly, and to permit others to do so.
//
// Redistribution and use in source and binary forms, with or without modification, are permitted
// provided that the following conditions are met:
//
// (1) Redistributions of source code must retain the above copyright notice, this list of
//     conditions and the following disclaimer.
//
// (2) Redistributions in binary form must reproduce the above copyright notice, this list of
//     conditions and the following disclaimer in the documentation and/or other materials
//     provided with the distribution.
//
// (3) Neither the name of the University of California, Lawrence Berkeley National Laboratory,
//     the University of Illinois, U.S. Dept. of Energy nor the names of its contributors may be
//     used to endorse or promote products derived from this software without specific prior
//     written permission.
//
// (4) Use of EnergyPlus(TM) Name. If Licensee (i) distributes the software in stand-alone form
//     without changes from the version obtained under this License, or (ii) Licensee makes a
//     reference solely to the software portion of its product, Licensee must refer to the
//     software as "EnergyPlus version X" software, where "X" is the version number Licensee
//     obtained under this License and may not use a different name for the software. Except as
//     specifically required in this Section (4), Licensee shall not use in a company name, a
//     product name, in advertising, publicity, or other promotional activities any name, trade
//     name, trademark, logo, or other designation of "EnergyPlus", "E+", "e+" or confusingly
//     similar designation, without the U.S. Department of Energy's prior written consent.
//
// THIS SOFTWARE IS PROVIDED BY THE COPYRIGHT HOLDERS AND CONTRIBUTORS "AS IS" AND ANY EXPRESS OR
// IMPLIED WARRANTIES, INCLUDING, BUT NOT LIMITED TO, THE IMPLIED WARRANTIES OF MERCHANTABILITY
// AND FITNESS FOR A PARTICULAR PURPOSE ARE DISCLAIMED. IN NO EVENT SHALL THE COPYRIGHT OWNER OR
// CONTRIBUTORS BE LIABLE FOR ANY DIRECT, INDIRECT, INCIDENTAL, SPECIAL, EXEMPLARY, OR
// CONSEQUENTIAL DAMAGES (INCLUDING, BUT NOT LIMITED TO, PROCUREMENT OF SUBSTITUTE GOODS OR
// SERVICES; LOSS OF USE, DATA, OR PROFITS; OR BUSINESS INTERRUPTION) HOWEVER CAUSED AND ON ANY
// THEORY OF LIABILITY, WHETHER IN CONTRACT, STRICT LIABILITY, OR TORT (INCLUDING NEGLIGENCE OR
// OTHERWISE) ARISING IN ANY WAY OUT OF THE USE OF THIS SOFTWARE, EVEN IF ADVISED OF THE
// POSSIBILITY OF SUCH DAMAGE.

#include <EnergyPlus/AirLoopHVACDOAS.hh>
#include <EnergyPlus/BranchNodeConnections.hh>
#include <EnergyPlus/DataAirLoop.hh>
#include <EnergyPlus/DataAirSystems.hh>
#include <EnergyPlus/DataEnvironment.hh>
#include <EnergyPlus/DataGlobals.hh>
#include <EnergyPlus/DataLoopNode.hh>
#include <EnergyPlus/DataSizing.hh>
#include <EnergyPlus/DesiccantDehumidifiers.hh>
#include <EnergyPlus/EvaporativeCoolers.hh>
#include <EnergyPlus/Fans.hh>
#include <EnergyPlus/FluidProperties.hh>
#include <EnergyPlus/General.hh>
#include <EnergyPlus/Data/EnergyPlusData.hh>
#include <EnergyPlus/HVACDXHeatPumpSystem.hh>
#include <EnergyPlus/HVACDXSystem.hh>
#include <EnergyPlus/HVACFan.hh>
#include <EnergyPlus/HVACHXAssistedCoolingCoil.hh>
#include <EnergyPlus/HVACVariableRefrigerantFlow.hh>
#include <EnergyPlus/HeatRecovery.hh>
#include <EnergyPlus/HeatingCoils.hh>
#include <EnergyPlus/Humidifiers.hh>
#include <EnergyPlus/InputProcessing/InputProcessor.hh>
#include <EnergyPlus/MixedAir.hh>
#include <EnergyPlus/NodeInputManager.hh>
#include <EnergyPlus/PhotovoltaicThermalCollectors.hh>
#include <EnergyPlus/PlantUtilities.hh>
#include <EnergyPlus/Psychrometrics.hh>
#include <EnergyPlus/ScheduleManager.hh>
#include <EnergyPlus/SimAirServingZones.hh>
#include <EnergyPlus/SteamCoils.hh>
#include <EnergyPlus/TranspiredCollector.hh>
#include <EnergyPlus/UtilityRoutines.hh>
#include <EnergyPlus/WaterCoils.hh>
#include <EnergyPlus/WeatherManager.hh>
#include <string>

namespace EnergyPlus {

namespace AirLoopHVACDOAS {

    void AirLoopDOAS::SimAirLoopHVACDOAS(EnergyPlusData &state, bool const FirstHVACIteration, int &CompIndex)
    {

        // Obtains and Allocates unitary system related parameters from input file
        if (state.dataAirLoopHVACDOAS->GetInputOnceFlag) {
            // Get the AirLoopHVACDOAS input
            getAirLoopDOASInput(state);
            state.dataAirLoopHVACDOAS->GetInputOnceFlag = false;
        }

        if (CompIndex == -1) {
            CompIndex = this->m_AirLoopDOASNum;
        }

        if (this->SizingOnceFlag) {
            this->SizingAirLoopDOAS(state);
            this->SizingOnceFlag = false;
        }

        this->initAirLoopDOAS(state, FirstHVACIteration);

        if (this->SumMassFlowRate == 0.0 && !DataGlobals::BeginEnvrnFlag) {
            DataLoopNode::Node(this->m_CompPointerAirLoopMixer->OutletNodeNum).MassFlowRate = 0.0;
            return;
        }

        this->CalcAirLoopDOAS(state, FirstHVACIteration);
    }

    AirLoopMixer *AirLoopMixer::factory(EnergyPlusData &state, int object_num, std::string const &objectName)
    {

        if (state.dataAirLoopHVACDOAS->getAirLoopMixerInputOnceFlag) {
            AirLoopMixer::getAirLoopMixer(state);
            state.dataAirLoopHVACDOAS->getAirLoopMixerInputOnceFlag = false;
        }

        int MixerNum = -1;
        for (auto &dSpec : state.dataAirLoopHVACDOAS->airloopMixer) {
            ++MixerNum;
            if (UtilityRoutines::SameString(dSpec.name, objectName) && dSpec.m_AirLoopMixer_Num == object_num) {
                return &dSpec;
            }
        }

        ShowSevereError("AirLoopMixer factory: Error getting inputs for system named: " + objectName);
        return nullptr;
    }

    void AirLoopMixer::getAirLoopMixer(EnergyPlusData &state)
    {
        using DataLoopNode::NodeID;

        bool errorsFound(false);

        std::string cCurrentModuleObject = "AirLoopHVAC:Mixer";
        std::string cFieldName;

        auto const instances = inputProcessor->epJSON.find(cCurrentModuleObject);
        if (instances == inputProcessor->epJSON.end()) {
            errorsFound = true;
        } else {
            int AirLoopMixerNum = 0;
            auto &instancesValue = instances.value();
            for (auto instance = instancesValue.begin(); instance != instancesValue.end(); ++instance) {

                auto const &fields = instance.value();
                auto const &thisObjectName = instance.key();
                inputProcessor->markObjectAsUsed(cCurrentModuleObject, thisObjectName);
                ++AirLoopMixerNum;
                AirLoopMixer thisMixer;

                thisMixer.name = UtilityRoutines::MakeUPPERCase(thisObjectName);
                thisMixer.OutletNodeName = UtilityRoutines::MakeUPPERCase(fields.at("outlet_node_name"));
                thisMixer.m_AirLoopMixer_Num = AirLoopMixerNum - 1;
                thisMixer.OutletNodeNum = NodeInputManager::GetOnlySingleNode(thisMixer.OutletNodeName,
                                                                              errorsFound,
                                                                              cCurrentModuleObject,
                                                                              thisObjectName,
                                                                              DataLoopNode::NodeType_Air,
                                                                              DataLoopNode::NodeConnectionType_Outlet,
                                                                              1,
                                                                              DataLoopNode::ObjectIsParent);

                auto NodeNames = fields.find("nodes");
                if (NodeNames != fields.end()) {
                    auto NodeArray = NodeNames.value();
                    thisMixer.numOfInletNodes = NodeArray.size();
                    int num = 0;
                    for (auto NodeDOASName : NodeArray) {
                        num += 1;
                        std::string name = UtilityRoutines::MakeUPPERCase(NodeDOASName.at("inlet_node_name"));
                        int NodeNum = UtilityRoutines::FindItemInList(name, NodeID);
                        if (NodeNum > 0 && num <= thisMixer.numOfInletNodes) {
                            thisMixer.InletNodeName.push_back(name);
                            thisMixer.InletNodeNum.push_back(NodeNum);
                        } else {
                            cFieldName = "Inlet Node Name";
                            ShowSevereError(cCurrentModuleObject + ", \"" + thisMixer.name + "\" " + name + " not found: " + cFieldName);
                            errorsFound = true;
                        }
                    }
                }

                state.dataAirLoopHVACDOAS->airloopMixer.push_back(thisMixer);
            }
            if (errorsFound) {
                ShowFatalError("getAirLoopMixer: Previous errors cause termination.");
            }
        }
    } // namespace AirLoopMixer

    void AirLoopMixer::CalcAirLoopMixer()
    {
        Real64 outletTemp = 0.0;
        Real64 outletHumRat = 0.0;
        Real64 massSum = 0.0;
        int InletNum;

        for (int i = 1; i <= this->numOfInletNodes; i++) {
            InletNum = this->InletNodeNum[i - 1];
            massSum += DataLoopNode::Node(InletNum).MassFlowRate;
            outletTemp += DataLoopNode::Node(InletNum).MassFlowRate * DataLoopNode::Node(InletNum).Temp;
            outletHumRat += DataLoopNode::Node(InletNum).MassFlowRate * DataLoopNode::Node(InletNum).HumRat;
        }
        if (massSum > 0.0) {
            DataLoopNode::Node(this->OutletNodeNum).Temp = outletTemp / massSum;
            DataLoopNode::Node(this->OutletNodeNum).HumRat = outletHumRat / massSum;
            DataLoopNode::Node(this->OutletNodeNum).MassFlowRate = massSum;
            DataLoopNode::Node(this->OutletNodeNum).Enthalpy = Psychrometrics::PsyHFnTdbW(outletTemp / massSum, outletHumRat / massSum);
            this->OutletTemp = DataLoopNode::Node(this->OutletNodeNum).Temp;
        } else {
            DataLoopNode::Node(this->OutletNodeNum).Temp = DataLoopNode::Node(this->InletNodeNum[0]).Temp;
            DataLoopNode::Node(this->OutletNodeNum).HumRat = DataLoopNode::Node(this->InletNodeNum[0]).HumRat;
            DataLoopNode::Node(this->OutletNodeNum).MassFlowRate = 0.0;
            DataLoopNode::Node(this->OutletNodeNum).Enthalpy = DataLoopNode::Node(this->InletNodeNum[0]).Enthalpy;
            this->OutletTemp = DataLoopNode::Node(this->InletNodeNum[0]).Temp;
        }
    }

    int getAirLoopMixerIndex(EnergyPlusData &state, std::string const &objectName) {
        if (state.dataAirLoopHVACDOAS->getAirLoopMixerInputOnceFlag) {
            AirLoopMixer::getAirLoopMixer(state);
            state.dataAirLoopHVACDOAS->getAirLoopMixerInputOnceFlag = false;
        }

        int index = -1;
        for (std::size_t loop = 0; loop < state.dataAirLoopHVACDOAS->airloopMixer.size(); ++loop) {
            AirLoopMixer *thisAirLoopMixerObjec = &state.dataAirLoopHVACDOAS->airloopMixer[loop];
            if (UtilityRoutines::SameString(objectName, thisAirLoopMixerObjec->name)) {
                index = loop;
                return index;
            }
        }
        ShowSevereError("getAirLoopMixer: did not find AirLoopHVAC:Mixer name =" + objectName + ". Check inputs");
        return index;
    }

    AirLoopSplitter *AirLoopSplitter::factory(EnergyPlusData &state, int object_num, std::string const &objectName)
    {

        if (state.dataAirLoopHVACDOAS->getAirLoopSplitterInputOnceFlag) {
            AirLoopSplitter::getAirLoopSplitter(state);
            state.dataAirLoopHVACDOAS->getAirLoopSplitterInputOnceFlag = false;
        }

        int SplitterNum = -1;
        for (auto &dSpec : state.dataAirLoopHVACDOAS->airloopSplitter) {
            SplitterNum++;
            if (UtilityRoutines::SameString(dSpec.name, objectName) && dSpec.m_AirLoopSplitter_Num == object_num) {
                return &dSpec;
            }
        }
        ShowSevereError("AirLoopSplitter factory: Error getting inputs for system named: " + objectName);
        return nullptr;
    }

    void AirLoopSplitter::CalcAirLoopSplitter(Real64 Temp, Real64 HumRat)
    {
        for (int i = 0; i < this->numOfOutletNodes; i++) {
            DataLoopNode::Node(this->OutletNodeNum[i]).Temp = Temp;
            DataLoopNode::Node(this->OutletNodeNum[i]).HumRat = HumRat;
            DataLoopNode::Node(this->OutletNodeNum[i]).Enthalpy = Psychrometrics::PsyHFnTdbW(Temp, HumRat);
        }
        this->InletTemp = Temp;
    }

    int getAirLoopSplitterIndex(EnergyPlusData &state, std::string const &objectName) {
        if (state.dataAirLoopHVACDOAS->getAirLoopSplitterInputOnceFlag) {
            AirLoopSplitter::getAirLoopSplitter(state);
            state.dataAirLoopHVACDOAS->getAirLoopSplitterInputOnceFlag = false;
        }

        int index = -1;
        for (std::size_t loop = 0; loop < state.dataAirLoopHVACDOAS->airloopSplitter.size(); ++loop) {
            AirLoopSplitter *thisAirLoopSplitterObjec = &state.dataAirLoopHVACDOAS->airloopSplitter[loop];
            if (UtilityRoutines::SameString(objectName, thisAirLoopSplitterObjec->name)) {
                index = loop;
                return index;
            }
        }
        ShowSevereError("getAirLoopSplitter: did not find AirLoopSplitter name =" + objectName + ". Check inputs");
        return index;
    }

    void AirLoopSplitter::getAirLoopSplitter(EnergyPlusData &state)
    {
        using DataLoopNode::NodeID;

        bool errorsFound(false);

        std::string cCurrentModuleObject = "AirLoopHVAC:Splitter";
        std::string cFieldName;

        auto const instances = inputProcessor->epJSON.find(cCurrentModuleObject);
        if (instances == inputProcessor->epJSON.end()) {
            errorsFound = true;
        } else {
            int AirLoopSplitterNum = 0;
            auto &instancesValue = instances.value();
            for (auto instance = instancesValue.begin(); instance != instancesValue.end(); ++instance) {

                auto const &fields = instance.value();
                auto const &thisObjectName = instance.key();
                inputProcessor->markObjectAsUsed(cCurrentModuleObject, thisObjectName);

                ++AirLoopSplitterNum;
                AirLoopSplitter thisSplitter;

                thisSplitter.name = UtilityRoutines::MakeUPPERCase(thisObjectName);
                thisSplitter.InletNodeName = UtilityRoutines::MakeUPPERCase(fields.at("inlet_node_name"));
                thisSplitter.m_AirLoopSplitter_Num = AirLoopSplitterNum - 1;

                auto NodeNames = fields.find("nodes");
                if (NodeNames != fields.end()) {
                    auto NodeArray = NodeNames.value();
                    thisSplitter.numOfOutletNodes = NodeArray.size();
                    int num = 0;
                    for (auto NodeDOASName : NodeArray) {
                        num += 1;
                        std::string name = UtilityRoutines::MakeUPPERCase(NodeDOASName.at("outlet_node_name"));
                        int NodeNum = UtilityRoutines::FindItemInList(name, NodeID);
                        if (NodeNum > 0 && num <= thisSplitter.numOfOutletNodes) {
                            thisSplitter.OutletNodeName.push_back(name);
                            thisSplitter.OutletNodeNum.push_back(NodeNum);
                        } else {
                            cFieldName = "Outlet Node Name";
                            ShowSevereError(cCurrentModuleObject + ", \"" + thisSplitter.name + "\" " + cFieldName +
                                            " not found: " + name);
                            errorsFound = true;
                        }
                    }
                }

                state.dataAirLoopHVACDOAS->airloopSplitter.push_back(thisSplitter);
            }
            if (errorsFound) {
                ShowFatalError("getAirLoopSplitter: Previous errors cause termination.");
            }
        }
    } // namespace AirLoopSplitter

    void AirLoopDOAS::getAirLoopDOASInput(EnergyPlusData &state)
    {

        using DataAirSystems::PrimaryAirSystem;
        using ScheduleManager::GetScheduleIndex;

        bool errorsFound(false);

        std::string cCurrentModuleObject = "AirLoopHVAC:DedicatedOutdoorAirSystem";
        std::string cFieldName;

        auto const instances = inputProcessor->epJSON.find(cCurrentModuleObject);
        if (instances == inputProcessor->epJSON.end()) {
            errorsFound = true;
        } else {
            int AirLoopDOASNum = 0;
            auto &instancesValue = instances.value();
            for (auto instance = instancesValue.begin(); instance != instancesValue.end(); ++instance) {

                auto const &fields = instance.value();
                auto const &thisObjectName = instance.key();
                inputProcessor->markObjectAsUsed(cCurrentModuleObject, thisObjectName);
                ++AirLoopDOASNum;
                AirLoopDOAS thisDOAS;

                thisDOAS.Name = UtilityRoutines::MakeUPPERCase(thisObjectName);
                // get OA and avail num
                thisDOAS.OASystemName = UtilityRoutines::MakeUPPERCase(fields.at("airloophvac_outdoorairsystem_name"));
                thisDOAS.m_OASystemNum = UtilityRoutines::FindItemInList(thisDOAS.OASystemName, dataAirLoop.OutsideAirSys);
                if (thisDOAS.m_OASystemNum == 0) {
                    cFieldName = "AirLoopHVAC:OutdoorAirSystem Name";
                    ShowSevereError(cCurrentModuleObject + ", \"" + thisDOAS.Name + "\" " + cFieldName + " not found: " + thisDOAS.OASystemName);
                    errorsFound = true;
                }
                // Check controller type
                std::string CurrentModuleObject = "AirLoopHVAC:OutdoorAirSystem";
                for (int InListNum = 1; InListNum <= dataAirLoop.OutsideAirSys(thisDOAS.m_OASystemNum).NumControllers; ++InListNum) {
                    if (UtilityRoutines::SameString(dataAirLoop.OutsideAirSys(thisDOAS.m_OASystemNum).ControllerType(InListNum), "Controller:OutdoorAir")) {
                        ShowSevereError("When " + CurrentModuleObject + " = " + dataAirLoop.OutsideAirSys(thisDOAS.m_OASystemNum).ControllerName(InListNum) +
                                        " is used in AirLoopHVAC:DedicatedOutdoorAirSystem,");
                        ShowContinueError("The Controller:OutdoorAir can not be used as a controller. Please remove it");
                        errorsFound = true;
                    }
                }

                // get inlet and outlet node number from equipment list
                CurrentModuleObject = "AirLoopHVAC:OutdoorAirSystem:EquipmentList";
                for (int CompNum = 1; CompNum <= dataAirLoop.OutsideAirSys(thisDOAS.m_OASystemNum).NumComponents; ++CompNum) {
                    std::string CompType = dataAirLoop.OutsideAirSys(thisDOAS.m_OASystemNum).ComponentType(CompNum);
                    std::string CompName = dataAirLoop.OutsideAirSys(thisDOAS.m_OASystemNum).ComponentName(CompNum);
                    bool InletNodeErrFlag = false;
                    bool OutletNodeErrFlag = false;

                    auto const SELECT_CASE_var(UtilityRoutines::MakeUPPERCase(dataAirLoop.OutsideAirSys(thisDOAS.m_OASystemNum).ComponentType(CompNum)));

                    if (SELECT_CASE_var == "OUTDOORAIR:MIXER") {
                        ShowSevereError("When " + CurrentModuleObject + " = " + dataAirLoop.OutsideAirSys(thisDOAS.m_OASystemNum).ComponentName(CompNum) +
                                        " is used in AirLoopHVAC:DedicatedOutdoorAirSystem,");
                        ShowContinueError(" the OUTDOORAIR:MIXER can not be used as a component. Please remove it");
                        errorsFound = true;

                    } else if (SELECT_CASE_var == "FAN:CONSTANTVOLUME") {
                        ShowSevereError("When " + CurrentModuleObject + " = " + dataAirLoop.OutsideAirSys(thisDOAS.m_OASystemNum).ComponentName(CompNum) +
                                        " is used in AirLoopHVAC:DedicatedOutdoorAirSystem,");
                        ShowContinueError(" the FAN:CONSTANTVOLUME can not be used as a component. The alllowed fan types are FAN:SYSTEMMODEL and "
                                          "FAN:COMPONENTMODEL. Please change it");
                        errorsFound = true;
                    } else if (SELECT_CASE_var == "FAN:VARIABLEVOLUME") {
                        ShowSevereError("When " + CurrentModuleObject + " = " + dataAirLoop.OutsideAirSys(thisDOAS.m_OASystemNum).ComponentName(CompNum) +
                                        " is used in AirLoopHVAC:DedicatedOutdoorAirSystem,");
                        ShowContinueError(" the FAN:VARIABLEVOLUME can not be used as a component. The alllowed fan types are FAN:SYSTEMMODEL and "
                                          "FAN:COMPONENTMODEL. Please change it");
                        errorsFound = true;
                    } else if (SELECT_CASE_var == "FAN:SYSTEMMODEL") {
                        thisDOAS.FanName = CompName;
                        thisDOAS.m_FanTypeNum = SimAirServingZones::Fan_System_Object;
                        thisDOAS.m_FanIndex = HVACFan::getFanObjectVectorIndex(CompName);
                        dataAirLoop.OutsideAirSys(thisDOAS.m_OASystemNum).InletNodeNum(CompNum) = HVACFan::fanObjs[thisDOAS.m_FanIndex]->inletNodeNum;
                        if (dataAirLoop.OutsideAirSys(thisDOAS.m_OASystemNum).InletNodeNum(CompNum) == 0) {
                            InletNodeErrFlag = true;
                        }
                        dataAirLoop.OutsideAirSys(thisDOAS.m_OASystemNum).OutletNodeNum(CompNum) = HVACFan::fanObjs[thisDOAS.m_FanIndex]->outletNodeNum;
                        if (dataAirLoop.OutsideAirSys(thisDOAS.m_OASystemNum).OutletNodeNum(CompNum) == 0) {
                            OutletNodeErrFlag = true;
                        }
                        thisDOAS.m_FanInletNodeNum = dataAirLoop.OutsideAirSys(thisDOAS.m_OASystemNum).InletNodeNum(CompNum);
                        thisDOAS.m_FanOutletNodeNum = dataAirLoop.OutsideAirSys(thisDOAS.m_OASystemNum).OutletNodeNum(CompNum);
                        if (CompNum == 1) {
                            thisDOAS.FanBlowTroughFlag = true;
                        }
                        if (!(CompNum == 1 || CompNum == dataAirLoop.OutsideAirSys(thisDOAS.m_OASystemNum).NumComponents)) {
                            ShowSevereError("The fan placement is either first as blow through or last as draw through in" + CurrentModuleObject +
                                            " = " + dataAirLoop.OutsideAirSys(thisDOAS.m_OASystemNum).ComponentName(CompNum));
                            ShowContinueError("The current position is number " + General::RoundSigDigits(CompNum));
                            errorsFound = true;
                        }
                    } else if (SELECT_CASE_var == "FAN:COMPONENTMODEL") {
                        thisDOAS.m_FanTypeNum = SimAirServingZones::Fan_ComponentModel;
                        Fans::GetFanIndex(state, CompName, thisDOAS.m_FanIndex, errorsFound, ObjexxFCL::Optional_string_const());
                        thisDOAS.FanName = CompName;
                        if (CompNum == 1) {
                            thisDOAS.FanBlowTroughFlag = true;
                        }
                        dataAirLoop.OutsideAirSys(thisDOAS.m_OASystemNum).InletNodeNum(CompNum) =
                            Fans::GetFanInletNode(state, SELECT_CASE_var, dataAirLoop.OutsideAirSys(thisDOAS.m_OASystemNum).ComponentName(CompNum), InletNodeErrFlag);
                        dataAirLoop.OutsideAirSys(thisDOAS.m_OASystemNum).OutletNodeNum(CompNum) =
                            Fans::GetFanOutletNode(state, SELECT_CASE_var, dataAirLoop.OutsideAirSys(thisDOAS.m_OASystemNum).ComponentName(CompNum), OutletNodeErrFlag);
                        thisDOAS.m_FanInletNodeNum = dataAirLoop.OutsideAirSys(thisDOAS.m_OASystemNum).InletNodeNum(CompNum);
                        thisDOAS.m_FanOutletNodeNum = dataAirLoop.OutsideAirSys(thisDOAS.m_OASystemNum).OutletNodeNum(CompNum);
                        if (!(CompNum == 1 || CompNum == dataAirLoop.OutsideAirSys(thisDOAS.m_OASystemNum).NumComponents)) {
                            ShowSevereError("The fan placement is either first as blow through or last as draw through in" + CurrentModuleObject +
                                            " = " + dataAirLoop.OutsideAirSys(thisDOAS.m_OASystemNum).ComponentName(CompNum));
                            ShowContinueError("The current position is number " + General::RoundSigDigits(CompNum));
                            errorsFound = true;
                        }
                    } else if (SELECT_CASE_var == "COIL:COOLING:WATER") {
                        dataAirLoop.OutsideAirSys(thisDOAS.m_OASystemNum).InletNodeNum(CompNum) = WaterCoils::GetCoilInletNode(state,
                            SELECT_CASE_var, dataAirLoop.OutsideAirSys(thisDOAS.m_OASystemNum).ComponentName(CompNum), InletNodeErrFlag);
                        dataAirLoop.OutsideAirSys(thisDOAS.m_OASystemNum).OutletNodeNum(CompNum) = WaterCoils::GetCoilOutletNode(state,
                            SELECT_CASE_var, dataAirLoop.OutsideAirSys(thisDOAS.m_OASystemNum).ComponentName(CompNum), OutletNodeErrFlag);
                        thisDOAS.CWCtrlNodeNum = WaterCoils::GetCoilWaterInletNode("COIL:COOLING:WATER", CompName, errorsFound);
                        if (errorsFound) {
                            ShowContinueError("The control node number is not found in " + CurrentModuleObject + " = " +
                                              dataAirLoop.OutsideAirSys(thisDOAS.m_OASystemNum).ComponentName(CompNum));
                        }
                        PlantUtilities::ScanPlantLoopsForObject(state.dataBranchInputManager,
                                                                CompName,
                                                                DataPlant::TypeOf_CoilWaterCooling,
                                                                thisDOAS.CWLoopNum,
                                                                thisDOAS.CWLoopSide,
                                                                thisDOAS.CWBranchNum,
                                                                thisDOAS.CWCompNum,
                                                                errorsFound,
                                                                _,
                                                                _,
                                                                _,
                                                                _,
                                                                _);
                        if (errorsFound) { // is this really needed here, program fatals out later on when errorsFound = true
                            ShowFatalError("GetAirLoopDOASInput: Program terminated for previous conditions.");
                        }
                    } else if (SELECT_CASE_var == "COIL:HEATING:WATER") {
                        dataAirLoop.OutsideAirSys(thisDOAS.m_OASystemNum).InletNodeNum(CompNum) = WaterCoils::GetCoilInletNode(state,
                            SELECT_CASE_var, dataAirLoop.OutsideAirSys(thisDOAS.m_OASystemNum).ComponentName(CompNum), InletNodeErrFlag);
                        dataAirLoop.OutsideAirSys(thisDOAS.m_OASystemNum).OutletNodeNum(CompNum) = WaterCoils::GetCoilOutletNode(state,
                            SELECT_CASE_var, dataAirLoop.OutsideAirSys(thisDOAS.m_OASystemNum).ComponentName(CompNum), OutletNodeErrFlag);
                        thisDOAS.HWCtrlNodeNum = WaterCoils::GetCoilWaterInletNode("Coil:Heating:Water", CompName, errorsFound);
                        if (errorsFound) {
                            ShowContinueError("The control node number is not found in " + CurrentModuleObject + " = " +
                                              dataAirLoop.OutsideAirSys(thisDOAS.m_OASystemNum).ComponentName(CompNum));
                        }
                        PlantUtilities::ScanPlantLoopsForObject(state.dataBranchInputManager,
                                                                CompName,
                                                                DataPlant::TypeOf_CoilWaterSimpleHeating,
                                                                thisDOAS.HWLoopNum,
                                                                thisDOAS.HWLoopSide,
                                                                thisDOAS.HWBranchNum,
                                                                thisDOAS.HWCompNum,
                                                                errorsFound,
                                                                _,
                                                                _,
                                                                _,
                                                                _,
                                                                _);
                        if (errorsFound) { // is this really needed here, program fatals out later on when errorsFound = true
                            ShowFatalError("GetAirLoopDOASInput: Program terminated for previous conditions.");
                        }

                    } else if (SELECT_CASE_var == "COIL:HEATING:STEAM") {
                        dataAirLoop.OutsideAirSys(thisDOAS.m_OASystemNum).InletNodeNum(CompNum) =
                            SteamCoils::GetCoilSteamInletNode(CompType, CompName, InletNodeErrFlag);
                        dataAirLoop.OutsideAirSys(thisDOAS.m_OASystemNum).OutletNodeNum(CompNum) =
                            SteamCoils::GetCoilSteamOutletNode(CompType, CompName, OutletNodeErrFlag);
                    } else if (SELECT_CASE_var == "COIL:COOLING:WATER:DETAILEDGEOMETRY") {
                        dataAirLoop.OutsideAirSys(thisDOAS.m_OASystemNum).InletNodeNum(CompNum) = WaterCoils::GetCoilInletNode(state,
                            SELECT_CASE_var, dataAirLoop.OutsideAirSys(thisDOAS.m_OASystemNum).ComponentName(CompNum), InletNodeErrFlag);
                        dataAirLoop.OutsideAirSys(thisDOAS.m_OASystemNum).OutletNodeNum(CompNum) = WaterCoils::GetCoilOutletNode(state,
                            SELECT_CASE_var, dataAirLoop.OutsideAirSys(thisDOAS.m_OASystemNum).ComponentName(CompNum), OutletNodeErrFlag);
                        thisDOAS.CWCtrlNodeNum = WaterCoils::GetCoilWaterInletNode("Coil:Cooling:Water:DetailedGeometry", CompName, errorsFound);
                        if (errorsFound) {
                            ShowContinueError("The control node number is not found in " + CurrentModuleObject + " = " +
                                              dataAirLoop.OutsideAirSys(thisDOAS.m_OASystemNum).ComponentName(CompNum));
                        }
                        PlantUtilities::ScanPlantLoopsForObject(state.dataBranchInputManager,
                                                                CompName,
                                                                DataPlant::TypeOf_CoilWaterDetailedFlatCooling,
                                                                thisDOAS.CWLoopNum,
                                                                thisDOAS.CWLoopSide,
                                                                thisDOAS.CWBranchNum,
                                                                thisDOAS.CWCompNum,
                                                                errorsFound,
                                                                _,
                                                                _,
                                                                _,
                                                                _,
                                                                _);
                        if (errorsFound) { // is this really needed here, program fatals out later on when errorsFound = true
                            ShowFatalError("GetAirLoopDOASInput: Program terminated for previous conditions.");
                        }
                    } else if (SELECT_CASE_var == "COIL:HEATING:ELECTRIC") {
                        dataAirLoop.OutsideAirSys(thisDOAS.m_OASystemNum).InletNodeNum(CompNum) = HeatingCoils::GetCoilInletNode(state,
                            SELECT_CASE_var, dataAirLoop.OutsideAirSys(thisDOAS.m_OASystemNum).ComponentName(CompNum), InletNodeErrFlag);
                        dataAirLoop.OutsideAirSys(thisDOAS.m_OASystemNum).OutletNodeNum(CompNum) = HeatingCoils::GetCoilOutletNode(state,
                            SELECT_CASE_var, dataAirLoop.OutsideAirSys(thisDOAS.m_OASystemNum).ComponentName(CompNum), OutletNodeErrFlag);
                    } else if (SELECT_CASE_var == "COIL:HEATING:FUEL") {
                        dataAirLoop.OutsideAirSys(thisDOAS.m_OASystemNum).InletNodeNum(CompNum) = HeatingCoils::GetCoilInletNode(state,
                            SELECT_CASE_var, dataAirLoop.OutsideAirSys(thisDOAS.m_OASystemNum).ComponentName(CompNum), InletNodeErrFlag);
                        dataAirLoop.OutsideAirSys(thisDOAS.m_OASystemNum).OutletNodeNum(CompNum) = HeatingCoils::GetCoilOutletNode(state,
                            SELECT_CASE_var, dataAirLoop.OutsideAirSys(thisDOAS.m_OASystemNum).ComponentName(CompNum), OutletNodeErrFlag);
                    } else if (SELECT_CASE_var == "COILSYSTEM:COOLING:WATER:HEATEXCHANGERASSISTED") {
                        dataAirLoop.OutsideAirSys(thisDOAS.m_OASystemNum).InletNodeNum(CompNum) =
                            HVACHXAssistedCoolingCoil::GetCoilInletNode(state, CompType, CompName, InletNodeErrFlag);
                        dataAirLoop.OutsideAirSys(thisDOAS.m_OASystemNum).OutletNodeNum(CompNum) =
                            HVACHXAssistedCoolingCoil::GetCoilOutletNode(state, CompType, CompName, OutletNodeErrFlag);
                    } else if (SELECT_CASE_var == "COILSYSTEM:COOLING:DX") {
                        dataAirLoop.OutsideAirSys(thisDOAS.m_OASystemNum).InletNodeNum(CompNum) =
                            HVACDXSystem::GetCoolingCoilInletNodeNum(state, dataAirLoop.OutsideAirSys(thisDOAS.m_OASystemNum).ComponentName(CompNum), InletNodeErrFlag);
                        dataAirLoop.OutsideAirSys(thisDOAS.m_OASystemNum).OutletNodeNum(CompNum) =
                            HVACDXSystem::GetCoolingCoilOutletNodeNum(state, dataAirLoop.OutsideAirSys(thisDOAS.m_OASystemNum).ComponentName(CompNum), OutletNodeErrFlag);
                        dataAirLoop.OutsideAirSys(thisDOAS.m_OASystemNum).DXCoolingCoilFlag = true;
                    } else if (SELECT_CASE_var == "COILSYSTEM:HEATING:DX") {
                        dataAirLoop.OutsideAirSys(thisDOAS.m_OASystemNum).InletNodeNum(CompNum) =
                            HVACDXHeatPumpSystem::GetHeatingCoilInletNodeNum(state, dataAirLoop.OutsideAirSys(thisDOAS.m_OASystemNum).ComponentName(CompNum), InletNodeErrFlag);
                        dataAirLoop.OutsideAirSys(thisDOAS.m_OASystemNum).OutletNodeNum(CompNum) =
                            HVACDXHeatPumpSystem::GetHeatingCoilOutletNodeNum(state, dataAirLoop.OutsideAirSys(thisDOAS.m_OASystemNum).ComponentName(CompNum), OutletNodeErrFlag);
                    } else if (SELECT_CASE_var == "AIRLOOPHVAC:UNITARYSYSTEM") {
                        dataAirLoop.OutsideAirSys(thisDOAS.m_OASystemNum).InletNodeNum(CompNum) =
                            dataAirLoop.OutsideAirSys(thisDOAS.m_OASystemNum)
                                .compPointer[CompNum]
                                ->getAirInNode(state, dataAirLoop.OutsideAirSys(thisDOAS.m_OASystemNum).ComponentName(CompNum), 0, InletNodeErrFlag);
                        dataAirLoop.OutsideAirSys(thisDOAS.m_OASystemNum).OutletNodeNum(CompNum) =
                            dataAirLoop.OutsideAirSys(thisDOAS.m_OASystemNum)
                                .compPointer[CompNum]
                                ->getAirOutNode(state, dataAirLoop.OutsideAirSys(thisDOAS.m_OASystemNum).ComponentName(CompNum), 0, OutletNodeErrFlag);
                    } else if (SELECT_CASE_var == "COIL:USERDEFINED") {
                        ShowSevereError("When " + CurrentModuleObject + " = " + dataAirLoop.OutsideAirSys(thisDOAS.m_OASystemNum).ComponentName(CompNum) +
                                        " is used in AirLoopHVAC:DedicatedOutdoorAirSystem,");
                        ShowContinueError(" the COIL:USERDEFINED can not be used as a component.");
                        errorsFound = true;
                        // Heat recovery
                    } else if (SELECT_CASE_var == "HEATEXCHANGER:AIRTOAIR:FLATPLATE") {
                        dataAirLoop.OutsideAirSys(thisDOAS.m_OASystemNum).HeatExchangerFlag = true;
                        dataAirLoop.OutsideAirSys(thisDOAS.m_OASystemNum).InletNodeNum(CompNum) =
                            HeatRecovery::GetSupplyInletNode(dataAirLoop.OutsideAirSys(thisDOAS.m_OASystemNum).ComponentName(CompNum), InletNodeErrFlag);
                        dataAirLoop.OutsideAirSys(thisDOAS.m_OASystemNum).OutletNodeNum(CompNum) =
                            HeatRecovery::GetSupplyOutletNode(dataAirLoop.OutsideAirSys(thisDOAS.m_OASystemNum).ComponentName(CompNum), OutletNodeErrFlag);
                    } else if (SELECT_CASE_var == "HEATEXCHANGER:AIRTOAIR:SENSIBLEANDLATENT") {
                        dataAirLoop.OutsideAirSys(thisDOAS.m_OASystemNum).HeatExchangerFlag = true;
                        dataAirLoop.OutsideAirSys(thisDOAS.m_OASystemNum).InletNodeNum(CompNum) =
                            HeatRecovery::GetSupplyInletNode(dataAirLoop.OutsideAirSys(thisDOAS.m_OASystemNum).ComponentName(CompNum), InletNodeErrFlag);
                        dataAirLoop.OutsideAirSys(thisDOAS.m_OASystemNum).OutletNodeNum(CompNum) =
                            HeatRecovery::GetSupplyOutletNode(dataAirLoop.OutsideAirSys(thisDOAS.m_OASystemNum).ComponentName(CompNum), OutletNodeErrFlag);
                    } else if (SELECT_CASE_var == "HEATEXCHANGER:DESICCANT:BALANCEDFLOW") {
                        dataAirLoop.OutsideAirSys(thisDOAS.m_OASystemNum).HeatExchangerFlag = true;
                        dataAirLoop.OutsideAirSys(thisDOAS.m_OASystemNum).InletNodeNum(CompNum) =
                            HeatRecovery::GetSupplyInletNode(dataAirLoop.OutsideAirSys(thisDOAS.m_OASystemNum).ComponentName(CompNum), InletNodeErrFlag);
                        dataAirLoop.OutsideAirSys(thisDOAS.m_OASystemNum).OutletNodeNum(CompNum) =
                            HeatRecovery::GetSupplyOutletNode(dataAirLoop.OutsideAirSys(thisDOAS.m_OASystemNum).ComponentName(CompNum), OutletNodeErrFlag);
                        // Desiccant Dehumidifier
                    } else if (SELECT_CASE_var == "DEHUMIDIFIER:DESICCANT:NOFANS") {
                        dataAirLoop.OutsideAirSys(thisDOAS.m_OASystemNum).InletNodeNum(CompNum) = DesiccantDehumidifiers::GetProcAirInletNodeNum(state,
                            dataAirLoop.OutsideAirSys(thisDOAS.m_OASystemNum).ComponentName(CompNum), InletNodeErrFlag);
                        dataAirLoop.OutsideAirSys(thisDOAS.m_OASystemNum).OutletNodeNum(CompNum) = DesiccantDehumidifiers::GetProcAirOutletNodeNum(state,
                            dataAirLoop.OutsideAirSys(thisDOAS.m_OASystemNum).ComponentName(CompNum), OutletNodeErrFlag);
                    } else if (SELECT_CASE_var == "DEHUMIDIFIER:DESICCANT:SYSTEM") {
                        dataAirLoop.OutsideAirSys(thisDOAS.m_OASystemNum).InletNodeNum(CompNum) = DesiccantDehumidifiers::GetProcAirInletNodeNum(state,
                            dataAirLoop.OutsideAirSys(thisDOAS.m_OASystemNum).ComponentName(CompNum), InletNodeErrFlag);
                        dataAirLoop.OutsideAirSys(thisDOAS.m_OASystemNum).OutletNodeNum(CompNum) = DesiccantDehumidifiers::GetProcAirOutletNodeNum(state,
                            dataAirLoop.OutsideAirSys(thisDOAS.m_OASystemNum).ComponentName(CompNum), OutletNodeErrFlag);
                        // Humidifiers: Humidifier:Steam:Electric and Humidifier:Steam:Gas
                    } else if (SELECT_CASE_var == "HUMIDIFIER:STEAM:ELECTRIC") {
<<<<<<< HEAD
                        dataAirLoop.OutsideAirSys(thisDOAS.m_OASystemNum).InletNodeNum(CompNum) =
                            Humidifiers::GetAirInletNodeNum(dataAirLoop.OutsideAirSys(thisDOAS.m_OASystemNum).ComponentName(CompNum), InletNodeErrFlag);
                        dataAirLoop.OutsideAirSys(thisDOAS.m_OASystemNum).OutletNodeNum(CompNum) =
                            Humidifiers::GetAirOutletNodeNum(dataAirLoop.OutsideAirSys(thisDOAS.m_OASystemNum).ComponentName(CompNum), OutletNodeErrFlag);
                    } else if (SELECT_CASE_var == "HUMIDIFIER:STEAM:GAS") {
                        dataAirLoop.OutsideAirSys(thisDOAS.m_OASystemNum).InletNodeNum(CompNum) =
                            Humidifiers::GetAirInletNodeNum(dataAirLoop.OutsideAirSys(thisDOAS.m_OASystemNum).ComponentName(CompNum), InletNodeErrFlag);
                        dataAirLoop.OutsideAirSys(thisDOAS.m_OASystemNum).OutletNodeNum(CompNum) =
                            Humidifiers::GetAirOutletNodeNum(dataAirLoop.OutsideAirSys(thisDOAS.m_OASystemNum).ComponentName(CompNum), OutletNodeErrFlag);
=======
                        OutsideAirSys(thisDOAS.m_OASystemNum).InletNodeNum(CompNum) =
                            Humidifiers::GetAirInletNodeNum(state, OutsideAirSys(thisDOAS.m_OASystemNum).ComponentName(CompNum), InletNodeErrFlag);
                        OutsideAirSys(thisDOAS.m_OASystemNum).OutletNodeNum(CompNum) =
                            Humidifiers::GetAirOutletNodeNum(state, OutsideAirSys(thisDOAS.m_OASystemNum).ComponentName(CompNum), OutletNodeErrFlag);
                    } else if (SELECT_CASE_var == "HUMIDIFIER:STEAM:GAS") {
                        OutsideAirSys(thisDOAS.m_OASystemNum).InletNodeNum(CompNum) =
                            Humidifiers::GetAirInletNodeNum(state, OutsideAirSys(thisDOAS.m_OASystemNum).ComponentName(CompNum), InletNodeErrFlag);
                        OutsideAirSys(thisDOAS.m_OASystemNum).OutletNodeNum(CompNum) =
                            Humidifiers::GetAirOutletNodeNum(state, OutsideAirSys(thisDOAS.m_OASystemNum).ComponentName(CompNum), OutletNodeErrFlag);
>>>>>>> 117bebc2
                        // Unglazed Transpired Solar Collector
                    } else if (SELECT_CASE_var == "SOLARCOLLECTOR:UNGLAZEDTRANSPIRED") {
                        dataAirLoop.OutsideAirSys(thisDOAS.m_OASystemNum).InletNodeNum(CompNum) =
                            TranspiredCollector::GetAirInletNodeNum(dataAirLoop.OutsideAirSys(thisDOAS.m_OASystemNum).ComponentName(CompNum), InletNodeErrFlag);
                        dataAirLoop.OutsideAirSys(thisDOAS.m_OASystemNum).OutletNodeNum(CompNum) =
                            TranspiredCollector::GetAirOutletNodeNum(dataAirLoop.OutsideAirSys(thisDOAS.m_OASystemNum).ComponentName(CompNum), OutletNodeErrFlag);
                        // PVT air heater
                    } else if (SELECT_CASE_var == "SOLARCOLLECTOR:FLATPLATE:PHOTOVOLTAICTHERMAL") {
                        dataAirLoop.OutsideAirSys(thisDOAS.m_OASystemNum).InletNodeNum(CompNum) = PhotovoltaicThermalCollectors::GetAirInletNodeNum(
                            dataAirLoop.OutsideAirSys(thisDOAS.m_OASystemNum).ComponentName(CompNum), InletNodeErrFlag);
                        dataAirLoop.OutsideAirSys(thisDOAS.m_OASystemNum).OutletNodeNum(CompNum) = PhotovoltaicThermalCollectors::GetAirOutletNodeNum(
                            dataAirLoop.OutsideAirSys(thisDOAS.m_OASystemNum).ComponentName(CompNum), OutletNodeErrFlag);
                        // Evaporative Cooler Types
                    } else if (SELECT_CASE_var == "EVAPORATIVECOOLER:DIRECT:CELDEKPAD") {
<<<<<<< HEAD
                        dataAirLoop.OutsideAirSys(thisDOAS.m_OASystemNum).InletNodeNum(CompNum) =
                            EvaporativeCoolers::GetInletNodeNum(dataAirLoop.OutsideAirSys(thisDOAS.m_OASystemNum).ComponentName(CompNum), InletNodeErrFlag);
                        dataAirLoop.OutsideAirSys(thisDOAS.m_OASystemNum).OutletNodeNum(CompNum) =
                            EvaporativeCoolers::GetOutletNodeNum(dataAirLoop.OutsideAirSys(thisDOAS.m_OASystemNum).ComponentName(CompNum), OutletNodeErrFlag);
                    } else if (SELECT_CASE_var == "EVAPORATIVECOOLER:INDIRECT:CELDEKPAD") {
                        dataAirLoop.OutsideAirSys(thisDOAS.m_OASystemNum).InletNodeNum(CompNum) =
                            EvaporativeCoolers::GetInletNodeNum(dataAirLoop.OutsideAirSys(thisDOAS.m_OASystemNum).ComponentName(CompNum), InletNodeErrFlag);
                        dataAirLoop.OutsideAirSys(thisDOAS.m_OASystemNum).OutletNodeNum(CompNum) =
                            EvaporativeCoolers::GetOutletNodeNum(dataAirLoop.OutsideAirSys(thisDOAS.m_OASystemNum).ComponentName(CompNum), OutletNodeErrFlag);
                    } else if (SELECT_CASE_var == "EVAPORATIVECOOLER:INDIRECT:WETCOIL") {
                        dataAirLoop.OutsideAirSys(thisDOAS.m_OASystemNum).InletNodeNum(CompNum) =
                            EvaporativeCoolers::GetInletNodeNum(dataAirLoop.OutsideAirSys(thisDOAS.m_OASystemNum).ComponentName(CompNum), InletNodeErrFlag);
                        dataAirLoop.OutsideAirSys(thisDOAS.m_OASystemNum).OutletNodeNum(CompNum) =
                            EvaporativeCoolers::GetOutletNodeNum(dataAirLoop.OutsideAirSys(thisDOAS.m_OASystemNum).ComponentName(CompNum), OutletNodeErrFlag);
                    } else if (SELECT_CASE_var == "EVAPORATIVECOOLER:INDIRECT:RESEARCHSPECIAL") {
                        dataAirLoop.OutsideAirSys(thisDOAS.m_OASystemNum).InletNodeNum(CompNum) =
                            EvaporativeCoolers::GetInletNodeNum(dataAirLoop.OutsideAirSys(thisDOAS.m_OASystemNum).ComponentName(CompNum), InletNodeErrFlag);
                        dataAirLoop.OutsideAirSys(thisDOAS.m_OASystemNum).OutletNodeNum(CompNum) =
                            EvaporativeCoolers::GetOutletNodeNum(dataAirLoop.OutsideAirSys(thisDOAS.m_OASystemNum).ComponentName(CompNum), OutletNodeErrFlag);
                    } else if (SELECT_CASE_var == "EVAPORATIVECOOLER:DIRECT:RESEARCHSPECIAL") {
                        dataAirLoop.OutsideAirSys(thisDOAS.m_OASystemNum).InletNodeNum(CompNum) =
                            EvaporativeCoolers::GetInletNodeNum(dataAirLoop.OutsideAirSys(thisDOAS.m_OASystemNum).ComponentName(CompNum), InletNodeErrFlag);
                        dataAirLoop.OutsideAirSys(thisDOAS.m_OASystemNum).OutletNodeNum(CompNum) =
                            EvaporativeCoolers::GetOutletNodeNum(dataAirLoop.OutsideAirSys(thisDOAS.m_OASystemNum).ComponentName(CompNum), OutletNodeErrFlag);
=======
                        OutsideAirSys(thisDOAS.m_OASystemNum).InletNodeNum(CompNum) =
                            EvaporativeCoolers::GetInletNodeNum(state, OutsideAirSys(thisDOAS.m_OASystemNum).ComponentName(CompNum), InletNodeErrFlag);
                        OutsideAirSys(thisDOAS.m_OASystemNum).OutletNodeNum(CompNum) =
                            EvaporativeCoolers::GetOutletNodeNum(state, OutsideAirSys(thisDOAS.m_OASystemNum).ComponentName(CompNum), OutletNodeErrFlag);
                    } else if (SELECT_CASE_var == "EVAPORATIVECOOLER:INDIRECT:CELDEKPAD") {
                        OutsideAirSys(thisDOAS.m_OASystemNum).InletNodeNum(CompNum) =
                            EvaporativeCoolers::GetInletNodeNum(state, OutsideAirSys(thisDOAS.m_OASystemNum).ComponentName(CompNum), InletNodeErrFlag);
                        OutsideAirSys(thisDOAS.m_OASystemNum).OutletNodeNum(CompNum) =
                            EvaporativeCoolers::GetOutletNodeNum(state, OutsideAirSys(thisDOAS.m_OASystemNum).ComponentName(CompNum), OutletNodeErrFlag);
                    } else if (SELECT_CASE_var == "EVAPORATIVECOOLER:INDIRECT:WETCOIL") {
                        OutsideAirSys(thisDOAS.m_OASystemNum).InletNodeNum(CompNum) =
                            EvaporativeCoolers::GetInletNodeNum(state, OutsideAirSys(thisDOAS.m_OASystemNum).ComponentName(CompNum), InletNodeErrFlag);
                        OutsideAirSys(thisDOAS.m_OASystemNum).OutletNodeNum(CompNum) =
                            EvaporativeCoolers::GetOutletNodeNum(state, OutsideAirSys(thisDOAS.m_OASystemNum).ComponentName(CompNum), OutletNodeErrFlag);
                    } else if (SELECT_CASE_var == "EVAPORATIVECOOLER:INDIRECT:RESEARCHSPECIAL") {
                        OutsideAirSys(thisDOAS.m_OASystemNum).InletNodeNum(CompNum) =
                            EvaporativeCoolers::GetInletNodeNum(state, OutsideAirSys(thisDOAS.m_OASystemNum).ComponentName(CompNum), InletNodeErrFlag);
                        OutsideAirSys(thisDOAS.m_OASystemNum).OutletNodeNum(CompNum) =
                            EvaporativeCoolers::GetOutletNodeNum(state, OutsideAirSys(thisDOAS.m_OASystemNum).ComponentName(CompNum), OutletNodeErrFlag);
                    } else if (SELECT_CASE_var == "EVAPORATIVECOOLER:DIRECT:RESEARCHSPECIAL") {
                        OutsideAirSys(thisDOAS.m_OASystemNum).InletNodeNum(CompNum) =
                            EvaporativeCoolers::GetInletNodeNum(state, OutsideAirSys(thisDOAS.m_OASystemNum).ComponentName(CompNum), InletNodeErrFlag);
                        OutsideAirSys(thisDOAS.m_OASystemNum).OutletNodeNum(CompNum) =
                            EvaporativeCoolers::GetOutletNodeNum(state, OutsideAirSys(thisDOAS.m_OASystemNum).ComponentName(CompNum), OutletNodeErrFlag);
>>>>>>> 117bebc2
                    } else if (SELECT_CASE_var == "ZONEHVAC:TERMINALUNIT:VARIABLEREFRIGERANTFLOW") {
                        dataAirLoop.OutsideAirSys(thisDOAS.m_OASystemNum).InletNodeNum(CompNum) = HVACVariableRefrigerantFlow::GetVRFTUInAirNodeFromName(state,
                            dataAirLoop.OutsideAirSys(thisDOAS.m_OASystemNum).ComponentName(CompNum), InletNodeErrFlag);
                        dataAirLoop.OutsideAirSys(thisDOAS.m_OASystemNum).OutletNodeNum(CompNum) = HVACVariableRefrigerantFlow::GetVRFTUOutAirNodeFromName(state,
                            dataAirLoop.OutsideAirSys(thisDOAS.m_OASystemNum).ComponentName(CompNum), OutletNodeErrFlag);
                    } else {
                        ShowSevereError(CurrentModuleObject + " = \"" + CompName + "\" invalid Outside Air Component=\"" +
                                        dataAirLoop.OutsideAirSys(thisDOAS.m_OASystemNum).ComponentType(CompNum) + "\".");
                        errorsFound = true;
                    }
                    if (InletNodeErrFlag) {
                        ShowSevereError("Inlet node number is not found in " + CurrentModuleObject + " = " + CompName);
                        errorsFound = true;
                    }
                    if (OutletNodeErrFlag) {
                        ShowSevereError("Outlet node number is not found in " + CurrentModuleObject + " = " + CompName);
                        errorsFound = true;
                    }

                }

                thisDOAS.m_InletNodeNum = dataAirLoop.OutsideAirSys(thisDOAS.m_OASystemNum).InletNodeNum(1);
                thisDOAS.m_OutletNodeNum = dataAirLoop.OutsideAirSys(thisDOAS.m_OASystemNum).OutletNodeNum(dataAirLoop.OutsideAirSys(thisDOAS.m_OASystemNum).NumComponents);
                dataAirLoop.OutsideAirSys(thisDOAS.m_OASystemNum).AirLoopDOASNum = AirLoopDOASNum - 1;
                // Set up parent-child connection
                BranchNodeConnections::SetUpCompSets(cCurrentModuleObject,
                                                     thisDOAS.Name,
                                                     "AIRLOOPHVAC:OUTDOORAIRSYSTEM",
                                                     thisDOAS.OASystemName,
                                                     DataLoopNode::NodeID(thisDOAS.m_InletNodeNum),
                                                     DataLoopNode::NodeID(thisDOAS.m_OutletNodeNum));

                if (dataAirLoop.OutsideAirSys(thisDOAS.m_OASystemNum).HeatExchangerFlag) {
                    thisDOAS.m_HeatExchangerFlag = true;
                }

                thisDOAS.AvailManagerSchedName = UtilityRoutines::MakeUPPERCase(fields.at("availability_schedule_name"));
                thisDOAS.m_AvailManagerSchedPtr = GetScheduleIndex(thisDOAS.AvailManagerSchedName);
                if (thisDOAS.m_AvailManagerSchedPtr == 0) {
                    cFieldName = "Availability Schedule Name";
                    ShowSevereError(cCurrentModuleObject + ", \"" + thisDOAS.Name + "\" " + cFieldName +
                                    " not found: " + thisDOAS.AvailManagerSchedName);
                    errorsFound = true;
                }

                thisDOAS.AirLoopMixerName = UtilityRoutines::MakeUPPERCase(fields.at("airloophvac_mixer_name")); //
                thisDOAS.m_AirLoopMixerIndex = getAirLoopMixerIndex(state, thisDOAS.AirLoopMixerName);
                if (thisDOAS.m_AirLoopMixerIndex < 0) {
                    cFieldName = "AirLoopHVAC:Mixer Name";
                    ShowSevereError(cCurrentModuleObject + ", \"" + thisDOAS.Name + "\" " + cFieldName + " not found: " + thisDOAS.AirLoopMixerName);
                    errorsFound = true;
                }
                AirLoopMixer thisAirLoopMixer;
                thisDOAS.m_CompPointerAirLoopMixer = thisAirLoopMixer.factory(state, thisDOAS.m_AirLoopMixerIndex, thisDOAS.AirLoopMixerName);
                thisDOAS.AirLoopSplitterName = UtilityRoutines::MakeUPPERCase(fields.at("airloophvac_splitter_name")); //
                thisDOAS.m_AirLoopSplitterIndex = getAirLoopSplitterIndex(state, thisDOAS.AirLoopSplitterName);
                if (thisDOAS.m_AirLoopSplitterIndex < 0) {
                    cFieldName = "AirLoopHVAC:Splitter Name";
                    ShowSevereError(cCurrentModuleObject + ", \"" + thisDOAS.Name + "\" " + cFieldName +
                                    " not found: " + thisDOAS.AirLoopSplitterName);
                    errorsFound = true;
                }
                AirLoopSplitter thisAirLoopSplitter;
                thisDOAS.m_CompPointerAirLoopSplitter = thisAirLoopSplitter.factory(state, thisDOAS.m_AirLoopSplitterIndex, thisDOAS.AirLoopSplitterName);

                // get pretreated desing conditions
                thisDOAS.PreheatTemp = fields.at("preheat_design_temperature");
                thisDOAS.PreheatHumRat = fields.at("preheat_design_humidity_ratio");
                thisDOAS.PrecoolTemp = fields.at("precool_design_temperature");
                thisDOAS.PrecoolHumRat = fields.at("precool_design_humidity_ratio");

                // get info on AirLoops
                thisDOAS.NumOfAirLoops = fields.at("number_of_airloophvac"); //
                if (thisDOAS.NumOfAirLoops < 1) {
                    cFieldName = "Number of AirLoopHVAC";
                    ShowSevereError(cCurrentModuleObject + ", \"" + thisDOAS.Name + "\" " + cFieldName + " = " +
                                    General::TrimSigDigits(thisDOAS.NumOfAirLoops));
                    ShowContinueError(" The minimum value should be 1.");
                    errorsFound = true;
                }

                auto AirLoopNames = fields.find("airloophvacs");
                if (AirLoopNames != fields.end()) {
                    auto AirLoopArray = AirLoopNames.value();
                    int num = 0;
                    for (auto AirLoopHAVCName : AirLoopArray) {
                        std::string name = AirLoopHAVCName.at("airloophvac_name");
                        int LoopNum = UtilityRoutines::FindItemInList(name, PrimaryAirSystem);
                        num += 1;
                        if (LoopNum > 0 && num <= thisDOAS.NumOfAirLoops) {
                            thisDOAS.AirLoopName.push_back(name);
                            thisDOAS.m_AirLoopNum.push_back(LoopNum);
                        } else {
                            cFieldName = "AirLoopHVAC Name";
                            ShowSevereError(cCurrentModuleObject + ", \"" + thisDOAS.Name + "\" " + cFieldName +
                                            " not found: " + name);
                            errorsFound = true;
                        }
                    }
                }

                thisDOAS.m_AirLoopDOASNum = AirLoopDOASNum - 1;
                state.dataAirLoopHVACDOAS->airloopDOAS.push_back(thisDOAS);
            }

            // Check valid OA controller
            for (int OASysNum = 1; OASysNum <= dataAirLoop.NumOASystems; OASysNum++) {
                if (UtilityRoutines::SameString(dataAirLoop.OutsideAirSys(OASysNum).ControllerListName, "")) {
                    if (dataAirLoop.OutsideAirSys(OASysNum).AirLoopDOASNum == -1) {
                        ShowSevereError("AirLoopHVAC:OutdoorAirSystem = \"" + dataAirLoop.OutsideAirSys(OASysNum).Name +
                                        "\" invalid Controller List Name = \" not found.");
                        errorsFound = true;
                    }
                }
            }
            if (errorsFound) {
                ShowFatalError("getAirLoopHVACDOAS: Previous errors cause termination.");
            }
        }
    }

    void AirLoopDOAS::initAirLoopDOAS(EnergyPlusData &state, bool const FirstHVACIteration)
    {
        int LoopOA;
        int NodeNum;
        Real64 SchAvailValue;
        std::string RoutineName = "AirLoopDOAS::initAirLoopDOAS";
        bool ErrorsFound = false;

        if (DataGlobals::BeginEnvrnFlag && this->MyEnvrnFlag) {
            Real64 rho;
            DataSizing::CurSysNum = this->m_OASystemNum;
            for (int CompNum = 1; CompNum <= dataAirLoop.OutsideAirSys(this->m_OASystemNum).NumComponents; ++CompNum) {
                std::string CompType = dataAirLoop.OutsideAirSys(this->m_OASystemNum).ComponentType(CompNum);
                std::string CompName = dataAirLoop.OutsideAirSys(this->m_OASystemNum).ComponentName(CompNum);
                if (UtilityRoutines::SameString(CompType, "FAN:SYSTEMMODEL")) {
                    HVACFan::fanObjs[this->m_FanIndex]->simulate(state);
                }
                if (UtilityRoutines::SameString(CompType, "FAN:COMPONENTMODEL")) {
                    Fans::SimulateFanComponents(state, CompName, FirstHVACIteration, this->m_FanIndex);
                }

                if (UtilityRoutines::SameString(CompType, "COIL:HEATING:WATER")) {
                    WaterCoils::SimulateWaterCoilComponents(state, CompName, FirstHVACIteration, this->m_HeatCoilNum);
                    Real64 CoilMaxVolFlowRate = WaterCoils::GetCoilMaxWaterFlowRate("Coil:Heating:Water", CompName, ErrorsFound);
                    rho = FluidProperties::GetDensityGlycol(DataPlant::PlantLoop(this->HWLoopNum).FluidName,
                                                            DataGlobals::HWInitConvTemp,
                                                            DataPlant::PlantLoop(this->HWLoopNum).FluidIndex,
                                                            RoutineName);
                    PlantUtilities::InitComponentNodes(0.0,
                                                       CoilMaxVolFlowRate * rho,
                                                       this->HWCtrlNodeNum,
                                                       dataAirLoop.OutsideAirSys(this->m_OASystemNum).OutletNodeNum(CompNum),
                                                       this->HWLoopNum,
                                                       this->HWLoopSide,
                                                       this->HWBranchNum,
                                                       this->HWCompNum);
                }
                if (UtilityRoutines::SameString(CompType, "COIL:COOLING:WATER")) {
                    WaterCoils::SimulateWaterCoilComponents(state, CompName, FirstHVACIteration, this->m_CoolCoilNum);
                    Real64 CoilMaxVolFlowRate = WaterCoils::GetCoilMaxWaterFlowRate("Coil:Cooling:Water", CompName, ErrorsFound);
                    rho = FluidProperties::GetDensityGlycol(DataPlant::PlantLoop(this->CWLoopNum).FluidName,
                                                            DataGlobals::CWInitConvTemp,
                                                            DataPlant::PlantLoop(this->CWLoopNum).FluidIndex,
                                                            RoutineName);
                    PlantUtilities::InitComponentNodes(0.0,
                                                       CoilMaxVolFlowRate * rho,
                                                       this->CWCtrlNodeNum,
                                                       dataAirLoop.OutsideAirSys(this->m_OASystemNum).OutletNodeNum(CompNum),
                                                       this->CWLoopNum,
                                                       this->CWLoopSide,
                                                       this->CWBranchNum,
                                                       this->CWCompNum);
                }
                if (UtilityRoutines::SameString(CompType, "COIL:COOLING:WATER:DETAILEDGEOMETRY")) {
                    WaterCoils::SimulateWaterCoilComponents(state, CompName, FirstHVACIteration, this->m_CoolCoilNum);
                    Real64 CoilMaxVolFlowRate = WaterCoils::GetCoilMaxWaterFlowRate("Coil:Cooling:Water:DetailedGeometry", CompName, ErrorsFound);
                    rho = FluidProperties::GetDensityGlycol(DataPlant::PlantLoop(this->CWLoopNum).FluidName,
                                                            DataGlobals::CWInitConvTemp,
                                                            DataPlant::PlantLoop(this->CWLoopNum).FluidIndex,
                                                            RoutineName);
                    PlantUtilities::InitComponentNodes(0.0,
                                                       CoilMaxVolFlowRate * rho,
                                                       this->CWCtrlNodeNum,
                                                       dataAirLoop.OutsideAirSys(this->m_OASystemNum).OutletNodeNum(CompNum),
                                                       this->CWLoopNum,
                                                       this->CWLoopSide,
                                                       this->CWBranchNum,
                                                       this->CWCompNum);
                }
            }

            this->MyEnvrnFlag = false;
            if (ErrorsFound) {
                ShowFatalError("initAirLoopDOAS: Previous errors cause termination.");
            }
        }

        if (!DataGlobals::BeginEnvrnFlag) {
            this->MyEnvrnFlag = true;
        }

        this->SumMassFlowRate = 0.0;

        for (LoopOA = 0; LoopOA < this->m_CompPointerAirLoopSplitter->numOfOutletNodes; LoopOA++) {
            NodeNum = this->m_CompPointerAirLoopSplitter->OutletNodeNum[LoopOA];
            this->SumMassFlowRate += DataLoopNode::Node(NodeNum).MassFlowRate;
        }

        SchAvailValue = ScheduleManager::GetCurrentScheduleValue(this->m_AvailManagerSchedPtr);
        if (SchAvailValue < 1.0) {
            this->SumMassFlowRate = 0.0;
        }
        DataLoopNode::Node(this->m_InletNodeNum).MassFlowRate = this->SumMassFlowRate;

        if (this->SumMassFlowRate == 0.0) {
            for (int CompNum = 1; CompNum <= dataAirLoop.OutsideAirSys(this->m_OASystemNum).NumComponents; CompNum++) {
                DataLoopNode::Node(dataAirLoop.OutsideAirSys(this->m_OASystemNum).OutletNodeNum(CompNum)) = DataLoopNode::Node(this->m_InletNodeNum);
            }
        }
    }

    void AirLoopDOAS::CalcAirLoopDOAS(EnergyPlusData &state, bool const FirstHVACIteration)
    {
        using MixedAir::ManageOutsideAirSystem;

        this->m_CompPointerAirLoopMixer->CalcAirLoopMixer();
        if (this->m_FanIndex > -1) {
            DataLoopNode::Node(this->m_FanInletNodeNum).MassFlowRateMaxAvail = this->SumMassFlowRate;
            DataLoopNode::Node(this->m_FanOutletNodeNum).MassFlowRateMaxAvail = this->SumMassFlowRate;
            DataLoopNode::Node(this->m_FanOutletNodeNum).MassFlowRateMax = this->SumMassFlowRate;
            if (!this->FanBlowTroughFlag) {
                DataLoopNode::Node(dataAirLoop.OutsideAirSys(this->m_OASystemNum).InletNodeNum(1)).MassFlowRateMaxAvail = this->SumMassFlowRate;
            }
        }
        ManageOutsideAirSystem(state, this->OASystemName, FirstHVACIteration, 0, this->m_OASystemNum);
        Real64 Temp = DataLoopNode::Node(this->m_OutletNodeNum).Temp;
        Real64 HumRat = DataLoopNode::Node(this->m_OutletNodeNum).HumRat;
        DataLoopNode::Node(this->m_OutletNodeNum).Enthalpy = Psychrometrics::PsyHFnTdbW(Temp, HumRat);

        this->m_CompPointerAirLoopSplitter->CalcAirLoopSplitter(Temp, HumRat);
    }

    void AirLoopDOAS::SizingAirLoopDOAS(EnergyPlusData &state)
    {
        Real64 sizingMassFlow = 0;
        int AirLoopNum;

        for (int AirLoop = 1; AirLoop <= this->NumOfAirLoops; AirLoop++) {
            AirLoopNum = this->m_AirLoopNum[AirLoop - 1];
            this->m_OACtrlNum.push_back(dataAirLoop.AirLoopControlInfo(AirLoopNum).OACtrlNum);

            if (this->m_OACtrlNum[AirLoop - 1] > 0) {
                sizingMassFlow += MixedAir::OAController(this->m_OACtrlNum[AirLoop - 1]).MaxOA;
            }
        }
        this->SizingMassFlow = sizingMassFlow;
        this->GetDesignDayConditions();

        if (this->m_FanIndex > -1 && this->m_FanTypeNum == SimAirServingZones::Fan_System_Object) {
            HVACFan::fanObjs[this->m_FanIndex]->designAirVolFlowRate = sizingMassFlow / DataEnvironment::StdRhoAir;
            DataLoopNode::Node(this->m_FanInletNodeNum).MassFlowRateMaxAvail = sizingMassFlow;
            DataLoopNode::Node(this->m_FanOutletNodeNum).MassFlowRateMaxAvail = sizingMassFlow;
            DataLoopNode::Node(this->m_FanOutletNodeNum).MassFlowRateMax = sizingMassFlow;
        }
        bool errorsFound = false;
        if (this->m_FanIndex > 0 && this->m_FanTypeNum == SimAirServingZones::Fan_ComponentModel) {
            Fans::SetFanData(state, this->m_FanIndex, errorsFound, Name, sizingMassFlow / DataEnvironment::StdRhoAir, 0);
            Fans::Fan(this->m_FanIndex).MaxAirMassFlowRate = sizingMassFlow;
            DataLoopNode::Node(this->m_FanInletNodeNum).MassFlowRateMaxAvail = sizingMassFlow;
            DataLoopNode::Node(this->m_FanOutletNodeNum).MassFlowRateMaxAvail = sizingMassFlow;
            DataLoopNode::Node(this->m_FanOutletNodeNum).MassFlowRateMax = sizingMassFlow;
        }
        if (errorsFound) {
            ShowFatalError("Preceding sizing errors cause program termination");
        }
        DataSizing::CurSysNum = DataHVACGlobals::NumPrimaryAirSys + this->m_AirLoopDOASNum + 1;
        DataSizing::CurOASysNum = this->m_OASystemNum;
    }

    void getAirLoopHVACDOASInput(EnergyPlusData &state)
    {
        if (state.dataAirLoopHVACDOAS->GetInputOnceFlag) {
            AirLoopDOAS::getAirLoopDOASInput(state);
            state.dataAirLoopHVACDOAS->GetInputOnceFlag = false;
        }
    }

    void AirLoopDOAS::GetDesignDayConditions()
    {
        // Using/Aliasing
        using WeatherManager::DesDayInput;

        int const summerDesignDayTypeIndex(9);
        int const winterDesignDayTypeIndex(10);
        bool static SummerDesignDayFlag = true;
        bool static WinterDesignDayFlag = true;

        for (size_t i = 1; i <= DesDayInput.size(); i++) {
            // Summer design day
            if (DesDayInput(i).DayType == summerDesignDayTypeIndex && SummerDesignDayFlag) {
                this->SizingCoolOATemp = DesDayInput(i).MaxDryBulb;
                if (DesDayInput(i).HumIndType == WeatherManager::DDHumIndType::WetBulb) { // wet bulb temperature
                    this->SizingCoolOAHumRat =
                        Psychrometrics::PsyWFnTdbTwbPb(this->SizingCoolOATemp, DesDayInput(i).HumIndValue, DataEnvironment::StdPressureSeaLevel);
                } else if (DesDayInput(i).HumIndType == WeatherManager::DDHumIndType::DewPoint) { // dewpoint
                    this->SizingCoolOAHumRat = Psychrometrics::PsyWFnTdpPb(DesDayInput(i).HumIndValue, DataEnvironment::StdPressureSeaLevel);
                } else if (DesDayInput(i).HumIndType == WeatherManager::DDHumIndType::HumRatio) {
                    this->SizingCoolOAHumRat = DesDayInput(i).HumIndValue;
                } // else { // What about other cases?
                SummerDesignDayFlag = false;
            }
            // Winter design day
            if (DesDayInput(i).DayType == winterDesignDayTypeIndex && WinterDesignDayFlag) {
                this->HeatOutTemp = DesDayInput(i).MaxDryBulb;
                if (DesDayInput(i).HumIndType == WeatherManager::DDHumIndType::WetBulb) { // wet bulb temperature
                    this->HeatOutHumRat =
                        Psychrometrics::PsyWFnTdbTwbPb(this->HeatOutTemp, DesDayInput(i).HumIndValue, DataEnvironment::StdPressureSeaLevel);
                } else if (DesDayInput(i).HumIndType == WeatherManager::DDHumIndType::DewPoint) { // dewpoint
                    this->HeatOutHumRat = Psychrometrics::PsyWFnTdpPb(DesDayInput(i).HumIndValue, DataEnvironment::StdPressureSeaLevel);
                } else if (DesDayInput(i).HumIndType == WeatherManager::DDHumIndType::HumRatio) {
                    this->HeatOutHumRat = DesDayInput(i).HumIndValue;
                } // else { // What about other cases?
                WinterDesignDayFlag = false;
            }
        }
    }

    void CheckConvergence(EnergyPlusData &state)
    {

        Real64 maxDiff;
        Real64 Diff;
        Real64 OldTemp;
        for (auto & loop : state.dataAirLoopHVACDOAS->airloopDOAS) {
            maxDiff = 0.0;
            Diff = std::abs(loop.m_CompPointerAirLoopSplitter->InletTemp -
                            DataLoopNode::Node(loop.m_CompPointerAirLoopSplitter->OutletNodeNum[0]).Temp);
            if (Diff > maxDiff) {
                maxDiff = Diff;
            }
            if (loop.m_HeatExchangerFlag) {
                OldTemp = loop.m_CompPointerAirLoopMixer->OutletTemp;
                loop.m_CompPointerAirLoopMixer->CalcAirLoopMixer();
                Diff = std::abs(OldTemp - loop.m_CompPointerAirLoopMixer->OutletTemp);
                if (Diff > maxDiff) {
                    maxDiff = Diff;
                }
            }
            if (maxDiff > 1.0e-6) {
                if (loop.ConveCount == 0) {
                    ++loop.ConveCount;
                    ShowWarningError("Convergence limit is above 1.0e-6 for unit=" + loop.Name);
                    ShowContinueErrorTimeStamp("The max difference of node temperatures between AirLoopDOAS outlet and OA mixer inlet =" +
                                               General::RoundSigDigits(maxDiff, 6));
                } else {
                    ++loop.ConveCount;
                    ShowRecurringWarningErrorAtEnd(loop.Name +
                                                       "\": The max difference of node temperatures exceeding 1.0e-6  continues...",
                                                   loop.ConveIndex,
                                                   maxDiff,
                                                   maxDiff);
                }
            }
        }
    }

} // namespace AirLoopHVACDOAS
} // namespace EnergyPlus<|MERGE_RESOLUTION|>--- conflicted
+++ resolved
@@ -619,27 +619,15 @@
                             dataAirLoop.OutsideAirSys(thisDOAS.m_OASystemNum).ComponentName(CompNum), OutletNodeErrFlag);
                         // Humidifiers: Humidifier:Steam:Electric and Humidifier:Steam:Gas
                     } else if (SELECT_CASE_var == "HUMIDIFIER:STEAM:ELECTRIC") {
-<<<<<<< HEAD
-                        dataAirLoop.OutsideAirSys(thisDOAS.m_OASystemNum).InletNodeNum(CompNum) =
-                            Humidifiers::GetAirInletNodeNum(dataAirLoop.OutsideAirSys(thisDOAS.m_OASystemNum).ComponentName(CompNum), InletNodeErrFlag);
-                        dataAirLoop.OutsideAirSys(thisDOAS.m_OASystemNum).OutletNodeNum(CompNum) =
-                            Humidifiers::GetAirOutletNodeNum(dataAirLoop.OutsideAirSys(thisDOAS.m_OASystemNum).ComponentName(CompNum), OutletNodeErrFlag);
+                        dataAirLoop.OutsideAirSys(thisDOAS.m_OASystemNum).InletNodeNum(CompNum) =
+                            Humidifiers::GetAirInletNodeNum(state, dataAirLoop.OutsideAirSys(thisDOAS.m_OASystemNum).ComponentName(CompNum), InletNodeErrFlag);
+                        dataAirLoop.OutsideAirSys(thisDOAS.m_OASystemNum).OutletNodeNum(CompNum) =
+                            Humidifiers::GetAirOutletNodeNum(state, dataAirLoop.OutsideAirSys(thisDOAS.m_OASystemNum).ComponentName(CompNum), OutletNodeErrFlag);
                     } else if (SELECT_CASE_var == "HUMIDIFIER:STEAM:GAS") {
                         dataAirLoop.OutsideAirSys(thisDOAS.m_OASystemNum).InletNodeNum(CompNum) =
-                            Humidifiers::GetAirInletNodeNum(dataAirLoop.OutsideAirSys(thisDOAS.m_OASystemNum).ComponentName(CompNum), InletNodeErrFlag);
-                        dataAirLoop.OutsideAirSys(thisDOAS.m_OASystemNum).OutletNodeNum(CompNum) =
-                            Humidifiers::GetAirOutletNodeNum(dataAirLoop.OutsideAirSys(thisDOAS.m_OASystemNum).ComponentName(CompNum), OutletNodeErrFlag);
-=======
-                        OutsideAirSys(thisDOAS.m_OASystemNum).InletNodeNum(CompNum) =
-                            Humidifiers::GetAirInletNodeNum(state, OutsideAirSys(thisDOAS.m_OASystemNum).ComponentName(CompNum), InletNodeErrFlag);
-                        OutsideAirSys(thisDOAS.m_OASystemNum).OutletNodeNum(CompNum) =
-                            Humidifiers::GetAirOutletNodeNum(state, OutsideAirSys(thisDOAS.m_OASystemNum).ComponentName(CompNum), OutletNodeErrFlag);
-                    } else if (SELECT_CASE_var == "HUMIDIFIER:STEAM:GAS") {
-                        OutsideAirSys(thisDOAS.m_OASystemNum).InletNodeNum(CompNum) =
-                            Humidifiers::GetAirInletNodeNum(state, OutsideAirSys(thisDOAS.m_OASystemNum).ComponentName(CompNum), InletNodeErrFlag);
-                        OutsideAirSys(thisDOAS.m_OASystemNum).OutletNodeNum(CompNum) =
-                            Humidifiers::GetAirOutletNodeNum(state, OutsideAirSys(thisDOAS.m_OASystemNum).ComponentName(CompNum), OutletNodeErrFlag);
->>>>>>> 117bebc2
+                            Humidifiers::GetAirInletNodeNum(state, dataAirLoop.OutsideAirSys(thisDOAS.m_OASystemNum).ComponentName(CompNum), InletNodeErrFlag);
+                        dataAirLoop.OutsideAirSys(thisDOAS.m_OASystemNum).OutletNodeNum(CompNum) =
+                            Humidifiers::GetAirOutletNodeNum(state, dataAirLoop.OutsideAirSys(thisDOAS.m_OASystemNum).ComponentName(CompNum), OutletNodeErrFlag);
                         // Unglazed Transpired Solar Collector
                     } else if (SELECT_CASE_var == "SOLARCOLLECTOR:UNGLAZEDTRANSPIRED") {
                         dataAirLoop.OutsideAirSys(thisDOAS.m_OASystemNum).InletNodeNum(CompNum) =
@@ -654,57 +642,30 @@
                             dataAirLoop.OutsideAirSys(thisDOAS.m_OASystemNum).ComponentName(CompNum), OutletNodeErrFlag);
                         // Evaporative Cooler Types
                     } else if (SELECT_CASE_var == "EVAPORATIVECOOLER:DIRECT:CELDEKPAD") {
-<<<<<<< HEAD
-                        dataAirLoop.OutsideAirSys(thisDOAS.m_OASystemNum).InletNodeNum(CompNum) =
-                            EvaporativeCoolers::GetInletNodeNum(dataAirLoop.OutsideAirSys(thisDOAS.m_OASystemNum).ComponentName(CompNum), InletNodeErrFlag);
-                        dataAirLoop.OutsideAirSys(thisDOAS.m_OASystemNum).OutletNodeNum(CompNum) =
-                            EvaporativeCoolers::GetOutletNodeNum(dataAirLoop.OutsideAirSys(thisDOAS.m_OASystemNum).ComponentName(CompNum), OutletNodeErrFlag);
+                        dataAirLoop.OutsideAirSys(thisDOAS.m_OASystemNum).InletNodeNum(CompNum) =
+                            EvaporativeCoolers::GetInletNodeNum(state, dataAirLoop.OutsideAirSys(thisDOAS.m_OASystemNum).ComponentName(CompNum), InletNodeErrFlag);
+                        dataAirLoop.OutsideAirSys(thisDOAS.m_OASystemNum).OutletNodeNum(CompNum) =
+                            EvaporativeCoolers::GetOutletNodeNum(state, dataAirLoop.OutsideAirSys(thisDOAS.m_OASystemNum).ComponentName(CompNum), OutletNodeErrFlag);
                     } else if (SELECT_CASE_var == "EVAPORATIVECOOLER:INDIRECT:CELDEKPAD") {
                         dataAirLoop.OutsideAirSys(thisDOAS.m_OASystemNum).InletNodeNum(CompNum) =
-                            EvaporativeCoolers::GetInletNodeNum(dataAirLoop.OutsideAirSys(thisDOAS.m_OASystemNum).ComponentName(CompNum), InletNodeErrFlag);
-                        dataAirLoop.OutsideAirSys(thisDOAS.m_OASystemNum).OutletNodeNum(CompNum) =
-                            EvaporativeCoolers::GetOutletNodeNum(dataAirLoop.OutsideAirSys(thisDOAS.m_OASystemNum).ComponentName(CompNum), OutletNodeErrFlag);
+                            EvaporativeCoolers::GetInletNodeNum(state, dataAirLoop.OutsideAirSys(thisDOAS.m_OASystemNum).ComponentName(CompNum), InletNodeErrFlag);
+                        dataAirLoop.OutsideAirSys(thisDOAS.m_OASystemNum).OutletNodeNum(CompNum) =
+                            EvaporativeCoolers::GetOutletNodeNum(state, dataAirLoop.OutsideAirSys(thisDOAS.m_OASystemNum).ComponentName(CompNum), OutletNodeErrFlag);
                     } else if (SELECT_CASE_var == "EVAPORATIVECOOLER:INDIRECT:WETCOIL") {
                         dataAirLoop.OutsideAirSys(thisDOAS.m_OASystemNum).InletNodeNum(CompNum) =
-                            EvaporativeCoolers::GetInletNodeNum(dataAirLoop.OutsideAirSys(thisDOAS.m_OASystemNum).ComponentName(CompNum), InletNodeErrFlag);
-                        dataAirLoop.OutsideAirSys(thisDOAS.m_OASystemNum).OutletNodeNum(CompNum) =
-                            EvaporativeCoolers::GetOutletNodeNum(dataAirLoop.OutsideAirSys(thisDOAS.m_OASystemNum).ComponentName(CompNum), OutletNodeErrFlag);
+                            EvaporativeCoolers::GetInletNodeNum(state, dataAirLoop.OutsideAirSys(thisDOAS.m_OASystemNum).ComponentName(CompNum), InletNodeErrFlag);
+                        dataAirLoop.OutsideAirSys(thisDOAS.m_OASystemNum).OutletNodeNum(CompNum) =
+                            EvaporativeCoolers::GetOutletNodeNum(state, dataAirLoop.OutsideAirSys(thisDOAS.m_OASystemNum).ComponentName(CompNum), OutletNodeErrFlag);
                     } else if (SELECT_CASE_var == "EVAPORATIVECOOLER:INDIRECT:RESEARCHSPECIAL") {
                         dataAirLoop.OutsideAirSys(thisDOAS.m_OASystemNum).InletNodeNum(CompNum) =
-                            EvaporativeCoolers::GetInletNodeNum(dataAirLoop.OutsideAirSys(thisDOAS.m_OASystemNum).ComponentName(CompNum), InletNodeErrFlag);
-                        dataAirLoop.OutsideAirSys(thisDOAS.m_OASystemNum).OutletNodeNum(CompNum) =
-                            EvaporativeCoolers::GetOutletNodeNum(dataAirLoop.OutsideAirSys(thisDOAS.m_OASystemNum).ComponentName(CompNum), OutletNodeErrFlag);
+                            EvaporativeCoolers::GetInletNodeNum(state, dataAirLoop.OutsideAirSys(thisDOAS.m_OASystemNum).ComponentName(CompNum), InletNodeErrFlag);
+                        dataAirLoop.OutsideAirSys(thisDOAS.m_OASystemNum).OutletNodeNum(CompNum) =
+                            EvaporativeCoolers::GetOutletNodeNum(state, dataAirLoop.OutsideAirSys(thisDOAS.m_OASystemNum).ComponentName(CompNum), OutletNodeErrFlag);
                     } else if (SELECT_CASE_var == "EVAPORATIVECOOLER:DIRECT:RESEARCHSPECIAL") {
                         dataAirLoop.OutsideAirSys(thisDOAS.m_OASystemNum).InletNodeNum(CompNum) =
-                            EvaporativeCoolers::GetInletNodeNum(dataAirLoop.OutsideAirSys(thisDOAS.m_OASystemNum).ComponentName(CompNum), InletNodeErrFlag);
-                        dataAirLoop.OutsideAirSys(thisDOAS.m_OASystemNum).OutletNodeNum(CompNum) =
-                            EvaporativeCoolers::GetOutletNodeNum(dataAirLoop.OutsideAirSys(thisDOAS.m_OASystemNum).ComponentName(CompNum), OutletNodeErrFlag);
-=======
-                        OutsideAirSys(thisDOAS.m_OASystemNum).InletNodeNum(CompNum) =
-                            EvaporativeCoolers::GetInletNodeNum(state, OutsideAirSys(thisDOAS.m_OASystemNum).ComponentName(CompNum), InletNodeErrFlag);
-                        OutsideAirSys(thisDOAS.m_OASystemNum).OutletNodeNum(CompNum) =
-                            EvaporativeCoolers::GetOutletNodeNum(state, OutsideAirSys(thisDOAS.m_OASystemNum).ComponentName(CompNum), OutletNodeErrFlag);
-                    } else if (SELECT_CASE_var == "EVAPORATIVECOOLER:INDIRECT:CELDEKPAD") {
-                        OutsideAirSys(thisDOAS.m_OASystemNum).InletNodeNum(CompNum) =
-                            EvaporativeCoolers::GetInletNodeNum(state, OutsideAirSys(thisDOAS.m_OASystemNum).ComponentName(CompNum), InletNodeErrFlag);
-                        OutsideAirSys(thisDOAS.m_OASystemNum).OutletNodeNum(CompNum) =
-                            EvaporativeCoolers::GetOutletNodeNum(state, OutsideAirSys(thisDOAS.m_OASystemNum).ComponentName(CompNum), OutletNodeErrFlag);
-                    } else if (SELECT_CASE_var == "EVAPORATIVECOOLER:INDIRECT:WETCOIL") {
-                        OutsideAirSys(thisDOAS.m_OASystemNum).InletNodeNum(CompNum) =
-                            EvaporativeCoolers::GetInletNodeNum(state, OutsideAirSys(thisDOAS.m_OASystemNum).ComponentName(CompNum), InletNodeErrFlag);
-                        OutsideAirSys(thisDOAS.m_OASystemNum).OutletNodeNum(CompNum) =
-                            EvaporativeCoolers::GetOutletNodeNum(state, OutsideAirSys(thisDOAS.m_OASystemNum).ComponentName(CompNum), OutletNodeErrFlag);
-                    } else if (SELECT_CASE_var == "EVAPORATIVECOOLER:INDIRECT:RESEARCHSPECIAL") {
-                        OutsideAirSys(thisDOAS.m_OASystemNum).InletNodeNum(CompNum) =
-                            EvaporativeCoolers::GetInletNodeNum(state, OutsideAirSys(thisDOAS.m_OASystemNum).ComponentName(CompNum), InletNodeErrFlag);
-                        OutsideAirSys(thisDOAS.m_OASystemNum).OutletNodeNum(CompNum) =
-                            EvaporativeCoolers::GetOutletNodeNum(state, OutsideAirSys(thisDOAS.m_OASystemNum).ComponentName(CompNum), OutletNodeErrFlag);
-                    } else if (SELECT_CASE_var == "EVAPORATIVECOOLER:DIRECT:RESEARCHSPECIAL") {
-                        OutsideAirSys(thisDOAS.m_OASystemNum).InletNodeNum(CompNum) =
-                            EvaporativeCoolers::GetInletNodeNum(state, OutsideAirSys(thisDOAS.m_OASystemNum).ComponentName(CompNum), InletNodeErrFlag);
-                        OutsideAirSys(thisDOAS.m_OASystemNum).OutletNodeNum(CompNum) =
-                            EvaporativeCoolers::GetOutletNodeNum(state, OutsideAirSys(thisDOAS.m_OASystemNum).ComponentName(CompNum), OutletNodeErrFlag);
->>>>>>> 117bebc2
+                            EvaporativeCoolers::GetInletNodeNum(state, dataAirLoop.OutsideAirSys(thisDOAS.m_OASystemNum).ComponentName(CompNum), InletNodeErrFlag);
+                        dataAirLoop.OutsideAirSys(thisDOAS.m_OASystemNum).OutletNodeNum(CompNum) =
+                            EvaporativeCoolers::GetOutletNodeNum(state, dataAirLoop.OutsideAirSys(thisDOAS.m_OASystemNum).ComponentName(CompNum), OutletNodeErrFlag);
                     } else if (SELECT_CASE_var == "ZONEHVAC:TERMINALUNIT:VARIABLEREFRIGERANTFLOW") {
                         dataAirLoop.OutsideAirSys(thisDOAS.m_OASystemNum).InletNodeNum(CompNum) = HVACVariableRefrigerantFlow::GetVRFTUInAirNodeFromName(state,
                             dataAirLoop.OutsideAirSys(thisDOAS.m_OASystemNum).ComponentName(CompNum), InletNodeErrFlag);
