// EnergyPlus, Copyright (c) 1996-2020, The Board of Trustees of the University of Illinois,
// The Regents of the University of California, through Lawrence Berkeley National Laboratory
// (subject to receipt of any required approvals from the U.S. Dept. of Energy), Oak Ridge
// National Laboratory, managed by UT-Battelle, Alliance for Sustainable Energy, LLC, and other
// contributors. All rights reserved.
//
// NOTICE: This Software was developed under funding from the U.S. Department of Energy and the
// U.S. Government consequently retains certain rights. As such, the U.S. Government has been
// granted for itself and others acting on its behalf a paid-up, nonexclusive, irrevocable,
// worldwide license in the Software to reproduce, distribute copies to the public, prepare
// derivative works, and perform publicly and display publicly, and to permit others to do so.
//
// Redistribution and use in source and binary forms, with or without modification, are permitted
// provided that the following conditions are met:
//
// (1) Redistributions of source code must retain the above copyright notice, this list of
//     conditions and the following disclaimer.
//
// (2) Redistributions in binary form must reproduce the above copyright notice, this list of
//     conditions and the following disclaimer in the documentation and/or other materials
//     provided with the distribution.
//
// (3) Neither the name of the University of California, Lawrence Berkeley National Laboratory,
//     the University of Illinois, U.S. Dept. of Energy nor the names of its contributors may be
//     used to endorse or promote products derived from this software without specific prior
//     written permission.
//
// (4) Use of EnergyPlus(TM) Name. If Licensee (i) distributes the software in stand-alone form
//     without changes from the version obtained under this License, or (ii) Licensee makes a
//     reference solely to the software portion of its product, Licensee must refer to the
//     software as "EnergyPlus version X" software, where "X" is the version number Licensee
//     obtained under this License and may not use a different name for the software. Except as
//     specifically required in this Section (4), Licensee shall not use in a company name, a
//     product name, in advertising, publicity, or other promotional activities any name, trade
//     name, trademark, logo, or other designation of "EnergyPlus", "E+", "e+" or confusingly
//     similar designation, without the U.S. Department of Energy's prior written consent.
//
// THIS SOFTWARE IS PROVIDED BY THE COPYRIGHT HOLDERS AND CONTRIBUTORS "AS IS" AND ANY EXPRESS OR
// IMPLIED WARRANTIES, INCLUDING, BUT NOT LIMITED TO, THE IMPLIED WARRANTIES OF MERCHANTABILITY
// AND FITNESS FOR A PARTICULAR PURPOSE ARE DISCLAIMED. IN NO EVENT SHALL THE COPYRIGHT OWNER OR
// CONTRIBUTORS BE LIABLE FOR ANY DIRECT, INDIRECT, INCIDENTAL, SPECIAL, EXEMPLARY, OR
// CONSEQUENTIAL DAMAGES (INCLUDING, BUT NOT LIMITED TO, PROCUREMENT OF SUBSTITUTE GOODS OR
// SERVICES; LOSS OF USE, DATA, OR PROFITS; OR BUSINESS INTERRUPTION) HOWEVER CAUSED AND ON ANY
// THEORY OF LIABILITY, WHETHER IN CONTRACT, STRICT LIABILITY, OR TORT (INCLUDING NEGLIGENCE OR
// OTHERWISE) ARISING IN ANY WAY OUT OF THE USE OF THIS SOFTWARE, EVEN IF ADVISED OF THE
// POSSIBILITY OF SUCH DAMAGE.

#ifndef EPLUS_PLUGIN_MANAGER_HH
#define EPLUS_PLUGIN_MANAGER_HH

#include <iomanip>
#include <queue>
#include <utility>
#include <vector>
#include <EnergyPlus/DataGlobals.hh>
#include <EnergyPlus/EnergyPlus.hh>

#if LINK_WITH_PYTHON
#ifdef _DEBUG
// We don't want to try to import a debug build of Python here
// so if we are building a Debug build of the C++ code, we need
// to undefine _DEBUG during the #include command for Python.h.
// Otherwise it will fail
#undef _DEBUG
  #include <Python.h>
  #define _DEBUG
#else
#include <Python.h>
#endif
#endif

namespace EnergyPlus {

// Forward declarations
struct EnergyPlusData;

namespace PluginManagement {

    void registerNewCallback(EnergyPlusData &state, int iCalledFrom, const std::function<void (void *)>& f);
    void runAnyRegisteredCallbacks(EnergyPlusData &state, int iCalledFrom, bool &anyRan);
    void onBeginEnvironment();
    std::string pythonStringForUsage();

    void clear_state();

    struct PluginInstance {
        PluginInstance(const std::string& _moduleName, const std::string& _className, std::string emsName, bool runPluginDuringWarmup) :
                emsAlias(std::move(emsName)), runDuringWarmup(runPluginDuringWarmup)
        {
            this->moduleName = _moduleName;
            this->className = _className;
            this->stringIdentifier = _moduleName + "." + _className;
        }

        // members
        std::string moduleName;
        std::string className;
        std::string emsAlias;
        bool runDuringWarmup;
        std::string stringIdentifier; // for diagnostic reporting

        // setup/shutdown should only be called once construction is completely done, i.e., setup() should only be called once the vector holding all the
        // instances is done for the day, and shutdown should only be called when you are ready to destruct all the instances.  The things that happen
        // inside setup() and shutdown() are related to un-managed memory, and it's tricky to manage inside existing constructor/move operations, so they
        // are split out into these explicitly called methods.
        void setup();
        void shutdown() const;

        // methods
        static void reportPythonError();
        bool run(EnergyPlusData &state, int iCallingPoint) const; // calls main() on this plugin instance

        // plugin calling point hooks
        const char * sHookBeginNewEnvironment = "on_begin_new_environment";
        const char * sHookBeginZoneTimestepBeforeSetCurrentWeather = "on_begin_zone_timestep_before_set_current_weather";
        const char * sHookAfterNewEnvironmentWarmUpIsComplete = "on_after_new_environment_warmup_is_complete";
        const char * sHookBeginZoneTimestepBeforeInitHeatBalance = "on_begin_zone_timestep_before_init_heat_balance";
        const char * sHookBeginZoneTimestepAfterInitHeatBalance = "on_begin_zone_timestep_after_init_heat_balance";
        const char * sHookBeginTimestepBeforePredictor = "on_begin_timestep_before_predictor";
        const char * sHookAfterPredictorBeforeHVACManagers = "on_after_predictor_before_hvac_managers";
        const char * sHookAfterPredictorAfterHVACManagers = "on_after_predictor_after_hvac_managers";
        const char * sHookInsideHVACSystemIterationLoop = "on_inside_hvac_system_iteration_loop";
        const char * sHookEndOfZoneTimestepBeforeZoneReporting = "on_end_of_zone_timestep_before_zone_reporting";
        const char * sHookEndOfZoneTimestepAfterZoneReporting = "on_end_of_zone_timestep_after_zone_reporting";
        const char * sHookEndOfSystemTimestepBeforeHVACReporting = "on_end_of_system_timestep_before_hvac_reporting";
        const char * sHookEndOfSystemTimestepAfterHVACReporting = "on_end_of_system_timestep_after_hvac_reporting";
        const char * sHookEndOfZoneSizing = "on_end_of_zone_sizing";
        const char * sHookEndOfSystemSizing = "on_end_of_system_sizing";
        const char * sHookAfterComponentInputReadIn = "on_end_of_component_input_read_in";
        const char * sHookUserDefinedComponentModel = "on_user_defined_component_model";
        const char * sHookUnitarySystemSizing = "on_unitary_system_sizing";
        bool bHasBeginNewEnvironment = false;
        bool bHasBeginZoneTimestepBeforeSetCurrentWeather = false;
        bool bHasAfterNewEnvironmentWarmUpIsComplete = false;
        bool bHasBeginZoneTimestepBeforeInitHeatBalance = false;
        bool bHasBeginZoneTimestepAfterInitHeatBalance = false;
        bool bHasBeginTimestepBeforePredictor = false;
        bool bHasAfterPredictorBeforeHVACManagers = false;
        bool bHasAfterPredictorAfterHVACManagers = false;
        bool bHasInsideHVACSystemIterationLoop = false;
        bool bHasEndOfZoneTimestepBeforeZoneReporting = false;
        bool bHasEndOfZoneTimestepAfterZoneReporting = false;
        bool bHasEndOfSystemTimestepBeforeHVACReporting = false;
        bool bHasEndOfSystemTimestepAfterHVACReporting = false;
        bool bHasEndOfZoneSizing = false;
        bool bHasEndOfSystemSizing = false;
        bool bHasAfterComponentInputReadIn = false;
        bool bHasUserDefinedComponentModel = false;
        bool bHasUnitarySystemSizing = false;
#if LINK_WITH_PYTHON
        PyObject *pModule = nullptr;  // reference to module
        PyObject *pClassInstance = nullptr; // reference to instantiated class -- *don't decref until the end of the simulation*
        // precalculated function names as PyObjects
<<<<<<< HEAD
        PyObjectWrap pBeginNewEnvironment = nullptr;
        PyObjectWrap pBeginZoneTimestepBeforeSetCurrentWeather = nullptr;
        PyObjectWrap pAfterNewEnvironmentWarmUpIsComplete = nullptr;
        PyObjectWrap pBeginZoneTimestepBeforeInitHeatBalance = nullptr;
        PyObjectWrap pBeginZoneTimestepAfterInitHeatBalance = nullptr;
        PyObjectWrap pBeginTimestepBeforePredictor = nullptr;
        PyObjectWrap pAfterPredictorBeforeHVACManagers = nullptr;
        PyObjectWrap pAfterPredictorAfterHVACManagers = nullptr;
        PyObjectWrap pInsideHVACSystemIterationLoop = nullptr;
        PyObjectWrap pEndOfZoneTimestepBeforeZoneReporting = nullptr;
        PyObjectWrap pEndOfZoneTimestepAfterZoneReporting = nullptr;
        PyObjectWrap pEndOfSystemTimestepBeforeHVACReporting = nullptr;
        PyObjectWrap pEndOfSystemTimestepAfterHVACReporting = nullptr;
        PyObjectWrap pEndOfZoneSizing = nullptr;
        PyObjectWrap pEndOfSystemSizing = nullptr;
        PyObjectWrap pAfterComponentInputReadIn = nullptr;
        PyObjectWrap pUserDefinedComponentModel = nullptr;
        PyObjectWrap pUnitarySystemSizing = nullptr;
#endif
=======
        PyObject *pBeginNewEnvironment = nullptr;
        PyObject *pBeginZoneTimestepBeforeSetCurrentWeather = nullptr;
        PyObject *pAfterNewEnvironmentWarmUpIsComplete = nullptr;
        PyObject *pBeginZoneTimestepBeforeInitHeatBalance = nullptr;
        PyObject *pBeginZoneTimestepAfterInitHeatBalance = nullptr;
        PyObject *pBeginTimestepBeforePredictor = nullptr;
        PyObject *pAfterPredictorBeforeHVACManagers = nullptr;
        PyObject *pAfterPredictorAfterHVACManagers = nullptr;
        PyObject *pInsideHVACSystemIterationLoop = nullptr;
        PyObject *pEndOfZoneTimestepBeforeZoneReporting = nullptr;
        PyObject *pEndOfZoneTimestepAfterZoneReporting = nullptr;
        PyObject *pEndOfSystemTimestepBeforeHVACReporting = nullptr;
        PyObject *pEndOfSystemTimestepAfterHVACReporting = nullptr;
        PyObject *pEndOfZoneSizing = nullptr;
        PyObject *pEndOfSystemSizing = nullptr;
        PyObject *pAfterComponentInputReadIn = nullptr;
        PyObject *pUserDefinedComponentModel = nullptr;
        PyObject *pUnitarySystemSizing = nullptr;
#endif        
>>>>>>> 56688953
    };

    class PluginManager {
    public:
        PluginManager();
        ~PluginManager();

        static int numActiveCallbacks();
        static void addToPythonPath(const std::string& path, bool userDefinedPath);
        static std::string sanitizedPath(std::string path); // intentionally not a const& string
        static void setupOutputVariables();

        int maxGlobalVariableIndex = -1;
        void addGlobalVariable(const std::string& name);
        static int getGlobalVariableHandle(const std::string& name, bool suppress_warning = false);
        static Real64 getGlobalVariableValue(int handle);
        static void setGlobalVariableValue(int handle, Real64 value);

        int maxTrendVariableIndex = -1;
        static int getTrendVariableHandle(const std::string& name);
        static Real64 getTrendVariableValue(int handle, int timeIndex);
        static size_t getTrendVariableHistorySize(int handle);
        static Real64 getTrendVariableAverage(int handle, int count);
        static Real64 getTrendVariableMin(int handle, int count);
        static Real64 getTrendVariableMax(int handle, int count);
        static Real64 getTrendVariableSum(int handle, int count);
        static Real64 getTrendVariableDirection(int handle, int count);

        static void updatePluginValues();

        static int getLocationOfUserDefinedPlugin(std::string const &programName);
        static void runSingleUserDefinedPlugin(EnergyPlusData &state, int index);
        static bool anyUnexpectedPluginObjects();
    };

    struct PluginTrendVariable {
        std::string name;
        int numValues;
        std::deque<Real64> values;
        std::deque<Real64> times;
        int indexOfPluginVariable;
        PluginTrendVariable(std::string _name, int _numValues, int _indexOfPluginVariable) :
            name(std::move(_name)), numValues(_numValues), indexOfPluginVariable(_indexOfPluginVariable)
        {
            // initialize the deque so it can be queried immediately, even with just zeroes
            for (int i = 1; i <= this->numValues; i++) {
                this->values.push_back(0);
            }
            for (int loop = 1; loop <= _numValues; ++loop) {
                this->times.push_back(-loop * DataGlobals::TimeStepZone);
            }
        }
        void reset() {
            this->values.clear();
            for (int i = 1; i <= this->numValues; i++) {
                this->values.push_back(0);
            }
        }
    };

    extern std::unique_ptr<PluginManager> pluginManager;
    extern std::vector<PluginTrendVariable> trends;
    extern std::vector<std::string> globalVariableNames;
    extern std::vector<Real64> globalVariableValues;

    // some flags
    extern bool fullyReady;
    extern bool apiErrorFlag;

}
}

#endif // EPLUS_PLUGIN_MANAGER_HH<|MERGE_RESOLUTION|>--- conflicted
+++ resolved
@@ -151,27 +151,6 @@
         PyObject *pModule = nullptr;  // reference to module
         PyObject *pClassInstance = nullptr; // reference to instantiated class -- *don't decref until the end of the simulation*
         // precalculated function names as PyObjects
-<<<<<<< HEAD
-        PyObjectWrap pBeginNewEnvironment = nullptr;
-        PyObjectWrap pBeginZoneTimestepBeforeSetCurrentWeather = nullptr;
-        PyObjectWrap pAfterNewEnvironmentWarmUpIsComplete = nullptr;
-        PyObjectWrap pBeginZoneTimestepBeforeInitHeatBalance = nullptr;
-        PyObjectWrap pBeginZoneTimestepAfterInitHeatBalance = nullptr;
-        PyObjectWrap pBeginTimestepBeforePredictor = nullptr;
-        PyObjectWrap pAfterPredictorBeforeHVACManagers = nullptr;
-        PyObjectWrap pAfterPredictorAfterHVACManagers = nullptr;
-        PyObjectWrap pInsideHVACSystemIterationLoop = nullptr;
-        PyObjectWrap pEndOfZoneTimestepBeforeZoneReporting = nullptr;
-        PyObjectWrap pEndOfZoneTimestepAfterZoneReporting = nullptr;
-        PyObjectWrap pEndOfSystemTimestepBeforeHVACReporting = nullptr;
-        PyObjectWrap pEndOfSystemTimestepAfterHVACReporting = nullptr;
-        PyObjectWrap pEndOfZoneSizing = nullptr;
-        PyObjectWrap pEndOfSystemSizing = nullptr;
-        PyObjectWrap pAfterComponentInputReadIn = nullptr;
-        PyObjectWrap pUserDefinedComponentModel = nullptr;
-        PyObjectWrap pUnitarySystemSizing = nullptr;
-#endif
-=======
         PyObject *pBeginNewEnvironment = nullptr;
         PyObject *pBeginZoneTimestepBeforeSetCurrentWeather = nullptr;
         PyObject *pAfterNewEnvironmentWarmUpIsComplete = nullptr;
@@ -190,8 +169,7 @@
         PyObject *pAfterComponentInputReadIn = nullptr;
         PyObject *pUserDefinedComponentModel = nullptr;
         PyObject *pUnitarySystemSizing = nullptr;
-#endif        
->>>>>>> 56688953
+#endif
     };
 
     class PluginManager {
