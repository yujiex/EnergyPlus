--- conflicted
+++ resolved
@@ -133,11 +133,7 @@
 
 \(a - f\) are the equation coefficients for Cooling Capacity Ratio Modifier
 
-<<<<<<< HEAD
-\({T_c}\) ~~~ = temperature of the air entering an air-cooled or evaporatively-cooled condenser (°C) or temperature of the water entering a water-cooled condenser unit (°C)
-=======
 \({T_c}\) is the temperature of the air entering an air-cooled or evaporatively-cooled condenser (\(^{\circ}\)C).
->>>>>>> a93e93e2
 
 \subsubsection{Using multiple curves to define Cooling Capacity Ratio Modifier}\label{using-multiple-curves-to-define-cooling-capacity-ratio-modifier}
 
