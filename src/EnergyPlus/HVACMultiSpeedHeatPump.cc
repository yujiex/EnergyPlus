--- conflicted
+++ resolved
@@ -2907,16 +2907,6 @@
         // METHODOLOGY EMPLOYED:
         // Use RegulaFalsi technique to iterate on part-load ratio until convergence is achieved.
 
-        // REFERENCES:
-        // na
-
-        // Using/Aliasing
-<<<<<<< HEAD
-        using DataGlobals::WarmupFlag;
-
-=======
-        using General::RoundSigDigits;
->>>>>>> 36b8851e
         using General::SolveRoot;
 
         using HeatingCoils::SimulateHeatingCoilComponents;
@@ -4487,19 +4477,12 @@
                                     ShowContinueError(
                                         state, format("  Iteration limit [{}] exceeded in calculating hot water mass flow rate", SolveMaxIter));
                                 }
-<<<<<<< HEAD
-                                ShowRecurringWarningErrorAtEnd(
+                                ShowRecurringWarningErrorAtEnd(state,
                                     format("CalcNonDXHeatingCoils: Hot water coil control failed (iteration limit [{}]) for {}=\"{}",
                                            SolveMaxIter,
                                            CurrentModuleObject,
                                            MSHeatPump(MSHeatPumpNum).Name),
                                     MSHeatPump(MSHeatPumpNum).HotWaterCoilMaxIterIndex);
-=======
-                                ShowRecurringWarningErrorAtEnd(state, "CalcNonDXHeatingCoils: Hot water coil control failed (iteration limit [" +
-                                                                   RoundSigDigits(SolveMaxIter) + "]) for " + CurrentModuleObject + "=\"" +
-                                                                   MSHeatPump(MSHeatPumpNum).Name,
-                                                               MSHeatPump(MSHeatPumpNum).HotWaterCoilMaxIterIndex);
->>>>>>> 36b8851e
                             } else if (SolFlag == -2) {
                                 if (MSHeatPump(MSHeatPumpNum).HotWaterCoilMaxIterIndex2 == 0) {
                                     ShowWarningMessage(state, "CalcNonDXHeatingCoils: Hot water coil control failed (maximum flow limits) for " +
