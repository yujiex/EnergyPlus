--- conflicted
+++ resolved
@@ -132,19 +132,19 @@
 
         case HVAC::FanType::Constant: {
             _thisFan->simulateConstant(state);
-        } break;
+    } break;
         case HVAC::FanType::VAV: {
             _thisFan->simulateVAV(state, _pressureRise);
-        } break;
+    } break;
         case HVAC::FanType::OnOff: {
             _thisFan->simulateOnOff(state, _speedRatio);
-        } break;
+    } break;
         case HVAC::FanType::Exhaust: {
             _thisFan->simulateZoneExhaust(state);
-        } break;
+    } break;
         case HVAC::FanType::ComponentModel: {
             _thisFan->simulateComponentModel(state);
-        } break;
+    } break;
         default: {
         } break;
         } // switch (type)
@@ -174,7 +174,7 @@
             _thisFan->calcSimpleSystemFan(state, _flowFraction, _, _, _, _, _, _);
         } else {
             _thisFan->calcSimpleSystemFan(state, _, _, _, _, _, _, _);
-        }
+    }
     }
 
     update(state);
@@ -200,7 +200,7 @@
     int NumAlphas;
     int NumNums;
     int IOStat;
-    bool ErrorsFound(false); // If errors detected in input
+    bool ErrorsFound(false);                                        // If errors detected in input
     Array1D_string cAlphaFieldNames;
     Array1D_string cNumericFieldNames;
     Array1D_bool lNumericFieldBlanks;
@@ -272,17 +272,17 @@
     for (int SimpFanNum = 1; SimpFanNum <= NumSimpFan; ++SimpFanNum) {
         cCurrentModuleObject = "Fan:ConstantVolume";
         ip->getObjectItem(state,
-                          cCurrentModuleObject,
-                          SimpFanNum,
-                          cAlphaArgs,
-                          NumAlphas,
-                          rNumericArgs,
-                          NumNums,
-                          IOStat,
-                          lNumericFieldBlanks,
-                          lAlphaFieldBlanks,
-                          cAlphaFieldNames,
-                          cNumericFieldNames);
+                                                                 cCurrentModuleObject,
+                                                                 SimpFanNum,
+                                                                 cAlphaArgs,
+                                                                 NumAlphas,
+                                                                 rNumericArgs,
+                                                                 NumNums,
+                                                                 IOStat,
+                                                                 lNumericFieldBlanks,
+                                                                 lAlphaFieldBlanks,
+                                                                 cAlphaFieldNames,
+                                                                 cNumericFieldNames);
 
         ErrorObjectHeader eoh{routineName, cCurrentModuleObject, cAlphaArgs(1)};
 
@@ -304,8 +304,8 @@
             fan->availSchedNum = ScheduleManager::ScheduleAlwaysOn;
         } else if ((fan->availSchedNum = ScheduleManager::GetScheduleIndex(state, cAlphaArgs(2))) == 0) {
             ShowSevereItemNotFound(state, eoh, cAlphaFieldNames(2), cAlphaArgs(2));
-            ErrorsFound = true;
-        }
+                ErrorsFound = true;
+            }
 
         fan->totalEff = rNumericArgs(1);
         fan->deltaPress = rNumericArgs(2);
@@ -321,23 +321,23 @@
         fan->minAirFlowRate = 0.0;
 
         fan->inletNodeNum = NodeInputManager::GetOnlySingleNode(state,
-                                                                cAlphaArgs(3),
-                                                                ErrorsFound,
-                                                                DataLoopNode::ConnectionObjectType::FanConstantVolume,
-                                                                cAlphaArgs(1),
-                                                                DataLoopNode::NodeFluidType::Air,
-                                                                DataLoopNode::ConnectionType::Inlet,
-                                                                NodeInputManager::CompFluidStream::Primary,
-                                                                DataLoopNode::ObjectIsNotParent);
+                                                                   cAlphaArgs(3),
+                                                                   ErrorsFound,
+                                                                   DataLoopNode::ConnectionObjectType::FanConstantVolume,
+                                                                   cAlphaArgs(1),
+                                                                   DataLoopNode::NodeFluidType::Air,
+                                                                   DataLoopNode::ConnectionType::Inlet,
+                                                                   NodeInputManager::CompFluidStream::Primary,
+                                                                   DataLoopNode::ObjectIsNotParent);
         fan->outletNodeNum = NodeInputManager::GetOnlySingleNode(state,
-                                                                 cAlphaArgs(4),
-                                                                 ErrorsFound,
-                                                                 DataLoopNode::ConnectionObjectType::FanConstantVolume,
-                                                                 cAlphaArgs(1),
-                                                                 DataLoopNode::NodeFluidType::Air,
-                                                                 DataLoopNode::ConnectionType::Outlet,
-                                                                 NodeInputManager::CompFluidStream::Primary,
-                                                                 DataLoopNode::ObjectIsNotParent);
+                                                                    cAlphaArgs(4),
+                                                                    ErrorsFound,
+                                                                    DataLoopNode::ConnectionObjectType::FanConstantVolume,
+                                                                    cAlphaArgs(1),
+                                                                    DataLoopNode::NodeFluidType::Air,
+                                                                    DataLoopNode::ConnectionType::Outlet,
+                                                                    NodeInputManager::CompFluidStream::Primary,
+                                                                    DataLoopNode::ObjectIsNotParent);
 
         fan->endUseSubcategoryName = (NumAlphas > 4) ? cAlphaArgs(5) : "General";
 
@@ -383,8 +383,8 @@
             fan->availSchedNum = ScheduleManager::ScheduleAlwaysOn;
         } else if ((fan->availSchedNum = ScheduleManager::GetScheduleIndex(state, cAlphaArgs(2))) == 0) {
             ShowSevereItemNotFound(state, eoh, cAlphaFieldNames(2), cAlphaArgs(2));
-            ErrorsFound = true;
-        }
+                ErrorsFound = true;
+            }
 
         fan->totalEff = rNumericArgs(1);
         fan->deltaPress = rNumericArgs(2);
@@ -414,23 +414,23 @@
             ShowContinueError(state, format("For {}, Fan={}", cCurrentModuleObject, cAlphaArgs(1)));
         }
         fan->inletNodeNum = NodeInputManager::GetOnlySingleNode(state,
-                                                                cAlphaArgs(4),
-                                                                ErrorsFound,
-                                                                DataLoopNode::ConnectionObjectType::FanVariableVolume,
-                                                                cAlphaArgs(1),
-                                                                DataLoopNode::NodeFluidType::Air,
-                                                                DataLoopNode::ConnectionType::Inlet,
-                                                                NodeInputManager::CompFluidStream::Primary,
-                                                                DataLoopNode::ObjectIsNotParent);
+                                                                   cAlphaArgs(4),
+                                                                   ErrorsFound,
+                                                                   DataLoopNode::ConnectionObjectType::FanVariableVolume,
+                                                                   cAlphaArgs(1),
+                                                                   DataLoopNode::NodeFluidType::Air,
+                                                                   DataLoopNode::ConnectionType::Inlet,
+                                                                   NodeInputManager::CompFluidStream::Primary,
+                                                                   DataLoopNode::ObjectIsNotParent);
         fan->outletNodeNum = NodeInputManager::GetOnlySingleNode(state,
-                                                                 cAlphaArgs(5),
-                                                                 ErrorsFound,
-                                                                 DataLoopNode::ConnectionObjectType::FanVariableVolume,
-                                                                 cAlphaArgs(1),
-                                                                 DataLoopNode::NodeFluidType::Air,
-                                                                 DataLoopNode::ConnectionType::Outlet,
-                                                                 NodeInputManager::CompFluidStream::Primary,
-                                                                 DataLoopNode::ObjectIsNotParent);
+                                                                    cAlphaArgs(5),
+                                                                    ErrorsFound,
+                                                                    DataLoopNode::ConnectionObjectType::FanVariableVolume,
+                                                                    cAlphaArgs(1),
+                                                                    DataLoopNode::NodeFluidType::Air,
+                                                                    DataLoopNode::ConnectionType::Outlet,
+                                                                    NodeInputManager::CompFluidStream::Primary,
+                                                                    DataLoopNode::ObjectIsNotParent);
 
         fan->endUseSubcategoryName = (NumAlphas > 5) ? cAlphaArgs(6) : "General";
 
@@ -444,17 +444,17 @@
     for (int ExhFanNum = 1; ExhFanNum <= NumZoneExhFan; ++ExhFanNum) {
         cCurrentModuleObject = "Fan:ZoneExhaust";
         ip->getObjectItem(state,
-                          cCurrentModuleObject,
-                          ExhFanNum,
-                          cAlphaArgs,
-                          NumAlphas,
-                          rNumericArgs,
-                          NumNums,
-                          IOStat,
-                          lNumericFieldBlanks,
-                          lAlphaFieldBlanks,
-                          cAlphaFieldNames,
-                          cNumericFieldNames);
+                                                                 cCurrentModuleObject,
+                                                                 ExhFanNum,
+                                                                 cAlphaArgs,
+                                                                 NumAlphas,
+                                                                 rNumericArgs,
+                                                                 NumNums,
+                                                                 IOStat,
+                                                                 lNumericFieldBlanks,
+                                                                 lAlphaFieldBlanks,
+                                                                 cAlphaFieldNames,
+                                                                 cNumericFieldNames);
 
         ErrorObjectHeader eoh{routineName, cCurrentModuleObject, cAlphaArgs(1)};
 
@@ -476,14 +476,14 @@
             fan->availSchedNum = ScheduleManager::ScheduleAlwaysOn;
         } else if ((fan->availSchedNum = ScheduleManager::GetScheduleIndex(state, cAlphaArgs(2))) == 0) {
             ShowSevereItemNotFound(state, eoh, cAlphaFieldNames(2), cAlphaArgs(2));
-            ErrorsFound = true;
+                ErrorsFound = true;
         } else if (ScheduleManager::HasFractionalScheduleValue(state, fan->availSchedNum)) {
-            ShowWarningError(state,
-                             format("{}=\"{}\" has fractional values in Schedule={}. Only 0.0 in the schedule value turns the fan off.",
-                                    cCurrentModuleObject,
+                    ShowWarningError(state,
+                                     format("{}=\"{}\" has fractional values in Schedule={}. Only 0.0 in the schedule value turns the fan off.",
+                                            cCurrentModuleObject,
                                     fan->Name,
-                                    cAlphaArgs(2)));
-        }
+                                            cAlphaArgs(2)));
+                }
 
         fan->totalEff = rNumericArgs(1);
         fan->deltaPress = rNumericArgs(2);
@@ -502,23 +502,23 @@
         }
 
         fan->inletNodeNum = NodeInputManager::GetOnlySingleNode(state,
-                                                                cAlphaArgs(3),
-                                                                ErrorsFound,
-                                                                DataLoopNode::ConnectionObjectType::FanZoneExhaust,
-                                                                cAlphaArgs(1),
-                                                                DataLoopNode::NodeFluidType::Air,
-                                                                DataLoopNode::ConnectionType::Inlet,
-                                                                NodeInputManager::CompFluidStream::Primary,
-                                                                DataLoopNode::ObjectIsNotParent);
+                                                                   cAlphaArgs(3),
+                                                                   ErrorsFound,
+                                                                   DataLoopNode::ConnectionObjectType::FanZoneExhaust,
+                                                                   cAlphaArgs(1),
+                                                                   DataLoopNode::NodeFluidType::Air,
+                                                                   DataLoopNode::ConnectionType::Inlet,
+                                                                   NodeInputManager::CompFluidStream::Primary,
+                                                                   DataLoopNode::ObjectIsNotParent);
         fan->outletNodeNum = NodeInputManager::GetOnlySingleNode(state,
-                                                                 cAlphaArgs(4),
-                                                                 ErrorsFound,
-                                                                 DataLoopNode::ConnectionObjectType::FanZoneExhaust,
-                                                                 cAlphaArgs(1),
-                                                                 DataLoopNode::NodeFluidType::Air,
-                                                                 DataLoopNode::ConnectionType::Outlet,
-                                                                 NodeInputManager::CompFluidStream::Primary,
-                                                                 DataLoopNode::ObjectIsNotParent);
+                                                                    cAlphaArgs(4),
+                                                                    ErrorsFound,
+                                                                    DataLoopNode::ConnectionObjectType::FanZoneExhaust,
+                                                                    cAlphaArgs(1),
+                                                                    DataLoopNode::NodeFluidType::Air,
+                                                                    DataLoopNode::ConnectionType::Outlet,
+                                                                    NodeInputManager::CompFluidStream::Primary,
+                                                                    DataLoopNode::ObjectIsNotParent);
 
         fan->endUseSubcategoryName = (NumAlphas > 4 && !lAlphaFieldBlanks(5)) ? cAlphaArgs(5) : "General";
 
@@ -526,78 +526,78 @@
             fan->flowFracSchedNum = ScheduleManager::ScheduleAlwaysOn;
         } else if ((fan->flowFracSchedNum = ScheduleManager::GetScheduleIndex(state, cAlphaArgs(6))) == 0) {
             ShowSevereItemNotFound(state, eoh, cAlphaFieldNames(6), cAlphaArgs(6));
-            ErrorsFound = true;
+                ErrorsFound = true;
         } else if (!ScheduleManager::CheckScheduleValueMinMax(
                        state, fan->flowFracSchedNum, ScheduleManager::Clusivity::Inclusive, 0.0, ScheduleManager::Clusivity::Inclusive, 1.0)) {
             ShowSevereError(
                 state,
                 format("{}: {}: invalid {} for {}={}", routineName, cCurrentModuleObject, cAlphaFieldNames(6), cAlphaFieldNames(1), cAlphaArgs(1)));
-            ShowContinueError(state, format("Error found in {} = {}", cAlphaFieldNames(6), cAlphaArgs(6)));
-            ShowContinueError(state, "Schedule values must be (>=0., <=1.)");
-            ErrorsFound = true;
-        }
+                    ShowContinueError(state, format("Error found in {} = {}", cAlphaFieldNames(6), cAlphaArgs(6)));
+                    ShowContinueError(state, "Schedule values must be (>=0., <=1.)");
+                    ErrorsFound = true;
+                }
 
         if (NumAlphas <= 6 || lAlphaFieldBlanks(7)) {
             fan->availManagerMode = AvailManagerMode::Coupled;
         } else if ((fan->availManagerMode = static_cast<AvailManagerMode>(getEnumValue(availManagerModeNamesUC, cAlphaArgs(7)))) ==
                    AvailManagerMode::Invalid) {
             ShowSevereInvalidKey(state, eoh, cAlphaFieldNames(7), cAlphaArgs(7));
-            ErrorsFound = true;
-        }
+                ErrorsFound = true;
+            }
 
         if (NumAlphas <= 7 || lAlphaFieldBlanks(8)) {
             fan->minTempLimitSchedNum = 0;
         } else if ((fan->minTempLimitSchedNum = ScheduleManager::GetScheduleIndex(state, cAlphaArgs(8))) == 0) {
             ShowSevereItemNotFound(state, eoh, cAlphaFieldNames(8), cAlphaArgs(8));
-            ErrorsFound = true;
-        }
+                ErrorsFound = true;
+            }
 
         if (NumAlphas <= 8 || lAlphaFieldBlanks(9)) {
             fan->balancedFractSchedNum = 0;
         } else if (state.dataHeatBal->ZoneAirMassFlow.ZoneFlowAdjustment != DataHeatBalance::AdjustmentType::NoAdjustReturnAndMixing) {
-            // do not include adjusted for "balanced" exhaust flow in the zone total return calculation
-            ShowWarningError(state,
+                // do not include adjusted for "balanced" exhaust flow in the zone total return calculation
+                ShowWarningError(state,
                              format("{}: {}: invalid {} = {} for {}={}",
                                     routineName,
-                                    cCurrentModuleObject,
-                                    cAlphaFieldNames(9),
-                                    cAlphaArgs(9),
-                                    cAlphaFieldNames(1),
-                                    cAlphaArgs(1)));
-            ShowContinueError(state, "When zone air mass flow balance is enforced, this input field should be left blank.");
-            ShowContinueError(state, "This schedule will be ignored in the simulation.");
+                                        cCurrentModuleObject,
+                                        cAlphaFieldNames(9),
+                                        cAlphaArgs(9),
+                                        cAlphaFieldNames(1),
+                                        cAlphaArgs(1)));
+                ShowContinueError(state, "When zone air mass flow balance is enforced, this input field should be left blank.");
+                ShowContinueError(state, "This schedule will be ignored in the simulation.");
             fan->balancedFractSchedNum = 0;
         } else if ((fan->balancedFractSchedNum = ScheduleManager::GetScheduleIndex(state, cAlphaArgs(9))) == 0) {
             ShowSevereItemNotFound(state, eoh, cAlphaFieldNames(9), cAlphaArgs(9));
-            ErrorsFound = true;
+                    ErrorsFound = true;
         } else if (!ScheduleManager::CheckScheduleValueMinMax(
                        state, fan->balancedFractSchedNum, ScheduleManager::Clusivity::Inclusive, 0.0, ScheduleManager::Clusivity::Inclusive, 1.0)) {
             ShowSevereError(
                 state,
                 format("{}: {}: invalid {} for {}={}", routineName, cCurrentModuleObject, cAlphaFieldNames(9), cAlphaFieldNames(1), cAlphaArgs(1)));
-            ShowContinueError(state, format("Error found in {} = {}", cAlphaFieldNames(9), cAlphaArgs(9)));
-            ShowContinueError(state, "Schedule values must be (>=0., <=1.)");
-            ErrorsFound = true;
-        }
+                        ShowContinueError(state, format("Error found in {} = {}", cAlphaFieldNames(9), cAlphaArgs(9)));
+                        ShowContinueError(state, "Schedule values must be (>=0., <=1.)");
+                        ErrorsFound = true;
+                    }
         if (ErrorsFound) {
             ShowFatalError(state, format("{}: Errors found in input for fan name = {}.  Program terminates.", routineName, fan->Name));
-        }
+                }
     } // for (iFanExhaust)
 
     for (int OnOffFanNum = 1; OnOffFanNum <= NumOnOff; ++OnOffFanNum) {
         cCurrentModuleObject = "Fan:OnOff";
         ip->getObjectItem(state,
-                          cCurrentModuleObject,
-                          OnOffFanNum,
-                          cAlphaArgs,
-                          NumAlphas,
-                          rNumericArgs,
-                          NumNums,
-                          IOStat,
-                          lNumericFieldBlanks,
-                          lAlphaFieldBlanks,
-                          cAlphaFieldNames,
-                          cNumericFieldNames);
+                                                                 cCurrentModuleObject,
+                                                                 OnOffFanNum,
+                                                                 cAlphaArgs,
+                                                                 NumAlphas,
+                                                                 rNumericArgs,
+                                                                 NumNums,
+                                                                 IOStat,
+                                                                 lNumericFieldBlanks,
+                                                                 lAlphaFieldBlanks,
+                                                                 cAlphaFieldNames,
+                                                                 cNumericFieldNames);
 
         ErrorObjectHeader eoh{routineName, cCurrentModuleObject, cAlphaArgs(1)};
 
@@ -619,8 +619,8 @@
             fan->availSchedNum = ScheduleManager::ScheduleAlwaysOn;
         } else if ((fan->availSchedNum = ScheduleManager::GetScheduleIndex(state, cAlphaArgs(2))) == 0) {
             ShowSevereItemNotFound(state, eoh, cAlphaFieldNames(2), cAlphaArgs(2));
-            ErrorsFound = true;
-        }
+                ErrorsFound = true;
+            }
 
         fan->totalEff = rNumericArgs(1);
         fan->deltaPress = rNumericArgs(2);
@@ -641,23 +641,23 @@
         fan->minAirFlowRate = 0.0;
 
         fan->inletNodeNum = NodeInputManager::GetOnlySingleNode(state,
-                                                                cAlphaArgs(3),
-                                                                ErrorsFound,
-                                                                DataLoopNode::ConnectionObjectType::FanOnOff,
-                                                                cAlphaArgs(1),
-                                                                DataLoopNode::NodeFluidType::Air,
-                                                                DataLoopNode::ConnectionType::Inlet,
-                                                                NodeInputManager::CompFluidStream::Primary,
-                                                                DataLoopNode::ObjectIsNotParent);
+                                                                   cAlphaArgs(3),
+                                                                   ErrorsFound,
+                                                                   DataLoopNode::ConnectionObjectType::FanOnOff,
+                                                                   cAlphaArgs(1),
+                                                                   DataLoopNode::NodeFluidType::Air,
+                                                                   DataLoopNode::ConnectionType::Inlet,
+                                                                   NodeInputManager::CompFluidStream::Primary,
+                                                                   DataLoopNode::ObjectIsNotParent);
         fan->outletNodeNum = NodeInputManager::GetOnlySingleNode(state,
-                                                                 cAlphaArgs(4),
-                                                                 ErrorsFound,
-                                                                 DataLoopNode::ConnectionObjectType::FanOnOff,
-                                                                 cAlphaArgs(1),
-                                                                 DataLoopNode::NodeFluidType::Air,
-                                                                 DataLoopNode::ConnectionType::Outlet,
-                                                                 NodeInputManager::CompFluidStream::Primary,
-                                                                 DataLoopNode::ObjectIsNotParent);
+                                                                    cAlphaArgs(4),
+                                                                    ErrorsFound,
+                                                                    DataLoopNode::ConnectionObjectType::FanOnOff,
+                                                                    cAlphaArgs(1),
+                                                                    DataLoopNode::NodeFluidType::Air,
+                                                                    DataLoopNode::ConnectionType::Outlet,
+                                                                    NodeInputManager::CompFluidStream::Primary,
+                                                                    DataLoopNode::ObjectIsNotParent);
 
         if (NumAlphas > 4 && !lAlphaFieldBlanks(5)) {
             fan->powerRatioAtSpeedRatioCurveNum = Curve::GetCurveIndex(state, cAlphaArgs(5));
@@ -688,21 +688,21 @@
             e.MaxAirMassFlowRate = 0.0;
         }
 
-        // input the night ventilation performance objects
-        for (int NVPerfNum = 1; NVPerfNum <= state.dataFans->NumNightVentPerf; ++NVPerfNum) {
+    // input the night ventilation performance objects
+    for (int NVPerfNum = 1; NVPerfNum <= state.dataFans->NumNightVentPerf; ++NVPerfNum) {
             cCurrentModuleObject = "FanPerformance:NightVentilation";
             ip->getObjectItem(state,
-                              cCurrentModuleObject,
-                              NVPerfNum,
-                              cAlphaArgs,
-                              NumAlphas,
-                              rNumericArgs,
-                              NumNums,
-                              IOStat,
-                              lNumericFieldBlanks,
-                              lAlphaFieldBlanks,
-                              cAlphaFieldNames,
-                              cNumericFieldNames);
+                                                                 cCurrentModuleObject,
+                                                                 NVPerfNum,
+                                                                 cAlphaArgs,
+                                                                 NumAlphas,
+                                                                 rNumericArgs,
+                                                                 NumNums,
+                                                                 IOStat,
+                                                                 lNumericFieldBlanks,
+                                                                 lAlphaFieldBlanks,
+                                                                 cAlphaFieldNames,
+                                                                 cNumericFieldNames);
 
             ErrorObjectHeader eoh{routineName, cCurrentModuleObject, cAlphaArgs(1)};
 
@@ -718,29 +718,29 @@
             auto found = df->fanMap.find(nvp.FanName);
             if (found == df->fanMap.end()) {
                 ShowSevereItemNotFound(state, eoh, cAlphaFieldNames(1), cAlphaArgs(1));
-                ErrorsFound = true;
+            ErrorsFound = true;
             } else {
                 auto *fan = dynamic_cast<FanComponent *>(df->fans(found->second));
                 assert(fan != nullptr);
                 fan->nightVentPerfNum = NVPerfNum;
-            }
+        }
         } // for (iNightVent)
     }
 
     for (int CompModelFanNum = 1; CompModelFanNum <= NumCompModelFan; ++CompModelFanNum) {
         cCurrentModuleObject = "Fan:ComponentModel";
         ip->getObjectItem(state,
-                          cCurrentModuleObject,
-                          CompModelFanNum,
-                          cAlphaArgs,
-                          NumAlphas,
-                          rNumericArgs,
-                          NumNums,
-                          IOStat,
-                          lNumericFieldBlanks,
-                          lAlphaFieldBlanks,
-                          cAlphaFieldNames,
-                          cNumericFieldNames);
+                                                                 cCurrentModuleObject,
+                                                                 CompModelFanNum,
+                                                                 cAlphaArgs,
+                                                                 NumAlphas,
+                                                                 rNumericArgs,
+                                                                 NumNums,
+                                                                 IOStat,
+                                                                 lNumericFieldBlanks,
+                                                                 lAlphaFieldBlanks,
+                                                                 cAlphaFieldNames,
+                                                                 cNumericFieldNames);
 
         ErrorObjectHeader eoh{routineName, cCurrentModuleObject, cAlphaArgs(1)};
 
@@ -759,23 +759,23 @@
         fan->sizingPrefix = cNumericFieldNames(1);
 
         fan->inletNodeNum = NodeInputManager::GetOnlySingleNode(state,
-                                                                cAlphaArgs(2),
-                                                                ErrorsFound,
-                                                                DataLoopNode::ConnectionObjectType::FanComponentModel,
-                                                                cAlphaArgs(1),
-                                                                DataLoopNode::NodeFluidType::Air,
-                                                                DataLoopNode::ConnectionType::Inlet,
-                                                                NodeInputManager::CompFluidStream::Primary,
-                                                                DataLoopNode::ObjectIsNotParent); // Air inlet node name
+                                                                   cAlphaArgs(2),
+                                                                   ErrorsFound,
+                                                                   DataLoopNode::ConnectionObjectType::FanComponentModel,
+                                                                   cAlphaArgs(1),
+                                                                   DataLoopNode::NodeFluidType::Air,
+                                                                   DataLoopNode::ConnectionType::Inlet,
+                                                                   NodeInputManager::CompFluidStream::Primary,
+                                                                   DataLoopNode::ObjectIsNotParent); // Air inlet node name
         fan->outletNodeNum = NodeInputManager::GetOnlySingleNode(state,
-                                                                 cAlphaArgs(3),
-                                                                 ErrorsFound,
-                                                                 DataLoopNode::ConnectionObjectType::FanComponentModel,
-                                                                 cAlphaArgs(1),
-                                                                 DataLoopNode::NodeFluidType::Air,
-                                                                 DataLoopNode::ConnectionType::Outlet,
-                                                                 NodeInputManager::CompFluidStream::Primary,
-                                                                 DataLoopNode::ObjectIsNotParent); // Air outlet node name
+                                                                    cAlphaArgs(3),
+                                                                    ErrorsFound,
+                                                                    DataLoopNode::ConnectionObjectType::FanComponentModel,
+                                                                    cAlphaArgs(1),
+                                                                    DataLoopNode::NodeFluidType::Air,
+                                                                    DataLoopNode::ConnectionType::Outlet,
+                                                                    NodeInputManager::CompFluidStream::Primary,
+                                                                    DataLoopNode::ObjectIsNotParent); // Air outlet node name
 
         BranchNodeConnections::TestCompSet(state, cCurrentModuleObject, cAlphaArgs(1), cAlphaArgs(2), cAlphaArgs(3), "Air Nodes");
 
@@ -847,7 +847,7 @@
         constexpr std::string_view cCurrentModuleObject = "Fan:SystemModel";
 
         ip->getObjectItem(state,
-                          cCurrentModuleObject,
+                                       cCurrentModuleObject,
                           SystemFanNum,
                           cAlphaArgs,
                           NumAlphas,
@@ -891,7 +891,7 @@
                                                                 NodeInputManager::CompFluidStream::Primary,
                                                                 DataLoopNode::ObjectIsNotParent);
         fan->outletNodeNum = NodeInputManager::GetOnlySingleNode(state,
-                                                                 cAlphaArgs(4),
+                                       cAlphaArgs(4),
                                                                  ErrorsFound,
                                                                  DataLoopNode::ConnectionObjectType::FanSystemModel,
                                                                  cAlphaArgs(1),
@@ -917,8 +917,8 @@
         fan->deltaPress = rNumericArgs(3);
         if (fan->deltaPress <= 0.0) {
             ShowSevereError(state, format("{}: {} zero or negative, invalid entry in {}", routineName, cCurrentModuleObject, cNumericFieldNames(3)));
-            ErrorsFound = true;
-        }
+                ErrorsFound = true;
+            }
         fan->motorEff = rNumericArgs(4);
         fan->motorInAirFrac = rNumericArgs(5);
         fan->designElecPower = rNumericArgs(6);
@@ -1026,10 +1026,10 @@
                 // field set input does not match number of speeds, throw warning
                 ShowSevereError(state, format("{}: {}=\"{}\", invalid entry.", routineName, cCurrentModuleObject, cAlphaArgs(1)));
                 ShowContinueError(
-                    state,
+                state,
                     "Fan with Discrete speed control does not have input for power fraction at all speed levels and does not have a power curve.");
                 ErrorsFound = true;
-            }
+        }
         }
 
         if (fan->heatLossDest == HeatLossDest::Zone) {
@@ -1125,21 +1125,21 @@
             auto *fanExhaust = dynamic_cast<FanComponent *>(fan);
             assert(fanExhaust != nullptr);
             if (fanExhaust->balancedFractSchedNum > 0) {
-                SetupOutputVariable(state,
-                                    "Fan Unbalanced Air Mass Flow Rate",
-                                    Constant::Units::kg_s,
+            SetupOutputVariable(state,
+                                "Fan Unbalanced Air Mass Flow Rate",
+                                Constant::Units::kg_s,
                                     fanExhaust->unbalancedOutletMassFlowRate,
-                                    OutputProcessor::TimeStepType::System,
-                                    OutputProcessor::StoreType::Average,
+                                OutputProcessor::TimeStepType::System,
+                                OutputProcessor::StoreType::Average,
                                     fanExhaust->Name);
-                SetupOutputVariable(state,
-                                    "Fan Balanced Air Mass Flow Rate",
-                                    Constant::Units::kg_s,
+            SetupOutputVariable(state,
+                                "Fan Balanced Air Mass Flow Rate",
+                                Constant::Units::kg_s,
                                     fanExhaust->balancedOutletMassFlowRate,
-                                    OutputProcessor::TimeStepType::System,
-                                    OutputProcessor::StoreType::Average,
+                                OutputProcessor::TimeStepType::System,
+                                OutputProcessor::StoreType::Average,
                                     fanExhaust->Name);
-            }
+        }
         }
 
         if (fan->type == HVAC::FanType::OnOff) {
@@ -1161,12 +1161,12 @@
             if (fanSystem->speedControl != SpeedControl::Discrete) continue;
 
             if (fanSystem->numSpeeds == 1) {
-                SetupOutputVariable(state,
-                                    "Fan Runtime Fraction",
-                                    Constant::Units::None,
+        SetupOutputVariable(state,
+                            "Fan Runtime Fraction",
+                            Constant::Units::None,
                                     fanSystem->runtimeFracAtSpeed[0],
-                                    OutputProcessor::TimeStepType::System,
-                                    OutputProcessor::StoreType::Average,
+                            OutputProcessor::TimeStepType::System,
+                            OutputProcessor::StoreType::Average,
                                     fanSystem->Name);
             } else {
                 for (int speedLoop = 0; speedLoop < fanSystem->numSpeeds; ++speedLoop) {
@@ -1177,7 +1177,7 @@
                                         OutputProcessor::TimeStepType::System,
                                         OutputProcessor::StoreType::Average,
                                         fan->Name);
-                }
+    }
             }
         }
 
@@ -1458,7 +1458,7 @@
             _plBeltEff = Curve::CurveValue(state, plBeltEffReg3CurveNum, _torqueRatio); //[-]
         } else {
             _plBeltEff = 1.0; // Direct drive or no curve specified - use constant efficiency
-        }
+                }
         beltEff = beltMaxEff * _plBeltEff;     //[-]
         beltEff = max(beltEff, 0.01);          // Minimum efficiency is 1% to avoid numerical errors
         beltInputPower = shaftPower / beltEff; //[W]
@@ -1497,26 +1497,26 @@
             vfdEff = Curve::CurveValue(state, vfdEffCurveNum, _vfdSpeedRatio);
         } else if ((vfdEffType == VFDEffType::Power) && (vfdEffCurveNum != 0)) {
             if (vfdMaxOutPower == DataSizing::AutoSize) {
-                // WRITE(*,*) 'Autosizing fan VFD'
+                    // WRITE(*,*) 'Autosizing fan VFD'
                 vfdMaxOutPower = motorInputPower;
-            }
-            // Adjust max VFD output power using VFD sizing factor
+                }
+                // Adjust max VFD output power using VFD sizing factor
             vfdMaxOutPower *= vfdSizingFactor; //[W]
 
-            // Check for undersized VFD and report design size with warning
+                // Check for undersized VFD and report design size with warning
             if (motorInputPower > (vfdMaxOutPower + 1.e-5)) {
                 ShowWarningError(
                     state, format("VFD for {}: {} is undersized at design conditions -- check VFD inputs", HVAC::fanTypeNames[(int)type], Name));
                 ShowContinueError(state, format("...Design VFD output power (without oversizing) [W]: {:.2R}", motorInputPower));
-            }
+                }
 
             Real64 _vfdOutPowerRatio = motorInputPower / vfdMaxOutPower; // Ratio of VFD output power to max VFD output power [-]
             vfdEff = Curve::CurveValue(state, vfdEffCurveNum, _vfdOutPowerRatio);
-        } else {
-            // No curve specified - use constant efficiency
+            } else {
+                // No curve specified - use constant efficiency
             vfdMaxOutPower = 0.0;
             vfdEff = 0.97;
-        }
+            }
 
         vfdEff = max(vfdEff, 0.01); // Minimum efficiency is 1% to avoid numerical errors
 
@@ -1570,18 +1570,11 @@
         state, state.dataOutRptPredefined->pdchFanPurpose, Name, "N/A"); // fan.FanType); // purpose? not the same
     OutputReportPredefined::PreDefTableEntry(state,
                                              state.dataOutRptPredefined->pdchFanAutosized,
-<<<<<<< HEAD
-                                             fan.Name,
-                                             fan.MaxAirFlowRateIsAutosizable ? "Yes" : "No"); // autosizable vs. autosized equivalent?
-    OutputReportPredefined::PreDefTableEntry(state, state.dataOutRptPredefined->pdchFanMotorEff, fan.Name, fan.MotEff);
-    OutputReportPredefined::PreDefTableEntry(state, state.dataOutRptPredefined->pdchFanMotorHeatToZoneFrac, fan.Name, 0.0);
-    OutputReportPredefined::PreDefTableEntry(state, state.dataOutRptPredefined->pdchFanMotorHeatZone, fan.Name, "n/a");
-=======
                                              Name,
-                                             maxAirFlowRateIsAutosized ? "Yes" : "No"); // autosizable vs. autosized equivalent?
-    OutputReportPredefined::PreDefTableEntry(state, state.dataOutRptPredefined->pdchFanMotorEff, Name, motorEff);
-    OutputReportPredefined::PreDefTableEntry(state, state.dataOutRptPredefined->pdchFanMotorHeatToZoneFrac, Name, motorInAirFrac);
->>>>>>> 4ad5c351
+                                             maxAirFlowRateIsAutosizable ? "Yes" : "No"); // autosizable vs. autosized equivalent?
+    OutputReportPredefined::PreDefTableEntry(state, state.dataOutRptPredefined->pdchFanMotorEff, Name, motEff);
+    OutputReportPredefined::PreDefTableEntry(state, state.dataOutRptPredefined->pdchFanMotorHeatToZoneFrac, Name, 0.0);
+    OutputReportPredefined::PreDefTableEntry(state, state.dataOutRptPredefined->pdchFanMotorHeatZone, Name, "n/a");
     OutputReportPredefined::PreDefTableEntry(state,
                                              state.dataOutRptPredefined->pdchFanAirLoopName,
                                              Name,
@@ -2081,24 +2074,24 @@
             !state.dataHVACGlobal->TurnFansOff && _massFlow > 0.0) { // available
             if (minTempLimitSchedNum > 0) {
                 _fanIsRunning = (_Tin >= ScheduleManager::GetCurrentScheduleValue(state, minTempLimitSchedNum));
+                } else {
+                _fanIsRunning = true;
+                }
             } else {
-                _fanIsRunning = true;
+            _fanIsRunning = false;
             }
-        } else {
-            _fanIsRunning = false;
-        }
 
     } else if (availManagerMode == AvailManagerMode::Decoupled) {
         if (ScheduleManager::GetCurrentScheduleValue(state, availSchedNum) > 0.0 && _massFlow > 0.0) {
             if (minTempLimitSchedNum > 0) {
                 _fanIsRunning = (_Tin >= ScheduleManager::GetCurrentScheduleValue(state, minTempLimitSchedNum));
+                } else {
+                _fanIsRunning = true;
+                }
             } else {
-                _fanIsRunning = true;
+            _fanIsRunning = false;
             }
-        } else {
-            _fanIsRunning = false;
-        }
-    }
+        }
 
     if (_fanIsRunning) {
         // Fan is operating
@@ -2241,7 +2234,7 @@
             _beltPLEff = Curve::CurveValue(state, plBeltEffReg3CurveNum, _torqueRatio); //[-]
         } else {
             _beltPLEff = 1.0; // Direct drive or no curve specified - use constant efficiency
-        }
+                }
         beltEff = beltMaxEff * _beltPLEff; //[-]
         beltEff = max(beltEff, 0.01);      // Minimum efficiency is 1% to avoid numerical errors
 
@@ -2269,10 +2262,10 @@
             _vfdOutPowerRatio = motorInputPower / vfdMaxOutPower;                 //[-]
             vfdEff = Curve::CurveValue(state, vfdEffCurveNum, _vfdOutPowerRatio); //[-]
         } else {
-            // No curve specified - use constant efficiency
+                // No curve specified - use constant efficiency
             vfdMaxOutPower = 0.0;
             vfdEff = 0.97;
-        }
+            }
         vfdEff = max(vfdEff, 0.01); // Minimum efficiency is 1% to avoid numerical errors
 
         // Calculate VFD input power using motor input power and VFD efficiency
@@ -2494,7 +2487,7 @@
         if (!state.dataGlobal->SysSizingCalc && sizingFlag) {
             set_size(state);
             sizingFlag = false;
-        }
+    }
         return shaftPower + (motorInputPower - shaftPower) * motorInAirFrac;
     }
 } // FanComponent::getDesignHeatGain()
@@ -2757,12 +2750,12 @@
         if (present(_flowFraction)) {
             _localFlowFrac = _flowFraction;
             _localAirMassFlow[0] = _localFlowFrac * maxAirMassFlowRate;
-        } else {
+    } else {
             if (maxAirMassFlowRate > 0.0) { // protect div by 0
                 _localFlowFrac = inletAirMassFlowRate / maxAirMassFlowRate;
             } else {
                 _localFlowFrac = 1.0;
-            }
+    }
             _localAirMassFlow[0] = inletAirMassFlowRate;
         }
         if (present(_flowRatio1) && present(_flowRatio2) && present(_runTimeFrac1) && present(_runTimeFrac2)) {
@@ -2793,7 +2786,7 @@
 
             _localFaultMaxAirMassFlow = maxAirMassFlowRate - _designFlowRateDec * rhoAirStdInit;
             _localFaultPressureRise = _pressFrac * deltaPress;
-        }
+    }
     }
 
     for (int mode = 0; mode < _numModes; ++mode) {
@@ -2806,13 +2799,13 @@
         if (_faultActive) {
             _localAirMassFlow[mode] = min(_localAirMassFlow[mode], _localFaultMaxAirMassFlow);
             _localPressureRise[mode] = _localFaultPressureRise;
-        }
+    }
         _localFlowFrac = _localAirMassFlow[0] / maxAirMassFlowRate;
         _localFlowFrac = min(1.0, _localFlowFrac);
 
         if (_localRuntimeFrac[mode] > 0.0) {
             _localFlowRatio[mode] = _localAirMassFlow[mode] / (maxAirMassFlowRate * _localRuntimeFrac[mode]);
-        }
+    }
         _localFlowRatio[mode] = min(1.0, _localFlowRatio[mode]);
     }
 
@@ -2841,7 +2834,7 @@
                 //
                 if (state.dataHVACGlobal->OnOffFanPartLoadFraction <= 0.0) {
                     state.dataHVACGlobal->OnOffFanPartLoadFraction = 1.0;
-                }
+    }
                 if (state.dataHVACGlobal->OnOffFanPartLoadFraction < 0.7) {
                     state.dataHVACGlobal->OnOffFanPartLoadFraction = 0.7; // a warning message is already issued from the DX coils or gas heating coil
                 }
@@ -2930,8 +2923,8 @@
                                 if ((flowFracAtSpeed[loop] <= _locRuntimeFrac) && (_locRuntimeFrac <= flowFracAtSpeed[loop + 1])) {
                                     _lowSideSpeed = loop;
                                     _hiSideSpeed = loop + 1;
-                                    break;
-                                }
+            break;
+        }
                             }
                             _locLowSpeedRuntimeFrac =
                                 (flowFracAtSpeed[_hiSideSpeed] - _locRuntimeFrac) / (flowFracAtSpeed[_hiSideSpeed] - flowFracAtSpeed[_lowSideSpeed]);
@@ -2966,7 +2959,7 @@
                 } else {
                     _locFlowRatio = _localFlowFrac;
                     _locRuntimeFrac = 1.0;
-                }
+    }
 
                 Real64 _localFlowFracForPower = max(minPowerFlowFrac, _locFlowRatio);
                 Real64 _localPowerFrac = (state.dataHVACGlobal->NightVentOn) ? 1.0 : // not sure why, but legacy fan had this for night ventilation
@@ -3091,8 +3084,8 @@
                 state.dataAirLoop->AirLoopAFNInfo(airLoopNum).AFNLoopOnOffFanRTF = outletAirMassFlowRate / massFlowAtSpeed[0];
             } else {
                 state.dataAirLoop->AirLoopAFNInfo(airLoopNum).AFNLoopOnOffFanRTF = 1.0;
-            }
-        }
+        }
+    }
     }
 } // FanSystem::update()
 
@@ -3119,7 +3112,7 @@
 {
     if (sizingFlag) {
         set_size(state);
-    }
+        }
 
     Real64 _fanPowerTot = (_volFlow * deltaPress) / totalEff;
     return motorEff * _fanPowerTot + (_fanPowerTot - motorEff * _fanPowerTot) * motorInAirFrac;
