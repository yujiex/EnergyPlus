// EnergyPlus, Copyright (c) 1996-2021, The Board of Trustees of the University of Illinois,
// The Regents of the University of California, through Lawrence Berkeley National Laboratory
// (subject to receipt of any required approvals from the U.S. Dept. of Energy), Oak Ridge
// National Laboratory, managed by UT-Battelle, Alliance for Sustainable Energy, LLC, and other
// contributors. All rights reserved.
//
// NOTICE: This Software was developed under funding from the U.S. Department of Energy and the
// U.S. Government consequently retains certain rights. As such, the U.S. Government has been
// granted for itself and others acting on its behalf a paid-up, nonexclusive, irrevocable,
// worldwide license in the Software to reproduce, distribute copies to the public, prepare
// derivative works, and perform publicly and display publicly, and to permit others to do so.
//
// Redistribution and use in source and binary forms, with or without modification, are permitted
// provided that the following conditions are met:
//
// (1) Redistributions of source code must retain the above copyright notice, this list of
//     conditions and the following disclaimer.
//
// (2) Redistributions in binary form must reproduce the above copyright notice, this list of
//     conditions and the following disclaimer in the documentation and/or other materials
//     provided with the distribution.
//
// (3) Neither the name of the University of California, Lawrence Berkeley National Laboratory,
//     the University of Illinois, U.S. Dept. of Energy nor the names of its contributors may be
//     used to endorse or promote products derived from this software without specific prior
//     written permission.
//
// (4) Use of EnergyPlus(TM) Name. If Licensee (i) distributes the software in stand-alone form
//     without changes from the version obtained under this License, or (ii) Licensee makes a
//     reference solely to the software portion of its product, Licensee must refer to the
//     software as "EnergyPlus version X" software, where "X" is the version number Licensee
//     obtained under this License and may not use a different name for the software. Except as
//     specifically required in this Section (4), Licensee shall not use in a company name, a
//     product name, in advertising, publicity, or other promotional activities any name, trade
//     name, trademark, logo, or other designation of "EnergyPlus", "E+", "e+" or confusingly
//     similar designation, without the U.S. Department of Energy's prior written consent.
//
// THIS SOFTWARE IS PROVIDED BY THE COPYRIGHT HOLDERS AND CONTRIBUTORS "AS IS" AND ANY EXPRESS OR
// IMPLIED WARRANTIES, INCLUDING, BUT NOT LIMITED TO, THE IMPLIED WARRANTIES OF MERCHANTABILITY
// AND FITNESS FOR A PARTICULAR PURPOSE ARE DISCLAIMED. IN NO EVENT SHALL THE COPYRIGHT OWNER OR
// CONTRIBUTORS BE LIABLE FOR ANY DIRECT, INDIRECT, INCIDENTAL, SPECIAL, EXEMPLARY, OR
// CONSEQUENTIAL DAMAGES (INCLUDING, BUT NOT LIMITED TO, PROCUREMENT OF SUBSTITUTE GOODS OR
// SERVICES; LOSS OF USE, DATA, OR PROFITS; OR BUSINESS INTERRUPTION) HOWEVER CAUSED AND ON ANY
// THEORY OF LIABILITY, WHETHER IN CONTRACT, STRICT LIABILITY, OR TORT (INCLUDING NEGLIGENCE OR
// OTHERWISE) ARISING IN ANY WAY OUT OF THE USE OF THIS SOFTWARE, EVEN IF ADVISED OF THE
// POSSIBILITY OF SUCH DAMAGE.

#ifndef DataHeatBalance_hh_INCLUDED
#define DataHeatBalance_hh_INCLUDED

// ObjexxFCL Headers
#include <ObjexxFCL/Array1D.hh>
#include <ObjexxFCL/Array2D.hh>
#include <ObjexxFCL/Array3D.hh>
#include <ObjexxFCL/Array4D.hh>
#include <ObjexxFCL/Optional.hh>
#include <ObjexxFCL/Reference.hh>

// EnergyPlus Headers
#include <EnergyPlus/Data/BaseData.hh>
#include <EnergyPlus/DataComplexFenestration.hh>
#include <EnergyPlus/DataGlobals.hh>
#include <EnergyPlus/DataSurfaces.hh>
#include <EnergyPlus/DataVectorTypes.hh>
#include <EnergyPlus/EPVector.hh>
#include <EnergyPlus/EnergyPlus.hh>
#include <EnergyPlus/ExteriorEnergyUse.hh>

namespace EnergyPlus {

// Forward declarations
struct EnergyPlusData;

namespace DataHeatBalance {

    // Using/Aliasing
    using namespace DataComplexFenestration;
    using DataComplexFenestration::GapDeflectionState;
    using DataComplexFenestration::GapSupportPillar;
    using DataComplexFenestration::WindowComplexShade;
    using DataComplexFenestration::WindowThermalModelParams;
    using DataSurfaces::MaxSlatAngs;
    using DataVectorTypes::Vector;

    // Parameters to indicate material group type for use with the Material
    // derived type (see below):

    constexpr int RegularMaterial(0);
    constexpr int Air(1);
    constexpr int Shade(2);
    constexpr int WindowGlass(3);
    constexpr int WindowGas(4);
    constexpr int WindowBlind(5);
    constexpr int WindowGasMixture(6);
    constexpr int Screen(7);
    constexpr int EcoRoof(8);
    constexpr int IRTMaterial(9);
    constexpr int WindowSimpleGlazing(10);
    constexpr int ComplexWindowShade(11);
    constexpr int ComplexWindowGap(12);

    constexpr int GlassEquivalentLayer(13);
    constexpr int ShadeEquivalentLayer(14);
    constexpr int DrapeEquivalentLayer(15);
    constexpr int BlindEquivalentLayer(16);
    constexpr int ScreenEquivalentLayer(17);
    constexpr int GapEquivalentLayer(18);

    // Parameters to indicate surface roughness for use with the Material
    // derived type (see below):

    constexpr int VeryRough(1);
    constexpr int Rough(2);
    constexpr int MediumRough(3);
    constexpr int MediumSmooth(4);
    constexpr int Smooth(5);
    constexpr int VerySmooth(6);

    // Parameters to indicate blind orientation for use with the Material
    // derived type (see below):

    constexpr int Horizontal(1);
    constexpr int Vertical(2);
    constexpr int FixedSlats(1);
    constexpr int VariableSlats(2);

    // Parameters for Interior and Exterior Solar Distribution

    constexpr int MinimalShadowing(-1);    // all incoming solar hits floor, no exterior shadowing except reveals
    constexpr int FullExterior(0);         // all incoming solar hits floor, full exterior shadowing
    constexpr int FullInteriorExterior(1); // full interior solar distribution, full exterior solar shadowing
    constexpr int FullExteriorWithRefl(2); // all incoming solar hits floor, full exterior shadowing and reflections
    // full exterior shadowing and reflections
    // Parameters to indicate the zone type for use with the Zone derived
    // type (see below--Zone%OfType):

    constexpr int StandardZone(1);

    // Parameters to indicate the convection correlation being used for use with
    // InsideConvectionAlgo and OutsideConvectionAlgo

    constexpr int ASHRAESimple(1);
    constexpr int ASHRAETARP(2);
    constexpr int CeilingDiffuser(3); // Only valid for inside use
    constexpr int TrombeWall(4);      // Only valid for inside use
    constexpr int TarpHcOutside(5);   // Only valid for outside use
    constexpr int MoWiTTHcOutside(6); // Only valid for outside use
    constexpr int DOE2HcOutside(7);   // Only valid for outside use
    constexpr int BLASTHcOutside(8);  // Only valid for outside use
    constexpr int AdaptiveConvectionAlgorithm(9);
    constexpr int ASTMC1340(10);

    // Parameters for WarmupDays
    constexpr int DefaultMaxNumberOfWarmupDays(25); // Default maximum number of warmup days allowed
    constexpr int DefaultMinNumberOfWarmupDays(1);  // Default minimum number of warmup days allowed

    // Parameters for Sky Radiance Distribution
    constexpr int Isotropic(0);
    constexpr int Anisotropic(1);

    // Parameters for ZoneAirSolutionAlgo
    constexpr int Use3rdOrder(0);
    constexpr int UseAnalyticalSolution(1);
    constexpr int UseEulerMethod(2);

    // Parameter for MRT calculation type
    constexpr int ZoneAveraged(1);
    constexpr int SurfaceWeighted(2);
    constexpr int AngleFactor(3);

    // Parameters for Ventilation
    constexpr int NaturalVentilation(0);
    constexpr int IntakeVentilation(1);
    constexpr int ExhaustVentilation(2);
    constexpr int BalancedVentilation(3);

    // Parameters for hybrid ventilation using Ventilation and Mixing objects
    constexpr int HybridControlTypeIndiv(0);
    constexpr int HybridControlTypeClose(1);
    constexpr int HybridControlTypeGlobal(2);

    // System type, detailed refrigeration or refrigerated case rack
    constexpr int RefrigSystemTypeDetailed(1);
    constexpr int RefrigSystemTypeRack(2);

    // Refrigeration condenser type
    constexpr int RefrigCondenserTypeAir(1);
    constexpr int RefrigCondenserTypeEvap(2);
    constexpr int RefrigCondenserTypeWater(3);
    constexpr int RefrigCondenserTypeCascade(4);

    // Parameters for type of infiltration model
    constexpr int InfiltrationDesignFlowRate(1);
    constexpr int InfiltrationShermanGrimsrud(2);
    constexpr int InfiltrationAIM2(3);

    // Parameters for type of ventilation model
    constexpr int VentilationDesignFlowRate(1);
    constexpr int VentilationWindAndStack(2);

    // Parameters for type of zone air balance model
    constexpr int AirBalanceNone(0);
    constexpr int AirBalanceQuadrature(1);

    // Parameter for source zone air flow mass balance infiltration treatment
    constexpr int NoInfiltrationFlow(0);
    constexpr int AddInfiltrationFlow(1);
    constexpr int AdjustInfiltrationFlow(2);
    constexpr int MixingSourceZonesOnly(1);
    constexpr int AllZones(2);

    enum class AdjustmentType
    {
        // zone air flow balancing method
        AdjustMixingOnly,
        AdjustReturnOnly,
        AdjustMixingThenReturn,
        AdjustReturnThenMixing,
        NoAdjustReturnAndMixing
    };
    constexpr int NumZoneIntGainDeviceTypes(54);

    extern Array1D_string const ZoneIntGainDeviceTypes;
    extern Array1D_string const ccZoneIntGainDeviceTypes;

    constexpr int IntGainTypeOf_People(1);
    constexpr int IntGainTypeOf_Lights(2);
    constexpr int IntGainTypeOf_ElectricEquipment(3);
    constexpr int IntGainTypeOf_GasEquipment(4);
    constexpr int IntGainTypeOf_HotWaterEquipment(5);
    constexpr int IntGainTypeOf_SteamEquipment(6);
    constexpr int IntGainTypeOf_OtherEquipment(7);
    constexpr int IntGainTypeOf_ZoneBaseboardOutdoorTemperatureControlled(8);
    constexpr int IntGainTypeOf_ZoneContaminantSourceAndSinkCarbonDioxide(9);
    constexpr int IntGainTypeOf_WaterUseEquipment(10);
    constexpr int IntGainTypeOf_DaylightingDeviceTubular(11);
    constexpr int IntGainTypeOf_WaterHeaterMixed(12);
    constexpr int IntGainTypeOf_WaterHeaterStratified(13);
    constexpr int IntGainTypeOf_ThermalStorageChilledWaterMixed(14);
    constexpr int IntGainTypeOf_ThermalStorageChilledWaterStratified(15);
    constexpr int IntGainTypeOf_GeneratorFuelCell(16);
    constexpr int IntGainTypeOf_GeneratorMicroCHP(17);
    constexpr int IntGainTypeOf_ElectricLoadCenterTransformer(18);
    constexpr int IntGainTypeOf_ElectricLoadCenterInverterSimple(19);
    constexpr int IntGainTypeOf_ElectricLoadCenterInverterFunctionOfPower(20);
    constexpr int IntGainTypeOf_ElectricLoadCenterInverterLookUpTable(21);
    constexpr int IntGainTypeOf_ElectricLoadCenterStorageLiIonNmcBattery(22);
    constexpr int IntGainTypeOf_ElectricLoadCenterStorageBattery(23);
    constexpr int IntGainTypeOf_ElectricLoadCenterStorageSimple(24);
    constexpr int IntGainTypeOf_PipeIndoor(25);
    constexpr int IntGainTypeOf_RefrigerationCase(26);
    constexpr int IntGainTypeOf_RefrigerationCompressorRack(27);
    constexpr int IntGainTypeOf_RefrigerationSystemAirCooledCondenser(28);
    constexpr int IntGainTypeOf_RefrigerationTransSysAirCooledGasCooler(29);
    constexpr int IntGainTypeOf_RefrigerationSystemSuctionPipe(30);
    constexpr int IntGainTypeOf_RefrigerationTransSysSuctionPipeMT(31);
    constexpr int IntGainTypeOf_RefrigerationTransSysSuctionPipeLT(32);
    constexpr int IntGainTypeOf_RefrigerationSecondaryReceiver(33);
    constexpr int IntGainTypeOf_RefrigerationSecondaryPipe(34);
    constexpr int IntGainTypeOf_RefrigerationWalkIn(35);
    constexpr int IntGainTypeOf_Pump_VarSpeed(36);
    constexpr int IntGainTypeOf_Pump_ConSpeed(37);
    constexpr int IntGainTypeOf_Pump_Cond(38);
    constexpr int IntGainTypeOf_PumpBank_VarSpeed(39);
    constexpr int IntGainTypeOf_PumpBank_ConSpeed(40);
    constexpr int IntGainTypeOf_ZoneContaminantSourceAndSinkGenericContam(41);
    constexpr int IntGainTypeOf_PlantComponentUserDefined(42);
    constexpr int IntGainTypeOf_CoilUserDefined(43);
    constexpr int IntGainTypeOf_ZoneHVACForcedAirUserDefined(44);
    constexpr int IntGainTypeOf_AirTerminalUserDefined(45);
    constexpr int IntGainTypeOf_PackagedTESCoilTank(46);
    constexpr int IntGainTypeOf_ElectricEquipmentITEAirCooled(47);
    constexpr int IntGainTypeOf_SecCoolingDXCoilSingleSpeed(48);
    constexpr int IntGainTypeOf_SecHeatingDXCoilSingleSpeed(49);
    constexpr int IntGainTypeOf_SecCoolingDXCoilTwoSpeed(50);
    constexpr int IntGainTypeOf_SecCoolingDXCoilMultiSpeed(51);
    constexpr int IntGainTypeOf_SecHeatingDXCoilMultiSpeed(52);
    constexpr int IntGainTypeOf_ElectricLoadCenterConverter(53);
    constexpr int IntGainTypeOf_FanSystemModel(54);

    // Parameters for checking surface heat transfer models
    constexpr Real64 HighDiffusivityThreshold(1.e-5);   // used to check if Material properties are out of line.
    constexpr Real64 ThinMaterialLayerThreshold(0.003); // 3 mm lower limit to expected material layers

    // Const for initialization
    constexpr Real64 ZoneInitialTemp(23.0);       // Zone temperature for initialization
    constexpr Real64 SurfInitialTemp(23.0);       // Surface temperature for initialization
    constexpr Real64 SurfInitialConvCoeff(3.076); // Surface convective coefficient for initialization

    // Air       Argon     Krypton   Xenon
    extern Array2D<Real64> const GasCoeffsCon; // Gas conductivity coefficients for gases in a mixture

    // Air       Argon     Krypton   Xenon
    extern Array2D<Real64> const GasCoeffsVis; // Gas viscosity coefficients for gases in a mixture

    // Air       Argon     Krypton   Xenon
    extern Array2D<Real64> const GasCoeffsCp; // Gas specific heat coefficients for gases in a mixture

    // Air       Argon     Krypton   Xenon
    extern Array1D<Real64> const GasWght; // Gas molecular weights for gases in a mixture

    // Gas specific heat ratios.  Used for gasses in low pressure
    extern Array1D<Real64> const GasSpecificHeatRatio;

    struct TCGlazingsType
    {
        // Members
        std::string Name;         // Name
        int NumGlzMat;            // Number of TC glazing materials
        Array1D_int LayerPoint;   // Layer pointer
        Array1D<Real64> SpecTemp; // Temperature corresponding to the specified TC glazing optical data
        Array1D_string LayerName; // Name of the referenced WindowMaterial:Glazing object

        // Default Constructor
        TCGlazingsType() : NumGlzMat(0)
        {
        }
    };

    struct SpectralDataProperties
    {
        // Members
        std::string Name;           // Name of spectral data set
        int NumOfWavelengths;       // Number of wavelengths in the data set
        Array1D<Real64> WaveLength; // Wavelength (microns)
        Array1D<Real64> Trans;      // Transmittance at normal incidence
        Array1D<Real64> ReflFront;  // Front reflectance at normal incidence
        Array1D<Real64> ReflBack;   // Back reflectance at normal incidence

        // Default Constructor
        SpectralDataProperties() : NumOfWavelengths(0)
        {
        }
    };

    struct ZoneData
    {
        // Members
        std::string Name;
        int Multiplier;       // Used in reporting and for systems calculations
        int ListMultiplier;   // For Zone Group object:  used in reporting and systems calculations
        int ListGroup;        // used only in Zone Group verification.  and for error message.
        Real64 RelNorth;      // Relative North (to building north) [Degrees]
        Real64 OriginX;       // X origin  [m]
        Real64 OriginY;       // Y origin  [m]
        Real64 OriginZ;       // Z origin  [m]
        Real64 CeilingHeight; // Ceiling Height entered by user [m] or calculated
        Real64 Volume;        // Volume entered by user [m3] or calculated
        int OfType;           // 1=Standard Zone, Not yet used:
        // 2=Plenum Zone, 11=Solar Wall, 12=Roof Pond
        Real64 UserEnteredFloorArea; // User input floor area for this zone
        // Calculated after input
        Real64 FloorArea;        // Floor area used for this zone
        Real64 CalcFloorArea;    // Calculated floor area used for this zone
        Real64 CeilingArea;      // Ceiling area for the zone
        bool HasFloor;           // Has "Floor" surface
        bool HasRoof;            // Has "Roof" or "Ceiling" Surface
        bool HasInterZoneWindow; // Interzone Window(s) present in this zone
        bool HasWindow;          // Window(s) present in this zone
        Real64 AirCapacity;
        Real64 ExtWindowArea;               // Exterior Window Area for Zone
        Real64 ExtGrossWallArea;            // Exterior Wall Area for Zone (Gross)
        Real64 ExtWindowArea_Multiplied;    // Exterior Window Area for Zone with multipliers
        Real64 ExtGrossWallArea_Multiplied; // Exterior Wall Area for Zone (Gross) with multipliers
        Real64 ExtNetWallArea;              // Exterior Wall Area for Zone (Net)
        Real64 TotalSurfArea;               // Total surface area for Zone
        Real64 ExteriorTotalSurfArea;       // Total surface area of all exterior surfaces for Zone
        // (ignoring windows as they will be included in their base surfaces)
        Real64 ExteriorTotalGroundSurfArea;       // Total surface area of all surfaces for Zone with ground contact
        Real64 ExtGrossGroundWallArea;            // Ground contact Wall Area for Zone (Gross)
        Real64 ExtGrossGroundWallArea_Multiplied; // Ground contact Wall Area for Zone (Gross) with multipliers
        int SystemZoneNodeNumber;                 // This is the zone node number for the system for a controlled zone
        bool IsControlled;                        // True when this is a controlled zone.
        bool IsSupplyPlenum;                      // True when this zone is a supply plenum
        bool IsReturnPlenum;                      // True when this zone is a return plenum
        int ZoneEqNum;                            // Controlled zone equip config number
        int PlenumCondNum;                        // Supply or return plenum conditions number, 0 if this is not a plenum zone
        int TempControlledZoneIndex;              // this is the index number for TempControlledZone structure for lookup
        //            Pointers to Surface Data Structure
        int AllSurfaceFirst;                         // First surface in zone including air boundaries
        int AllSurfaceLast;                          // Last  surface in zone including air boundaries
        int HTSurfaceFirst;                          // First Heat Transfer Surface in Zone
        int HTSurfaceLast;                           // Last  Heat Transfer Surface in Zone
        int OpaqOrIntMassSurfaceFirst;               // First Opaque or Interior Mass Heat Transfer Surface (including opaque doors) in Zone
        int OpaqOrIntMassSurfaceLast;                // Last  Opaque or Interior Mass Heat Transfer Surface (including opaque doors) in Zone
        int WindowSurfaceFirst;                      // First Window Heat Transfer Surface in Zone
        int WindowSurfaceLast;                       // Last  Window Heat Transfer Surface in Zone
        int OpaqOrWinSurfaceFirst;                   // First opaque (including IntMass) or window (non TDD Dome) Surface in Zone
        int OpaqOrWinSurfaceLast;                    // Last  opaque (including IntMass) or window (non TDD Dome) Surface in Zone
        int TDDDomeFirst;                            // First TDD Dome Surface in Zone
        int TDDDomeLast;                             // Last  TDD Dome Surface in Zone
        int InsideConvectionAlgo;                    // Ref: appropriate values for Inside Convection solution
        int NumSurfaces;                             // Number of surfaces for this zone
        int NumSubSurfaces;                          // Number of subsurfaces for this zone (windows, doors, tdd dome and diffusers)
        int NumShadingSurfaces;                      // Number of shading surfaces for this zone
        int OutsideConvectionAlgo;                   // Ref: appropriate values for Outside Convection solution
        Vector Centroid;                             // Center of the zone found by averaging wall, floor, and roof centroids
        Real64 MinimumX;                             // Minimum X value for entire zone
        Real64 MaximumX;                             // Maximum X value for entire zone
        Real64 MinimumY;                             // Minimum Y value for entire zone
        Real64 MaximumY;                             // Maximum Y value for entire zone
        Real64 MinimumZ;                             // Minimum Z value for entire zone
        Real64 MaximumZ;                             // Maximum Z value for entire zone
        std::vector<int> ZoneHTSurfaceList;          // List of HT surfaces related to this zone (includes adjacent interzone surfaces)
        std::vector<int> ZoneIZSurfaceList;          // List of interzone surfaces in this zone
        std::vector<int> ZoneHTNonWindowSurfaceList; // List of non-window HT surfaces related to this zone (includes adjacent interzone surfaces)
        std::vector<int> ZoneHTWindowSurfaceList;    // List of window surfaces related to this zone (includes adjacent interzone surfaces)
        std::vector<int> ZoneExtSolarSurfaceList;    // List of exterior solar surfaces in a zone
        int RadiantEnclosureNum;                     // Radiant exchange enclosure this zone belongs to (related to air boundaries)
        int SolarEnclosureNum;                       // Solar distribution enclosure this zone belongs to (related to air boundaries)

        Real64 OutDryBulbTemp;                 // Zone outside dry bulb air temperature (C)
        bool OutDryBulbTempEMSOverrideOn;      // if true, EMS is calling to override the surface's outdoor air temp
        Real64 OutDryBulbTempEMSOverrideValue; // value to use for EMS override of outdoor air drybulb temp (C)
        Real64 OutWetBulbTemp;                 // Zone outside wet bulb air temperature (C)
        bool OutWetBulbTempEMSOverrideOn;      // if true, EMS is calling to override the surface's outdoor wetbulb
        Real64 OutWetBulbTempEMSOverrideValue; // value to use for EMS override of outdoor air wetbulb temp (C)
        Real64 WindSpeed;                      // Zone outside wind speed (m/s)
        bool WindSpeedEMSOverrideOn;           // if true, EMS is calling to override the surface's outside wind speed
        Real64 WindSpeedEMSOverrideValue;      // value to use for EMS override of the surface's outside wind speed
        Real64 WindDir;                        // Zone outside wind direction (degree)
        bool WindDirEMSOverrideOn;             // if true, EMS is calling to override the surface's outside wind direction
        Real64 WindDirEMSOverrideValue;        // value to use for EMS override of the surface's outside wind speed

        bool HasLinkedOutAirNode; // true if an OutdoorAir::Node is linked to the surface
        int LinkedOutAirNode;     // Index of the an OutdoorAir:Node

        bool isPartOfTotalArea;   // Count the zone area when determining the building total floor area
        bool isNominalOccupied;   // has occupancy nominally specified
        bool isNominalControlled; // has Controlled Zone Equip Configuration reference
        Real64 TotOccupants;      // total design occupancy
        // (sum of NumberOfPeople for the zone from People object)
        int AirHBimBalanceErrIndex;      // error management counter
        bool NoHeatToReturnAir;          // TRUE means that heat to return air should be added to the zone load
        bool RefrigCaseRA;               // TRUE means there is potentially heat removal from return air
        bool HasAdjustedReturnTempByITE; // TRUE means that return temp to return air is adjusted by return temperature of ITE object
        Real64 AdjustedReturnTempByITE;  // Diff of the return temp from the zone mixed air temp adjusted by ITE object

        bool HasLtsRetAirGain;       // TRUE means that zone lights return air heat > 0.0 calculated from plenum temperature
        bool HasAirFlowWindowReturn; // TRUE means that zone has return air flow from windows
        // from refrigeration cases for this zone
        Real64 InternalHeatGains;     // internal loads (W)
        Real64 NominalInfilVent;      // internal infiltration/ventilation
        Real64 NominalMixing;         // internal mixing/cross mixing
        bool TempOutOfBoundsReported; // if any temp out of bounds errors, first will show zone details.
        bool EnforcedReciprocity;     // if zone required forced reciprocity --
        //   less out of bounds temperature errors allowed
        int ZoneMinCO2SchedIndex;           // Index for the schedule the schedule which determines minimum CO2 concentration
        int ZoneMaxCO2SchedIndex;           // Index for the schedule the schedule which determines maximum CO2 concentration
        int ZoneContamControllerSchedIndex; // Index for this schedule
        bool FlagCustomizedZoneCap;         // True if customized Zone Capacitance Multiplier is used

        // Hybrid Modeling
        Real64 ZoneMeasuredTemperature;               // Measured zone air temperature input by user
        Real64 ZoneMeasuredHumidityRatio;             // Measured zone air humidity ratio by user
        Real64 ZoneMeasuredCO2Concentration;          // Measured zone air CO2 concentration input by user
        Real64 ZoneMeasuredSupplyAirTemperature;      // Measured zone supply air temperature input by user
        Real64 ZoneMeasuredSupplyAirFlowRate;         // Measured zone supply air flow rate input by user
        Real64 ZoneMeasuredSupplyAirHumidityRatio;    // Measured zone supply air flow rate input by user
        Real64 ZoneMeasuredSupplyAirCO2Concentration; // Measured zone supply air flow rate input by user
        Real64 ZonePeopleActivityLevel;               // People activity level input by user
        Real64 ZonePeopleSensibleHeatFraction;        // People activity level input by user
        Real64 ZonePeopleRadiantHeatFraction;         // People activity level input by user
        Real64 ZoneVolCapMultpSens;                   // Zone temperature capacity multiplier, i.e. internal thermal mass multiplier
        Real64 ZoneVolCapMultpMoist;                  // Zone humidity capacity multiplier
        Real64 ZoneVolCapMultpCO2;                    // Zone carbon dioxide capacity multiplier
        Real64 ZoneVolCapMultpGenContam;              // Zone generic contaminant capacity multiplier
        Real64 ZoneVolCapMultpSensHM;                 // Calculated temperature capacity multiplier by hybrid model
        Real64 ZoneVolCapMultpSensHMSum;              // for temperature capacity multiplier average calculation
        Real64 ZoneVolCapMultpSensHMCountSum;         // for temperature capacity multiplier average calculation
        Real64 ZoneVolCapMultpSensHMAverage;          // Temperature capacity multiplier average
        Real64 MCPIHM;                                // Calculated mass flow rate by hybrid model
        Real64 InfilOAAirChangeRateHM;                // Calculated infiltration air change per hour by hybrid model
        Real64 NumOccHM;                              // Inversely solved people count
        Real64 delta_T;                               // Indoor and outdoor temperature
        Real64 delta_HumRat;                          // Indoor and outdoor humidity ratio delta

        // Default Constructor
        ZoneData()
            : Multiplier(1), ListMultiplier(1), ListGroup(0), RelNorth(0.0), OriginX(0.0), OriginY(0.0), OriginZ(0.0),
              CeilingHeight(DataGlobalConstants::AutoCalculate), Volume(DataGlobalConstants::AutoCalculate), OfType(1),
              UserEnteredFloorArea(DataGlobalConstants::AutoCalculate), FloorArea(0.0), CalcFloorArea(0.0), CeilingArea(0.0), HasFloor(false),
              HasRoof(false), HasInterZoneWindow(false), HasWindow(false), AirCapacity(0.0), ExtWindowArea(0.0), ExtGrossWallArea(0.0),
              ExtWindowArea_Multiplied(0.0), ExtGrossWallArea_Multiplied(0.0), ExtNetWallArea(0.0), TotalSurfArea(0.0), ExteriorTotalSurfArea(0.0),
              ExteriorTotalGroundSurfArea(0.0), ExtGrossGroundWallArea(0.0), ExtGrossGroundWallArea_Multiplied(0.0), SystemZoneNodeNumber(0),
              IsControlled(false), IsSupplyPlenum(false), IsReturnPlenum(false), ZoneEqNum(0), PlenumCondNum(0), TempControlledZoneIndex(0),
              AllSurfaceFirst(0), AllSurfaceLast(-1), HTSurfaceFirst(0), HTSurfaceLast(-1), OpaqOrIntMassSurfaceFirst(0),
              OpaqOrIntMassSurfaceLast(-1), WindowSurfaceFirst(0), WindowSurfaceLast(-1), OpaqOrWinSurfaceFirst(0), OpaqOrWinSurfaceLast(-1),
              TDDDomeFirst(0), TDDDomeLast(-1), InsideConvectionAlgo(ASHRAESimple), NumSurfaces(0), NumSubSurfaces(0), NumShadingSurfaces(0),
              OutsideConvectionAlgo(ASHRAESimple), Centroid(0.0, 0.0, 0.0), MinimumX(0.0), MaximumX(0.0), MinimumY(0.0), MaximumY(0.0), MinimumZ(0.0),
              MaximumZ(0.0), RadiantEnclosureNum(0), SolarEnclosureNum(0),

              OutDryBulbTemp(0.0), OutDryBulbTempEMSOverrideOn(false), OutDryBulbTempEMSOverrideValue(0.0), OutWetBulbTemp(0.0),
              OutWetBulbTempEMSOverrideOn(false), OutWetBulbTempEMSOverrideValue(0.0), WindSpeed(0.0), WindSpeedEMSOverrideOn(false),
              WindSpeedEMSOverrideValue(0.0), WindDir(0.0), WindDirEMSOverrideOn(false), WindDirEMSOverrideValue(0.0), HasLinkedOutAirNode(false),
              LinkedOutAirNode(0.0), isPartOfTotalArea(true), isNominalOccupied(false), isNominalControlled(false), TotOccupants(0.0),
              AirHBimBalanceErrIndex(0), NoHeatToReturnAir(false), RefrigCaseRA(false), HasAdjustedReturnTempByITE(false),
              AdjustedReturnTempByITE(0.0), HasLtsRetAirGain(false), HasAirFlowWindowReturn(false), InternalHeatGains(0.0), NominalInfilVent(0.0),
              NominalMixing(0.0), TempOutOfBoundsReported(false), EnforcedReciprocity(false), ZoneMinCO2SchedIndex(0), ZoneMaxCO2SchedIndex(0),
              ZoneContamControllerSchedIndex(0), FlagCustomizedZoneCap(false),
              // Hybrid Modeling
              ZoneMeasuredTemperature(0.0), ZoneMeasuredHumidityRatio(0.0), ZoneMeasuredCO2Concentration(0.0), ZoneMeasuredSupplyAirTemperature(0.0),
              ZoneMeasuredSupplyAirFlowRate(0.0), ZoneMeasuredSupplyAirHumidityRatio(0.0), ZoneMeasuredSupplyAirCO2Concentration(0.0),
              ZonePeopleActivityLevel(0.0), ZonePeopleSensibleHeatFraction(0.0), ZonePeopleRadiantHeatFraction(0.0), ZoneVolCapMultpSens(1.0),
              ZoneVolCapMultpMoist(1.0), ZoneVolCapMultpCO2(1.0), ZoneVolCapMultpGenContam(1.0), ZoneVolCapMultpSensHM(1.0),
              ZoneVolCapMultpSensHMSum(0.0), ZoneVolCapMultpSensHMCountSum(0.0), ZoneVolCapMultpSensHMAverage(1.0), MCPIHM(0.0),
              InfilOAAirChangeRateHM(0.0), NumOccHM(0.0), delta_T(0.0), delta_HumRat(0.0)
        {
        }

        void SetOutBulbTempAt(EnergyPlusData &state);

        void SetWindSpeedAt(EnergyPlusData &state, Real64 fac);

        void SetWindDirAt(Real64 fac);
    };

    struct ZoneListData
    {
        // Members
        std::string Name;                         // Zone List name
        int NumOfZones;                           // Number of zones in the list
        std::string::size_type MaxZoneNameLength; // Max Name length of zones in the list
        Array1D_int Zone;                         // Pointers to zones in the list

        // Default Constructor
        ZoneListData() : NumOfZones(0), MaxZoneNameLength(0u)
        {
        }
    };

    struct ZoneGroupData
    {
        // Members
        std::string Name; // Zone Group name
        int ZoneList;     // Pointer to the zone list
        int Multiplier;   // Zone List multiplier

        // Default Constructor
        ZoneGroupData() : ZoneList(0), Multiplier(1)
        {
        }
    };

    struct GlobalInternalGainMiscObject
    {
        // Members
        std::string Name;
        int ZoneOrZoneListPtr;
        int NumOfZones;
        int StartPtr;
        bool ZoneListActive;

        // Default Constructor
        GlobalInternalGainMiscObject() : ZoneOrZoneListPtr(0), NumOfZones(0), StartPtr(0), ZoneListActive(false)
        {
        }
    };

    struct PeopleData
    {
        // Members
        std::string Name;         // PEOPLE object name
        int ZonePtr;              // Pointer to the zone number for this people statement
        Real64 NumberOfPeople;    // Maximum number of people for this statement
        int NumberOfPeoplePtr;    // Pointer to schedule for number of people
        bool EMSPeopleOn;         // EMS actuating number of people if .TRUE.
        Real64 EMSNumberOfPeople; // Value EMS is directing to use for override
        // Note that the schedule and maximum number was kept for people since it seemed likely that
        // users would want to assign the same schedule to multiple people statements.
        int ActivityLevelPtr;   // Pointer to schedule for activity level
        Real64 FractionRadiant; // Percentage (fraction 0.0-1.0) of sensible heat gain from people
        // that is radiant
        Real64 FractionConvected; // Percentage (fraction 0.0-1.0) of sensible heat gain from people
        // that is convective
        Real64 NomMinNumberPeople; // Nominal Minimum Number of People (min sch X number of people)
        Real64 NomMaxNumberPeople; // Nominal Maximum Number of People (min sch X number of people)
        int WorkEffPtr;            // Pointer to schedule for work efficiency
        int ClothingPtr;           // Pointer to schedule for clothing insulation
        int ClothingMethodPtr;
        int ClothingType;        // Name of clothing type
        int AirVelocityPtr;      // Pointer to schedule for air velocity in zone
        int AnkleAirVelocityPtr; // Pointer to schedule for air velocity in zone
        bool Fanger;             // True when Fanger calculation to be performed
        bool Pierce;             // True when Pierce 2-node calculation to be performed
        bool KSU;                // True when KSU 2-node calculation to be performed
        bool AdaptiveASH55;      // True when ASHRAE Standard 55 adaptive comfort calculation
        //   to be performed
        bool AdaptiveCEN15251; // True when CEN Standard 15251 adaptive comfort calculation
        //   to be performed
        bool CoolingEffectASH55;         // True when ASHRAE Standard 55 cooling effect calculation to be performed
        bool AnkleDraftASH55;            // True when ASHRAE Standard 55 ankle draft calculation to be performed
        int MRTCalcType;                 // MRT calculation type (See MRT Calculation type parameters)
        int SurfacePtr;                  // Pointer to the name of surface
        std::string AngleFactorListName; // Name of angle factor list
        int AngleFactorListPtr;          // Pointer to the name of angle factor list
        Real64 UserSpecSensFrac;         // User specified sensible fraction
        bool Show55Warning;              // show the warning messages about ASHRAE 55-2004
        Real64 CO2RateFactor;            // Carbon Dioxide Generation Rate [m3/s-W]
        // Report variables
        Real64 NumOcc;                 // Number of occupants at current timestep []
        Real64 TemperatureInZone;      // Temperature in zone (C)
        Real64 RelativeHumidityInZone; // Relative humidity in zone
        Real64 RadGainRate;            // Radiant heat gain [W]
        Real64 ConGainRate;            // Convective heat gain [W]
        Real64 SenGainRate;            // Sensible heat gain [W]
        Real64 LatGainRate;            // Latent heat gain [W]
        Real64 TotGainRate;            // Total heat gain [W]
        Real64 CO2GainRate;            // Carbon Dioxide Gain Rate [m3/s]
        Real64 RadGainEnergy;          // Radiant heat gain [J]
        Real64 ConGainEnergy;          // Convective heat gain [J]
        Real64 SenGainEnergy;          // Sensible heat gain [J]
        Real64 LatGainEnergy;          // Latent heat gain [J]
        Real64 TotGainEnergy;          // Total heat gain [J]
        // Air velocity check during run time for thermal comfort control
        int AirVelErrIndex; // Air velocity error index
        // For AdaptiveComfort tabular report
        Real64 TimeNotMetASH5580;
        Real64 TimeNotMetASH5590;
        Real64 TimeNotMetCEN15251CatI;
        Real64 TimeNotMetCEN15251CatII;
        Real64 TimeNotMetCEN15251CatIII;

        // Default Constructor
        PeopleData()
            : ZonePtr(0), NumberOfPeople(0.0), NumberOfPeoplePtr(-1), EMSPeopleOn(false), EMSNumberOfPeople(0.0), ActivityLevelPtr(-1),
              FractionRadiant(0.0), FractionConvected(0.0), NomMinNumberPeople(0.0), NomMaxNumberPeople(0.0), WorkEffPtr(-1), ClothingPtr(-1),
              ClothingMethodPtr(-1), ClothingType(-1), AirVelocityPtr(-1), AnkleAirVelocityPtr(-1), Fanger(false), Pierce(false), KSU(false),
              AdaptiveASH55(false), AdaptiveCEN15251(false), CoolingEffectASH55(false), AnkleDraftASH55(false), MRTCalcType(0), SurfacePtr(-1),
              AngleFactorListPtr(-1), UserSpecSensFrac(0.0), Show55Warning(false), CO2RateFactor(0.0), NumOcc(0.0), TemperatureInZone(0.0),
              RelativeHumidityInZone(0.0), RadGainRate(0.0), ConGainRate(0.0), SenGainRate(0.0), LatGainRate(0.0), TotGainRate(0.0), CO2GainRate(0.0),
              RadGainEnergy(0.0), ConGainEnergy(0.0), SenGainEnergy(0.0), LatGainEnergy(0.0), TotGainEnergy(0.0), AirVelErrIndex(0),
              TimeNotMetASH5580(0.0), TimeNotMetASH5590(0.0), TimeNotMetCEN15251CatI(0.0), TimeNotMetCEN15251CatII(0.0), TimeNotMetCEN15251CatIII(0.0)
        {
        }
    };

    struct LightsData
    {
        // Members
        std::string Name;           // LIGHTS object name
        int ZonePtr;                // Which zone lights are in
        int SchedPtr;               // Schedule for lights
        Real64 DesignLevel;         // design level for lights [W]
        bool EMSLightsOn;           // EMS actuating Lighting power if .TRUE.
        Real64 EMSLightingPower;    // Value EMS is directing to use for override
        Real64 FractionReturnAir;   // Percentage (fraction 0.0-1.0) of sensible heat gain that is return air
        Real64 FractionRadiant;     // Percentage (fraction 0.0-1.0) of sensible heat gain that is radiant
        Real64 FractionShortWave;   // Percentage (fraction 0.0-1.0) of sensible heat gain that is short wave
        Real64 FractionReplaceable; // Percentage (fraction 0.0-1.0) of sensible heat gain that is replaceable
        Real64 FractionConvected;   // Percentage (fraction 0.0-1.0) of sensible heat gain that is convective
        bool FractionReturnAirIsCalculated;
        Real64 FractionReturnAirPlenTempCoeff1;
        Real64 FractionReturnAirPlenTempCoeff2;
        int ZoneReturnNum;        // zone return index (not the node number) for return heat gain
        Real64 NomMinDesignLevel; // Nominal Minimum Design Level (min sch X design level)
        Real64 NomMaxDesignLevel; // Nominal Maximum Design Level (max sch X design level)
        bool ManageDemand;        // Flag to indicate whether to use demand limiting
        Real64 DemandLimit;       // Demand limit set by demand manager [W]
        // Report variables
        Real64 Power;                  // Electric power [W]
        Real64 RadGainRate;            // Radiant heat gain [W]
        Real64 VisGainRate;            // Visible heat gain [W]
        Real64 ConGainRate;            // Convective heat gain [W]
        Real64 RetAirGainRate;         // Return air heat gain [W]
        Real64 TotGainRate;            // Total heat gain [W]
        Real64 Consumption;            // Electric consumption [J]
        Real64 RadGainEnergy;          // Radiant heat gain [J]
        Real64 VisGainEnergy;          // Visible heat gain [J]
        Real64 ConGainEnergy;          // Convective heat gain [J]
        Real64 RetAirGainEnergy;       // Return air heat gain [J]
        Real64 TotGainEnergy;          // Total heat gain [J]
        std::string EndUseSubcategory; // user defined name for the end use category
        Real64 SumConsumption;         // sum of electric consumption [J] for reporting
        Real64 SumTimeNotZeroCons;     // sum of time of positive electric consumption [hr]

        // Default Constructor
        LightsData()
            : ZonePtr(0), SchedPtr(-1), DesignLevel(0.0), EMSLightsOn(false), EMSLightingPower(0.0), FractionReturnAir(0.0), FractionRadiant(0.0),
              FractionShortWave(0.0), FractionReplaceable(0.0), FractionConvected(0.0), FractionReturnAirIsCalculated(false),
              FractionReturnAirPlenTempCoeff1(0.0), FractionReturnAirPlenTempCoeff2(0.0), ZoneReturnNum(1), NomMinDesignLevel(0.0),
              NomMaxDesignLevel(0.0), ManageDemand(false), DemandLimit(0.0), Power(0.0), RadGainRate(0.0), VisGainRate(0.0), ConGainRate(0.0),
              RetAirGainRate(0.0), TotGainRate(0.0), Consumption(0.0), RadGainEnergy(0.0), VisGainEnergy(0.0), ConGainEnergy(0.0),
              RetAirGainEnergy(0.0), TotGainEnergy(0.0), SumConsumption(0.0), SumTimeNotZeroCons(0.0)
        {
        }
    };

    struct ZoneEquipData // Electric, Gas, Other Equipment, CO2
    {
        // Members
        std::string Name;            // EQUIPMENT object name
        int ZonePtr;                 // Which zone internal gain is in
        int SchedPtr;                // Schedule for internal gain
        Real64 DesignLevel;          // design level for internal gain [W]
        bool EMSZoneEquipOverrideOn; // EMS actuating equipment power if .TRUE.
        Real64 EMSEquipPower;        // Value EMS is directing to use for override
        Real64 FractionLatent;       // Percentage (fraction 0.0-1.0) of sensible heat gain that is latent
        Real64 FractionRadiant;      // Percentage (fraction 0.0-1.0) of sensible heat gain that is radiant
        Real64 FractionLost;         // Percentage (fraction 0.0-1.0) of sensible heat gain that is lost
        Real64 FractionConvected;    // Percentage (fraction 0.0-1.0) of sensible heat gain that is convective
        Real64 CO2DesignRate;        // CO2 design Rate [m3/s]
        Real64 CO2RateFactor;        // CO2 rate factor [m3/s/W]
        Real64 NomMinDesignLevel;    // Nominal Minimum Design Level (min sch X design level)
        Real64 NomMaxDesignLevel;    // Nominal Maximum Design Level (max sch X design level)
        bool ManageDemand;           // Flag to indicate whether to use demand limiting
        Real64 DemandLimit;          // Demand limit set by demand manager [W]
        // Report variables
        Real64 Power;                                            // Electric/Gas/Fuel power [W]
        Real64 RadGainRate;                                      // Radiant heat gain [W]
        Real64 ConGainRate;                                      // Convective heat gain [W]
        Real64 LatGainRate;                                      // Latent heat gain [W]
        Real64 LostRate;                                         // Lost energy (converted to work) [W]
        Real64 TotGainRate;                                      // Total heat gain [W]
        Real64 CO2GainRate;                                      // CO2 gain rate [m3/s]
        Real64 Consumption;                                      // Electric/Gas/Fuel consumption [J]
        Real64 RadGainEnergy;                                    // Radiant heat gain [J]
        Real64 ConGainEnergy;                                    // Convective heat gain [J]
        Real64 LatGainEnergy;                                    // Latent heat gain [J]
        Real64 LostEnergy;                                       // Lost energy (converted to work) [J]
        Real64 TotGainEnergy;                                    // Total heat gain [J]
        std::string EndUseSubcategory;                           // user defined name for the end use category
        ExteriorEnergyUse::ExteriorFuelUsage OtherEquipFuelType; // Fuel Type Number of the Other Equipment (defined in ExteriorEnergyUse.cc)

        // Default Constructor
        ZoneEquipData()
            : ZonePtr(0), SchedPtr(0), DesignLevel(0.0), EMSZoneEquipOverrideOn(false), EMSEquipPower(0.0), FractionLatent(0.0), FractionRadiant(0.0),
              FractionLost(0.0), FractionConvected(0.0), CO2DesignRate(0.0), CO2RateFactor(0.0), NomMinDesignLevel(0.0), NomMaxDesignLevel(0.0),
              ManageDemand(false), DemandLimit(0.0), Power(0.0), RadGainRate(0.0), ConGainRate(0.0), LatGainRate(0.0), LostRate(0.0),
              TotGainRate(0.0), CO2GainRate(0.0), Consumption(0.0), RadGainEnergy(0.0), ConGainEnergy(0.0), LatGainEnergy(0.0), LostEnergy(0.0),
              TotGainEnergy(0.0), OtherEquipFuelType(ExteriorEnergyUse::ExteriorFuelUsage::Unknown)
        {
        }
    };

    struct ITEquipData // IT Equipment
    {
        // Members
        std::string Name;                  // EQUIPMENT object name
        int ZonePtr;                       // Which zone internal gain is in
        bool FlowControlWithApproachTemps; // True if using supply and return approach temperature for ITE object.
        Real64 DesignTotalPower;           // Design level for internal gain [W]
        Real64 NomMinDesignLevel;          // Nominal Minimum Design Level (min sch X design level)
        Real64 NomMaxDesignLevel;          // Nominal Maximum Design Level (max sch X design level)
        Real64 DesignFanPowerFrac;         // Fraction (0.0-1.0) of design power level that is fans
        int OperSchedPtr;                  // Schedule pointer for design power input or operating schedule
        int CPULoadSchedPtr;               // Schedule pointer for CPU loading schedule
        Real64 SizingTAirIn;               // Entering air dry-bulb temperature at maximum value during sizing[C]
        Real64 DesignTAirIn;               // Design entering air dry-bulb temperature [C]
        Real64 DesignFanPower;             // Design fan power input [W]
        Real64 DesignCPUPower;             // Design CPU power input [W]
        Real64 DesignAirVolFlowRate;       // Design air volume flow rate [m3/s]
        int Class;                         // Environmental class index (A1=1, A2=2, A3=3, A4=4, B=5, C=6)
        int AirFlowFLTCurve;               // Index for airflow function of CPULoadFrac (x) and TAirIn (y) curve
        int CPUPowerFLTCurve;              // Index for CPU power function of CPULoadFrac (x) and TAirIn (y) curve
        int FanPowerFFCurve;               // Index for fan power function of flow fraction curve
        int AirConnectionType;             // Air connection type (AdjustedSupply, ZoneAirNode, RoomAirModel)
        int InletRoomAirNodeNum;           // Room air model node number for air inlet
        int OutletRoomAirNodeNum;          // Room air model node number for air outlet
        int SupplyAirNodeNum;              // Node number for supply air inlet
        Real64 DesignRecircFrac;           // Design recirculation fraction (0.0-0.5)
        int RecircFLTCurve;                // Index for recirculation function of CPULoadFrac (x) and TSupply (y) curve
        Real64 DesignUPSEfficiency;        // Design power supply efficiency (>0.0 - 1.0)
        int UPSEfficFPLRCurve;             // Index for recirculation function of part load ratio
        Real64 UPSLossToZoneFrac;          // Fraction of UPS power loss to zone (0.0 - 1.0); remainder is lost
        std::string EndUseSubcategoryCPU;  // User defined name for the end use category for the CPU
        std::string EndUseSubcategoryFan;  // User defined name for the end use category for the Fans
        std::string EndUseSubcategoryUPS;  // User defined name for the end use category for the power supply
        bool EMSCPUPowerOverrideOn;        // EMS actuating CPU power if .TRUE.
        Real64 EMSCPUPower;                // Value EMS is directing to use for override of CPU power [W]
        bool EMSFanPowerOverrideOn;        // EMS actuating Fan power if .TRUE.
        Real64 EMSFanPower;                // Value EMS is directing to use for override of Fan power [W]
        bool EMSUPSPowerOverrideOn;        // EMS actuating UPS power if .TRUE.
        Real64 EMSUPSPower;                // Value EMS is directing to use for override of UPS power [W]
        Real64 SupplyApproachTemp;         // The difference of the IT inlet temperature from the AHU supply air temperature
        int SupplyApproachTempSch;         // The difference schedule of the IT inlet temperature from the AHU supply air temperature
        Real64 ReturnApproachTemp;         // The difference of the unit outlet temperature from the well mixed zone temperature
        int ReturnApproachTempSch;         // The difference schedule of the unit outlet temperature from the well mixed zone temperature

        // Report variables
        Real64 CPUPower;            // ITE CPU Electric Power [W]
        Real64 FanPower;            // ITE Fan Electric Power [W]
        Real64 UPSPower;            // ITE UPS Electric Power [W]
        Real64 CPUPowerAtDesign;    // ITE CPU Electric Power at Design Inlet Conditions [W]
        Real64 FanPowerAtDesign;    // ITE Fan Electric Power at Design Inlet Conditions [W]
        Real64 UPSGainRateToZone;   // ITE UPS Heat Gain to Zone Rate [W] - convective gain
        Real64 ConGainRateToZone;   // ITE Total Heat Gain to Zone Rate [W] - convective gain - includes heat gain from UPS, plus CPU and Fans if room
                                    // air model not used
        Real64 CPUConsumption;      // ITE CPU Electric Energy [J]
        Real64 FanConsumption;      // ITE Fan Electric Energy [J]
        Real64 UPSConsumption;      // ITE UPS Electric Energy [J]
        Real64 CPUEnergyAtDesign;   // ITE CPU Electric Energy at Design Inlet Conditions [J]
        Real64 FanEnergyAtDesign;   // ITE Fan Electric Energy at Design Inlet Conditions [J]
        Real64 UPSGainEnergyToZone; // ITE UPS Heat Gain to Zone Energy [J] - convective gain
        Real64 ConGainEnergyToZone; // ITE Total Heat Gain to Zone Energy [J] - convective gain - includes heat gain from UPS, plus CPU and Fans if
                                    // room air model not used
        Real64 AirVolFlowStdDensity; // Air volume flow rate at standard density [m3/s]
        Real64 AirVolFlowCurDensity; // Air volume flow rate at current density [m3/s]
        Real64 AirMassFlow;          // Air mass flow rate [kg/s]
        Real64 AirInletDryBulbT;     // Air inlet dry-bulb temperature [C]
        Real64 AirInletDewpointT;    // Air inlet dewpoint temperature [C]
        Real64 AirInletRelHum;       // Air inlet relative humidity [%]
        Real64 AirOutletDryBulbT;    // Air outlet dry-bulb temperature [C]
        Real64 SHI;                  // Supply Heat Index []
        Real64 TimeOutOfOperRange;   // ITE Air Inlet Operating Range Exceeded Time [hr]
        Real64 TimeAboveDryBulbT;    // ITE Air Inlet Dry-Bulb Temperature Above Operating Range Time [hr]
        Real64 TimeBelowDryBulbT;    // ITE Air Inlet Dry-Bulb Temperature Below Operating Range Time [hr]
        Real64 TimeAboveDewpointT;   // ITE Air Inlet Dewpoint Temperature Above Operating Range Time [hr]
        Real64 TimeBelowDewpointT;   // ITE Air Inlet Dewpoint Temperature Below Operating Range Time [hr]
        Real64 TimeAboveRH;          // ITE Air Inlet Relative Humidity Above Operating Range Time [hr]
        Real64 TimeBelowRH;          // ITE Air Inlet Relative Humidity Below Operating Range Time [hr]
        Real64 DryBulbTAboveDeltaT;  // ITE Air Inlet Dry-Bulb Temperature Difference Above Operating Range [deltaC]
        Real64 DryBulbTBelowDeltaT;  // ITE Air Inlet Dry-Bulb Temperature Difference Below Operating Range [deltaC]
        Real64 DewpointTAboveDeltaT; // ITE Air Inlet Dewpoint Temperature Difference Above Operating Range [deltaC]
        Real64 DewpointTBelowDeltaT; // ITE Air Inlet Dewpoint Temperature Difference Below Operating Range [deltaC]
        Real64 RHAboveDeltaRH;       // ITE Air Inlet Relative Humidity Difference Above Operating Range [%]
        Real64 RHBelowDeltaRH;       // ITE Air Inlet Relative Humidity Difference Below Operating Range [%]

        // Default Constructor
        ITEquipData()
            : ZonePtr(0), FlowControlWithApproachTemps(false), DesignTotalPower(0.0), NomMinDesignLevel(0.0), NomMaxDesignLevel(0.0),
              DesignFanPowerFrac(0.0), OperSchedPtr(0), CPULoadSchedPtr(0), SizingTAirIn(0.0), DesignTAirIn(0.0), DesignFanPower(0.0),
              DesignCPUPower(0.0), DesignAirVolFlowRate(0.0), Class(0), AirFlowFLTCurve(0), CPUPowerFLTCurve(0), FanPowerFFCurve(0),
              AirConnectionType(0), InletRoomAirNodeNum(0), OutletRoomAirNodeNum(0), SupplyAirNodeNum(0), DesignRecircFrac(0.0), RecircFLTCurve(0),
              DesignUPSEfficiency(0.0), UPSEfficFPLRCurve(0), UPSLossToZoneFrac(0.0), EMSCPUPowerOverrideOn(false), EMSCPUPower(0.0),
              EMSFanPowerOverrideOn(false), EMSFanPower(0.0), EMSUPSPowerOverrideOn(false), EMSUPSPower(0.0), SupplyApproachTemp(0.0),
              SupplyApproachTempSch(0), ReturnApproachTemp(0.0), ReturnApproachTempSch(0), CPUPower(0.0), FanPower(0.0), UPSPower(0.0),
              CPUPowerAtDesign(0.0), FanPowerAtDesign(0.0), UPSGainRateToZone(0.0), ConGainRateToZone(0.0), CPUConsumption(0.0), FanConsumption(0.0),
              UPSConsumption(0.0), CPUEnergyAtDesign(0.0), FanEnergyAtDesign(0.0), UPSGainEnergyToZone(0.0), ConGainEnergyToZone(0.0),
              AirVolFlowStdDensity(0.0), AirVolFlowCurDensity(0.0), AirMassFlow(0.0), AirInletDryBulbT(0.0), AirInletDewpointT(0.0),
              AirInletRelHum(0.0), AirOutletDryBulbT(0.0), SHI(0.0), TimeOutOfOperRange(0.0), TimeAboveDryBulbT(0.0), TimeBelowDryBulbT(0.0),
              TimeAboveDewpointT(0.0), TimeBelowDewpointT(0.0), TimeAboveRH(0.0), TimeBelowRH(0.0), DryBulbTAboveDeltaT(0.0),
              DryBulbTBelowDeltaT(0.0), DewpointTAboveDeltaT(0.0), DewpointTBelowDeltaT(0.0), RHAboveDeltaRH(0.0), RHBelowDeltaRH(0.0)
        {
        }
    };

    struct BBHeatData
    {
        // Members
        std::string Name; // BASEBOARD HEAT object name
        int ZonePtr;
        int SchedPtr;
        Real64 CapatLowTemperature;
        Real64 LowTemperature;
        Real64 CapatHighTemperature;
        Real64 HighTemperature;
        bool EMSZoneBaseboardOverrideOn; // EMS actuating equipment power if .TRUE.
        Real64 EMSZoneBaseboardPower;    // Value EMS is directing to use for override
        Real64 FractionRadiant;
        Real64 FractionConvected;
        bool ManageDemand;  // Flag to indicate whether to use demand limiting
        Real64 DemandLimit; // Demand limit set by demand manager [W]
        // Report variables
        Real64 Power;                  // Electric power [W]
        Real64 RadGainRate;            // Radiant heat gain [W]
        Real64 ConGainRate;            // Convective heat gain [W]
        Real64 TotGainRate;            // Total heat gain [W]
        Real64 Consumption;            // Electric consumption [J]
        Real64 RadGainEnergy;          // Radiant heat gain [J]
        Real64 ConGainEnergy;          // Convective heat gain [J]
        Real64 TotGainEnergy;          // Total heat gain [J]
        std::string EndUseSubcategory; // user defined name for the end use category

        // Default Constructor
        BBHeatData()
            : ZonePtr(0), SchedPtr(0), CapatLowTemperature(0.0), LowTemperature(0.0), CapatHighTemperature(0.0), HighTemperature(0.0),
              EMSZoneBaseboardOverrideOn(false), EMSZoneBaseboardPower(0.0), FractionRadiant(0.0), FractionConvected(0.0), ManageDemand(false),
              DemandLimit(0.0), Power(0.0), RadGainRate(0.0), ConGainRate(0.0), TotGainRate(0.0), Consumption(0.0), RadGainEnergy(0.0),
              ConGainEnergy(0.0), TotGainEnergy(0.0)
        {
        }
    };

    struct InfiltrationData
    {
        // Members
        std::string Name;
        int ZonePtr;   // Which zone infiltration is in
        int SchedPtr;  // Schedule for infiltration
        int ModelType; // which model is used for infiltration
        // Design Flow Rate model terms
        Real64 DesignLevel;
        Real64 ConstantTermCoef;
        Real64 TemperatureTermCoef;
        Real64 VelocityTermCoef;
        Real64 VelocitySQTermCoef;
        // Effective Leakage Area, Sherman Grimsrud terms
        Real64 LeakageArea;           // "AL" effective air leakage area
        Real64 BasicStackCoefficient; // "Cs" Stack coefficient
        Real64 BasicWindCoefficient;  // "Cw" wind coefficient
        // Flow Coefficient, AIM-2, Walker and Wilson terms
        Real64 FlowCoefficient;      // "c" Flow coefficient
        Real64 AIM2StackCoefficient; // "Cs" stack coefficient
        Real64 AIM2WindCoefficient;  // "Cw" wind coefficient
        Real64 PressureExponent;     // "n" pressure power law exponent
        Real64 ShelterFactor;        // "s" shelter factor
        bool EMSOverrideOn;          // if true then EMS is requesting to override
        Real64 EMSAirFlowRateValue;  // value EMS is setting for air flow rate
        bool QuadratureSum;          // If quadrature sum of zone air balance method is used
        int OABalancePtr;            // A pointer to ZoneAirBalance If quadrature is true
        Real64 VolumeFlowRate;       // infiltration air volume flow rate
        Real64 MassFlowRate;         // infiltration air mass flow rate

        // Default Constructor
        InfiltrationData()
            : ZonePtr(0), SchedPtr(0), ModelType(0), DesignLevel(0.0), ConstantTermCoef(0.0), TemperatureTermCoef(0.0), VelocityTermCoef(0.0),
              VelocitySQTermCoef(0.0), LeakageArea(0.0), BasicStackCoefficient(0.0), BasicWindCoefficient(0.0), FlowCoefficient(0.0),
              AIM2StackCoefficient(0.0), AIM2WindCoefficient(0.0), PressureExponent(0.0), ShelterFactor(0.0), EMSOverrideOn(false),
              EMSAirFlowRateValue(0.0), QuadratureSum(false), OABalancePtr(0), VolumeFlowRate(0.0), MassFlowRate(0.0)
        {
        }
    };

    struct VentilationData
    {
        // Members
        std::string Name;
        int ZonePtr;
        int SchedPtr;
        int ModelType; // which model is used for ventilation: DesignFlowRate and WindandStackOpenArea
        Real64 DesignLevel;
        bool EMSSimpleVentOn;        // EMS actuating ventilation flow rate if .TRUE.
        Real64 EMSimpleVentFlowRate; // Value EMS is directing to use for override
        Real64 MinIndoorTemperature;
        Real64 DelTemperature;
        int FanType;
        Real64 FanPressure;
        Real64 FanEfficiency;
        Real64 FanPower;
        Real64 AirTemp;
        Real64 ConstantTermCoef;
        Real64 TemperatureTermCoef;
        Real64 VelocityTermCoef;
        Real64 VelocitySQTermCoef;
        Real64 MaxIndoorTemperature;
        Real64 MinOutdoorTemperature;
        Real64 MaxOutdoorTemperature;
        Real64 MaxWindSpeed;
        int MinIndoorTempSchedPtr;      // Minimum indoor temperature schedule index
        int MaxIndoorTempSchedPtr;      // Maximum indoor temperature schedule index
        int DeltaTempSchedPtr;          // Delta temperature schedule index
        int MinOutdoorTempSchedPtr;     // Minimum outdoor temperature schedule index
        int MaxOutdoorTempSchedPtr;     // Maximum outdoor temperature schedule index
        int IndoorTempErrCount;         // Indoor temperature error count
        int OutdoorTempErrCount;        // Outdoor temperature error count
        int IndoorTempErrIndex;         // Indoor temperature error Index
        int OutdoorTempErrIndex;        // Outdoor temperature error Index
        int HybridControlType;          // Hybrid ventilation control type: 0 Individual, 1 Close, 2 Global
        int HybridControlMasterNum;     // Hybrid ventilation control master object number
        bool HybridControlMasterStatus; // Hybrid ventilation control master object opening status
        bool QuadratureSum;             // If quadrature sum of zone air balance method is used
        int OABalancePtr;               // A pointer to ZoneAirBalance
        // WindandStackOpenArea
        Real64 OpenArea;      // Opening area [m2]
        int OpenAreaSchedPtr; // Opening area fraction schedule pointer
        Real64 OpenEff;       // Opening effectiveness [dimensionless]
        Real64 EffAngle;      // Effective angle [degree]
        Real64 DH;            // Height difference [m]
        Real64 DiscCoef;      // Discharge coefficient

        // Default Constructor
        VentilationData()
            : ZonePtr(0), SchedPtr(0), ModelType(0), DesignLevel(0.0), EMSSimpleVentOn(false), EMSimpleVentFlowRate(0.0),
              MinIndoorTemperature(-100.0), DelTemperature(0.0), FanType(0), FanPressure(0.0), FanEfficiency(0.0), FanPower(0.0), AirTemp(0.0),
              ConstantTermCoef(0.0), TemperatureTermCoef(0.0), VelocityTermCoef(0.0), VelocitySQTermCoef(0.0), MaxIndoorTemperature(100.0),
              MinOutdoorTemperature(-100.0), MaxOutdoorTemperature(100.0), MaxWindSpeed(40.0), MinIndoorTempSchedPtr(0), MaxIndoorTempSchedPtr(0),
              DeltaTempSchedPtr(0), MinOutdoorTempSchedPtr(0), MaxOutdoorTempSchedPtr(0), IndoorTempErrCount(0), OutdoorTempErrCount(0),
              IndoorTempErrIndex(0), OutdoorTempErrIndex(0), HybridControlType(0), HybridControlMasterNum(0), HybridControlMasterStatus(false),
              QuadratureSum(false), OABalancePtr(0), OpenArea(0.0), OpenAreaSchedPtr(0), OpenEff(0.0), EffAngle(0.0), DH(0.0), DiscCoef(0.0)
        {
        }
    };

    struct ZoneAirBalanceData
    {
        // Members
        std::string Name;           // Object name
        std::string ZoneName;       // Zone name
        int ZonePtr;                // Zone number
        int BalanceMethod;          // Air Balance Method: None=0, Quadrature = 1
        Real64 InducedAirRate;      // Induced Outdoor Air Due to Duct Leakage Unbalance [m3/s]
        int InducedAirSchedPtr;     // Induced Outdoor Air Fraction Schedule
        Real64 BalMassFlowRate;     // balanced mass flow rate
        Real64 InfMassFlowRate;     // unbalanced mass flow rate from infiltration
        Real64 NatMassFlowRate;     // unbalanced mass flow rate from natural ventilation
        Real64 ExhMassFlowRate;     // unbalanced mass flow rate from exhaust ventilation
        Real64 IntMassFlowRate;     // unbalanced mass flow rate from intake ventilation
        Real64 ERVMassFlowRate;     // unbalanced mass flow rate from stand-alone ERV
        bool OneTimeFlag;           // One time flag to get nodes of stand alone ERV
        int NumOfERVs;              // Number of zone stand alone ERVs
        Array1D_int ERVInletNode;   // Stand alone ERV supply air inlet nodes
        Array1D_int ERVExhaustNode; // Stand alone ERV air exhaust nodes

        // Default Constructor
        ZoneAirBalanceData()
            : ZonePtr(0), BalanceMethod(0), InducedAirRate(0.0), InducedAirSchedPtr(0), BalMassFlowRate(0.0), InfMassFlowRate(0.0),
              NatMassFlowRate(0.0), ExhMassFlowRate(0.0), IntMassFlowRate(0.0), ERVMassFlowRate(0.0), OneTimeFlag(false), NumOfERVs(0)
        {
        }
    };

    struct MixingData
    {
        // Members
        std::string Name;
        int ZonePtr;
        int SchedPtr;
        Real64 DesignLevel;
        int FromZone;
        Real64 DeltaTemperature;
        Real64 DesiredAirFlowRate;
        Real64 DesiredAirFlowRateSaved;
        Real64 MixingMassFlowRate;
        int DeltaTempSchedPtr;      // Delta temperature schedule index
        int MinIndoorTempSchedPtr;  // Minimum indoor temperature schedule index
        int MaxIndoorTempSchedPtr;  // Maximum indoor temperature schedule index
        int MinSourceTempSchedPtr;  // Minimum source zone temperature schedule index
        int MaxSourceTempSchedPtr;  // Maximum source zone temperature schedule index
        int MinOutdoorTempSchedPtr; // Minimum outdoor temperature schedule index
        int MaxOutdoorTempSchedPtr; // Maximum outdoor temperature schedule index
        int IndoorTempErrCount;     // Indoor temperature error count
        int SourceTempErrCount;     // Source zone temperature error count
        int OutdoorTempErrCount;    // Outdoor temperature error count
        int IndoorTempErrIndex;     // Indoor temperature error Index
        int SourceTempErrIndex;     // Source zone temperature error Index
        int OutdoorTempErrIndex;    // Outdoor temperature error Index
        int HybridControlType;      // Hybrid ventilation control type: 0 Individual, 1 Close, 2 Global
        int HybridControlMasterNum; // Hybrid ventilation control master ventilation object number
        int NumRefDoorConnections;
        bool EMSSimpleMixingOn;        // EMS actuating ventilation flow rate if .TRUE.
        bool RefDoorMixFlag;           // Refrigeration door mixing within zone
        Real64 EMSimpleMixingFlowRate; // Value EMS is directing to use for override
        Array1D_bool EMSRefDoorMixingOn;
        Array1D<Real64> EMSRefDoorFlowRate;
        Array1D<Real64> VolRefDoorFlowRate;
        Array1D_int OpenSchedPtr;            // Schedule for Refrigeration door open fraction
        Array1D<Real64> DoorHeight;          // Door height for refrigeration door, m
        Array1D<Real64> DoorArea;            // Door area for refrigeration door, m2
        Array1D<Real64> Protection;          // Refrigeration door protection factor, dimensionless
        Array1D_int MateZonePtr;             // Zone connected by refrigeration door (MateZone > ZonePtr)
        Array1D_string DoorMixingObjectName; // Used in one error statement and eio
        Array1D_string DoorProtTypeName;     // Used in eio
                                             // Note, for mixing and crossmixing, this type dimensioned by number of mixing objects.
        // For ref door mixing, dimensioned by number of zones.

        // Default Constructor
        MixingData()
            : ZonePtr(0), SchedPtr(0), DesignLevel(0.0), FromZone(0), DeltaTemperature(0.0), DesiredAirFlowRate(0.0), DesiredAirFlowRateSaved(0.0),
              MixingMassFlowRate(0.0), DeltaTempSchedPtr(0), MinIndoorTempSchedPtr(0), MaxIndoorTempSchedPtr(0), MinSourceTempSchedPtr(0),
              MaxSourceTempSchedPtr(0), MinOutdoorTempSchedPtr(0), MaxOutdoorTempSchedPtr(0), IndoorTempErrCount(0), SourceTempErrCount(0),
              OutdoorTempErrCount(0), IndoorTempErrIndex(0), SourceTempErrIndex(0), OutdoorTempErrIndex(0), HybridControlType(0),
              HybridControlMasterNum(0), NumRefDoorConnections(0), EMSSimpleMixingOn(false), RefDoorMixFlag(false), EMSimpleMixingFlowRate(0.0)
        {
        }
    };

    struct ZoneAirMassFlowConservation
    {
        // Members
        bool EnforceZoneMassBalance;       // flag to enforce zone air mass conservation
        AdjustmentType ZoneFlowAdjustment; // determines how zone air flow is adjusted (AdjustMixingOnly, AdjustReturnOnly, AdjustMixingThenReturn,
                                           // AdjustReturnThenMixing, None)        int InfiltrationTreatment;   // determines how infiltration is
                                           // treated for zone mass balance
        int InfiltrationTreatment;         // determines how infiltration is treated for zone mass balance
        int InfiltrationZoneType;          // specifies which types of zones allow infiltration to be changed
        bool AdjustZoneMixingFlow;         // used to adjust zone mixing air flows to enforce air flow balance
        bool AdjustZoneInfiltrationFlow;   // used to adjust zone infiltration air flows to enforce air flow balance
                                           // Note, unique global object

        // Default Constructor
        ZoneAirMassFlowConservation()
            : EnforceZoneMassBalance(false), ZoneFlowAdjustment(AdjustmentType::NoAdjustReturnAndMixing), InfiltrationTreatment(0),
              InfiltrationZoneType(0), AdjustZoneMixingFlow(false), AdjustZoneInfiltrationFlow(false)
        {
        }
    };

    struct ZoneMassConservationData
    {
        // Members
        std::string Name;
        int ZonePtr;                           // pointer to the mixing zone
        Real64 InMassFlowRate;                 // zone total supply air mass flow rate, kg/s
        Real64 ExhMassFlowRate;                // zone exhaust total air mass flow rate, kg/s
        Real64 RetMassFlowRate;                // zone return air mass flow rate, kg/s
        Real64 MixingMassFlowRate;             // zone mixing air mass flow rate, kg/s
        Real64 MixingSourceMassFlowRate;       // Zone source mass flow rate for mixing zone, kg/s
        int NumSourceZonesMixingObject;        // number of zone mixing object references as a source zone
        int NumReceivingZonesMixingObject;     // number of zone mixing object references as a receiving zone
        bool IsOnlySourceZone;                 // true only if used only as a source zone in zone mixing object
        bool IsSourceAndReceivingZone;         // true only if a zone is used as a source and receiving zone in zone mixing objects
        int InfiltrationPtr;                   // pointer to infiltration object
        Real64 InfiltrationMassFlowRate;       // infiltration added to enforced source zone mass balance, kg/s
        int IncludeInfilToZoneMassBal;         // not self-balanced, include infiltration in zone air mass balance
        Array1D_int ZoneMixingSourcesPtr;      // source zones pointer
        Array1D_int ZoneMixingReceivingPtr;    // receiving zones pointer
        Array1D<Real64> ZoneMixingReceivingFr; // receiving zones fraction
                                               // Note, this type dimensioned by number of zones

        // Default Constructor
        ZoneMassConservationData()
            : ZonePtr(0), InMassFlowRate(0.0), ExhMassFlowRate(0.0), RetMassFlowRate(0.0), MixingMassFlowRate(0.0), MixingSourceMassFlowRate(0.0),
              NumSourceZonesMixingObject(0), NumReceivingZonesMixingObject(0), IsOnlySourceZone(false), IsSourceAndReceivingZone(false),
              InfiltrationPtr(0), InfiltrationMassFlowRate(0.0), IncludeInfilToZoneMassBal(0)
        {
        }
    };

    struct GenericComponentZoneIntGainStruct
    {
        // Members
        std::string CompObjectType;         // device object class name
        std::string CompObjectName;         // device user unique name
        int CompTypeOfNum;                  // type of internal gain device identifier
        Real64 *PtrConvectGainRate;         // POINTER to value of convection heat gain rate for device, watts
        Real64 ConvectGainRate;             // current timestep value of convection heat gain rate for device, watts
        Real64 *PtrReturnAirConvGainRate;   // POINTER to value of return air convection heat gain rate for device, W
        Real64 ReturnAirConvGainRate;       // current timestep value of return air convection heat gain rate for device, W
        Real64 *PtrRadiantGainRate;         // POINTER to value of thermal radiation heat gain rate for device, watts
        Real64 RadiantGainRate;             // current timestep value of thermal radiation heat gain rate for device, watts
        Real64 *PtrLatentGainRate;          // POINTER to value of moisture gain rate for device, Watts
        Real64 LatentGainRate;              // current timestep value of moisture gain rate for device, Watts
        Real64 *PtrReturnAirLatentGainRate; // POINTER to value of return air moisture gain rate for device, Watts
        Real64 ReturnAirLatentGainRate;     // current timestep value of return air moisture gain rate for device, Watts
        Real64 *PtrCarbonDioxideGainRate;   // POINTER to value of carbon dioxide gain rate for device
        Real64 CarbonDioxideGainRate;       // current timestep value of carbon dioxide gain rate for device
        Real64 *PtrGenericContamGainRate;   // POINTER to value of generic contaminant gain rate for device
        Real64 GenericContamGainRate;       // current timestep value of generic contaminant gain rate for device
        int ReturnAirNodeNum;               // return air node number for retrun air convection heat gain

        // Default Constructor
        GenericComponentZoneIntGainStruct()
            : CompTypeOfNum(0), PtrConvectGainRate(nullptr), ConvectGainRate(0.0), PtrReturnAirConvGainRate(nullptr), ReturnAirConvGainRate(0.0),
              PtrRadiantGainRate(nullptr), RadiantGainRate(0.0), PtrLatentGainRate(nullptr), LatentGainRate(0.0), PtrReturnAirLatentGainRate(nullptr),
              ReturnAirLatentGainRate(0.0), PtrCarbonDioxideGainRate(nullptr), CarbonDioxideGainRate(0.0), PtrGenericContamGainRate(nullptr),
              GenericContamGainRate(0.0), ReturnAirNodeNum(0)
        {
        }
    };

    struct ZoneSimData // Calculated data by Zone during each time step/hour
    {
        // Members
        Real64 NOFOCC;  // Number of Occupants, zone total
        Real64 QOCTOT;  // Total Energy from Occupants
        Real64 QOCSEN;  // Sensible Energy from Occupants
        Real64 QOCCON;  // ENERGY CONVECTED FROM OCCUPANTS (WH)
        Real64 QOCRAD;  // ENERGY RADIATED FROM OCCUPANTS
        Real64 QOCLAT;  // LATENT ENERGY FROM OCCUPANTS
        Real64 QLTTOT;  // TOTAL ENERGY INTO LIGHTS (WH)
        Real64 QLTCON;  // ENERGY CONVECTED TO SPACE AIR FROM LIGHTS
        Real64 QLTRAD;  // ENERGY RADIATED TO SPACE FROM LIGHTS
        Real64 QLTCRA;  // ENERGY CONVECTED TO RETURN AIR FROM LIGHTS
        Real64 QLTSW;   // VISIBLE ENERGY FROM LIGHTS
        Real64 QEECON;  // ENERGY CONVECTED FROM ELECTRIC EQUIPMENT
        Real64 QEERAD;  // ENERGY RADIATED FROM ELECTRIC EQUIPMENT
        Real64 QEELost; // Energy from Electric Equipment (lost)
        Real64 QEELAT;  // LATENT ENERGY FROM Electric Equipment
        Real64 QGECON;  // ENERGY CONVECTED FROM GAS EQUIPMENT
        Real64 QGERAD;  // ENERGY RADIATED FROM GAS EQUIPMENT
        Real64 QGELost; // Energy from Gas Equipment (lost)
        Real64 QGELAT;  // LATENT ENERGY FROM Gas Equipment
        Real64 QOECON;  // ENERGY CONVECTED FROM OTHER EQUIPMENT
        Real64 QOERAD;  // ENERGY RADIATED FROM OTHER EQUIPMENT
        Real64 QOELost; // Energy from Other Equipment (lost)
        Real64 QOELAT;  // LATENT ENERGY FROM Other Equipment
        Real64 QHWCON;  // ENERGY CONVECTED FROM Hot Water EQUIPMENT
        Real64 QHWRAD;  // ENERGY RADIATED FROM Hot Water EQUIPMENT
        Real64 QHWLost; // Energy from Hot Water Equipment (lost)
        Real64 QHWLAT;  // LATENT ENERGY FROM Hot Water Equipment
        Real64 QSECON;  // ENERGY CONVECTED FROM Steam EQUIPMENT
        Real64 QSERAD;  // ENERGY RADIATED FROM Steam EQUIPMENT
        Real64 QSELost; // Energy from Steam Equipment (lost)
        Real64 QSELAT;  // LATENT ENERGY FROM Steam Equipment
        Real64 QBBCON;  // ENERGY CONVECTED FROM BASEBOARD HEATING
        Real64 QBBRAD;  // ENERGY RADIATED FROM BASEBOARD HEATING
        int NumberOfDevices;
        int MaxNumberOfDevices;
        Array1D<GenericComponentZoneIntGainStruct> Device;

        // Default Constructor
        ZoneSimData()
            : NOFOCC(0.0), QOCTOT(0.0), QOCSEN(0.0), QOCCON(0.0), QOCRAD(0.0), QOCLAT(0.0), QLTTOT(0.0), QLTCON(0.0), QLTRAD(0.0), QLTCRA(0.0),
              QLTSW(0.0), QEECON(0.0), QEERAD(0.0), QEELost(0.0), QEELAT(0.0), QGECON(0.0), QGERAD(0.0), QGELost(0.0), QGELAT(0.0), QOECON(0.0),
              QOERAD(0.0), QOELost(0.0), QOELAT(0.0), QHWCON(0.0), QHWRAD(0.0), QHWLost(0.0), QHWLAT(0.0), QSECON(0.0), QSERAD(0.0), QSELost(0.0),
              QSELAT(0.0), QBBCON(0.0), QBBRAD(0.0), NumberOfDevices(0), MaxNumberOfDevices(0)
        {
        }
    };

    struct WindowBlindProperties
    {
        // Members
        std::string Name;
        int MaterialNumber; // Material pointer for the blind
        // Input properties
        int SlatOrientation;     // HORIZONTAL or VERTICAL
        int SlatAngleType;       // FIXED or VARIABLE
        Real64 SlatWidth;        // Slat width (m)
        Real64 SlatSeparation;   // Slat separation (m)
        Real64 SlatThickness;    // Slat thickness (m)
        Real64 SlatCrown;        // the height of the slate (length from the chord to the curve)
        Real64 SlatAngle;        // Slat angle (deg)
        Real64 MinSlatAngle;     // Minimum slat angle for variable-angle slats (deg) (user input)
        Real64 MaxSlatAngle;     // Maximum slat angle for variable-angle slats (deg) (user input)
        Real64 SlatConductivity; // Slat conductivity (W/m-K)
        // Solar slat properties
        Real64 SlatTransSolBeamDiff;     // Slat solar beam-diffuse transmittance
        Real64 SlatFrontReflSolBeamDiff; // Slat front solar beam-diffuse reflectance
        Real64 SlatBackReflSolBeamDiff;  // Slat back solar beam-diffuse reflectance
        Real64 SlatTransSolDiffDiff;     // Slat solar diffuse-diffuse transmittance
        Real64 SlatFrontReflSolDiffDiff; // Slat front solar diffuse-diffuse reflectance
        Real64 SlatBackReflSolDiffDiff;  // Slat back solar diffuse-diffuse reflectance
        // Visible slat properties
        Real64 SlatTransVisBeamDiff;     // Slat visible beam-diffuse transmittance
        Real64 SlatFrontReflVisBeamDiff; // Slat front visible beam-diffuse reflectance
        Real64 SlatBackReflVisBeamDiff;  // Slat back visible beam-diffuse reflectance
        Real64 SlatTransVisDiffDiff;     // Slat visible diffuse-diffuse transmittance
        Real64 SlatFrontReflVisDiffDiff; // Slat front visible diffuse-diffuse reflectance
        Real64 SlatBackReflVisDiffDiff;  // Slat back visible diffuse-diffuse reflectance
        // Long-wave (IR) slat properties
        Real64 SlatTransIR;      // Slat IR transmittance
        Real64 SlatFrontEmissIR; // Slat front emissivity
        Real64 SlatBackEmissIR;  // Slat back emissivity
        // Some characteristics for blind thermal calculation
        Real64 BlindToGlassDist;    // Distance between window shade and adjacent glass (m)
        Real64 BlindTopOpeningMult; // Area of air-flow opening at top of blind, expressed as a fraction
        //  of the blind-to-glass opening area at the top of the blind
        Real64 BlindBottomOpeningMult; // Area of air-flow opening at bottom of blind, expressed as a fraction
        //  of the blind-to-glass opening area at the bottom of the blind
        Real64 BlindLeftOpeningMult; // Area of air-flow opening at left side of blind, expressed as a fraction
        //  of the blind-to-glass opening area at the left side of the blind
        Real64 BlindRightOpeningMult; // Area of air-flow opening at right side of blind, expressed as a fraction
        //  of the blind-to-glass opening area at the right side of the blind
        // Calculated blind properties
        // Blind solar properties
        Array2D<Real64> SolFrontBeamBeamTrans; // Blind solar front beam-beam transmittance vs.
        // profile angle, slat angle
        Array2D<Real64> SolFrontBeamBeamRefl; // Blind solar front beam-beam reflectance vs. profile angle,
        // slat angle (zero)
        Array2D<Real64> SolBackBeamBeamTrans; // Blind solar back beam-beam transmittance vs. profile angle,
        // slat angle
        Array2D<Real64> SolBackBeamBeamRefl; // Blind solar back beam-beam reflectance vs. profile angle,
        // slat angle (zero)
        Array2D<Real64> SolFrontBeamDiffTrans; // Blind solar front beam-diffuse transmittance
        // vs. profile angle, slat angle
        Array2D<Real64> SolFrontBeamDiffRefl; // Blind solar front beam-diffuse reflectance
        // vs. profile angle, slat angle
        Array2D<Real64> SolBackBeamDiffTrans; // Blind solar back beam-diffuse transmittance
        // vs. profile angle, slat angle
        Array2D<Real64> SolBackBeamDiffRefl; // Blind solar back beam-diffuse reflectance
        // vs. profile angle, slat angle
        Array1D<Real64> SolFrontDiffDiffTrans; // Blind solar front diffuse-diffuse transmittance
        // vs. slat angle
        Array1D<Real64> SolFrontDiffDiffTransGnd; // Blind ground solar front diffuse-diffuse transmittance
        // vs. slat angle
        Array1D<Real64> SolFrontDiffDiffTransSky; // Blind sky solar front diffuse-diffuse transmittance
        // vs. slat angle
        Array1D<Real64> SolFrontDiffDiffRefl; // Blind solar front diffuse-diffuse reflectance
        // vs. slat angle
        Array1D<Real64> SolFrontDiffDiffReflGnd; // Blind ground solar front diffuse-diffuse reflectance
        // vs. slat angle
        Array1D<Real64> SolFrontDiffDiffReflSky; // Blind sky solar front diffuse-diffuse reflectance
        // vs. slat angle
        Array1D<Real64> SolBackDiffDiffTrans; // Blind solar back diffuse-diffuse transmittance
        // vs. slat angle
        Array1D<Real64> SolBackDiffDiffRefl; // Blind solar back diffuse-diffuse reflectance
        // vs. slat angle
        Array2D<Real64> SolFrontBeamAbs;    // Blind solar front beam absorptance vs. slat angle
        Array2D<Real64> SolBackBeamAbs;     // Blind solar back beam absorptance vs. slat angle
        Array1D<Real64> SolFrontDiffAbs;    // Blind solar front diffuse absorptance vs. slat angle
        Array1D<Real64> SolFrontDiffAbsGnd; // Blind ground solar front diffuse absorptance vs. slat angle
        Array1D<Real64> SolFrontDiffAbsSky; // Blind sky solar front diffuse absorptance vs. slat angle
        Array1D<Real64> SolBackDiffAbs;     // Blind solar back diffuse absorptance vs. slat angle
        // Blind visible properties
        Array2D<Real64> VisFrontBeamBeamTrans; // Blind visible front beam-beam transmittance
        // vs. profile angle, slat angle
        Array2D<Real64> VisFrontBeamBeamRefl; // Blind visible front beam-beam reflectance
        // vs. profile angle, slat angle (zero)
        Array2D<Real64> VisBackBeamBeamTrans; // Blind visible back beam-beam transmittance
        // vs. profile angle, slat angle
        Array2D<Real64> VisBackBeamBeamRefl; // Blind visible back beam-beam reflectance
        // vs. profile angle, slat angle (zero)
        Array2D<Real64> VisFrontBeamDiffTrans; // Blind visible front beam-diffuse transmittance
        // vs. profile angle, slat angle
        Array2D<Real64> VisFrontBeamDiffRefl; // Blind visible front beam-diffuse reflectance
        // vs. profile angle, slat angle
        Array2D<Real64> VisBackBeamDiffTrans; // Blind visible back beam-diffuse transmittance
        // vs. profile angle, slat angle
        Array2D<Real64> VisBackBeamDiffRefl; // Blind visible back beam-diffuse reflectance
        // vs. profile angle, slat angle
        Array1D<Real64> VisFrontDiffDiffTrans; // Blind visible front diffuse-diffuse transmittance
        // vs. slat angle
        Array1D<Real64> VisFrontDiffDiffRefl; // Blind visible front diffuse-diffuse reflectance
        // vs. slat angle
        Array1D<Real64> VisBackDiffDiffTrans; // Blind visible back diffuse-diffuse transmittance
        // vs. slat angle
        Array1D<Real64> VisBackDiffDiffRefl; // Blind visible back diffuse-diffuse reflectance
        // vs. slat angle
        // Long-wave (IR) blind properties
        Array1D<Real64> IRFrontTrans; // Blind IR front transmittance vs. slat angle
        Array1D<Real64> IRFrontEmiss; // Blind IR front emissivity vs. slat angle
        Array1D<Real64> IRBackTrans;  // Blind IR back transmittance vs. slat angle
        Array1D<Real64> IRBackEmiss;  // Blind IR back emissivity vs. slat angle

        // Default Constructor
        WindowBlindProperties()
            : MaterialNumber(0), SlatOrientation(0), SlatAngleType(FixedSlats), SlatWidth(0.0), SlatSeparation(0.0), SlatThickness(0.0),
              SlatCrown(0.0), SlatAngle(0.0), MinSlatAngle(0.0), MaxSlatAngle(0.0), SlatConductivity(0.0), SlatTransSolBeamDiff(0.0),
              SlatFrontReflSolBeamDiff(0.0), SlatBackReflSolBeamDiff(0.0), SlatTransSolDiffDiff(0.0), SlatFrontReflSolDiffDiff(0.0),
              SlatBackReflSolDiffDiff(0.0), SlatTransVisBeamDiff(0.0), SlatFrontReflVisBeamDiff(0.0), SlatBackReflVisBeamDiff(0.0),
              SlatTransVisDiffDiff(0.0), SlatFrontReflVisDiffDiff(0.0), SlatBackReflVisDiffDiff(0.0), SlatTransIR(0.0), SlatFrontEmissIR(0.0),
              SlatBackEmissIR(0.0), BlindToGlassDist(0.0), BlindTopOpeningMult(0.0), BlindBottomOpeningMult(0.0), BlindLeftOpeningMult(0.0),
              BlindRightOpeningMult(0.0), SolFrontBeamBeamTrans(MaxSlatAngs, 37, 0.0), SolFrontBeamBeamRefl(MaxSlatAngs, 37, 0.0),
              SolBackBeamBeamTrans(MaxSlatAngs, 37, 0.0), SolBackBeamBeamRefl(MaxSlatAngs, 37, 0.0), SolFrontBeamDiffTrans(MaxSlatAngs, 37, 0.0),
              SolFrontBeamDiffRefl(MaxSlatAngs, 37, 0.0), SolBackBeamDiffTrans(MaxSlatAngs, 37, 0.0), SolBackBeamDiffRefl(MaxSlatAngs, 37, 0.0),
              SolFrontDiffDiffTrans(MaxSlatAngs, 0.0), SolFrontDiffDiffTransGnd(MaxSlatAngs, 0.0), SolFrontDiffDiffTransSky(MaxSlatAngs, 0.0),
              SolFrontDiffDiffRefl(MaxSlatAngs, 0.0), SolFrontDiffDiffReflGnd(MaxSlatAngs, 0.0), SolFrontDiffDiffReflSky(MaxSlatAngs, 0.0),
              SolBackDiffDiffTrans(MaxSlatAngs, 0.0), SolBackDiffDiffRefl(MaxSlatAngs, 0.0), SolFrontBeamAbs(MaxSlatAngs, 37, 0.0),
              SolBackBeamAbs(MaxSlatAngs, 37, 0.0), SolFrontDiffAbs(MaxSlatAngs, 0.0), SolFrontDiffAbsGnd(MaxSlatAngs, 0.0),
              SolFrontDiffAbsSky(MaxSlatAngs, 0.0), SolBackDiffAbs(MaxSlatAngs, 0.0), VisFrontBeamBeamTrans(MaxSlatAngs, 37, 0.0),
              VisFrontBeamBeamRefl(MaxSlatAngs, 37, 0.0), VisBackBeamBeamTrans(MaxSlatAngs, 37, 0.0), VisBackBeamBeamRefl(MaxSlatAngs, 37, 0.0),
              VisFrontBeamDiffTrans(MaxSlatAngs, 37, 0.0), VisFrontBeamDiffRefl(MaxSlatAngs, 37, 0.0), VisBackBeamDiffTrans(MaxSlatAngs, 37, 0.0),
              VisBackBeamDiffRefl(MaxSlatAngs, 37, 0.0), VisFrontDiffDiffTrans(MaxSlatAngs, 0.0), VisFrontDiffDiffRefl(MaxSlatAngs, 0.0),
              VisBackDiffDiffTrans(MaxSlatAngs, 0.0), VisBackDiffDiffRefl(MaxSlatAngs, 0.0), IRFrontTrans(MaxSlatAngs, 0.0),
              IRFrontEmiss(MaxSlatAngs, 0.0), IRBackTrans(MaxSlatAngs, 0.0), IRBackEmiss(MaxSlatAngs, 0.0)
        {
        }
    };

    struct SurfaceScreenProperties
    {
        // Members
        int MaterialNumber; // Material pointer for the screen
        Real64 BmBmTrans;   // Beam solar transmittance (dependent on sun angle)
        // (this value can include scattering if the user so chooses)
        Real64 BmBmTransBack; // Beam solar transmittance (dependent on sun angle) from back side of screen
        Real64 BmBmTransVis;  // Visible solar transmittance (dependent on sun angle)
        // (this value can include visible scattering if the user so chooses)
        Real64 BmDifTrans;     // Beam solar transmitted as diffuse radiation (dependent on sun angle)
        Real64 BmDifTransBack; // Beam solar transmitted as diffuse radiation (dependent on sun angle) from back side
        Real64 BmDifTransVis;  // Visible solar transmitted as diffuse radiation (dependent on sun angle)
        // The following reflectance properties are dependent on sun angle:
        Real64 ReflectSolBeamFront;          // Beam solar reflected as diffuse radiation when sun is in front of screen
        Real64 ReflectVisBeamFront;          // Visible solar reflected as diffuse radiation when sun is in front of screen
        Real64 ReflectSolBeamBack;           // Beam solar reflected as diffuse radiation when sun is in back of screen
        Real64 ReflectVisBeamBack;           // Visible solar reflected as diffuse radiation when sun is in back of screen
        Real64 AbsorpSolarBeamFront;         // Front surface solar beam absorptance
        Real64 AbsorpSolarBeamBack;          // Back surface solar beam absorptance
        Real64 DifDifTrans;                  // Back surface diffuse solar transmitted
        Real64 DifDifTransVis;               // Back surface diffuse visible solar transmitted
        Real64 DifScreenAbsorp;              // Absorption of diffuse radiation
        Real64 DifReflect;                   // Back reflection of solar diffuse radiation
        Real64 DifReflectVis;                // Back reflection of visible diffuse radiation
        Real64 ReflectScreen;                // Screen assembly solar reflectance (user input adjusted for holes in screen)
        Real64 ReflectScreenVis;             // Screen assembly visible reflectance (user input adjusted for holes in screen)
        Real64 ReflectCylinder;              // Screen material solar reflectance (user input, does not account for holes in screen)
        Real64 ReflectCylinderVis;           // Screen material visible reflectance (user input, does not account for holes in screen)
        Real64 ScreenDiameterToSpacingRatio; // ratio of screen material diameter to screen material spacing
        int ScreenBeamReflectanceAccounting; // user specified method of accounting for scattered solar beam

        // Default Constructor
        SurfaceScreenProperties()
            : MaterialNumber(0), BmBmTrans(0.0), BmBmTransBack(0.0), BmBmTransVis(0.0), BmDifTrans(0.0), BmDifTransBack(0.0), BmDifTransVis(0.0),
              ReflectSolBeamFront(0.0), ReflectVisBeamFront(0.0), ReflectSolBeamBack(0.0), ReflectVisBeamBack(0.0), AbsorpSolarBeamFront(0.0),
              AbsorpSolarBeamBack(0.0), DifDifTrans(0.0), DifDifTransVis(0.0), DifScreenAbsorp(0.0), DifReflect(0.0), DifReflectVis(0.0),
              ReflectScreen(0.0), ReflectScreenVis(0.0), ReflectCylinder(0.0), ReflectCylinderVis(0.0), ScreenDiameterToSpacingRatio(0.0),
              ScreenBeamReflectanceAccounting(0)
        {
        }
    };

    struct ScreenTransData
    {
        // Members
        Array2D<Real64> Trans;
        Array2D<Real64> Scatt;

        // Default Constructor
        ScreenTransData() = default;
    };

    struct ZoneCatEUseData
    {
        // Members
        Array1D<Real64> EEConvected; // Category (0 to 25) Energy Convected from Electric Equipment
        Array1D<Real64> EERadiated;  // Category (0 to 25) Energy Radiated from Electric Equipment
        Array1D<Real64> EELost;      // Category (0 to 25) Energy from Electric Equipment (lost)
        Array1D<Real64> EELatent;    // Category (0 to 25) Latent Energy from Electric Equipment

        // Default Constructor
        ZoneCatEUseData() : EEConvected({0, 25}, 0.0), EERadiated({0, 25}, 0.0), EELost({0, 25}, 0.0), EELatent({0, 25}, 0.0)
        {
        }
    };

    struct RefrigCaseCreditData
    {
        // Members
        Real64 SenCaseCreditToZone; // Refrigerated display case sensible energy delivered to zone
        // includes refrigeration pipe and receiver heat exchange with zone
        Real64 LatCaseCreditToZone; // Refrigerated display case latent energy delivered to zone
        Real64 SenCaseCreditToHVAC; // Refrigerated display case sensible energy delivered to HVAC RA duct
        Real64 LatCaseCreditToHVAC; // Refrigerated display case latent energy delivered to HVAC RA duct

        // Default Constructor
        RefrigCaseCreditData() : SenCaseCreditToZone(0.0), LatCaseCreditToZone(0.0), SenCaseCreditToHVAC(0.0), LatCaseCreditToHVAC(0.0)
        {
        }

        // Reset to Zeros
        void reset()
        {
            SenCaseCreditToZone = 0.0;
            LatCaseCreditToZone = 0.0;
            SenCaseCreditToHVAC = 0.0;
            LatCaseCreditToHVAC = 0.0;
        }
    };

    struct HeatReclaimDataBase
    {
        // Members
        std::string Name;                                       // Name of Coil
        std::string SourceType;                                 // SourceType for Coil
        Real64 AvailCapacity;                                   // Total available heat reclaim capacity
        Real64 ReclaimEfficiencyTotal;                          // Total reclaimed portion
        Real64 WaterHeatingDesuperheaterReclaimedHeatTotal;     // total reclaimed heat by water heating desuperheater coils
        Real64 HVACDesuperheaterReclaimedHeatTotal;             // total reclaimed heat by water heating desuperheater coils
        Array1D<Real64> WaterHeatingDesuperheaterReclaimedHeat; // heat reclaimed by water heating desuperheater coils
        Array1D<Real64> HVACDesuperheaterReclaimedHeat;         // heat reclaimed by water heating desuperheater coils

        // Default Constructor
        HeatReclaimDataBase()
            : AvailCapacity(0.0), ReclaimEfficiencyTotal(0.0), WaterHeatingDesuperheaterReclaimedHeatTotal(0.0),
              HVACDesuperheaterReclaimedHeatTotal(0.0)
        {
        }
    };

    struct HeatReclaimRefrigCondenserData : HeatReclaimDataBase // inherited from base struct
    {
        // Customized Members
        Real64 AvailTemperature; // Temperature of heat reclaim source

        // Default Constructor
        HeatReclaimRefrigCondenserData() : AvailTemperature(0.0)
        {
        }
    };

    struct AirReportVars
    {
        // Members
        Real64 MeanAirTemp;            // Mean Air Temperature {C}
        Real64 OperativeTemp;          // Average of Mean Air Temperature {C} and Mean Radiant Temperature {C}
        Real64 MeanAirHumRat;          // Mean Air Humidity Ratio {kg/kg} (averaged over zone time step)
        Real64 MeanAirDewPointTemp;    // Mean Air Dewpoint Temperature {C}
        Real64 ThermOperativeTemp;     // Mix or MRT and MAT for Zone Control:Thermostatic:Operative Temperature {C}
        Real64 InfilHeatGain;          // Heat Gain {J} due to infiltration
        Real64 InfilHeatLoss;          // Heat Loss {J} due to infiltration
        Real64 InfilLatentGain;        // Latent Gain {J} due to infiltration
        Real64 InfilLatentLoss;        // Latent Loss {J} due to infiltration
        Real64 InfilTotalGain;         // Total Gain {J} due to infiltration (sensible+latent)
        Real64 InfilTotalLoss;         // Total Loss {J} due to infiltration (sensible+latent)
        Real64 InfilVolumeCurDensity;  // Volume of Air {m3} due to infiltration at current zone air density
        Real64 InfilVolumeStdDensity;  // Volume of Air {m3} due to infiltration at standard density (adjusted for elevation)
        Real64 InfilVdotCurDensity;    // Volume flow rate of Air {m3/s} due to infiltration at current zone air density
        Real64 InfilVdotStdDensity;    // Volume flow rate of Air {m3/s} due to infiltration standard density (adjusted elevation)
        Real64 InfilMass;              // Mass of Air {kg} due to infiltration
        Real64 InfilMdot;              // Mass flow rate of Air (kg/s) due to infiltration
        Real64 InfilAirChangeRate;     // Infiltration air change rate {ach}
        Real64 VentilHeatLoss;         // Heat Gain {J} due to ventilation
        Real64 VentilHeatGain;         // Heat Loss {J} due to ventilation
        Real64 VentilLatentLoss;       // Latent Gain {J} due to ventilation
        Real64 VentilLatentGain;       // Latent Loss {J} due to ventilation
        Real64 VentilTotalLoss;        // Total Gain {J} due to ventilation
        Real64 VentilTotalGain;        // Total Loss {J} due to ventilation
        Real64 VentilVolumeCurDensity; // Volume of Air {m3} due to ventilation at current zone air density
        Real64 VentilVolumeStdDensity; // Volume of Air {m3} due to ventilation at standard density (adjusted for elevation)
        Real64 VentilVdotCurDensity;   // Volume flow rate of Air {m3/s} due to ventilation at current zone air density
        Real64 VentilVdotStdDensity;   // Volume flow rate of Air {m3/s} due to ventilation at standard density (adjusted elevation)
        Real64 VentilMass;             // Mass of Air {kg} due to ventilation
        Real64 VentilMdot;             // Mass flow rate of Air {kg/s} due to ventilation
        Real64 VentilAirChangeRate;    // Ventilation air change rate (ach)
        Real64 VentilFanElec;          // Fan Electricity {W} due to ventilation
        Real64 VentilAirTemp;          // Air Temp {C} of ventilation
        Real64 MixVolume;              // Mixing volume of Air {m3}
        Real64 MixVdotCurDensity;      // Mixing volume flow rate of Air {m3/s} at current zone air density
        Real64 MixVdotStdDensity;      // Mixing volume flow rate of Air {m3/s} at standard density (adjusted for elevation)
        Real64 MixMass;                // Mixing mass of air {kg}
        Real64 MixMdot;                // Mixing mass flow rate of air {kg/s}
        Real64 MixHeatLoss;            // Heat Gain {J} due to mixing and cross mixing and refrigeration door mixing
        Real64 MixHeatGain;            // Heat Loss {J} due to mixing and cross mixing and refrigeration door mixing
        Real64 MixLatentLoss;          // Latent Gain {J} due to mixing and cross mixing and refrigeration door mixing
        Real64 MixLatentGain;          // Latent Loss {J} due to mixing and cross mixing and refrigeration door mixing
        Real64 MixTotalLoss;           // Total Gain {J} due to mixing and cross mixing and refrigeration door mixing
        Real64 MixTotalGain;           // Total Loss {J} due to mixing and cross mixing and refrigeration door mixing
        Real64 SysInletMass;           // Total mass of Air {kg} from all system inlets
        Real64 SysOutletMass;          // Total mass of Air {kg} from all system outlets
        Real64 ExfilMass;              // Mass of Air {kg} due to exfiltration
        Real64 ExfilTotalLoss;         // Total Loss rate {W} due to exfiltration (sensible+latent)
        Real64 ExfilSensiLoss;         // Sensible Loss rate {W} due to exfiltration
        Real64 ExfilLatentLoss;        // Latent Loss rate {W} due to exfiltration
        Real64 ExhTotalLoss;           // Total Loss rate {W} due to zone exhaust air (sensible+latent)
        Real64 ExhSensiLoss;           // Sensible Loss rate {W} due to zone exhaust air
        Real64 ExhLatentLoss;          // Latent Loss rate {W} due to zone exhaust air
        // air heat balance component load summary results
        Real64 SumIntGains;     // Zone sum of convective internal gains
        Real64 SumHADTsurfs;    // Zone sum of Hc*Area*(Tsurf - Tz)
        Real64 SumMCpDTzones;   // zone sum of MassFlowRate*cp*(TremotZone - Tz) transfer air from other zone, Mixing
        Real64 SumMCpDtInfil;   // Zone sum of MassFlowRate*Cp*(Tout - Tz) transfer from outside, ventil, earth tube
        Real64 SumMCpDTsystem;  // Zone sum of air system MassFlowRate*Cp*(Tsup - Tz)
        Real64 SumNonAirSystem; // Zone sum of system convective gains, collected via NonAirSystemResponse
        Real64 CzdTdt;          // Zone air energy storage term.
        Real64 imBalance;       // put all terms in eq. 5 on RHS , should be zero
        // for ZoneAirBalance:OutdoorAir object Outputs only
        Real64 OABalanceHeatLoss;         // Heat Gain {J} due to OA air balance
        Real64 OABalanceHeatGain;         // Heat Loss {J} due to OA air balance
        Real64 OABalanceLatentLoss;       // Latent Gain {J} due to OA air balance
        Real64 OABalanceLatentGain;       // Latent Loss {J} due to OA air balance
        Real64 OABalanceTotalLoss;        // Total Gain {J} due to OA air balance
        Real64 OABalanceTotalGain;        // Total Loss {J} due to OA air balance
        Real64 OABalanceVolumeCurDensity; // Volume of Air {m3} due to OA air balance
        // at current zone air density
        Real64 OABalanceVolumeStdDensity; // Volume of Air {m3} due to OA air balance
        // at standard density (adjusted for elevation)
        Real64 OABalanceVdotCurDensity; // Volume flow rate of Air {m3/s} due to OA air balance
        // at current zone air density
        Real64 OABalanceVdotStdDensity; // Volume flow rate of Air {m3/s} due to OA air balance
        // at standard density (adjusted elevation)
        Real64 OABalanceMass;          // Mass of Air {kg} due to OA air balance
        Real64 OABalanceMdot;          // Mass flow rate of Air {kg/s} due to OA air balance
        Real64 OABalanceAirChangeRate; // OA air balance air change rate (ach)
        Real64 OABalanceFanElec;       // Fan Electricity {W} due to OA air balance
        Real64 SumEnthalpyM = 0.0;     // Zone sum of EnthalpyM
        Real64 SumEnthalpyH = 0.0;     // Zone sum of EnthalpyH
                                       // Default Constructor
        AirReportVars()
            : MeanAirTemp(0.0), OperativeTemp(0.0), MeanAirHumRat(0.0), MeanAirDewPointTemp(0.0), ThermOperativeTemp(0.0), InfilHeatGain(0.0),
              InfilHeatLoss(0.0), InfilLatentGain(0.0), InfilLatentLoss(0.0), InfilTotalGain(0.0), InfilTotalLoss(0.0), InfilVolumeCurDensity(0.0),
              InfilVolumeStdDensity(0.0), InfilVdotCurDensity(0.0), InfilVdotStdDensity(0.0), InfilMass(0.0), InfilMdot(0.0), InfilAirChangeRate(0.0),
              VentilHeatLoss(0.0), VentilHeatGain(0.0), VentilLatentLoss(0.0), VentilLatentGain(0.0), VentilTotalLoss(0.0), VentilTotalGain(0.0),
              VentilVolumeCurDensity(0.0), VentilVolumeStdDensity(0.0), VentilVdotCurDensity(0.0), VentilVdotStdDensity(0.0), VentilMass(0.0),
              VentilMdot(0.0), VentilAirChangeRate(0.0), VentilFanElec(0.0), VentilAirTemp(0.0), MixVolume(0.0), MixVdotCurDensity(0.0),
              MixVdotStdDensity(0.0), MixMass(0.0), MixMdot(0.0), MixHeatLoss(0.0), MixHeatGain(0.0), MixLatentLoss(0.0), MixLatentGain(0.0),
              MixTotalLoss(0.0), MixTotalGain(0.0), SysInletMass(0.0), SysOutletMass(0.0), ExfilMass(0.0), ExfilTotalLoss(0.0), ExfilSensiLoss(0.0),
              ExfilLatentLoss(0.0), ExhTotalLoss(0.0), ExhSensiLoss(0.0), ExhLatentLoss(0.0), SumIntGains(0.0), SumHADTsurfs(0.0), SumMCpDTzones(0.0),
              SumMCpDtInfil(0.0), SumMCpDTsystem(0.0), SumNonAirSystem(0.0), CzdTdt(0.0), imBalance(0.0), OABalanceHeatLoss(0.0),
              OABalanceHeatGain(0.0), OABalanceLatentLoss(0.0), OABalanceLatentGain(0.0), OABalanceTotalLoss(0.0), OABalanceTotalGain(0.0),
              OABalanceVolumeCurDensity(0.0), OABalanceVolumeStdDensity(0.0), OABalanceVdotCurDensity(0.0), OABalanceVdotStdDensity(0.0),
              OABalanceMass(0.0), OABalanceMdot(0.0), OABalanceAirChangeRate(0.0), OABalanceFanElec(0.0), SumEnthalpyM(0.0), SumEnthalpyH(0.0)
        {
        }
    };

    struct ZonePreDefRepType
    {
        // Members
        bool isOccupied;        // occupied during the current time step
        Real64 NumOcc;          // number of occupants - used in calculating Vbz
        Real64 NumOccAccum;     // number of occupants accumulating for entire simulation
        Real64 NumOccAccumTime; // time that the number of occupants is accumulating to compute average
        //  - zone time step [hrs]
        Real64 TotTimeOcc; // time occupied (and the mechanical ventilation volume is accumulating)
        //  - system time step [hrs]

        // OA Reports - accumulated values
        // All Vol variables are in m3
        Real64 MechVentVolTotalOcc;       // volume for mechanical ventilation of outside air for entire simulation during occupied at current
        Real64 MechVentVolMin;            // a large number since finding minimum volume at current zone air density
        Real64 InfilVolTotalOcc;          // volume for infiltration of outside air for entire simulation during occupied at current density
        Real64 InfilVolMin;               // a large number since finding minimum volume at current zone air density
        Real64 AFNInfilVolTotalOcc;       // volume for infiltration of outside air for entire simulation during occupied at zone air density
        Real64 AFNInfilVolMin;            // a large number since finding minimum volume at current zone air density
        Real64 SimpVentVolTotalOcc;       // volume for simple 'ZoneVentilation' of outside air for entire simulation during occupied current
        Real64 SimpVentVolMin;            // a large number since finding minimum volumeat current zone air density
        Real64 MechVentVolTotalStdDen;    // volume for mechanical ventilation of outside air for entire simulation at standard density
        Real64 MechVentVolTotalOccStdDen; // volume for mechanical ventilation of outside air for entire simulation during occupied at std
        Real64 InfilVolTotalStdDen;       // volume for infiltration of outside air for entire simulation at standard density
        Real64 InfilVolTotalOccStdDen;    // volume for infiltration of outside air for entire simulation during occupied standard density
        Real64 AFNInfilVolTotalStdDen;    // volume for AFN infiltration of outside air for entire simulation at standard density
        Real64 AFNInfilVolTotalOccStdDen; // volume for AFN infiltration of outside air for entire simulation during occupied at std density
        Real64 AFNVentVolStdDen;          // volume flow rate for natural ventilation at standard density
        Real64 AFNVentVolTotalStdDen;     // volume for natural ventilation for entire simulation at standard density
        Real64 AFNVentVolTotalOccStdDen;  // volume for natural ventilatiofor entire simulation n during occupied at standard density
        Real64 SimpVentVolTotalStdDen;    // volume for simple 'ZoneVentilation' for entire simulation at standard density
        Real64 SimpVentVolTotalOccStdDen; // volume for simple 'ZoneVentilation' for entire simulation during occupied at standard density
        Real64 VozMin;                    // minimum outdoor zone ventilation
        Real64 VozTargetTotal;            // volume for target Voz-dyn for entire simulation at std density
        Real64 VozTargetTotalOcc;         // volume for target Voz-dyn for entire simulation during occupied
        Real64 VozTargetTimeBelow;        // time [hrs] that mechanical+natural ventilation is < VozTarget - 1%
        Real64 VozTargetTimeAt;           // time [hrs] that mechanical+natural ventilation is = VozTarget within 1% and > zero
        Real64 VozTargetTimeAbove;        // time [hrs] that mechanical+natural ventilation is > VozTarget + 1%
        Real64 VozTargetTimeBelowOcc;     // time [hrs] that mechanical+natural ventilation is < VozTarget - 1% during occupied
        Real64 VozTargetTimeAtOcc;        // time [hrs] that mechanical+natural ventilation is = VozTarget within 1% and > zero during occupied
        Real64 VozTargetTimeAboveOcc;     // time [hrs] that mechanical+natural ventilation is > VozTarget + 1% during occupied
        Real64 TotVentTimeNonZeroUnocc;   // time [hrs] that mechanical+natural ventilation is > zero during UNoccupied

        // for Sensible Heat Gas Component Report
        // annual
        Real64 SHGSAnZoneEqHt;  // Zone Eq heating
        Real64 SHGSAnZoneEqCl;  // Zone Eq cooling
        Real64 SHGSAnHvacATUHt; // heating by Air Terminal Unit [J]
        Real64 SHGSAnHvacATUCl; // cooling by Air Terminal Unit [J]
        Real64 SHGSAnSurfHt;    // heated surface heating
        Real64 SHGSAnSurfCl;    // cooled surface cooling
        Real64 SHGSAnPeoplAdd;  // people additions
        Real64 SHGSAnLiteAdd;   // lighting addition
        Real64 SHGSAnEquipAdd;  // equipment addition
        Real64 SHGSAnWindAdd;   // window addition
        Real64 SHGSAnIzaAdd;    // inter zone air addition
        Real64 SHGSAnInfilAdd;  // infiltration addition
        Real64 SHGSAnOtherAdd;  // opaque surface and other addition
        Real64 SHGSAnEquipRem;  // equipment removal
        Real64 SHGSAnWindRem;   // window removal
        Real64 SHGSAnIzaRem;    // inter-zone air removal
        Real64 SHGSAnInfilRem;  // infiltration removal
        Real64 SHGSAnOtherRem;  // opaque surface and other removal
        // peak cooling
        int clPtTimeStamp;      // timestamp for the cooling peak
        Real64 clPeak;          // cooling peak value (hvac air cooling + cooled surface)
        Real64 SHGSClHvacHt;    // hvac air heating
        Real64 SHGSClHvacCl;    // hvac air cooling
        Real64 SHGSClHvacATUHt; // heating by air terminal unit at cool peak [W]
        Real64 SHGSClHvacATUCl; // cooling by air terminal unit at cool peak [W]
        Real64 SHGSClSurfHt;    // heated surface heating
        Real64 SHGSClSurfCl;    // cooled surface cooling
        Real64 SHGSClPeoplAdd;  // people additions
        Real64 SHGSClLiteAdd;   // lighting addition
        Real64 SHGSClEquipAdd;  // equipment addition
        Real64 SHGSClWindAdd;   // window addition
        Real64 SHGSClIzaAdd;    // inter zone air addition
        Real64 SHGSClInfilAdd;  // infiltration addition
        Real64 SHGSClOtherAdd;  // opaque surface and other addition
        Real64 SHGSClEquipRem;  // equipment removal
        Real64 SHGSClWindRem;   // window removal
        Real64 SHGSClIzaRem;    // inter-zone air removal
        Real64 SHGSClInfilRem;  // infiltration removal
        Real64 SHGSClOtherRem;  // opaque surface and other removal
        // peak heating
        int htPtTimeStamp;      // timestamp for the heating peak
        Real64 htPeak;          // heating peak value (hvac air heating + heated surface)
        Real64 SHGSHtHvacHt;    // hvac air heating
        Real64 SHGSHtHvacCl;    // hvac air cooling
        Real64 SHGSHtHvacATUHt; // heating by air terminal unit at heat peak [W]
        Real64 SHGSHtHvacATUCl; // cooling by air terminal unit at heat peak [W]
        Real64 SHGSHtSurfHt;    // heated surface heating
        Real64 SHGSHtSurfCl;    // cooled surface cooling
        Real64 SHGSHtPeoplAdd;  // people additions
        Real64 SHGSHtLiteAdd;   // lighting addition
        Real64 SHGSHtEquipAdd;  // equipment addition
        Real64 SHGSHtWindAdd;   // window addition
        Real64 SHGSHtIzaAdd;    // inter zone air addition
        Real64 SHGSHtInfilAdd;  // infiltration addition
        Real64 SHGSHtOtherAdd;  // opaque surface and other addition
        Real64 SHGSHtEquipRem;  // equipment removal
        Real64 SHGSHtWindRem;   // window removal
        Real64 SHGSHtIzaRem;    // inter-zone air removal
        Real64 SHGSHtInfilRem;  // infiltration removal
        Real64 SHGSHtOtherRem;  // opaque surface and other removal

        // heat emission
        Real64 emiEnvelopConv;      // heat emission from envelope convection
        Real64 emiZoneExfiltration; // heat emission from zone exfiltration
        Real64 emiZoneExhaust;      // heat emission from zone exhaust air
        Real64 emiHVACRelief;       // heat emission from HVAC relief air
        Real64 emiHVACReject;       // heat emission from HVAC reject air
        Real64 emiTotHeat;          // total building heat emission

        // Default Constructor
        ZonePreDefRepType()
            : isOccupied(false), NumOcc(0.0), NumOccAccum(0.0), NumOccAccumTime(0.0), TotTimeOcc(0.0), MechVentVolTotalOcc(0.0),
              MechVentVolMin(9.9e9), InfilVolTotalOcc(0.0), InfilVolMin(9.9e9), AFNInfilVolTotalOcc(0.0), AFNInfilVolMin(9.9e9),
              SimpVentVolTotalOcc(0.0), SimpVentVolMin(9.9e9), MechVentVolTotalStdDen(0.0), MechVentVolTotalOccStdDen(0.0), InfilVolTotalStdDen(0.0),
              InfilVolTotalOccStdDen(0.0), AFNInfilVolTotalStdDen(0.0), AFNInfilVolTotalOccStdDen(0.0), AFNVentVolStdDen(0.0),
              AFNVentVolTotalStdDen(0.0), AFNVentVolTotalOccStdDen(0.0), SimpVentVolTotalStdDen(0.0), SimpVentVolTotalOccStdDen(0.0), VozMin(0.0),
              VozTargetTotal(0.0), VozTargetTotalOcc(0.0), VozTargetTimeBelow(0.0), VozTargetTimeAt(0.0), VozTargetTimeAbove(0.0),
              VozTargetTimeBelowOcc(0.0), VozTargetTimeAtOcc(0.0), VozTargetTimeAboveOcc(0.0), TotVentTimeNonZeroUnocc(0.0), SHGSAnZoneEqHt(0.0),
              SHGSAnZoneEqCl(0.0), SHGSAnHvacATUHt(0.0), SHGSAnHvacATUCl(0.0), SHGSAnSurfHt(0.0), SHGSAnSurfCl(0.0), SHGSAnPeoplAdd(0.0),
              SHGSAnLiteAdd(0.0), SHGSAnEquipAdd(0.0), SHGSAnWindAdd(0.0), SHGSAnIzaAdd(0.0), SHGSAnInfilAdd(0.0), SHGSAnOtherAdd(0.0),
              SHGSAnEquipRem(0.0), SHGSAnWindRem(0.0), SHGSAnIzaRem(0.0), SHGSAnInfilRem(0.0), SHGSAnOtherRem(0.0), clPtTimeStamp(0), clPeak(0.0),
              SHGSClHvacHt(0.0), SHGSClHvacCl(0.0), SHGSClHvacATUHt(0.0), SHGSClHvacATUCl(0.0), SHGSClSurfHt(0.0), SHGSClSurfCl(0.0),
              SHGSClPeoplAdd(0.0), SHGSClLiteAdd(0.0), SHGSClEquipAdd(0.0), SHGSClWindAdd(0.0), SHGSClIzaAdd(0.0), SHGSClInfilAdd(0.0),
              SHGSClOtherAdd(0.0), SHGSClEquipRem(0.0), SHGSClWindRem(0.0), SHGSClIzaRem(0.0), SHGSClInfilRem(0.0), SHGSClOtherRem(0.0),
              htPtTimeStamp(0), htPeak(0.0), SHGSHtHvacHt(0.0), SHGSHtHvacCl(0.0), SHGSHtHvacATUHt(0.0), SHGSHtHvacATUCl(0.0), SHGSHtSurfHt(0.0),
              SHGSHtSurfCl(0.0), SHGSHtPeoplAdd(0.0), SHGSHtLiteAdd(0.0), SHGSHtEquipAdd(0.0), SHGSHtWindAdd(0.0), SHGSHtIzaAdd(0.0),
              SHGSHtInfilAdd(0.0), SHGSHtOtherAdd(0.0), SHGSHtEquipRem(0.0), SHGSHtWindRem(0.0), SHGSHtIzaRem(0.0), SHGSHtInfilRem(0.0),
              SHGSHtOtherRem(0.0), emiEnvelopConv(0.0), emiZoneExfiltration(0.0), emiZoneExhaust(0.0), emiHVACRelief(0.0), emiHVACReject(0.0),
              emiTotHeat(0.0)
        {
        }
    };

    struct ZoneLocalEnvironmentData
    {
        // Members
        std::string Name;
        int ZonePtr;           // surface pointer
        int OutdoorAirNodePtr; // schedule pointer

        // Default Constructor
        ZoneLocalEnvironmentData() : ZonePtr(0), OutdoorAirNodePtr(0)
        {
        }
    };

    struct ZoneReportVars // Zone level.
    {
        // Members
        // People
        Real64 PeopleRadGain;
        Real64 PeopleConGain;
        Real64 PeopleSenGain;
        Real64 PeopleNumOcc;
        Real64 PeopleLatGain;
        Real64 PeopleTotGain;
        Real64 PeopleRadGainRate;
        Real64 PeopleConGainRate;
        Real64 PeopleSenGainRate;
        Real64 PeopleLatGainRate;
        Real64 PeopleTotGainRate;
        // Lights
        Real64 LtsPower;
        Real64 LtsElecConsump;
        Real64 LtsRadGain;
        Real64 LtsVisGain;
        Real64 LtsConGain;
        Real64 LtsRetAirGain;
        Real64 LtsTotGain;
        Real64 LtsRadGainRate;
        Real64 LtsVisGainRate;
        Real64 LtsConGainRate;
        Real64 LtsRetAirGainRate;
        Real64 LtsTotGainRate;
        // Baseboard Heat
        Real64 BaseHeatPower;
        Real64 BaseHeatElecCons;
        Real64 BaseHeatRadGain;
        Real64 BaseHeatConGain;
        Real64 BaseHeatTotGain;
        Real64 BaseHeatRadGainRate;
        Real64 BaseHeatConGainRate;
        Real64 BaseHeatTotGainRate;
        // Electric Equipment
        Real64 ElecPower;
        Real64 ElecConsump;
        Real64 ElecRadGain;
        Real64 ElecConGain;
        Real64 ElecLatGain;
        Real64 ElecLost;
        Real64 ElecTotGain;
        Real64 ElecRadGainRate;
        Real64 ElecConGainRate;
        Real64 ElecLatGainRate;
        Real64 ElecLostRate;
        Real64 ElecTotGainRate;
        // Gas Equipment
        Real64 GasPower;
        Real64 GasConsump;
        Real64 GasRadGain;
        Real64 GasConGain;
        Real64 GasLatGain;
        Real64 GasLost;
        Real64 GasTotGain;
        Real64 GasRadGainRate;
        Real64 GasConGainRate;
        Real64 GasLatGainRate;
        Real64 GasLostRate;
        Real64 GasTotGainRate;
        // Hot Water Equipment
        Real64 HWPower;
        Real64 HWConsump;
        Real64 HWRadGain;
        Real64 HWConGain;
        Real64 HWLatGain;
        Real64 HWLost;
        Real64 HWTotGain;
        Real64 HWRadGainRate;
        Real64 HWConGainRate;
        Real64 HWLatGainRate;
        Real64 HWLostRate;
        Real64 HWTotGainRate;
        // Steam Equipment
        Real64 SteamPower;
        Real64 SteamConsump;
        Real64 SteamRadGain;
        Real64 SteamConGain;
        Real64 SteamLatGain;
        Real64 SteamLost;
        Real64 SteamTotGain;
        Real64 SteamRadGainRate;
        Real64 SteamConGainRate;
        Real64 SteamLatGainRate;
        Real64 SteamLostRate;
        Real64 SteamTotGainRate;
        // Other Equipment
        Real64 OtherPower;
        Real64 OtherConsump;
        Real64 OtherRadGain;
        Real64 OtherConGain;
        Real64 OtherLatGain;
        Real64 OtherLost;
        Real64 OtherTotGain;
        Real64 OtherRadGainRate;
        Real64 OtherConGainRate;
        Real64 OtherLatGainRate;
        Real64 OtherLostRate;
        Real64 OtherTotGainRate;
        // IT Equipment
        Real64 ITEqCPUPower;            // Zone ITE CPU Electric Power [W]
        Real64 ITEqFanPower;            // Zone ITE Fan Electric Power [W]
        Real64 ITEqUPSPower;            // Zone ITE UPS Electric Power [W]
        Real64 ITEqCPUPowerAtDesign;    // Zone ITE CPU Electric Power at Design Inlet Conditions [W]
        Real64 ITEqFanPowerAtDesign;    // Zone ITE Fan Electric Power at Design Inlet Conditions [W]
        Real64 ITEqUPSGainRateToZone;   // Zone ITE UPS Heat Gain to Zone Rate [W] - convective gain
        Real64 ITEqConGainRateToZone;   // Zone ITE Total Heat Gain toZone Rate [W] - convective gain - includes heat gain from UPS, plus CPU and Fans
                                        // if room air model not used
        Real64 ITEqCPUConsumption;      // Zone ITE CPU Electric Energy [J]
        Real64 ITEqFanConsumption;      // Zone ITE Fan Electric Energy [J]
        Real64 ITEqUPSConsumption;      // Zone ITE UPS Electric Energy [J]
        Real64 ITEqCPUEnergyAtDesign;   // Zone ITE CPU Electric Energy at Design Inlet Conditions [J]
        Real64 ITEqFanEnergyAtDesign;   // Zone ITE Fan Electric Energy at Design Inlet Conditions [J]
        Real64 ITEqUPSGainEnergyToZone; // Zone ITE UPS Heat Gain to Zone Energy [J] - convective gain
        Real64 ITEqConGainEnergyToZone; // Zone ITE Total Heat Gain toZone Energy [J] - convective gain - includes heat gain from UPS, plus CPU and
                                        // Fans if room air model not used
        Real64 ITEqAirVolFlowStdDensity; // Zone Air volume flow rate at standard density [m3/s]
        Real64 ITEqAirMassFlow;          // Zone Air mass flow rate [kg/s]
        Real64 ITEqSHI;                  // Zone Supply Heat Index []
        Real64 ITEqTimeOutOfOperRange;   // Zone ITE Air Inlet Operating Range Exceeded Time [hr]
        Real64 ITEqTimeAboveDryBulbT;    // Zone ITE Air Inlet Dry-Bulb Temperature Above Operating Range Time [hr]
        Real64 ITEqTimeBelowDryBulbT;    // Zone ITE Air Inlet Dry-Bulb Temperature Below Operating Range Time [hr]
        Real64 ITEqTimeAboveDewpointT;   // Zone ITE Air Inlet Dewpoint Temperature Above Operating Range Time [hr]
        Real64 ITEqTimeBelowDewpointT;   // Zone ITE Air Inlet Dewpoint Temperature Below Operating Range Time [hr]
        Real64 ITEqTimeAboveRH;          // Zone ITE Air Inlet Relative Humidity Above Operating Range Time [hr]
        Real64 ITEqTimeBelowRH;          // Zone ITE Air Inlet Relative Humidity Below Operating Range Time [hr]
        Real64 ITEAdjReturnTemp;         // Zone ITE Adjusted Return Air Temperature
        // Overall Zone Variables
        Real64 TotRadiantGain;
        Real64 TotVisHeatGain;
        Real64 TotConvectiveGain;
        Real64 TotLatentGain;
        Real64 TotTotalHeatGain;
        Real64 TotRadiantGainRate;
        Real64 TotVisHeatGainRate;
        Real64 TotConvectiveGainRate;
        Real64 TotLatentGainRate;
        Real64 TotTotalHeatGainRate;
        // Contaminant
        Real64 CO2Rate;
        Real64 GCRate;

        Real64 SumTinMinusTSup;  // Numerator for zone-level sensible heat index (SHI)
        Real64 SumToutMinusTSup; // Denominator for zone-level sensible heat index (SHI)

        // Default Constructor
        ZoneReportVars()
            : PeopleRadGain(0.0), PeopleConGain(0.0), PeopleSenGain(0.0), PeopleNumOcc(0.0), PeopleLatGain(0.0), PeopleTotGain(0.0),
              PeopleRadGainRate(0.0), PeopleConGainRate(0.0), PeopleSenGainRate(0.0), PeopleLatGainRate(0.0), PeopleTotGainRate(0.0), LtsPower(0.0),
              LtsElecConsump(0.0), LtsRadGain(0.0), LtsVisGain(0.0), LtsConGain(0.0), LtsRetAirGain(0.0), LtsTotGain(0.0), LtsRadGainRate(0.0),
              LtsVisGainRate(0.0), LtsConGainRate(0.0), LtsRetAirGainRate(0.0), LtsTotGainRate(0.0), BaseHeatPower(0.0), BaseHeatElecCons(0.0),
              BaseHeatRadGain(0.0), BaseHeatConGain(0.0), BaseHeatTotGain(0.0), BaseHeatRadGainRate(0.0), BaseHeatConGainRate(0.0),
              BaseHeatTotGainRate(0.0), ElecPower(0.0), ElecConsump(0.0), ElecRadGain(0.0), ElecConGain(0.0), ElecLatGain(0.0), ElecLost(0.0),
              ElecTotGain(0.0), ElecRadGainRate(0.0), ElecConGainRate(0.0), ElecLatGainRate(0.0), ElecLostRate(0.0), ElecTotGainRate(0.0),
              GasPower(0.0), GasConsump(0.0), GasRadGain(0.0), GasConGain(0.0), GasLatGain(0.0), GasLost(0.0), GasTotGain(0.0), GasRadGainRate(0.0),
              GasConGainRate(0.0), GasLatGainRate(0.0), GasLostRate(0.0), GasTotGainRate(0.0), HWPower(0.0), HWConsump(0.0), HWRadGain(0.0),
              HWConGain(0.0), HWLatGain(0.0), HWLost(0.0), HWTotGain(0.0), HWRadGainRate(0.0), HWConGainRate(0.0), HWLatGainRate(0.0),
              HWLostRate(0.0), HWTotGainRate(0.0), SteamPower(0.0), SteamConsump(0.0), SteamRadGain(0.0), SteamConGain(0.0), SteamLatGain(0.0),
              SteamLost(0.0), SteamTotGain(0.0), SteamRadGainRate(0.0), SteamConGainRate(0.0), SteamLatGainRate(0.0), SteamLostRate(0.0),
              SteamTotGainRate(0.0), OtherPower(0.0), OtherConsump(0.0), OtherRadGain(0.0), OtherConGain(0.0), OtherLatGain(0.0), OtherLost(0.0),
              OtherTotGain(0.0), OtherRadGainRate(0.0), OtherConGainRate(0.0), OtherLatGainRate(0.0), OtherLostRate(0.0), OtherTotGainRate(0.0),
              ITEqCPUPower(0.0), ITEqFanPower(0.0), ITEqUPSPower(0.0), ITEqCPUPowerAtDesign(0.0), ITEqFanPowerAtDesign(0.0),
              ITEqUPSGainRateToZone(0.0), ITEqConGainRateToZone(0.0), ITEqCPUConsumption(0.0), ITEqFanConsumption(0.0), ITEqUPSConsumption(0.0),
              ITEqCPUEnergyAtDesign(0.0), ITEqFanEnergyAtDesign(0.0), ITEqUPSGainEnergyToZone(0.0), ITEqConGainEnergyToZone(0.0),
              ITEqAirVolFlowStdDensity(0.0), ITEqAirMassFlow(0.0), ITEqSHI(0.0), ITEqTimeOutOfOperRange(0.0), ITEqTimeAboveDryBulbT(0.0),
              ITEqTimeBelowDryBulbT(0.0), ITEqTimeAboveDewpointT(0.0), ITEqTimeBelowDewpointT(0.0), ITEqTimeAboveRH(0.0), ITEqTimeBelowRH(0.0),
              ITEAdjReturnTemp(0.0), TotRadiantGain(0.0), TotVisHeatGain(0.0), TotConvectiveGain(0.0), TotLatentGain(0.0), TotTotalHeatGain(0.0),
              TotRadiantGainRate(0.0), TotVisHeatGainRate(0.0), TotConvectiveGainRate(0.0), TotLatentGainRate(0.0), TotTotalHeatGainRate(0.0),
              CO2Rate(0.0), GCRate(0.0), SumTinMinusTSup(0.0), SumToutMinusTSup(0.0)
        {
        }
    };

    // Functions

    void SetZoneOutBulbTempAt(EnergyPlusData &state);

    void CheckZoneOutBulbTempAt(EnergyPlusData &state);

    void SetZoneWindSpeedAt(EnergyPlusData &state);

    void SetZoneWindDirAt(EnergyPlusData &state);

    void CheckAndSetConstructionProperties(EnergyPlusData &state,
                                           int ConstrNum,    // Construction number to be set/checked
                                           bool &ErrorsFound // error flag that is set when certain errors have occurred
    );

    int AssignReverseConstructionNumber(EnergyPlusData &state,
                                        int ConstrNum, // Existing Construction number of first surface
                                        bool &ErrorsFound);

    void AddVariableSlatBlind(EnergyPlusData &state,
                              int inBlindNumber,   // current Blind Number/pointer to name
                              int &outBlindNumber, // resultant Blind Number to pass back
                              bool &errFlag        // error flag should one be needed
    );

    void CalcScreenTransmittance(EnergyPlusData &state,
                                 int SurfaceNum,
                                 Optional<Real64 const> Phi = _,     // Optional sun altitude relative to surface outward normal (radians)
                                 Optional<Real64 const> Theta = _,   // Optional sun azimuth relative to surface outward normal (radians)
                                 Optional_int_const ScreenNumber = _ // Optional screen number
    );

    std::string DisplayMaterialRoughness(int Roughness); // Roughness String

    Real64 ComputeNominalUwithConvCoeffs(EnergyPlusData &state,
                                         int numSurf,  // index for Surface array.
                                         bool &isValid // returns true if result is valid
    );

    void SetFlagForWindowConstructionWithShadeOrBlindLayer(EnergyPlusData &state);

} // namespace DataHeatBalance

struct HeatBalanceData : BaseGlobalStruct
{

    int MaxSolidWinLayers = 0; // Maximum number of solid layers in a window construction

    // SiteData aka building data
    Real64 LowHConvLimit = 0.1; // Lowest allowed convection coefficient for detailed model
    // before reverting to the simple model.  This avoids a
    // divide by zero elsewhere.  Not based on any physical
    // reasoning, just the number that was picked.  It corresponds
    // to a delta T for a vertical surface of 0.000444C.
    //                           ! A lower limit is needed to avoid numerical problems
    //                           ! Natural convection correlations are a function of temperature difference,
    //                           !   there are many times when those temp differences pass through zero leading to non-physical results
    //                           ! Value of 1.0 chosen here is somewhat arbitrary, but based on the following reasons:
    //                           !  1) Low values of HconvIn indicate a layer of high thermal resistance, however
    //                           !       the R-value of a convection film layer should be relatively low (compared to building surfaces)
    //                           !  2) The value of 1.0 corresponds to the thermal resistance of 0.05 m of batt insulation
    //                           !  3) Limit on the order of 1.0 is suggested by the abrupt changes in an inverse relationship
    //                           !  4) A conduction-only analysis can model a limit by considering the thermal performance of
    //                           !       boundary layer to be pure conduction (with no movement to enhance heat transfer);
    //                           !       Taking the still gas thermal conductivity for air at 0.0267 W/m-K (at 300K), then
    //                           !       this limit of 1.0 corresponds to a completely still layer of air that is around 0.025 m thick
    //                           !  5) The previous limit of 0.1 (before ver. 3.1) caused loads initialization problems in test files
    Real64 HighHConvLimit = 1000.0;         // upper limit for HConv, mostly used for user input limits in practice. !W/m2-K
    Real64 MaxAllowedDelTemp = 0.002;       // Convergence criteria for inside surface temperatures
    Real64 MaxAllowedDelTempCondFD = 0.002; // Convergence criteria for inside surface temperatures for CondFD
    std::string BuildingName;               // Name of building
    Real64 BuildingAzimuth = 0.0;           // North Axis of Building
    Real64 LoadsConvergTol = 0.0;           // Tolerance value for Loads Convergence
    Real64 TempConvergTol = 0.0;            // Tolerance value for Temperature Convergence
    int DefaultInsideConvectionAlgo = 1;    // 1 = simple (ASHRAE); 2 = detailed (ASHRAE); 3 = ceiling diffuser; 4 = trombe wall
    int DefaultOutsideConvectionAlgo = 1;   // 1 = simple (ASHRAE); 2 = detailed; etc (BLAST, TARP, MOWITT, DOE-2)
    int SolarDistribution = 0;              // Solar Distribution Algorithm
    int InsideSurfIterations = 0;           // Counts inside surface iterations
    DataSurfaces::iHeatTransferModel OverallHeatTransferSolutionAlgo = DataSurfaces::iHeatTransferModel::CTF; // Global HeatBalanceAlgorithm setting
    // Flags for HeatTransfer Algorithms Used
    bool AllCTF = true;                  // CTF used for everything - no EMPD, no CondFD, No HAMT, No Kiva - true until flipped otherwise
    bool AnyCTF = false;                 // CTF used
    bool AnyEMPD = false;                // EMPD used
    bool AnyCondFD = false;              // CondFD used
    bool AnyHAMT = false;                // HAMT used
    bool AnyKiva = false;                // Kiva used
    bool AnyAirBoundary = false;         // Construction:AirBoundary used (implies grouped solar and radiant is present)
    bool AnyBSDF = false;                // True if any WindowModelType == WindowBSDFModel
    int MaxNumberOfWarmupDays = 25;      // Maximum number of warmup days allowed
    int MinNumberOfWarmupDays = 1;       // Minimum number of warmup days allowed
    Real64 CondFDRelaxFactor = 1.0;      // Relaxation factor, for looping across all the surfaces.
    Real64 CondFDRelaxFactorInput = 1.0; // Relaxation factor, for looping across all the surfaces, user input value
    int ZoneAirSolutionAlgo = DataHeatBalance::Use3rdOrder; // ThirdOrderBackwardDifference, AnalyticalSolution, and EulerMethod
    bool OverrideZoneAirSolutionAlgo = false;               // Override the zone air solution algorithm in PerformancePrecisionTradeoffs
    Real64 BuildingRotationAppendixG = 0.0;                 // Building Rotation for Appendix G
    Real64 ZoneTotalExfiltrationHeatLoss = 0.0;             // Building total heat emission through zone exfiltration;
    Real64 ZoneTotalExhaustHeatLoss = 0.0;                  // Building total heat emission through zone air exhaust;
    Real64 SysTotalHVACReliefHeatLoss = 0.0;                // Building total heat emission through HVAC system relief air;
    Real64 SysTotalHVACRejectHeatLoss = 0.0;                // Building total heat emission through HVAC system heat rejection;
    // END SiteData
    int NumOfZoneLists = 0;             // Total number of zone lists
    int NumOfZoneGroups = 0;            // Total number of zone groups
    int NumPeopleStatements = 0;        // Number of People objects in input - possibly global assignments
    int NumLightsStatements = 0;        // Number of Lights objects in input - possibly global assignments
    int NumZoneElectricStatements = 0;  // Number of ZoneElectric objects in input - possibly global assignments
    int NumZoneGasStatements = 0;       // Number of ZoneGas objects in input - possibly global assignments
    int NumInfiltrationStatements = 0;  // Number of Design Flow Infiltration objects in input - possibly global assignments
    int NumVentilationStatements = 0;   // Number of Design Flow Ventilation objects in input - possibly global assignments
    int NumHotWaterEqStatements = 0;    // number of Hot Water Equipment objects in input. - possibly global assignments
    int NumSteamEqStatements = 0;       // number of Steam Equipment objects in input. - possibly global assignments
    int NumOtherEqStatements = 0;       // number of Other Equipment objects in input. - possibly global assignments
    int NumZoneITEqStatements = 0;      // number of Other Equipment objects in input. - possibly global assignments
    int TotPeople = 0;                  // Total People Statements in input and extrapolated from global assignments
    int TotLights = 0;                  // Total Lights Statements in input and extrapolated from global assignments
    int TotElecEquip = 0;               // Total Electric Equipment Statements in input and extrapolated from global assignments
    int TotGasEquip = 0;                // Total Gas Equipment Statements in input
    int TotOthEquip = 0;                // Total Other Equipment Statements in input
    int TotHWEquip = 0;                 // Total Hot Water Equipment Statements in input
    int TotStmEquip = 0;                // Total Steam Equipment Statements in input
    int TotInfiltration = 0;            // Total Infiltration Statements in input and extrapolated from global assignments
    int TotDesignFlowInfiltration = 0;  // number of Design Flow rate ZoneInfiltration in input
    int TotShermGrimsInfiltration = 0;  // number of Sherman Grimsrud (ZoneInfiltration:ResidentialBasic) in input
    int TotAIM2Infiltration = 0;        // number of AIM2 (ZoneInfiltration:ResidentialEnhanced) in input
    int TotVentilation = 0;             // Total Ventilation Statements in input
    int TotDesignFlowVentilation = 0;   // number of Design Flow rate ZoneVentilation in input
    int TotWindAndStackVentilation = 0; // number of wind and stack open area ZoneVentilation in input
    int TotMixing = 0;                  // Total Mixing Statements in input
    int TotCrossMixing = 0;             // Total Cross Mixing Statements in input
    int TotRefDoorMixing = 0;           // Total RefrigerationDoor Mixing Statements in input
    int TotBBHeat = 0;                  // Total BBHeat Statements in input
    int TotMaterials = 0;               // Total number of unique materials (layers) in this simulation
    int TotConstructs = 0;              // Total number of unique constructions in this simulation
    int TotSpectralData = 0;            // Total window glass spectral data sets
    int W5GlsMat = 0;                   // Window5 Glass Materials, specified by transmittance and front and back reflectance
    int W5GlsMatAlt = 0;                // Window5 Glass Materials, specified by index of refraction and extinction coeff
    int W5GasMat = 0;                   // Window5 Single-Gas Materials
    int W5GasMatMixture = 0;            // Window5 Gas Mixtures
    int W7SupportPillars = 0;           // Complex fenestration support pillars
    int W7DeflectionStates = 0;         // Complex fenestration deflection states
    int W7MaterialGaps = 0;             // Complex fenestration material gaps
    int TotBlinds = 0;                  // Total number of blind materials
    int TotScreens = 0;                 // Total number of exterior window screen materials
    int TotTCGlazings = 0;              // Number of TC glazing object - WindowMaterial:Glazing:Thermochromic found in the idf file
    int NumSurfaceScreens = 0;          // Total number of screens on exterior windows
    int TotShades = 0;                  // Total number of shade materials
    int TotComplexShades = 0;           // Total number of shading materials for complex fenestrations
    int TotComplexGaps = 0;             // Total number of window gaps for complex fenestrations
    int TotSimpleWindow = 0;            // number of simple window systems.
    int W5GlsMatEQL = 0;                // Window5 Single-Gas Materials for Equivalent Layer window model
    int TotShadesEQL = 0;               // Total number of shade materials for Equivalent Layer window model
    int TotDrapesEQL = 0;               // Total number of drape materials for Equivalent Layer window model
    int TotBlindsEQL = 0;               // Total number of blind materials for Equivalent Layer window model
    int TotScreensEQL = 0;              // Total number of exterior window screen materials for Equivalent Layer window model
    int W5GapMatEQL = 0;                // Window5 Equivalent Layer Single-Gas Materials
    int TotZoneAirBalance = 0;          // Total Zone Air Balance Statements in input
    int TotFrameDivider = 0;            // Total number of window frame/divider objects
    bool AirFlowFlag = false;
    int TotCO2Gen = 0;                       // Total CO2 source and sink statements in input
    bool CalcWindowRevealReflection = false; // True if window reveal reflection is to be calculated for at least one exterior window
    bool StormWinChangeThisDay = false; // True if a storm window has been added or removed from any window during the current day; can only be true
                                        // for first time step of the day.
    bool AnyInternalHeatSourceInInput = false;        // true if the user has entered any constructions with internal sources
    bool AdaptiveComfortRequested_CEN15251 = false;   // true if people objects have adaptive comfort requests. CEN15251
    bool AdaptiveComfortRequested_ASH55 = false;      // true if people objects have adaptive comfort requests. ASH55
    bool AnyThermalComfortPierceModel = false;        // true if people objects use pierce thermal comfort model
    bool AnyThermalComfortKSUModel = false;           // true if people objects use KSU thermal comfort model
    bool AnyThermalComfortCoolingEffectModel = false; // true if people objects use ASH55 cooling effect adjusted thermal comfort model
    bool AnyThermalComfortAnkleDraftModel = false;    // true if people objects use ASH55 ankle draft thermal comfort model

    bool NoFfactorConstructionsUsed = true;
    bool NoCfactorConstructionsUsed = true;
    bool NoRegularMaterialsUsed = true;

    Array1D<Real64> SNLoadHeatEnergy;
    Array1D<Real64> SNLoadCoolEnergy;
    Array1D<Real64> SNLoadHeatRate;
    Array1D<Real64> SNLoadCoolRate;
    Array1D<Real64> SNLoadPredictedRate;
    Array1D<Real64> SNLoadPredictedHSPRate; // Predicted load to heating setpoint (unmultiplied)
    Array1D<Real64> SNLoadPredictedCSPRate; // Predicted load to cooling setpoint (unmultiplied)
    Array1D<Real64> MoisturePredictedRate;
    Array1D<Real64> MoisturePredictedHumSPRate;   // Predicted latent load to humidification setpoint (unmultiplied)
    Array1D<Real64> MoisturePredictedDehumSPRate; // Predicted latent load to dehumidification setpoint (unmultiplied)
    Array1D<Real64> ListSNLoadHeatEnergy;
    Array1D<Real64> ListSNLoadCoolEnergy;
    Array1D<Real64> ListSNLoadHeatRate;
    Array1D<Real64> ListSNLoadCoolRate;
    Array1D<Real64> GroupSNLoadHeatEnergy;
    Array1D<Real64> GroupSNLoadCoolEnergy;
    Array1D<Real64> GroupSNLoadHeatRate;
    Array1D<Real64> GroupSNLoadCoolRate;

    Array1D<Real64> ZoneMRT;        // MEAN RADIANT TEMPERATURE (C)
    Array1D<Real64> ZoneTransSolar; // Exterior beam plus diffuse solar entering zone sum of WinTransSolar for exterior windows in zone (W)
    Array1D<Real64>
        ZoneWinHeatGain; // Heat gain to zone from all exterior windows (includes oneTransSolar); sum of WinHeatGain for exterior windows in zone (W)
    Array1D<Real64> ZoneWinHeatGainRep;             // = ZoneWinHeatGain when ZoneWinHeatGain >= 0
    Array1D<Real64> ZoneWinHeatLossRep;             // = -ZoneWinHeatGain when ZoneWinHeatGain < 0
    Array1D<Real64> ZoneBmSolFrExtWinsRep;          // Beam solar into zone from exterior windows [W]
    Array1D<Real64> ZoneBmSolFrIntWinsRep;          // Beam solar into zone from interior windows [W]
    Array1D<Real64> ZoneInitialDifSolReflW;         // Initial diffuse solar in zone from ext and int windows reflected from interior surfaces [W]
    Array1D<Real64> ZoneDifSolFrExtWinsRep;         // Diffuse solar into zone from exterior windows [W]
    Array1D<Real64> ZoneDifSolFrIntWinsRep;         // Diffuse solar into zone from interior windows [W]
    Array1D<Real64> ZoneOpaqSurfInsFaceCond;        // Zone inside face opaque surface conduction (W)
    Array1D<Real64> ZoneOpaqSurfInsFaceCondGainRep; // = Zone inside face opaque surface conduction when >= 0
    Array1D<Real64> ZoneOpaqSurfInsFaceCondLossRep; // = -Zone inside face opaque surface conduction when < 0
    Array1D<Real64> ZoneOpaqSurfExtFaceCond;        // Zone outside face opaque surface conduction (W)
    Array1D<Real64> ZoneOpaqSurfExtFaceCondGainRep; // = Zone outside face opaque surface conduction when >= 0
    Array1D<Real64> ZoneOpaqSurfExtFaceCondLossRep; // = -Zone outside face opaque surface conduction when < 0
    Array1D<Real64> ZoneTransSolarEnergy;           // Energy of ZoneTransSolar [J]
    Array1D<Real64> ZoneWinHeatGainRepEnergy;       // Energy of ZoneWinHeatGainRep [J]
    Array1D<Real64> ZoneWinHeatLossRepEnergy;       // Energy of ZoneWinHeatLossRep [J]
    Array1D<Real64> ZoneBmSolFrExtWinsRepEnergy;    // Energy of ZoneBmSolFrExtWinsRep [J]
    Array1D<Real64> ZoneBmSolFrIntWinsRepEnergy;    // Energy of ZoneBmSolFrIntWinsRep [J]
    Array1D<Real64> ZoneDifSolFrExtWinsRepEnergy;   // Energy of ZoneDifSolFrExtWinsRep [J]
    Array1D<Real64> ZoneDifSolFrIntWinsRepEnergy;   // Energy of ZoneDifSolFrIntWinsRep [J]
    Array1D<Real64> ZnOpqSurfInsFaceCondGnRepEnrg;  // Energy of ZoneOpaqSurfInsFaceCondGainRep [J]
    Array1D<Real64> ZnOpqSurfInsFaceCondLsRepEnrg;  // Energy of ZoneOpaqSurfInsFaceCondLossRep [J]
    Array1D<Real64> ZnOpqSurfExtFaceCondGnRepEnrg;  // Energy of ZoneOpaqSurfInsFaceCondGainRep [J]
    Array1D<Real64> ZnOpqSurfExtFaceCondLsRepEnrg;  // Energy of ZoneOpaqSurfInsFaceCondLossRep [J]

    Array1D<Real64> SurfQRadThermInAbs;                 // Thermal radiation absorbed on inside surfaces
    Array1D<Real64> SurfQRadSWOutIncident;              // Exterior beam plus diffuse solar incident on surface (W/m2)
    Array1D<Real64> SurfQRadSWOutIncidentBeam;          // Exterior beam solar incident on surface (W/m2)
    Array1D<Real64> SurfBmIncInsSurfIntensRep;          // Beam sol irrad from ext wins on inside of surface (W/m2)
    Array1D<Real64> SurfBmIncInsSurfAmountRep;          // Beam sol amount from ext wins incident on inside of surface (W)
    Array1D<Real64> SurfIntBmIncInsSurfIntensRep;       // Beam sol irrad from int wins on inside of surface (W/m2)
    Array1D<Real64> SurfIntBmIncInsSurfAmountRep;       // Beam sol amount from int wins incident on inside of surface (W)
    Array1D<Real64> SurfQRadSWOutIncidentSkyDiffuse;    // Exterior sky diffuse solar incident on surface (W/m2)
    Array1D<Real64> SurfQRadSWOutIncidentGndDiffuse;    // Exterior ground diffuse solar incident on surface (W/m2)
    Array1D<Real64> SurfQRadSWOutIncBmToDiffReflGnd;    // Exterior diffuse solar incident from beam to diffuse reflection from ground (W/m2)
    Array1D<Real64> SurfQRadSWOutIncSkyDiffReflGnd;     // Exterior diffuse solar incident from sky diffuse reflection from ground (W/m2)
    Array1D<Real64> SurfQRadSWOutIncBmToBmReflObs;      // Exterior beam solar incident from beam-to-beam reflection from obstructions (W/m2)
    Array1D<Real64> SurfQRadSWOutIncBmToDiffReflObs;    // Exterior diffuse solar incident from beam-to-diffuse reflection from obstructions (W/m2)
    Array1D<Real64> SurfQRadSWOutIncSkyDiffReflObs;     // Exterior diffuse solar incident from sky diffuse reflection from obstructions (W/m2)
    Array1D<Real64> SurfCosIncidenceAngle;              // Cosine of beam solar incidence angle (for reporting)
    Array1D<Real64> SurfSWInAbsTotalReport;             // Report - Total interior/exterior shortwave absorbed on inside of surface (W)
    Array1D<Real64> SurfBmIncInsSurfAmountRepEnergy;    // energy of BmIncInsSurfAmountRep [J]
    Array1D<Real64> SurfIntBmIncInsSurfAmountRepEnergy; // energy of IntBmIncInsSurfAmountRep [J]
    Array1D<Real64> SurfInitialDifSolInAbsReport;       // Report - Initial transmitted diffuse solar absorbed on inside of surface (W)
    Array1D_int SurfWinBSDFBeamDirectionRep;            // BSDF beam direction number for given complex fenestration state (for reporting) []
    Array1D<Real64> SurfWinBSDFBeamThetaRep;            // BSDF beam Theta angle (for reporting) [rad]
    Array1D<Real64> SurfWinBSDFBeamPhiRep;              // BSDF beam Phi angle (for reporting) [rad]
    Array1D<Real64> SurfWinQRadSWwinAbsTot;             // Exterior beam plus diffuse solar absorbed in glass layers of window (W)
    Array2D<Real64> SurfWinQRadSWwinAbsLayer;           // Exterior beam plus diffuse solar absorbed in glass layers of window (W)
    Array2D<Real64> SurfWinFenLaySurfTempFront;         // Front surface temperatures of fenestration layers
    Array2D<Real64> SurfWinFenLaySurfTempBack;          // Back surface temperatures of fenestration layers
    Array1D<Real64> SurfWinQRadSWwinAbsTotEnergy;       // Energy of QRadSWwinAbsTot [J]
    Array1D<Real64> SurfWinSWwinAbsTotalReport;         // Report - Total interior/exterior shortwave absorbed in all glass layers of window (W)
    Array1D<Real64> SurfWinInitialDifSolInTransReport;  // Report - Initial transmitted diffuse solar transmitted out
                                                        // through inside of window surface (W)
    Array2D<Real64> SurfWinQRadSWwinAbs;                // Short wave radiation absorbed in window glass layers
    Array2D<Real64> SurfWinInitialDifSolwinAbs;         // Initial diffuse solar absorbed in window glass layers from inside(W/m2)
    Array1D<Real64> SurfOpaqSWOutAbsTotalReport;        // Report - Total exterior shortwave/solar absorbed on outside of surface (W)
    Array1D<Real64> SurfOpaqSWOutAbsEnergyReport;       // Report - Total exterior shortwave/solar absorbed on outside of surface (j)
    Array1D<Real64> SurfTempEffBulkAir;                 // air temperature adjacent to the surface used for inside surface heat balances

    // Material
    Array1D<Real64> NominalR;                       // Nominal R value of each material -- used in matching interzone surfaces
    Array1D<Real64> NominalRforNominalUCalculation; // Nominal R values are summed to calculate NominalU values for constructions
    Array1D<Real64> NominalU;                       // Nominal U value for each construction -- used in matching interzone surfaces

    Array1D<Real64> SurfAnisoSkyMult;       // Multiplier on exterior-surface sky view factor to account for
                                            // anisotropy of sky radiance; = 1.0 for for isotropic sky
    Array1D<Real64> DifShdgRatioIsoSky;     // Diffuse shading ratio (WithShdgIsoSky/WoShdgIsoSky)
    Array3D<Real64> DifShdgRatioIsoSkyHRTS; // Diffuse shading ratio (WithShdgIsoSky/WoShdgIsoSky)
    Array1D<Real64> curDifShdgRatioIsoSky;  // Diffuse shading ratio (WithShdgIsoSky/WoShdgIsoSky)
    Array1D<Real64> DifShdgRatioHoriz;      // Horizon shading ratio (WithShdgHoriz/WoShdgHoriz)
    Array3D<Real64> DifShdgRatioHorizHRTS;  // Horizon shading ratio (WithShdgHoriz/WoShdgHoriz)
    Array1D<Real64> WithShdgIsoSky;         // Diffuse solar irradiance from sky on surface, with shading
    Array1D<Real64> WoShdgIsoSky;           // Diffuse solar from sky on surface, without shading
    Array1D<Real64> WithShdgHoriz;          // Diffuse solar irradiance from horizon portion of sky on surface, with shading
    Array1D<Real64> WoShdgHoriz;            // Diffuse solar irradiance from horizon portion of sky on surface, without shading
    Array1D<Real64> MultIsoSky;             // Contribution to eff sky view factor from isotropic sky
    Array1D<Real64> MultCircumSolar;        // Contribution to eff sky view factor from circumsolar brightening
    Array1D<Real64> MultHorizonZenith;      // Contribution to eff sky view factor from horizon or zenith brightening

    Array1D<Real64>
        EnclSolQSWRad; // Zone short-wave flux density; used to calculate short-wave  radiation absorbed on inside surfaces of zone or enclosure
    Array1D<Real64> EnclSolQSWRadLights; // Like QS, but Lights short-wave only.
    Array1D<Real64> EnclSolDB;           // Factor for diffuse radiation in a zone from beam reflecting from inside surfaces
    Array1D<Real64> EnclSolDBSSG;        // Factor for diffuse radiation in a zone from beam reflecting from inside surfaces.
    // Used only for scheduled surface gains
    Array1D<Real64> EnclSolDBIntWin; // Value of factor for beam solar entering a zone through interior windows
    // (considered to contribute to diffuse in zone)
    Array1D<Real64> EnclSolQSDifSol; // Like QS, but diffuse solar short-wave only.
    Array1D<Real64> EnclSolQD;       // Diffuse solar radiation in a zone from sky and ground diffuse entering
    // through exterior windows and reflecting from interior surfaces,
    // beam from exterior windows reflecting from interior surfaces,
    // and beam entering through interior windows (considered diffuse)
    Array1D<Real64> EnclSolQDforDaylight; // Diffuse solar radiation in a zone from sky and ground diffuse entering
    // through exterior windows, beam from exterior windows reflecting
    // from interior surfaces, and beam entering through interior windows
    // (considered diffuse)
    // Originally QD, now used only for EnclSolQSDifSol calc for daylighting
<<<<<<< HEAD
    Array1D<Real64> EnclSolVMULT;       // 1/(Sum Of A Zone's Inside Surfaces Area*Absorptance)
    Array1D<Real64> EnclRadQThermalRad; // TOTAL THERMAL RADIATION ADDED TO ZONE or Radiant Enclosure (group of zones)

    // todo - the following in absorptance branch
    Array1D<Real64> ITABSF; // FRACTION OF THERMAL FLUX ABSORBED (PER UNIT AREA)
    Array1D<Real64> TMULT;  // TMULT  - MULTIPLIER TO COMPUTE 'ITABSF'

    Array2D<Real64> SurfSunlitFracHR;            // Hourly fraction of heat transfer surface that is sunlit
    Array2D<Real64> SurfCosIncAngHR;             // Hourly cosine of beam radiation incidence angle on surface
    Array3D<Real64> SurfSunlitFrac;              // TimeStep fraction of heat transfer surface that is sunlit
    Array3D<Real64> SurfSunlitFracWithoutReveal; // For a window with reveal, the sunlit fraction  without shadowing by the reveal
    Array3D<Real64> SurfCosIncAng;               // TimeStep cosine of beam radiation incidence angle on surface
    Array4D_int SurfWinBackSurfaces; // For a given hour and timestep, a list of up to 20 surfaces receiving  beam solar radiation from a given exterior window
    Array4D<Real64> SurfWinOverlapAreas; // For a given hour and timestep, the areas of the exterior window sending beam solar radiation to the surfaces
                                  // listed in ->SurfWinBackSurfaces
=======
    Array1D<Real64> EnclSolVMULT;        // 1/(Sum Of A Zone's Inside Surfaces Area*Absorptance)
    Array1D<Real64> EnclRadQThermalRad;  // TOTAL THERMAL RADIATION ADDED TO ZONE or Radiant Enclosure (group of zones)
    Array1D<Real64> EnclRadThermAbsMult; // EnclRadThermAbsMult  - MULTIPLIER TO COMPUTE 'ITABSF'
    Array1D<bool> ZoneSolAbsFirstCalc;   // for error message
    Array1D<bool> EnclRadReCalc;         // Enclosure solar or thermal radiation properties needs to be recalc due to window/shading status change
    // todo - the following in absorptance branch
    Array2D<Real64> SunlitFracHR;            // Hourly fraction of heat transfer surface that is sunlit
    Array2D<Real64> CosIncAngHR;             // Hourly cosine of beam radiation incidence angle on surface
    Array3D<Real64> SunlitFrac;              // TimeStep fraction of heat transfer surface that is sunlit
    Array3D<Real64> SunlitFracWithoutReveal; // For a window with reveal, the sunlit fraction  without shadowing by the reveal
    Array3D<Real64> CosIncAng;               // TimeStep cosine of beam radiation incidence angle on surface
    Array4D_int
        BackSurfaces; // For a given hour and timestep, a list of up to 20 surfaces receiving  beam solar radiation from a given exterior window
    Array4D<Real64> OverlapAreas; // For a given hour and timestep, the areas of the exterior window sending beam solar radiation to the surfaces
                                  // listed in BackSurfaces
>>>>>>> 6dadedac
    Real64 zeroPointerVal = 0.0;
    int NumAirBoundaryMixing = 0;             // Number of air boundary simple mixing objects needed
    std::vector<int> AirBoundaryMixingZone1;  // Air boundary simple mixing zone 1
    std::vector<int> AirBoundaryMixingZone2;  // Air boundary simple mixing zone 2
    std::vector<int> AirBoundaryMixingSched;  // Air boundary simple mixing schedule index
    std::vector<Real64> AirBoundaryMixingVol; // Air boundary simple mixing volume flow rate [m3/s]
    EPVector<DataHeatBalance::ZonePreDefRepType> ZonePreDefRep;
    DataHeatBalance::ZonePreDefRepType BuildingPreDefRep;
    EPVector<DataHeatBalance::ZoneSimData> ZoneIntGain;
    EPVector<DataHeatBalance::GapSupportPillar> SupportPillar;
    EPVector<DataHeatBalance::GapDeflectionState> DeflectionState;
    EPVector<DataHeatBalance::SpectralDataProperties> SpectralData;
    EPVector<DataHeatBalance::ZoneData> Zone;
    EPVector<DataHeatBalance::ZoneListData> ZoneList;
    EPVector<DataHeatBalance::ZoneGroupData> ZoneGroup;
    EPVector<DataHeatBalance::PeopleData> People;
    EPVector<DataHeatBalance::LightsData> Lights;
    EPVector<DataHeatBalance::ZoneEquipData> ZoneElectric;
    EPVector<DataHeatBalance::ZoneEquipData> ZoneGas;
    EPVector<DataHeatBalance::ZoneEquipData> ZoneOtherEq;
    EPVector<DataHeatBalance::ZoneEquipData> ZoneHWEq;
    EPVector<DataHeatBalance::ZoneEquipData> ZoneSteamEq;
    EPVector<DataHeatBalance::ITEquipData> ZoneITEq;
    EPVector<DataHeatBalance::BBHeatData> ZoneBBHeat;
    EPVector<DataHeatBalance::InfiltrationData> Infiltration;
    EPVector<DataHeatBalance::VentilationData> Ventilation;
    EPVector<DataHeatBalance::ZoneAirBalanceData> ZoneAirBalance;
    EPVector<DataHeatBalance::MixingData> Mixing;
    EPVector<DataHeatBalance::MixingData> CrossMixing;
    EPVector<DataHeatBalance::MixingData> RefDoorMixing;
    Array1D<DataHeatBalance::WindowBlindProperties> Blind;
    EPVector<DataHeatBalance::WindowComplexShade> ComplexShade;
    EPVector<DataHeatBalance::WindowThermalModelParams> WindowThermalModel;
    EPVector<DataHeatBalance::SurfaceScreenProperties> SurfaceScreens;
    EPVector<DataHeatBalance::ScreenTransData> ScreenTrans;
    EPVector<DataHeatBalance::ZoneCatEUseData> ZoneIntEEuse;
    EPVector<DataHeatBalance::RefrigCaseCreditData> RefrigCaseCredit;
    EPVector<DataHeatBalance::HeatReclaimDataBase> HeatReclaimRefrigeratedRack;
    EPVector<DataHeatBalance::HeatReclaimRefrigCondenserData> HeatReclaimRefrigCondenser;
    EPVector<DataHeatBalance::HeatReclaimDataBase> HeatReclaimDXCoil;
    EPVector<DataHeatBalance::HeatReclaimDataBase> HeatReclaimVS_DXCoil;
    EPVector<DataHeatBalance::HeatReclaimDataBase> HeatReclaimSimple_WAHPCoil;
    EPVector<DataHeatBalance::AirReportVars> ZnAirRpt;
    EPVector<DataHeatBalance::TCGlazingsType> TCGlazings;
    EPVector<DataHeatBalance::ZoneEquipData> ZoneCO2Gen;
    EPVector<DataHeatBalance::GlobalInternalGainMiscObject> PeopleObjects;
    EPVector<DataHeatBalance::GlobalInternalGainMiscObject> LightsObjects;
    EPVector<DataHeatBalance::GlobalInternalGainMiscObject> ZoneElectricObjects;
    EPVector<DataHeatBalance::GlobalInternalGainMiscObject> ZoneGasObjects;
    EPVector<DataHeatBalance::GlobalInternalGainMiscObject> HotWaterEqObjects;
    EPVector<DataHeatBalance::GlobalInternalGainMiscObject> SteamEqObjects;
    EPVector<DataHeatBalance::GlobalInternalGainMiscObject> OtherEqObjects;
    EPVector<DataHeatBalance::GlobalInternalGainMiscObject> InfiltrationObjects;
    EPVector<DataHeatBalance::GlobalInternalGainMiscObject> VentilationObjects;
    EPVector<DataHeatBalance::ZoneReportVars> ZnRpt;
    EPVector<DataHeatBalance::ZoneMassConservationData> MassConservation;
    DataHeatBalance::ZoneAirMassFlowConservation ZoneAirMassFlow;
    EPVector<DataHeatBalance::ZoneLocalEnvironmentData> ZoneLocalEnvironment;
    bool MundtFirstTimeFlag = true;

    void clear_state() override
    {
        this->MaxSolidWinLayers = 0;
        this->LowHConvLimit = 0.1;
        this->HighHConvLimit = 1000.0;
        this->MaxAllowedDelTemp = 0.002;
        this->MaxAllowedDelTempCondFD = 0.002;
        this->BuildingName.clear();
        this->BuildingAzimuth = 0.0;
        this->LoadsConvergTol = 0.0;
        this->TempConvergTol = 0.0;
        this->DefaultInsideConvectionAlgo = 1;
        this->DefaultOutsideConvectionAlgo = 1;
        this->SolarDistribution = 0;
        this->InsideSurfIterations = 0;
        this->OverallHeatTransferSolutionAlgo = DataSurfaces::iHeatTransferModel::CTF;
        this->AllCTF = true;
        this->AnyCTF = false;
        this->AnyEMPD = false;
        this->AnyCondFD = false;
        this->AnyHAMT = false;
        this->AnyKiva = false;
        this->AnyAirBoundary = false;
        this->AnyBSDF = false;
        this->MaxNumberOfWarmupDays = 25;
        this->MinNumberOfWarmupDays = 1;
        this->CondFDRelaxFactor = 1.0;
        this->CondFDRelaxFactorInput = 1.0;
        this->ZoneAirSolutionAlgo = DataHeatBalance::Use3rdOrder;
        this->OverrideZoneAirSolutionAlgo = false;
        this->BuildingRotationAppendixG = 0.0;
        this->ZoneTotalExfiltrationHeatLoss = 0.0;
        this->ZoneTotalExhaustHeatLoss = 0.0;
        this->SysTotalHVACReliefHeatLoss = 0.0;
        this->SysTotalHVACRejectHeatLoss = 0.0;
        this->NumOfZoneLists = 0;
        this->NumOfZoneGroups = 0;
        this->NumPeopleStatements = 0;
        this->NumLightsStatements = 0;
        this->NumZoneElectricStatements = 0;
        this->NumZoneGasStatements = 0;
        this->NumInfiltrationStatements = 0;
        this->NumVentilationStatements = 0;
        this->NumHotWaterEqStatements = 0;
        this->NumSteamEqStatements = 0;
        this->NumOtherEqStatements = 0;
        this->NumZoneITEqStatements = 0;
        this->TotPeople = 0;
        this->TotLights = 0;
        this->TotElecEquip = 0;
        this->TotGasEquip = 0;
        this->TotOthEquip = 0;
        this->TotHWEquip = 0;
        this->TotStmEquip = 0;
        this->TotInfiltration = 0;
        this->TotDesignFlowInfiltration = 0;
        this->TotShermGrimsInfiltration = 0;
        this->TotAIM2Infiltration = 0;
        this->TotVentilation = 0;
        this->TotDesignFlowVentilation = 0;
        this->TotWindAndStackVentilation = 0;
        this->TotMixing = 0;
        this->TotCrossMixing = 0;
        this->TotRefDoorMixing = 0;
        this->TotBBHeat = 0;
        this->TotMaterials = 0;
        this->TotConstructs = 0;
        this->TotSpectralData = 0;
        this->W5GlsMat = 0;
        this->W5GlsMatAlt = 0;
        this->W5GasMat = 0;
        this->W5GasMatMixture = 0;
        this->W7SupportPillars = 0;
        this->W7DeflectionStates = 0;
        this->W7MaterialGaps = 0;
        this->TotBlinds = 0;
        this->TotScreens = 0;
        this->TotTCGlazings = 0;
        this->NumSurfaceScreens = 0;
        this->TotShades = 0;
        this->TotComplexShades = 0;
        this->TotComplexGaps = 0;
        this->TotSimpleWindow = 0;
        this->W5GlsMatEQL = 0;
        this->TotShadesEQL = 0;
        this->TotDrapesEQL = 0;
        this->TotBlindsEQL = 0;
        this->TotScreensEQL = 0;
        this->W5GapMatEQL = 0;
        this->TotZoneAirBalance = 0;
        this->TotFrameDivider = 0;
        this->AirFlowFlag = false;
        this->TotCO2Gen = 0;
        this->CalcWindowRevealReflection = false;
        this->StormWinChangeThisDay = false;
        this->AnyInternalHeatSourceInInput = false;
        this->AdaptiveComfortRequested_CEN15251 = false;
        this->AdaptiveComfortRequested_ASH55 = false;
        this->AnyThermalComfortPierceModel = false;
        this->AnyThermalComfortKSUModel = false;
        this->AnyThermalComfortCoolingEffectModel = false;
        this->AnyThermalComfortAnkleDraftModel = false;
        this->NoFfactorConstructionsUsed = true;
        this->NoCfactorConstructionsUsed = true;
        this->NoRegularMaterialsUsed = true;
        this->SNLoadHeatEnergy.deallocate();
        this->SNLoadCoolEnergy.deallocate();
        this->SNLoadHeatRate.deallocate();
        this->SNLoadCoolRate.deallocate();
        this->SNLoadPredictedRate.deallocate();
        this->SNLoadPredictedHSPRate.deallocate();
        this->SNLoadPredictedCSPRate.deallocate();
        this->MoisturePredictedRate.deallocate();
        this->MoisturePredictedHumSPRate.deallocate();
        this->MoisturePredictedDehumSPRate.deallocate();
        this->ListSNLoadHeatEnergy.deallocate();
        this->ListSNLoadCoolEnergy.deallocate();
        this->ListSNLoadHeatRate.deallocate();
        this->ListSNLoadCoolRate.deallocate();
        this->GroupSNLoadHeatEnergy.deallocate();
        this->GroupSNLoadCoolEnergy.deallocate();
        this->GroupSNLoadHeatRate.deallocate();
        this->GroupSNLoadCoolRate.deallocate();
        this->ZoneMRT.deallocate();
        this->ZoneTransSolar.deallocate();
        this->ZoneWinHeatGain.deallocate();
        this->ZoneWinHeatGainRep.deallocate();
        this->ZoneWinHeatLossRep.deallocate();
        this->ZoneBmSolFrExtWinsRep.deallocate();
        this->ZoneBmSolFrIntWinsRep.deallocate();
        this->ZoneInitialDifSolReflW.deallocate();
        this->ZoneDifSolFrExtWinsRep.deallocate();
        this->ZoneDifSolFrIntWinsRep.deallocate();
        this->ZoneOpaqSurfInsFaceCond.deallocate();
        this->ZoneOpaqSurfInsFaceCondGainRep.deallocate();
        this->ZoneOpaqSurfInsFaceCondLossRep.deallocate();
        this->ZoneOpaqSurfExtFaceCond.deallocate();
        this->ZoneOpaqSurfExtFaceCondGainRep.deallocate();
        this->ZoneOpaqSurfExtFaceCondLossRep.deallocate();
        this->ZoneTransSolarEnergy.deallocate();
        this->ZoneWinHeatGainRepEnergy.deallocate();
        this->ZoneWinHeatLossRepEnergy.deallocate();
        this->ZoneBmSolFrExtWinsRepEnergy.deallocate();
        this->ZoneBmSolFrIntWinsRepEnergy.deallocate();
        this->ZoneDifSolFrExtWinsRepEnergy.deallocate();
        this->ZoneDifSolFrIntWinsRepEnergy.deallocate();
        this->ZnOpqSurfInsFaceCondGnRepEnrg.deallocate();
        this->ZnOpqSurfInsFaceCondLsRepEnrg.deallocate();
        this->ZnOpqSurfExtFaceCondGnRepEnrg.deallocate();
        this->ZnOpqSurfExtFaceCondLsRepEnrg.deallocate();
        this->SurfQRadThermInAbs.deallocate();
        this->SurfQRadSWOutIncident.deallocate();
        this->SurfQRadSWOutIncidentBeam.deallocate();
        this->SurfBmIncInsSurfIntensRep.deallocate();
        this->SurfBmIncInsSurfAmountRep.deallocate();
        this->SurfIntBmIncInsSurfIntensRep.deallocate();
        this->SurfIntBmIncInsSurfAmountRep.deallocate();
        this->SurfQRadSWOutIncidentSkyDiffuse.deallocate();
        this->SurfQRadSWOutIncidentGndDiffuse.deallocate();
        this->SurfQRadSWOutIncBmToDiffReflGnd.deallocate();
        this->SurfQRadSWOutIncSkyDiffReflGnd.deallocate();
        this->SurfQRadSWOutIncBmToBmReflObs.deallocate();
        this->SurfQRadSWOutIncBmToDiffReflObs.deallocate();
        this->SurfQRadSWOutIncSkyDiffReflObs.deallocate();
        this->SurfCosIncidenceAngle.deallocate();
        this->SurfSWInAbsTotalReport.deallocate();
        this->SurfBmIncInsSurfAmountRepEnergy.deallocate();
        this->SurfIntBmIncInsSurfAmountRepEnergy.deallocate();
        this->SurfInitialDifSolInAbsReport.deallocate();
        this->SurfWinBSDFBeamDirectionRep.deallocate();
        this->SurfWinBSDFBeamThetaRep.deallocate();
        this->SurfWinBSDFBeamPhiRep.deallocate();
        this->SurfWinQRadSWwinAbsTot.deallocate();
        this->SurfWinQRadSWwinAbsLayer.deallocate();
        this->SurfWinFenLaySurfTempFront.deallocate();
        this->SurfWinFenLaySurfTempBack.deallocate();
        this->SurfWinQRadSWwinAbsTotEnergy.deallocate();
        this->SurfWinSWwinAbsTotalReport.deallocate();
        this->SurfWinInitialDifSolInTransReport.deallocate();
        this->SurfWinQRadSWwinAbs.deallocate();
        this->SurfWinInitialDifSolwinAbs.deallocate();
        this->SurfOpaqSWOutAbsTotalReport.deallocate();
        this->SurfOpaqSWOutAbsEnergyReport.deallocate();
        this->SurfTempEffBulkAir.deallocate();
        this->NominalR.deallocate();
        this->NominalRforNominalUCalculation.deallocate();
        this->NominalU.deallocate();
        this->SurfAnisoSkyMult.deallocate();
        this->DifShdgRatioIsoSky.deallocate();
        this->DifShdgRatioIsoSkyHRTS.deallocate();
        this->curDifShdgRatioIsoSky.deallocate();
        this->DifShdgRatioHoriz.deallocate();
        this->DifShdgRatioHorizHRTS.deallocate();
        this->WithShdgIsoSky.deallocate();
        this->WoShdgIsoSky.deallocate();
        this->WithShdgHoriz.deallocate();
        this->WoShdgHoriz.deallocate();
        this->MultIsoSky.deallocate();
        this->MultCircumSolar.deallocate();
        this->MultHorizonZenith.deallocate();

        this->EnclSolQSWRad.deallocate();
        this->EnclSolQSWRadLights.deallocate();
        this->EnclSolDB.deallocate();
        this->EnclSolDBSSG.deallocate();
        this->EnclSolDBIntWin.deallocate();
        this->EnclSolQSDifSol.deallocate();
        this->EnclSolQD.deallocate();
        this->EnclSolQDforDaylight.deallocate();
        this->EnclSolVMULT.deallocate();
        this->EnclRadQThermalRad.deallocate();
<<<<<<< HEAD

        this->ITABSF.deallocate();
        this->TMULT.deallocate();

        this->SurfSunlitFracHR.deallocate();
        this->SurfCosIncAngHR.deallocate();
        this->SurfSunlitFrac.deallocate();
        this->SurfSunlitFracWithoutReveal.deallocate();
        this->SurfCosIncAng.deallocate();
        this->SurfWinBackSurfaces.deallocate();
        this->SurfWinOverlapAreas.deallocate();
=======
        this->EnclRadThermAbsMult.deallocate();
        this->ZoneSolAbsFirstCalc.deallocate();
        this->EnclRadReCalc.deallocate();
        this->SunlitFracHR.deallocate();
        this->CosIncAngHR.deallocate();
        this->SunlitFrac.deallocate();
        this->SunlitFracWithoutReveal.deallocate();
        this->CosIncAng.deallocate();
        this->BackSurfaces.deallocate();
        this->OverlapAreas.deallocate();
>>>>>>> 6dadedac
        this->zeroPointerVal = 0.0;
        this->NumAirBoundaryMixing = 0;
        this->AirBoundaryMixingZone1.clear();
        this->AirBoundaryMixingZone2.clear();
        this->AirBoundaryMixingSched.clear();
        this->AirBoundaryMixingVol.clear();
        this->ZonePreDefRep.deallocate();
        this->BuildingPreDefRep = DataHeatBalance::ZonePreDefRepType();
        this->ZoneIntGain.deallocate();
        this->SupportPillar.deallocate();
        this->DeflectionState.deallocate();
        this->SpectralData.deallocate();
        this->Zone.deallocate();
        this->ZoneList.deallocate();
        this->ZoneGroup.deallocate();
        this->People.deallocate();
        this->Lights.deallocate();
        this->ZoneElectric.deallocate();
        this->ZoneGas.deallocate();
        this->ZoneOtherEq.deallocate();
        this->ZoneHWEq.deallocate();
        this->ZoneSteamEq.deallocate();
        this->ZoneITEq.deallocate();
        this->ZoneBBHeat.deallocate();
        this->Infiltration.deallocate();
        this->Ventilation.deallocate();
        this->ZoneAirBalance.deallocate();
        this->Mixing.deallocate();
        this->CrossMixing.deallocate();
        this->RefDoorMixing.deallocate();
        this->Blind.deallocate();
        this->ComplexShade.deallocate();
        this->WindowThermalModel.deallocate();
        this->SurfaceScreens.deallocate();
        this->ScreenTrans.deallocate();
        this->ZoneIntEEuse.deallocate();
        this->RefrigCaseCredit.deallocate();
        this->HeatReclaimRefrigeratedRack.deallocate();
        this->HeatReclaimRefrigCondenser.deallocate();
        this->HeatReclaimDXCoil.deallocate();
        this->HeatReclaimVS_DXCoil.deallocate();
        this->HeatReclaimSimple_WAHPCoil.deallocate();
        this->ZnAirRpt.deallocate();
        this->TCGlazings.deallocate();
        this->ZoneCO2Gen.deallocate();
        this->PeopleObjects.deallocate();
        this->LightsObjects.deallocate();
        this->ZoneElectricObjects.deallocate();
        this->ZoneGasObjects.deallocate();
        this->HotWaterEqObjects.deallocate();
        this->SteamEqObjects.deallocate();
        this->OtherEqObjects.deallocate();
        this->InfiltrationObjects.deallocate();
        this->VentilationObjects.deallocate();
        this->ZnRpt.deallocate();
        this->MassConservation.deallocate();
        this->ZoneAirMassFlow = DataHeatBalance::ZoneAirMassFlowConservation();
        this->ZoneLocalEnvironment.deallocate();
        this->MundtFirstTimeFlag = true;
    }
};

} // namespace EnergyPlus

#endif<|MERGE_RESOLUTION|>--- conflicted
+++ resolved
@@ -2177,14 +2177,13 @@
     // from interior surfaces, and beam entering through interior windows
     // (considered diffuse)
     // Originally QD, now used only for EnclSolQSDifSol calc for daylighting
-<<<<<<< HEAD
-    Array1D<Real64> EnclSolVMULT;       // 1/(Sum Of A Zone's Inside Surfaces Area*Absorptance)
-    Array1D<Real64> EnclRadQThermalRad; // TOTAL THERMAL RADIATION ADDED TO ZONE or Radiant Enclosure (group of zones)
-
-    // todo - the following in absorptance branch
-    Array1D<Real64> ITABSF; // FRACTION OF THERMAL FLUX ABSORBED (PER UNIT AREA)
-    Array1D<Real64> TMULT;  // TMULT  - MULTIPLIER TO COMPUTE 'ITABSF'
-
+
+    Array1D<Real64> EnclSolVMULT;        // 1/(Sum Of A Zone's Inside Surfaces Area*Absorptance)
+    Array1D<Real64> EnclRadQThermalRad;  // TOTAL THERMAL RADIATION ADDED TO ZONE or Radiant Enclosure (group of zones)
+    Array1D<Real64> EnclRadThermAbsMult; // EnclRadThermAbsMult  - MULTIPLIER TO COMPUTE 'ITABSF'
+    Array1D<bool> ZoneSolAbsFirstCalc;   // for error message
+    Array1D<bool> EnclRadReCalc;         // Enclosure solar or thermal radiation properties needs to be recalc due to window/shading status change
+    
     Array2D<Real64> SurfSunlitFracHR;            // Hourly fraction of heat transfer surface that is sunlit
     Array2D<Real64> SurfCosIncAngHR;             // Hourly cosine of beam radiation incidence angle on surface
     Array3D<Real64> SurfSunlitFrac;              // TimeStep fraction of heat transfer surface that is sunlit
@@ -2193,23 +2192,7 @@
     Array4D_int SurfWinBackSurfaces; // For a given hour and timestep, a list of up to 20 surfaces receiving  beam solar radiation from a given exterior window
     Array4D<Real64> SurfWinOverlapAreas; // For a given hour and timestep, the areas of the exterior window sending beam solar radiation to the surfaces
                                   // listed in ->SurfWinBackSurfaces
-=======
-    Array1D<Real64> EnclSolVMULT;        // 1/(Sum Of A Zone's Inside Surfaces Area*Absorptance)
-    Array1D<Real64> EnclRadQThermalRad;  // TOTAL THERMAL RADIATION ADDED TO ZONE or Radiant Enclosure (group of zones)
-    Array1D<Real64> EnclRadThermAbsMult; // EnclRadThermAbsMult  - MULTIPLIER TO COMPUTE 'ITABSF'
-    Array1D<bool> ZoneSolAbsFirstCalc;   // for error message
-    Array1D<bool> EnclRadReCalc;         // Enclosure solar or thermal radiation properties needs to be recalc due to window/shading status change
-    // todo - the following in absorptance branch
-    Array2D<Real64> SunlitFracHR;            // Hourly fraction of heat transfer surface that is sunlit
-    Array2D<Real64> CosIncAngHR;             // Hourly cosine of beam radiation incidence angle on surface
-    Array3D<Real64> SunlitFrac;              // TimeStep fraction of heat transfer surface that is sunlit
-    Array3D<Real64> SunlitFracWithoutReveal; // For a window with reveal, the sunlit fraction  without shadowing by the reveal
-    Array3D<Real64> CosIncAng;               // TimeStep cosine of beam radiation incidence angle on surface
-    Array4D_int
-        BackSurfaces; // For a given hour and timestep, a list of up to 20 surfaces receiving  beam solar radiation from a given exterior window
-    Array4D<Real64> OverlapAreas; // For a given hour and timestep, the areas of the exterior window sending beam solar radiation to the surfaces
-                                  // listed in BackSurfaces
->>>>>>> 6dadedac
+
     Real64 zeroPointerVal = 0.0;
     int NumAirBoundaryMixing = 0;             // Number of air boundary simple mixing objects needed
     std::vector<int> AirBoundaryMixingZone1;  // Air boundary simple mixing zone 1
@@ -2481,11 +2464,9 @@
         this->EnclSolQDforDaylight.deallocate();
         this->EnclSolVMULT.deallocate();
         this->EnclRadQThermalRad.deallocate();
-<<<<<<< HEAD
-
-        this->ITABSF.deallocate();
-        this->TMULT.deallocate();
-
+        this->EnclRadThermAbsMult.deallocate();
+        this->ZoneSolAbsFirstCalc.deallocate();
+        this->EnclRadReCalc.deallocate();
         this->SurfSunlitFracHR.deallocate();
         this->SurfCosIncAngHR.deallocate();
         this->SurfSunlitFrac.deallocate();
@@ -2493,18 +2474,6 @@
         this->SurfCosIncAng.deallocate();
         this->SurfWinBackSurfaces.deallocate();
         this->SurfWinOverlapAreas.deallocate();
-=======
-        this->EnclRadThermAbsMult.deallocate();
-        this->ZoneSolAbsFirstCalc.deallocate();
-        this->EnclRadReCalc.deallocate();
-        this->SunlitFracHR.deallocate();
-        this->CosIncAngHR.deallocate();
-        this->SunlitFrac.deallocate();
-        this->SunlitFracWithoutReveal.deallocate();
-        this->CosIncAng.deallocate();
-        this->BackSurfaces.deallocate();
-        this->OverlapAreas.deallocate();
->>>>>>> 6dadedac
         this->zeroPointerVal = 0.0;
         this->NumAirBoundaryMixing = 0;
         this->AirBoundaryMixingZone1.clear();
