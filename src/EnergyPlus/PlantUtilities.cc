// EnergyPlus, Copyright (c) 1996-2022, The Board of Trustees of the University of Illinois,
// The Regents of the University of California, through Lawrence Berkeley National Laboratory
// (subject to receipt of any required approvals from the U.S. Dept. of Energy), Oak Ridge
// National Laboratory, managed by UT-Battelle, Alliance for Sustainable Energy, LLC, and other
// contributors. All rights reserved.
//
// NOTICE: This Software was developed under funding from the U.S. Department of Energy and the
// U.S. Government consequently retains certain rights. As such, the U.S. Government has been
// granted for itself and others acting on its behalf a paid-up, nonexclusive, irrevocable,
// worldwide license in the Software to reproduce, distribute copies to the public, prepare
// derivative works, and perform publicly and display publicly, and to permit others to do so.
//
// Redistribution and use in source and binary forms, with or without modification, are permitted
// provided that the following conditions are met:
//
// (1) Redistributions of source code must retain the above copyright notice, this list of
//     conditions and the following disclaimer.
//
// (2) Redistributions in binary form must reproduce the above copyright notice, this list of
//     conditions and the following disclaimer in the documentation and/or other materials
//     provided with the distribution.
//
// (3) Neither the name of the University of California, Lawrence Berkeley National Laboratory,
//     the University of Illinois, U.S. Dept. of Energy nor the names of its contributors may be
//     used to endorse or promote products derived from this software without specific prior
//     written permission.
//
// (4) Use of EnergyPlus(TM) Name. If Licensee (i) distributes the software in stand-alone form
//     without changes from the version obtained under this License, or (ii) Licensee makes a
//     reference solely to the software portion of its product, Licensee must refer to the
//     software as "EnergyPlus version X" software, where "X" is the version number Licensee
//     obtained under this License and may not use a different name for the software. Except as
//     specifically required in this Section (4), Licensee shall not use in a company name, a
//     product name, in advertising, publicity, or other promotional activities any name, trade
//     name, trademark, logo, or other designation of "EnergyPlus", "E+", "e+" or confusingly
//     similar designation, without the U.S. Department of Energy's prior written consent.
//
// THIS SOFTWARE IS PROVIDED BY THE COPYRIGHT HOLDERS AND CONTRIBUTORS "AS IS" AND ANY EXPRESS OR
// IMPLIED WARRANTIES, INCLUDING, BUT NOT LIMITED TO, THE IMPLIED WARRANTIES OF MERCHANTABILITY
// AND FITNESS FOR A PARTICULAR PURPOSE ARE DISCLAIMED. IN NO EVENT SHALL THE COPYRIGHT OWNER OR
// CONTRIBUTORS BE LIABLE FOR ANY DIRECT, INDIRECT, INCIDENTAL, SPECIAL, EXEMPLARY, OR
// CONSEQUENTIAL DAMAGES (INCLUDING, BUT NOT LIMITED TO, PROCUREMENT OF SUBSTITUTE GOODS OR
// SERVICES; LOSS OF USE, DATA, OR PROFITS; OR BUSINESS INTERRUPTION) HOWEVER CAUSED AND ON ANY
// THEORY OF LIABILITY, WHETHER IN CONTRACT, STRICT LIABILITY, OR TORT (INCLUDING NEGLIGENCE OR
// OTHERWISE) ARISING IN ANY WAY OUT OF THE USE OF THIS SOFTWARE, EVEN IF ADVISED OF THE
// POSSIBILITY OF SUCH DAMAGE.

// C++ Headers
#include <cmath>

// ObjexxFCL Headers
#include <ObjexxFCL/Array.functions.hh>
#include <ObjexxFCL/Array1D.hh>
#include <ObjexxFCL/Fmath.hh>

// EnergyPlus Headers
#include <EnergyPlus/BranchInputManager.hh>
#include <EnergyPlus/Data/EnergyPlusData.hh>
#include <EnergyPlus/DataBranchAirLoopPlant.hh>
#include <EnergyPlus/DataLoopNode.hh>
#include <EnergyPlus/DataSizing.hh>
#include <EnergyPlus/FluidProperties.hh>
#include <EnergyPlus/Plant/DataPlant.hh>
#include <EnergyPlus/PlantUtilities.hh>
#include <EnergyPlus/UtilityRoutines.hh>

namespace EnergyPlus::PlantUtilities {

// Module containing the routines dealing with the <module_name>

// MODULE INFORMATION:
//       AUTHOR         <author>
//       DATE WRITTEN   <date_written>
//       MODIFIED       na
//       RE-ENGINEERED  na

<<<<<<< HEAD
void InitComponentNodes(EnergyPlusData &state, Real64 const MinCompMdot, Real64 const MaxCompMdot, int const InletNode, int const OutletNode)
=======
void InitComponentNodes(EnergyPlusData &state,
                        Real64 const MinCompMdot,
                        Real64 const MaxCompMdot,
                        int const InletNode,                                            // component's inlet node index in node structure
                        int const OutletNode,                                           // component's outlet node index in node structure
                        [[maybe_unused]] int const LoopNum,                             // plant loop index for PlantLoop structure
                        [[maybe_unused]] const DataPlant::LoopSideLocation LoopSideNum, // Loop side index for PlantLoop structure
                        [[maybe_unused]] int const BranchIndex,                         // branch index for PlantLoop
                        [[maybe_unused]] int const CompIndex                            // component index for PlantLoop
)
>>>>>>> 96bedded
{

    // SUBROUTINE INFORMATION:
    //       AUTHOR         Brent Griffith
    //       DATE WRITTEN   Sept 2010
    //       MODIFIED       na
    //       RE-ENGINEERED  na

    // PURPOSE OF THIS SUBROUTINE:
    //  Central routine for initializing plant nodes connected to components
    //  typically used for BeginEnvrnFlag

    // METHODOLOGY EMPLOYED:
    // set MassFlowRate variables on inlet node
    //  reset inlet node if more restrictive

    // Using/Aliasing

    // SUBROUTINE LOCAL VARIABLE DECLARATIONS:
    Real64 tmpMinCompMdot; // local value
    Real64 tmpMaxCompMdot; // local value

    tmpMinCompMdot = MinCompMdot;
    tmpMaxCompMdot = MaxCompMdot;
    // trap bad values that can happen before all the setup is done
    if (tmpMinCompMdot < 0.0) tmpMinCompMdot = 0.0;
    if (tmpMaxCompMdot < 0.0) tmpMaxCompMdot = 0.0;

    // reset outlet node
    state.dataLoopNodes->Node(OutletNode).MassFlowRate = 0.0;

    state.dataLoopNodes->Node(InletNode).MassFlowRateMin = tmpMinCompMdot;
    state.dataLoopNodes->Node(InletNode).MassFlowRateMinAvail = tmpMinCompMdot;
    state.dataLoopNodes->Node(InletNode).MassFlowRateMax = tmpMaxCompMdot;
    state.dataLoopNodes->Node(InletNode).MassFlowRateMaxAvail = tmpMaxCompMdot;
    // reset inlet node, but only change from inlet setting if set and more restrictive
    state.dataLoopNodes->Node(InletNode).MassFlowRate = 0.0;
    state.dataLoopNodes->Node(InletNode).MassFlowRateRequest = 0.0;
}

void SetComponentFlowRate(EnergyPlusData &state,
<<<<<<< HEAD
                          Real64 &CompFlow,      // [kg/s]
                          int const InletNode,   // component's inlet node index in node structure
                          int const OutletNode,  // component's outlet node index in node structure
                          PlantLocation const &plantLoc // component location for PlantLoop
=======
                          Real64 &CompFlow,                              // [kg/s]
                          int const InletNode,                           // component's inlet node index in node structure
                          int const OutletNode,                          // component's outlet node index in node structure
                          int const LoopNum,                             // plant loop index for PlantLoop structure
                          const DataPlant::LoopSideLocation LoopSideNum, // Loop side index for PlantLoop structure
                          int const BranchIndex,                         // branch index for PlantLoop
                          int const CompIndex                            // component index for PlantLoop
>>>>>>> 96bedded
)
{

    // SUBROUTINE INFORMATION:
    //       AUTHOR         Dan Fisher
    //       DATE WRITTEN   August 2009
    //       MODIFIED       na
    //       RE-ENGINEERED  na

    // PURPOSE OF THIS SUBROUTINE:
    // General purpose worker routine to set flows for a component model

    if (plantLoc.loopNum == 0) { // protect from hard crash below
        if (InletNode > 0) {
            ShowSevereError(state,
                            "SetComponentFlowRate: trapped plant loop index = 0, check component with inlet node named=" +
                                state.dataLoopNodes->NodeID(InletNode));
        } else {
            ShowSevereError(state, "SetComponentFlowRate: trapped plant loop node id = 0");
        }
        return;
        // this crashes during ManageSizing, maybe it's just an init thing...
        // ShowFatalError(state, "Preceding loop index error causes program termination");
    }

    Real64 const MdotOldRequest = state.dataLoopNodes->Node(InletNode).MassFlowRateRequest;
    auto &loop_side(state.dataPlnt->PlantLoop(plantLoc.loopNum).LoopSide(plantLoc.loopSideNum));
    auto &comp(loop_side.Branch(plantLoc.branchNum).Comp(plantLoc.compNum));

    if (comp.CurOpSchemeType == DataPlant::OpScheme::Demand) {
        // store flow request on inlet node
        state.dataLoopNodes->Node(InletNode).MassFlowRateRequest = CompFlow;
        state.dataLoopNodes->Node(OutletNode).MassFlowRateMinAvail =
            max(state.dataLoopNodes->Node(InletNode).MassFlowRateMinAvail, state.dataLoopNodes->Node(InletNode).MassFlowRateMin);
        state.dataLoopNodes->Node(OutletNode).MassFlowRateMaxAvail =
            min(state.dataLoopNodes->Node(InletNode).MassFlowRateMaxAvail, state.dataLoopNodes->Node(InletNode).MassFlowRateMax);
        // virtual 2-way valve (was tried but it clamps down demand side component's flow options so they can't find proper solutions)
    } else {
        // lodge the original request for all types
        state.dataLoopNodes->Node(InletNode).MassFlowRateRequest = CompFlow;
    }

    // Update Min/Max Avail

    state.dataLoopNodes->Node(OutletNode).MassFlowRateMinAvail =
        max(state.dataLoopNodes->Node(InletNode).MassFlowRateMinAvail, state.dataLoopNodes->Node(InletNode).MassFlowRateMin);
    if (state.dataLoopNodes->Node(InletNode).MassFlowRateMax >= 0.0) {
        state.dataLoopNodes->Node(OutletNode).MassFlowRateMaxAvail =
            min(state.dataLoopNodes->Node(InletNode).MassFlowRateMaxAvail, state.dataLoopNodes->Node(InletNode).MassFlowRateMax);
    } else {
        if (!state.dataGlobal->SysSizingCalc && state.dataPlnt->PlantFirstSizesOkayToFinalize) {
            // throw error for developers, need to change a component model to set hardware limits on inlet
            if (!state.dataLoopNodes->Node(InletNode).plantNodeErrorMsgIssued) {
                ShowSevereError(state,
                                "SetComponentFlowRate: check component model implementation for component with inlet node named=" +
                                    state.dataLoopNodes->NodeID(InletNode));
                ShowContinueError(state, format("Inlet node MassFlowRatMax = {:.8R}", state.dataLoopNodes->Node(InletNode).MassFlowRateMax));
                state.dataLoopNodes->Node(InletNode).plantNodeErrorMsgIssued = true;
            }
        }
    }

    // Set loop flow rate
    if (loop_side.FlowLock == DataPlant::FlowLock::Unlocked) {
        if (state.dataPlnt->PlantLoop(plantLoc.loopNum).MaxVolFlowRate == DataSizing::AutoSize) { // still haven't sized the plant loop
            state.dataLoopNodes->Node(OutletNode).MassFlowRate = CompFlow;
            state.dataLoopNodes->Node(InletNode).MassFlowRate = state.dataLoopNodes->Node(OutletNode).MassFlowRate;
        } else { // bound the flow by Min/Max available and hardware limits
            if (comp.FlowCtrl == DataBranchAirLoopPlant::ControlType::SeriesActive) {
                // determine highest flow request for all the components on the branch
                Real64 SeriesBranchHighFlowRequest = 0.0;
                Real64 SeriesBranchHardwareMaxLim = state.dataLoopNodes->Node(InletNode).MassFlowRateMax;
                Real64 SeriesBranchHardwareMinLim = 0.0;
                Real64 SeriesBranchMaxAvail = state.dataLoopNodes->Node(InletNode).MassFlowRateMaxAvail;
                Real64 SeriesBranchMinAvail = 0.0;

                // inserting EMS On/Off Supervisory control here to series branch constraint and assuming EMS should shut off flow completely
                // action here means EMS will not impact the FlowLock == FlowLocked condition (which should still show EMS intent)
                bool EMSLoadOverride = false;

                for (int CompNum = 1; CompNum <= loop_side.Branch(plantLoc.branchNum).TotalComponents; ++CompNum) {
                    auto &thisComp(loop_side.Branch(plantLoc.branchNum).Comp(CompNum));
                    int const CompInletNodeNum = thisComp.NodeNumIn;
                    auto &thisInletNode(state.dataLoopNodes->Node(CompInletNodeNum));
                    SeriesBranchHighFlowRequest = max(thisInletNode.MassFlowRateRequest, SeriesBranchHighFlowRequest);
                    SeriesBranchHardwareMaxLim = min(thisInletNode.MassFlowRateMax, SeriesBranchHardwareMaxLim);
                    SeriesBranchHardwareMinLim = max(thisInletNode.MassFlowRateMin, SeriesBranchHardwareMinLim);
                    SeriesBranchMaxAvail = min(thisInletNode.MassFlowRateMaxAvail, SeriesBranchMaxAvail);
                    SeriesBranchMinAvail = max(thisInletNode.MassFlowRateMinAvail, SeriesBranchMinAvail);
                    // check to see if any component on branch uses EMS On/Off Supervisory control to shut down flow
                    if (thisComp.EMSLoadOverrideOn && thisComp.EMSLoadOverrideValue == 0.0) EMSLoadOverride = true;
                }

                if (EMSLoadOverride) { // actuate EMS controlled components to 0 if On/Off Supervisory control is active off
                    SeriesBranchHardwareMaxLim = 0.0;
                }

                // take higher of branch max flow request and this new flow request
                CompFlow = max(CompFlow, SeriesBranchHighFlowRequest);

                // apply constraints on component flow
                CompFlow = max(CompFlow, SeriesBranchHardwareMinLim);
                CompFlow = max(CompFlow, SeriesBranchMinAvail);
                CompFlow = min(CompFlow, SeriesBranchHardwareMaxLim);
                CompFlow = min(CompFlow, SeriesBranchMaxAvail);

                if (CompFlow < DataBranchAirLoopPlant::MassFlowTolerance) CompFlow = 0.0;
                state.dataLoopNodes->Node(OutletNode).MassFlowRate = CompFlow;
                state.dataLoopNodes->Node(InletNode).MassFlowRate = state.dataLoopNodes->Node(OutletNode).MassFlowRate;
                for (int CompNum = 1; CompNum <= loop_side.Branch(plantLoc.branchNum).TotalComponents; ++CompNum) {
                    auto &thisComp(loop_side.Branch(plantLoc.branchNum).Comp(CompNum));
                    int const CompInletNodeNum = thisComp.NodeNumIn;
                    int const CompOutletNodeNum = thisComp.NodeNumOut;
                    state.dataLoopNodes->Node(CompInletNodeNum).MassFlowRate = state.dataLoopNodes->Node(OutletNode).MassFlowRate;
                    state.dataLoopNodes->Node(CompOutletNodeNum).MassFlowRate = state.dataLoopNodes->Node(OutletNode).MassFlowRate;
                }

            } else { // not series active
                state.dataLoopNodes->Node(OutletNode).MassFlowRate = max(state.dataLoopNodes->Node(OutletNode).MassFlowRateMinAvail, CompFlow);
                state.dataLoopNodes->Node(OutletNode).MassFlowRate =
                    max(state.dataLoopNodes->Node(InletNode).MassFlowRateMin, state.dataLoopNodes->Node(OutletNode).MassFlowRate);
                state.dataLoopNodes->Node(OutletNode).MassFlowRate =
                    min(state.dataLoopNodes->Node(OutletNode).MassFlowRateMaxAvail, state.dataLoopNodes->Node(OutletNode).MassFlowRate);
                state.dataLoopNodes->Node(OutletNode).MassFlowRate =
                    min(state.dataLoopNodes->Node(InletNode).MassFlowRateMax, state.dataLoopNodes->Node(OutletNode).MassFlowRate);

                // inserting EMS On/Off Supervisory control here to override min constraint assuming EMS should shut off flow completely
                // action here means EMS will not impact the FlowLock == FlowLocked condition (which should still show EMS intent)
                bool EMSLoadOverride = false;

                for (int CompNum = 1; CompNum <= loop_side.Branch(plantLoc.branchNum).TotalComponents; ++CompNum) {
                    // check to see if any component on branch uses EMS On/Off Supervisory control to shut down flow
                    auto &thisComp(loop_side.Branch(plantLoc.branchNum).Comp(CompNum));
                    if (thisComp.EMSLoadOverrideOn && thisComp.EMSLoadOverrideValue == 0.0) EMSLoadOverride = true;
                }

                if (EMSLoadOverride) { // actuate EMS controlled components to 0 if On/Off Supervisory control is active off
                    state.dataLoopNodes->Node(OutletNode).MassFlowRate = 0.0;
                }

                if (state.dataLoopNodes->Node(OutletNode).MassFlowRate < DataBranchAirLoopPlant::MassFlowTolerance)
                    state.dataLoopNodes->Node(OutletNode).MassFlowRate = 0.0;
                CompFlow = state.dataLoopNodes->Node(OutletNode).MassFlowRate;
                state.dataLoopNodes->Node(InletNode).MassFlowRate = state.dataLoopNodes->Node(OutletNode).MassFlowRate;
            }
        }
    } else if (loop_side.FlowLock == DataPlant::FlowLock::Locked) {
        state.dataLoopNodes->Node(OutletNode).MassFlowRate = state.dataLoopNodes->Node(InletNode).MassFlowRate;
        CompFlow = state.dataLoopNodes->Node(OutletNode).MassFlowRate;
    } else {
        ShowFatalError(state, "SetComponentFlowRate: Flow lock out of range"); // DEBUG error...should never get here LCOV_EXCL_LINE
    }

    if (comp.CurOpSchemeType == DataPlant::OpScheme::Demand) {
        if ((MdotOldRequest > 0.0) && (CompFlow > 0.0)) { // sure that not coming back from a no flow reset
            if (std::abs(MdotOldRequest - state.dataLoopNodes->Node(InletNode).MassFlowRateRequest) >
                DataBranchAirLoopPlant::MassFlowTolerance) { // demand comp changed its flow request
                loop_side.SimLoopSideNeeded = true;
            }
        }
    }
}

void SetActuatedBranchFlowRate(EnergyPlusData &state,
                               Real64 &CompFlow,
                               int const ActuatedNode,
                               PlantLocation const &plantLoc,
                               bool const ResetMode // flag to indicate if this is a real flow set, or a reset flow setting.
)
{

    // SUBROUTINE INFORMATION:
    //       AUTHOR         B. Griffith
    //       DATE WRITTEN   Feb 2010
    //       MODIFIED       na
    //       RE-ENGINEERED  na

    // PURPOSE OF THIS SUBROUTINE:
    // general purpse worker routine to set plant node variables for node
    // and all nodes on the branch.  Used by HVAC water coil controller, that do not
    //  distinguish single component and have no inlet-outlet pair
    //  only a actuated noded of no clear position.  set flow on entire branch

    // METHODOLOGY EMPLOYED:
    // Set flow on node and branch while honoring constraints on actuated node

    auto &a_node(state.dataLoopNodes->Node(ActuatedNode));
    if (plantLoc.loopNum == 0 || plantLoc.loopSideNum == DataPlant::LoopSideLocation::Invalid) {
        // early in simulation before plant loops are setup and found
        a_node.MassFlowRate = CompFlow;
        return;
    }

    auto &loop_side(state.dataPlnt->PlantLoop(plantLoc.loopNum).LoopSide(plantLoc.loopSideNum));

    // store original flow
    Real64 const MdotOldRequest = a_node.MassFlowRateRequest;
    a_node.MassFlowRateRequest = CompFlow;
    if (plantLoc.loopNum > 0 && plantLoc.loopSideNum != DataPlant::LoopSideLocation::Invalid && (!ResetMode)) {
        if ((MdotOldRequest > 0.0) && (CompFlow > 0.0)) { // sure that not coming back from a no flow reset
            if ((std::abs(MdotOldRequest - a_node.MassFlowRateRequest) > DataBranchAirLoopPlant::MassFlowTolerance) &&
                (loop_side.FlowLock == DataPlant::FlowLock::Unlocked)) {
                loop_side.SimLoopSideNeeded = true;
            }
        }
    }
    // Set loop flow rate

    if (plantLoc.loopNum > 0 && plantLoc.loopSideNum != DataPlant::LoopSideLocation::Invalid) {
        auto const &branch(loop_side.Branch(plantLoc.branchNum));
        if (loop_side.FlowLock == DataPlant::FlowLock::Unlocked) {
            if (state.dataPlnt->PlantLoop(plantLoc.loopNum).MaxVolFlowRate == DataSizing::AutoSize) { // still haven't sized the plant loop
                a_node.MassFlowRate = CompFlow;
            } else { // bound the flow by Min/Max available across entire branch

                a_node.MassFlowRate = max(a_node.MassFlowRateMinAvail, CompFlow);
                a_node.MassFlowRate = max(a_node.MassFlowRateMin, a_node.MassFlowRate);
                // add MassFlowRateMin hardware constraints

                // inserting EMS On/Off Supervisory control here to override min constraint assuming EMS should shut off flow completely
                // action here means EMS will not impact the FlowLock == FlowLocked condition (which should still show EMS intent)
                bool EMSLoadOverride = false;
                // check to see if any component on branch uses EMS On/Off Supervisory control to shut down flow
                for (int CompNum = 1, CompNum_end = branch.TotalComponents; CompNum <= CompNum_end; ++CompNum) {
                    auto const &comp(branch.Comp(CompNum));
                    if (comp.EMSLoadOverrideOn && comp.EMSLoadOverrideValue == 0.0) EMSLoadOverride = true;
                }
                if (EMSLoadOverride) { // actuate EMS controlled components to 0 if On/Off Supervisory control is active off
                    a_node.MassFlowRate = 0.0;
                    a_node.MassFlowRateRequest = 0.0;
                }

                a_node.MassFlowRate = min(a_node.MassFlowRateMaxAvail, a_node.MassFlowRate);
                a_node.MassFlowRate = min(a_node.MassFlowRateMax, a_node.MassFlowRate);
                if (a_node.MassFlowRate < DataBranchAirLoopPlant::MassFlowTolerance) a_node.MassFlowRate = 0.0;
                for (int CompNum = 1, CompNum_end = branch.TotalComponents; CompNum <= CompNum_end; ++CompNum) {
                    auto const &comp(branch.Comp(CompNum));
                    if (ActuatedNode == comp.NodeNumIn) {
                        //            ! found controller set to inlet of a component.  now set that component's outlet
                        int const NodeNum = comp.NodeNumOut;
                        state.dataLoopNodes->Node(NodeNum).MassFlowRateMinAvail = max(a_node.MassFlowRateMinAvail, a_node.MassFlowRateMin);
                        state.dataLoopNodes->Node(NodeNum).MassFlowRateMaxAvail = min(a_node.MassFlowRateMaxAvail, a_node.MassFlowRateMax);
                        state.dataLoopNodes->Node(NodeNum).MassFlowRate = a_node.MassFlowRate;
                    }
                }
            }

        } else if (loop_side.FlowLock == DataPlant::FlowLock::Locked) {

            CompFlow = a_node.MassFlowRate;
            // do not change requested flow rate either
            a_node.MassFlowRateRequest = MdotOldRequest;
            if ((CompFlow - a_node.MassFlowRateMaxAvail > DataBranchAirLoopPlant::MassFlowTolerance) ||
                (a_node.MassFlowRateMinAvail - CompFlow > DataBranchAirLoopPlant::MassFlowTolerance)) {
                ShowSevereError(state, "SetActuatedBranchFlowRate: Flow rate is out of range"); // DEBUG error...should never get here
                ShowContinueErrorTimeStamp(state, "");
                ShowContinueError(state, format("Component flow rate [kg/s] = {:.8R}", CompFlow));
                ShowContinueError(state, format("Node maximum flow rate available [kg/s] = {:.8R}", a_node.MassFlowRateMaxAvail));
                ShowContinueError(state, format("Node minimum flow rate available [kg/s] = {:.8R}", a_node.MassFlowRateMinAvail));
            }
        } else {
            ShowFatalError(state,
                           format("SetActuatedBranchFlowRate: Flowlock out of range, value={}",
                                  loop_side.FlowLock)); // DEBUG error...should never get here LCOV_EXCL_LINE
        }

        Real64 const a_node_MasFlowRate(a_node.MassFlowRate);
        Real64 const a_node_MasFlowRateRequest(a_node.MassFlowRateRequest);
        for (int CompNum = 1, CompNum_end = branch.TotalComponents; CompNum <= CompNum_end; ++CompNum) {
            auto const &comp(branch.Comp(CompNum));
            int NodeNum = comp.NodeNumIn;
            state.dataLoopNodes->Node(NodeNum).MassFlowRate = a_node_MasFlowRate;
            state.dataLoopNodes->Node(NodeNum).MassFlowRateRequest = a_node_MasFlowRateRequest;
            NodeNum = comp.NodeNumOut;
            state.dataLoopNodes->Node(NodeNum).MassFlowRate = a_node_MasFlowRate;
            state.dataLoopNodes->Node(NodeNum).MassFlowRateRequest = a_node_MasFlowRateRequest;
        }
    }
}

<<<<<<< HEAD
Real64 RegulateCondenserCompFlowReqOp(
    EnergyPlusData &state, PlantLocation const &plantLoc, Real64 const TentativeFlowRequest)
=======
Real64 RegulateCondenserCompFlowReqOp(EnergyPlusData &state,
                                      int const LoopNum,
                                      const DataPlant::LoopSideLocation LoopSideNum,
                                      int const BranchNum,
                                      int const CompNum,
                                      Real64 const TentativeFlowRequest)
>>>>>>> 96bedded
{

    // FUNCTION INFORMATION:
    //       AUTHOR         Edwin Lee
    //       DATE WRITTEN   April 2012
    //       MODIFIED       na
    //       RE-ENGINEERED  na

    // PURPOSE OF THIS FUNCTION:
    // This function will do some intelligent flow request logic for condenser equipment.
    // Some condenser equipment (ground heat exchangers, etc.) may not have a meaningful load value
    //  since this is an environment heat transfer component.
    // The runflag is set, but may not be properly set, and the component may still request flow even
    //  when it doesn't need to.
    // This function will do a little more advanced logic than just checking runflag to determine whether
    //  to request any flow

    // METHODOLOGY EMPLOYED:
    // Query run flag and MyLoad
    // If run flag is OFF, then the component should actually be OFF, and tentative flow request will be zeroed
    // If the run flag is ON, then check the control type to determine if MyLoad is a meaningful value
    // If it is meaningful then determine whether to do flow request based on MyLoad
    // If not then we will have no choice but to leave the flow request alone (uncontrolled operation?)

    // Using/Aliasing

    // Return value
    Real64 FlowVal;

    // FUNCTION PARAMETER DEFINITIONS:
    Real64 constexpr ZeroLoad(0.0001);

    // FUNCTION LOCAL VARIABLE DECLARATIONS:
    Real64 CompCurLoad;
    bool CompRunFlag;

    CompCurLoad = DataPlant::CompData::getPlantComponent(state, plantLoc).MyLoad;
    CompRunFlag = DataPlant::CompData::getPlantComponent(state, plantLoc).ON;
    auto CompOpScheme = DataPlant::CompData::getPlantComponent(state, plantLoc).CurOpSchemeType;

    if (CompRunFlag) {

        switch (CompOpScheme) {

        case DataPlant::OpScheme::HeatingRB:
        case DataPlant::OpScheme::CoolingRB:
        case DataPlant::OpScheme::CompSetPtBased: { // These provide meaningful MyLoad values
            if (std::abs(CompCurLoad) > ZeroLoad) {
                FlowVal = TentativeFlowRequest;
            } else { // no load
                FlowVal = 0.0;
            }
            break;
        }
        default: { // Types that don't provide meaningful MyLoad values
            FlowVal = TentativeFlowRequest;
            break;
        }
        }

    } else { // runflag OFF

        FlowVal = 0.0;
    }

    return FlowVal;
}

bool AnyPlantSplitterMixerLacksContinuity(EnergyPlusData &state)
{

    // FUNCTION INFORMATION:
    //       AUTHOR         B. Griffith
    //       DATE WRITTEN   April 2012
    //       MODIFIED       na
    //       RE-ENGINEERED  na

    // PURPOSE OF THIS FUNCTION:
    // Similar to CheckPlantMixerSplitterConsistency, but used to decide if plant needs to iterate again
    for (int LoopNum = 1; LoopNum <= state.dataPlnt->TotNumLoops; ++LoopNum) {
        for (DataPlant::LoopSideLocation LoopSide : DataPlant::LoopSideKeys) {
            if (state.dataPlnt->PlantLoop(LoopNum).LoopSide(LoopSide).Splitter.Exists) {
                int const SplitterInletNode = state.dataPlnt->PlantLoop(LoopNum).LoopSide(LoopSide).Splitter.NodeNumIn;
                // loop across branch outlet nodes and check mass continuity
                int const NumSplitterOutlets = state.dataPlnt->PlantLoop(LoopNum).LoopSide(LoopSide).Splitter.TotalOutletNodes;
                Real64 SumOutletFlow = 0.0;
                for (int OutletNum = 1; OutletNum <= NumSplitterOutlets; ++OutletNum) {
                    int const BranchNum = state.dataPlnt->PlantLoop(LoopNum).LoopSide(LoopSide).Splitter.BranchNumOut(OutletNum);
                    int const LastNodeOnBranch = state.dataPlnt->PlantLoop(LoopNum).LoopSide(LoopSide).Branch(BranchNum).NodeNumOut;
                    SumOutletFlow += state.dataLoopNodes->Node(LastNodeOnBranch).MassFlowRate;
                }
                Real64 const AbsDifference = std::abs(state.dataLoopNodes->Node(SplitterInletNode).MassFlowRate - SumOutletFlow);
                if (AbsDifference > DataPlant::CriteriaDelta_MassFlowRate) {
                    return true;
                }
            }
        }
    }
    return false;
}

void CheckPlantMixerSplitterConsistency(EnergyPlusData &state,
                                        int const LoopNum,
                                        const DataPlant::LoopSideLocation LoopSideNum,
                                        bool const FirstHVACIteration)
{

    // SUBROUTINE INFORMATION:
    //       AUTHOR         Brent Griffith
    //       DATE WRITTEN   Oct 2007
    //       MODIFIED       na
    //       RE-ENGINEERED  na

    // PURPOSE OF THIS SUBROUTINE:
    // Check for plant flow resolver errors

    // METHODOLOGY EMPLOYED:
    // compare flow rate of splitter inlet to flow rate of mixer outlet

    // Using/Aliasing
    using DataPlant::CriteriaDelta_MassFlowRate;

    // SUBROUTINE LOCAL VARIABLE DECLARATIONS:
    int MixerOutletNode;
    int SplitterInletNode;
    Real64 AbsDifference;
    int NumSplitterOutlets;
    Real64 SumOutletFlow;
    int OutletNum;
    int BranchNum;
    int LastNodeOnBranch;

    if (!state.dataPlnt->PlantLoop(LoopNum).LoopHasConnectionComp) {
        if (!state.dataGlobal->DoingSizing && !state.dataGlobal->WarmupFlag &&
            state.dataPlnt->PlantLoop(LoopNum).LoopSide(LoopSideNum).Mixer.Exists && !FirstHVACIteration) {
            // Find mixer outlet node number
            MixerOutletNode = state.dataPlnt->PlantLoop(LoopNum).LoopSide(LoopSideNum).Mixer.NodeNumOut;
            // Find splitter inlet node number
            SplitterInletNode = state.dataPlnt->PlantLoop(LoopNum).LoopSide(LoopSideNum).Splitter.NodeNumIn;

            AbsDifference =
                std::abs(state.dataLoopNodes->Node(SplitterInletNode).MassFlowRate - state.dataLoopNodes->Node(MixerOutletNode).MassFlowRate);
            if (AbsDifference > DataBranchAirLoopPlant::MassFlowTolerance) {
                if (state.dataPlnt->PlantLoop(LoopNum).MFErrIndex1 == 0) {
                    ShowSevereMessage(state, "Plant flows do not resolve -- splitter inlet flow does not match mixer outlet flow ");
                    ShowContinueErrorTimeStamp(state, "");
                    ShowContinueError(state, "PlantLoop name= " + state.dataPlnt->PlantLoop(LoopNum).Name);
                    ShowContinueError(state, "Plant Connector:Mixer name= " + state.dataPlnt->PlantLoop(LoopNum).LoopSide(LoopSideNum).Mixer.Name);
                    ShowContinueError(
                        state, format("Mixer outlet mass flow rate= {:.6R} {{kg/s}}", state.dataLoopNodes->Node(MixerOutletNode).MassFlowRate));
                    ShowContinueError(state,
                                      "Plant Connector:Splitter name= " + state.dataPlnt->PlantLoop(LoopNum).LoopSide(LoopSideNum).Splitter.Name);
                    ShowContinueError(
                        state, format("Splitter inlet mass flow rate= {:.6R} {{kg/s}}", state.dataLoopNodes->Node(SplitterInletNode).MassFlowRate));
                    ShowContinueError(state, format("Difference in two mass flow rates= {:.6R} {{kg/s}}", AbsDifference));
                }
                ShowRecurringSevereErrorAtEnd(state,
                                              "Plant Flows (Loop=" + state.dataPlnt->PlantLoop(LoopNum).Name +
                                                  ") splitter inlet flow not match mixer outlet flow",
                                              state.dataPlnt->PlantLoop(LoopNum).MFErrIndex1,
                                              AbsDifference,
                                              AbsDifference,
                                              _,
                                              "kg/s",
                                              "kg/s");
                if (AbsDifference > DataBranchAirLoopPlant::MassFlowTolerance * 10.0) {
                    ShowSevereError(state, "Plant flows do not resolve -- splitter inlet flow does not match mixer outlet flow ");
                    ShowContinueErrorTimeStamp(state, "");
                    ShowContinueError(state, "PlantLoop name= " + state.dataPlnt->PlantLoop(LoopNum).Name);
                    ShowContinueError(state, "Plant Connector:Mixer name= " + state.dataPlnt->PlantLoop(LoopNum).LoopSide(LoopSideNum).Mixer.Name);
                    ShowContinueError(
                        state, format("Mixer outlet mass flow rate= {:.6R} {{kg/s}}", state.dataLoopNodes->Node(MixerOutletNode).MassFlowRate));
                    ShowContinueError(state,
                                      "Plant Connector:Splitter name= " + state.dataPlnt->PlantLoop(LoopNum).LoopSide(LoopSideNum).Splitter.Name);
                    ShowContinueError(
                        state, format("Splitter inlet mass flow rate= {:.6R} {{kg/s}}", state.dataLoopNodes->Node(SplitterInletNode).MassFlowRate));
                    ShowContinueError(state, format("Difference in two mass flow rates= {:.6R} {{kg/s}}", AbsDifference));
                    ShowFatalError(state, "CheckPlantMixerSplitterConsistency: Simulation terminated because of problems in plant flow resolver");
                }
            }

            // now check inside s/m to see if there are problems

            // loop across branch outlet nodes and check mass continuity
            NumSplitterOutlets = state.dataPlnt->PlantLoop(LoopNum).LoopSide(LoopSideNum).Splitter.TotalOutletNodes;
            SumOutletFlow = 0.0;
            //  SumInletFlow = 0.0;
            for (OutletNum = 1; OutletNum <= NumSplitterOutlets; ++OutletNum) {
                BranchNum = state.dataPlnt->PlantLoop(LoopNum).LoopSide(LoopSideNum).Splitter.BranchNumOut(OutletNum);
                LastNodeOnBranch = state.dataPlnt->PlantLoop(LoopNum).LoopSide(LoopSideNum).Branch(BranchNum).NodeNumOut;
                SumOutletFlow += state.dataLoopNodes->Node(LastNodeOnBranch).MassFlowRate;
                //  FirstNodeOnBranch= PlantLoop(LoopNum)%LoopSide(LoopSideNum)%Branch(BranchNum)%NodeNumIn
                //  SumInletFlow = SumInletFlow + Node(FirstNodeOnBranch)%MassFlowRate
            }
            AbsDifference = std::abs(state.dataLoopNodes->Node(SplitterInletNode).MassFlowRate - SumOutletFlow);
            if (AbsDifference > CriteriaDelta_MassFlowRate) {
                if (state.dataPlnt->PlantLoop(LoopNum).MFErrIndex2 == 0) {
                    ShowSevereMessage(state, "Plant flows do not resolve -- splitter inlet flow does not match branch outlet flows");
                    ShowContinueErrorTimeStamp(state, "");
                    ShowContinueError(state, "PlantLoop name= " + state.dataPlnt->PlantLoop(LoopNum).Name);
                    ShowContinueError(state, "Plant Connector:Mixer name= " + state.dataPlnt->PlantLoop(LoopNum).LoopSide(LoopSideNum).Mixer.Name);
                    ShowContinueError(state, format("Sum of Branch outlet mass flow rates= {:.6R} {{kg/s}}", SumOutletFlow));
                    ShowContinueError(state,
                                      "Plant Connector:Splitter name= " + state.dataPlnt->PlantLoop(LoopNum).LoopSide(LoopSideNum).Splitter.Name);
                    ShowContinueError(
                        state, format("Splitter inlet mass flow rate= {:.6R} {{kg/s}}", state.dataLoopNodes->Node(SplitterInletNode).MassFlowRate));
                    ShowContinueError(state, format("Difference in two mass flow rates= {:.6R} {{kg/s}}", AbsDifference));
                }
                ShowRecurringSevereErrorAtEnd(state,
                                              "Plant Flows (Loop=" + state.dataPlnt->PlantLoop(LoopNum).Name +
                                                  ") splitter inlet flow does not match branch outlet flows",
                                              state.dataPlnt->PlantLoop(LoopNum).MFErrIndex2,
                                              AbsDifference,
                                              AbsDifference,
                                              _,
                                              "kg/s",
                                              "kg/s");
            }
        }
    }
}

void CheckForRunawayPlantTemps(EnergyPlusData &state, int const LoopNum, const DataPlant::LoopSideLocation LoopSideNum)
{

    // SUBROUTINE INFORMATION:
    //       AUTHOR         Brent Griffith
    //       DATE WRITTEN   Sept 2010
    //       MODIFIED       na
    //       RE-ENGINEERED  na

    // PURPOSE OF THIS SUBROUTINE:
    // Check for plant control errors revealed as run away fluid temps
    //  halt program so it won't siliently run in out of control state

    // METHODOLOGY EMPLOYED:
    //  compare plant temps to plant min and max and halt if things run away
    //  sensitivity can be adjusted with parameters, picked somewhat arbitrary

    // REFERENCES:
    // na

    // Using/Aliasing

    // Locals
    // SUBROUTINE ARGUMENT DEFINITIONS:

    // SUBROUTINE PARAMETER DEFINITIONS:
    Real64 constexpr OverShootOffset(5.0);
    Real64 constexpr UnderShootOffset(5.0);
    Real64 constexpr FatalOverShootOffset(200.0);
    Real64 constexpr FatalUnderShootOffset(100.0);
    // INTERFACE BLOCK SPECIFICATIONS:
    // na

    // DERIVED TYPE DEFINITIONS:
    // na

    // SUBROUTINE LOCAL VARIABLE DECLARATIONS:
    std::string hotcold;
    bool makefatalerror;
    int BrN;
    int CpN;
    Real64 LoopCapacity;
    Real64 LoopDemandSideCapacity;
    Real64 LoopSupplySideCapacity;
    Real64 DispatchedCapacity;
    Real64 LoopDemandSideDispatchedCapacity;
    Real64 LoopSupplySideDispatchedCapacity;

    makefatalerror = false;
    if (state.dataLoopNodes->Node(state.dataPlnt->PlantLoop(LoopNum).LoopSide(LoopSideNum).NodeNumOut).Temp >
        (state.dataPlnt->PlantLoop(LoopNum).MaxTemp + OverShootOffset)) {

        // first stage, throw recurring warning that plant loop is getting out of control
        ShowRecurringWarningErrorAtEnd(state,
                                       "Plant loop exceeding upper temperature limit, PlantLoop=\"" + state.dataPlnt->PlantLoop(LoopNum).Name + "\"",
                                       state.dataPlnt->PlantLoop(LoopNum).MaxTempErrIndex,
                                       state.dataLoopNodes->Node(state.dataPlnt->PlantLoop(LoopNum).LoopSide(LoopSideNum).NodeNumOut).Temp);

        if (state.dataLoopNodes->Node(state.dataPlnt->PlantLoop(LoopNum).LoopSide(LoopSideNum).NodeNumOut).Temp >
            (state.dataPlnt->PlantLoop(LoopNum).MaxTemp + FatalOverShootOffset)) {
            hotcold = "hot";
            makefatalerror = true;
        }
    }

    if (state.dataLoopNodes->Node(state.dataPlnt->PlantLoop(LoopNum).LoopSide(LoopSideNum).NodeNumOut).Temp <
        (state.dataPlnt->PlantLoop(LoopNum).MinTemp - UnderShootOffset)) {

        // first stage, throw recurring warning that plant loop is getting out of control
        ShowRecurringWarningErrorAtEnd(state,
                                       "Plant loop falling below lower temperature limit, PlantLoop=\"" + state.dataPlnt->PlantLoop(LoopNum).Name +
                                           "\"",
                                       state.dataPlnt->PlantLoop(LoopNum).MinTempErrIndex,
                                       _,
                                       state.dataLoopNodes->Node(state.dataPlnt->PlantLoop(LoopNum).LoopSide(LoopSideNum).NodeNumOut).Temp);

        if (state.dataLoopNodes->Node(state.dataPlnt->PlantLoop(LoopNum).LoopSide(LoopSideNum).NodeNumOut).Temp <
            (state.dataPlnt->PlantLoop(LoopNum).MinTemp - FatalUnderShootOffset)) {
            hotcold = "cold";
            makefatalerror = true;
        }
    }

    if (makefatalerror) {
        ShowSevereError(state, "Plant temperatures are getting far too " + hotcold + ", check controls and relative loads and capacities");
        ShowContinueErrorTimeStamp(state, "");
        ShowContinueError(state,
                          format("PlantLoop Name ({} Side) = {}",
                                 DataPlant::DemandSupplyNames[static_cast<int>(LoopSideNum)],
                                 state.dataPlnt->PlantLoop(LoopNum).Name));
        ShowContinueError(state,
                          format("PlantLoop Setpoint Temperature={:.1R} {{C}}",
                                 state.dataLoopNodes->Node(state.dataPlnt->PlantLoop(LoopNum).TempSetPointNodeNum).TempSetPoint));
        if (state.dataPlnt->PlantLoop(LoopNum).LoopSide(DataPlant::LoopSideLocation::Supply).InletNodeSetPt) {
            ShowContinueError(state, "PlantLoop Inlet Node (LoopSideLocation::Supply) has a Setpoint.");
        } else {
            ShowContinueError(state, "PlantLoop Inlet Node (LoopSideLocation::Supply) does not have a Setpoint.");
        }
        if (state.dataPlnt->PlantLoop(LoopNum).LoopSide(DataPlant::LoopSideLocation::Demand).InletNodeSetPt) {
            ShowContinueError(state, "PlantLoop Inlet Node (LoopSideLocation::Demand) has a Setpoint.");
        } else {
            ShowContinueError(state, "PlantLoop Inlet Node (LoopSideLocation::Demand) does not have a Setpoint.");
        }
        if (state.dataPlnt->PlantLoop(LoopNum).LoopSide(DataPlant::LoopSideLocation::Supply).OutletNodeSetPt) {
            ShowContinueError(state, "PlantLoop Outlet Node (LoopSideLocation::Supply) has a Setpoint.");
        } else {
            ShowContinueError(state, "PlantLoop Outlet Node (LoopSideLocation::Supply) does not have a Setpoint.");
        }
        if (state.dataPlnt->PlantLoop(LoopNum).LoopSide(DataPlant::LoopSideLocation::Demand).OutletNodeSetPt) {
            ShowContinueError(state, "PlantLoop Outlet Node (LoopSideLocation::Demand) has a Setpoint.");
        } else {
            ShowContinueError(state, "PlantLoop Outlet Node (LoopSideLocation::Demand) does not have a Setpoint.");
        }
        ShowContinueError(state,
                          format("PlantLoop Outlet Node ({}Side) \"{}\" has temperature={:.1R} {{C}}",
                                 DataPlant::DemandSupplyNames[static_cast<int>(LoopSideNum)],
                                 state.dataLoopNodes->NodeID(state.dataPlnt->PlantLoop(LoopNum).LoopSide(LoopSideNum).NodeNumOut),
                                 state.dataLoopNodes->Node(state.dataPlnt->PlantLoop(LoopNum).LoopSide(LoopSideNum).NodeNumOut).Temp));
        ShowContinueError(state,
                          format("PlantLoop Inlet Node ({}Side) \"{}\" has temperature={:.1R} {{C}}",
                                 DataPlant::DemandSupplyNames[static_cast<int>(LoopSideNum)],
                                 state.dataLoopNodes->NodeID(state.dataPlnt->PlantLoop(LoopNum).LoopSide(LoopSideNum).NodeNumIn),
                                 state.dataLoopNodes->Node(state.dataPlnt->PlantLoop(LoopNum).LoopSide(LoopSideNum).NodeNumIn).Temp));
        ShowContinueError(state, format("PlantLoop Minimum Temperature={:.1R} {{C}}", state.dataPlnt->PlantLoop(LoopNum).MinTemp));
        ShowContinueError(state, format("PlantLoop Maximum Temperature={:.1R} {{C}}", state.dataPlnt->PlantLoop(LoopNum).MaxTemp));
        ShowContinueError(state,
                          format("PlantLoop Flow Request (LoopSideLocation::Supply)={:.1R} {{kg/s}}",
                                 state.dataPlnt->PlantLoop(LoopNum).LoopSide(DataPlant::LoopSideLocation::Supply).FlowRequest));
        ShowContinueError(state,
                          format("PlantLoop Flow Request (LoopSideLocation::Demand)={:.1R} {{kg/s}}",
                                 state.dataPlnt->PlantLoop(LoopNum).LoopSide(DataPlant::LoopSideLocation::Demand).FlowRequest));
        ShowContinueError(state,
                          format("PlantLoop Node ({}Side) \"{}\" has mass flow rate ={:.1R} {{kg/s}}",
                                 DataPlant::DemandSupplyNames[static_cast<int>(LoopSideNum)],
                                 state.dataLoopNodes->NodeID(state.dataPlnt->PlantLoop(LoopNum).LoopSide(LoopSideNum).NodeNumOut),
                                 state.dataLoopNodes->Node(state.dataPlnt->PlantLoop(LoopNum).LoopSide(LoopSideNum).NodeNumOut).MassFlowRate));
        ShowContinueError(state,
                          format("PlantLoop PumpHeat (LoopSideLocation::Supply)={:.1R} {{W}}",
                                 state.dataPlnt->PlantLoop(LoopNum).LoopSide(DataPlant::LoopSideLocation::Supply).TotalPumpHeat));
        ShowContinueError(state,
                          format("PlantLoop PumpHeat (LoopSideLocation::Demand)={:.1R} {{W}}",
                                 state.dataPlnt->PlantLoop(LoopNum).LoopSide(DataPlant::LoopSideLocation::Demand).TotalPumpHeat));
        ShowContinueError(state, format("PlantLoop Cooling Demand={:.1R} {{W}}", state.dataPlnt->PlantLoop(LoopNum).CoolingDemand));
        ShowContinueError(state, format("PlantLoop Heating Demand={:.1R} {{W}}", state.dataPlnt->PlantLoop(LoopNum).HeatingDemand));
        ShowContinueError(state, format("PlantLoop Demand not Dispatched={:.1R} {{W}}", state.dataPlnt->PlantLoop(LoopNum).DemandNotDispatched));
        ShowContinueError(state, format("PlantLoop Unmet Demand={:.1R} {{W}}", state.dataPlnt->PlantLoop(LoopNum).UnmetDemand));

        LoopCapacity = 0.0;
        DispatchedCapacity = 0.0;
        for (DataPlant::LoopSideLocation LSN : DataPlant::LoopSideKeys) {
            for (BrN = 1; BrN <= state.dataPlnt->PlantLoop(LoopNum).LoopSide(LSN).TotalBranches; ++BrN) {
                for (CpN = 1; CpN <= state.dataPlnt->PlantLoop(LoopNum).LoopSide(LSN).Branch(BrN).TotalComponents; ++CpN) {
                    LoopCapacity += state.dataPlnt->PlantLoop(LoopNum).LoopSide(LSN).Branch(BrN).Comp(CpN).MaxLoad;
                    DispatchedCapacity += std::abs(state.dataPlnt->PlantLoop(LoopNum).LoopSide(LSN).Branch(BrN).Comp(CpN).MyLoad);
                }
            }
            if (LSN == DataPlant::LoopSideLocation::Demand) {
                LoopDemandSideCapacity = LoopCapacity;
                LoopDemandSideDispatchedCapacity = DispatchedCapacity;
            } else {
                LoopSupplySideCapacity = LoopCapacity - LoopDemandSideCapacity;
                LoopSupplySideDispatchedCapacity = DispatchedCapacity - LoopDemandSideDispatchedCapacity;
            }
        }
        ShowContinueError(state, format("PlantLoop Capacity={:.1R} {{W}}", LoopCapacity));
        ShowContinueError(state, format("PlantLoop Capacity (LoopSideLocation::Supply)={:.1R} {{W}}", LoopSupplySideCapacity));
        ShowContinueError(state, format("PlantLoop Capacity (LoopSideLocation::Demand)={:.1R} {{W}}", LoopDemandSideCapacity));
        ShowContinueError(state, "PlantLoop Operation Scheme=" + state.dataPlnt->PlantLoop(LoopNum).OperationScheme);
        ShowContinueError(state, format("PlantLoop Operation Dispatched Load = {:.1R} {{W}}", DispatchedCapacity));
        ShowContinueError(state,
                          format("PlantLoop Operation Dispatched Load (LoopSideLocation::Supply)= {:.1R} {{W}}", LoopSupplySideDispatchedCapacity));
        ShowContinueError(state,
                          format("PlantLoop Operation Dispatched Load (LoopSideLocation::Demand)= {:.1R} {{W}}", LoopDemandSideDispatchedCapacity));
        ShowContinueError(state, "Branches on the Loop.");
        ShowBranchesOnLoop(state, LoopNum);
        ShowContinueError(state, "*************************");
        ShowContinueError(state, "Possible things to look for to correct this problem are:");
        ShowContinueError(state, "  Capacity, Operation Scheme, Mass flow problems, Pump Heat building up over time.");
        ShowContinueError(state, "  Try a shorter runperiod to stop before it fatals and look at");
        ShowContinueError(state, "    lots of node time series data to see what is going wrong.");
        ShowContinueError(state, "  If this is happening during Warmup, you can use Output:Diagnostics,ReportDuringWarmup;");
        ShowContinueError(state, "  This is detected at the loop level, but the typical problems are in the components.");
        ShowFatalError(state, "CheckForRunawayPlantTemps: Simulation terminated because of run away plant temperatures, too " + hotcold);
    }
}

void SetAllFlowLocks(EnergyPlusData &state, DataPlant::FlowLock const Value)
{

    // SUBROUTINE INFORMATION:
    //       AUTHOR         Edwin Lee
    //       DATE WRITTEN   November 2009
    //       MODIFIED       na
    //       RE-ENGINEERED  na

    // PURPOSE OF THIS SUBROUTINE:
    // This subroutine will set both LoopSide flowlocks on all plant loops to the input value (0 or 1)
    // Initially this routine is used as a quick replacement for the FlowLock=0 and FlowLock=1 statements
    //  in order to provide the same behavior through phase I of the demand side rewrite
    // Eventually this routine may be employed again to quickly initialize all loops once phase III is complete
    for (int LoopNum = 1; LoopNum <= state.dataPlnt->TotNumLoops; ++LoopNum) {
        for (DataPlant::LoopSideLocation LoopSideNum : DataPlant::LoopSideKeys) {
            state.dataPlnt->PlantLoop(LoopNum).LoopSide(LoopSideNum).FlowLock = Value;
        }
    }
}

void ResetAllPlantInterConnectFlags(EnergyPlusData &state)
{

    // SUBROUTINE INFORMATION:
    //       AUTHOR         Edwin Lee
    //       DATE WRITTEN   September 2010
    //       MODIFIED       na
    //       RE-ENGINEERED  na

    // PURPOSE OF THIS SUBROUTINE:
    // This subroutine will reset all interconnected (air, zone, etc.) sim flags for both loopsides of all loops

    for (int LoopNum = 1; LoopNum <= state.dataPlnt->TotNumLoops; ++LoopNum) {
        for (auto &e : state.dataPlnt->PlantLoop(LoopNum).LoopSide) {
            e.SimAirLoopsNeeded = false;
            e.SimZoneEquipNeeded = false;
            e.SimNonZoneEquipNeeded = false;
            e.SimElectLoadCentrNeeded = false;
        }
    }
}

void PullCompInterconnectTrigger(EnergyPlusData &state,
<<<<<<< HEAD
                                 const PlantLocation &plantLoc, // Component Location
                                 int &UniqueCriteriaCheckIndex,              // An integer given to this particular check
                                 const PlantLocation &ConnectedPlantLoc,                // Interconnected Component's Location
=======
                                 const int LoopNum,                                   // component's loop index
                                 const DataPlant::LoopSideLocation LoopSide,          // component's loop side number
                                 const int BranchNum,                                 // Component's branch number
                                 const int CompNum,                                   // Component's comp number
                                 int &UniqueCriteriaCheckIndex,                       // An integer given to this particular check
                                 const int ConnectedLoopNum,                          // Component's interconnected loop number
                                 const DataPlant::LoopSideLocation ConnectedLoopSide, // Component's interconnected loop side number
>>>>>>> 96bedded
                                 const DataPlant::CriteriaType CriteriaType, // The criteria check to use, see DataPlant: SimFlagCriteriaTypes
                                 const Real64 CriteriaValue                  // The value of the criteria check to evaluate
)
{

    // SUBROUTINE INFORMATION:
    //       AUTHOR         Edwin Lee
    //       DATE WRITTEN   September 2010
    //       MODIFIED       na
    //       RE-ENGINEERED  na

    // PURPOSE OF THIS SUBROUTINE:
    // Provides a generic means for components to trigger interconnected loop sides sim flags

    // METHODOLOGY EMPLOYED:
    // Determine convergence criteria based on *CriteriaType* variable.  This routine only turns
    //  the loop side sim flag ON, it doesn't turn it OFF.
    // The convergence value history was originally going to be put at the Branch()%Comp()%...
    //  level, but this would be quite difficult if we had multiple convergence checks for the
    //  same component, such as if a chiller was trying to turn on the condenser side and the
    //  heat recovery side.
    // It was determined to use a local array, which is only reallocated during the first stages
    //  of the simulation when components are first calling their sim flag requests.  After that
    //  the INOUT index variable will be used to avoid reallocation and string compares.
    // Error handling will be put in to ensure unique identifiers are used for debugging purposes.
    // A single component may have multiple check indeces, but a single index will only have one
    //  associated component.  Therefore whenever we come in with a non-zero index, we will just
    //  verify that the stored loop/side/branch/comp matches

    // Using/Aliasing
    using DataPlant::CriteriaDelta_HeatTransferRate;
    using DataPlant::CriteriaDelta_MassFlowRate;
    using DataPlant::CriteriaDelta_Temperature;

    CriteriaData CurCriteria; // for convenience

    if (UniqueCriteriaCheckIndex <= 0) { // If we don't yet have an index, we need to initialize

        // We need to start by allocating, or REallocating the array
        int const CurrentNumChecksStored(static_cast<int>(state.dataPlantUtilities->CriteriaChecks.size() + 1));
        state.dataPlantUtilities->CriteriaChecks.redimension(CurrentNumChecksStored);

        // Store the unique name and location
        state.dataPlantUtilities->CriteriaChecks(CurrentNumChecksStored).CallingCompLoopNum = plantLoc.loopNum;
        state.dataPlantUtilities->CriteriaChecks(CurrentNumChecksStored).CallingCompLoopSideNum = plantLoc.loopSideNum;
        state.dataPlantUtilities->CriteriaChecks(CurrentNumChecksStored).CallingCompBranchNum = plantLoc.branchNum;
        state.dataPlantUtilities->CriteriaChecks(CurrentNumChecksStored).CallingCompCompNum = plantLoc.compNum;

        // Since this was the first pass, it is safe to assume something has changed!
        // Therefore we'll set the sim flag to true
        state.dataPlnt->PlantLoop(ConnectedPlantLoc.loopNum).LoopSide(ConnectedPlantLoc.loopSideNum).SimLoopSideNeeded = true;

        // Make sure we return the proper value of index
        UniqueCriteriaCheckIndex = CurrentNumChecksStored;

    } else { // We already have an index

        // If we have an index, we need to do a brief error handling, then determine
        //  sim flag status based on the criteria type

        // First store the current check in a single variable instead of array for readability
        CurCriteria = state.dataPlantUtilities->CriteriaChecks(UniqueCriteriaCheckIndex);

        // Check to make sure we didn't reuse the index in multiple components
        if (CurCriteria.CallingCompLoopNum != plantLoc.loopNum || CurCriteria.CallingCompLoopSideNum != plantLoc.loopSideNum ||
            CurCriteria.CallingCompBranchNum != plantLoc.branchNum || CurCriteria.CallingCompCompNum != plantLoc.compNum) {
            // Diagnostic fatal: component does not properly utilize unique indexing
        }

        // Initialize, then check if we are out of range
        {
            auto const SELECT_CASE_var(CriteriaType);
            if (SELECT_CASE_var == DataPlant::CriteriaType::MassFlowRate) {
                if (std::abs(CurCriteria.ThisCriteriaCheckValue - CriteriaValue) > CriteriaDelta_MassFlowRate) {
                    state.dataPlnt->PlantLoop(ConnectedPlantLoc.loopNum).LoopSide(ConnectedPlantLoc.loopSideNum).SimLoopSideNeeded = true;
                }

            } else if (SELECT_CASE_var == DataPlant::CriteriaType::Temperature) {
                if (std::abs(CurCriteria.ThisCriteriaCheckValue - CriteriaValue) > CriteriaDelta_Temperature) {
                    state.dataPlnt->PlantLoop(ConnectedPlantLoc.loopNum).LoopSide(ConnectedPlantLoc.loopSideNum).SimLoopSideNeeded = true;
                }

            } else if (SELECT_CASE_var == DataPlant::CriteriaType::HeatTransferRate) {
                if (std::abs(CurCriteria.ThisCriteriaCheckValue - CriteriaValue) > CriteriaDelta_HeatTransferRate) {
                    state.dataPlnt->PlantLoop(ConnectedPlantLoc.loopNum).LoopSide(ConnectedPlantLoc.loopSideNum).SimLoopSideNeeded = true;
                }

            } else {
                // Diagnostic fatal: improper criteria type
            }
        }

    } // if we have an index or not

    // Store the value for the next pass
    state.dataPlantUtilities->CriteriaChecks(UniqueCriteriaCheckIndex).ThisCriteriaCheckValue = CriteriaValue;
}

void UpdateChillerComponentCondenserSide(EnergyPlusData &state,
                                         int const LoopNum,                                   // component's loop index
                                         const DataPlant::LoopSideLocation LoopSide,          // component's loop side number
                                         [[maybe_unused]] DataPlant::PlantEquipmentType Type, // Component's type index
                                         int const InletNodeNum,                              // Component's inlet node pointer
                                         int const OutletNodeNum,                             // Component's outlet node pointer
                                         Real64 const ModelCondenserHeatRate,                 // model's heat rejection rate at condenser (W)
                                         Real64 const ModelInletTemp,                         // model's inlet temperature (C)
                                         Real64 const ModelOutletTemp,                        // model's outlet temperature (C)
                                         Real64 const ModelMassFlowRate,                      // model's condenser water mass flow rate (kg/s)
                                         bool const FirstHVACIteration)
{

    // SUBROUTINE INFORMATION:
    //       AUTHOR         Brent Griffith
    //       DATE WRITTEN   February 2010
    //       MODIFIED       na
    //       RE-ENGINEERED  na

    // PURPOSE OF THIS SUBROUTINE:
    // provides reusable update routine for water cooled chiller's condenser water
    // connection to plant loops

    // METHODOLOGY EMPLOYED:
    // check if anything changed or doesn't agree and set simulation flags.
    // update outlet conditions if needed or possible

    // Using/Aliasing
    using FluidProperties::GetSpecificHeatGlycol;

    // SUBROUTINE PARAMETER DEFINITIONS:
    static constexpr std::string_view RoutineName("UpdateChillerComponentCondenserSide");

    // SUBROUTINE LOCAL VARIABLE DECLARATIONS:
    bool DidAnythingChange(false);             // set to true if conditions changed
    int OtherLoopNum;                          // local loop pointer for remote connected loop
    DataPlant::LoopSideLocation OtherLoopSide; // local loop side pointer for remote connected loop
    int ConnectLoopNum;                        // local do loop counter
    Real64 Cp;

    // check if any conditions have changed
    if (state.dataLoopNodes->Node(InletNodeNum).MassFlowRate != ModelMassFlowRate) DidAnythingChange = true;

    if (state.dataLoopNodes->Node(OutletNodeNum).MassFlowRate != ModelMassFlowRate) DidAnythingChange = true;

    if (state.dataLoopNodes->Node(InletNodeNum).Temp != ModelInletTemp) DidAnythingChange = true;

    if (state.dataLoopNodes->Node(OutletNodeNum).Temp != ModelOutletTemp) DidAnythingChange = true;

    // could also check heat rate against McDeltaT from node data

    if ((state.dataLoopNodes->Node(InletNodeNum).MassFlowRate == 0.0) && (ModelCondenserHeatRate > 0.0)) {

        // TODO also send a request that condenser loop be made available, interlock message infrastructure??

        DidAnythingChange = true;
    }

    if (DidAnythingChange || FirstHVACIteration) {
        // use current mass flow rate and inlet temp from Node and recalculate outlet temp
        if (state.dataLoopNodes->Node(InletNodeNum).MassFlowRate > DataBranchAirLoopPlant::MassFlowTolerance) {
            // update node outlet conditions
            Cp = GetSpecificHeatGlycol(
                state, state.dataPlnt->PlantLoop(LoopNum).FluidName, ModelInletTemp, state.dataPlnt->PlantLoop(LoopNum).FluidIndex, RoutineName);
            state.dataLoopNodes->Node(OutletNodeNum).Temp =
                state.dataLoopNodes->Node(InletNodeNum).Temp + ModelCondenserHeatRate / (state.dataLoopNodes->Node(InletNodeNum).MassFlowRate * Cp);
        }

        // set sim flag for this loop
        state.dataPlnt->PlantLoop(LoopNum).LoopSide(LoopSide).SimLoopSideNeeded = true;

        // set sim flag on connected loops to true because this side changed
        if (state.dataPlnt->PlantLoop(LoopNum).LoopSide(LoopSide).TotalConnected > 0) {
            for (ConnectLoopNum = 1; ConnectLoopNum <= state.dataPlnt->PlantLoop(LoopNum).LoopSide(LoopSide).TotalConnected; ++ConnectLoopNum) {
                if (state.dataPlnt->PlantLoop(LoopNum).LoopSide(LoopSide).Connected(ConnectLoopNum).LoopDemandsOnRemote) {
                    OtherLoopNum = state.dataPlnt->PlantLoop(LoopNum).LoopSide(LoopSide).Connected(ConnectLoopNum).LoopNum;
                    OtherLoopSide = state.dataPlnt->PlantLoop(LoopNum).LoopSide(LoopSide).Connected(ConnectLoopNum).LoopSideNum;
                    state.dataPlnt->PlantLoop(OtherLoopNum).LoopSide(OtherLoopSide).SimLoopSideNeeded = true;
                }
            }
        }

    } else { // nothing changed so turn off sim flag
        state.dataPlnt->PlantLoop(LoopNum).LoopSide(LoopSide).SimLoopSideNeeded = false;
    }
}

void UpdateComponentHeatRecoverySide(EnergyPlusData &state,
                                     int const LoopNum,                                   // component's loop index
                                     const DataPlant::LoopSideLocation LoopSide,          // component's loop side number
                                     [[maybe_unused]] DataPlant::PlantEquipmentType Type, // Component's type index
                                     int const InletNodeNum,                              // Component's inlet node pointer
                                     int const OutletNodeNum,                             // Component's outlet node pointer
                                     Real64 const ModelRecoveryHeatRate,                  // model's heat rejection rate at recovery (W)
                                     Real64 const ModelInletTemp,                         // model's inlet temperature (C)
                                     Real64 const ModelOutletTemp,                        // model's outlet temperature (C)
                                     Real64 const ModelMassFlowRate,                      // model's condenser water mass flow rate (kg/s)
                                     bool const FirstHVACIteration)
{

    // SUBROUTINE INFORMATION:
    //       AUTHOR         Brent Griffith
    //       DATE WRITTEN   Sept 2010
    //       MODIFIED       na
    //       RE-ENGINEERED  na

    // PURPOSE OF THIS SUBROUTINE:
    // provides reusable update routine for heat recovery type
    // connection to plant loops

    // METHODOLOGY EMPLOYED:
    // check if anything changed or doesn't agree and set simulation flags.
    // update outlet conditions if needed or possible

    // Using/Aliasing
    using FluidProperties::GetSpecificHeatGlycol;

    // SUBROUTINE PARAMETER DEFINITIONS:
    static constexpr std::string_view RoutineName("UpdateComponentHeatRecoverySide");

    // SUBROUTINE LOCAL VARIABLE DECLARATIONS:
    bool DidAnythingChange(false);             // set to true if conditions changed
    int OtherLoopNum;                          // local loop pointer for remote connected loop
    DataPlant::LoopSideLocation OtherLoopSide; // local loop side pointer for remote connected loop
    int ConnectLoopNum;                        // local do loop counter
    Real64 Cp;                                 // local fluid specific heat

    // check if any conditions have changed
    if (state.dataLoopNodes->Node(InletNodeNum).MassFlowRate != ModelMassFlowRate) DidAnythingChange = true;

    if (state.dataLoopNodes->Node(OutletNodeNum).MassFlowRate != ModelMassFlowRate) DidAnythingChange = true;

    if (state.dataLoopNodes->Node(InletNodeNum).Temp != ModelInletTemp) DidAnythingChange = true;

    if (state.dataLoopNodes->Node(OutletNodeNum).Temp != ModelOutletTemp) DidAnythingChange = true;

    // could also check heat rate against McDeltaT from node data

    if ((state.dataLoopNodes->Node(InletNodeNum).MassFlowRate == 0.0) && (ModelRecoveryHeatRate > 0.0)) {
        // no flow but trying to move heat to this loop problem!

        DidAnythingChange = true;
    }

    if (DidAnythingChange || FirstHVACIteration) {
        // use current mass flow rate and inlet temp from Node and recalculate outlet temp
        if (state.dataLoopNodes->Node(InletNodeNum).MassFlowRate > DataBranchAirLoopPlant::MassFlowTolerance) {
            // update node outlet conditions
            Cp = GetSpecificHeatGlycol(
                state, state.dataPlnt->PlantLoop(LoopNum).FluidName, ModelInletTemp, state.dataPlnt->PlantLoop(LoopNum).FluidIndex, RoutineName);
            state.dataLoopNodes->Node(OutletNodeNum).Temp =
                state.dataLoopNodes->Node(InletNodeNum).Temp + ModelRecoveryHeatRate / (state.dataLoopNodes->Node(InletNodeNum).MassFlowRate * Cp);
        }

        // set sim flag for this loop
        state.dataPlnt->PlantLoop(LoopNum).LoopSide(LoopSide).SimLoopSideNeeded = true;

        // set sim flag on connected loops to true because this side changed
        if (state.dataPlnt->PlantLoop(LoopNum).LoopSide(LoopSide).TotalConnected > 0) {
            for (ConnectLoopNum = 1; ConnectLoopNum <= state.dataPlnt->PlantLoop(LoopNum).LoopSide(LoopSide).TotalConnected; ++ConnectLoopNum) {
                if (state.dataPlnt->PlantLoop(LoopNum).LoopSide(LoopSide).Connected(ConnectLoopNum).LoopDemandsOnRemote) {
                    OtherLoopNum = state.dataPlnt->PlantLoop(LoopNum).LoopSide(LoopSide).Connected(ConnectLoopNum).LoopNum;
                    OtherLoopSide = state.dataPlnt->PlantLoop(LoopNum).LoopSide(LoopSide).Connected(ConnectLoopNum).LoopSideNum;
                    state.dataPlnt->PlantLoop(OtherLoopNum).LoopSide(OtherLoopSide).SimLoopSideNeeded = true;
                }
            }
        }

    } else { // nothing changed so turn off sim flag
        state.dataPlnt->PlantLoop(LoopNum).LoopSide(LoopSide).SimLoopSideNeeded = false;
    }
}

void UpdateAbsorberChillerComponentGeneratorSide(EnergyPlusData &state,
                                                 int const LoopNum,                                                 // component's loop index
                                                 const DataPlant::LoopSideLocation LoopSide,                        // component's loop side number
                                                 [[maybe_unused]] DataPlant::PlantEquipmentType const Type,         // Component's type index
                                                 int const InletNodeNum,                                            // Component's inlet node pointer
                                                 [[maybe_unused]] int const OutletNodeNum,                          // Component's outlet node pointer
                                                 [[maybe_unused]] DataLoopNode::NodeFluidType const HeatSourceType, // Type of fluid in Generator loop
                                                 Real64 const ModelGeneratorHeatRate,                               // model's generator heat rate (W)
                                                 Real64 const ModelMassFlowRate, // model's generator mass flow rate (kg/s)
                                                 bool const FirstHVACIteration)
{

    // SUBROUTINE INFORMATION:
    //       AUTHOR         Brent Griffith
    //       DATE WRITTEN   February 2010
    //       MODIFIED       na
    //       RE-ENGINEERED  na

    // PURPOSE OF THIS SUBROUTINE:
    // provides reusable update routine for absoption chiller's generator
    // connection to plant loops

    // METHODOLOGY EMPLOYED:
    // check if anything changed or doesn't agree and set simulation flags.
    // update outlet conditions if needed or possible

    // SUBROUTINE LOCAL VARIABLE DECLARATIONS:
    bool DidAnythingChange(false);             // set to true if conditions changed
    int OtherLoopNum;                          // local loop pointer for remote connected loop
    DataPlant::LoopSideLocation OtherLoopSide; // local loop side pointer for remote connected loop
    int ConnectLoopNum;                        // local do loop counter

    // check if any conditions have changed
    if (state.dataLoopNodes->Node(InletNodeNum).MassFlowRate != ModelMassFlowRate) DidAnythingChange = true;

    if ((state.dataLoopNodes->Node(InletNodeNum).MassFlowRate == 0.0) && (ModelGeneratorHeatRate > 0.0)) {

        //  TODO also send a request that generator loop be made available, interlock message infrastructure??

        DidAnythingChange = true;
    }

    if (DidAnythingChange || FirstHVACIteration) {

        // set sim flag for this loop
        state.dataPlnt->PlantLoop(LoopNum).LoopSide(LoopSide).SimLoopSideNeeded = true;

        // set sim flag on connected loops to true because this side changed
        if (state.dataPlnt->PlantLoop(LoopNum).LoopSide(LoopSide).TotalConnected > 0) {
            for (ConnectLoopNum = 1; ConnectLoopNum <= state.dataPlnt->PlantLoop(LoopNum).LoopSide(LoopSide).TotalConnected; ++ConnectLoopNum) {
                if (state.dataPlnt->PlantLoop(LoopNum).LoopSide(LoopSide).Connected(ConnectLoopNum).LoopDemandsOnRemote) {
                    OtherLoopNum = state.dataPlnt->PlantLoop(LoopNum).LoopSide(LoopSide).Connected(ConnectLoopNum).LoopNum;
                    OtherLoopSide = state.dataPlnt->PlantLoop(LoopNum).LoopSide(LoopSide).Connected(ConnectLoopNum).LoopSideNum;
                    state.dataPlnt->PlantLoop(OtherLoopNum).LoopSide(OtherLoopSide).SimLoopSideNeeded = true;
                }
            }
        }

    } else { // nothing changed so turn off sim flag
        state.dataPlnt->PlantLoop(LoopNum).LoopSide(LoopSide).SimLoopSideNeeded = false;
    }
}

void InterConnectTwoPlantLoopSides(EnergyPlusData &state,
                                   PlantLocation const &Loop1PlantLoc,
                                   PlantLocation const &Loop2PlantLoc,
                                   DataPlant::PlantEquipmentType ComponentType,
                                   bool const Loop1DemandsOnLoop2)
{

    // SUBROUTINE INFORMATION:
    //       AUTHOR         B. Griffith
    //       DATE WRITTEN   February 2010
    //       MODIFIED       na
    //       RE-ENGINEERED  na

    // PURPOSE OF THIS SUBROUTINE:
    // Setup PlantLoop data structure pointers to direct interacting loops

    // Using/Aliasing
    using DataPlant::ConnectedLoopData;

<<<<<<< HEAD
    if (Loop1PlantLoc.loopNum == 0 || Loop1PlantLoc.loopSideNum == DataPlant::LoopSideLocation::Invalid || Loop2PlantLoc.loopNum == 0 || Loop2PlantLoc.loopSideNum == DataPlant::LoopSideLocation::Invalid) {
=======
    if (Loop1Num == 0 || Loop1LoopSideNum == DataPlant::LoopSideLocation::Invalid || Loop2Num == 0 ||
        Loop2LoopSideNum == DataPlant::LoopSideLocation::Invalid) {
>>>>>>> 96bedded
        return; // Associated ScanPlantLoopsForObject couldn't find the component in the the plant loop structure...
    }           // This is a Fatal error condition

    bool const Loop2DemandsOnLoop1(!Loop1DemandsOnLoop2);

    int TotalConnected;

    auto &loop_side_1(state.dataPlnt->PlantLoop(Loop1PlantLoc.loopNum).LoopSide(Loop1PlantLoc.loopSideNum));
    auto &connected_1(loop_side_1.Connected);
    if (allocated(connected_1)) {
        TotalConnected = ++loop_side_1.TotalConnected;
        connected_1.redimension(TotalConnected);
    } else {
        TotalConnected = loop_side_1.TotalConnected = 1;
        connected_1.allocate(1);
    }
    connected_1(TotalConnected).LoopNum = Loop2PlantLoc.loopNum;
    connected_1(TotalConnected).LoopSideNum = Loop2PlantLoc.loopSideNum;
    connected_1(TotalConnected).ConnectorTypeOf_Num = static_cast<int>(ComponentType);
    connected_1(TotalConnected).LoopDemandsOnRemote = Loop1DemandsOnLoop2;

    auto &loop_side_2(state.dataPlnt->PlantLoop(Loop2PlantLoc.loopNum).LoopSide(Loop2PlantLoc.loopSideNum));
    auto &connected_2(loop_side_2.Connected);
    if (allocated(connected_2)) {
        TotalConnected = ++loop_side_2.TotalConnected;
        connected_2.redimension(TotalConnected);
    } else {
        TotalConnected = loop_side_2.TotalConnected = 1;
        connected_2.allocate(1);
    }
    connected_2(TotalConnected).LoopNum = Loop1PlantLoc.loopNum;
    connected_2(TotalConnected).LoopSideNum = Loop1PlantLoc.loopSideNum;
    connected_2(TotalConnected).ConnectorTypeOf_Num = static_cast<int>(ComponentType);
    connected_2(TotalConnected).LoopDemandsOnRemote = Loop2DemandsOnLoop1;
}

void ShiftPlantLoopSideCallingOrder(EnergyPlusData &state, int const OldIndex, int const NewIndex)
{

    // SUBROUTINE INFORMATION:
    //       AUTHOR         B. Griffith
    //       DATE WRITTEN   <April 2011
    //       MODIFIED       na
    //       RE-ENGINEERED  na

    // PURPOSE OF THIS SUBROUTINE:
    // re-arrange the calling order, move one loop side from an old index to a new one

    // Using/Aliasing
    using namespace DataPlant;

    // Object Data
    PlantCallingOrderInfoStruct RecordToMoveInPlantCallingOrderInfo;

    if (OldIndex == 0) {
        ShowSevereError(state, "ShiftPlantLoopSideCallingOrder: developer error notice of invalid index, Old Index=0");
    }
    if (NewIndex == 0) {
        ShowSevereError(state, "ShiftPlantLoopSideCallingOrder: developer error notice of invalid index, New Index=1");
    }
    if ((OldIndex == 0) || (NewIndex == 0)) {
        return;
    }

    // store copy of prior structure
    Array1D<PlantCallingOrderInfoStruct> TempPlantCallingOrderInfo(state.dataPlnt->PlantCallingOrderInfo);

    RecordToMoveInPlantCallingOrderInfo = state.dataPlnt->PlantCallingOrderInfo(OldIndex);

    if (OldIndex == NewIndex) {
        // do nothing, no shift needed.
    } else if ((OldIndex == 1) && (NewIndex > OldIndex) && (NewIndex < state.dataPlnt->TotNumHalfLoops)) {
        // example was:      1  2  3  4  5  6  7  8 (with OI = 1, NI = 5)
        // example shifted:  2  3  4  5  1  6  7  8

        state.dataPlnt->PlantCallingOrderInfo({1, NewIndex - 1}) = TempPlantCallingOrderInfo({2, NewIndex});
        state.dataPlnt->PlantCallingOrderInfo(NewIndex) = RecordToMoveInPlantCallingOrderInfo;
        state.dataPlnt->PlantCallingOrderInfo({NewIndex + 1, state.dataPlnt->TotNumHalfLoops}) =
            TempPlantCallingOrderInfo({NewIndex + 1, state.dataPlnt->TotNumHalfLoops});

    } else if ((OldIndex == 1) && (NewIndex > OldIndex) && (NewIndex == state.dataPlnt->TotNumHalfLoops)) {
        // example was:      1  2  3  4  5  6  7  8 (with OI = 1, NI = 8)
        // example shifted:  2  3  4  5  6  7  8  1

        state.dataPlnt->PlantCallingOrderInfo({1, NewIndex - 1}) = TempPlantCallingOrderInfo({2, NewIndex});
        state.dataPlnt->PlantCallingOrderInfo(NewIndex) = RecordToMoveInPlantCallingOrderInfo;
    } else if ((OldIndex > 1) && (NewIndex > OldIndex) && (NewIndex < state.dataPlnt->TotNumHalfLoops)) {
        // example was:      1  2  3  4  5  6  7  8 (with OI = 3, NI = 6)
        // example shifted:  1  2  4  5  6  3  7  8
        state.dataPlnt->PlantCallingOrderInfo({1, OldIndex - 1}) = TempPlantCallingOrderInfo({1, OldIndex - 1});
        state.dataPlnt->PlantCallingOrderInfo({OldIndex, NewIndex - 1}) = TempPlantCallingOrderInfo({OldIndex + 1, NewIndex});
        state.dataPlnt->PlantCallingOrderInfo(NewIndex) = RecordToMoveInPlantCallingOrderInfo;
        state.dataPlnt->PlantCallingOrderInfo({NewIndex + 1, state.dataPlnt->TotNumHalfLoops}) =
            TempPlantCallingOrderInfo({NewIndex + 1, state.dataPlnt->TotNumHalfLoops});
    } else if ((OldIndex > 1) && (NewIndex > OldIndex) && (NewIndex == state.dataPlnt->TotNumHalfLoops)) {
        // example was:      1  2  3  4  5  6  7  8 (with OI = 3, NI = 8)
        // example shifted:  1  2  4  5  6  7  8  3
        state.dataPlnt->PlantCallingOrderInfo({1, OldIndex - 1}) = TempPlantCallingOrderInfo({1, OldIndex - 1});
        state.dataPlnt->PlantCallingOrderInfo({OldIndex, NewIndex - 1}) = TempPlantCallingOrderInfo({OldIndex + 1, NewIndex});
        state.dataPlnt->PlantCallingOrderInfo(NewIndex) = RecordToMoveInPlantCallingOrderInfo;
    } else if ((OldIndex > 1) && (NewIndex < OldIndex) && (NewIndex == 1)) {
        // example was:      1  2  3  4  5  6  7  8 (with OI = 3, NI = 1)
        // example shifted:  3  1  2  4  5  6  7  8
        state.dataPlnt->PlantCallingOrderInfo(NewIndex) = RecordToMoveInPlantCallingOrderInfo;
        state.dataPlnt->PlantCallingOrderInfo({NewIndex + 1, OldIndex}) = TempPlantCallingOrderInfo({1, OldIndex - 1});
        state.dataPlnt->PlantCallingOrderInfo({OldIndex + 1, state.dataPlnt->TotNumHalfLoops}) =
            TempPlantCallingOrderInfo({OldIndex + 1, state.dataPlnt->TotNumHalfLoops});

    } else if ((OldIndex > 1) && (NewIndex < OldIndex) && (NewIndex > 1)) {
        // example was:      1  2  3  4  5  6  7  8 (with OI = 3, NI = 2)
        // example shifted:  1  3  2  4  5  6  7  8
        state.dataPlnt->PlantCallingOrderInfo({1, NewIndex - 1}) = TempPlantCallingOrderInfo({1, NewIndex - 1});
        state.dataPlnt->PlantCallingOrderInfo(NewIndex) = RecordToMoveInPlantCallingOrderInfo;
        state.dataPlnt->PlantCallingOrderInfo({NewIndex + 1, OldIndex}) = TempPlantCallingOrderInfo({NewIndex, NewIndex + (OldIndex - NewIndex) - 1});
        state.dataPlnt->PlantCallingOrderInfo({OldIndex + 1, state.dataPlnt->TotNumHalfLoops}) =
            TempPlantCallingOrderInfo({OldIndex + 1, state.dataPlnt->TotNumHalfLoops});

    } else {
        ShowSevereError(state,
                        "ShiftPlantLoopSideCallingOrder: developer error notice, caught unexpected logical case in "
                        "ShiftPlantLoopSideCallingOrder PlantUtilities");
    }
}

void RegisterPlantCompDesignFlow(EnergyPlusData &state,
                                 int const ComponentInletNodeNum, // the component's water inlet node number
                                 Real64 const DesPlantFlow        // the component's design fluid volume flow rate [m3/s]
)
{

    // SUBROUTINE INFORMATION:
    //       AUTHOR         Fred Buhl(previously SaveCompDesWaterFlow in General.cc)
    //       DATE WRITTEN   January 2004
    //       MODIFIED
    //       RE-ENGINEERED  B. Griffith April 2011, allow to enter repeatedly

    // PURPOSE OF THIS SUBROUTINE:
    // Regester the design fluid flow rates of plant components for sizing purposes
    // in an array that can be accessed by the plant manager routines
    // allows sizing routines to iterate by safely processing repeated calls from the same component

    // METHODOLOGY EMPLOYED:
    // Derived from SaveCompDesWaterFlow but changed to allow re entry with the same node just update
    // the information at the same location in the structure
    // The design flow rate is stored in a dynamic structure array along with the plant component's inlet node number
    // (which is used by plant as a component identifier instead if name and type).

    // Using/Aliasing
    using namespace DataSizing;

    // SUBROUTINE LOCAL VARIABLE DECLARATIONS:
    int NumPlantComps;
    int PlantCompNum; // component do loop index
    bool Found;
    int thisCallNodeIndex;

    NumPlantComps = state.dataSize->SaveNumPlantComps;

    if (NumPlantComps == 0) { // first time in, fill and return
        NumPlantComps = 1;
        state.dataSize->CompDesWaterFlow.allocate(NumPlantComps);
        // save the new data
        state.dataSize->CompDesWaterFlow(NumPlantComps).SupNode = ComponentInletNodeNum;
        state.dataSize->CompDesWaterFlow(NumPlantComps).DesVolFlowRate = DesPlantFlow;
        state.dataSize->SaveNumPlantComps = NumPlantComps;
        return;
    }

    Found = false;
    // find node num index in structure if any
    for (PlantCompNum = 1; PlantCompNum <= NumPlantComps; ++PlantCompNum) {
        if (ComponentInletNodeNum == state.dataSize->CompDesWaterFlow(PlantCompNum).SupNode) {
            Found = true;
            thisCallNodeIndex = PlantCompNum;
        }
        if (Found) break;
    }

    if (!Found) {        // grow structure and add new node at the end
        ++NumPlantComps; // increment the number of components that use water as a source of heat or coolth
        state.dataSize->CompDesWaterFlow.emplace_back(ComponentInletNodeNum, DesPlantFlow); // Append the new element
        state.dataSize->SaveNumPlantComps = NumPlantComps;
    } else {
        state.dataSize->CompDesWaterFlow(thisCallNodeIndex).SupNode = ComponentInletNodeNum;
        state.dataSize->CompDesWaterFlow(thisCallNodeIndex).DesVolFlowRate = DesPlantFlow;
    }
}

void SafeCopyPlantNode(EnergyPlusData &state,
                       int const InletNodeNum,
                       int const OutletNodeNum,
                       Optional_int_const LoopNum,
                       [[maybe_unused]] Optional<Real64 const> OutletTemp // set on outlet node if present and water.
)
{

    // SUBROUTINE INFORMATION:
    //       AUTHOR         B.  Griffith
    //       DATE WRITTEN   February, 2010
    //       MODIFIED       na
    //       RE-ENGINEERED  na

    // PURPOSE OF THIS SUBROUTINE:
    // Provide a safer alternative for Node(outlet) = Node(inlet)
    // Intended just for plant

    // METHODOLOGY EMPLOYED:
    // Copy over state variables but not setpoints
    // derived from adiabatic Pipes

    // SUBROUTINE LOCAL VARIABLE DECLARATIONS:
    state.dataLoopNodes->Node(OutletNodeNum).FluidType = state.dataLoopNodes->Node(InletNodeNum).FluidType;

    state.dataLoopNodes->Node(OutletNodeNum).Temp = state.dataLoopNodes->Node(InletNodeNum).Temp;
    state.dataLoopNodes->Node(OutletNodeNum).MassFlowRate = state.dataLoopNodes->Node(InletNodeNum).MassFlowRate;
    state.dataLoopNodes->Node(OutletNodeNum).Quality = state.dataLoopNodes->Node(InletNodeNum).Quality;
    state.dataLoopNodes->Node(OutletNodeNum).Enthalpy =
        state.dataLoopNodes->Node(InletNodeNum).Enthalpy; // should have routines that keep this current with temp?

    state.dataLoopNodes->Node(OutletNodeNum).TempMin = state.dataLoopNodes->Node(InletNodeNum).TempMin;
    state.dataLoopNodes->Node(OutletNodeNum).TempMax = state.dataLoopNodes->Node(InletNodeNum).TempMax;
    state.dataLoopNodes->Node(OutletNodeNum).MassFlowRateMinAvail =
        max(state.dataLoopNodes->Node(InletNodeNum).MassFlowRateMin, state.dataLoopNodes->Node(InletNodeNum).MassFlowRateMinAvail);
    state.dataLoopNodes->Node(OutletNodeNum).MassFlowRateMaxAvail =
        min(state.dataLoopNodes->Node(InletNodeNum).MassFlowRateMax, state.dataLoopNodes->Node(InletNodeNum).MassFlowRateMaxAvail);

    state.dataLoopNodes->Node(OutletNodeNum).HumRat = state.dataLoopNodes->Node(InletNodeNum).HumRat; // air only?

    // Only pass pressure if we aren't doing a pressure simulation
    if (present(LoopNum)) {
        switch (state.dataPlnt->PlantLoop(LoopNum).PressureSimType) {
        case DataPlant::PressSimType::NoPressure:
            state.dataLoopNodes->Node(OutletNodeNum).Press = state.dataLoopNodes->Node(InletNodeNum).Press;
        default:
            // Don't do anything
            break;
        }
    }
}

Real64 BoundValueToNodeMinMaxAvail(EnergyPlusData &state, Real64 const ValueToBound, int const NodeNumToBoundWith)
{

    // FUNCTION INFORMATION:
    //       AUTHOR         Edwin Lee
    //       DATE WRITTEN   September 2010
    //       MODIFIED       na
    //       RE-ENGINEERED  na

    // PURPOSE OF THIS FUNCTION:
    // Provides a clean way to quickly bound a generic value to within any node's minavail and maxavail range

    // METHODOLOGY EMPLOYED:
    // Bound up to min avail, down to max avail

    // Return value
    Real64 BoundedValue;

    BoundedValue = ValueToBound;
    BoundedValue = max(BoundedValue, state.dataLoopNodes->Node(NodeNumToBoundWith).MassFlowRateMinAvail);
    BoundedValue = min(BoundedValue, state.dataLoopNodes->Node(NodeNumToBoundWith).MassFlowRateMaxAvail);

    return BoundedValue;
}

void TightenNodeMinMaxAvails(EnergyPlusData &state, int const NodeNum, Real64 const NewMinAvail, Real64 const NewMaxAvail)
{

    // SUBROUTINE INFORMATION:
    //       AUTHOR         Edwin Lee
    //       DATE WRITTEN   January, 2011
    //       MODIFIED       na
    //       RE-ENGINEERED  na

    // PURPOSE OF THIS SUBROUTINE:
    // Provides a means of tightening up min/max avail on a node if possible

    // METHODOLOGY EMPLOYED:
    // Bring up node min avail to new min avail if it doesn't violate any other node conditions
    // Pull down node max avail to new max avail if it doesn't violate any other node conditions
    // Assumes that current min/max avails are already honoring hardware min/max values, so they aren't checked here

    // SUBROUTINE LOCAL VARIABLE DECLARATIONS:
    Real64 OldMinAvail;
    Real64 OldMaxAvail;

    OldMinAvail = state.dataLoopNodes->Node(NodeNum).MassFlowRateMinAvail;
    OldMaxAvail = state.dataLoopNodes->Node(NodeNum).MassFlowRateMaxAvail;

    // If the new min avail is higher than previous, and it isn't higher than the max avail, update MIN AVAIL
    if ((NewMinAvail > OldMinAvail) && (NewMinAvail <= OldMaxAvail)) state.dataLoopNodes->Node(NodeNum).MassFlowRateMinAvail = NewMinAvail;

    // If the new max avail is lower than previous, and it isn't lower than the min avail, update MAX AVAIL
    if ((NewMaxAvail < OldMaxAvail) && (NewMaxAvail >= OldMinAvail)) state.dataLoopNodes->Node(NodeNum).MassFlowRateMaxAvail = NewMaxAvail;
}

Real64 BoundValueToWithinTwoValues(Real64 const ValueToBound, Real64 const LowerBound, Real64 const UpperBound)
{

    // FUNCTION INFORMATION:
    //       AUTHOR         Edwin Lee
    //       DATE WRITTEN   September 2010
    //       MODIFIED       na
    //       RE-ENGINEERED  na

    // PURPOSE OF THIS FUNCTION:
    // Provides a clean way to quickly bound a generic value to within any two other values

    // METHODOLOGY EMPLOYED:
    // Bound up to min and down to max

    // Return value
    Real64 BoundedValue;

    BoundedValue = ValueToBound;
    BoundedValue = max(BoundedValue, LowerBound);
    BoundedValue = min(BoundedValue, UpperBound);

    return BoundedValue;
}

bool IntegerIsWithinTwoValues(int const ValueToCheck, int const LowerBound, int const UpperBound)
{

    // FUNCTION INFORMATION:
    //       AUTHOR         Edwin Lee
    //       DATE WRITTEN   September 2010
    //       MODIFIED       na
    //       RE-ENGINEERED  na

    // PURPOSE OF THIS FUNCTION:
    // Provides a clean way to quickly check if an integer is within two values

    // METHODOLOGY EMPLOYED:
    // TRUE if ValueToCheck = [LowerBound, UpperBound]
    // in other words, it returns true if ValueToCheck=LowerBound, or if ValueToCheck=UpperBound

    // Return value
    return (ValueToCheck >= LowerBound) && (ValueToCheck <= UpperBound);
}

// In-Place Right Shift by 1 of Array Elements
void rshift1(Array1D<Real64> &a, Real64 const a_l)
{
    assert(a.size_bounded());
    for (int i = a.u(), e = a.l(); i > e; --i) {
        a(i) = a(i - 1);
    }
    a(a.l()) = a_l;
}

void LogPlantConvergencePoints(EnergyPlusData &state, bool const FirstHVACIteration)
{

    // SUBROUTINE INFORMATION:
    //       AUTHOR         Edwin Lee
    //       DATE WRITTEN   Summer 2011
    //       MODIFIED       na
    //       RE-ENGINEERED  na

    // PURPOSE OF THIS SUBROUTINE:
    // This routine stores the history of the plant convergence to check for stuck (max iteration) conditions

    // METHODOLOGY EMPLOYED:
    // Loop across all loops and loopsides
    //   On first hvac, reset the history arrays to begin anew
    //   Pick up the LoopSide inlet and outlet temp and flow rate
    //   Store this in the history array of each node using EOSHIFT

    for (int ThisLoopNum = 1; ThisLoopNum <= isize(state.dataPlnt->PlantLoop); ++ThisLoopNum) {
        auto &loop(state.dataPlnt->PlantLoop(ThisLoopNum));
        for (DataPlant::LoopSideLocation ThisLoopSide : DataPlant::LoopSideKeys) {
            auto &loop_side(loop.LoopSide(ThisLoopSide));

            if (FirstHVACIteration) {
                loop_side.InletNode.TemperatureHistory = 0.0;
                loop_side.InletNode.MassFlowRateHistory = 0.0;
                loop_side.OutletNode.TemperatureHistory = 0.0;
                loop_side.OutletNode.MassFlowRateHistory = 0.0;
            }

            int InletNodeNum = loop_side.NodeNumIn;
            Real64 InletNodeTemp = state.dataLoopNodes->Node(InletNodeNum).Temp;
            Real64 InletNodeMdot = state.dataLoopNodes->Node(InletNodeNum).MassFlowRate;

            int OutletNodeNum = loop_side.NodeNumOut;
            Real64 OutletNodeTemp = state.dataLoopNodes->Node(OutletNodeNum).Temp;
            Real64 OutletNodeMdot = state.dataLoopNodes->Node(OutletNodeNum).MassFlowRate;

            rshift1(loop_side.InletNode.TemperatureHistory, InletNodeTemp);
            rshift1(loop_side.InletNode.MassFlowRateHistory, InletNodeMdot);
            rshift1(loop_side.OutletNode.TemperatureHistory, OutletNodeTemp);
            rshift1(loop_side.OutletNode.MassFlowRateHistory, OutletNodeMdot);
        }
    }
}

void ScanPlantLoopsForObject(EnergyPlusData &state,
                             std::string_view CompName,
                             DataPlant::PlantEquipmentType CompType,
                             PlantLocation &plantLoc,
                             bool &errFlag,
                             Optional<Real64 const> LowLimitTemp,
                             Optional<Real64 const> HighLimitTemp,
                             Optional_int CountMatchPlantLoops,
                             Optional_int_const InletNodeNumber,
                             Optional_int_const SingleLoopSearch)
{

    // SUBROUTINE INFORMATION:
    //       AUTHOR         Edwin Lee
    //       DATE WRITTEN   November 2009
    //       MODIFIED       B. Griffith, changes to help with single component one multiple plant loops
    //       RE-ENGINEERED  na
    // PURPOSE OF THIS SUBROUTINE:
    // This subroutine scans the plant loop structure trying to find the component by type then name.
    // If there are more than one match, it counts them up and returns count using an optional output arg
    // If the option input declaring the component inlet's node name, then the matching is more specific.
    // An optional input, lowlimittemp, can be passed in to be used in the PlantCondLoopOperation routines
    //  when distributing loads to components
    // METHODOLOGY EMPLOYED:
    // Standard EnergyPlus methodology.

    // Using/Aliasing
    using BranchInputManager::AuditBranches;

    // SUBROUTINE LOCAL VARIABLE DECLARATIONS:
    int LoopCtr;
    int BranchCtr;
    int CompCtr;
    bool FoundComponent;
    int FoundCount;
    bool FoundCompName;
    int StartingLoopNum;
    int EndingLoopNum;

    FoundCount = 0;

    FoundComponent = false;
    FoundCompName = false;
    StartingLoopNum = 1;
    EndingLoopNum = state.dataPlnt->TotNumLoops;
    if (present(SingleLoopSearch)) {
        StartingLoopNum = SingleLoopSearch;
        EndingLoopNum = SingleLoopSearch;
    }

    for (LoopCtr = StartingLoopNum; LoopCtr <= EndingLoopNum; ++LoopCtr) {
        auto &this_loop(state.dataPlnt->PlantLoop(LoopCtr));
        for (DataPlant::LoopSideLocation LoopSideCtr : DataPlant::LoopSideKeys) {
            auto &this_loop_side(this_loop.LoopSide(LoopSideCtr));
            for (BranchCtr = 1; BranchCtr <= this_loop_side.TotalBranches; ++BranchCtr) {
                auto &this_branch(this_loop_side.Branch(BranchCtr));
                for (CompCtr = 1; CompCtr <= this_branch.TotalComponents; ++CompCtr) {
                    auto &this_component(this_branch.Comp(CompCtr));
                    if (this_component.Type == CompType) {
                        if (UtilityRoutines::SameString(CompName, this_component.Name)) {
                            FoundCompName = true;
                            if (present(InletNodeNumber)) {
                                if (InletNodeNumber > 0) {
                                    // check if inlet nodes agree
                                    if (InletNodeNumber == this_component.NodeNumIn) {
                                        FoundComponent = true;
                                        ++FoundCount;
                                        plantLoc.loopNum = LoopCtr;
                                        plantLoc.loopSideNum = LoopSideCtr;
                                        plantLoc.branchNum = BranchCtr;
                                        plantLoc.compNum = CompCtr;
                                    }
                                }
                            } else {
                                FoundComponent = true;
                                ++FoundCount;
                                plantLoc.loopNum = LoopCtr;
                                plantLoc.loopSideNum = LoopSideCtr;
                                plantLoc.branchNum = BranchCtr;
                                plantLoc.compNum = CompCtr;
                            }
                            if (present(LowLimitTemp)) {
                                this_component.MinOutletTemp = LowLimitTemp;
                            }
                            if (present(HighLimitTemp)) {
                                this_component.MaxOutletTemp = HighLimitTemp;
                            }
                        }
                    }
                }
            }
        }
    }

    if (!FoundComponent) {
        if (CompType != DataPlant::PlantEquipmentType::Invalid && CompType != DataPlant::PlantEquipmentType::Num) {
            if (!present(SingleLoopSearch)) {
                ShowSevereError(state,
                                format("Plant Component {} called \"{}\" was not found on any plant loops.",
                                       DataPlant::PlantEquipTypeNames[static_cast<int>(CompType)],
                                       std::string{CompName}));
                AuditBranches(state, true, DataPlant::PlantEquipTypeNames[static_cast<int>(CompType)], CompName);
            } else {
                ShowSevereError(state,
                                format("Plant Component {} called \"{}\" was not found on plant loop=\"{}\".",
                                       DataPlant::PlantEquipTypeNames[static_cast<int>(CompType)],
                                       std::string{CompName},
                                       state.dataPlnt->PlantLoop(SingleLoopSearch).Name));
            }
            if (present(InletNodeNumber)) {
                if (FoundCompName) {
                    ShowContinueError(state, "Looking for matching inlet Node=\"" + state.dataLoopNodes->NodeID(InletNodeNumber) + "\".");
                }
            }
            if (present(SingleLoopSearch)) {
                ShowContinueError(state, "Look at Operation Scheme=\"" + state.dataPlnt->PlantLoop(SingleLoopSearch).OperationScheme + "\".");
                ShowContinueError(state, "Look at Branches and Components on the Loop.");
                ShowBranchesOnLoop(state, SingleLoopSearch);
            }
            errFlag = true;
        } else {
            ShowSevereError(state, format("ScanPlantLoopsForObject: Invalid CompType passed [{}], Name={}", CompType, CompName));
            ShowContinueError(state, format("Valid CompTypes are in the range [0 - {}].", static_cast<int>(DataPlant::PlantEquipmentType::Num)));
            ShowFatalError(state, "Previous error causes program termination");
        }
    }

    if (present(CountMatchPlantLoops)) {
        CountMatchPlantLoops = FoundCount;
    }
}

void ScanPlantLoopsForNodeNum(EnergyPlusData &state,
<<<<<<< HEAD
                              std::string_view const CallerName, // really used for error messages
                              int const NodeNum,                 // index in Node structure of node to be scanned
                              PlantLocation &pLantLoc,           // return value for location
=======
                              std::string_view const CallerName,        // really used for error messages
                              int const NodeNum,                        // index in Node structure of node to be scanned
                              int &LoopNum,                             // return value for plant loop
                              DataPlant::LoopSideLocation &LoopSideNum, // return value for plant loop side
                              int &BranchNum,
>>>>>>> 96bedded
                              Optional_int CompNum)
{

    // SUBROUTINE INFORMATION:
    //       AUTHOR         B. Griffith
    //       DATE WRITTEN   Feb. 2010
    //       MODIFIED       na
    //       RE-ENGINEERED  na

    // PURPOSE OF THIS SUBROUTINE:
    // Get routine to return plant loop index and plant loop side
    // based on node number.  for one time init routines only.

    // METHODOLOGY EMPLOYED:
    // Loop thru plant data structure and find matching node.

    int LoopCtr;
    int BranchCtr;
    int CompCtr;
    bool FoundNode;
    int inFoundCount;
    int outFoundCount;

    inFoundCount = 0;
    outFoundCount = 0;
    if (present(CompNum)) {
        CompNum = 0;
    }
    FoundNode = false;

    for (LoopCtr = 1; LoopCtr <= state.dataPlnt->TotNumLoops; ++LoopCtr) {
        auto &this_loop(state.dataPlnt->PlantLoop(LoopCtr));
        for (DataPlant::LoopSideLocation LoopSideCtr : DataPlant::LoopSideKeys) {
            auto &this_loop_side(this_loop.LoopSide(LoopSideCtr));
            for (BranchCtr = 1; BranchCtr <= this_loop_side.TotalBranches; ++BranchCtr) {
                auto &this_branch(this_loop_side.Branch(BranchCtr));
                for (CompCtr = 1; CompCtr <= this_branch.TotalComponents; ++CompCtr) {
                    auto &this_comp(this_branch.Comp(CompCtr));
                    if (NodeNum == this_comp.NodeNumIn) {
                        FoundNode = true;
                        ++inFoundCount;
                        pLantLoc.loopNum = LoopCtr;
                        pLantLoc.loopSideNum = LoopSideCtr;
                        pLantLoc.branchNum = BranchCtr;
                        if (present(CompNum)) {
                            CompNum = CompCtr;
                        }
                    }

                    if (NodeNum == this_comp.NodeNumOut) {
                        ++outFoundCount;
                        pLantLoc.loopNum = LoopCtr;
                        pLantLoc.loopSideNum = LoopSideCtr;
                        pLantLoc.branchNum = BranchCtr;
                    }
                }
            }
        }
    }

    if (!FoundNode) {
        ShowSevereError(state, "ScanPlantLoopsForNodeNum: Plant Node was not found as inlet node (for component) on any plant loops");
        ShowContinueError(state, "Node Name=\"" + state.dataLoopNodes->NodeID(NodeNum) + "\"");
        if (!state.dataGlobal->DoingSizing) {
            ShowContinueError(state, format("called by {}", CallerName));
        } else {
            ShowContinueError(state, format("during sizing: called by {}", CallerName));
        }
        if (outFoundCount > 0) ShowContinueError(state, format("Node was found as outlet node (for component) {} time(s).", outFoundCount));
        ShowContinueError(state, "Possible error in Branch inputs.  For more information, look for other error messages related to this node name.");
        // fatal?
    }
}

bool AnyPlantLoopSidesNeedSim(EnergyPlusData &state)
{

    // FUNCTION INFORMATION:
    //       AUTHOR         Edwin Lee
    //       DATE WRITTEN   November 2009
    //       MODIFIED       na
    //       RE-ENGINEERED  na
    // PURPOSE OF THIS FUNCTION:
    // This subroutine scans the plant LoopSide simflags and returns if any of them are still true

    // Return value
    bool AnyPlantLoopSidesNeedSim;

    // FUNCTION LOCAL VARIABLE DECLARATIONS:
    int LoopCtr;

    // Assume that there aren't any
    AnyPlantLoopSidesNeedSim = false;

    // Then check if there are any
    for (LoopCtr = 1; LoopCtr <= state.dataPlnt->TotNumLoops; ++LoopCtr) {
        for (DataPlant::LoopSideLocation LoopSideCtr : DataPlant::LoopSideKeys) {
            if (state.dataPlnt->PlantLoop(LoopCtr).LoopSide(LoopSideCtr).SimLoopSideNeeded) {
                AnyPlantLoopSidesNeedSim = true;
                return AnyPlantLoopSidesNeedSim;
            }
        }
    }

    return AnyPlantLoopSidesNeedSim;
}

void SetAllPlantSimFlagsToValue(EnergyPlusData &state, bool const Value)
{

    // SUBROUTINE INFORMATION:
    //       AUTHOR         Edwin Lee
    //       DATE WRITTEN   November 2009
    //       MODIFIED       na
    //       RE-ENGINEERED  B. Griffith Feb 2009
    // PURPOSE OF THIS SUBROUTINE:
    // Quickly sets all sim flags of a certain type (loop type/side) to a value

    // SUBROUTINE LOCAL VARIABLE DECLARATIONS:
    int LoopCtr;

    // Loop over all loops
    for (LoopCtr = 1; LoopCtr <= state.dataPlnt->TotNumLoops; ++LoopCtr) {
        auto &this_loop(state.dataPlnt->PlantLoop(LoopCtr));
        this_loop.LoopSide(DataPlant::LoopSideLocation::Demand).SimLoopSideNeeded = Value;
        this_loop.LoopSide(DataPlant::LoopSideLocation::Supply).SimLoopSideNeeded = Value;
    }
}

void ShowBranchesOnLoop(EnergyPlusData &state, int const LoopNum) // Loop number of loop
{

    // SUBROUTINE INFORMATION:
    //       AUTHOR         Linda Lawrie
    //       DATE WRITTEN   November 2011
    //       MODIFIED       na
    //       RE-ENGINEERED  na

    // PURPOSE OF THIS SUBROUTINE:
    // This routine will display (with continue error messages) the branch/component
    // structure of the given loop.

    // SUBROUTINE LOCAL VARIABLE DECLARATIONS:
    int BrN; // Branch counter
    int CpN; // Component (on branch) counter

    for (DataPlant::LoopSideLocation LSN : DataPlant::LoopSideKeys) {
        ShowContinueError(state, format("{} Branches:", DataPlant::DemandSupplyNames[static_cast<int>(LSN)]));
        for (BrN = 1; BrN <= state.dataPlnt->PlantLoop(LoopNum).LoopSide(LSN).TotalBranches; ++BrN) {
            ShowContinueError(state, "  " + state.dataPlnt->PlantLoop(LoopNum).LoopSide(LSN).Branch(BrN).Name);
            ShowContinueError(state, "    Components on Branch:");
            for (CpN = 1; CpN <= state.dataPlnt->PlantLoop(LoopNum).LoopSide(LSN).Branch(BrN).TotalComponents; ++CpN) {
                ShowContinueError(state,
                                  "      " + state.dataPlnt->PlantLoop(LoopNum).LoopSide(LSN).Branch(BrN).Comp(CpN).TypeOf + ':' +
                                      state.dataPlnt->PlantLoop(LoopNum).LoopSide(LSN).Branch(BrN).Comp(CpN).Name);
            }
        }
    }
}

int MyPlantSizingIndex(EnergyPlusData &state,
                       std::string const &CompType,           // component description
                       std::string_view CompName,             // user name of component
                       int const NodeNumIn,                   // component water inlet node
                       [[maybe_unused]] int const NodeNumOut, // component water outlet node
                       bool &ErrorsFound,                     // set to true if there's an error, unchanged otherwise
                       Optional_bool_const SupressErrors      // used for WSHP's where condenser loop may not be on a plant loop
)
{

    // FUNCTION INFORMATION:
    //       AUTHOR         Fred Buhl
    //       DATE WRITTEN   July 2008
    //       MODIFIED       na
    //       RE-ENGINEERED  na

    // PURPOSE OF THIS FUNCTION:
    // Identify the correct Plant Sizing object for demand-side components such as heating and
    // cooling coils.

    // METHODOLOGY EMPLOYED:
    // This function searches all plant loops for a component whose input and
    // output nodes match the desired input & output nodes. This plant loop index is then used
    // to search the Plant Sizing array for the matching Plant Sizing object.

    // Using/Aliasing
    using DataSizing::PlantSizingData;

    // Return value
    int MyPltSizNum; // returned plant sizing index

    int MyPltLoopNum{};
    PlantLocation DummyPlantLoc{};
    bool PrintErrorFlag;

    MyPltSizNum = 0;
    if (present(SupressErrors)) {
        PrintErrorFlag = SupressErrors;
    } else {
        PrintErrorFlag = true;
    }

    ScanPlantLoopsForNodeNum(state, "MyPlantSizingIndex", NodeNumIn, DummyPlantLoc);

    if (DummyPlantLoc.loopNum > 0) {
        MyPltLoopNum = DummyPlantLoc.loopNum;
    } else {
        MyPltLoopNum = 0;
    }

    if (MyPltLoopNum > 0) {
        if (state.dataSize->NumPltSizInput > 0) {
            MyPltSizNum = UtilityRoutines::FindItemInList(
                state.dataPlnt->PlantLoop(MyPltLoopNum).Name, state.dataSize->PlantSizData, &PlantSizingData::PlantLoopName);
        }
        if (MyPltSizNum == 0) {
            if (PrintErrorFlag) {
                ShowSevereError(state,
                                "MyPlantSizingIndex: Could not find " + state.dataPlnt->PlantLoop(MyPltLoopNum).Name + " in Sizing:Plant objects.");
                ShowContinueError(state, "...reference Component Type=\"" + CompType + "\", Name=\"" + std::string{CompName} + "\".");
            }
            ErrorsFound = true;
        }
    } else {
        if (PrintErrorFlag) {
            ShowWarningError(state, "MyPlantSizingIndex: Could not find " + CompType + " with name " + std::string{CompName} + " on any plant loop");
        }
        ErrorsFound = true;
    }

    return MyPltSizNum;
}

bool verifyTwoNodeNumsOnSamePlantLoop(EnergyPlusData &state, int const nodeIndexA, int const nodeIndexB)
{
    // this function simply searches across plant loops looking for node numbers
    // it returns true if the two nodes are found to be on the same loop
    // it returns false otherwise
    // because this is a nested loop, there's no reason it should be called except in one-time fashion
    int matchedIndexA = 0;
    int matchedIndexB = 0;
    for (int loopNum = 1; loopNum <= state.dataPlnt->TotNumLoops; loopNum++) {
        for (auto &loopSide : state.dataPlnt->PlantLoop(loopNum).LoopSide) {
            for (auto &branch : loopSide.Branch) {
                for (auto &comp : branch.Comp) {
                    if (comp.NodeNumIn == nodeIndexA || comp.NodeNumOut == nodeIndexA) {
                        matchedIndexA = loopNum;
                    }
                    if (comp.NodeNumIn == nodeIndexB || comp.NodeNumOut == nodeIndexB) {
                        matchedIndexB = loopNum;
                    }
                }
            }
        }
    }
    return (matchedIndexA == matchedIndexB) && (matchedIndexA != 0); // only return true if both are equal and non-zero
}

} // namespace EnergyPlus::PlantUtilities<|MERGE_RESOLUTION|>--- conflicted
+++ resolved
@@ -74,20 +74,7 @@
 //       MODIFIED       na
 //       RE-ENGINEERED  na
 
-<<<<<<< HEAD
 void InitComponentNodes(EnergyPlusData &state, Real64 const MinCompMdot, Real64 const MaxCompMdot, int const InletNode, int const OutletNode)
-=======
-void InitComponentNodes(EnergyPlusData &state,
-                        Real64 const MinCompMdot,
-                        Real64 const MaxCompMdot,
-                        int const InletNode,                                            // component's inlet node index in node structure
-                        int const OutletNode,                                           // component's outlet node index in node structure
-                        [[maybe_unused]] int const LoopNum,                             // plant loop index for PlantLoop structure
-                        [[maybe_unused]] const DataPlant::LoopSideLocation LoopSideNum, // Loop side index for PlantLoop structure
-                        [[maybe_unused]] int const BranchIndex,                         // branch index for PlantLoop
-                        [[maybe_unused]] int const CompIndex                            // component index for PlantLoop
-)
->>>>>>> 96bedded
 {
 
     // SUBROUTINE INFORMATION:
@@ -129,20 +116,10 @@
 }
 
 void SetComponentFlowRate(EnergyPlusData &state,
-<<<<<<< HEAD
-                          Real64 &CompFlow,      // [kg/s]
-                          int const InletNode,   // component's inlet node index in node structure
-                          int const OutletNode,  // component's outlet node index in node structure
-                          PlantLocation const &plantLoc // component location for PlantLoop
-=======
                           Real64 &CompFlow,                              // [kg/s]
                           int const InletNode,                           // component's inlet node index in node structure
                           int const OutletNode,                          // component's outlet node index in node structure
-                          int const LoopNum,                             // plant loop index for PlantLoop structure
-                          const DataPlant::LoopSideLocation LoopSideNum, // Loop side index for PlantLoop structure
-                          int const BranchIndex,                         // branch index for PlantLoop
-                          int const CompIndex                            // component index for PlantLoop
->>>>>>> 96bedded
+                          PlantLocation const &plantLoc // component location for PlantLoop
 )
 {
 
@@ -423,17 +400,9 @@
     }
 }
 
-<<<<<<< HEAD
-Real64 RegulateCondenserCompFlowReqOp(
-    EnergyPlusData &state, PlantLocation const &plantLoc, Real64 const TentativeFlowRequest)
-=======
 Real64 RegulateCondenserCompFlowReqOp(EnergyPlusData &state,
-                                      int const LoopNum,
-                                      const DataPlant::LoopSideLocation LoopSideNum,
-                                      int const BranchNum,
-                                      int const CompNum,
+                                      PlantLocation const &plantLoc,
                                       Real64 const TentativeFlowRequest)
->>>>>>> 96bedded
 {
 
     // FUNCTION INFORMATION:
@@ -886,19 +855,9 @@
 }
 
 void PullCompInterconnectTrigger(EnergyPlusData &state,
-<<<<<<< HEAD
                                  const PlantLocation &plantLoc, // Component Location
-                                 int &UniqueCriteriaCheckIndex,              // An integer given to this particular check
+                                 int &UniqueCriteriaCheckIndex,                       // An integer given to this particular check
                                  const PlantLocation &ConnectedPlantLoc,                // Interconnected Component's Location
-=======
-                                 const int LoopNum,                                   // component's loop index
-                                 const DataPlant::LoopSideLocation LoopSide,          // component's loop side number
-                                 const int BranchNum,                                 // Component's branch number
-                                 const int CompNum,                                   // Component's comp number
-                                 int &UniqueCriteriaCheckIndex,                       // An integer given to this particular check
-                                 const int ConnectedLoopNum,                          // Component's interconnected loop number
-                                 const DataPlant::LoopSideLocation ConnectedLoopSide, // Component's interconnected loop side number
->>>>>>> 96bedded
                                  const DataPlant::CriteriaType CriteriaType, // The criteria check to use, see DataPlant: SimFlagCriteriaTypes
                                  const Real64 CriteriaValue                  // The value of the criteria check to evaluate
 )
@@ -1252,12 +1211,8 @@
     // Using/Aliasing
     using DataPlant::ConnectedLoopData;
 
-<<<<<<< HEAD
-    if (Loop1PlantLoc.loopNum == 0 || Loop1PlantLoc.loopSideNum == DataPlant::LoopSideLocation::Invalid || Loop2PlantLoc.loopNum == 0 || Loop2PlantLoc.loopSideNum == DataPlant::LoopSideLocation::Invalid) {
-=======
-    if (Loop1Num == 0 || Loop1LoopSideNum == DataPlant::LoopSideLocation::Invalid || Loop2Num == 0 ||
-        Loop2LoopSideNum == DataPlant::LoopSideLocation::Invalid) {
->>>>>>> 96bedded
+    if (Loop1PlantLoc.loopNum == 0 || Loop1PlantLoc.loopSideNum == DataPlant::LoopSideLocation::Invalid || Loop2PlantLoc.loopNum == 0 ||
+        Loop2PlantLoc.loopSideNum == DataPlant::LoopSideLocation::Invalid) {
         return; // Associated ScanPlantLoopsForObject couldn't find the component in the the plant loop structure...
     }           // This is a Fatal error condition
 
@@ -1788,17 +1743,9 @@
 }
 
 void ScanPlantLoopsForNodeNum(EnergyPlusData &state,
-<<<<<<< HEAD
-                              std::string_view const CallerName, // really used for error messages
-                              int const NodeNum,                 // index in Node structure of node to be scanned
-                              PlantLocation &pLantLoc,           // return value for location
-=======
                               std::string_view const CallerName,        // really used for error messages
                               int const NodeNum,                        // index in Node structure of node to be scanned
-                              int &LoopNum,                             // return value for plant loop
-                              DataPlant::LoopSideLocation &LoopSideNum, // return value for plant loop side
-                              int &BranchNum,
->>>>>>> 96bedded
+                              PlantLocation &pLantLoc,           // return value for location
                               Optional_int CompNum)
 {
 
