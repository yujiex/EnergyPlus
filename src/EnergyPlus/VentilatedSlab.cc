--- conflicted
+++ resolved
@@ -903,11 +903,7 @@
 
             if (HVACFan::checkIfFanNameIsAFanSystem(VentSlab(Item).FanName)) {
                 VentSlab(Item).FanType_Num = DataHVACGlobals::FanType_SystemModelObject;
-<<<<<<< HEAD
-                HVACFan::fanObjs.emplace_back(new HVACFan::FanSystem(state.files, VentSlab(Item).FanName));
-=======
                 HVACFan::fanObjs.emplace_back(new HVACFan::FanSystem(state, VentSlab(Item).FanName));
->>>>>>> b3ea0f9b
                 VentSlab(Item).Fan_Index = HVACFan::getFanObjectVectorIndex(VentSlab(Item).FanName);
             } else {
                 bool isNotOkay(false);
