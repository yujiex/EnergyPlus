--- conflicted
+++ resolved
@@ -358,9 +358,9 @@
     GetZoneAirLoopEquipment(*state);
     GetPTUnit(*state);
 
-    ASSERT_EQ(1, state.dataSingleDuct->NumATMixers);
-    EXPECT_EQ("SPACE1-1 DOAS AIR TERMINAL", state.dataSingleDuct->SysATMixer(1).Name);              // single duct air terminal mixer name
-    EXPECT_EQ(DataHVACGlobals::ATMixer_InletSide, state.dataSingleDuct->SysATMixer(1).MixerType);   // air terminal mixer connection type
+    ASSERT_EQ(1, state->dataSingleDuct->NumATMixers);
+    EXPECT_EQ("SPACE1-1 DOAS AIR TERMINAL", state->dataSingleDuct->SysATMixer(1).Name);              // single duct air terminal mixer name
+    EXPECT_EQ(DataHVACGlobals::ATMixer_InletSide, state->dataSingleDuct->SysATMixer(1).MixerType);   // air terminal mixer connection type
     EXPECT_EQ("AIRTERMINAL:SINGLEDUCT:MIXER", AirDistUnit(1).EquipType(1));   // Air distribution unit equipment type
     EXPECT_EQ("ZoneHVAC:PackagedTerminalAirConditioner", PTUnit(1).UnitType); // zoneHVAC equipment type
 }
@@ -610,9 +610,9 @@
     GetPTUnitInputFlag = false;
 
     // get input test for terminal air single duct mixer on inlet side of PTAC
-    ASSERT_EQ(1, state.dataSingleDuct->NumATMixers);
-    EXPECT_EQ("SPACE1-1 DOAS AIR TERMINAL", state.dataSingleDuct->SysATMixer(1).Name);              // single duct air terminal mixer name
-    EXPECT_EQ(DataHVACGlobals::ATMixer_InletSide, state.dataSingleDuct->SysATMixer(1).MixerType);   // air terminal mixer connection type
+    ASSERT_EQ(1, state->dataSingleDuct->NumATMixers);
+    EXPECT_EQ("SPACE1-1 DOAS AIR TERMINAL", state->dataSingleDuct->SysATMixer(1).Name);              // single duct air terminal mixer name
+    EXPECT_EQ(DataHVACGlobals::ATMixer_InletSide, state->dataSingleDuct->SysATMixer(1).MixerType);   // air terminal mixer connection type
     EXPECT_EQ("AIRTERMINAL:SINGLEDUCT:MIXER", AirDistUnit(1).EquipType(1));   // Air distribution unit equipment type
     EXPECT_EQ("ZoneHVAC:PackagedTerminalAirConditioner", PTUnit(1).UnitType); // zoneHVAC equipment type
 
@@ -665,9 +665,9 @@
     Node(PTUnit(PTUnitNum).ATMixerPriNode).Enthalpy = DataEnvironment::OutEnthalpy;
 
     // set secondary air (recirculating air) conditions to zone air node
-    Node(state.dataSingleDuct->SysATMixer(1).SecInNode).Temp = Node(ZoneEquipConfig(1).ZoneNode).Temp;
-    Node(state.dataSingleDuct->SysATMixer(1).SecInNode).HumRat = Node(ZoneEquipConfig(1).ZoneNode).HumRat;
-    Node(state.dataSingleDuct->SysATMixer(1).SecInNode).Enthalpy = Node(ZoneEquipConfig(1).ZoneNode).Enthalpy;
+    Node(state->dataSingleDuct->SysATMixer(1).SecInNode).Temp = Node(ZoneEquipConfig(1).ZoneNode).Temp;
+    Node(state->dataSingleDuct->SysATMixer(1).SecInNode).HumRat = Node(ZoneEquipConfig(1).ZoneNode).HumRat;
+    Node(state->dataSingleDuct->SysATMixer(1).SecInNode).Enthalpy = Node(ZoneEquipConfig(1).ZoneNode).Enthalpy;
 
     PTUnit(1).ControlZoneNum = 1;
     SysSizingRunDone = true;
@@ -683,13 +683,13 @@
     Schedule(PTUnit(PTUnitNum).FanAvailSchedPtr).CurrentValue = 1.0; // fan is always available
 
     // set secondary air mass flow rate to zero
-    Node(state.dataSingleDuct->SysATMixer(1).SecInNode).MassFlowRate = 0.0;
+    Node(state->dataSingleDuct->SysATMixer(1).SecInNode).MassFlowRate = 0.0;
     // simulate PTAC zoneHVAC equipment
     SimPTUnit(*state, PTUnitNum, ZoneNum, FirstHVACIteration, QUnitOut, OnOffAirFlowRatio, QZnReq, LatOutputProvided);
     // apply mass conservation to determine secondary air mass flow rate
     SecondaryAirMassFlowRate = Node(PTUnit(PTUnitNum).AirInNode).MassFlowRate - PrimaryAirMassFlowRate;
     // check the terminal air mixer secondary air mass flow rate
-    ASSERT_EQ(SecondaryAirMassFlowRate, Node(state.dataSingleDuct->SysATMixer(1).SecInNode).MassFlowRate);
+    ASSERT_EQ(SecondaryAirMassFlowRate, Node(state->dataSingleDuct->SysATMixer(1).SecInNode).MassFlowRate);
     // check the cooling output delivered is within 2.0 Watt of zone cooling load
     ASSERT_NEAR(QZnReq, QUnitOut, 2.0);
 }
@@ -941,9 +941,9 @@
     GetPTUnitInputFlag = false;
 
     // get input test for terminal air single duct mixer on supply side of PTAC
-    ASSERT_EQ(1, state.dataSingleDuct->NumATMixers);
-    EXPECT_EQ("SPACE1-1 DOAS AIR TERMINAL", state.dataSingleDuct->SysATMixer(1).Name);              // single duct air terminal mixer name
-    EXPECT_EQ(DataHVACGlobals::ATMixer_SupplySide, state.dataSingleDuct->SysATMixer(1).MixerType);  // air terminal mixer connection type
+    ASSERT_EQ(1, state->dataSingleDuct->NumATMixers);
+    EXPECT_EQ("SPACE1-1 DOAS AIR TERMINAL", state->dataSingleDuct->SysATMixer(1).Name);              // single duct air terminal mixer name
+    EXPECT_EQ(DataHVACGlobals::ATMixer_SupplySide, state->dataSingleDuct->SysATMixer(1).MixerType);  // air terminal mixer connection type
     EXPECT_EQ("AIRTERMINAL:SINGLEDUCT:MIXER", AirDistUnit(1).EquipType(1));   // Air distribution unit equipment type
     EXPECT_EQ("ZoneHVAC:PackagedTerminalAirConditioner", PTUnit(1).UnitType); // zoneHVAC equipment type
 
@@ -1014,16 +1014,16 @@
     Schedule(PTUnit(PTUnitNum).FanAvailSchedPtr).CurrentValue = 1.0; // fan is always available
 
     // set secondary air mass flow rate to zero
-    Node(state.dataSingleDuct->SysATMixer(1).SecInNode).MassFlowRate = 0.0;
+    Node(state->dataSingleDuct->SysATMixer(1).SecInNode).MassFlowRate = 0.0;
     // simulate PTAC zoneHVAC equipment
     SimPTUnit(*state, PTUnitNum, ZoneNum, FirstHVACIteration, QUnitOut, OnOffAirFlowRatio, QZnReq, LatOutputProvided);
     // apply mass conservation to determine secondary mass flow rate
-    SecondaryAirMassFlowRate = Node(state.dataSingleDuct->SysATMixer(1).SecInNode).MassFlowRate;
+    SecondaryAirMassFlowRate = Node(state->dataSingleDuct->SysATMixer(1).SecInNode).MassFlowRate;
     // check the terminal air mixer secondary air mass flow rate
-    ASSERT_EQ(SecondaryAirMassFlowRate, Node(state.dataSingleDuct->SysATMixer(1).SecInNode).MassFlowRate);
+    ASSERT_EQ(SecondaryAirMassFlowRate, Node(state->dataSingleDuct->SysATMixer(1).SecInNode).MassFlowRate);
     // check the terminal air mixer outlet air mass flow rate
     ATMixerOutletMassFlowRate = SecondaryAirMassFlowRate + PrimaryAirMassFlowRate;
-    ASSERT_EQ(ATMixerOutletMassFlowRate, state.dataSingleDuct->SysATMixer(1).MixedAirMassFlowRate);
+    ASSERT_EQ(ATMixerOutletMassFlowRate, state->dataSingleDuct->SysATMixer(1).MixedAirMassFlowRate);
     // check the cooling output delivered is within 2.0 Watt of zone cooling load
     ASSERT_NEAR(QZnReq, QUnitOut, 2.0);
 }
@@ -1355,9 +1355,9 @@
     GetPTUnitInputFlag = false;
 
     // get input test for terminal air single duct mixer on inlet side of PTHP
-    ASSERT_EQ(1, state.dataSingleDuct->NumATMixers);
-    EXPECT_EQ("SPACE1-1 DOAS AIR TERMINAL", state.dataSingleDuct->SysATMixer(1).Name);            // single duct air terminal mixer name
-    EXPECT_EQ(DataHVACGlobals::ATMixer_InletSide, state.dataSingleDuct->SysATMixer(1).MixerType); // air terminal mixer connection type
+    ASSERT_EQ(1, state->dataSingleDuct->NumATMixers);
+    EXPECT_EQ("SPACE1-1 DOAS AIR TERMINAL", state->dataSingleDuct->SysATMixer(1).Name);            // single duct air terminal mixer name
+    EXPECT_EQ(DataHVACGlobals::ATMixer_InletSide, state->dataSingleDuct->SysATMixer(1).MixerType); // air terminal mixer connection type
     EXPECT_EQ("AIRTERMINAL:SINGLEDUCT:MIXER", AirDistUnit(1).EquipType(1)); // Air distribution unit equipment type
     EXPECT_EQ("ZoneHVAC:PackagedTerminalHeatPump", PTUnit(1).UnitType);     // zoneHVAC equipment type
 
@@ -1410,9 +1410,9 @@
     Node(PTUnit(PTUnitNum).ATMixerPriNode).Enthalpy = DataEnvironment::OutEnthalpy;
 
     // set secondary air (recirculating air) conditions to zone air node
-    Node(state.dataSingleDuct->SysATMixer(1).SecInNode).Temp = Node(ZoneEquipConfig(1).ZoneNode).Temp;
-    Node(state.dataSingleDuct->SysATMixer(1).SecInNode).HumRat = Node(ZoneEquipConfig(1).ZoneNode).HumRat;
-    Node(state.dataSingleDuct->SysATMixer(1).SecInNode).Enthalpy = Node(ZoneEquipConfig(1).ZoneNode).Enthalpy;
+    Node(state->dataSingleDuct->SysATMixer(1).SecInNode).Temp = Node(ZoneEquipConfig(1).ZoneNode).Temp;
+    Node(state->dataSingleDuct->SysATMixer(1).SecInNode).HumRat = Node(ZoneEquipConfig(1).ZoneNode).HumRat;
+    Node(state->dataSingleDuct->SysATMixer(1).SecInNode).Enthalpy = Node(ZoneEquipConfig(1).ZoneNode).Enthalpy;
 
     PTUnit(1).ControlZoneNum = 1;
     SysSizingRunDone = true;
@@ -1428,13 +1428,13 @@
     Schedule(PTUnit(PTUnitNum).FanAvailSchedPtr).CurrentValue = 1.0; // fan is always available
 
     // set secondary air mass flow rate to zero
-    Node(state.dataSingleDuct->SysATMixer(1).SecInNode).MassFlowRate = 0.0;
+    Node(state->dataSingleDuct->SysATMixer(1).SecInNode).MassFlowRate = 0.0;
     // simulate PTHP zoneHVAC equipment
     SimPTUnit(*state, PTUnitNum, ZoneNum, FirstHVACIteration, QUnitOut, OnOffAirFlowRatio, QZnReq, LatOutputProvided);
     // apply mass conservation to determine secondary air mass flow rate
     SecondaryAirMassFlowRate = Node(PTUnit(PTUnitNum).AirInNode).MassFlowRate - PrimaryAirMassFlowRate;
     // check the terminal air mixer secondary air mass flow rate
-    ASSERT_EQ(SecondaryAirMassFlowRate, Node(state.dataSingleDuct->SysATMixer(1).SecInNode).MassFlowRate);
+    ASSERT_EQ(SecondaryAirMassFlowRate, Node(state->dataSingleDuct->SysATMixer(1).SecInNode).MassFlowRate);
     // check the cooling output delivered is within 2.0 Watt of zone cooling load
     ASSERT_NEAR(QZnReq, QUnitOut, 2.0);
 }
@@ -1768,9 +1768,9 @@
     GetPTUnitInputFlag = false;
 
     // get input test for terminal air single duct mixer on supply side of PTHP
-    ASSERT_EQ(1, state.dataSingleDuct->NumATMixers);
-    EXPECT_EQ("SPACE1-1 DOAS AIR TERMINAL", state.dataSingleDuct->SysATMixer(1).Name);             // single duct air terminal mixer name
-    EXPECT_EQ(DataHVACGlobals::ATMixer_SupplySide, state.dataSingleDuct->SysATMixer(1).MixerType); // air terminal mixer connection type
+    ASSERT_EQ(1, state->dataSingleDuct->NumATMixers);
+    EXPECT_EQ("SPACE1-1 DOAS AIR TERMINAL", state->dataSingleDuct->SysATMixer(1).Name);             // single duct air terminal mixer name
+    EXPECT_EQ(DataHVACGlobals::ATMixer_SupplySide, state->dataSingleDuct->SysATMixer(1).MixerType); // air terminal mixer connection type
     EXPECT_EQ("AIRTERMINAL:SINGLEDUCT:MIXER", AirDistUnit(1).EquipType(1));  // Air distribution unit equipment type
     EXPECT_EQ("ZoneHVAC:PackagedTerminalHeatPump", PTUnit(1).UnitType);      // zoneHVAC equipment type
 
@@ -1841,16 +1841,16 @@
     Schedule(PTUnit(PTUnitNum).FanAvailSchedPtr).CurrentValue = 1.0; // fan is always available
 
     // set secondary air mass flow rate to zero
-    Node(state.dataSingleDuct->SysATMixer(1).SecInNode).MassFlowRate = 0.0;
+    Node(state->dataSingleDuct->SysATMixer(1).SecInNode).MassFlowRate = 0.0;
     // simulate PTHP zoneHVAC equipment
     SimPTUnit(*state, PTUnitNum, ZoneNum, FirstHVACIteration, QUnitOut, OnOffAirFlowRatio, QZnReq, LatOutputProvided);
     // apply mass conservation to determine secondary mass flow rate
-    SecondaryAirMassFlowRate = Node(state.dataSingleDuct->SysATMixer(1).SecInNode).MassFlowRate;
+    SecondaryAirMassFlowRate = Node(state->dataSingleDuct->SysATMixer(1).SecInNode).MassFlowRate;
     // check the terminal air mixer secondary air mass flow rate
-    ASSERT_EQ(SecondaryAirMassFlowRate, Node(state.dataSingleDuct->SysATMixer(1).SecInNode).MassFlowRate);
+    ASSERT_EQ(SecondaryAirMassFlowRate, Node(state->dataSingleDuct->SysATMixer(1).SecInNode).MassFlowRate);
     // check the terminal air mixer outlet air mass flow rate
     ATMixerOutletMassFlowRate = SecondaryAirMassFlowRate + PrimaryAirMassFlowRate;
-    ASSERT_EQ(ATMixerOutletMassFlowRate, state.dataSingleDuct->SysATMixer(1).MixedAirMassFlowRate);
+    ASSERT_EQ(ATMixerOutletMassFlowRate, state->dataSingleDuct->SysATMixer(1).MixedAirMassFlowRate);
     // check the cooling output delivered is within 2.0 Watt of zone cooling load
     ASSERT_NEAR(QZnReq, QUnitOut, 2.0);
 }
@@ -2441,9 +2441,9 @@
     GetVRFInputFlag = false;
 
     // get input test for terminal air single duct mixer on inlet side of VRF terminal unit
-    ASSERT_EQ(1, state.dataSingleDuct->NumATMixers);
-    EXPECT_EQ("SPACE1-1 DOAS AIR TERMINAL", state.dataSingleDuct->SysATMixer(1).Name);            // single duct air terminal mixer name
-    EXPECT_EQ(DataHVACGlobals::ATMixer_InletSide, state.dataSingleDuct->SysATMixer(1).MixerType); // air terminal mixer connection type
+    ASSERT_EQ(1, state->dataSingleDuct->NumATMixers);
+    EXPECT_EQ("SPACE1-1 DOAS AIR TERMINAL", state->dataSingleDuct->SysATMixer(1).Name);            // single duct air terminal mixer name
+    EXPECT_EQ(DataHVACGlobals::ATMixer_InletSide, state->dataSingleDuct->SysATMixer(1).MixerType); // air terminal mixer connection type
     EXPECT_EQ("AIRTERMINAL:SINGLEDUCT:MIXER", AirDistUnit(1).EquipType(1)); // Air distribution unit equipment type
     EXPECT_EQ("TU1", VRFTU(1).Name);                                        // zoneHVAC equipment name
     // EXPECT_EQ( "ZoneHVAC:TerminalUnit:VariableRefrigerantFlow", VRFTU( 1 ).Name ); // zoneHVAC equipment type
@@ -2504,9 +2504,9 @@
     Node(VRFTU(VRFTUNum).ATMixerPriNode).Enthalpy = DataEnvironment::OutEnthalpy;
 
     // set secondary air (recirculating air) conditions to zone air node
-    Node(state.dataSingleDuct->SysATMixer(1).SecInNode).Temp = Node(ZoneEquipConfig(1).ZoneNode).Temp;
-    Node(state.dataSingleDuct->SysATMixer(1).SecInNode).HumRat = Node(ZoneEquipConfig(1).ZoneNode).HumRat;
-    Node(state.dataSingleDuct->SysATMixer(1).SecInNode).Enthalpy = Node(ZoneEquipConfig(1).ZoneNode).Enthalpy;
+    Node(state->dataSingleDuct->SysATMixer(1).SecInNode).Temp = Node(ZoneEquipConfig(1).ZoneNode).Temp;
+    Node(state->dataSingleDuct->SysATMixer(1).SecInNode).HumRat = Node(ZoneEquipConfig(1).ZoneNode).HumRat;
+    Node(state->dataSingleDuct->SysATMixer(1).SecInNode).Enthalpy = Node(ZoneEquipConfig(1).ZoneNode).Enthalpy;
 
     VRFTU(1).ZoneNum = 1;
     SysSizingRunDone = true;
@@ -2522,13 +2522,13 @@
     Schedule(VRFTU(VRFTUNum).FanAvailSchedPtr).CurrentValue = 1.0; // fan is always available
 
     // set secondary air mass flow rate to zero
-    Node(state.dataSingleDuct->SysATMixer(1).SecInNode).MassFlowRate = 0.0;
+    Node(state->dataSingleDuct->SysATMixer(1).SecInNode).MassFlowRate = 0.0;
     // Simulate zoneHVAC equipment (VRF terminal unit)
     SimVRF(*state, VRFTUNum, FirstHVACIteration, OnOffAirFlowRatio, QUnitOutVRFTU, LatOutputProvided, QZnReq);
     // check the terminal air mixer secondary air mass flow rate
-    ASSERT_EQ(SecondaryAirMassFlowRate, Node(state.dataSingleDuct->SysATMixer(1).SecInNode).MassFlowRate);
+    ASSERT_EQ(SecondaryAirMassFlowRate, Node(state->dataSingleDuct->SysATMixer(1).SecInNode).MassFlowRate);
     // check the terminal air mixer outlet flow rate must be equal to VRFTU mass flow rate
-    ASSERT_EQ(HVACInletMassFlowRate, state.dataSingleDuct->SysATMixer(1).MixedAirMassFlowRate);
+    ASSERT_EQ(HVACInletMassFlowRate, state->dataSingleDuct->SysATMixer(1).MixedAirMassFlowRate);
     // check the cooling output delivered is within 2.0 Watt of zone cooling load
     ASSERT_NEAR(QZnReq, QUnitOutVRFTU, 2.0);
 }
@@ -3120,9 +3120,9 @@
     GetVRFInputFlag = false;
 
     // get input test for terminal air single duct mixer on inlet side of VRF terminal unit
-    ASSERT_EQ(1, state.dataSingleDuct->NumATMixers);
-    EXPECT_EQ("SPACE1-1 DOAS AIR TERMINAL", state.dataSingleDuct->SysATMixer(1).Name);             // single duct air terminal mixer name
-    EXPECT_EQ(DataHVACGlobals::ATMixer_SupplySide, state.dataSingleDuct->SysATMixer(1).MixerType); // air terminal mixer connection type
+    ASSERT_EQ(1, state->dataSingleDuct->NumATMixers);
+    EXPECT_EQ("SPACE1-1 DOAS AIR TERMINAL", state->dataSingleDuct->SysATMixer(1).Name);             // single duct air terminal mixer name
+    EXPECT_EQ(DataHVACGlobals::ATMixer_SupplySide, state->dataSingleDuct->SysATMixer(1).MixerType); // air terminal mixer connection type
     EXPECT_EQ("AIRTERMINAL:SINGLEDUCT:MIXER", AirDistUnit(1).EquipType(1));  // Air distribution unit equipment type
     EXPECT_EQ("TU1", VRFTU(1).Name);                                         // zoneHVAC equipment name
 
@@ -3198,15 +3198,15 @@
     Schedule(VRFTU(VRFTUNum).FanAvailSchedPtr).CurrentValue = 1.0; // fan is always available
 
     // set secondary air mass flow rate to zero
-    Node(state.dataSingleDuct->SysATMixer(1).SecInNode).MassFlowRate = 0.0;
+    Node(state->dataSingleDuct->SysATMixer(1).SecInNode).MassFlowRate = 0.0;
     // simulate zoneHVAC equipment (VRF terminal unit)
     SimVRF(*state, VRFTUNum, FirstHVACIteration, OnOffAirFlowRatio, QUnitOutVRFTU, LatOutputProvided, QZnReq);
 
     // check the terminal air mixer secondary air mass flow rate
-    ASSERT_EQ(SecondaryAirMassFlowRate, Node(state.dataSingleDuct->SysATMixer(1).SecInNode).MassFlowRate);
+    ASSERT_EQ(SecondaryAirMassFlowRate, Node(state->dataSingleDuct->SysATMixer(1).SecInNode).MassFlowRate);
     // check the terminal air mixer outlet air mass flow rate
     ATMixerOutletMassFlowRate = SecondaryAirMassFlowRate + PrimaryAirMassFlowRate;
-    ASSERT_EQ(ATMixerOutletMassFlowRate, state.dataSingleDuct->SysATMixer(1).MixedAirMassFlowRate);
+    ASSERT_EQ(ATMixerOutletMassFlowRate, state->dataSingleDuct->SysATMixer(1).MixedAirMassFlowRate);
     // check the cooling output delivered is within 2.0 Watt of zone cooling load
     ASSERT_NEAR(QZnReq, QUnitOutVRFTU, 4.0);
 }
@@ -4870,9 +4870,9 @@
     GetVRFInputFlag = false;
 
     // get input test for terminal air single duct mixer on inlet side of VRF terminal unit
-    ASSERT_EQ(1, state.dataSingleDuct->NumATMixers);
-    EXPECT_EQ("SPACE1-1 DOAS AIR TERMINAL", state.dataSingleDuct->SysATMixer(1).Name);            // single duct air terminal mixer name
-    EXPECT_EQ(DataHVACGlobals::ATMixer_InletSide, state.dataSingleDuct->SysATMixer(1).MixerType); // air terminal mixer connection type
+    ASSERT_EQ(1, state->dataSingleDuct->NumATMixers);
+    EXPECT_EQ("SPACE1-1 DOAS AIR TERMINAL", state->dataSingleDuct->SysATMixer(1).Name);            // single duct air terminal mixer name
+    EXPECT_EQ(DataHVACGlobals::ATMixer_InletSide, state->dataSingleDuct->SysATMixer(1).MixerType); // air terminal mixer connection type
     EXPECT_EQ("AIRTERMINAL:SINGLEDUCT:MIXER", AirDistUnit(1).EquipType(1)); // Air distribution unit equipment type
     EXPECT_EQ("TU1", VRFTU(1).Name);                                        // zoneHVAC equipment name
 
@@ -4932,9 +4932,9 @@
     Node(VRFTU(VRFTUNum).ATMixerPriNode).Enthalpy = DataEnvironment::OutEnthalpy;
 
     // set secondary air (recirculating air) conditions to zone air node
-    Node(state.dataSingleDuct->SysATMixer(1).SecInNode).Temp = Node(ZoneEquipConfig(1).ZoneNode).Temp;
-    Node(state.dataSingleDuct->SysATMixer(1).SecInNode).HumRat = Node(ZoneEquipConfig(1).ZoneNode).HumRat;
-    Node(state.dataSingleDuct->SysATMixer(1).SecInNode).Enthalpy = Node(ZoneEquipConfig(1).ZoneNode).Enthalpy;
+    Node(state->dataSingleDuct->SysATMixer(1).SecInNode).Temp = Node(ZoneEquipConfig(1).ZoneNode).Temp;
+    Node(state->dataSingleDuct->SysATMixer(1).SecInNode).HumRat = Node(ZoneEquipConfig(1).ZoneNode).HumRat;
+    Node(state->dataSingleDuct->SysATMixer(1).SecInNode).Enthalpy = Node(ZoneEquipConfig(1).ZoneNode).Enthalpy;
 
     VRFTU(1).ZoneNum = 1;
     SysSizingRunDone = true;
@@ -4950,16 +4950,16 @@
     Schedule(VRFTU(VRFTUNum).FanAvailSchedPtr).CurrentValue = 1.0; // fan is always available
 
     // set secondary air mass flow rate to zero
-    Node(state.dataSingleDuct->SysATMixer(1).SecInNode).MassFlowRate = 0.0;
+    Node(state->dataSingleDuct->SysATMixer(1).SecInNode).MassFlowRate = 0.0;
     // Simulate zoneHVAC equipment (VRF terminal unit)
     SimVRF(*state, VRFTUNum, FirstHVACIteration, OnOffAirFlowRatio, QUnitOutVRFTU, LatOutputProvided, QZnReq);
 
     // check the terminal air mixer secondary air mass flow rate, requires updating the secondary flow
     SecondaryAirMassFlowRate = Node(VRFTU(VRFTUNum).VRFTUInletNodeNum).MassFlowRate - PrimaryAirMassFlowRate;
-    ASSERT_EQ(SecondaryAirMassFlowRate, Node(state.dataSingleDuct->SysATMixer(1).SecInNode).MassFlowRate);
+    ASSERT_EQ(SecondaryAirMassFlowRate, Node(state->dataSingleDuct->SysATMixer(1).SecInNode).MassFlowRate);
     // check the terminal air mixer outlet flow rate must be equal to VRFTU mass flow rate
     HVACInletMassFlowRate = Node(VRFTU(VRFTUNum).VRFTUInletNodeNum).MassFlowRate;
-    ASSERT_EQ(HVACInletMassFlowRate, state.dataSingleDuct->SysATMixer(1).MixedAirMassFlowRate);
+    ASSERT_EQ(HVACInletMassFlowRate, state->dataSingleDuct->SysATMixer(1).MixedAirMassFlowRate);
     // check the cooling output delivered is within 5.0 Watt of zone cooling load
     ASSERT_NEAR(QZnReq, QUnitOutVRFTU, 5.0);
 }
@@ -6624,9 +6624,9 @@
     GetVRFInputFlag = false;
 
     // get input test for terminal air single duct mixer on supply side of VRF terminal unit
-    ASSERT_EQ(1, state.dataSingleDuct->NumATMixers);
-    EXPECT_EQ("SPACE1-1 DOAS AIR TERMINAL", state.dataSingleDuct->SysATMixer(1).Name);             // single duct air terminal mixer name
-    EXPECT_EQ(DataHVACGlobals::ATMixer_SupplySide, state.dataSingleDuct->SysATMixer(1).MixerType); // air terminal mixer connection type
+    ASSERT_EQ(1, state->dataSingleDuct->NumATMixers);
+    EXPECT_EQ("SPACE1-1 DOAS AIR TERMINAL", state->dataSingleDuct->SysATMixer(1).Name);             // single duct air terminal mixer name
+    EXPECT_EQ(DataHVACGlobals::ATMixer_SupplySide, state->dataSingleDuct->SysATMixer(1).MixerType); // air terminal mixer connection type
     EXPECT_EQ("AIRTERMINAL:SINGLEDUCT:MIXER", AirDistUnit(1).EquipType(1));  // Air distribution unit equipment type
     EXPECT_EQ("TU1", VRFTU(1).Name);                                         // zoneHVAC equipment name
 
@@ -6702,16 +6702,16 @@
     Schedule(VRFTU(VRFTUNum).FanAvailSchedPtr).CurrentValue = 1.0; // fan is always available
 
     // set secondary air mass flow rate to zero
-    Node(state.dataSingleDuct->SysATMixer(1).SecInNode).MassFlowRate = 0.0;
+    Node(state->dataSingleDuct->SysATMixer(1).SecInNode).MassFlowRate = 0.0;
     // Simulate zoneHVAC equipment (VRF terminal unit)
     SimVRF(*state, VRFTUNum, FirstHVACIteration, OnOffAirFlowRatio, QUnitOutVRFTU, LatOutputProvided, QZnReq);
 
     // check the terminal air mixer secondary air mass flow rate, requires updating the secondary flow
     SecondaryAirMassFlowRate = Node(VRFTU(VRFTUNum).VRFTUInletNodeNum).MassFlowRate;
-    ASSERT_EQ(SecondaryAirMassFlowRate, Node(state.dataSingleDuct->SysATMixer(1).SecInNode).MassFlowRate);
+    ASSERT_EQ(SecondaryAirMassFlowRate, Node(state->dataSingleDuct->SysATMixer(1).SecInNode).MassFlowRate);
     // check the terminal air mixer outlet flow rate must be equal to the mass flow rate of VRFTU + the primary air
     ATMixerOutletMassFlowRate = SecondaryAirMassFlowRate + PrimaryAirMassFlowRate;
-    ASSERT_EQ(ATMixerOutletMassFlowRate, state.dataSingleDuct->SysATMixer(1).MixedAirMassFlowRate);
+    ASSERT_EQ(ATMixerOutletMassFlowRate, state->dataSingleDuct->SysATMixer(1).MixedAirMassFlowRate);
     // check the cooling output delivered is within 2.0 Watt of zone cooling load
     ASSERT_NEAR(QZnReq, QUnitOutVRFTU, 2.0);
 }
@@ -6870,9 +6870,9 @@
     state->dataUnitVentilators->GetUnitVentilatorInputFlag = false;
 
     // get input test for terminal air single duct mixer on inlet side of PTHP
-    ASSERT_EQ(1, state.dataSingleDuct->NumATMixers);
-    EXPECT_EQ("SPACE1-1 DOAS AIR TERMINAL", state.dataSingleDuct->SysATMixer(1).Name);            // single duct air terminal mixer name
-    EXPECT_EQ(DataHVACGlobals::ATMixer_InletSide, state.dataSingleDuct->SysATMixer(1).MixerType); // air terminal mixer connection type
+    ASSERT_EQ(1, state->dataSingleDuct->NumATMixers);
+    EXPECT_EQ("SPACE1-1 DOAS AIR TERMINAL", state->dataSingleDuct->SysATMixer(1).Name);            // single duct air terminal mixer name
+    EXPECT_EQ(DataHVACGlobals::ATMixer_InletSide, state->dataSingleDuct->SysATMixer(1).MixerType); // air terminal mixer connection type
     EXPECT_EQ("AIRTERMINAL:SINGLEDUCT:MIXER", AirDistUnit(1).EquipType(1)); // Air distribution unit equipment type
 
     state->dataGlobal->BeginEnvrnFlag = false;
@@ -6921,9 +6921,9 @@
     Node(state->dataUnitVentilators->UnitVent(UnitVentNum).ATMixerPriNode).Enthalpy = DataEnvironment::OutEnthalpy;
 
     // set secondary air (recirculating air) conditions to zone air node
-    Node(state.dataSingleDuct->SysATMixer(1).SecInNode).Temp = Node(ZoneEquipConfig(1).ZoneNode).Temp;
-    Node(state.dataSingleDuct->SysATMixer(1).SecInNode).HumRat = Node(ZoneEquipConfig(1).ZoneNode).HumRat;
-    Node(state.dataSingleDuct->SysATMixer(1).SecInNode).Enthalpy = Node(ZoneEquipConfig(1).ZoneNode).Enthalpy;
+    Node(state->dataSingleDuct->SysATMixer(1).SecInNode).Temp = Node(ZoneEquipConfig(1).ZoneNode).Temp;
+    Node(state->dataSingleDuct->SysATMixer(1).SecInNode).HumRat = Node(ZoneEquipConfig(1).ZoneNode).HumRat;
+    Node(state->dataSingleDuct->SysATMixer(1).SecInNode).Enthalpy = Node(ZoneEquipConfig(1).ZoneNode).Enthalpy;
 
     state->dataUnitVentilators->UnitVent(1).ZonePtr = 1;
     SysSizingRunDone = true;
@@ -6941,13 +6941,13 @@
     Schedule(state->dataUnitVentilators->UnitVent(UnitVentNum).MinOASchedPtr).CurrentValue = 0.5;    // min OA fraction is always available
 
     // set secondary air mass flow rate to zero
-    Node(state.dataSingleDuct->SysATMixer(1).SecInNode).MassFlowRate = 0.0;
+    Node(state->dataSingleDuct->SysATMixer(1).SecInNode).MassFlowRate = 0.0;
     // simulate Unit Ventilator zoneHVAC equipment
     SimUnitVentilator(*state, state->dataUnitVentilators->UnitVent(UnitVentNum).Name, ZoneNum, FirstHVACIteration, QUnitOut, LatOutputProvided, UnitVentNum);
     // apply mass conservation to determine secondary air mass flow rate
     SecondaryAirMassFlowRate = Node(state->dataUnitVentilators->UnitVent(UnitVentNum).AirInNode).MassFlowRate - PrimaryAirMassFlowRate;
     // check the air mixer secondary air mass flow rate
-    ASSERT_EQ(SecondaryAirMassFlowRate, Node(state.dataSingleDuct->SysATMixer(1).SecInNode).MassFlowRate);
+    ASSERT_EQ(SecondaryAirMassFlowRate, Node(state->dataSingleDuct->SysATMixer(1).SecInNode).MassFlowRate);
     // check the cooling output delivered is within 2.0 Watt of zone cooling load
     ASSERT_NEAR(state->dataUnitVentilators->QZnReq, QUnitOut, 0.001);
 }
@@ -7107,9 +7107,9 @@
     state->dataUnitVentilators->GetUnitVentilatorInputFlag = false;
 
     // get input test for terminal air single duct mixer on supply side of PTHP
-    ASSERT_EQ(1, state.dataSingleDuct->NumATMixers);
-    EXPECT_EQ("SPACE1-1 DOAS AIR TERMINAL", state.dataSingleDuct->SysATMixer(1).Name);             // single duct air terminal mixer name
-    EXPECT_EQ(DataHVACGlobals::ATMixer_SupplySide, state.dataSingleDuct->SysATMixer(1).MixerType); // air terminal mixer connection type
+    ASSERT_EQ(1, state->dataSingleDuct->NumATMixers);
+    EXPECT_EQ("SPACE1-1 DOAS AIR TERMINAL", state->dataSingleDuct->SysATMixer(1).Name);             // single duct air terminal mixer name
+    EXPECT_EQ(DataHVACGlobals::ATMixer_SupplySide, state->dataSingleDuct->SysATMixer(1).MixerType); // air terminal mixer connection type
     EXPECT_EQ("AIRTERMINAL:SINGLEDUCT:MIXER", AirDistUnit(1).EquipType(1));  // Air distribution unit equipment type
 
     // set input variables
@@ -7178,16 +7178,16 @@
     Schedule(state->dataUnitVentilators->UnitVent(UnitVentNum).MinOASchedPtr).CurrentValue = 0.5;    // min OA fraction is always available
 
     // set secondary air mass flow rate to zero
-    Node(state.dataSingleDuct->SysATMixer(1).SecInNode).MassFlowRate = 0.0;
+    Node(state->dataSingleDuct->SysATMixer(1).SecInNode).MassFlowRate = 0.0;
     // simulate Unit Ventilator ZoneHVAC equipment
     SimUnitVentilator(*state, state->dataUnitVentilators->UnitVent(UnitVentNum).Name, ZoneNum, FirstHVACIteration, QUnitOut, LatOutputProvided, UnitVentNum);
     // apply mass conservation to determine secondary mass flow rate
-    SecondaryAirMassFlowRate = Node(state.dataSingleDuct->SysATMixer(1).SecInNode).MassFlowRate;
+    SecondaryAirMassFlowRate = Node(state->dataSingleDuct->SysATMixer(1).SecInNode).MassFlowRate;
     // check the terminal air mixer secondary air mass flow rate
-    ASSERT_EQ(SecondaryAirMassFlowRate, Node(state.dataSingleDuct->SysATMixer(1).SecInNode).MassFlowRate);
+    ASSERT_EQ(SecondaryAirMassFlowRate, Node(state->dataSingleDuct->SysATMixer(1).SecInNode).MassFlowRate);
     // check the air mixer outlet air mass flow rate
     ATMixerOutletMassFlowRate = SecondaryAirMassFlowRate + PrimaryAirMassFlowRate;
-    ASSERT_EQ(ATMixerOutletMassFlowRate, state.dataSingleDuct->SysATMixer(1).MixedAirMassFlowRate);
+    ASSERT_EQ(ATMixerOutletMassFlowRate, state->dataSingleDuct->SysATMixer(1).MixedAirMassFlowRate);
     // check the cooling output delivered is within 2.0 Watt of zone cooling load
     ASSERT_NEAR(QZnReq, QUnitOut, 0.001);
 }
@@ -7347,18 +7347,18 @@
     GetZoneAirLoopEquipment(*state);
     GetATMixers(*state);
 
-    ASSERT_EQ(2, state.dataSingleDuct->NumATMixers);
-    EXPECT_EQ("SPACE1-1 DOAS AIR TERMINAL", state.dataSingleDuct->SysATMixer(1).Name);            // single duct air terminal mixer name
-    EXPECT_EQ(DataHVACGlobals::ATMixer_InletSide, state.dataSingleDuct->SysATMixer(1).MixerType); // air terminal mixer connection type
+    ASSERT_EQ(2, state->dataSingleDuct->NumATMixers);
+    EXPECT_EQ("SPACE1-1 DOAS AIR TERMINAL", state->dataSingleDuct->SysATMixer(1).Name);            // single duct air terminal mixer name
+    EXPECT_EQ(DataHVACGlobals::ATMixer_InletSide, state->dataSingleDuct->SysATMixer(1).MixerType); // air terminal mixer connection type
     EXPECT_EQ("AIRTERMINAL:SINGLEDUCT:MIXER", AirDistUnit(1).EquipType(1)); // Air distribution unit equipment type
-    EXPECT_EQ(1, state.dataSingleDuct->SysATMixer(1).OARequirementsPtr);                          // design spec OA pointer - for both mixers this pointer should be 1
-
-    EXPECT_EQ("SPACE1-2 DOAS AIR TERMINAL", state.dataSingleDuct->SysATMixer(2).Name);             // single duct air terminal mixer name
-    EXPECT_EQ(DataHVACGlobals::ATMixer_SupplySide, state.dataSingleDuct->SysATMixer(2).MixerType); // air terminal mixer connection type
+    EXPECT_EQ(1, state->dataSingleDuct->SysATMixer(1).OARequirementsPtr);                          // design spec OA pointer - for both mixers this pointer should be 1
+
+    EXPECT_EQ("SPACE1-2 DOAS AIR TERMINAL", state->dataSingleDuct->SysATMixer(2).Name);             // single duct air terminal mixer name
+    EXPECT_EQ(DataHVACGlobals::ATMixer_SupplySide, state->dataSingleDuct->SysATMixer(2).MixerType); // air terminal mixer connection type
     EXPECT_EQ("AIRTERMINAL:SINGLEDUCT:MIXER", AirDistUnit(2).EquipType(1));  // Air distribution unit equipment type
     // design spec OA pointer - for both mixers this pointer should be 1
     // before the fix, this was 2 which later caused an array bounds error
-    EXPECT_EQ(1, state.dataSingleDuct->SysATMixer(2).OARequirementsPtr);
+    EXPECT_EQ(1, state->dataSingleDuct->SysATMixer(2).OARequirementsPtr);
 }
 
 TEST_F(EnergyPlusFixture, AirTerminalSingleDuctMixer_SimFCU_ATMInletSideTest)
@@ -7546,11 +7546,11 @@
     GetFanCoilUnits(*state);
 
     auto &thisFanCoil(FanCoil(1));
-    auto &thisATMixer(state.dataSingleDuct->SysATMixer(1));
+    auto &thisATMixer(state->dataSingleDuct->SysATMixer(1));
     auto &thisFan(Fan(1));
 
     // get input test for terminal air single duct mixer on inlet side of PTAC
-    ASSERT_EQ(1, state.dataSingleDuct->NumATMixers);
+    ASSERT_EQ(1, state->dataSingleDuct->NumATMixers);
     EXPECT_EQ("INLET SIDE MIXER", thisATMixer.Name);                        // single duct air terminal mixer name
     EXPECT_EQ(DataHVACGlobals::ATMixer_InletSide, thisATMixer.MixerType);   // air terminal mixer connection type
     EXPECT_EQ("AIRTERMINAL:SINGLEDUCT:MIXER", AirDistUnit(1).EquipType(1)); // Air distribution unit equipment type
@@ -7975,16 +7975,11 @@
     SystemAvailabilityManager::GetSysAvailManagerInputs(*state);
 
     auto &thisFanCoil(FanCoil(1));
-<<<<<<< HEAD
-    auto &thisATMixer(SysATMixer(1));
+    auto &thisATMixer(state->dataSingleDuct->SysATMixer(1));
     auto &thisAvaiManager(state->dataSystemAvailabilityManager->NCycSysAvailMgrData(1));
-=======
-    auto &thisATMixer(state.dataSingleDuct->SysATMixer(1));
-    auto &thisAvaiManager(state.dataSystemAvailabilityManager->NCycSysAvailMgrData(1));
->>>>>>> 52873dc2
 
     // get input test for terminal air single duct mixer on inlet side of PTAC
-    ASSERT_EQ(1, state.dataSingleDuct->NumATMixers);
+    ASSERT_EQ(1, state->dataSingleDuct->NumATMixers);
     EXPECT_EQ("INLET SIDE MIXER", thisATMixer.Name);                        // single duct air terminal mixer name
     EXPECT_EQ(DataHVACGlobals::ATMixer_InletSide, thisATMixer.MixerType);   // air terminal mixer connection type
     EXPECT_EQ("AIRTERMINAL:SINGLEDUCT:MIXER", AirDistUnit(1).EquipType(1)); // Air distribution unit equipment type
