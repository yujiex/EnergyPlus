// EnergyPlus, Copyright (c) 1996-2023, The Board of Trustees of the University of Illinois,
// The Regents of the University of California, through Lawrence Berkeley National Laboratory
// (subject to receipt of any required approvals from the U.S. Dept. of Energy), Oak Ridge
// National Laboratory, managed by UT-Battelle, Alliance for Sustainable Energy, LLC, and other
// contributors. All rights reserved.
//
// NOTICE: This Software was developed under funding from the U.S. Department of Energy and the
// U.S. Government consequently retains certain rights. As such, the U.S. Government has been
// granted for itself and others acting on its behalf a paid-up, nonexclusive, irrevocable,
// worldwide license in the Software to reproduce, distribute copies to the public, prepare
// derivative works, and perform publicly and display publicly, and to permit others to do so.
//
// Redistribution and use in source and binary forms, with or without modification, are permitted
// provided that the following conditions are met:
//
// (1) Redistributions of source code must retain the above copyright notice, this list of
//     conditions and the following disclaimer.
//
// (2) Redistributions in binary form must reproduce the above copyright notice, this list of
//     conditions and the following disclaimer in the documentation and/or other materials
//     provided with the distribution.
//
// (3) Neither the name of the University of California, Lawrence Berkeley National Laboratory,
//     the University of Illinois, U.S. Dept. of Energy nor the names of its contributors may be
//     used to endorse or promote products derived from this software without specific prior
//     written permission.
//
// (4) Use of EnergyPlus(TM) Name. If Licensee (i) distributes the software in stand-alone form
//     without changes from the version obtained under this License, or (ii) Licensee makes a
//     reference solely to the software portion of its product, Licensee must refer to the
//     software as "EnergyPlus version X" software, where "X" is the version number Licensee
//     obtained under this License and may not use a different name for the software. Except as
//     specifically required in this Section (4), Licensee shall not use in a company name, a
//     product name, in advertising, publicity, or other promotional activities any name, trade
//     name, trademark, logo, or other designation of "EnergyPlus", "E+", "e+" or confusingly
//     similar designation, without the U.S. Department of Energy's prior written consent.
//
// THIS SOFTWARE IS PROVIDED BY THE COPYRIGHT HOLDERS AND CONTRIBUTORS "AS IS" AND ANY EXPRESS OR
// IMPLIED WARRANTIES, INCLUDING, BUT NOT LIMITED TO, THE IMPLIED WARRANTIES OF MERCHANTABILITY
// AND FITNESS FOR A PARTICULAR PURPOSE ARE DISCLAIMED. IN NO EVENT SHALL THE COPYRIGHT OWNER OR
// CONTRIBUTORS BE LIABLE FOR ANY DIRECT, INDIRECT, INCIDENTAL, SPECIAL, EXEMPLARY, OR
// CONSEQUENTIAL DAMAGES (INCLUDING, BUT NOT LIMITED TO, PROCUREMENT OF SUBSTITUTE GOODS OR
// SERVICES; LOSS OF USE, DATA, OR PROFITS; OR BUSINESS INTERRUPTION) HOWEVER CAUSED AND ON ANY
// THEORY OF LIABILITY, WHETHER IN CONTRACT, STRICT LIABILITY, OR TORT (INCLUDING NEGLIGENCE OR
// OTHERWISE) ARISING IN ANY WAY OUT OF THE USE OF THIS SOFTWARE, EVEN IF ADVISED OF THE
// POSSIBILITY OF SUCH DAMAGE.

// C++ Headers
#include <cassert>
#include <cmath>

// ObjexxFCL Headers
#include <ObjexxFCL/Array.functions.hh>
#include <ObjexxFCL/ArrayS.functions.hh>
#include <ObjexxFCL/Fmath.hh>

// EnergyPlus Headers
#include <EnergyPlus/Construction.hh>
#include <EnergyPlus/Data/EnergyPlusData.hh>
#include <EnergyPlus/DataHeatBalSurface.hh>
#include <EnergyPlus/DataHeatBalance.hh>
#include <EnergyPlus/DataIPShortCuts.hh>
#include <EnergyPlus/DataSurfaces.hh>
#include <EnergyPlus/DataSystemVariables.hh>
#include <EnergyPlus/DataViewFactorInformation.hh>
#include <EnergyPlus/DisplayRoutines.hh>
#include <EnergyPlus/General.hh>
#include <EnergyPlus/HeatBalanceIntRadExchange.hh>
#include <EnergyPlus/InputProcessing/InputProcessor.hh>
#include <EnergyPlus/Material.hh>
#include <EnergyPlus/UtilityRoutines.hh>
#include <EnergyPlus/WindowEquivalentLayer.hh>

namespace EnergyPlus {

namespace HeatBalanceIntRadExchange {
    // Module containing the routines dealing with the interior radiant exchange
    // between surfaces.

    // MODULE INFORMATION:
    //       AUTHOR         Rick Strand
    //       DATE WRITTEN   September 2000
    //       MODIFIED       Aug 2001, FW: recalculate ScriptF for a zone if window interior
    //                       shade/blind status is different from previous time step. This is
    //                       because ScriptF, which is used to calculate interior LW
    //                       exchange between surfaces, depends on inside surface emissivities,
    //                       which, for a window, depends on whether or not an interior
    //                       shade or blind is in place.

    // PURPOSE OF THIS MODULE:
    // Part of the heat balance modularization/re-engineering.  Purpose of this
    // module is to replace the MRT with RBAL method of modeling radiant exchange
    // between interior surfaces.

    // METHODOLOGY EMPLOYED:
    // Standard EnergyPlus methodology

    // REFERENCES:
    // ASHRAE Loads Toolkit "Script F" routines by Curt Pedersen
    // Hottel, H.C., and A.F. Sarofim. "Radiative Transfer" (mainly chapter 3),
    //  McGraw-Hill, Inc., New York, 1967.

    void CalcInteriorRadExchange(EnergyPlusData &state,
                                 Array1S<Real64> const SurfaceTemp,              // Current surface temperatures
                                 int const SurfIterations,                       // Number of iterations in calling subroutine
                                 Array1D<Real64> &NetLWRadToSurf,                // Net long wavelength radiant exchange from other surfaces
                                 ObjexxFCL::Optional_int_const ZoneToResimulate, // if passed in, then only calculate for this zone
#ifdef EP_Count_Calls
                                 std::string_view const CalledFrom)
#else
                                 [[maybe_unused]] std::string_view const CalledFrom)
#endif
    {

        // SUBROUTINE INFORMATION:
        //       AUTHOR         Rick Strand
        //       DATE WRITTEN   September 2000
        //       MODIFIED       6/18/01, FCW: calculate IR on windows
        //                      Jan 2002, FCW: add blinds with movable slats
        //                      Sep 2011 LKL/BG - resimulate only zones needing it for Radiant systems

        // PURPOSE OF THIS SUBROUTINE:
        // Determines the interior radiant exchange between surfaces using
        // Hottel's ScriptF method for the grey interchange between surfaces
        // in an enclosure.

        // REFERENCES:
        // Hottel, H. C. and A. F. Sarofim, Radiative Transfer, Ch 3, McGraw Hill, 1967.

        // Types
        typedef Array1D<Real64>::size_type size_type;

        bool IntShadeOrBlindStatusChanged; // True if status of interior shade or blind on at least
        // one window in a zone has changed from previous time step

        auto &SurfaceTempRad = state.dataHeatBalIntRadExchg->SurfaceTempRad;
        auto &SurfaceTempInKto4th = state.dataHeatBalIntRadExchg->SurfaceTempInKto4th;
        auto &SurfaceEmiss = state.dataHeatBalIntRadExchg->SurfaceEmiss;

        if (state.dataHeatBalIntRadExchg->CalcInteriorRadExchangefirstTime) {
            SurfaceTempRad.allocate(state.dataHeatBalIntRadExchg->MaxNumOfRadEnclosureSurfs);
            SurfaceTempInKto4th.allocate(state.dataHeatBalIntRadExchg->MaxNumOfRadEnclosureSurfs);
            SurfaceEmiss.allocate(state.dataHeatBalIntRadExchg->MaxNumOfRadEnclosureSurfs);
            state.dataHeatBalIntRadExchg->CalcInteriorRadExchangefirstTime = false;
            if (state.dataSysVars->DeveloperFlag) {
                DisplayString(state, " OMP turned off, HBIRE loop executed in serial");
            }
        }

        if (state.dataGlobal->KickOffSimulation || state.dataGlobal->KickOffSizing) return;

        bool const PartialResimulate(present(ZoneToResimulate));

#ifdef EP_Count_Calls
        if (!PartialResimulate) {
            ++state.dataTimingsData->NumIntRadExchange_Calls;
        } else {
            ++state.dataTimingsData->NumIntRadExchangeZ_Calls;
        }
        if (CalledFrom.empty()) {
            // do nothing
        } else if (CalledFrom == "Main") {
            ++state.dataTimingsData->NumIntRadExchangeMain_Calls;
        } else if (CalledFrom == "Outside") {
            ++state.dataTimingsData->NumIntRadExchangeOSurf_Calls;
        } else if (CalledFrom == "Inside") {
            ++state.dataTimingsData->NumIntRadExchangeISurf_Calls;
        }
#endif

        int startEnclosure = 1;
        int endEnclosure = state.dataViewFactor->NumOfRadiantEnclosures;
        if (PartialResimulate) {
            // ToDo: For now, use min and max enclosure numbers associated with this zone, this could include unrelated enclosures
            startEnclosure = state.dataHeatBal->Zone(ZoneToResimulate).zoneRadEnclosureFirst;
            endEnclosure = state.dataHeatBal->Zone(ZoneToResimulate).zoneRadEnclosureLast;
            for (int enclosureNum = startEnclosure; enclosureNum <= endEnclosure; ++enclosureNum) {
                auto const &enclosure = state.dataViewFactor->EnclRadInfo(enclosureNum);
                for (int i : enclosure.SurfacePtr) {
                    NetLWRadToSurf(i) = 0.0;
                    state.dataSurface->SurfWinIRfromParentZone(i) = 0.0;
                }
            }
        } else {
            NetLWRadToSurf = 0.0;
            for (int SurfNum = 1; SurfNum <= state.dataSurface->TotSurfaces; SurfNum++)
                state.dataSurface->SurfWinIRfromParentZone(SurfNum) = 0.0;
        }

        for (int enclosureNum = startEnclosure; enclosureNum <= endEnclosure; ++enclosureNum) {

            auto &zone_info = state.dataViewFactor->EnclRadInfo(enclosureNum);
            auto &zone_ScriptF = zone_info.ScriptF; // Tuned Transposed
            int const n_zone_Surfaces = zone_info.NumOfSurfaces;
            size_type const s_zone_Surfaces = n_zone_Surfaces;

            // Calculate ScriptF if first time step in environment and surface heat-balance iterations not yet started;
            // recalculate ScriptF if status of window interior shades or blinds has changed from
            // previous time step. This recalculation is required since ScriptF depends on the inside
            // emissivity of the inside surfaces, which, for windows, is (1) the emissivity of the
            // inside face of the inside glass layer if there is no interior shade/blind, or (2) the effective
            // emissivity of the shade/blind if the shade/blind is in place. (The "effective emissivity"
            // in this case is (1) the shade/blind emissivity if the shade/blind IR transmittance is zero,
            // or (2) a weighted average of the shade/blind emissivity and inside glass emissivity if the
            // shade/blind IR transmittance is not zero (which is sometimes the case for a "shade" and
            // usually the case for a blind). It assumed for switchable glazing that the inside surface
            // emissivity does not change if the glazing is switched on or off.

            // Determine if status of interior shade/blind on one or more windows in the zone has changed
            // from previous time step.  Also make a check for any changes in interior movable insulation.

            if (SurfIterations == 0) {

                bool IntMovInsulChanged; // True if the status of interior movable insulation has changed

                IntShadeOrBlindStatusChanged = false;
                IntMovInsulChanged = false;

                if (!state.dataGlobal->BeginEnvrnFlag) { // Check for change in shade/blind status
                    for (int const SurfNum : zone_info.SurfacePtr) {
                        if (IntShadeOrBlindStatusChanged || IntMovInsulChanged)
                            break; // Need only check if one window's status or one movable insulation status has changed
                        if (state.dataConstruction->Construct(state.dataSurface->Surface(SurfNum).Construction).TypeIsWindow) {
                            DataSurfaces::WinShadingType ShadeFlag = state.dataSurface->SurfWinShadingFlag(SurfNum);
                            DataSurfaces::WinShadingType ShadeFlagPrev = state.dataSurface->SurfWinExtIntShadePrevTS(SurfNum);
                            if (ShadeFlagPrev != ShadeFlag && (ANY_INTERIOR_SHADE_BLIND(ShadeFlagPrev) || ANY_INTERIOR_SHADE_BLIND(ShadeFlag)))
                                IntShadeOrBlindStatusChanged = true;
                            if (state.dataSurface->SurfWinWindowModelType(SurfNum) == DataSurfaces::WindowModel::EQL &&
                                state.dataWindowEquivLayer
                                    ->CFS(state.dataConstruction->Construct(state.dataSurface->Surface(SurfNum).Construction).EQLConsPtr)
                                    .ISControlled) {
                                IntShadeOrBlindStatusChanged = true;
                            }
                        } else {
                            if (state.dataSurface->AnyMovableInsulation) UpdateMovableInsulationFlag(state, IntMovInsulChanged, SurfNum);
                        }
                    }
                }

                if (IntShadeOrBlindStatusChanged || IntMovInsulChanged ||
                    state.dataGlobal->BeginEnvrnFlag) { // Calc inside surface emissivities for this time step
                    for (int ZoneSurfNum = 1; ZoneSurfNum <= n_zone_Surfaces; ++ZoneSurfNum) {
                        int const SurfNum = zone_info.SurfacePtr(ZoneSurfNum);
                        int const ConstrNum = state.dataSurface->Surface(SurfNum).Construction;
                        zone_info.Emissivity(ZoneSurfNum) = state.dataHeatBalSurf->SurfAbsThermalInt(SurfNum);
                        if (state.dataConstruction->Construct(ConstrNum).TypeIsWindow &&
                            ANY_INTERIOR_SHADE_BLIND(state.dataSurface->SurfWinShadingFlag(SurfNum))) {
                            zone_info.Emissivity(ZoneSurfNum) = state.dataHeatBalSurf->SurfAbsThermalInt(SurfNum);
                        }
                        if (state.dataSurface->SurfWinWindowModelType(SurfNum) == DataSurfaces::WindowModel::EQL &&
                            state.dataWindowEquivLayer->CFS(state.dataConstruction->Construct(ConstrNum).EQLConsPtr).ISControlled) {
                            zone_info.Emissivity(ZoneSurfNum) = WindowEquivalentLayer::EQLWindowInsideEffectiveEmiss(state, ConstrNum);
                        }
                    }

                    if (state.dataHeatBalIntRadExchg->CarrollMethod) {
                        CalcFp(n_zone_Surfaces, zone_info.Emissivity, zone_info.FMRT, zone_info.Fp);
                    } else {
                        CalcScriptF(state, n_zone_Surfaces, zone_info.Area, zone_info.F, zone_info.Emissivity, zone_ScriptF);
                        // precalc - multiply by StefanBoltzmannConstant
                        zone_ScriptF *= Constant::StefanBoltzmann;
                    }
                }

            } // End of check if SurfIterations = 0

            // Set surface emissivities and temperatures
            // Also, for Carroll method, calculate numerators and denominators of radiant temperature
            Real64 CarrollMRTNumerator(0.0);
            Real64 CarrollMRTDenominator(0.0);
            Real64 CarrollMRTInKTo4th; // Carroll MRT
            for (size_type ZoneSurfNum = 0; ZoneSurfNum < s_zone_Surfaces; ++ZoneSurfNum) {
                int const SurfNum = zone_info.SurfacePtr[ZoneSurfNum];
                auto const &surface_window = state.dataSurface->SurfaceWindow(SurfNum);
                int const ConstrNum = state.dataSurface->Surface(SurfNum).Construction;
                auto const &construct = state.dataConstruction->Construct(ConstrNum);
                if (construct.WindowTypeEQL) {
                    SurfaceTempRad[ZoneSurfNum] = state.dataSurface->SurfWinEffInsSurfTemp(SurfNum);
                    SurfaceEmiss[ZoneSurfNum] = WindowEquivalentLayer::EQLWindowInsideEffectiveEmiss(state, ConstrNum);
                } else if (construct.WindowTypeBSDF && state.dataSurface->SurfWinShadingFlag(SurfNum) == DataSurfaces::WinShadingType::IntShade) {
                    SurfaceTempRad[ZoneSurfNum] = state.dataSurface->SurfWinEffInsSurfTemp(SurfNum);
                    SurfaceEmiss[ZoneSurfNum] = surface_window.EffShBlindEmiss[0] + surface_window.EffGlassEmiss[0];
                } else if (construct.WindowTypeBSDF) {
                    SurfaceTempRad[ZoneSurfNum] = state.dataSurface->SurfWinEffInsSurfTemp(SurfNum);
                    SurfaceEmiss[ZoneSurfNum] = construct.InsideAbsorpThermal;
                } else if (construct.TypeIsWindow && state.dataSurface->SurfWinOriginalClass(SurfNum) != DataSurfaces::SurfaceClass::TDD_Diffuser) {
                    if (SurfIterations == 0 && NOT_SHADED(state.dataSurface->SurfWinShadingFlag(SurfNum))) {
                        // If the window is bare this TS and it is the first time through we use the previous TS glass
                        // temperature whether or not the window was shaded in the previous TS. If the window was shaded
                        // the previous time step this temperature is a better starting value than the shade temperature.
                        SurfaceTempRad[ZoneSurfNum] = surface_window.ThetaFace(2 * construct.TotGlassLayers) - Constant::Kelvin;
                        SurfaceEmiss[ZoneSurfNum] = construct.InsideAbsorpThermal;
                        // For windows with an interior shade or blind an effective inside surface temp
                        // and emiss is used here that is a weighted combination of shade/blind and glass temp and emiss.
                    } else if (ANY_INTERIOR_SHADE_BLIND(state.dataSurface->SurfWinShadingFlag(SurfNum))) {
                        SurfaceTempRad[ZoneSurfNum] = state.dataSurface->SurfWinEffInsSurfTemp(SurfNum);
                        SurfaceEmiss[ZoneSurfNum] = state.dataHeatBalSurf->SurfAbsThermalInt(SurfNum);
                    } else {
                        SurfaceTempRad[ZoneSurfNum] = SurfaceTemp(SurfNum);
                        SurfaceEmiss[ZoneSurfNum] = construct.InsideAbsorpThermal;
                    }
                } else {
                    SurfaceTempRad[ZoneSurfNum] = SurfaceTemp(SurfNum);
                    SurfaceEmiss[ZoneSurfNum] = construct.InsideAbsorpThermal;
                }
                if (state.dataHeatBalIntRadExchg->CarrollMethod) {
                    CarrollMRTNumerator += SurfaceTempRad[ZoneSurfNum] * zone_info.Fp[ZoneSurfNum] * zone_info.Area[ZoneSurfNum];
                    CarrollMRTDenominator += zone_info.Fp[ZoneSurfNum] * zone_info.Area[ZoneSurfNum];
                }
                SurfaceTempInKto4th[ZoneSurfNum] = pow_4(SurfaceTempRad[ZoneSurfNum] + Constant::Kelvin);
            }

            if (state.dataHeatBalIntRadExchg->CarrollMethod) {
                if (CarrollMRTDenominator > 0.0) {
                    CarrollMRTInKTo4th = pow_4(CarrollMRTNumerator / CarrollMRTDenominator + Constant::Kelvin);
                } else {
                    // Likely only one surface in this enclosure
                    CarrollMRTInKTo4th = 293.15; // arbitrary value, IR will be zero
                }
                // These are the money loops
                for (size_type RecZoneSurfNum = 0; RecZoneSurfNum < s_zone_Surfaces; ++RecZoneSurfNum) {
                    int const RecSurfNum = zone_info.SurfacePtr[RecZoneSurfNum];
                    int const ConstrNumRec = state.dataSurface->Surface(RecSurfNum).Construction;
                    auto const &rec_construct = state.dataConstruction->Construct(ConstrNumRec);
                    auto &netLWRadToRecSurf = NetLWRadToSurf(RecSurfNum);
                    if (rec_construct.TypeIsWindow) {
                        //                        auto& rec_surface_window(SurfaceWindow(RecSurfNum));
                        Real64 CarrollMRTInKTo4thWin = CarrollMRTInKTo4th; // arbitrary value, IR will be zero
                        Real64 CarrollMRTNumeratorWin(0.0);
                        Real64 CarrollMRTDenominatorWin(0.0);
                        for (size_type SendZoneSurfNum = 0; SendZoneSurfNum < s_zone_Surfaces; ++SendZoneSurfNum) {
                            if (SendZoneSurfNum != RecZoneSurfNum) {
                                CarrollMRTNumeratorWin +=
                                    SurfaceTempRad[SendZoneSurfNum] * zone_info.Fp[SendZoneSurfNum] * zone_info.Area[SendZoneSurfNum];
                                CarrollMRTDenominatorWin += zone_info.Fp[SendZoneSurfNum] * zone_info.Area[SendZoneSurfNum];
                            }
                        }
                        if (CarrollMRTDenominatorWin > 0.0) {
                            CarrollMRTInKTo4thWin = pow_4(CarrollMRTNumeratorWin / CarrollMRTDenominatorWin + Constant::Kelvin);
                        }
                        state.dataSurface->SurfWinIRfromParentZone(RecSurfNum) +=
                            (zone_info.Fp[RecZoneSurfNum] * CarrollMRTInKTo4thWin) / SurfaceEmiss[RecZoneSurfNum];
                    }
                    netLWRadToRecSurf += zone_info.Fp[RecZoneSurfNum] * (CarrollMRTInKTo4th - SurfaceTempInKto4th[RecZoneSurfNum]);
                }
            } else {
                for (size_type RecZoneSurfNum = 0; RecZoneSurfNum < s_zone_Surfaces; ++RecZoneSurfNum) {
                    int const RecSurfNum = zone_info.SurfacePtr[RecZoneSurfNum];
                    int const ConstrNumRec = state.dataSurface->Surface(RecSurfNum).Construction;
                    auto const &rec_construct = state.dataConstruction->Construct(ConstrNumRec);
                    auto &netLWRadToRecSurf = NetLWRadToSurf(RecSurfNum);

                    // Calculate net long-wave radiation for opaque surfaces and incident
                    // long-wave radiation for windows.
                    if (rec_construct.TypeIsWindow) {      // Window
                                                           //                        auto& rec_surface_window(SurfaceWindow(RecSurfNum));
                        Real64 scriptF_acc(0.0);           // Local accumulator
                        Real64 netLWRadToRecSurf_cor(0.0); // Correction
                        Real64 IRfromParentZone_acc(0.0);  // Local accumulator
                        for (size_type SendZoneSurfNum = 0; SendZoneSurfNum < s_zone_Surfaces; ++SendZoneSurfNum) {
                            size_type lSR = RecZoneSurfNum * s_zone_Surfaces + SendZoneSurfNum;
                            Real64 const scriptF(zone_ScriptF[lSR]); // [ lSR ] == ( SendZoneSurfNum+1, RecZoneSurfNum+1 )
                            Real64 const scriptF_temp_ink_4th(scriptF * SurfaceTempInKto4th[SendZoneSurfNum]);
                            // Calculate interior LW incident on window rather than net LW for use in window layer heat balance calculation.
                            IRfromParentZone_acc += scriptF_temp_ink_4th;

                            if (RecZoneSurfNum != SendZoneSurfNum) {
                                scriptF_acc += scriptF;
                            } else {
                                netLWRadToRecSurf_cor = scriptF_temp_ink_4th;
                            }

                            // Per BG -- this should never happened.  (CR6346,CR6550 caused this to be put in.  Now removed. LKL 1/2013)
                            //          IF (SurfaceWindow(RecSurfNum)%IRfromParentZone < 0.0) THEN
                            //            CALL ShowRecurringWarningErrorAtEnd(state, 'CalcInteriorRadExchange: Window_IRFromParentZone negative,
                            //            Window="'// &
                            //                TRIM(Surface(RecSurfNum)%Name)//'"',  &
                            //                SurfaceWindow(RecSurfNum)%IRErrCount)
                            //            CALL ShowRecurringContinueErrorAtEnd(state, '..occurs in Zone="'//TRIM(Surface(RecSurfNum)%ZoneName)//  &
                            //                '", reset to 0.0 for remaining calculations.',SurfaceWindow(RecSurfNum)%IRErrCountC)
                            //            SurfaceWindow(RecSurfNum)%IRfromParentZone=0.0
                            //          ENDIF
                        }
                        netLWRadToRecSurf += IRfromParentZone_acc - netLWRadToRecSurf_cor - (scriptF_acc * SurfaceTempInKto4th[RecZoneSurfNum]);
                        state.dataSurface->SurfWinIRfromParentZone(RecSurfNum) += IRfromParentZone_acc / SurfaceEmiss[RecZoneSurfNum];
                    } else {
                        Real64 netLWRadToRecSurf_acc(0.0); // Local accumulator
                        zone_ScriptF[RecZoneSurfNum * s_zone_Surfaces + RecZoneSurfNum] = 0;
                        for (size_type SendZoneSurfNum = 0; SendZoneSurfNum < s_zone_Surfaces; ++SendZoneSurfNum) {
                            size_type lSR = RecZoneSurfNum * s_zone_Surfaces + SendZoneSurfNum;
                            netLWRadToRecSurf_acc +=
                                zone_ScriptF[lSR] * (SurfaceTempInKto4th[SendZoneSurfNum] -
                                                     SurfaceTempInKto4th[RecZoneSurfNum]); // [ lSR ] == ( SendZoneSurfNum+1, RecZoneSurfNum+1 )
                        }
                        netLWRadToRecSurf += netLWRadToRecSurf_acc;
                    }
                }
            }
        }

        // Automatic Surface Multipliers: Update values of surfaces not simulated
        if (state.dataSurface->UseRepresentativeSurfaceCalculations) {
            for (int SurfNum : state.dataSurface->AllHTSurfaceList) {
                int RepSurfNum = state.dataSurface->Surface(SurfNum).RepresentativeCalcSurfNum;
                if (SurfNum != RepSurfNum) {
                    state.dataSurface->SurfWinIRfromParentZone(SurfNum) = state.dataSurface->SurfWinIRfromParentZone(RepSurfNum);
                    NetLWRadToSurf(SurfNum) = NetLWRadToSurf(RepSurfNum);
                }
            }
        }
    }

    void UpdateMovableInsulationFlag(EnergyPlusData &state, bool &MovableInsulationChange, int const SurfNum)
    {

        // SUBROUTINE INFORMATION:
        //       AUTHOR         Rick Strand
        //       DATE WRITTEN   July 2016

        // PURPOSE OF THIS SUBROUTINE:
        // To determine if any changes in interior movable insulation have happened.
        // If there have been changes due to a schedule change AND a change in properties,
        // then the matrices which are used to calculate interior radiation must be recalculated.

        MovableInsulationChange = false;

        if (state.dataHeatBalSurf->SurfMovInsulIntPresent(SurfNum) != state.dataHeatBalSurf->SurfMovInsulIntPresentPrevTS(SurfNum)) {
            auto const &thissurf = state.dataSurface->Surface(SurfNum);
            Real64 AbsorpDiff =
                std::abs(state.dataConstruction->Construct(thissurf.Construction).InsideAbsorpThermal -
                         dynamic_cast<Material::MaterialChild *>(state.dataMaterial->Material(state.dataSurface->SurfMaterialMovInsulInt(SurfNum)))
                             ->AbsorpThermal);
            if (AbsorpDiff > 0.01) {
                MovableInsulationChange = true;
            }
        }
    }

    void InitInteriorRadExchange(EnergyPlusData &state)
    {

        // SUBROUTINE INFORMATION:
        //       AUTHOR         Rick Strand
        //       DATE WRITTEN   September 2000

        // PURPOSE OF THIS SUBROUTINE:
        // Initializes the various parameters for Hottel's ScriptF method for
        // the grey interchange between surfaces in an enclosure.

        // SUBROUTINE LOCAL VARIABLE DECLARATIONS:
        bool NoUserInputF; // Logical flag signifying no input F's for zone
        bool ErrorsFound(false);
        Real64 CheckValue1;
        Real64 CheckValue2;
        Real64 FinalCheckValue;
        Array2D<Real64> SaveApproximateViewFactors; // Save for View Factor reporting
        Real64 RowSum;
        Real64 FixedRowSum;
        int NumIterations;
        std::string Option1; // view factor report option

        auto &ViewFactorReport = state.dataHeatBalIntRadExchg->ViewFactorReport;

        General::ScanForReports(state, "ViewFactorInfo", ViewFactorReport, _, Option1);

        if (ViewFactorReport) { // Print heading
            print(state.files.eio, "{}\n", "! <Surface View Factor and Grey Interchange Information>");
            print(state.files.eio, "{}\n", "! <View Factor - Zone/Enclosure Information>,Zone/Enclosure Name,Number of Surfaces");
            print(state.files.eio,
                  "{}\n",
                  "! <View Factor - Surface Information>,Surface Name,Surface Class,Area {m2},Azimuth,Tilt,Thermal Emissivity,#Sides,Vertices");
            print(state.files.eio, "{}\n", "! <View Factor / Grey Interchange Type>,Surface Name(s)");
            print(state.files.eio, "{}\n", "! <View Factor>,Surface Name,Surface Class,Row Sum,View Factors for each Surface");
        }

        state.dataHeatBalIntRadExchg->MaxNumOfRadEnclosureSurfs = 0;
        for (int enclosureNum = 1; enclosureNum <= state.dataViewFactor->NumOfRadiantEnclosures; ++enclosureNum) {
            auto &thisEnclosure(state.dataViewFactor->EnclRadInfo(enclosureNum));
            if (enclosureNum == 1) {
                if (state.dataGlobal->DisplayAdvancedReportVariables) {
                    print(state.files.eio,
                          "{}\n",
                          "! <Surface View Factor Check Values>,Zone/Enclosure Name,Original Check Value,Calculated Fixed Check Value,Final Check "
                          "Value,Number of Iterations,Fixed RowSum Convergence,Used RowSum Convergence");
                }
            }
            int numEnclosureSurfaces = 0;
            for (int spaceNum : thisEnclosure.spaceNums) {
                // Note that Space.Surfaces only includes HT surfs, see SurfaceGeometry::CreateMissingSpaces
                // But it also includes air boundary surfaces which need to be excluded here
                for (int surfNum : state.dataHeatBal->space(spaceNum).surfaces) {
                    if (state.dataSurface->Surface(surfNum).IsAirBoundarySurf) continue;
                    // Automatic Surface Multipliers: Only include representative surfaces
                    if (surfNum == state.dataSurface->Surface(surfNum).RepresentativeCalcSurfNum) {
                        ++numEnclosureSurfaces;
                    }
                }
            }
            thisEnclosure.NumOfSurfaces = numEnclosureSurfaces;
            state.dataHeatBalIntRadExchg->MaxNumOfRadEnclosureSurfs =
                max(state.dataHeatBalIntRadExchg->MaxNumOfRadEnclosureSurfs, numEnclosureSurfaces);
            if (numEnclosureSurfaces < 1) ShowFatalError(state, "No surfaces in an enclosure in InitInteriorRadExchange");

            // Allocate the parts of the derived type
            thisEnclosure.F.dimension(numEnclosureSurfaces, numEnclosureSurfaces, 0.0);
            thisEnclosure.ScriptF.dimension(numEnclosureSurfaces, numEnclosureSurfaces, 0.0);
            thisEnclosure.Area.dimension(numEnclosureSurfaces, 0.0);
            thisEnclosure.Emissivity.dimension(numEnclosureSurfaces, 0.0);
            thisEnclosure.Azimuth.dimension(numEnclosureSurfaces, 0.0);
            thisEnclosure.Tilt.dimension(numEnclosureSurfaces, 0.0);
            thisEnclosure.Fp.dimension(numEnclosureSurfaces, 1.0);
            thisEnclosure.FMRT.dimension(numEnclosureSurfaces, 0.0);
            thisEnclosure.SurfacePtr.dimension(numEnclosureSurfaces, 0);

            // Initialize the enclosure surface arrays
            int enclosureSurfNum = 0;
            for (int const spaceNum : thisEnclosure.spaceNums) {
                int priorZoneTotEnclSurfs = enclosureSurfNum;
                for (int surfNum : state.dataHeatBal->space(spaceNum).surfaces) {
                    if (state.dataSurface->Surface(surfNum).IsAirBoundarySurf) continue;
                    // Automatic Surface Multipliers: Only include representative surfaces
                    if (surfNum == state.dataSurface->Surface(surfNum).RepresentativeCalcSurfNum) {
                        ++enclosureSurfNum;
                        thisEnclosure.SurfacePtr(enclosureSurfNum) = surfNum;
                        thisEnclosure.Area(enclosureSurfNum) = state.dataSurface->Surface(surfNum).Area;
                        thisEnclosure.Emissivity(enclosureSurfNum) =
                            state.dataConstruction->Construct(state.dataSurface->Surface(surfNum).Construction).InsideAbsorpThermal;
                        thisEnclosure.Azimuth(enclosureSurfNum) = state.dataSurface->Surface(surfNum).Azimuth;
                        thisEnclosure.Tilt(enclosureSurfNum) = state.dataSurface->Surface(surfNum).Tilt;
                    }
                }

                for (int surfNum : state.dataHeatBal->space(spaceNum).surfaces) {
                    if (state.dataSurface->Surface(surfNum).IsAirBoundarySurf) continue;
                    // Map non-representative surfaces
                    if (surfNum != state.dataSurface->Surface(surfNum).RepresentativeCalcSurfNum) {
                        // Automatic Surface Multipliers: search for corresponding enclosure surface number
                        for (int enclSNum = priorZoneTotEnclSurfs + 1; enclSNum <= enclosureSurfNum; ++enclSNum) {
                            if (thisEnclosure.SurfacePtr(enclSNum) == state.dataSurface->Surface(surfNum).RepresentativeCalcSurfNum) {
                                // enclosureSurfMap[allSurfNum] = enclSNum;
                                //  Increase the area for the combined enclosure surface
                                thisEnclosure.Area(enclSNum) += state.dataSurface->Surface(surfNum).Area;
                            }
                        }
                    }
                    // Store SurfaceReportNums to maintain original reporting order
                    for (int enclSNum = priorZoneTotEnclSurfs + 1; enclSNum <= enclosureSurfNum; ++enclSNum) {
                        if (thisEnclosure.SurfacePtr(enclSNum) == state.dataSurface->AllSurfaceListReportOrder[surfNum - 1]) {
                            thisEnclosure.SurfaceReportNums.push_back(enclSNum);
                            break;
                        }
                    }
                }
            }

            if (thisEnclosure.NumOfSurfaces == 1) {
                // If there is only one surface in a zone, then there is no radiant exchange
                thisEnclosure.F = 0.0;
                thisEnclosure.ScriptF = 0.0;
                thisEnclosure.Fp = 0.0;
                thisEnclosure.FMRT = 0.0;
                if (state.dataGlobal->DisplayAdvancedReportVariables)
                    print(state.files.eio, "Surface View Factor Check Values,{},0,0,0,-1,0,0\n", thisEnclosure.Name);
                continue; // Go to the next enclosure in the loop
            }

            // Process View Factors
            if (state.dataHeatBalIntRadExchg->CarrollMethod) {

                // User View Factors cannot be used with Carroll method.
                if (state.dataInputProcessing->inputProcessor->getNumObjectsFound(state, "ZoneProperty:UserViewFactors:BySurfaceName")) {
                    ShowWarningError(state, "ZoneProperty:UserViewFactors:BySurfaceName objects have been defined, however View");
                    ShowContinueError(state, "  Factors are not used when Zone Radiant Exchange Algorithm is set to CarrollMRT.");
                }
                CalcFMRT(state, thisEnclosure.NumOfSurfaces, thisEnclosure.Area, thisEnclosure.FMRT);
                CalcFp(thisEnclosure.NumOfSurfaces, thisEnclosure.Emissivity, thisEnclosure.FMRT, thisEnclosure.Fp);
            } else {
                //  Get user supplied view factors if available in idf.

                NoUserInputF = true;

                constexpr std::string_view cCurrentModuleObject = "ZoneProperty:UserViewFactors:BySurfaceName";
                int NumZonesWithUserFbyS = state.dataInputProcessing->inputProcessor->getNumObjectsFound(state, cCurrentModuleObject);
                if (NumZonesWithUserFbyS > 0) {

                    GetInputViewFactorsbyName(state,
                                              thisEnclosure.Name,
                                              thisEnclosure.NumOfSurfaces,
                                              thisEnclosure.F,
                                              thisEnclosure.SurfacePtr,
                                              NoUserInputF,
                                              ErrorsFound); // Obtains user input view factors from input file
                }

                if (NoUserInputF) {

                    // Calculate the view factors and make sure they satisfy reciprocity
                    CalcApproximateViewFactors(state,
                                               thisEnclosure.NumOfSurfaces,
                                               thisEnclosure.Area,
                                               thisEnclosure.Azimuth,
                                               thisEnclosure.Tilt,
                                               thisEnclosure.F,
                                               thisEnclosure.SurfacePtr);
                }

                if (ViewFactorReport) { // Allocate and save user or approximate view factors for reporting.
                    SaveApproximateViewFactors.allocate(thisEnclosure.NumOfSurfaces, thisEnclosure.NumOfSurfaces);
                    SaveApproximateViewFactors = thisEnclosure.F;
                }

                bool anyIntMassInZone = DoesZoneHaveInternalMass(state, thisEnclosure.NumOfSurfaces, thisEnclosure.SurfacePtr);
                FixViewFactors(state,
                               thisEnclosure.NumOfSurfaces,
                               thisEnclosure.Area,
                               thisEnclosure.F,
                               thisEnclosure.Name,
                               thisEnclosure.spaceNums,
                               CheckValue1,
                               CheckValue2,
                               FinalCheckValue,
                               NumIterations,
                               FixedRowSum,
                               anyIntMassInZone);

                // Calculate the script F factors
                CalcScriptF(state, thisEnclosure.NumOfSurfaces, thisEnclosure.Area, thisEnclosure.F, thisEnclosure.Emissivity, thisEnclosure.ScriptF);
                if (ViewFactorReport) { // Write to SurfInfo File
                    // Zone Surface Information Output
                    print(
                        state.files.eio, "Surface View Factor - Zone/Enclosure Information,{},{}\n", thisEnclosure.Name, thisEnclosure.NumOfSurfaces);

                    for (int SurfNum : thisEnclosure.SurfaceReportNums) {
                        print(state.files.eio,
                              "Surface View Factor - Surface Information,{},{},{:.4R},{:.4R},{:.4R},{:.4R},{}",
                              state.dataSurface->Surface(thisEnclosure.SurfacePtr(SurfNum)).Name,
                              cSurfaceClass(state.dataSurface->Surface(thisEnclosure.SurfacePtr(SurfNum)).Class),
                              thisEnclosure.Area(SurfNum),
                              thisEnclosure.Azimuth(SurfNum),
                              thisEnclosure.Tilt(SurfNum),
                              thisEnclosure.Emissivity(SurfNum),
                              state.dataSurface->Surface(thisEnclosure.SurfacePtr(SurfNum)).Sides);
                        for (int Vindex = 1; Vindex <= state.dataSurface->Surface(thisEnclosure.SurfacePtr(SurfNum)).Sides; ++Vindex) {
                            auto const &Vertex = state.dataSurface->Surface(thisEnclosure.SurfacePtr(SurfNum)).Vertex(Vindex);
                            print(state.files.eio, ",{:.4R},{:.4R},{:.4R}", Vertex.x, Vertex.y, Vertex.z);
                        }
                        print(state.files.eio, "\n");
                    }

                    print(state.files.eio, "Approximate or User Input ViewFactors,To Surface,Surface Class,RowSum");
                    for (int SurfNum : thisEnclosure.SurfaceReportNums) {
                        print(state.files.eio, ",{}", state.dataSurface->Surface(thisEnclosure.SurfacePtr(SurfNum)).Name);
                    }
                    print(state.files.eio, "\n");

                    for (int Findex : thisEnclosure.SurfaceReportNums) {
                        RowSum = sum(SaveApproximateViewFactors(_, Findex));
                        print(state.files.eio,
                              "{},{},{},{:.4R}",
                              "View Factor",
                              state.dataSurface->Surface(thisEnclosure.SurfacePtr(Findex)).Name,
                              cSurfaceClass(state.dataSurface->Surface(thisEnclosure.SurfacePtr(Findex)).Class),
                              RowSum);
                        for (int SurfNum : thisEnclosure.SurfaceReportNums) {
                            print(state.files.eio, ",{:.4R}", SaveApproximateViewFactors(SurfNum, Findex));
                        }
                        print(state.files.eio, "\n");
                    }

                    print(state.files.eio, "Final ViewFactors,To Surface,Surface Class,RowSum");
                    for (int SurfNum : thisEnclosure.SurfaceReportNums) {
                        print(state.files.eio, ",{}", state.dataSurface->Surface(thisEnclosure.SurfacePtr(SurfNum)).Name);
                    }
                    print(state.files.eio, "\n");

                    for (int Findex : thisEnclosure.SurfaceReportNums) {
                        RowSum = sum(thisEnclosure.F(_, Findex));
                        print(state.files.eio,
                              "{},{},{},{:.4R}",
                              "View Factor",
                              state.dataSurface->Surface(thisEnclosure.SurfacePtr(Findex)).Name,
                              cSurfaceClass(state.dataSurface->Surface(thisEnclosure.SurfacePtr(Findex)).Class),
                              RowSum);
                        for (int SurfNum : thisEnclosure.SurfaceReportNums) {
                            print(state.files.eio, ",{:.4R}", thisEnclosure.F(SurfNum, Findex));
                        }
                        print(state.files.eio, "\n");
                    }

                    if (Option1 == "IDF") {
                        // TODO Both "original" and "final" print the same output. This is likely a bug
                        // (discovered while updating output to {fmt}
                        // see:
                        // https://github.com/NREL/EnergyPlusArchive/commit/1c08247853c297dce59f3f53cde47ccfa67720c0#diff-124964a7e9b73ce494c1952ab1acdeeb
                        print(state.files.debug, "{}\n", "!======== original input factors ===========================");
                        print(state.files.debug, "ZoneProperty:UserViewFactors:BySurfaceName,{},\n", thisEnclosure.Name);
                        for (int SurfNum : thisEnclosure.SurfaceReportNums) {
                            for (int Findex : thisEnclosure.SurfaceReportNums) {
                                print(state.files.debug,
                                      "  {},{},{:.6R}",
                                      state.dataSurface->Surface(thisEnclosure.SurfacePtr(SurfNum)).Name,
                                      state.dataSurface->Surface(thisEnclosure.SurfacePtr(Findex)).Name,
                                      thisEnclosure.F(Findex, SurfNum));
                                if (!(SurfNum == thisEnclosure.NumOfSurfaces && Findex == thisEnclosure.NumOfSurfaces)) {
                                    print(state.files.debug, ",\n");
                                } else {
                                    print(state.files.debug, ";\n");
                                }
                            }
                        }
                        print(state.files.debug, "{}\n", "!============= end of data ======================");

                        print(state.files.debug, "{}\n", "!============ final view factors =======================");
                        print(state.files.debug, "ZoneProperty:UserViewFactors:BySurfaceName,{},\n", thisEnclosure.Name);
                        for (int SurfNum : thisEnclosure.SurfaceReportNums) {
                            for (int Findex : thisEnclosure.SurfaceReportNums) {
                                print(state.files.debug,
                                      "  {},{},{:.6R}",
                                      state.dataSurface->Surface(thisEnclosure.SurfacePtr(SurfNum)).Name,
                                      state.dataSurface->Surface(thisEnclosure.SurfacePtr(Findex)).Name,
                                      thisEnclosure.F(Findex, SurfNum));
                                if (!(SurfNum == thisEnclosure.SurfaceReportNums.back() && Findex == thisEnclosure.SurfaceReportNums.back())) {
                                    print(state.files.debug, ",\n");
                                } else {
                                    print(state.files.debug, ";\n");
                                }
                            }
                        }
                        print(state.files.debug, "{}\n", "!============= end of data ======================");
                    }

                    print(state.files.eio, "Script F Factors,X Surface");
                    for (int SurfNum : thisEnclosure.SurfaceReportNums) {
                        print(state.files.eio, ",{}", state.dataSurface->Surface(thisEnclosure.SurfacePtr(SurfNum)).Name);
                    }
                    print(state.files.eio, "\n");
                    for (int Findex : thisEnclosure.SurfaceReportNums) {
                        print(state.files.eio, "{},{}", "Script F Factor", state.dataSurface->Surface(thisEnclosure.SurfacePtr(Findex)).Name);
                        for (int SurfNum : thisEnclosure.SurfaceReportNums) {
                            print(state.files.eio, ",{:.4R}", thisEnclosure.ScriptF(Findex, SurfNum));
                        }
                        print(state.files.eio, "\n");
                    }

                    // Deallocate saved approximate/user view factors
                    SaveApproximateViewFactors.deallocate();
                }

                RowSum = 0.0;
                for (int Findex : thisEnclosure.SurfaceReportNums) {
                    RowSum += sum(thisEnclosure.F(_, Findex));
                }
                RowSum = std::abs(RowSum - thisEnclosure.NumOfSurfaces);
                FixedRowSum = std::abs(FixedRowSum - thisEnclosure.NumOfSurfaces);
                if (state.dataGlobal->DisplayAdvancedReportVariables) {
                    print(state.files.eio,
                          "Surface View Factor Check Values,{},{:.6R},{:.6R},{:.6R},{},{:.6R},{:.6R}\n",
                          thisEnclosure.Name,
                          CheckValue1,
                          CheckValue2,
                          FinalCheckValue,
                          NumIterations,
                          FixedRowSum,
                          RowSum);
                }
            }
        }

        if (ErrorsFound) {
            ShowFatalError(state, "InitInteriorRadExchange: Errors found during initialization of radiant exchange.  Program terminated.");
        }
    }

    void InitSolarViewFactors(EnergyPlusData &state)
    {

        // Initializes view factors for diffuse solar distribution between surfaces in an enclosure.

        Array2D<Real64> SaveApproximateViewFactors; // Save for View Factor reporting
        std::string Option1;                        // view factor report option

        bool ErrorsFound = false;
        bool ViewFactorReport = false;
        General::ScanForReports(state, "ViewFactorInfo", ViewFactorReport, _, Option1);

        if (ViewFactorReport) { // Print heading
            print(state.files.eio, "{}\n", "! <Solar View Factor Information>");
            print(state.files.eio, "{}\n", "! <Solar View Factor - Zone/Enclosure Information>,Zone/Enclosure Name,Number of Surfaces");
            print(state.files.eio,
                  "{}\n",
                  "! <Solar View Factor - Surface Information>,Surface Name,Surface Class,Area {m2},Azimuth,Tilt,Solar Absorbtance,#Sides,Vertices");
            print(state.files.eio, "{}\n", "! <Solar View Factor / Interchange Type>,Surface Name(s)");
            print(state.files.eio, "{}\n", "! <Solar View Factor>,Surface Name,Surface Class,Row Sum,View Factors for each Surface");
        }

        const std::string cCurrentModuleObject = "ZoneProperty:UserViewFactors:BySurfaceName";
        int NumZonesWithUserFbyS = state.dataInputProcessing->inputProcessor->getNumObjectsFound(state, cCurrentModuleObject);
        if (NumZonesWithUserFbyS > 0) AlignInputViewFactors(state, cCurrentModuleObject, ErrorsFound);

        for (int enclosureNum = 1; enclosureNum <= state.dataViewFactor->NumOfSolarEnclosures; ++enclosureNum) {
            auto &thisEnclosure = state.dataViewFactor->EnclSolInfo(enclosureNum);
            if (enclosureNum == 1) {
                if (state.dataGlobal->DisplayAdvancedReportVariables)
                    print(state.files.eio,
                          "{}\n",
                          "! <Solar View Factor Check Values>,Zone/Enclosure Name,Original Check Value,Calculated Fixed Check "
                          "Value,Final Check Value,Number of Iterations,Fixed RowSum Convergence,Used RowSum "
                          "Convergence");
            }
            int numEnclosureSurfaces = 0;
            for (int spaceNum : thisEnclosure.spaceNums) {
                // Note that Space.Surfaces only includes HT surfs, see SurfaceGeometry::CreateMissingSpaces
                // But it also includes air boundary surfaces which need to be excluded here
                for (int surfNum : state.dataHeatBal->space(spaceNum).surfaces) {
                    if (state.dataSurface->Surface(surfNum).IsAirBoundarySurf) continue;
                    ++numEnclosureSurfaces;
                }
            }
            thisEnclosure.NumOfSurfaces = numEnclosureSurfaces;
            if (numEnclosureSurfaces < 1) ShowFatalError(state, "No surfaces in an enclosure in InitSolarViewFactors");

            // Allocate the parts of the derived type
            thisEnclosure.F.dimension(numEnclosureSurfaces, numEnclosureSurfaces, 0.0);
            thisEnclosure.Area.dimension(numEnclosureSurfaces, 0.0);
            thisEnclosure.SolAbsorptance.dimension(numEnclosureSurfaces, 0.0);
            thisEnclosure.Azimuth.dimension(numEnclosureSurfaces, 0.0);
            thisEnclosure.Tilt.dimension(numEnclosureSurfaces, 0.0);
            thisEnclosure.SurfacePtr.dimension(numEnclosureSurfaces, 0);

            // Initialize the surface pointer array
            int enclosureSurfNum = 0;
            for (int const spaceNum : thisEnclosure.spaceNums) {
                int priorZoneTotEnclSurfs = enclosureSurfNum;
                for (int surfNum : state.dataHeatBal->space(spaceNum).surfaces) {
                    if (state.dataSurface->Surface(surfNum).IsAirBoundarySurf) continue;
                    ++enclosureSurfNum;
                    thisEnclosure.SurfacePtr(enclosureSurfNum) = surfNum;
                    // Store pointers back to here
                    state.dataSurface->Surface(surfNum).SolarEnclSurfIndex = enclosureSurfNum;
                    state.dataSurface->Surface(surfNum).SolarEnclIndex = enclosureNum;
                    state.dataSurface->Surface(surfNum).RadEnclIndex = enclosureNum; // Radiant and Solar enclosures are parallel for now
                    if ((state.dataConstruction->Construct(state.dataSurface->Surface(surfNum).Construction).TypeIsWindow) &&
                        (state.dataSurface->Surface(surfNum).ExtBoundCond > 0) &&
                        (state.dataSurface->Surface(surfNum).BaseSurf != surfNum)) { // Interzone window present
                        thisEnclosure.HasInterZoneWindow = true;
                    }
                }
                // Store SurfaceReportNums to maintain original reporting order
                for (int surfNum : state.dataHeatBal->space(spaceNum).surfaces) {
                    for (int enclSNum = priorZoneTotEnclSurfs + 1; enclSNum <= enclosureSurfNum; ++enclSNum) {
                        if (thisEnclosure.SurfacePtr(enclSNum) == state.dataSurface->AllSurfaceListReportOrder[surfNum - 1]) {
                            thisEnclosure.SurfaceReportNums.push_back(enclSNum);
                            break;
                        }
                    }
                }
            }
            // Initialize the area and related arrays
            for (int enclSurfNum = 1; enclSurfNum <= thisEnclosure.NumOfSurfaces; ++enclSurfNum) {
                int const SurfNum = thisEnclosure.SurfacePtr(enclSurfNum);
                thisEnclosure.Area(enclSurfNum) = state.dataSurface->Surface(SurfNum).Area;
                thisEnclosure.SolAbsorptance(enclSurfNum) =
                    state.dataConstruction->Construct(state.dataSurface->Surface(SurfNum).Construction).InsideAbsorpSolar;
                thisEnclosure.Azimuth(enclSurfNum) = state.dataSurface->Surface(SurfNum).Azimuth;
                thisEnclosure.Tilt(enclSurfNum) = state.dataSurface->Surface(SurfNum).Tilt;
            }

            if (thisEnclosure.NumOfSurfaces == 1) {
                // If there is only one surface in a zone, then there is no solar distribution
                if (state.dataGlobal->DisplayAdvancedReportVariables)
                    print(state.files.eio, "Solar View Factor Check Values,{},0,0,0,-1,0,0\n", thisEnclosure.Name);
                continue; // Go to the next enclosure in the loop
            }

            //  Get user supplied view factors if available in idf.

            bool NoUserInputF = true;

            if (NumZonesWithUserFbyS > 0) {

                GetInputViewFactorsbyName(state,
                                          thisEnclosure.Name,
                                          thisEnclosure.NumOfSurfaces,
                                          thisEnclosure.F,
                                          thisEnclosure.SurfacePtr,
                                          NoUserInputF,
                                          ErrorsFound); // Obtains user input view factors from input file
            }

            if (NoUserInputF) {

                // Calculate the view factors and make sure they satisfy reciprocity
                CalcApproximateViewFactors(state,
                                           thisEnclosure.NumOfSurfaces,
                                           thisEnclosure.Area,
                                           thisEnclosure.Azimuth,
                                           thisEnclosure.Tilt,
                                           thisEnclosure.F,
                                           thisEnclosure.SurfacePtr);
            }

            if (ViewFactorReport) { // Allocate and save user or approximate view factors for reporting.
                SaveApproximateViewFactors.allocate(thisEnclosure.NumOfSurfaces, thisEnclosure.NumOfSurfaces);
                SaveApproximateViewFactors = thisEnclosure.F;
            }

            Real64 CheckValue1 = 0.0;
            Real64 CheckValue2 = 0.0;
            Real64 FinalCheckValue = 0.0;
            Real64 FixedRowSum = 0.0;
            int NumIterations = 0;

            bool anyIntMassInZone = DoesZoneHaveInternalMass(state, thisEnclosure.NumOfSurfaces, thisEnclosure.SurfacePtr);
            FixViewFactors(state,
                           thisEnclosure.NumOfSurfaces,
                           thisEnclosure.Area,
                           thisEnclosure.F,
                           thisEnclosure.Name,
                           thisEnclosure.spaceNums,
                           CheckValue1,
                           CheckValue2,
                           FinalCheckValue,
                           NumIterations,
                           FixedRowSum,
                           anyIntMassInZone);

            if (ViewFactorReport) { // Write to SurfInfo File
                // Zone Surface Information Output
                print(state.files.eio, "Solar View Factor - Zone/Enclosure Information,{},{}\n", thisEnclosure.Name, thisEnclosure.NumOfSurfaces);

                for (int SurfNum : thisEnclosure.SurfaceReportNums) {
                    print(state.files.eio,
                          "Solar View Factor - Surface Information,{},{},{:.4R},{:.4R},{:.4R},{:.4R},{}",
                          state.dataSurface->Surface(thisEnclosure.SurfacePtr(SurfNum)).Name,
                          cSurfaceClass(state.dataSurface->Surface(thisEnclosure.SurfacePtr(SurfNum)).Class),
                          thisEnclosure.Area(SurfNum),
                          thisEnclosure.Azimuth(SurfNum),
                          thisEnclosure.Tilt(SurfNum),
                          thisEnclosure.SolAbsorptance(SurfNum),
                          state.dataSurface->Surface(thisEnclosure.SurfacePtr(SurfNum)).Sides);

                    for (int Vindex = 1; Vindex <= state.dataSurface->Surface(thisEnclosure.SurfacePtr(SurfNum)).Sides; ++Vindex) {
                        auto const &Vertex = state.dataSurface->Surface(thisEnclosure.SurfacePtr(SurfNum)).Vertex(Vindex);
                        print(state.files.eio, ",{:.4R},{:.4R},{:.4R}", Vertex.x, Vertex.y, Vertex.z);
                    }
                    print(state.files.eio, "\n");
                }

                print(state.files.eio, "Approximate or User Input Solar ViewFactors,To Surface,Surface Class,RowSum");
                for (int SurfNum : thisEnclosure.SurfaceReportNums) {
                    print(state.files.eio, ",{}", state.dataSurface->Surface(thisEnclosure.SurfacePtr(SurfNum)).Name);
                }
                print(state.files.eio, "\n");

                for (int Findex : thisEnclosure.SurfaceReportNums) {
                    Real64 RowSum = sum(SaveApproximateViewFactors(_, Findex));
                    print(state.files.eio,
                          "Solar View Factor,{},{},{:.4R}",
                          state.dataSurface->Surface(thisEnclosure.SurfacePtr(Findex)).Name,
                          cSurfaceClass(state.dataSurface->Surface(thisEnclosure.SurfacePtr(Findex)).Class),
                          RowSum);
                    for (int SurfNum : thisEnclosure.SurfaceReportNums) {
                        print(state.files.eio, ",{:.4R}", SaveApproximateViewFactors(SurfNum, Findex));
                    }
                    print(state.files.eio, "\n");
                }

                print(state.files.eio, "Final Solar ViewFactors,To Surface,Surface Class,RowSum");
                for (int SurfNum : thisEnclosure.SurfaceReportNums) {
                    print(state.files.eio, ",{}", state.dataSurface->Surface(thisEnclosure.SurfacePtr(SurfNum)).Name);
                }
                print(state.files.eio, "\n");

                for (int Findex : thisEnclosure.SurfaceReportNums) {
                    Real64 RowSum = sum(thisEnclosure.F(_, Findex));
                    print(state.files.eio,
                          "{},{},{},{:.4R}",
                          "Solar View Factor",
                          state.dataSurface->Surface(thisEnclosure.SurfacePtr(Findex)).Name,
                          cSurfaceClass(state.dataSurface->Surface(thisEnclosure.SurfacePtr(Findex)).Class),
                          RowSum);
                    for (int SurfNum : thisEnclosure.SurfaceReportNums) {
                        print(state.files.eio, ",{:.4R}", thisEnclosure.F(SurfNum, Findex));
                    }
                    print(state.files.eio, "\n");
                }

                if (Option1 == "IDF") {
                    // TODO Both "original" and "final" print the same output. This is likely a bug
                    // see:
                    // https://github.com/NREL/EnergyPlusArchive/commit/1c08247853c297dce59f3f53cde47ccfa67720c0#diff-124964a7e9b73ce494c1952ab1acdeeb
                    print(state.files.debug, "{}\n", "!======== original input factors ===========================");
                    print(state.files.debug, "ZoneProperty:UserViewFactors:BySurfaceName,{},\n", thisEnclosure.Name);
                    for (int SurfNum : thisEnclosure.SurfaceReportNums) {
                        for (int Findex : thisEnclosure.SurfaceReportNums) {
                            print(state.files.debug,
                                  "  {},{},{:.6R}",
                                  state.dataSurface->Surface(thisEnclosure.SurfacePtr(SurfNum)).Name,
                                  state.dataSurface->Surface(thisEnclosure.SurfacePtr(Findex)).Name,
                                  thisEnclosure.F(Findex, SurfNum));
                            if (!(SurfNum == thisEnclosure.NumOfSurfaces && Findex == thisEnclosure.NumOfSurfaces)) {
                                print(state.files.debug, ",\n");
                            } else {
                                print(state.files.debug, ";\n");
                            }
                        }
                    }
                    print(state.files.debug, "{}\n", "!============= end of data ======================");

                    print(state.files.debug, "{}\n", "!============ final view factors =======================");
                    print(state.files.debug, "ZoneProperty:UserViewFactors:BySurfaceName,{},\n", thisEnclosure.Name);
                    for (int SurfNum : thisEnclosure.SurfaceReportNums) {
                        for (int Findex : thisEnclosure.SurfaceReportNums) {
                            print(state.files.debug,
                                  "  {},{},{:.6R}",
                                  state.dataSurface->Surface(thisEnclosure.SurfacePtr(SurfNum)).Name,
                                  state.dataSurface->Surface(thisEnclosure.SurfacePtr(Findex)).Name,
                                  thisEnclosure.F(Findex, SurfNum));
                            if (!(SurfNum == thisEnclosure.NumOfSurfaces && Findex == thisEnclosure.NumOfSurfaces)) {
                                print(state.files.debug, ",\n");
                            } else {
                                print(state.files.debug, ";\n");
                            }
                        }
                    }
                    print(state.files.debug, "{}\n", "!============= end of data ======================");
                }
                SaveApproximateViewFactors.deallocate();
            }

            Real64 RowSum = 0.0;
            for (int Findex : thisEnclosure.SurfaceReportNums) {
                RowSum += sum(thisEnclosure.F(_, Findex));
            }
            RowSum = std::abs(RowSum - thisEnclosure.NumOfSurfaces);
            FixedRowSum = std::abs(FixedRowSum - thisEnclosure.NumOfSurfaces);
            if (state.dataGlobal->DisplayAdvancedReportVariables) {
                print(state.files.eio,
                      "Solar View Factor Check Values,{},{:.6R},{:.6R},{:.6R},{},{:.6R},{:.6R}\n",
                      thisEnclosure.Name,
                      CheckValue1,
                      CheckValue2,
                      FinalCheckValue,
                      NumIterations,
                      FixedRowSum,
                      RowSum);
            }
        }

        if (ErrorsFound) {
            ShowFatalError(state, "InitSolarViewFactors: Errors found during initialization of diffuse solar distribution.  Program terminated.");
        }
    }

    void GetInputViewFactors(EnergyPlusData &state,
                             std::string const &ZoneName,              // Needed to check for user input view factors.
                             int const N,                              // NUMBER OF SURFACES
                             Array2A<Real64> F,                        // USER INPUT DIRECT VIEW FACTOR MATRIX (N X N)
                             [[maybe_unused]] const Array1D_int &SPtr, // pointer to actual surface number
                             bool &NoUserInputF,                       // Flag signifying no input F's for this
                             bool &ErrorsFound                         // True when errors are found in number of fields vs max args
    )
    {

        // SUBROUTINE INFORMATION:
        //       AUTHOR         Curt Pedersen
        //       DATE WRITTEN   September 2005
        //       MODIFIED       Linda Lawrie;September 2010

        // PURPOSE OF THIS SUBROUTINE:
        // This routine gets the user view factor info.

        // Argument array dimensioning
        F.dim(N, N);
        // EP_SIZE_CHECK(SPtr, N);

        NoUserInputF = true;
        int UserFZoneIndex = state.dataInputProcessing->inputProcessor->getObjectItemNum(state, "ZoneProperty:UserViewFactors", ZoneName);
        if (UserFZoneIndex > 0) {
            int NumAlphas;
            int NumNums;
            int IOStat;
            NoUserInputF = false;

            state.dataInputProcessing->inputProcessor->getObjectItem(state,
                                                                     "ZoneProperty:UserViewFactors",
                                                                     UserFZoneIndex,
                                                                     state.dataIPShortCut->cAlphaArgs,
                                                                     NumAlphas,
                                                                     state.dataIPShortCut->rNumericArgs,
                                                                     NumNums,
                                                                     IOStat,
                                                                     state.dataIPShortCut->lNumericFieldBlanks,
                                                                     state.dataIPShortCut->lAlphaFieldBlanks,
                                                                     state.dataIPShortCut->cAlphaFieldNames,
                                                                     state.dataIPShortCut->cNumericFieldNames);

            if (NumNums < 3 * pow_2(N)) {
                std::string_view cCurrentModuleObject = "ZoneProperty:UserViewFactors";
                ShowSevereError(state, format("GetInputViewFactors: {}=\"{}\", not enough values.", cCurrentModuleObject, ZoneName));
                ShowContinueError(state, format("...Number of input values [{}] is less than the required number=[{}].", NumNums, 3 * pow_2(N)));
                ErrorsFound = true;
                NumNums = 0;
            }
            F = 0.0;
            for (int index = 1; index <= NumNums; index += 3) {
                int inx1 = state.dataIPShortCut->rNumericArgs(index);
                int inx2 = state.dataIPShortCut->rNumericArgs(index + 1);
                F(inx2, inx1) = state.dataIPShortCut->rNumericArgs(index + 2);
            }
        }
    }

    void AlignInputViewFactors(EnergyPlusData &state,
                               std::string const &cCurrentModuleObject, // Object type
                               bool &ErrorsFound                        // True when errors are found
    )
    {
        auto const instances = state.dataInputProcessing->inputProcessor->epJSON.find(cCurrentModuleObject);
        auto &instancesValue = instances.value();
        for (auto instance = instancesValue.begin(); instance != instancesValue.end(); ++instance) {
            auto const &fields = instance.value();
            std::string const thisSpaceOrSpaceListName =
<<<<<<< HEAD
                Util::MakeUPPERCase(fields.at("zone_or_zonelist_or_space_or_spacelist_name").get<std::string>());
=======
                UtilityRoutines::makeUPPER(fields.at("zone_or_zonelist_or_space_or_spacelist_name").get<std::string>());
>>>>>>> 07b51a2c
            // do not mark object as used here - let GetInputViewFactorsbyName do that

            // Look for matching radiant enclosure name (solar enclosures have the same names)
            bool enclMatchFound = false;
            for (int enclosureNum = 1; enclosureNum <= state.dataViewFactor->NumOfRadiantEnclosures; ++enclosureNum) {
                auto &thisEnclosure = state.dataViewFactor->EnclRadInfo(enclosureNum);
                if (Util::SameString(thisSpaceOrSpaceListName, thisEnclosure.Name)) {
                    // View factor space name matches enclosure name
                    enclMatchFound = true;
                    break;
                }
            }
            if (enclMatchFound) continue; // We're done with this instance
            // Find matching SpaceList name
            int spaceListNum = Util::FindItemInList(thisSpaceOrSpaceListName, state.dataHeatBal->spaceList);
            int zoneListNum = 0;
            int inputZoneNum = 0;
            size_t listSize = 0;
            if (spaceListNum > 0) {
                listSize = int(state.dataHeatBal->spaceList(spaceListNum).spaces.size());
            } else {
                // Check Zone and ZoneList for backwards compatibility
                zoneListNum = Util::FindItemInList(thisSpaceOrSpaceListName, state.dataHeatBal->ZoneList);
                if (zoneListNum > 0) {
                    for (int const zoneNum : state.dataHeatBal->ZoneList(zoneListNum).Zone) {
                        listSize += state.dataHeatBal->Zone(zoneNum).spaceIndexes.size();
                    }
                } else {
                    inputZoneNum = Util::FindItemInList(thisSpaceOrSpaceListName, state.dataHeatBal->Zone);
                    if (inputZoneNum > 0) {
                        listSize = state.dataHeatBal->Zone(inputZoneNum).spaceIndexes.size();
                    }
                }
            }

            if (listSize > 0) {
                // Look for radiant enclosure with same list of spaces (solar enclosures are the same, so this is sufficient)
                for (int enclosureNum = 1; enclosureNum <= state.dataViewFactor->NumOfRadiantEnclosures; ++enclosureNum) {
                    auto &thisEnclosure = state.dataViewFactor->EnclRadInfo(enclosureNum);
                    bool anySpaceNotFound = false;
                    // If the number of enclosure spaces is not the same as the number of spacelist space, go to the next enclosure
                    if (listSize != thisEnclosure.spaceNums.size()) continue;
                    if (spaceListNum > 0) {
                        for (int sListSpaceNum : state.dataHeatBal->spaceList(spaceListNum).spaces) {
                            // Search for matching spaces
                            bool thisSpaceFound = false;
                            for (int enclSpaceNum : thisEnclosure.spaceNums) {
                                if (enclSpaceNum == sListSpaceNum) {
                                    thisSpaceFound = true;
                                    break;
                                }
                            }
                            if (!thisSpaceFound) {
                                anySpaceNotFound = true;
                                break;
                            }
                        }
                    } else if (zoneListNum > 0) {
                        for (int zListZoneNum : state.dataHeatBal->ZoneList(zoneListNum).Zone) {
                            for (int spaceNum : state.dataHeatBal->Zone(zListZoneNum).spaceIndexes) {
                                // Search for matching spaces
                                bool thisSpaceFound = false;
                                for (int enclSpaceNum : thisEnclosure.spaceNums) {
                                    if (enclSpaceNum == spaceNum) {
                                        thisSpaceFound = true;
                                        break;
                                    }
                                }
                                if (!thisSpaceFound) {
                                    anySpaceNotFound = true;
                                    break;
                                }
                            }
                            if (anySpaceNotFound) {
                                break;
                            }
                        }
                    } else if (inputZoneNum > 0) {
                        for (int spaceNum : state.dataHeatBal->Zone(inputZoneNum).spaceIndexes) {
                            // Search for matching spaces
                            bool thisSpaceFound = false;
                            for (int enclSpaceNum : thisEnclosure.spaceNums) {
                                if (enclSpaceNum == spaceNum) {
                                    thisSpaceFound = true;
                                    break;
                                }
                            }
                            if (!thisSpaceFound) {
                                anySpaceNotFound = true;
                                break;
                            }
                        }
                    }
                    if (anySpaceNotFound) {
                        continue; // On to the next enclosure
                    } else {
                        enclMatchFound = true;
                        // If matching SpaceList or ZoneList or Zone found, set the radiant and solar enclosure names to match
                        thisEnclosure.Name = thisSpaceOrSpaceListName;
                        state.dataViewFactor->EnclSolInfo(enclosureNum).Name = thisSpaceOrSpaceListName;
                        break; // We're done with radiant enclosures
                    }
                }
            }
            if (!enclMatchFound) {
                if (spaceListNum > 0) {
                    ShowSevereError(state,
                                    format("AlignInputViewFactors: {}=\"{}\" found a matching SpaceList, but did not find a matching radiant or "
                                           "solar enclosure with the same spaces.",
                                           cCurrentModuleObject,
                                           thisSpaceOrSpaceListName));
                    ErrorsFound = true;

                } else if (zoneListNum > 0) {
                    ShowSevereError(state,
                                    format("AlignInputViewFactors: {}=\"{}\" found a matching ZoneList, but did not find a matching radiant or solar "
                                           "enclosure with the same spaces.",
                                           cCurrentModuleObject,
                                           thisSpaceOrSpaceListName));
                    ErrorsFound = true;

                } else {
                    ShowSevereError(state,
                                    format("AlignInputViewFactors: {}=\"{}\" did not find a matching radiant or solar enclosure name.",
                                           cCurrentModuleObject,
                                           thisSpaceOrSpaceListName));
                    ErrorsFound = true;
                }
            }
        }
    }

    void GetInputViewFactorsbyName(EnergyPlusData &state,
                                   std::string const &EnclosureName, // Needed to check for user input view factors.
                                   int const N,                      // NUMBER OF SURFACES
                                   Array2A<Real64> F,                // USER INPUT DIRECT VIEW FACTOR MATRIX (N X N)
                                   const Array1D_int &SPtr,          // pointer to actual surface number
                                   bool &NoUserInputF,               // Flag signifying no input F's for this
                                   bool &ErrorsFound                 // True when errors are found in number of fields vs max args
    )
    {

        // SUBROUTINE INFORMATION:
        //       AUTHOR         Curt Pedersen
        //       DATE WRITTEN   September 2005
        //       MODIFIED       Linda Lawrie;September 2010

        // PURPOSE OF THIS SUBROUTINE:
        // This routine gets the user view factor info for an enclosure which could be a zone or a group of zones

        // Argument array dimensioning
        F.dim(N, N);
        EP_SIZE_CHECK(SPtr, N);

        // SUBROUTINE LOCAL VARIABLE DECLARATIONS:
        int UserFZoneIndex;
        Array1D_string enclosureSurfaceNames;
        NoUserInputF = true;
        UserFZoneIndex = state.dataInputProcessing->inputProcessor->getObjectItemNum(
            state, "ZoneProperty:UserViewFactors:BySurfaceName", "zone_or_zonelist_or_space_or_spacelist_name", EnclosureName);

        if (UserFZoneIndex > 0) {
            int NumAlphas;
            int NumNums;
            int IOStat;
            auto &cCurrentModuleObject = state.dataIPShortCut->cCurrentModuleObject;
            enclosureSurfaceNames.allocate(N);
            for (int index = 1; index <= N; ++index) {
                enclosureSurfaceNames(index) = state.dataSurface->Surface(SPtr(index)).Name;
            }
            NoUserInputF = false;

            state.dataInputProcessing->inputProcessor->getObjectItem(state,
                                                                     "ZoneProperty:UserViewFactors:BySurfaceName",
                                                                     UserFZoneIndex,
                                                                     state.dataIPShortCut->cAlphaArgs,
                                                                     NumAlphas,
                                                                     state.dataIPShortCut->rNumericArgs,
                                                                     NumNums,
                                                                     IOStat,
                                                                     state.dataIPShortCut->lNumericFieldBlanks,
                                                                     state.dataIPShortCut->lAlphaFieldBlanks,
                                                                     state.dataIPShortCut->cAlphaFieldNames,
                                                                     state.dataIPShortCut->cNumericFieldNames);

            F = 0.0;
            int numinx1 = 0;
            if (NumNums < pow_2(N)) {
                ShowWarningError(state, format("GetInputViewFactors: {}=\"{}\", not enough values.", cCurrentModuleObject, EnclosureName));
                ShowContinueError(state,
                                  format("...Number of input values [{}] is less than the required number=[{}] Missing surface pairs will have a "
                                         "zero view factor.",
                                         NumNums,
                                         pow_2(N)));
            }

            for (int index = 2; index <= NumAlphas; index += 2) {
                int inx1 = Util::FindItemInList(state.dataIPShortCut->cAlphaArgs(index), enclosureSurfaceNames, N);
                int inx2 = Util::FindItemInList(state.dataIPShortCut->cAlphaArgs(index + 1), enclosureSurfaceNames, N);
                if (inx1 == 0) {
                    ShowSevereError(state, format("GetInputViewFactors: {}=\"{}\", invalid surface name.", cCurrentModuleObject, EnclosureName));
                    ShowContinueError(state,
                                      format("...Surface name=\"{}\", not in this zone or enclosure.", state.dataIPShortCut->cAlphaArgs(index)));
                    ErrorsFound = true;
                }
                if (inx2 == 0) {
                    ShowSevereError(state, format("GetInputViewFactors: {}=\"{}\", invalid surface name.", cCurrentModuleObject, EnclosureName));
                    ShowContinueError(state,
                                      format("...Surface name=\"{}\", not in this zone or enclosure.", state.dataIPShortCut->cAlphaArgs(index + 2)));
                    ErrorsFound = true;
                }
                ++numinx1;
                if (inx1 > 0 && inx2 > 0) F(inx2, inx1) = state.dataIPShortCut->rNumericArgs(numinx1);
            }

            enclosureSurfaceNames.deallocate();
        }
    }

    void CalcApproximateViewFactors(EnergyPlusData &state,
                                    int const N,                    // NUMBER OF SURFACES
                                    const Array1D<Real64> &A,       // AREA VECTOR- ASSUMED,BE N ELEMENTS LONG
                                    const Array1D<Real64> &Azimuth, // Facing angle of the surface (in degrees)
                                    const Array1D<Real64> &Tilt,    // Tilt angle of the surface (in degrees)
                                    Array2A<Real64> F,              // APPROXIMATE DIRECT VIEW FACTOR MATRIX (N X N)
                                    const Array1D_int &SPtr         // pointer to REAL(r64) surface number (for error message)
    )
    {

        // SUBROUTINE INFORMATION:
        //       AUTHOR         Curt Pedersen
        //       DATE WRITTEN   July 2000
        //       MODIFIED       March 2001 (RKS) to disallow surfaces facing the same direction to interact radiatively
        //                      May 2002 (COP) to include INTMASS, FLOOR, ROOF and CEILING.
        //       RE-ENGINEERED  September 2000 (RKS for EnergyPlus)

        // PURPOSE OF THIS SUBROUTINE:
        // This subroutine approximates view factors using an area weighting.
        // This is improved by one degree by not allowing surfaces facing the same
        // direction to "see" each other.

        // METHODOLOGY EMPLOYED:
        // Each surface sees some area of other surfaces within the zone.  The view
        // factors from the surface to the other seen surfaces are defined by their
        // area over the summed area of seen surfaces.  Surfaces facing the same angle
        // are assumed to not be able to see each other.
        //  Modified May 2002 to cover poorly defined surface orientation.  Now all thermal masses, roofs and
        //  ceilings are "seen" by other surfaces. Floors are seen by all other surfaces, but
        //  not by other floors.

        // Argument array dimensioning
        EP_SIZE_CHECK(A, N);
        EP_SIZE_CHECK(Azimuth, N);
        EP_SIZE_CHECK(Tilt, N);
        F.dim(N, N);
        EP_SIZE_CHECK(SPtr, N);

        // SUBROUTINE PARAMETER DEFINITIONS:
        Real64 constexpr SameAngleLimit(10.0); // If the difference in the azimuth angles are above this value (degrees),
        // then the surfaces are assumed to be facing different directions.

        // SUBROUTINE LOCAL VARIABLE DECLARATIONS:
        int i; // DO loop counters for surfaces in the zone
        int j;
        Array1D<Real64> ZoneArea; // Sum of the area of all zone surfaces seen

        // Calculate the sum of the areas seen by all zone surfaces
        ZoneArea.dimension(N, 0.0);
        for (i = 1; i <= N; ++i) {
            for (j = 1; j <= N; ++j) {
                //  No surface sees itself and no floor sees another floor
                if (i == j || (state.dataSurface->Surface(SPtr(j)).Class == DataSurfaces::SurfaceClass::Floor &&
                               state.dataSurface->Surface(SPtr(i)).Class == DataSurfaces::SurfaceClass::Floor))
                    continue;
                // All surface types see internal mass
                // All surface types see floors
                // Floors always see ceilings/roofs
                // All other surfaces whose tilt or facing angle differences are greater than 10 degrees see each other
                if ((state.dataSurface->Surface(SPtr(j)).Class == DataSurfaces::SurfaceClass::IntMass) ||
                    (state.dataSurface->Surface(SPtr(i)).Class == DataSurfaces::SurfaceClass::IntMass) ||
                    (state.dataSurface->Surface(SPtr(j)).Class == DataSurfaces::SurfaceClass::Floor) ||
                    (state.dataSurface->Surface(SPtr(i)).Class == DataSurfaces::SurfaceClass::Floor) ||
                    (std::abs(Azimuth(i) - Azimuth(j)) > SameAngleLimit && std::abs(Azimuth(i) - Azimuth(j)) < 360.0 - SameAngleLimit) ||
                    (std::abs(Tilt(i) - Tilt(j)) > SameAngleLimit)) {
                    ZoneArea(i) += A(j);
                }
            }
            if (ZoneArea(i) <= 0.0) {
                ShowWarningError(state, "CalcApproximateViewFactors: Zero area for all other zone surfaces.");
                ShowContinueError(state,
                                  format("Happens for Surface=\"{}\" in Zone={}",
                                         state.dataSurface->Surface(SPtr(i)).Name,
                                         state.dataHeatBal->Zone(state.dataSurface->Surface(SPtr(i)).Zone).Name));
            }
        }

        // Set up the approximate view factors.  First these are initialized to all zero.
        // This will clear out any junk leftover from whenever.  Then, for each zone
        // surface, set the view factor from that surface to other surfaces as the
        // area of the other surface divided by the sum of the area of all zone surfaces
        // that the original surface can actually see (calculated above).  This will
        // allow that the sum of all view factors from the original surface to all other
        // surfaces will equal unity.  F(I,J)=0 if I=J or if the surfaces face the same
        // direction.
        F = 0.0;
        for (i = 1; i <= N; ++i) {
            for (j = 1; j <= N; ++j) {
                //  No surface sees itself and no floor sees another floor
                if (i == j || (state.dataSurface->Surface(SPtr(j)).Class == DataSurfaces::SurfaceClass::Floor &&
                               state.dataSurface->Surface(SPtr(i)).Class == DataSurfaces::SurfaceClass::Floor))
                    continue;
                // All surface types see internal mass
                // All surface types see floors
                // Floors always see ceilings/roofs
                // All other surfaces whose tilt or facing angle differences are greater than 10 degrees see each other
                if ((state.dataSurface->Surface(SPtr(j)).Class == DataSurfaces::SurfaceClass::IntMass) ||
                    (state.dataSurface->Surface(SPtr(i)).Class == DataSurfaces::SurfaceClass::IntMass) ||
                    (state.dataSurface->Surface(SPtr(j)).Class == DataSurfaces::SurfaceClass::Floor) ||
                    (state.dataSurface->Surface(SPtr(i)).Class == DataSurfaces::SurfaceClass::Floor) ||
                    (std::abs(Azimuth(i) - Azimuth(j)) > SameAngleLimit && std::abs(Azimuth(i) - Azimuth(j)) < 360.0 - SameAngleLimit) ||
                    (std::abs(Tilt(i) - Tilt(j)) > SameAngleLimit)) {
                    // avoid a divide by zero if there are no other surfaces in the zone that can be seen
                    if (ZoneArea(i) > 0.0) F(j, i) = A(j) / (ZoneArea(i));
                }
            }
        }

        ZoneArea.deallocate();
    }

    void FixViewFactors(EnergyPlusData &state,
                        int const N,                       // NUMBER OF SURFACES
                        const Array1D<Real64> &A,          // AREA VECTOR- ASSUMED,BE N ELEMENTS LONG
                        Array2A<Real64> F,                 // APPROXIMATE DIRECT VIEW FACTOR MATRIX (N X N)
                        std::string &enclName,             // Name of Enclosure being fixed
                        std::vector<int> const &spaceNums, // Zones which are part of this enclosure
                        Real64 &OriginalCheckValue,        // check of SUM(F) - N
                        Real64 &FixedCheckValue,           // check after fixed of SUM(F) - N
                        Real64 &FinalCheckValue,           // the one to go with
                        int &NumIterations,                // number of iterations to fixed
                        Real64 &RowSum,                    // RowSum of Fixed
                        bool const anyIntMassInZone        // are there any internal mass surfaces in the zone
    )
    {

        // SUBROUTINE INFORMATION:
        //       AUTHOR         Curt Pedersen
        //       DATE WRITTEN   July 2000
        //       MODIFIED       September 2000 (RKS for EnergyPlus)
        //                      April 2005,COP added capability to handle a
        //                      surface larger than sum of all others (nonenclosure)
        //                      by using a Fii view factor for that surface. Process is
        //                      now much more robust and stable.

        // PURPOSE OF THIS SUBROUTINE:
        // This subroutine fixes approximate view factors and enforces reciprocity
        // and completeness.

        // METHODOLOGY EMPLOYED:
        // A(i)*F(i,j)=A(j)*F(j,i); F(i,i)=0.; SUM(F(i,j)=1.0, j=1,N)
        // Subroutine takes approximate view factors and enforces reciprocity by
        // averaging AiFij and AjFji.  Then it determines a set of row coefficients
        // which can be multipled by each AF product to force the sum of AiFij for
        // each row to equal Ai, and applies them. Completeness is checked, and if
        // not satisfied, the AF averaging and row modifications are repeated until
        // completeness is within a preselected small deviation from 1.0
        // The routine also checks the number of surfaces and if N<=3, just enforces reciprocity.

        // Argument array dimensioning
        EP_SIZE_CHECK(A, N);
        F.dim(N, N);

        // SUBROUTINE PARAMETER DEFINITIONS:
        Real64 constexpr PrimaryConvergence(0.001);
        Real64 constexpr DifferenceConvergence(0.00001);

        // SUBROUTINE LOCAL VARIABLE DECLARATIONS:
        Real64 ConvrgNew;
        Real64 CheckConvergeTolerance; // check value for actual warning

        bool Converged;
        // OriginalCheckValue is the first pass at a completeness check.  Even if this is zero,
        // there is no guarantee that reciprocity is satisfied.  As a result, the rest of this
        // routine is needed to correct any issues even if the user defined view factors
        // satisfy completeness (OriginalCheckValue = 0).
        OriginalCheckValue = std::abs(sum(F) - N);

        //  Allocate and zero arrays
        Array2D<Real64> FixedAF(F); // store for largest area check

        Real64 ConvrgOld = 10.0;
        Real64 LargestArea = maxval(A);
        bool severeErrorPresent = false;
        // Check for Strange Geometry
        // When one surface has an area that exceeds the sum of all other surface areas in a zone,
        // essentially the situation is a non-complete enclosure.  As a result, the view factors
        // calculated using the standard procedure below will not converge and may result in invalid
        // view factors where either reciprocity or completeness is not satisfied.  However, when
        // the largest surface is just slightly smaller than the rest of the surface areas in the
        // zone, it has been shown that there can still be problems.  The correction below can
        // be helpful in avoiding these problems.  So, the criteria below (with the 0.99 term added
        // into the comparison in the next line of code) intends to capture more cases that are
        // "unbalanced" in surface area distribution so other strange cases can take advantage of
        // this correction.  The use of 0.99 is simply to provide some reasonable boundary numerically
        // and does not have some derived theoretical basis.
        if (LargestArea > 0.99 * (sum(A) - LargestArea) && (N > 3)) {
            for (int i = 1; i <= N; ++i) {
                if (LargestArea != A(i)) continue;
                state.dataHeatBalIntRadExchg->LargestSurf = i;
                break;
            }
            FixedAF(state.dataHeatBalIntRadExchg->LargestSurf, state.dataHeatBalIntRadExchg->LargestSurf) =
                min(0.9, 1.2 * LargestArea / sum(A)); // Give self view to big surface
        }

        //  Set up AF matrix.
        Array2D<Real64> AF(N, N); // = (AREA * DIRECT VIEW FACTOR) MATRIX
        for (int i = 1; i <= N; ++i) {
            for (int j = 1; j <= N; ++j) {
                AF(j, i) = FixedAF(j, i) * A(i);
            }
        }

        //  Enforce reciprocity by averaging AiFij and AjFji
        FixedAF = 0.5 * (AF + transpose(AF)); // Performance Slow way to average with transpose (heap use)

        AF.deallocate();

        Array2D<Real64> FixedF(N, N); // CORRECTED MATRIX OF VIEW FACTORS (N X N)

        NumIterations = 0;
        RowSum = 0.0;
        //  Check for physically unreasonable enclosures.

        if (N <= 3) {
            for (int i = 1; i <= N; ++i) {
                for (int j = 1; j <= N; ++j) {
                    FixedF(j, i) = FixedAF(j, i) / A(i);
                }
            }

            ShowWarningError(state, format("Surfaces in Zone/Enclosure=\"{}\" do not define an enclosure.", enclName));
            ShowContinueError(state, "Number of surfaces <= 3, view factors are set to force reciprocity but may not fulfill completeness.");
            ShowContinueError(state, "Reciprocity means that radiant exchange between two surfaces will match and not lead to an energy loss.");
            ShowContinueError(state,
                              "Completeness means that all of the view factors between a surface and the other surfaces in a zone add up to unity.");
            ShowContinueError(state,
                              "So, when there are three or less surfaces in a zone, EnergyPlus will make sure there are no losses of energy but");
            ShowContinueError(
                state, "it will not exchange the full amount of radiation with the rest of the zone as it would if there was a completed enclosure.");

            RowSum = sum(FixedF);
            if (RowSum > (N + 0.01)) {
                // Reciprocity enforced but there is more radiation than possible somewhere since the sum of one of the rows
                // is now greater than unity.  This should not be allowed as it can cause issues with the heat balance.
                // Correct this by finding the largest row summation and dividing all of the elements in the F matrix by
                // this max summation.  This will provide a cap on radiation so that no row has a sum greater than unity
                // and will still maintain reciprocity.
                Array1D<Real64> sumFixedF;
                Real64 MaxFixedFRowSum;
                sumFixedF.allocate(N);
                sumFixedF = 0.0;
                for (int i = 1; i <= N; ++i) {
                    for (int j = 1; j <= N; ++j) {
                        sumFixedF(i) += FixedF(i, j);
                    }
                    if (i == 1) {
                        MaxFixedFRowSum = sumFixedF(i);
                    } else {
                        if (sumFixedF(i) > MaxFixedFRowSum) MaxFixedFRowSum = sumFixedF(i);
                    }
                }
                sumFixedF.deallocate();
                if (MaxFixedFRowSum < 1.0) {
                    ShowFatalError(state, " FixViewFactors: Three surface or less zone failing ViewFactorFix correction which should never happen.");
                } else {
                    FixedF *= (1.0 / MaxFixedFRowSum);
                }
                RowSum = sum(FixedF); // needs to be recalculated
            }
            FinalCheckValue = FixedCheckValue = std::abs(RowSum - N);
            F = FixedF;
            for (int spaceNum : spaceNums) {
                state.dataHeatBal->Zone(state.dataHeatBal->space(spaceNum).zoneNum).EnforcedReciprocity = true;
            }
            return; // Do not iterate, stop with reciprocity satisfied.

        } //  N <= 3 Case

        //  Regular fix cases
        Array1D<Real64> RowCoefficient(N);
        Converged = false;
        while (!Converged) {
            ++NumIterations;
            for (int i = 1; i <= N; ++i) {
                // Determine row coefficients which will enforce closure.
                Real64 const sum_FixedAF_i(sum(FixedAF(_, i)));
                if (std::abs(sum_FixedAF_i) > 1.0e-10) {
                    RowCoefficient(i) = A(i) / sum_FixedAF_i;
                } else {
                    RowCoefficient(i) = 1.0;
                }
                FixedAF(_, i) *= RowCoefficient(i);
            }

            //  Enforce reciprocity by averaging AiFij and AjFji
            FixedAF = 0.5 * (FixedAF + transpose(FixedAF));

            //  Form FixedF matrix
            for (int i = 1; i <= N; ++i) {
                for (int j = 1; j <= N; ++j) {
                    FixedF(j, i) = FixedAF(j, i) / A(i);
                    if (std::abs(FixedF(j, i)) < 1.e-10) {
                        FixedF(j, i) = 0.0;
                        FixedAF(j, i) = 0.0;
                    }
                }
            }

            ConvrgNew = std::abs(sum(FixedF) - N);
            if (std::abs(ConvrgOld - ConvrgNew) < DifferenceConvergence || ConvrgNew <= PrimaryConvergence) { //  Change in sum of Fs must be small.
                Converged = true;
            }
            ConvrgOld = ConvrgNew;
            if (NumIterations > 400) { //  If everything goes bad,enforce reciprocity and go home.
                //  Enforce reciprocity by averaging AiFij and AjFji
                FixedAF = 0.5 * (FixedAF + transpose(FixedAF));

                //  Form FixedF matrix
                for (int i = 1; i <= N; ++i) {
                    for (int j = 1; j <= N; ++j) {
                        FixedF(j, i) = FixedAF(j, i) / A(i);
                    }
                }
                Real64 const sum_FixedF(sum(FixedF));
                FinalCheckValue = FixedCheckValue = CheckConvergeTolerance = std::abs(sum_FixedF - N);
                RowSum = sum_FixedF;
                if (CheckConvergeTolerance > 0.005) {
                    if (CheckConvergeTolerance > 0.1) {
                        ShowSevereError(
                            state,
                            format("FixViewFactors: View factors convergence has failed and will lead to heat balance errors in zone=\"{}\".",
                                   enclName));
                    }
                    ShowWarningError(
                        state,
                        format("FixViewFactors: View factors not complete. Check for bad surface descriptions or unenclosed zone=\"{}\".", enclName));
                    ShowContinueError(state,
                                      format("Enforced reciprocity has tolerance (ideal is "
                                             "0)=[{:.6R}], Row Sum (ideal is {})=[{:.2R}].",
                                             CheckConvergeTolerance,
                                             N,
                                             RowSum));
                    ShowContinueError(state,
                                      "If zone is unusual or tolerance is on the order of 0.001, view "
                                      "factors might be OK but results should be checked carefully.");
                    if (anyIntMassInZone) {
                        ShowContinueError(state,
                                          "For zones with internal mass like this one, this"
                                          "can happen when the internal mass has an area that"
                                          "is much larger than the other surfaces in the zone.");
                        ShowContinueError(state,
                                          "If a single thermal mass element exists in this zone"
                                          "that has an area that is larger than the sum of the"
                                          "rest of the surface areas, consider breaking it up"
                                          "into two or more separate internal mass elements.");
                    }
                }
                if (std::abs(FixedCheckValue) < std::abs(OriginalCheckValue)) {
                    F = FixedF;
                    FinalCheckValue = FixedCheckValue;
                }
                return;
            }
        }
        FixedCheckValue = ConvrgNew;
        if (FixedCheckValue < OriginalCheckValue) {
            F = FixedF;
            FinalCheckValue = FixedCheckValue;
        } else {
            FinalCheckValue = OriginalCheckValue;
            RowSum = sum(FixedF);
            if (std::abs(RowSum - N) < PrimaryConvergence) {
                F = FixedF;
                FinalCheckValue = FixedCheckValue;
            } else {
                ShowWarningError(
                    state,
                    format("FixViewFactors: View factors not complete. Check for bad surface descriptions or unenclosed zone=\"{}\".", enclName));
            }
        }
        if (severeErrorPresent) {
            ShowFatalError(state,
                           "FixViewFactors: View factor calculations significantly out "
                           "of tolerance.  See above messages for more information.");
        }
    }

    bool DoesZoneHaveInternalMass(EnergyPlusData &state, int const numZoneSurfaces, const Array1D_int &surfPointer)
    {
        for (int i = 1; i <= numZoneSurfaces; ++i) {
            if (state.dataSurface->Surface(surfPointer(i)).Class == DataSurfaces::SurfaceClass::IntMass) return true;
        }
        return false;
    }

    void CalcScriptF(EnergyPlusData &state,
                     int const N,              // Number of surfaces
                     Array1D<Real64> const &A, // AREA VECTOR- ASSUMED,BE N ELEMENTS LONG
                     Array2<Real64> const &F,  // DIRECT VIEW FACTOR MATRIX (N X N)
                     Array1D<Real64> &EMISS,   // VECTOR OF SURFACE EMISSIVITIES
                     Array2<Real64> &ScriptF   // MATRIX OF SCRIPT F FACTORS (N X N) //Tuned Transposed
    )
    {

        // SUBROUTINE INFORMATION:
        //       AUTHOR         Curt Pedersen
        //       DATE WRITTEN   1980
        //       MODIFIED       July 2000 (COP for the ASHRAE Loads Toolkit)
        //       RE-ENGINEERED  September 2000 (RKS for EnergyPlus)
        //       RE-ENGINEERED  June 2014 (Stuart Mentzer): Performance tuned

        // PURPOSE OF THIS SUBROUTINE:
        // Determines Hottel's ScriptF coefficients which account for the total
        // grey interchange between surfaces in an enclosure.

        // REFERENCES:
        // Hottel, H. C. and A. F. Sarofim, Radiative Transfer, Ch 3, McGraw Hill, 1967.

        // SUBROUTINE ARGUMENTS:
        // --Must satisfy reciprocity and completeness:
        //  A(i)*F(i,j)=A(j)*F(j,i); F(i,i)=0.; SUM(F(i,j)=1.0, j=1,N)

        // SUBROUTINE PARAMETER DEFINITIONS:
        Real64 constexpr MaxEmissLimit(0.99999); // Limit the emissivity internally/avoid a divide by zero error

        // Validate argument array dimensions
        assert(N >= 0); // Do we need to allow for N==0?
        assert((A.l() == 1) && (A.u() == N));
        assert((F.l1() == 1) && (F.u1() == N));
        assert((F.l2() == 1) && (F.u2() == N));
        assert((EMISS.l() == 1) && (EMISS.u() == N));
        assert(equal_dimensions(F, ScriptF));

#ifdef EP_Count_Calls
        ++state.dataTimingsData->NumCalcScriptF_Calls;
#endif

        // Load Cmatrix with AF (AREA * DIRECT VIEW FACTOR) matrix
        Array2D<Real64> Cmatrix(N, N);        // = (AF - EMISS/REFLECTANCE) matrix (but plays other roles)
        assert(equal_dimensions(Cmatrix, F)); // For linear indexing
        Array2D<Real64>::size_type l(0u);
        for (int j = 1; j <= N; ++j) {
            for (int i = 1; i <= N; ++i, ++l) {
                Cmatrix[l] = A(i) * F[l]; // [ l ] == ( i, j )
            }
        }

        // Load Cmatrix with (AF - EMISS/REFLECTANCE) matrix
        Array1D<Real64> Excite(N); // Excitation vector = A*EMISS/REFLECTANCE
        l = 0u;
        for (int i = 1; i <= N; ++i, l += N + 1) {
            Real64 EMISS_i(EMISS(i));
            if (EMISS_i > MaxEmissLimit) { // Check/limit EMISS for this surface to avoid divide by zero below
                EMISS_i = EMISS(i) = MaxEmissLimit;
                ShowWarningError(state, "A thermal emissivity above 0.99999 was detected. This is not allowed. Value was reset to 0.99999");
            }
            Real64 const EMISS_i_fac(A(i) / (1.0 - EMISS_i));
            Excite(i) = -EMISS_i * EMISS_i_fac; // Set up matrix columns for partial radiosity calculation
            Cmatrix[l] -= EMISS_i_fac;          // Coefficient matrix for partial radiosity calculation // [ l ] == ( i, i )
        }

        Array2D<Real64> Cinverse(N, N);       // Inverse of Cmatrix
        CalcMatrixInverse(Cmatrix, Cinverse); // SOLVE THE LINEAR SYSTEM
        Cmatrix.clear();                      // Release memory ASAP

        // Scale Cinverse colums by excitation to get partial radiosity matrix
        l = 0u;
        for (int j = 1; j <= N; ++j) {
            Real64 const e_j(Excite(j));
            for (int i = 1; i <= N; ++i, ++l) {
                Cinverse[l] *= e_j; // [ l ] == ( i, j )
            }
        }
        Excite.clear(); // Release memory ASAP

        // Form Script F matrix transposed
        assert(equal_dimensions(Cinverse, ScriptF)); // For linear indexing
        Array2D<Real64>::size_type m(0u);
        for (int i = 1; i <= N; ++i) { // Inefficient order for cache but can reuse multiplier so faster choice depends on N
            Real64 const EMISS_i(EMISS(i));
            Real64 const EMISS_fac(EMISS_i / (1.0 - EMISS_i));
            l = static_cast<Array2D<Real64>::size_type>(i - 1);
            for (int j = 1; j <= N; ++j, l += N, ++m) {
                if (i == j) {
                    //        ScriptF(I,J) = EMISS(I)/(1.0d0-EMISS(I))*(Jmatrix(I,J)-Delta*EMISS(I)), where Delta=1
                    ScriptF[m] = EMISS_fac * (Cinverse[l] - EMISS_i); // [ l ] = ( i, j ), [ m ] == ( j, i )
                } else {
                    //        ScriptF(I,J) = EMISS(I)/(1.0d0-EMISS(I))*(Jmatrix(I,J)-Delta*EMISS(I)), where Delta=0
                    ScriptF[m] = EMISS_fac * Cinverse[l]; // [ l ] == ( i, j ), [ m ] == ( j, i )
                }
            }
        }
    }

    void CalcMatrixInverse(Array2<Real64> &A, // Matrix: Gets reduced to L\U form
                           Array2<Real64> &I  // Returned as inverse matrix
    )
    {
        // SUBROUTINE INFORMATION:
        //       AUTHOR         Jakob Asmundsson
        //       DATE WRITTEN   January 1999
        //       MODIFIED       September 2000 (RKS for EnergyPlus)
        //       RE-ENGINEERED  June 2014 (Stuart Mentzer): Performance/memory tuning rewrite

        // PURPOSE OF THIS SUBROUTINE:
        // To find the inverse of Matrix, using partial pivoting.

        // METHODOLOGY EMPLOYED:
        // Inverse is found using partial pivoting and Gauss elimination

        // REFERENCES:
        // Any Linear Algebra book

        // Validation
        assert(A.square());
        assert(A.I1() == A.I2());
        assert(equal_dimensions(A, I));

        // Initialization
        int const l(A.l1());
        int const u(A.u1());
        int const n(u - l + 1);
        I.to_identity(); // I starts out as identity

        // Could do row scaling here to improve condition and then check min pivot isn't too small

        // Compute in-place LU decomposition of [A|I] with row pivoting
        for (int i = l; i <= u; ++i) {

            // Find pivot row in column i below diagonal
            int iPiv = i;
            Real64 aPiv(std::abs(A(i, i)));
            int ik(A.index(i, i + 1));
            for (int k = i + 1; k <= u; ++k, ++ik) {
                Real64 const aAki(std::abs(A[ik])); // [ ik ] == ( i, k )
                if (aAki > aPiv) {
                    iPiv = k;
                    aPiv = aAki;
                }
            }
            assert(aPiv != 0.0); //? Is zero pivot possible for some user inputs? If so if test/handler needed

            // Swap row i with pivot row
            if (iPiv != i) {
                int ji(A.index(l, i));    // [ ji ] == ( j, i )
                int pj(A.index(l, iPiv)); // [ pj ] == ( j, iPiv )
                for (int j = l; j <= u; ++j, ji += n, pj += n) {
                    Real64 const Aij(A[ji]);
                    A[ji] = A[pj];
                    A[pj] = Aij;
                    Real64 const Iij(I[ji]);
                    I[ji] = I[pj];
                    I[pj] = Iij;
                }
            }

            // Put multipliers in column i and reduce block below A(i,i)
            Real64 const Aii_inv(1.0 / A(i, i));
            for (int k = i + 1; k <= u; ++k) {
                Real64 const multiplier(A(i, k) * Aii_inv);
                A(i, k) = multiplier;
                if (multiplier != 0.0) {
                    int ji(A.index(i + 1, i)); // [ ji ] == ( j, i )
                    int jk(A.index(i + 1, k)); // [ jk ] == ( j, k )
                    for (int j = i + 1; j <= u; ++j, ji += n, jk += n) {
                        A[jk] -= multiplier * A[ji];
                    }
                    ji = A.index(l, i);
                    jk = A.index(l, k);
                    for (int j = l; j <= u; ++j, ji += n, jk += n) {
                        Real64 const Iij(I[ji]);
                        if (Iij != 0.0) {
                            I[jk] -= multiplier * Iij;
                        }
                    }
                }
            }
        }

        // Perform back-substitution on [U|I] to put inverse in I
        for (int k = u; k >= l; --k) {
            Real64 const Akk_inv(1.0 / A(k, k));
            int jk(A.index(l, k)); // [ jk ] == ( j, k )
            for (int j = l; j <= u; ++j, jk += n) {
                I[jk] *= Akk_inv;
            }
            int ik(A.index(k, l));              // [ ik ] == ( i, k )
            for (int i = l; i < k; ++i, ++ik) { // Eliminate kth column entries from I in rows above k
                Real64 const Aik(A[ik]);
                int ji(A.index(l, i)); // [ ji ] == ( j, i )
                int jm(A.index(l, k)); // [ jm ] == ( k, j )
                for (int j = l; j <= u; ++j, ji += n, jm += n) {
                    I[ji] -= Aik * I[jm];
                }
            }
        }
    }

    void CalcFMRT(EnergyPlusData &state,
                  int const N,              // Number of surfaces
                  Array1D<Real64> const &A, // AREA VECTOR- ASSUMED,BE N ELEMENTS LONG
                  Array1D<Real64> &FMRT     // VECTOR OF MEAN RADIANT TEMPERATURE "VIEW FACTORS"
    )
    {
        double sumAF = 0.0;
        for (int iS = 0; iS < N; iS++) {
            FMRT[iS] = 1.0;
            sumAF += A[iS];
        }

        constexpr int maxIt = 100;
        constexpr double tol = 0.0001;
        double fLast;
        double sumAFNew = sumAF;
        for (unsigned i = 0; i < maxIt; i++) {
            double fChange = 0.;
            bool errorsFound(false);
            sumAF = sumAFNew;
            sumAFNew = 0.0;
            for (int iS = 0; iS < N; iS++) {
                fLast = FMRT[iS];
                FMRT[iS] = 1. / (1. - A[iS] * FMRT[iS] / (sumAF));
                if (FMRT[iS] > 100.) {
                    errorsFound = true;
                    ShowSevereError(state, "Geometry not compatible with Carroll MRT Zone Radiant Exchange method.");
                    break;
                }
                fChange += fabs(FMRT[iS] - fLast);
                sumAFNew += A[iS] * FMRT[iS];
            }

            if (errorsFound || fChange / N < tol) {
                break;
            }
            if (i >= maxIt) {
                errorsFound = true;
                ShowSevereError(state, "Carroll MRT Zone Radiant Exchange method unable to converge on \"view factor\" calculation.");
            }
            if (errorsFound) {
                ShowFatalError(state, "CalcFMRT: Errors found while calculating mean radiant temperature view factors.  Program terminated.");
            }
        }
        return;
    }

    void CalcFp(int const N,                  // Number of surfaces
                Array1D<Real64> const &EMISS, // VECTOR OF SURFACE EMISSIVITIES
                Array1D<Real64> const &FMRT,  // VECTOR OF MEAN RADIANT TEMPERATURE "VIEW FACTORS"
                Array1D<Real64> &Fp           // VECTOR OF OPPENHEIM RESISTANCE VALUES
    )
    {
        for (int iS = 0; iS < N; iS++) {
            Fp[iS] = Constant::StefanBoltzmann * EMISS[iS] / (EMISS[iS] / FMRT[iS] + 1. - EMISS[iS]); // actually sigma *
        }
        return;
    }

    int GetRadiantSystemSurface(EnergyPlusData &state,
                                std::string const &cCurrentModuleObject, // Calling Object type
                                std::string const &RadSysName,           // Calling Object name
                                int const RadSysZoneNum,                 // Radiant system zone number
                                std::string const &SurfaceName,          // Referenced surface name
                                bool &ErrorsFound                        // True when errors are found
    )
    {
        static constexpr std::string_view routineName("GetRadiantSystemSurface: "); // include trailing blank space

        // For radiant zone equipment, find the referenced surface and check if it is in the same zone or radiant enclosure
        int const surfNum = Util::FindItemInList(SurfaceName, state.dataSurface->Surface);

        // Trap for surfaces that do not exist
        if (surfNum == 0) {
            ShowSevereError(state, format("{}Invalid Surface name = {}", routineName, SurfaceName));
            ShowContinueError(state, format("Occurs for {} = {}", cCurrentModuleObject, RadSysName));
            ErrorsFound = true;
            return surfNum;
        }

        if (RadSysZoneNum == 0) {
            ShowSevereError(state, format("{}Invalid Zone number passed by {} = {}", routineName, cCurrentModuleObject, RadSysName));
            ErrorsFound = true;
            return surfNum;
        }

        // Check if the surface and equipment are in the same zone
        int const surfZoneNum = state.dataSurface->Surface(surfNum).Zone;
        if (surfZoneNum == 0) {
            // This should never happen
            ShowSevereError(state,
                            format("{}Somehow  the surface zone number is zero for{} = {} and Surface = {}",
                                   routineName,
                                   cCurrentModuleObject,
                                   RadSysName,
                                   SurfaceName)); // LCOV_EXCL_LINE
            ErrorsFound = true;                   // LCOV_EXCL_LINE
        } else if (surfZoneNum != RadSysZoneNum) {
            ShowSevereError(state, format("{}Surface = {} is not in the same zone  as the radiant equipment.", routineName, SurfaceName));
            ShowContinueError(state, format("Surface zone or enclosure = {}", state.dataHeatBal->Zone(surfZoneNum).Name));
            ShowContinueError(state, format("Radiant equipment zone or enclosure = {}", state.dataHeatBal->Zone(RadSysZoneNum).Name));
            ShowContinueError(state, format("Occurs for {} = {}", cCurrentModuleObject, RadSysName));
            ErrorsFound = true;
        }
        return surfNum;
    }

} // namespace HeatBalanceIntRadExchange

} // namespace EnergyPlus<|MERGE_RESOLUTION|>--- conflicted
+++ resolved
@@ -1120,12 +1120,7 @@
         auto &instancesValue = instances.value();
         for (auto instance = instancesValue.begin(); instance != instancesValue.end(); ++instance) {
             auto const &fields = instance.value();
-            std::string const thisSpaceOrSpaceListName =
-<<<<<<< HEAD
-                Util::MakeUPPERCase(fields.at("zone_or_zonelist_or_space_or_spacelist_name").get<std::string>());
-=======
-                UtilityRoutines::makeUPPER(fields.at("zone_or_zonelist_or_space_or_spacelist_name").get<std::string>());
->>>>>>> 07b51a2c
+            std::string const thisSpaceOrSpaceListName = Util::makeUPPER(fields.at("zone_or_zonelist_or_space_or_spacelist_name").get<std::string>());
             // do not mark object as used here - let GetInputViewFactorsbyName do that
 
             // Look for matching radiant enclosure name (solar enclosures have the same names)
