// EnergyPlus, Copyright (c) 1996-2023, The Board of Trustees of the University of Illinois,
// The Regents of the University of California, through Lawrence Berkeley National Laboratory
// (subject to receipt of any required approvals from the U.S. Dept. of Energy), Oak Ridge
// National Laboratory, managed by UT-Battelle, Alliance for Sustainable Energy, LLC, and other
// contributors. All rights reserved.
//
// NOTICE: This Software was developed under funding from the U.S. Department of Energy and the
// U.S. Government consequently retains certain rights. As such, the U.S. Government has been
// granted for itself and others acting on its behalf a paid-up, nonexclusive, irrevocable,
// worldwide license in the Software to reproduce, distribute copies to the public, prepare
// derivative works, and perform publicly and display publicly, and to permit others to do so.
//
// Redistribution and use in source and binary forms, with or without modification, are permitted
// provided that the following conditions are met:
//
// (1) Redistributions of source code must retain the above copyright notice, this list of
//     conditions and the following disclaimer.
//
// (2) Redistributions in binary form must reproduce the above copyright notice, this list of
//     conditions and the following disclaimer in the documentation and/or other materials
//     provided with the distribution.
//
// (3) Neither the name of the University of California, Lawrence Berkeley National Laboratory,
//     the University of Illinois, U.S. Dept. of Energy nor the names of its contributors may be
//     used to endorse or promote products derived from this software without specific prior
//     written permission.
//
// (4) Use of EnergyPlus(TM) Name. If Licensee (i) distributes the software in stand-alone form
//     without changes from the version obtained under this License, or (ii) Licensee makes a
//     reference solely to the software portion of its product, Licensee must refer to the
//     software as "EnergyPlus version X" software, where "X" is the version number Licensee
//     obtained under this License and may not use a different name for the software. Except as
//     specifically required in this Section (4), Licensee shall not use in a company name, a
//     product name, in advertising, publicity, or other promotional activities any name, trade
//     name, trademark, logo, or other designation of "EnergyPlus", "E+", "e+" or confusingly
//     similar designation, without the U.S. Department of Energy's prior written consent.
//
// THIS SOFTWARE IS PROVIDED BY THE COPYRIGHT HOLDERS AND CONTRIBUTORS "AS IS" AND ANY EXPRESS OR
// IMPLIED WARRANTIES, INCLUDING, BUT NOT LIMITED TO, THE IMPLIED WARRANTIES OF MERCHANTABILITY
// AND FITNESS FOR A PARTICULAR PURPOSE ARE DISCLAIMED. IN NO EVENT SHALL THE COPYRIGHT OWNER OR
// CONTRIBUTORS BE LIABLE FOR ANY DIRECT, INDIRECT, INCIDENTAL, SPECIAL, EXEMPLARY, OR
// CONSEQUENTIAL DAMAGES (INCLUDING, BUT NOT LIMITED TO, PROCUREMENT OF SUBSTITUTE GOODS OR
// SERVICES; LOSS OF USE, DATA, OR PROFITS; OR BUSINESS INTERRUPTION) HOWEVER CAUSED AND ON ANY
// THEORY OF LIABILITY, WHETHER IN CONTRACT, STRICT LIABILITY, OR TORT (INCLUDING NEGLIGENCE OR
// OTHERWISE) ARISING IN ANY WAY OUT OF THE USE OF THIS SOFTWARE, EVEN IF ADVISED OF THE
// POSSIBILITY OF SUCH DAMAGE.

// C++ Headers
#include <cmath>

// ObjexxFCL Headers
#include <ObjexxFCL/Fmath.hh>
#include <ObjexxFCL/string.functions.hh>

// EnergyPlus Headers
#include <EnergyPlus/CostEstimateManager.hh>
#include <EnergyPlus/Data/EnergyPlusData.hh>
#include <EnergyPlus/DataGlobalConstants.hh>
#include <EnergyPlus/DataIPShortCuts.hh>
#include <EnergyPlus/DisplayRoutines.hh>
#include <EnergyPlus/EconomicLifeCycleCost.hh>
#include <EnergyPlus/EconomicTariff.hh>
#include <EnergyPlus/InputProcessing/InputProcessor.hh>
#include <EnergyPlus/OutputReportTabular.hh>
#include <EnergyPlus/ResultsFramework.hh>
#include <EnergyPlus/SQLiteProcedures.hh>
#include <EnergyPlus/UtilityRoutines.hh>

namespace EnergyPlus::EconomicLifeCycleCost {

// Module containing the routines dealing with the EconomicLifeCycleCost

// MODULE INFORMATION:
//       AUTHOR         Jason Glazer of GARD Analytics, Inc.
//       DATE WRITTEN   May 2010
//       MODIFIED       na
//       RE-ENGINEERED  na

// PURPOSE OF THIS MODULE:
//   To compute life-cycle cost measures such as present value based
//   on input provided by the user as well as calculated energy costs.

// METHODOLOGY EMPLOYED:
//   Uses NIST Handbook 135 "Life-Cycle Costing Manual for the Federal
//   Energy Management Program" for most computations.

// REFERENCES:
//   To compute the net present value for all costs entered in the
//   LifeCycleCosts objects, the algorithms from NIST Handbook 135
//   "Life-Cycle Costing Manual for the Federal Energy Management
//   Program" will be used as the primary source. Supplemental sources
//   of algorithms will be derived from ASTM E833-09a "Standard
//   Terminology of Building Economics", ASTM E917-05 "Standard
//   Practice for Measuring Life-Cycle Cost of Buildings and Building
//   Systems", and "Engineering Economic Analysis, Ninth Edition", by
//   Donald Newnan, Ted Eschenback, and Jerome Lavelle.

void GetInputForLifeCycleCost(EnergyPlusData &state)
{
    // SUBROUTINE INFORMATION:
    //    AUTHOR         Jason Glazer of GARD Analytics, Inc.
    //    DATE WRITTEN   May 2010
    //    MODIFIED       na
    //    RE-ENGINEERED  na

    // PURPOSE OF THIS SUBROUTINE:
    //    Read the input file for "LifeCycleCost:Parameters" object.

    if (state.dataEconLifeCycleCost->GetInput_GetLifeCycleCostInput) {
        GetInputLifeCycleCostParameters(state);
        GetInputLifeCycleCostRecurringCosts(state);
        GetInputLifeCycleCostNonrecurringCost(state);
        GetInputLifeCycleCostUsePriceEscalation(state);
        GetInputLifeCycleCostUseAdjustment(state);
        state.dataEconLifeCycleCost->GetInput_GetLifeCycleCostInput = false;
    }
}

void ComputeLifeCycleCostAndReport(EnergyPlusData &state)
{
    // SUBROUTINE INFORMATION:
    //    AUTHOR         Jason Glazer of GARD Analytics, Inc.
    //    DATE WRITTEN   May 2010
    //    MODIFIED       na
    //    RE-ENGINEERED  na

    // PURPOSE OF THIS SUBROUTINE:
    //    Perform the life cycle cost computations and write report.

    if (state.dataEconLifeCycleCost->LCCparamPresent) {
        DisplayString(state, "Computing Life Cycle Costs and Reporting");
        ExpressAsCashFlows(state);
        ComputePresentValue(state);
        ComputeEscalatedEnergyCosts(state);
        ComputeTaxAndDepreciation(state);
        WriteTabularLifeCycleCostReport(state);
    }
}

//======================================================================================================================
//======================================================================================================================

//    GET INPUT ROUTINES

//======================================================================================================================
//======================================================================================================================

void GetInputLifeCycleCostParameters(EnergyPlusData &state)
{
    // SUBROUTINE INFORMATION:
    //    AUTHOR         Jason Glazer of GARD Analytics, Inc.
    //    DATE WRITTEN   May 2010

    // PURPOSE OF THIS SUBROUTINE:
    //    Read the input file for "LifeCycleCost:Parameters" object.

    // SUBROUTINE LOCAL VARIABLE DECLARATIONS:

    int jFld;                        // loop counter
    int NumFields;                   // Total number of elements
    int NumAlphas;                   // Number of elements in the alpha array
    int NumNums;                     // Number of elements in the numeric array
    Array1D_string AlphaArray;       // character string data
    Array1D<Real64> NumArray;        // numeric data
    int IOStat;                      // IO Status when calling get input subroutine
    std::string CurrentModuleObject; // for ease in renaming.
    int NumObj;                      // count of objects

    CurrentModuleObject = "LifeCycleCost:Parameters";
    state.dataInputProcessing->inputProcessor->getObjectDefMaxArgs(state, CurrentModuleObject, NumFields, NumAlphas, NumNums);
    NumArray.allocate(NumNums);
    AlphaArray.allocate(NumAlphas);
    NumObj = state.dataInputProcessing->inputProcessor->getNumObjectsFound(state, CurrentModuleObject);

    auto &elcc(state.dataEconLifeCycleCost);

    if (NumObj == 0) {
        elcc->LCCparamPresent = false;
    } else if (NumObj == 1) {
        elcc->LCCparamPresent = true;
        state.dataInputProcessing->inputProcessor->getObjectItem(state,
                                                                 CurrentModuleObject,
                                                                 1,
                                                                 AlphaArray,
                                                                 NumAlphas,
                                                                 NumArray,
                                                                 NumNums,
                                                                 IOStat,
                                                                 state.dataIPShortCut->lNumericFieldBlanks,
                                                                 state.dataIPShortCut->lAlphaFieldBlanks,
                                                                 state.dataIPShortCut->cAlphaFieldNames,
                                                                 state.dataIPShortCut->cNumericFieldNames);
        // check to make sure none of the values are another life cycle cost object
        for (jFld = 1; jFld <= NumAlphas; ++jFld) {
            if (hasi(AlphaArray(jFld), "LifeCycleCost:")) {
                ShowWarningError(state,
                                 format("In {} named {} a field was found containing LifeCycleCost: which may indicate a missing comma.",
                                        CurrentModuleObject,
                                        AlphaArray(1)));
            }
        }
        // start to extract values from input array into appropriate fields
        //  A1,  \field Name
        //       \required-field
        //       \type alpha
        elcc->LCCname = AlphaArray(1);
        //  A2, \field Discounting Convention
        //      \type choice
        //      \key EndOfYear
        //      \key MidYear
        //      \key BeginningOfYear
        //      \default EndOfYear
        elcc->discountConvention = static_cast<DiscConv>(getEnumerationValue(DiscConvNamesUC, UtilityRoutines::MakeUPPERCase(AlphaArray(2))));
        if (elcc->discountConvention == DiscConv::Invalid) {
            elcc->discountConvention = DiscConv::EndOfYear;
            ShowWarningError(
                state,
                format(
                    "{}: Invalid {}=\"{}\". EndOfYear will be used.", CurrentModuleObject, state.dataIPShortCut->cAlphaFieldNames(2), AlphaArray(2)));
        }
        // A3,  \field Inflation Approach
        //      \type choice
        //      \key ConstantDollar
        //      \key CurrentDollar
        //      \default ConstantDollar
        elcc->inflationApproach = static_cast<InflAppr>(getEnumerationValue(InflApprNamesUC, UtilityRoutines::MakeUPPERCase(AlphaArray(3))));
        if (elcc->inflationApproach == InflAppr::Invalid) {
            elcc->inflationApproach = InflAppr::ConstantDollar;
            ShowWarningError(state,
                             format("{}: Invalid {}=\"{}\". ConstantDollar will be used.",
                                    CurrentModuleObject,
                                    state.dataIPShortCut->cAlphaFieldNames(3),
                                    AlphaArray(3)));
        }
        // N1,  \field Real Discount Rate
        //      \type real
        elcc->realDiscountRate = NumArray(1);
        if ((elcc->inflationApproach == InflAppr::ConstantDollar) && state.dataIPShortCut->lNumericFieldBlanks(1)) {
            ShowWarningError(state,
                             format("{}: Invalid for field {} to be blank when ConstantDollar analysis is be used.",
                                    CurrentModuleObject,
                                    state.dataIPShortCut->cNumericFieldNames(1)));
        }
        if ((elcc->realDiscountRate > 0.30) || (elcc->realDiscountRate < -0.30)) {
            ShowWarningError(
                state,
                format("{}: Invalid value in field {}.  This value is the decimal value not a percentage so most values are between 0.02 and 0.15. ",
                       CurrentModuleObject,
                       state.dataIPShortCut->cNumericFieldNames(1)));
        }
        // N2,  \field Nominal Discount Rate
        //      \type real
        elcc->nominalDiscountRate = NumArray(2);
        if ((elcc->inflationApproach == InflAppr::CurrentDollar) && state.dataIPShortCut->lNumericFieldBlanks(2)) {
            ShowWarningError(state,
                             format("{}: Invalid for field {} to be blank when CurrentDollar analysis is be used.",
                                    CurrentModuleObject,
                                    state.dataIPShortCut->cNumericFieldNames(2)));
        }
        if ((elcc->nominalDiscountRate > 0.30) || (elcc->nominalDiscountRate < -0.30)) {
            ShowWarningError(
                state,
                format("{}: Invalid value in field {}.  This value is the decimal value not a percentage so most values are between 0.02 and 0.15. ",
                       CurrentModuleObject,
                       state.dataIPShortCut->cNumericFieldNames(2)));
        }
        // N3,  \field Inflation
        //      \type real
        elcc->inflation = NumArray(3);
        if ((elcc->inflationApproach == InflAppr::ConstantDollar) && (!state.dataIPShortCut->lNumericFieldBlanks(3))) {
            ShowWarningError(state,
                             format("{}: Invalid for field {} contain a value when ConstantDollar analysis is be used.",
                                    CurrentModuleObject,
                                    state.dataIPShortCut->cNumericFieldNames(3)));
        }
        if ((elcc->inflation > 0.30) || (elcc->inflation < -0.30)) {
            ShowWarningError(
                state,
                format("{}: Invalid value in field {}.  This value is the decimal value not a percentage so most values are between 0.02 and 0.15. ",
                       CurrentModuleObject,
                       state.dataIPShortCut->cNumericFieldNames(3)));
        }
        // A4,  \field Base Date Month
        //      \type choice
        //      \key January
        //      \key February
        //      \key March
        //      \key April
        //      \key May
        //      \key June
        //      \key July
        //      \key August
        //      \key September
        //      \key October
        //      \key November
        //      \key December
        //      \default January
        elcc->baseDateMonth = getEnumerationValue(UtilityRoutines::MonthNamesUC, UtilityRoutines::MakeUPPERCase(AlphaArray(4)));
        if (elcc->baseDateMonth == -1) {
            elcc->baseDateMonth = 0;
            ShowWarningError(state,
                             format("{}: Invalid month entered in field {}. Using January instead of \"{}\"",
                                    CurrentModuleObject,
                                    state.dataIPShortCut->cAlphaFieldNames(4),
                                    AlphaArray(4)));
        }
        // N4,  \field Base Date Year
        //      \type integer
        //      \minimum 1900
        //      \maximum 2100
        elcc->baseDateYear = int(NumArray(4));
        if (elcc->baseDateYear > 2100) {
            ShowWarningError(state,
                             format("{}: Invalid value in field {}.  Value greater than 2100 yet it is representing a year. ",
                                    CurrentModuleObject,
                                    state.dataIPShortCut->cNumericFieldNames(4)));
        }
        if (elcc->baseDateYear < 1900) {
            ShowWarningError(state,
                             format("{}: Invalid value in field {}.  Value less than 1900 yet it is representing a year. ",
                                    CurrentModuleObject,
                                    state.dataIPShortCut->cNumericFieldNames(4)));
        }
        // A5,  \field Service Date Month
        //      \type choice
        //      \key January
        //      \key February
        //      \key March
        //      \key April
        //      \key May
        //      \key June
        //      \key July
        //      \key August
        //      \key September
        //      \key October
        //      \key November
        //      \key December
        //      \default January
        elcc->serviceDateMonth = getEnumerationValue(UtilityRoutines::MonthNamesUC, UtilityRoutines::MakeUPPERCase(AlphaArray(5)));
        if (elcc->serviceDateMonth == -1) {
            elcc->serviceDateMonth = 0;
            ShowWarningError(state,
                             format("{}: Invalid month entered in field {}. Using January instead of \"{}\"",
                                    CurrentModuleObject,
                                    state.dataIPShortCut->cAlphaFieldNames(5),
                                    AlphaArray(5)));
        }
        // N5,  \field Service Date Year
        //      \type integer
        //      \minimum 1900
        //      \maximum 2100
        elcc->serviceDateYear = int(NumArray(5));
        if (elcc->serviceDateYear > 2100) {
            ShowWarningError(state,
                             format("{}: Invalid value in field {}.  Value greater than 2100 yet it is representing a year. ",
                                    CurrentModuleObject,
                                    state.dataIPShortCut->cNumericFieldNames(5)));
        }
        if (elcc->serviceDateYear < 1900) {
            ShowWarningError(state,
                             format("{}: Invalid value in field {}.  Value less than 1900 yet it is representing a year. ",
                                    CurrentModuleObject,
                                    state.dataIPShortCut->cNumericFieldNames(5)));
        }
        // N6,  \field Length of Study Period in Years
        //      \type integer
        //      \minimum 1
        //      \maximum 100
        elcc->lengthStudyYears = int(NumArray(6));
        if (elcc->lengthStudyYears > 100) {
            ShowWarningError(state,
                             format("{}: Invalid value in field {}.  A value greater than 100 is not reasonable for an economic evaluation. ",
                                    CurrentModuleObject,
                                    state.dataIPShortCut->cNumericFieldNames(6)));
        }
        if (elcc->lengthStudyYears < 1) {
            ShowWarningError(state,
                             format("{}: Invalid value in field {}.  A value less than 1 is not reasonable for an economic evaluation. ",
                                    CurrentModuleObject,
                                    state.dataIPShortCut->cNumericFieldNames(6)));
        }
        elcc->lengthStudyTotalMonths = elcc->lengthStudyYears * 12;
        // N7, \field Tax rate
        //      \type real
        //      \minimum 0.0
        elcc->taxRate = NumArray(7);
        if (elcc->taxRate < 0.0 && (!state.dataIPShortCut->lNumericFieldBlanks(7))) {
            ShowWarningError(state,
                             format("{}: Invalid value in field {}.  A value less than 0 is not reasonable for a tax rate. ",
                                    CurrentModuleObject,
                                    state.dataIPShortCut->cNumericFieldNames(10)));
        }
        // A6;  \field Depreciation Method
        //      \type choice
        //      \key ModifiedAcceleratedCostRecoverySystem-3year
        //      \key ModifiedAcceleratedCostRecoverySystem-5year
        //      \key ModifiedAcceleratedCostRecoverySystem-7year
        //      \key ModifiedAcceleratedCostRecoverySystem-10year
        //      \key ModifiedAcceleratedCostRecoverySystem-15year
        //      \key ModifiedAcceleratedCostRecoverySystem-20year
        //      \key StraightLine-27year
        //      \key StraightLine-31year
        //      \key StraightLine-39year
        //      \key StraightLine-40year
        //      \key None
        //      \default None
        elcc->depreciationMethod = static_cast<DeprMethod>(getEnumerationValue(DeprMethodNamesUC, UtilityRoutines::MakeUPPERCase(AlphaArray(6))));
        if (elcc->depreciationMethod == DeprMethod::Invalid) {
            elcc->depreciationMethod = DeprMethod::None;
            if (state.dataIPShortCut->lAlphaFieldBlanks(6)) {
                ShowWarningError(
                    state,
                    format("{}: The input field {}is blank. \"None\" will be used.", CurrentModuleObject, state.dataIPShortCut->cAlphaFieldNames(6)));
            } else {
                ShowWarningError(state,
                                 format("{}: Invalid {}=\"{}{}",
                                        CurrentModuleObject,
                                        state.dataIPShortCut->cAlphaFieldNames(6),
                                        AlphaArray(6),
                                        R"(". "None" will be used.)"));
            }
        }
        // compute derived variables
        elcc->lastDateYear = elcc->baseDateYear + elcc->lengthStudyYears - 1;
    } else {
        ShowWarningError(
            state, format("{}: Only one instance of this object is allowed. No life-cycle cost reports will be generated.", CurrentModuleObject));
        elcc->LCCparamPresent = false;
    }
}

void GetInputLifeCycleCostRecurringCosts(EnergyPlusData &state)
{
    // SUBROUTINE INFORMATION:
    //    AUTHOR         Jason Glazer of GARD Analytics, Inc.
    //    DATE WRITTEN   May 2010

    // PURPOSE OF THIS SUBROUTINE:
    //    Read the input file for "LifeCycleCost:RecurringCosts" object.

    // SUBROUTINE LOCAL VARIABLE DECLARATIONS:

    int iInObj;                      // loop index variable for reading in objects
    int jFld;                        // loop counter
    int NumFields;                   // Total number of elements
    int NumAlphas;                   // Number of elements in the alpha array
    int NumNums;                     // Number of elements in the numeric array
    Array1D_string AlphaArray;       // character string data
    Array1D<Real64> NumArray;        // numeric data
    int IOStat;                      // IO Status when calling get input subroutine
    std::string CurrentModuleObject; // for ease in renaming.

    auto &elcc(state.dataEconLifeCycleCost);

    if (!elcc->LCCparamPresent) return;
    CurrentModuleObject = "LifeCycleCost:RecurringCosts";
    state.dataInputProcessing->inputProcessor->getObjectDefMaxArgs(state, CurrentModuleObject, NumFields, NumAlphas, NumNums);
    NumArray.allocate(NumNums);
    AlphaArray.allocate(NumAlphas);
    elcc->numRecurringCosts = state.dataInputProcessing->inputProcessor->getNumObjectsFound(state, CurrentModuleObject);
    elcc->RecurringCosts.resize(elcc->numRecurringCosts);
    for (iInObj = 0; iInObj < elcc->numRecurringCosts; ++iInObj) {
        state.dataInputProcessing->inputProcessor->getObjectItem(state,
                                                                 CurrentModuleObject,
                                                                 iInObj + 1, // since this index needs to start from 1
                                                                 AlphaArray,
                                                                 NumAlphas,
                                                                 NumArray,
                                                                 NumNums,
                                                                 IOStat,
                                                                 state.dataIPShortCut->lNumericFieldBlanks,
                                                                 state.dataIPShortCut->lAlphaFieldBlanks,
                                                                 state.dataIPShortCut->cAlphaFieldNames,
                                                                 state.dataIPShortCut->cNumericFieldNames);
        // check to make sure none of the values are another life cycle cost object
        for (jFld = 1; jFld <= NumAlphas; ++jFld) {
            if (hasi(AlphaArray(jFld), "LifeCycleCost:")) {
                ShowWarningError(state,
                                 format("In {} named {} a field was found containing LifeCycleCost: which may indicate a missing comma.",
                                        CurrentModuleObject,
                                        AlphaArray(1)));
            }
        }
        // start to extract values from input array into appropriate fields
        //   A1,  \field Name
        //        \required-field
        //        \type alpha
        elcc->RecurringCosts[iInObj].name = AlphaArray(1);
        //   A2,  \field Category
        //        \type choice
        //        \key Maintenance
        //        \key Repair
        //        \key Operation
        //        \key Replacement
        //        \key MinorOverhaul
        //        \key MajorOverhaul
        //        \key OtherOperational
        //        \default Maintenance
        elcc->RecurringCosts[iInObj].category =
            static_cast<CostCategory>(getEnumerationValue(CostCategoryNamesUCNoSpace, UtilityRoutines::MakeUPPERCase(AlphaArray(2))));
        bool isNotRecurringCost =
            (elcc->RecurringCosts[iInObj].category != CostCategory::Maintenance && elcc->RecurringCosts[iInObj].category != CostCategory::Repair &&
             elcc->RecurringCosts[iInObj].category != CostCategory::Operation && elcc->RecurringCosts[iInObj].category != CostCategory::Replacement &&
             elcc->RecurringCosts[iInObj].category != CostCategory::MinorOverhaul &&
             elcc->RecurringCosts[iInObj].category != CostCategory::MajorOverhaul &&
             elcc->RecurringCosts[iInObj].category != CostCategory::OtherOperational);
        if (isNotRecurringCost) {
            elcc->RecurringCosts[iInObj].category = CostCategory::Maintenance;
            ShowWarningError(state,
                             format("{}: Invalid {}=\"{}\". The category of Maintenance will be used.",
                                    CurrentModuleObject,
                                    state.dataIPShortCut->cAlphaFieldNames(2),
                                    AlphaArray(2)));
        }
        //   N1,  \field Cost
        //        \type real
        elcc->RecurringCosts[iInObj].cost = NumArray(1);
        //   A3,  \field Start of Costs
        //        \type choice
        //        \key ServicePeriod
        //        \key BasePeriod
        //        \default ServicePeriod
        elcc->RecurringCosts[iInObj].startOfCosts =
            static_cast<StartCosts>(getEnumerationValue(StartCostNamesUC, UtilityRoutines::MakeUPPERCase(AlphaArray(3))));
        if (elcc->RecurringCosts[iInObj].startOfCosts == StartCosts::Invalid) {
            elcc->RecurringCosts[iInObj].startOfCosts = StartCosts::ServicePeriod;
            ShowWarningError(state,
                             format("{}: Invalid {}=\"{}\". The start of the service period will be used.",
                                    CurrentModuleObject,
                                    state.dataIPShortCut->cAlphaFieldNames(3),
                                    AlphaArray(3)));
        }
        //   N2,  \field Years from Start
        //        \type integer
        //        \minimum 0
        //        \maximum 100
        elcc->RecurringCosts[iInObj].yearsFromStart = int(NumArray(2));
        if (elcc->RecurringCosts[iInObj].yearsFromStart > 100) {
            ShowWarningError(state,
                             format("{}: Invalid value in field {}.  This value is the number of years from the start so a value greater than 100 is "
                                    "not reasonable for an economic evaluation. ",
                                    CurrentModuleObject,
                                    state.dataIPShortCut->cNumericFieldNames(2)));
        }
        if (elcc->RecurringCosts[iInObj].yearsFromStart < 0) {
            ShowWarningError(state,
                             format("{}: Invalid value in field {}.  This value is the number of years from the start so a value less than 0 is not "
                                    "reasonable for an economic evaluation. ",
                                    CurrentModuleObject,
                                    state.dataIPShortCut->cNumericFieldNames(2)));
        }
        //   N3,  \field Months from Start
        //        \type integer
        //        \minimum 0
        //        \maximum 1200
        elcc->RecurringCosts[iInObj].monthsFromStart = int(NumArray(3));
        if (elcc->RecurringCosts[iInObj].monthsFromStart > 1200) {
            ShowWarningError(state,
                             format("{}: Invalid value in field {}.  This value is the number of months from the start so a value greater than 1200 "
                                    "is not reasonable for an economic evaluation. ",
                                    CurrentModuleObject,
                                    state.dataIPShortCut->cNumericFieldNames(3)));
        }
        if (elcc->RecurringCosts[iInObj].monthsFromStart < 0) {
            ShowWarningError(state,
                             format("{}: Invalid value in field {}.  This value is the number of months from the start so a value less than 0 is not "
                                    "reasonable for an economic evaluation. ",
                                    CurrentModuleObject,
                                    state.dataIPShortCut->cNumericFieldNames(3)));
        }
        //   N4,  \field Repeat Period Years
        //        \type integer
        //        \minimum 1
        //        \maximum 100
        elcc->RecurringCosts[iInObj].repeatPeriodYears = int(NumArray(4));
        if (elcc->RecurringCosts[iInObj].repeatPeriodYears > 100) {
            ShowWarningError(state,
                             format("{}: Invalid value in field {}.  This value is the number of years between occurrences of the cost so a value "
                                    "greater than 100 is not reasonable for an economic evaluation. ",
                                    CurrentModuleObject,
                                    state.dataIPShortCut->cNumericFieldNames(4)));
        }
        if (elcc->RecurringCosts[iInObj].repeatPeriodYears < 1) {
            ShowWarningError(state,
                             format("{}: Invalid value in field {}.  This value is the number of years between occurrences of the cost so a value "
                                    "less than 1 is not reasonable for an economic evaluation. ",
                                    CurrentModuleObject,
                                    state.dataIPShortCut->cNumericFieldNames(4)));
        }
        //   N5,  \field Repeat Period Months
        //        \type integer
        //        \minimum 0
        //        \maximum 1200
        elcc->RecurringCosts[iInObj].repeatPeriodMonths = int(NumArray(5));
        if (elcc->RecurringCosts[iInObj].repeatPeriodMonths > 1200) {
            ShowWarningError(state,
                             format("{}: Invalid value in field {}.  This value is the number of months between occurrences of the cost so a value "
                                    "greater than 1200 is not reasonable for an economic evaluation. ",
                                    CurrentModuleObject,
                                    state.dataIPShortCut->cNumericFieldNames(5)));
        }
        if (elcc->RecurringCosts[iInObj].repeatPeriodMonths < 0) {
            ShowWarningError(state,
                             format("{}: Invalid value in field {}.  This value is the number of months between occurrences of the cost so a value "
                                    "less than 0 is not reasonable for an economic evaluation. ",
                                    CurrentModuleObject,
                                    state.dataIPShortCut->cNumericFieldNames(5)));
        }
        if ((elcc->RecurringCosts[iInObj].repeatPeriodMonths == 0) && (elcc->RecurringCosts[iInObj].repeatPeriodYears == 0)) {
            ShowWarningError(state,
                             format("{}: Invalid value in fields {} and {}.  The repeat period must not be zero months and zero years. ",
                                    CurrentModuleObject,
                                    state.dataIPShortCut->cNumericFieldNames(5),
                                    state.dataIPShortCut->cNumericFieldNames(4)));
        }
        //   N6;  \field Annual escalation rate
        //        \type real
        elcc->RecurringCosts[iInObj].annualEscalationRate = int(NumArray(6));
        if (elcc->RecurringCosts[iInObj].annualEscalationRate > 0.30) {
            ShowWarningError(state,
                             format("{}: Invalid value in field {}.  This value is the decimal value for the annual escalation so most values are "
                                    "between 0.02 and 0.15. ",
                                    CurrentModuleObject,
                                    state.dataIPShortCut->cNumericFieldNames(6)));
        }
        if (elcc->RecurringCosts[iInObj].annualEscalationRate < -0.30) {
            ShowWarningError(state,
                             format("{}: Invalid value in field {}.  This value is the decimal value for the annual escalation so most values are "
                                    "between 0.02 and 0.15. ",
                                    CurrentModuleObject,
                                    state.dataIPShortCut->cNumericFieldNames(6)));
        }
        // express the years and months fields in total months
        elcc->RecurringCosts[iInObj].totalMonthsFromStart =
            elcc->RecurringCosts[iInObj].yearsFromStart * 12 + elcc->RecurringCosts[iInObj].monthsFromStart;
        elcc->RecurringCosts[iInObj].totalRepeatPeriodMonths =
            elcc->RecurringCosts[iInObj].repeatPeriodYears * 12 + elcc->RecurringCosts[iInObj].repeatPeriodMonths;
    }
}

void GetInputLifeCycleCostNonrecurringCost(EnergyPlusData &state)
{
    // SUBROUTINE INFORMATION:
    //    AUTHOR         Jason Glazer of GARD Analytics, Inc.
    //    DATE WRITTEN   May 2010

    // PURPOSE OF THIS SUBROUTINE:
    //    Read the input file for "LifeCycleCost:NonrecurringCost" object.

    // SUBROUTINE LOCAL VARIABLE DECLARATIONS:

    int iInObj;                      // loop index variable for reading in objects
    int jFld;                        // loop counter
    int NumFields;                   // Total number of elements
    int NumAlphas;                   // Number of elements in the alpha array
    int NumNums;                     // Number of elements in the numeric array
    Array1D_string AlphaArray;       // character string data
    Array1D<Real64> NumArray;        // numeric data
    int IOStat;                      // IO Status when calling get input subroutine
    std::string CurrentModuleObject; // for ease in renaming.
    int numComponentCostLineItems;   // number of ComponentCost:LineItem objects

    auto &elcc(state.dataEconLifeCycleCost);

    if (!elcc->LCCparamPresent) return;
    CurrentModuleObject = "LifeCycleCost:NonrecurringCost";
    state.dataInputProcessing->inputProcessor->getObjectDefMaxArgs(state, CurrentModuleObject, NumFields, NumAlphas, NumNums);
    NumArray.allocate(NumNums);
    AlphaArray.allocate(NumAlphas);
    elcc->numNonrecurringCost = state.dataInputProcessing->inputProcessor->getNumObjectsFound(state, CurrentModuleObject);
    numComponentCostLineItems = state.dataInputProcessing->inputProcessor->getNumObjectsFound(state, "ComponentCost:LineItem");
    if (numComponentCostLineItems > 0) {                              // leave room for component cost total
        elcc->NonrecurringCost.resize(elcc->numNonrecurringCost + 1); // add a place for CostEstimate total
    } else {
        elcc->NonrecurringCost.resize(elcc->numNonrecurringCost);
    }
    for (iInObj = 0; iInObj < elcc->numNonrecurringCost; ++iInObj) {
        state.dataInputProcessing->inputProcessor->getObjectItem(state,
                                                                 CurrentModuleObject,
                                                                 iInObj + 1, // since this index needs to start from 1
                                                                 AlphaArray,
                                                                 NumAlphas,
                                                                 NumArray,
                                                                 NumNums,
                                                                 IOStat,
                                                                 state.dataIPShortCut->lNumericFieldBlanks,
                                                                 state.dataIPShortCut->lAlphaFieldBlanks,
                                                                 state.dataIPShortCut->cAlphaFieldNames,
                                                                 state.dataIPShortCut->cNumericFieldNames);
        // check to make sure none of the values are another life cycle cost object
        for (jFld = 1; jFld <= NumAlphas; ++jFld) {
            if (hasi(AlphaArray(jFld), "LifeCycleCost:")) {
                ShowWarningError(state,
                                 format("In {} named {} a field was found containing LifeCycleCost: which may indicate a missing comma.",
                                        CurrentModuleObject,
                                        AlphaArray(1)));
            }
        }
        // start to extract values from input array into appropriate fields
        // A1,  \field Name
        //      \required-field
        //      \type alpha
        elcc->NonrecurringCost[iInObj].name = AlphaArray(1);
        // A2,  \field Category
        //      \type choice
        //      \key Construction
        //      \key Salvage
        //      \key OtherCapital
        //      \default Construction
        elcc->NonrecurringCost[iInObj].category =
            static_cast<CostCategory>(getEnumerationValue(CostCategoryNamesUCNoSpace, UtilityRoutines::MakeUPPERCase(AlphaArray(2))));
        bool isNotNonRecurringCost = (elcc->NonrecurringCost[iInObj].category != CostCategory::Construction &&
                                      elcc->NonrecurringCost[iInObj].category != CostCategory::Salvage &&
                                      elcc->NonrecurringCost[iInObj].category != CostCategory::OtherCapital);
        if (isNotNonRecurringCost) {
            elcc->NonrecurringCost[iInObj].category = CostCategory::Construction;
            ShowWarningError(state,
                             format("{}: Invalid {}=\"{}\". The category of Construction will be used.",
                                    CurrentModuleObject,
                                    state.dataIPShortCut->cAlphaFieldNames(2),
                                    AlphaArray(2)));
        }
        // N1,  \field Cost
        //      \type real
        elcc->NonrecurringCost[iInObj].cost = NumArray(1);
        // A3,  \field Start of Costs
        //      \type choice
        //      \key ServicePeriod
        //      \key BasePeriod
        //      \default ServicePeriod
        elcc->NonrecurringCost[iInObj].startOfCosts =
            static_cast<StartCosts>(getEnumerationValue(StartCostNamesUC, UtilityRoutines::MakeUPPERCase(AlphaArray(3))));
        if (elcc->NonrecurringCost[iInObj].startOfCosts == StartCosts::Invalid) {
            elcc->NonrecurringCost[iInObj].startOfCosts = StartCosts::ServicePeriod;
            ShowWarningError(state,
                             format("{}: Invalid {}=\"{}\". The start of the service period will be used.",
                                    CurrentModuleObject,
                                    state.dataIPShortCut->cAlphaFieldNames(3),
                                    AlphaArray(3)));
        }
        // N2,  \field Years from Start
        //      \type integer
        //      \minimum 0
        //      \maximum 100
        elcc->NonrecurringCost[iInObj].yearsFromStart = int(NumArray(2));
        if (elcc->NonrecurringCost[iInObj].yearsFromStart > 100) {
            ShowWarningError(state,
                             format("{}: Invalid value in field {}.  This value is the number of years from the start so a value greater than 100 is "
                                    "not reasonable for an economic evaluation. ",
                                    CurrentModuleObject,
                                    state.dataIPShortCut->cNumericFieldNames(2)));
        }
        if (elcc->NonrecurringCost[iInObj].yearsFromStart < 0) {
            ShowWarningError(state,
                             format("{}: Invalid value in field {}.  This value is the number of years from the start so a value less than 0 is not "
                                    "reasonable for an economic evaluation. ",
                                    CurrentModuleObject,
                                    state.dataIPShortCut->cNumericFieldNames(2)));
        }
        //  N3;  \field Months from Start
        //       \type integer
        //       \minimum 0
        //       \maximum 11
        elcc->NonrecurringCost[iInObj].monthsFromStart = int(NumArray(3));
        if (elcc->NonrecurringCost[iInObj].monthsFromStart > 1200) {
            ShowWarningError(state,
                             format("{}: Invalid value in field {}.  This value is the number of months from the start so a value greater than 1200 "
                                    "is not reasonable for an economic evaluation. ",
                                    CurrentModuleObject,
                                    state.dataIPShortCut->cNumericFieldNames(3)));
        }
        if (elcc->NonrecurringCost[iInObj].monthsFromStart < 0) {
            ShowWarningError(state,
                             format("{}: Invalid value in field {}.  This value is the number of months from the start so a value less than 0 is not "
                                    "reasonable for an economic evaluation. ",
                                    CurrentModuleObject,
                                    state.dataIPShortCut->cNumericFieldNames(3)));
        }
        // express the years and months fields in total months
        elcc->NonrecurringCost[iInObj].totalMonthsFromStart =
            elcc->NonrecurringCost[iInObj].yearsFromStart * 12 + elcc->NonrecurringCost[iInObj].monthsFromStart;
    }
}

void GetInputLifeCycleCostUsePriceEscalation(EnergyPlusData &state)
{
    // SUBROUTINE INFORMATION:
    //    AUTHOR         Jason Glazer of GARD Analytics, Inc.
    //    DATE WRITTEN   May 2010

    // PURPOSE OF THIS SUBROUTINE:
    //    Read the input file for "LifeCycleCost:UsePriceEscalation" object.

    // SUBROUTINE LOCAL VARIABLE DECLARATIONS:

    int iInObj;                      // loop index variable for reading in objects
    int NumFields;                   // Total number of elements
    int NumAlphas;                   // Number of elements in the alpha array
    int NumNums;                     // Number of elements in the numeric array
    Array1D_string AlphaArray;       // character string data
    Array1D<Real64> NumArray;        // numeric data
    std::string CurrentModuleObject; // for ease in renaming.

    auto &elcc(state.dataEconLifeCycleCost);

    if (!elcc->LCCparamPresent) return;
    CurrentModuleObject = "LifeCycleCost:UsePriceEscalation";
    state.dataInputProcessing->inputProcessor->getObjectDefMaxArgs(state, CurrentModuleObject, NumFields, NumAlphas, NumNums);
    NumArray.allocate(NumNums);
    AlphaArray.allocate(NumAlphas);
    elcc->numUsePriceEscalation = state.dataInputProcessing->inputProcessor->getNumObjectsFound(state, CurrentModuleObject);
    elcc->UsePriceEscalation.allocate(elcc->numUsePriceEscalation);
    for (iInObj = 1; iInObj <= elcc->numUsePriceEscalation; ++iInObj) {
        elcc->UsePriceEscalation(iInObj).Escalation.allocate(elcc->lengthStudyYears);
    }
    if (elcc->numUsePriceEscalation > 0) {
        int IOStat; // IO Status when calling get input subroutine
        for (iInObj = 1; iInObj <= elcc->numUsePriceEscalation; ++iInObj) {
            state.dataInputProcessing->inputProcessor->getObjectItem(state,
                                                                     CurrentModuleObject,
                                                                     iInObj,
                                                                     AlphaArray,
                                                                     NumAlphas,
                                                                     NumArray,
                                                                     NumNums,
                                                                     IOStat,
                                                                     state.dataIPShortCut->lNumericFieldBlanks,
                                                                     state.dataIPShortCut->lAlphaFieldBlanks,
                                                                     state.dataIPShortCut->cAlphaFieldNames,
                                                                     state.dataIPShortCut->cNumericFieldNames);
            // check to make sure none of the values are another life cycle cost object
            for (int jFld = 1; jFld <= NumAlphas; ++jFld) {
                if (hasi(AlphaArray(jFld), "LifeCycleCost:")) {
                    ShowWarningError(state,
                                     format("In {} named {} a field was found containing LifeCycleCost: which may indicate a missing comma.",
                                            CurrentModuleObject,
                                            AlphaArray(1)));
                }
            }
            // start to extract values from input array into appropriate fields
            // A1,  \field Name
            //      \required-field
            //      \type alpha
            elcc->UsePriceEscalation(iInObj).name = AlphaArray(1);
            //  A2,  \field Resource
            //       \required-field
            //       \type choice
            //       \key Electricity
            //       \key NaturalGas
            //       \key Steam
            //       \key Gasoline
            //       \key Diesel
            //       \key Coal
            //       \key FuelOilNo1
            //       \key FuelOilNo2
            //       \key Propane
            //       \key Water
            //       \key OtherFuel1
            //       \key OtherFuel2
            elcc->UsePriceEscalation(iInObj).resource = Constant::AssignResourceTypeNum(AlphaArray(2)); // use function from DataGlobalConstants
            if (NumAlphas > 3) {
                ShowWarningError(state, format("In {} contains more alpha fields than expected.", CurrentModuleObject));
            }
            // N1,  \field Escalation Start Year
            //      \type integer
            //      \minimum 1900
            //      \maximum 2100
            elcc->UsePriceEscalation(iInObj).escalationStartYear = int(NumArray(1));
            if (elcc->UsePriceEscalation(iInObj).escalationStartYear > 2100) {
                ShowWarningError(state,
                                 format("{}: Invalid value in field {}.  Value greater than 2100 yet it is representing a year. ",
                                        CurrentModuleObject,
                                        state.dataIPShortCut->cNumericFieldNames(1)));
            }
            if (elcc->UsePriceEscalation(iInObj).escalationStartYear < 1900) {
                ShowWarningError(state,
                                 format("{}: Invalid value in field {}.  Value less than 1900 yet it is representing a year. ",
                                        CurrentModuleObject,
                                        state.dataIPShortCut->cNumericFieldNames(1)));
            }
            // A3,  \field Escalation Start Month
            //      \type choice
            //      \key January
            //      \key February
            //      \key March
            //      \key April
            //      \key May
            //      \key June
            //      \key July
            //      \key August
            //      \key September
            //      \key October
            //      \key November
            //      \key December
            //      \default January
            elcc->UsePriceEscalation(iInObj).escalationStartMonth =
                getEnumerationValue(UtilityRoutines::MonthNamesUC, UtilityRoutines::MakeUPPERCase(AlphaArray(3)));
            if (elcc->UsePriceEscalation(iInObj).escalationStartMonth == -1) {
                elcc->UsePriceEscalation(iInObj).escalationStartMonth = 0;
                ShowWarningError(state,
                                 format("{}: Invalid month entered in field {}. Using January instead of \"{}\"",
                                        CurrentModuleObject,
                                        state.dataIPShortCut->cAlphaFieldNames(3),
                                        AlphaArray(3)));
            }
            // N2,  \field Year 1 Escalation
            //      \type real
            //      \begin-extensible
            // The array is from the baseDateYear until baseDateYear + lengthStudyYears
            // Set the array to default to 1.0
            for (int jYear = 1; jYear <= elcc->lengthStudyYears; ++jYear) {
                elcc->UsePriceEscalation(iInObj).Escalation(jYear) = 1.0;
            }
            // Since the years in the UsePriceEscalation may not match up with the baseDateYear and
            // the lenghtStudyYears, need to make adjustments when reading in the values to align
            // with the baseDateYear (the first item in all yearly arrays)
            elcc->UsePriceEscalation_escStartYear = elcc->UsePriceEscalation(iInObj).escalationStartYear;
            elcc->UsePriceEscalation_escNumYears = NumNums - 1;
            elcc->UsePriceEscalation_escEndYear = elcc->UsePriceEscalation_escStartYear + elcc->UsePriceEscalation_escNumYears - 1;
            elcc->UsePriceEscalation_earlierEndYear = min(elcc->UsePriceEscalation_escEndYear, elcc->lastDateYear);   // pick the earlier ending date
            elcc->UsePriceEscalation_laterStartYear = max(elcc->UsePriceEscalation_escStartYear, elcc->baseDateYear); // pick the later starting date
            for (int jYear = elcc->UsePriceEscalation_laterStartYear; jYear <= elcc->UsePriceEscalation_earlierEndYear; ++jYear) {
                elcc->UsePriceEscalation_curFld = 2 + jYear - elcc->UsePriceEscalation_escStartYear;
                elcc->UsePriceEscalation_curEsc = 1 + jYear - elcc->baseDateYear;
                if ((elcc->UsePriceEscalation_curFld <= NumNums) && (elcc->UsePriceEscalation_curFld >= 1)) {
                    if ((elcc->UsePriceEscalation_curEsc <= elcc->lengthStudyYears) && (elcc->UsePriceEscalation_curEsc >= 1)) {
                        elcc->UsePriceEscalation(iInObj).Escalation(elcc->UsePriceEscalation_curEsc) = NumArray(elcc->UsePriceEscalation_curFld);
                    }
                }
            }
        }
    }
}

void GetInputLifeCycleCostUseAdjustment(EnergyPlusData &state)
{
    // SUBROUTINE INFORMATION:
    //    AUTHOR         Jason Glazer of GARD Analytics, Inc.
    //    DATE WRITTEN   May 2010

    // PURPOSE OF THIS SUBROUTINE:
    //    Read the input file for "LifeCycleCost:UseAdjustment" object.

    // SUBROUTINE LOCAL VARIABLE DECLARATIONS:

    int iInObj;                      // loop index variable for reading in objects
    int NumFields;                   // Total number of elements
    int NumAlphas;                   // Number of elements in the alpha array
    int NumNums;                     // Number of elements in the numeric array
    Array1D_string AlphaArray;       // character string data
    Array1D<Real64> NumArray;        // numeric data
    std::string CurrentModuleObject; // for ease in renaming.

    auto &elcc(state.dataEconLifeCycleCost);

    if (!elcc->LCCparamPresent) return;
    CurrentModuleObject = "LifeCycleCost:UseAdjustment";
    state.dataInputProcessing->inputProcessor->getObjectDefMaxArgs(state, CurrentModuleObject, NumFields, NumAlphas, NumNums);
    NumArray.allocate(NumNums);
    AlphaArray.allocate(NumAlphas);
    elcc->numUseAdjustment = state.dataInputProcessing->inputProcessor->getNumObjectsFound(state, CurrentModuleObject);
    elcc->UseAdjustment.allocate(elcc->numUseAdjustment);
    for (iInObj = 1; iInObj <= elcc->numUseAdjustment; ++iInObj) {
        elcc->UseAdjustment(iInObj).Adjustment.allocate(elcc->lengthStudyYears);
    }
    if (elcc->numUseAdjustment > 0) {
        int IOStat; // IO Status when calling get input subroutine
        for (iInObj = 1; iInObj <= elcc->numUseAdjustment; ++iInObj) {
            state.dataInputProcessing->inputProcessor->getObjectItem(state,
                                                                     CurrentModuleObject,
                                                                     iInObj,
                                                                     AlphaArray,
                                                                     NumAlphas,
                                                                     NumArray,
                                                                     NumNums,
                                                                     IOStat,
                                                                     state.dataIPShortCut->lNumericFieldBlanks,
                                                                     state.dataIPShortCut->lAlphaFieldBlanks,
                                                                     state.dataIPShortCut->cAlphaFieldNames,
                                                                     state.dataIPShortCut->cNumericFieldNames);
            // check to make sure none of the values are another life cycle cost object
            for (int jFld = 1; jFld <= NumAlphas; ++jFld) {
                if (hasi(AlphaArray(jFld), "LifeCycleCost:")) {
                    ShowWarningError(state,
                                     format("In {} named {} a field was found containing LifeCycleCost: which may indicate a missing comma.",
                                            CurrentModuleObject,
                                            AlphaArray(1)));
                }
            }
            // start to extract values from input array into appropriate fields
            //  A1,  \field Name
            //       \required-field
            //       \type alpha
            elcc->UseAdjustment(iInObj).name = AlphaArray(1);
            //  A2,  \field Resource
            //       \required-field
            //       \type choice
            //       \key Electricity
            //       \key NaturalGas
            //       \key Steam
            //       \key Gasoline
            //       \key Diesel
            //       \key Coal
            //       \key FuelOilNo1
            //       \key FuelOilNo2
            //       \key Propane
            //       \key Water
            //       \key OtherFuel1
            //       \key OtherFuel2
            elcc->UseAdjustment(iInObj).resource = Constant::AssignResourceTypeNum(AlphaArray(2)); // use function from DataGlobalConstants
            if (NumAlphas > 2) {
                ShowWarningError(state, format("In {} contains more alpha fields than expected.", CurrentModuleObject));
            }
            //  N1,  \field Year 1 Multiplier
            //       \type real
            //       \begin-extensible
            // Set the array to default to 1.0
            for (int jYear = 1; jYear <= elcc->lengthStudyYears; ++jYear) {
                elcc->UseAdjustment(iInObj).Adjustment(jYear) = 1.0;
            }
            int numFldsToUse = min(NumNums, elcc->lengthStudyYears);
            for (int jYear = 1; jYear <= numFldsToUse; ++jYear) {
                elcc->UseAdjustment(iInObj).Adjustment(jYear) = NumArray(jYear);
            }
        }
    }
}

//======================================================================================================================
//======================================================================================================================

//    COMPUTATION ROUTINES

//======================================================================================================================
//======================================================================================================================

void ExpressAsCashFlows(EnergyPlusData &state)
{
    // SUBROUTINE INFORMATION:
    //    AUTHOR         Jason Glazer of GARD Analytics, Inc.
    //    DATE WRITTEN   July 2010

    // PURPOSE OF THIS SUBROUTINE:
    //    Convert all recurring and nonrecurring costs into cash flows
    //    used in calculations and reporting.

    // SUBROUTINE LOCAL VARIABLE DECLARATIONS:
    int iCashFlow;
    int jCost;
    int jAdj;
    int kYear;
    int offset;
    int month; // number of months since base date
    int firstMonth;
    int monthsBaseToService;

    std::map<int, std::array<Real64, static_cast<int>(Constant::ResourceType::Num)>> resourceCosts;
    for (int jMonth = 1; jMonth <= 12; ++jMonth) {
        resourceCosts[jMonth] = std::array<Real64, static_cast<int>(Constant::ResourceType::Num)>();
        std::fill(resourceCosts[jMonth].begin(), resourceCosts[jMonth].end(), 0.0);
    }

    Array1D<Real64> curResourceCosts(12);

    std::array<bool, static_cast<int>(Constant::ResourceType::Num)> resourceCostNotZero{};
    std::fill(resourceCostNotZero.begin(), resourceCostNotZero.end(), false);

    std::array<Real64, static_cast<int>(Constant::ResourceType::Num)> resourceCostAnnual{};
    std::fill(resourceCostAnnual.begin(), resourceCostAnnual.end(), 0.0);

    Real64 annualCost;
    int found;
    CostCategory curCategory;
    Array1D<Real64> monthlyInflationFactor;
    Real64 inflationPerMonth;
    int iLoop;

    auto &elcc(state.dataEconLifeCycleCost);

    // compute months from 1900 for base and service period
    elcc->ExpressAsCashFlows_baseMonths1900 =
        (elcc->baseDateYear - 1900) * 12 + (elcc->baseDateMonth + 1); // elcc->baseDateMonth + 1 to account for baseDateMonth starting at 0
    elcc->ExpressAsCashFlows_serviceMonths1900 =
        (elcc->serviceDateYear - 1900) * 12 + elcc->serviceDateMonth + 1; // elcc->serviceDateMonth + 1 to account for serviceDateMonth starting at 0
    monthsBaseToService = elcc->ExpressAsCashFlows_serviceMonths1900 - elcc->ExpressAsCashFlows_baseMonths1900;
    // if ComponentCost:LineItem exist, the grand total of all costs are another non-recurring cost
    if (state.dataCostEstimateManager->CurntBldg.GrandTotal >
        0.0) { // from DataCostEstimate and computed in WriteCompCostTable within OutputReportTabular
        ++elcc->numNonrecurringCost;
        elcc->NonrecurringCost[elcc->numNonrecurringCost].name = "Total of ComponentCost:*";
        elcc->NonrecurringCost[elcc->numNonrecurringCost].lineItem = "";
        elcc->NonrecurringCost[elcc->numNonrecurringCost].category = CostCategory::Construction;
        elcc->NonrecurringCost[elcc->numNonrecurringCost].cost = state.dataCostEstimateManager->CurntBldg.GrandTotal;
        elcc->NonrecurringCost[elcc->numNonrecurringCost].startOfCosts = StartCosts::BasePeriod;
        elcc->NonrecurringCost[elcc->numNonrecurringCost].yearsFromStart = 0;
        elcc->NonrecurringCost[elcc->numNonrecurringCost].monthsFromStart = 0;
        elcc->NonrecurringCost[elcc->numNonrecurringCost].totalMonthsFromStart = 0;
    }

    // gather costs from EconomicTariff for each end use
    elcc->numResourcesUsed = 0;
    for (int iResource = 0; iResource < static_cast<int>(Constant::ResourceType::Num); ++iResource) {
        EconomicTariff::GetMonthlyCostForResource(state, static_cast<Constant::ResourceType>(iResource), curResourceCosts);
        annualCost = 0.0;
        for (int jMonth = 1; jMonth <= 12; ++jMonth) {
            resourceCosts[jMonth][iResource] = curResourceCosts(jMonth);
            annualCost += resourceCosts[jMonth][iResource];
        }
        if (annualCost != 0.0) {
            ++elcc->numResourcesUsed;
            resourceCostNotZero[iResource] = true;
        } else {
            resourceCostNotZero[iResource] = false;
        }
        resourceCostAnnual[iResource] = annualCost;
    }
    // allocate the escalated energy cost arrays
    for (int year = 1; year <= elcc->lengthStudyYears; ++year) {
        elcc->EscalatedEnergy[year] = std::array<Real64, static_cast<int>(Constant::ResourceType::Num)>();
        std::fill(elcc->EscalatedEnergy[year].begin(), elcc->EscalatedEnergy[year].end(), 0.0);
    }

    elcc->EscalatedTotEnergy.allocate(elcc->lengthStudyYears);
    elcc->EscalatedTotEnergy = 0.0;

    // pre-compute the inflation factors for each year
    monthlyInflationFactor.allocate(elcc->lengthStudyTotalMonths);
    if (elcc->inflationApproach == InflAppr::ConstantDollar) {
        monthlyInflationFactor = 1.0; // not really used but just in case
    } else if (elcc->inflationApproach == InflAppr::CurrentDollar) {
        // to allocate an interest rate (in this case inflation) cannot just use 1/12
        // for the monthly value since it will be slightly wrong. Instead, use inverse of
        // formula from Newnan (4-32) which is r = m x (ia + 1)^(1/m) - 1)
        inflationPerMonth = std::pow(elcc->inflation + 1.0, 1.0 / 12.0) - 1;
        for (int jMonth = 1; jMonth <= elcc->lengthStudyTotalMonths; ++jMonth) {
            monthlyInflationFactor(jMonth) = std::pow(1.0 + inflationPerMonth, jMonth - 1);
        }
    }

    elcc->numCashFlow = CostCategory::Num + elcc->numRecurringCosts + elcc->numNonrecurringCost + elcc->numResourcesUsed;
    // Cashflow array order:
    //   1 cost categories
    //   2 recurring costs
    //   3 nonrecurring costs
    //   4 resource costs
    elcc->CashFlow.resize(elcc->numCashFlow);
    for (iCashFlow = 0; iCashFlow < elcc->numCashFlow; ++iCashFlow) {
        elcc->CashFlow[iCashFlow].mnAmount.allocate(elcc->lengthStudyTotalMonths);
        elcc->CashFlow[iCashFlow].yrAmount.allocate(elcc->lengthStudyYears);
        elcc->CashFlow[iCashFlow].yrPresVal.allocate(elcc->lengthStudyYears);
        elcc->CashFlow[iCashFlow].mnAmount = 0.0;  // zero all cash flow values
        elcc->CashFlow[iCashFlow].yrAmount = 0.0;  // zero all cash flow values
        elcc->CashFlow[iCashFlow].yrPresVal = 0.0; // zero all present values
    }
    // Put nonrecurring costs into cashflows
    offset = CostCategory::Num + elcc->numRecurringCosts;
    for (jCost = 0; jCost < elcc->numNonrecurringCost; ++jCost) {
        elcc->CashFlow[offset + jCost].name = elcc->NonrecurringCost[jCost].name;
        elcc->CashFlow[offset + jCost].SourceKind = SourceKindType::Nonrecurring;
        elcc->CashFlow[offset + jCost].Category = elcc->NonrecurringCost[jCost].category;
        elcc->CashFlow[offset + jCost].orginalCost = elcc->NonrecurringCost[jCost].cost;
        elcc->CashFlow[offset + jCost].mnAmount = 0.0;
        if (elcc->NonrecurringCost[jCost].startOfCosts == StartCosts::ServicePeriod) {
            month = elcc->NonrecurringCost[jCost].totalMonthsFromStart + monthsBaseToService + 1;
        } else if (elcc->NonrecurringCost[jCost].startOfCosts == StartCosts::BasePeriod) {
            month = elcc->NonrecurringCost[jCost].totalMonthsFromStart + 1;
        }
        if ((month >= 1) && (month <= elcc->lengthStudyTotalMonths)) {
            elcc->CashFlow[offset + jCost].mnAmount(month) = elcc->NonrecurringCost[jCost].cost * monthlyInflationFactor(month);
        } else {
            ShowWarningError(state,
                             format("For life cycle costing a nonrecurring cost named {} contains a cost which is not within the study period.",
                                    elcc->NonrecurringCost[jCost].name));
        }
    }
    // Put recurring costs into cashflows
    offset = CostCategory::Num;
    for (jCost = 0; jCost < elcc->numRecurringCosts; ++jCost) {
        elcc->CashFlow[offset + jCost].name = elcc->RecurringCosts[jCost].name;
        elcc->CashFlow[offset + jCost].SourceKind = SourceKindType::Recurring;
        elcc->CashFlow[offset + jCost].Category = elcc->RecurringCosts[jCost].category;
        elcc->CashFlow[offset + jCost].orginalCost = elcc->RecurringCosts[jCost].cost;
        if (elcc->RecurringCosts[jCost].startOfCosts == StartCosts::ServicePeriod) {
            firstMonth = elcc->RecurringCosts[jCost].totalMonthsFromStart + monthsBaseToService + 1;
        } else if (elcc->RecurringCosts[jCost].startOfCosts == StartCosts::BasePeriod) {
            firstMonth = elcc->RecurringCosts[jCost].totalMonthsFromStart + 1;
        }
        if ((firstMonth >= 1) && (firstMonth <= elcc->lengthStudyTotalMonths)) {
            month = firstMonth;
            if (elcc->RecurringCosts[jCost].totalRepeatPeriodMonths >= 1) {
                for (iLoop = 0; iLoop < 10000; ++iLoop) { // add a limit to the loop to prevent runaway condition
                    elcc->CashFlow[offset + jCost].mnAmount(month) = elcc->RecurringCosts[jCost].cost * monthlyInflationFactor(month);
                    month += elcc->RecurringCosts[jCost].totalRepeatPeriodMonths;
                    if (month > elcc->lengthStudyTotalMonths) break;
                }
            }
        } else {
            ShowWarningError(
                state,
                format("For life cycle costing the recurring cost named {} has the first year of the costs that is not within the study period.",
                       elcc->RecurringCosts[jCost].name));
        }
    }
    // Put resource costs into cashflows
    // the first cash flow for resources should be after the categories, recurring and nonrecurring costs
    int cashFlowCounter = CostCategory::Num + elcc->numRecurringCosts + elcc->numNonrecurringCost - 1; // Since CashFlow starts at 0
    for (int iResource = 0; iResource < static_cast<int>(Constant::ResourceType::Num); ++iResource) {
        if (resourceCostNotZero[iResource]) {
            ++cashFlowCounter;

            switch (static_cast<Constant::ResourceType>(iResource)) {
            case Constant::ResourceType::Water:
            case Constant::ResourceType::OnSiteWater:
            case Constant::ResourceType::MainsWater:
            case Constant::ResourceType::RainWater:
            case Constant::ResourceType::WellWater:
            case Constant::ResourceType::Condensate:
                elcc->CashFlow[cashFlowCounter].Category = CostCategory::Water;
                break;
<<<<<<< HEAD
            case DataGlobalConstants::ResourceType::Electricity:
            case DataGlobalConstants::ResourceType::Natural_Gas:
            case DataGlobalConstants::ResourceType::Gasoline:
            case DataGlobalConstants::ResourceType::Diesel:
            case DataGlobalConstants::ResourceType::Coal:
            case DataGlobalConstants::ResourceType::FuelOil_1:
            case DataGlobalConstants::ResourceType::FuelOil_2:
            case DataGlobalConstants::ResourceType::Propane:
            case DataGlobalConstants::ResourceType::EnergyTransfer:
            case DataGlobalConstants::ResourceType::DistrictCooling:
            case DataGlobalConstants::ResourceType::DistrictHeatingWater:
            case DataGlobalConstants::ResourceType::DistrictHeatingSteam:
            case DataGlobalConstants::ResourceType::ElectricityProduced:
            case DataGlobalConstants::ResourceType::ElectricityPurchased:
            case DataGlobalConstants::ResourceType::ElectricityNet:
            case DataGlobalConstants::ResourceType::SolarWater:
            case DataGlobalConstants::ResourceType::SolarAir:
=======
            case Constant::ResourceType::Electricity:
            case Constant::ResourceType::Natural_Gas:
            case Constant::ResourceType::Gasoline:
            case Constant::ResourceType::Diesel:
            case Constant::ResourceType::Coal:
            case Constant::ResourceType::FuelOil_1:
            case Constant::ResourceType::FuelOil_2:
            case Constant::ResourceType::Propane:
            case Constant::ResourceType::EnergyTransfer:
            case Constant::ResourceType::Steam:
            case Constant::ResourceType::DistrictCooling:
            case Constant::ResourceType::DistrictHeating:
            case Constant::ResourceType::ElectricityProduced:
            case Constant::ResourceType::ElectricityPurchased:
            case Constant::ResourceType::ElectricityNet:
            case Constant::ResourceType::SolarWater:
            case Constant::ResourceType::SolarAir:
>>>>>>> c1b367a1
                elcc->CashFlow[cashFlowCounter].Category = CostCategory::Energy;
                break;
            default:
                elcc->CashFlow[cashFlowCounter].Category = CostCategory::Operation;
            }

            elcc->CashFlow[cashFlowCounter].Resource = static_cast<Constant::ResourceType>(iResource);
            elcc->CashFlow[cashFlowCounter].SourceKind = SourceKindType::Resource;
            elcc->CashFlow[cashFlowCounter].name = GetResourceTypeChar(static_cast<Constant::ResourceType>(iResource));
            if (cashFlowCounter <= elcc->numCashFlow) {
                // put the monthly energy costs into the cashflow prior to adjustments
                // energy costs (a.k.a. resource costs) start at the start of service and repeat
                // until the end of the study total
                for (int jMonth = 1; jMonth <= 12; ++jMonth) {
                    elcc->CashFlow[cashFlowCounter].mnAmount(monthsBaseToService + jMonth) = resourceCosts[jMonth][iResource];
                }
                elcc->CashFlow[cashFlowCounter].orginalCost = resourceCostAnnual[iResource];
                for (int jMonth = monthsBaseToService + 13; jMonth <= elcc->lengthStudyTotalMonths; ++jMonth) {
                    // use the cost from a year earlier
                    elcc->CashFlow[cashFlowCounter].mnAmount(jMonth) = elcc->CashFlow[cashFlowCounter].mnAmount(jMonth - 12);
                }
                // add in the impact of inflation
                for (int jMonth = 1; jMonth <= elcc->lengthStudyTotalMonths; ++jMonth) {
                    elcc->CashFlow[cashFlowCounter].mnAmount(jMonth) *= monthlyInflationFactor(jMonth);
                }
                // now factor in adjustments
                // need to find the correct adjustment to use for the current resource
                found = 0;
                for (jAdj = 1; jAdj <= elcc->numUseAdjustment; ++jAdj) {
                    if (elcc->UseAdjustment(jAdj).resource == static_cast<Constant::ResourceType>(iResource)) {
                        found = jAdj;
                        break;
                    }
                }
                // if any adjustments were found for that resource apply the multiplier
                if (found != 0) {
                    for (kYear = 1; kYear <= elcc->lengthStudyYears;
                         ++kYear) { // if service period is later than base period then this will go too far
                        for (int jMonth = 1; jMonth <= 12; ++jMonth) {
                            month = (kYear - 1) * 12 + jMonth;
                            if (month > elcc->lengthStudyTotalMonths) break;
                            elcc->CashFlow[cashFlowCounter].mnAmount(month) *= elcc->UseAdjustment(found).Adjustment(kYear);
                        }
                    }
                }
            }
        }
    }
    // put cashflows into categories
    for (jCost = 0; jCost < CostCategory::Num; ++jCost) {
        elcc->CashFlow[jCost].Category = static_cast<CostCategory>(jCost); // make each category the type indicated
        elcc->CashFlow[jCost].SourceKind = SourceKindType::Sum;
    }
    // add the cashflows by category
    for (jCost = CostCategory::Num - 1; jCost < elcc->numCashFlow; ++jCost) {
        curCategory = elcc->CashFlow[jCost].Category;
        if ((curCategory < CostCategory::Num) && (curCategory >= 0)) {
            for (int jMonth = 1; jMonth <= elcc->lengthStudyTotalMonths; ++jMonth) {
                elcc->CashFlow[curCategory].mnAmount(jMonth) += elcc->CashFlow[jCost].mnAmount(jMonth);
            }
        }
    }
    // create total categories
    for (int jMonth = 1; jMonth <= elcc->lengthStudyTotalMonths; ++jMonth) {
        elcc->CashFlow[CostCategory::TotEnergy].mnAmount(jMonth) = elcc->CashFlow[CostCategory::Energy].mnAmount(jMonth);
        elcc->CashFlow[CostCategory::TotOper].mnAmount(jMonth) =
            elcc->CashFlow[CostCategory::Maintenance].mnAmount(jMonth) + elcc->CashFlow[CostCategory::Repair].mnAmount(jMonth) +
            elcc->CashFlow[CostCategory::Operation].mnAmount(jMonth) + elcc->CashFlow[CostCategory::Replacement].mnAmount(jMonth) +
            elcc->CashFlow[CostCategory::MinorOverhaul].mnAmount(jMonth) + elcc->CashFlow[CostCategory::MajorOverhaul].mnAmount(jMonth) +
            elcc->CashFlow[CostCategory::OtherOperational].mnAmount(jMonth) + elcc->CashFlow[CostCategory::Water].mnAmount(jMonth) +
            elcc->CashFlow[CostCategory::Energy].mnAmount(jMonth);
        elcc->CashFlow[CostCategory::TotCaptl].mnAmount(jMonth) = elcc->CashFlow[CostCategory::Construction].mnAmount(jMonth) +
                                                                  elcc->CashFlow[CostCategory::Salvage].mnAmount(jMonth) +
                                                                  elcc->CashFlow[CostCategory::OtherCapital].mnAmount(jMonth);
        elcc->CashFlow[CostCategory::TotGrand].mnAmount(jMonth) =
            elcc->CashFlow[CostCategory::TotOper].mnAmount(jMonth) + elcc->CashFlow[CostCategory::TotCaptl].mnAmount(jMonth);
    }
    // convert all monthly cashflows into yearly cashflows
    for (jCost = 0; jCost < elcc->numCashFlow; ++jCost) {
        for (kYear = 1; kYear <= elcc->lengthStudyYears; ++kYear) {
            annualCost = 0.0;
            for (int jMonth = 1; jMonth <= 12; ++jMonth) {
                month = (kYear - 1) * 12 + jMonth;
                if (month <= elcc->lengthStudyTotalMonths) {
                    annualCost += elcc->CashFlow[jCost].mnAmount(month);
                }
            }
            elcc->CashFlow[jCost].yrAmount(kYear) = annualCost;
        }
    }
    // generate a warning if resource referenced was not used
    for (int nUsePriceEsc = 1; nUsePriceEsc <= elcc->numUsePriceEscalation; ++nUsePriceEsc) {
        Constant::ResourceType curResource = elcc->UsePriceEscalation(nUsePriceEsc).resource;
        if (!resourceCostNotZero[static_cast<int>(curResource)] && state.dataGlobal->DoWeathSim) {
            ShowWarningError(state,
                             format("The resource referenced by LifeCycleCost:UsePriceEscalation= \"{}\" has no energy cost. ",
                                    elcc->UsePriceEscalation(nUsePriceEsc).name));
            ShowContinueError(state, "... It is likely that the wrong resource is used. The resource should match the meter used in Utility:Tariff.");
        }
    }
}

void ComputeEscalatedEnergyCosts(EnergyPlusData &state)
{
    // J. Glazer - August 2019
    int nUsePriceEsc;

    auto &elcc(state.dataEconLifeCycleCost);

    for (int iCashFlow = 0; iCashFlow < elcc->numCashFlow; ++iCashFlow) {
        if (elcc->CashFlow[iCashFlow].pvKind == PrValKind::Energy) {
            // make sure this is not water
            Constant::ResourceType curResource = elcc->CashFlow[iCashFlow].Resource;
            if (elcc->CashFlow[iCashFlow].Resource == Constant::ResourceType::Water ||
                (elcc->CashFlow[iCashFlow].Resource >= Constant::ResourceType::OnSiteWater &&
                 elcc->CashFlow[iCashFlow].Resource <= Constant::ResourceType::Condensate)) {
                continue;
            }
            if ((curResource != Constant::ResourceType::None)) {
                int found = 0;
                for (nUsePriceEsc = 1; nUsePriceEsc <= elcc->numUsePriceEscalation; ++nUsePriceEsc) {
                    if (elcc->UsePriceEscalation(nUsePriceEsc).resource == curResource) {
                        found = nUsePriceEsc;
                        break;
                    }
                }
                if (found > 0) {
                    for (int jYear = 1; jYear <= elcc->lengthStudyYears; ++jYear) {
                        elcc->EscalatedEnergy[jYear][static_cast<int>(curResource)] =
                            elcc->CashFlow[iCashFlow].yrAmount(jYear) * elcc->UsePriceEscalation(found).Escalation(jYear);
                    }
                } else { // if no escalation than just store the original energy cost
                    for (int jYear = 1; jYear <= elcc->lengthStudyYears; ++jYear) {
                        elcc->EscalatedEnergy[jYear][static_cast<int>(curResource)] = elcc->CashFlow[iCashFlow].yrAmount(jYear);
                    }
                }
            }
        }
    }
    for (int kResource = 0; kResource < static_cast<int>(Constant::ResourceType::Num); ++kResource) {
        for (int jYear = 1; jYear <= elcc->lengthStudyYears; ++jYear) {
            elcc->EscalatedTotEnergy(jYear) += elcc->EscalatedEnergy[jYear][kResource];
        }
    }
}

void ComputePresentValue(EnergyPlusData &state)
{
    // SUBROUTINE INFORMATION:
    //    AUTHOR         Jason Glazer of GARD Analytics, Inc.
    //    DATE WRITTEN   August 2010
    //    MODIFIED       na
    //    RE-ENGINEERED  na

    // PURPOSE OF THIS SUBROUTINE:
    //    For each cashflow, compute the present value

    // METHODOLOGY EMPLOYED:

    // REFERENCES:
    // na

    // USE STATEMENTS:

    // Locals
    // SUBROUTINE ARGUMENT DEFINITIONS:
    // na

    // SUBROUTINE PARAMETER DEFINITIONS:
    // na

    // INTERFACE BLOCK SPECIFICATIONS
    // na

    // DERIVED TYPE DEFINITIONS
    // na

    // SUBROUTINE LOCAL VARIABLE DECLARATIONS:
    Real64 totalPV;
    Real64 curDiscountRate;
    int iCashFlow;
    int jYear;
    int nUsePriceEsc;
    Real64 effectiveYear;

    auto &elcc(state.dataEconLifeCycleCost);

    // identify how each cashflow should be treated
    for (iCashFlow = 0; iCashFlow < elcc->numCashFlow; ++iCashFlow) {
        switch (elcc->CashFlow[iCashFlow].SourceKind) {
        case SourceKindType::Resource: {
            // only for real fuels purchased such as electricity, natural gas, etc..
            if ((elcc->CashFlow[iCashFlow].Resource >= Constant::ResourceType::Electricity) &&
                (elcc->CashFlow[iCashFlow].Resource <= Constant::ResourceType::ElectricitySurplusSold)) {
                elcc->CashFlow[iCashFlow].pvKind = PrValKind::Energy;
            } else {
                elcc->CashFlow[iCashFlow].pvKind = PrValKind::NonEnergy;
            }
            break;
        }
        case SourceKindType::Recurring:
        case SourceKindType::Nonrecurring: {
            if (elcc->CashFlow[iCashFlow].Category == CostCategory::Energy) {
                elcc->CashFlow[iCashFlow].pvKind = PrValKind::Energy;
            } else {
                elcc->CashFlow[iCashFlow].pvKind = PrValKind::NonEnergy;
            }
            break;
        }
        case SourceKindType::Sum:
        default: {
            elcc->CashFlow[iCashFlow].pvKind = PrValKind::NotComputed;
            break;
        }
        }
    }
    // compute the Single Present Value factors based on the discount rate
    elcc->SPV.allocate(elcc->lengthStudyYears); // Should this be energySPV?
    for (int year = 1; year <= elcc->lengthStudyYears; ++year) {
        elcc->energySPV[year] = std::array<Real64, static_cast<int>(Constant::ResourceType::Num)>();
        std::fill(elcc->energySPV[year].begin(), elcc->energySPV[year].end(), 0.0);
    }

    // Depending on if using Constant or Current Dollar analysis
    // use the appropriate discount rate
    if (elcc->inflationApproach == InflAppr::ConstantDollar) {
        curDiscountRate = elcc->realDiscountRate;
    } else if (elcc->inflationApproach == InflAppr::CurrentDollar) {
        curDiscountRate = elcc->nominalDiscountRate;
    }
    // compute single present values based on real discount rates
    constexpr std::array<Real64, static_cast<int>(DiscConv::Num)> DiscConv2EffectiveYearAdjustment = {1.0, 0.5, 0.0};
    for (jYear = 1; jYear <= elcc->lengthStudyYears; ++jYear) {
        // NIST 155 D.2.1.1 - Single Present Value (SPV) formula
        effectiveYear = double(jYear) - DiscConv2EffectiveYearAdjustment[static_cast<int>(elcc->discountConvention)];
        elcc->SPV(jYear) = 1.0 / std::pow(1.0 + curDiscountRate, effectiveYear);
    }
    // use SPV as default values for all energy types
    for (jYear = 1; jYear <= elcc->lengthStudyYears; ++jYear) {
        for (int iResource = 0; iResource < static_cast<int>(Constant::ResourceType::Num); ++iResource) {
            elcc->energySPV[jYear][iResource] = elcc->SPV(jYear);
        }
    }
    // loop through the resources and if they match a UseEscalation use those values instead
    for (nUsePriceEsc = 1; nUsePriceEsc <= elcc->numUsePriceEscalation; ++nUsePriceEsc) {
        Constant::ResourceType curResource = elcc->UsePriceEscalation(nUsePriceEsc).resource;
        if (curResource != Constant::ResourceType::None) {
            for (jYear = 1; jYear <= elcc->lengthStudyYears; ++jYear) {
                // the following is based on UPV* formula from NIST 135 supplement but is for a single year
                effectiveYear = double(jYear) - DiscConv2EffectiveYearAdjustment[static_cast<int>(elcc->discountConvention)];
                elcc->energySPV[jYear][static_cast<int>(curResource)] =
                    elcc->UsePriceEscalation(nUsePriceEsc).Escalation(jYear) / std::pow(1.0 + curDiscountRate, effectiveYear);
            }
        }
    }
    for (iCashFlow = 0; iCashFlow < elcc->numCashFlow; ++iCashFlow) {
        switch (elcc->CashFlow[iCashFlow].pvKind) {
        case PrValKind::NonEnergy: {
            totalPV = 0.0;
            for (jYear = 1; jYear <= elcc->lengthStudyYears; ++jYear) {
                elcc->CashFlow[iCashFlow].yrPresVal(jYear) = elcc->CashFlow[iCashFlow].yrAmount(jYear) * elcc->SPV(jYear);
                totalPV += elcc->CashFlow[iCashFlow].yrPresVal(jYear);
            }
            elcc->CashFlow[iCashFlow].presentValue = totalPV;
            break;
        }
        case PrValKind::Energy: {
            Constant::ResourceType curResource = elcc->CashFlow[iCashFlow].Resource;
            if (curResource != Constant::ResourceType::None) {
                totalPV = 0.0;
                for (jYear = 1; jYear <= elcc->lengthStudyYears; ++jYear) {
                    elcc->CashFlow[iCashFlow].yrPresVal(jYear) =
                        elcc->CashFlow[iCashFlow].yrAmount(jYear) * elcc->energySPV[jYear][static_cast<int>(curResource)];
                    totalPV += elcc->CashFlow[iCashFlow].yrPresVal(jYear);
                }
                elcc->CashFlow[iCashFlow].presentValue = totalPV;
            }
            break;
        }
            //            case iPrValKind::NotComputed: included in default
        default:
            break; // do nothing
        }
    }
    // sum by category
    for (int i = 0; i < CostCategory::Num; ++i) {
        elcc->CashFlow[i].presentValue = 0; // initialize value to zero before summing in next for loop
    }
    for (iCashFlow = CostCategory::Num; iCashFlow < elcc->numCashFlow; ++iCashFlow) {
        int curCategory = elcc->CashFlow[iCashFlow].Category;
        if ((curCategory < CostCategory::Num) && (curCategory >= 0)) {
            elcc->CashFlow[curCategory].presentValue += elcc->CashFlow[iCashFlow].presentValue;
            for (jYear = 1; jYear <= elcc->lengthStudyYears; ++jYear) {
                elcc->CashFlow[curCategory].yrPresVal(jYear) += elcc->CashFlow[iCashFlow].yrPresVal(jYear);
            }
        }
    }
    // create total categories
    elcc->CashFlow[CostCategory::TotEnergy].presentValue = elcc->CashFlow[CostCategory::Energy].presentValue;
    elcc->CashFlow[CostCategory::TotOper].presentValue =
        elcc->CashFlow[CostCategory::Maintenance].presentValue + elcc->CashFlow[CostCategory::Repair].presentValue +
        elcc->CashFlow[CostCategory::Operation].presentValue + elcc->CashFlow[CostCategory::Replacement].presentValue +
        elcc->CashFlow[CostCategory::MinorOverhaul].presentValue + elcc->CashFlow[CostCategory::MajorOverhaul].presentValue +
        elcc->CashFlow[CostCategory::OtherOperational].presentValue + elcc->CashFlow[CostCategory::Water].presentValue +
        elcc->CashFlow[CostCategory::Energy].presentValue;
    elcc->CashFlow[CostCategory::TotCaptl].presentValue = elcc->CashFlow[CostCategory::Construction].presentValue +
                                                          elcc->CashFlow[CostCategory::Salvage].presentValue +
                                                          elcc->CashFlow[CostCategory::OtherCapital].presentValue;
    elcc->CashFlow[CostCategory::TotGrand].presentValue =
        elcc->CashFlow[CostCategory::TotOper].presentValue + elcc->CashFlow[CostCategory::TotCaptl].presentValue;
    for (jYear = 1; jYear <= elcc->lengthStudyYears; ++jYear) {
        elcc->CashFlow[CostCategory::TotEnergy].yrPresVal(jYear) = elcc->CashFlow[CostCategory::Energy].yrPresVal(jYear);
        elcc->CashFlow[CostCategory::TotOper].yrPresVal(jYear) =
            elcc->CashFlow[CostCategory::Maintenance].yrPresVal(jYear) + elcc->CashFlow[CostCategory::Repair].yrPresVal(jYear) +
            elcc->CashFlow[CostCategory::Operation].yrPresVal(jYear) + elcc->CashFlow[CostCategory::Replacement].yrPresVal(jYear) +
            elcc->CashFlow[CostCategory::MinorOverhaul].yrPresVal(jYear) + elcc->CashFlow[CostCategory::MajorOverhaul].yrPresVal(jYear) +
            elcc->CashFlow[CostCategory::OtherOperational].yrPresVal(jYear) + elcc->CashFlow[CostCategory::Water].yrPresVal(jYear) +
            elcc->CashFlow[CostCategory::Energy].yrPresVal(jYear);
        elcc->CashFlow[CostCategory::TotCaptl].yrPresVal(jYear) = elcc->CashFlow[CostCategory::Construction].yrPresVal(jYear) +
                                                                  elcc->CashFlow[CostCategory::Salvage].yrPresVal(jYear) +
                                                                  elcc->CashFlow[CostCategory::OtherCapital].yrPresVal(jYear);
        elcc->CashFlow[CostCategory::TotGrand].yrPresVal(jYear) =
            elcc->CashFlow[CostCategory::TotOper].yrPresVal(jYear) + elcc->CashFlow[CostCategory::TotCaptl].yrPresVal(jYear);
    }
}

void ComputeTaxAndDepreciation(EnergyPlusData &state)
{
    // SUBROUTINE INFORMATION:
    //    AUTHOR         Jason Glazer of GARD Analytics, Inc.
    //    DATE WRITTEN   August 2010
    //    MODIFIED       na
    //    RE-ENGINEERED  na

    // PURPOSE OF THIS SUBROUTINE:
    //    Compute the present value after factoring in taxes
    //    and depreciation.

    // METHODOLOGY EMPLOYED:

    // REFERENCES:
    // na

    // USE STATEMENTS:

    // Locals
    // SUBROUTINE ARGUMENT DEFINITIONS:
    // na

    // SUBROUTINE PARAMETER DEFINITIONS:

    // INTERFACE BLOCK SPECIFICATIONS
    // na

    // DERIVED TYPE DEFINITIONS
    // na

    // SUBROUTINE LOCAL VARIABLE DECLARATIONS:
    Real64 curCapital;
    int curDepYear;
    int iYear;
    int jYear;

    auto &elcc(state.dataEconLifeCycleCost);

    elcc->DepreciatedCapital.allocate(elcc->lengthStudyYears);
    elcc->TaxableIncome.allocate(elcc->lengthStudyYears);
    elcc->Taxes.allocate(elcc->lengthStudyYears);
    elcc->AfterTaxCashFlow.allocate(elcc->lengthStudyYears);
    elcc->AfterTaxPresentValue.allocate(elcc->lengthStudyYears);

    // Depreciation factors are based on IRS Publication 946 for 2009 "How to Depreciate Property"
    // The MACRS valus are based on Modified Accelerated Cost Recovery System GDS for 3, 5, 7, 10 year
    // property are based on 200% depreciation method shown in Appendix A using half year. 15 and 20 are
    // based on 150% (Chart 1). For Straight Line depreciation GDS is used for 27 years (actually 27.5)
    // 31 years (actually 31.5 years) and 39 years using mid-month. For 40 years ADS is used (chart 2)
    // Table A-1 is used for 3, 4, 5, 10, 15 and 20 years. Table A-6 is for 27 years. Table A-7 for 31 years.
    // Table A-7a for 39 years. Table A-13 for 40 years. These years are a classification of property
    // and should not be confused with the length of the study. For 27 years, 31 years, 39 years and 40 years
    // the June value was used.

    // convert construction costs (not salvage) into depreciation
    elcc->DepreciatedCapital = 0.0; // set all years to zero
    for (iYear = 1; iYear <= elcc->lengthStudyYears; ++iYear) {
        curCapital = elcc->CashFlow[CostCategory::Construction].yrAmount(iYear) + elcc->CashFlow[CostCategory::OtherCapital].yrAmount(iYear);
        for (jYear = 0; jYear < SizeDepr; ++jYear) {
            curDepYear = iYear + jYear; // start depreciating with the year that the capital was shown and go to years following
            if (curDepYear <= elcc->lengthStudyYears) {
                elcc->DepreciatedCapital(curDepYear) +=
                    curCapital * (DepreciationPercentTable[static_cast<int>(elcc->depreciationMethod)][jYear] / 100);
            }
        }
    }
    // Using Newnan pg 3880
    //   before-tax cash flow
    //   depreciation
    //   taxable income (before-tax cash flow - depreciation)
    //   income taxes (taxable income x incremental tax rate)
    //   after-tax cash flow (before-tax cash flow - income taxes)
    for (iYear = 1; iYear <= elcc->lengthStudyYears; ++iYear) {
        elcc->TaxableIncome(iYear) = elcc->CashFlow[CostCategory::TotGrand].yrAmount(iYear) - elcc->DepreciatedCapital(iYear);
        elcc->Taxes(iYear) = elcc->TaxableIncome(iYear) * elcc->taxRate;
        elcc->AfterTaxCashFlow(iYear) = elcc->CashFlow[CostCategory::TotGrand].yrAmount(iYear) - elcc->Taxes(iYear);
        // the present value after taxes is pretax present value minus the present value of the taxes
        elcc->AfterTaxPresentValue(iYear) = elcc->CashFlow[CostCategory::TotGrand].yrPresVal(iYear) - elcc->Taxes(iYear) * elcc->SPV(iYear);
    }
}

//======================================================================================================================
//======================================================================================================================

//    OUTPUT ROUTINES

//======================================================================================================================
//======================================================================================================================

void WriteTabularLifeCycleCostReport(EnergyPlusData &state)
{
    // SUBROUTINE INFORMATION:
    //    AUTHOR         Jason Glazer of GARD Analytics, Inc.
    //    DATE WRITTEN   June 2010
    //    MODIFIED       na
    //    RE-ENGINEERED  na

    // PURPOSE OF THIS SUBROUTINE:
    //    Write the output report related to life-cycle costing
    //    to the tabular output file.

    // SUBROUTINE LOCAL VARIABLE DECLARATIONS:
    // all arrays are in the format: (row, column)
    Array1D_string columnHead;
    Array1D_int columnWidth;
    Array1D_string rowHead;
    Array2D_string tableBody;

    auto const &elcc = state.dataEconLifeCycleCost;

    if (elcc->LCCparamPresent && state.dataOutRptTab->displayLifeCycleCostReport) {
        //---------------------------------
        // Life-Cycle Cost Verification and Results Report
        //---------------------------------
        OutputReportTabular::WriteReportHeaders(state, "Life-Cycle Cost Report", "Entire Facility", OutputProcessor::StoreType::Averaged);
        //---- Life-Cycle Cost Parameters
        rowHead.allocate(11);
        columnHead.allocate(1);
        columnWidth.allocate(1);
        tableBody.allocate(1, 11);
        tableBody = "";
        rowHead(1) = "Name";
        rowHead(2) = "Discounting Convention";
        rowHead(3) = "Inflation Approach";
        rowHead(4) = "Real Discount Rate";
        rowHead(5) = "Nominal Discount Rate";
        rowHead(6) = "Inflation";
        rowHead(7) = "Base Date";
        rowHead(8) = "Service Date";
        rowHead(9) = "Length of Study Period in Years";
        rowHead(10) = "Tax rate";
        rowHead(11) = "Depreciation Method";
        columnHead(1) = "Value";

        tableBody(1, 1) = elcc->LCCname;
        tableBody(1, 2) = DiscConvNames[static_cast<int>(elcc->discountConvention)];
        tableBody(1, 3) = InflApprNames[static_cast<int>(elcc->inflationApproach)];
        if (elcc->inflationApproach == InflAppr::ConstantDollar) {
            tableBody(1, 4) = OutputReportTabular::RealToStr(elcc->realDiscountRate, 4);
        } else {
            tableBody(1, 4) = "-- N/A --";
        }
        if (elcc->inflationApproach == InflAppr::CurrentDollar) {
            tableBody(1, 5) = OutputReportTabular::RealToStr(elcc->nominalDiscountRate, 4);
        } else {
            tableBody(1, 5) = "-- N/A --";
        }
        if (elcc->inflationApproach == InflAppr::CurrentDollar) {
            tableBody(1, 6) = OutputReportTabular::RealToStr(elcc->inflation, 4);
        } else {
            tableBody(1, 6) = "-- N/A --";
        }
        tableBody(1, 7) = format("{} {}", UtilityRoutines::MonthNamesCC[static_cast<int>(elcc->baseDateMonth)], elcc->baseDateYear);
        tableBody(1, 8) = format("{} {}", UtilityRoutines::MonthNamesCC[static_cast<int>(elcc->serviceDateMonth)], elcc->serviceDateYear);
        tableBody(1, 9) = fmt::to_string(elcc->lengthStudyYears);
        tableBody(1, 10) = OutputReportTabular::RealToStr(elcc->taxRate, 4);
        tableBody(1, 11) = DeprMethodNames[static_cast<int>(elcc->depreciationMethod)];

        columnWidth = 14; // array assignment - same for all columns
        OutputReportTabular::WriteSubtitle(state, "Life-Cycle Cost Parameters");
        OutputReportTabular::WriteTable(state, tableBody, rowHead, columnHead, columnWidth);
        if (state.dataSQLiteProcedures->sqlite) {
            state.dataSQLiteProcedures->sqlite->createSQLiteTabularDataRecords(
                tableBody, rowHead, columnHead, "Life-Cycle Cost Report", "Entire Facility", "Life-Cycle Cost Parameters");
        }
        if (state.dataResultsFramework->resultsFramework->timeSeriesAndTabularEnabled()) {
            state.dataResultsFramework->resultsFramework->TabularReportsCollection.addReportTable(
                tableBody, rowHead, columnHead, "Life-Cycle Cost Report", "Entire Facility", "Life-Cycle Cost Parameters");
        }

        columnHead.deallocate();
        rowHead.deallocate();
        columnWidth.deallocate();
        tableBody.deallocate();
        //---- Use Price Escalation
        int numColumns = max(1, elcc->numUsePriceEscalation);
        rowHead.allocate(elcc->lengthStudyYears + 2);
        columnHead.allocate(numColumns);
        columnWidth.dimension(numColumns, 14); // array assignment - same for all columns
        tableBody.allocate(numColumns, elcc->lengthStudyYears + 2);
        tableBody = "";
        columnHead = "none";
        rowHead(1) = "Resource";
        rowHead(2) = "Start Date";
        for (int iYear = 1; iYear <= elcc->lengthStudyYears; ++iYear) {
            rowHead(iYear + 2) = fmt::to_string(iYear);
        }
        for (int jObj = 1; jObj <= elcc->numUsePriceEscalation; ++jObj) { // loop through objects not columns to add names
            columnHead(jObj) = elcc->UsePriceEscalation(jObj).name;
            tableBody(jObj, 1) = GetResourceTypeChar(elcc->UsePriceEscalation(jObj).resource);
            tableBody(jObj, 2) = format("{} {}",
                                        UtilityRoutines::MonthNamesCC[static_cast<int>(elcc->UsePriceEscalation(jObj).escalationStartMonth)],
                                        elcc->UsePriceEscalation(jObj).escalationStartYear);
        }
        for (int jObj = 1; jObj <= elcc->numUsePriceEscalation; ++jObj) {
            for (int iYear = 1; iYear <= elcc->lengthStudyYears; ++iYear) {
                tableBody(jObj, iYear + 2) = OutputReportTabular::RealToStr(elcc->UsePriceEscalation(jObj).Escalation(iYear), 6);
            }
        }
        OutputReportTabular::WriteSubtitle(state, "Use Price Escalation");
        OutputReportTabular::WriteTable(state, tableBody, rowHead, columnHead, columnWidth);
        if (state.dataSQLiteProcedures->sqlite) {
            state.dataSQLiteProcedures->sqlite->createSQLiteTabularDataRecords(
                tableBody, rowHead, columnHead, "Life-Cycle Cost Report", "Entire Facility", "Use Price Escalation");
        }
        if (state.dataResultsFramework->resultsFramework->timeSeriesAndTabularEnabled()) {
            state.dataResultsFramework->resultsFramework->TabularReportsCollection.addReportTable(
                tableBody, rowHead, columnHead, "Life-Cycle Cost Report", "Entire Facility", "Use Price Escalation");
        }
        columnHead.deallocate();
        rowHead.deallocate();
        columnWidth.deallocate();
        tableBody.deallocate();
        //---- Use Adjustment
        if (elcc->numUseAdjustment >= 1) { // only create table if objects used
            numColumns = max(1, elcc->numUseAdjustment);
            int numYears = elcc->lengthStudyYears - (elcc->serviceDateYear - elcc->baseDateYear);
            rowHead.allocate(numYears + 1);
            columnHead.allocate(numColumns);
            columnWidth.dimension(numColumns, 14); // array assignment - same for all columns
            tableBody.allocate(numColumns, numYears + 1);
            tableBody = "";
            columnHead = "none";
            rowHead(1) = "";
            for (int iYear = 1; iYear <= numYears; ++iYear) {
                rowHead(iYear + 1) =
                    format("{} {}", UtilityRoutines::MonthNamesCC[static_cast<int>(elcc->serviceDateMonth)], elcc->serviceDateYear + iYear - 1);
            }
            for (int jObj = 1; jObj <= elcc->numUseAdjustment; ++jObj) { // loop through objects not columns to add names
                columnHead(jObj) = elcc->UseAdjustment(jObj).name;
                tableBody(jObj, 1) = GetResourceTypeChar(elcc->UseAdjustment(jObj).resource);
            }
            for (int jObj = 1; jObj <= elcc->numUseAdjustment; ++jObj) {
                for (int iYear = 1; iYear <= numYears; ++iYear) {
                    tableBody(jObj, iYear + 1) = OutputReportTabular::RealToStr(elcc->UseAdjustment(jObj).Adjustment(iYear), 6);
                }
            }
            OutputReportTabular::WriteSubtitle(state, "Use Adjustment");
            OutputReportTabular::WriteTable(state, tableBody, rowHead, columnHead, columnWidth);
            if (state.dataSQLiteProcedures->sqlite) {
                state.dataSQLiteProcedures->sqlite->createSQLiteTabularDataRecords(
                    tableBody, rowHead, columnHead, "Life-Cycle Cost Report", "Entire Facility", "Use Adjustment");
            }
            if (state.dataResultsFramework->resultsFramework->timeSeriesAndTabularEnabled()) {
                state.dataResultsFramework->resultsFramework->TabularReportsCollection.addReportTable(
                    tableBody, rowHead, columnHead, "Life-Cycle Cost Report", "Entire Facility", "Use Adjustment");
            }
            columnHead.deallocate();
            rowHead.deallocate();
            columnWidth.deallocate();
            tableBody.deallocate();
        }
        //---- Cash Flow for Recurring and Nonrecurring Costs
        numColumns = max(1, elcc->numRecurringCosts + elcc->numNonrecurringCost);
        rowHead.allocate(elcc->lengthStudyYears + 1);
        columnHead.allocate(numColumns);
        columnWidth.dimension(numColumns, 14); // array assignment - same for all columns
        tableBody.allocate(numColumns, elcc->lengthStudyYears + 1);
        tableBody = "";
        rowHead(1) = "";
        for (int iYear = 1; iYear <= elcc->lengthStudyYears; ++iYear) {
            rowHead(iYear + 1) =
                format("{} {}", UtilityRoutines::MonthNamesCC[static_cast<int>(elcc->baseDateMonth)], elcc->baseDateYear + iYear - 1);
        }
        for (int jObj = 0; jObj < (elcc->numRecurringCosts + elcc->numNonrecurringCost); ++jObj) {
            int curCashFlow = CostCategory::Num + jObj;
            columnHead(jObj + 1) = elcc->CashFlow[curCashFlow].name;

            tableBody(jObj + 1, 1) = SourceKindTypeNames[static_cast<int>(elcc->CashFlow[curCashFlow].SourceKind)];

            for (int iYear = 1; iYear <= elcc->lengthStudyYears; ++iYear) {
                tableBody(jObj + 1, iYear + 1) = OutputReportTabular::RealToStr(elcc->CashFlow[curCashFlow].yrAmount(iYear), 2);
            }
        }
        OutputReportTabular::WriteSubtitle(state, "Cash Flow for Recurring and Nonrecurring Costs (Without Escalation)");
        OutputReportTabular::WriteTable(state, tableBody, rowHead, columnHead, columnWidth);
        if (state.dataSQLiteProcedures->sqlite) {
            state.dataSQLiteProcedures->sqlite->createSQLiteTabularDataRecords(tableBody,
                                                                               rowHead,
                                                                               columnHead,
                                                                               "Life-Cycle Cost Report",
                                                                               "Entire Facility",
                                                                               "Cash Flow for Recurring and Nonrecurring Costs (Without Escalation)");
        }
        if (state.dataResultsFramework->resultsFramework->timeSeriesAndTabularEnabled()) {
            state.dataResultsFramework->resultsFramework->TabularReportsCollection.addReportTable(
                tableBody,
                rowHead,
                columnHead,
                "Life-Cycle Cost Report",
                "Entire Facility",
                "Cash Flow for Recurring and Nonrecurring Costs (Without Escalation)");
        }
        columnHead.deallocate();
        rowHead.deallocate();
        columnWidth.deallocate();
        tableBody.deallocate();
        //---- Energy and Water Cost Cash Flows (Without Escalation)
        numColumns = max(1, elcc->numResourcesUsed + 1);
        rowHead.allocate(elcc->lengthStudyYears);
        columnHead.allocate(numColumns);
        columnWidth.dimension(numColumns, 14); // array assignment - same for all columns
        tableBody.allocate(numColumns, elcc->lengthStudyYears);
        tableBody = "";
        for (int iYear = 1; iYear <= elcc->lengthStudyYears; ++iYear) {
            rowHead(iYear) = format("{} {}", UtilityRoutines::MonthNamesCC[static_cast<int>(elcc->baseDateMonth)], elcc->baseDateYear + iYear - 1);
        }
        for (int jObj = 0; jObj < elcc->numResourcesUsed; ++jObj) {
            int curCashFlow = CostCategory::Num + elcc->numRecurringCosts + elcc->numNonrecurringCost + jObj;
            columnHead(jObj + 1) = elcc->CashFlow[curCashFlow].name;
            for (int iYear = 1; iYear <= elcc->lengthStudyYears; ++iYear) {
                tableBody(jObj + 1, iYear) = OutputReportTabular::RealToStr(elcc->CashFlow[curCashFlow].yrAmount(iYear), 2);
            }
        }
        columnHead(numColumns) = Total;
        for (int iYear = 1; iYear <= elcc->lengthStudyYears; ++iYear) {
            tableBody(elcc->numResourcesUsed + 1, iYear) = OutputReportTabular::RealToStr(
                elcc->CashFlow[CostCategory::TotEnergy].yrAmount(iYear) + elcc->CashFlow[CostCategory::Water].yrAmount(iYear), 2);
        }
        OutputReportTabular::WriteSubtitle(state, "Energy and Water Cost Cash Flows (Without Escalation)");
        OutputReportTabular::WriteTable(state, tableBody, rowHead, columnHead, columnWidth);
        if (state.dataSQLiteProcedures->sqlite) {
            state.dataSQLiteProcedures->sqlite->createSQLiteTabularDataRecords(
                tableBody, rowHead, columnHead, "Life-Cycle Cost Report", "Entire Facility", "Energy and Water Cost Cash Flows (Without Escalation)");
        }
        if (state.dataResultsFramework->resultsFramework->timeSeriesAndTabularEnabled()) {
            state.dataResultsFramework->resultsFramework->TabularReportsCollection.addReportTable(
                tableBody, rowHead, columnHead, "Life-Cycle Cost Report", "Entire Facility", "Energy and Water Cost Cash Flows (Without Escalation)");
        }
        columnHead.deallocate();
        rowHead.deallocate();
        columnWidth.deallocate();
        tableBody.deallocate();
        //---- Energy and Water Cost Cash Flows (With Escalation)
        numColumns = max(1, elcc->numResourcesUsed + 1);
        rowHead.allocate(elcc->lengthStudyYears);
        columnHead.allocate(numColumns);
        columnWidth.dimension(numColumns, 14); // array assignment - same for all columns
        tableBody.allocate(numColumns, elcc->lengthStudyYears);
        tableBody = "";
        for (int iYear = 1; iYear <= elcc->lengthStudyYears; ++iYear) {
            rowHead(iYear) = format("{} {}", UtilityRoutines::MonthNamesCC[static_cast<int>(elcc->baseDateMonth)], elcc->baseDateYear + iYear - 1);
        }
        for (int jObj = 0; jObj < elcc->numResourcesUsed; ++jObj) {
            int curCashFlow = CostCategory::Num + elcc->numRecurringCosts + elcc->numNonrecurringCost + jObj;
            columnHead(jObj + 1) = elcc->CashFlow[curCashFlow].name;
            Constant::ResourceType curResource = elcc->CashFlow[curCashFlow].Resource;
            if (elcc->CashFlow[curCashFlow].Resource != Constant::ResourceType::Water) {
                for (int iYear = 1; iYear <= elcc->lengthStudyYears; ++iYear) {
                    tableBody(jObj + 1, iYear) = OutputReportTabular::RealToStr(elcc->EscalatedEnergy[iYear][static_cast<int>(curResource)], 2);
                }
            } else { // for water just use the original cashflow since not involved in escalation
                for (int iYear = 1; iYear <= elcc->lengthStudyYears; ++iYear) {
                    tableBody(jObj + 1, iYear) = OutputReportTabular::RealToStr(elcc->CashFlow[curCashFlow].yrAmount(iYear), 2);
                }
            }
        }
        columnHead(numColumns) = Total;
        for (int iYear = 1; iYear <= elcc->lengthStudyYears; ++iYear) {
            tableBody(elcc->numResourcesUsed + 1, iYear) =
                OutputReportTabular::RealToStr(elcc->EscalatedTotEnergy(iYear) + elcc->CashFlow[CostCategory::Water].yrAmount(iYear), 2);
        }
        OutputReportTabular::WriteSubtitle(state, "Energy and Water Cost Cash Flows (With Escalation)");
        OutputReportTabular::WriteTable(state, tableBody, rowHead, columnHead, columnWidth);
        if (state.dataSQLiteProcedures->sqlite) {
            state.dataSQLiteProcedures->sqlite->createSQLiteTabularDataRecords(
                tableBody, rowHead, columnHead, "Life-Cycle Cost Report", "Entire Facility", "Energy and Water Cost Cash Flows (With Escalation)");
        }
        if (state.dataResultsFramework->resultsFramework->timeSeriesAndTabularEnabled()) {
            state.dataResultsFramework->resultsFramework->TabularReportsCollection.addReportTable(
                tableBody, rowHead, columnHead, "Life-Cycle Cost Report", "Entire Facility", "Energy and Water Cost Cash Flows (With Escalation)");
        }
        columnHead.deallocate();
        rowHead.deallocate();
        columnWidth.deallocate();
        tableBody.deallocate();

        //---- Capital Cash Flow by Category
        rowHead.allocate(elcc->lengthStudyYears);
        columnHead.allocate(4);
        columnWidth.allocate(4);
        columnWidth = 14; // array assignment - same for all columns
        tableBody.allocate(4, elcc->lengthStudyYears);
        tableBody = "";
        for (int CostCategory = CostCategory::Construction, tableColumnIndex = 1; CostCategory <= CostCategory::OtherCapital;
             ++tableColumnIndex, ++CostCategory) {
            columnHead(tableColumnIndex) = CostCategoryNamesNoSpace[static_cast<int>(CostCategory)];
        }
        columnHead(4) = Total;
        for (int iYear = 1; iYear <= elcc->lengthStudyYears; ++iYear) {
            rowHead(iYear) = format("{} {}", UtilityRoutines::MonthNamesCC[static_cast<int>(elcc->baseDateMonth)], elcc->baseDateYear + iYear - 1);
            for (int CostCategory = CostCategory::Construction, tableColumnIndex = 1; CostCategory <= CostCategory::TotCaptl;
                 ++tableColumnIndex, ++CostCategory) {
                tableBody(tableColumnIndex, iYear) = OutputReportTabular::RealToStr(elcc->CashFlow[CostCategory].yrAmount(iYear), 2);
            }
        }
        OutputReportTabular::WriteSubtitle(state, "Capital Cash Flow by Category (Without Escalation)");
        OutputReportTabular::WriteTable(state, tableBody, rowHead, columnHead, columnWidth);
        if (state.dataSQLiteProcedures->sqlite) {
            state.dataSQLiteProcedures->sqlite->createSQLiteTabularDataRecords(
                tableBody, rowHead, columnHead, "Life-Cycle Cost Report", "Entire Facility", "Capital Cash Flow by Category (Without Escalation)");
        }
        if (state.dataResultsFramework->resultsFramework->timeSeriesAndTabularEnabled()) {
            state.dataResultsFramework->resultsFramework->TabularReportsCollection.addReportTable(
                tableBody, rowHead, columnHead, "Life-Cycle Cost Report", "Entire Facility", "Capital Cash Flow by Category (Without Escalation)");
        }
        columnHead.deallocate();
        rowHead.deallocate();
        columnWidth.deallocate();
        tableBody.deallocate();
        //---- Operating Cash Flow by Category (Without Escalation)
        rowHead.allocate(elcc->lengthStudyYears);
        columnHead.allocate(10);
        columnWidth.allocate(10);
        columnWidth = 14; // array assignment - same for all columns
        tableBody.allocate(10, elcc->lengthStudyYears);
        tableBody = "";
        for (int CostCategory = CostCategory::Maintenance, tableColumnIndex = 1; CostCategory <= CostCategory::Energy;
             ++tableColumnIndex, ++CostCategory) {
            columnHead(tableColumnIndex) = CostCategoryNamesNoSpace[CostCategory];
        }
        columnHead(10) = Total;

        for (int iYear = 1; iYear <= elcc->lengthStudyYears; ++iYear) {
            rowHead(iYear) = format("{} {}", UtilityRoutines::MonthNamesCC[static_cast<int>(elcc->baseDateMonth)], elcc->baseDateYear + iYear - 1);
            for (int CashFlowCostCategory = CostCategory::Maintenance; CashFlowCostCategory <= CostCategory::TotOper; ++CashFlowCostCategory) {
                tableBody(CashFlowCostCategory + 1, iYear) = OutputReportTabular::RealToStr(elcc->CashFlow[CashFlowCostCategory].yrAmount(iYear), 2);
            }
        }
        OutputReportTabular::WriteSubtitle(state, "Operating Cash Flow by Category (Without Escalation)");
        OutputReportTabular::WriteTable(state, tableBody, rowHead, columnHead, columnWidth);
        if (state.dataSQLiteProcedures->sqlite) {
            state.dataSQLiteProcedures->sqlite->createSQLiteTabularDataRecords(
                tableBody, rowHead, columnHead, "Life-Cycle Cost Report", "Entire Facility", "Operating Cash Flow by Category (Without Escalation)");
        }
        if (state.dataResultsFramework->resultsFramework->timeSeriesAndTabularEnabled()) {
            state.dataResultsFramework->resultsFramework->TabularReportsCollection.addReportTable(
                tableBody, rowHead, columnHead, "Life-Cycle Cost Report", "Entire Facility", "Operating Cash Flow by Category (Without Escalation)");
        }
        columnHead.deallocate();
        rowHead.deallocate();
        columnWidth.deallocate();
        tableBody.deallocate();
        //---- Operating Cash Flow by Category (With Escalation)
        rowHead.allocate(elcc->lengthStudyYears);
        columnHead.allocate(10);
        columnWidth.allocate(10);
        columnWidth = 14; // array assignment - same for all columns
        tableBody.allocate(10, elcc->lengthStudyYears);
        tableBody = "";
        for (int CostCategory = CostCategory::Maintenance, tableColumnIndex = 1; CostCategory <= CostCategory::Energy;
             ++tableColumnIndex, ++CostCategory) {
            columnHead(tableColumnIndex) = CostCategoryNamesNoSpace[CostCategory];
        }
        columnHead(10) = Total;

        for (int iYear = 1; iYear <= elcc->lengthStudyYears; ++iYear) {
            rowHead(iYear) = format("{} {}", UtilityRoutines::MonthNamesCC[static_cast<int>(elcc->baseDateMonth)], elcc->baseDateYear + iYear - 1);
            for (int CashFlowCostCategory = CostCategory::Maintenance; CashFlowCostCategory <= CostCategory::Water; ++CashFlowCostCategory) {
                tableBody(CashFlowCostCategory + 1, iYear) = OutputReportTabular::RealToStr(elcc->CashFlow[CashFlowCostCategory].yrAmount(iYear), 2);
            }
            tableBody(9, iYear) = OutputReportTabular::RealToStr(elcc->EscalatedTotEnergy(iYear), 2);
            Real64 yearly_total_cost = elcc->CashFlow[CostCategory::TotOper].yrAmount(iYear) + elcc->EscalatedTotEnergy(iYear) -
                                       elcc->CashFlow[CostCategory::TotEnergy].yrAmount(iYear);
            tableBody(10, iYear) = OutputReportTabular::RealToStr(yearly_total_cost, 2);
        }
        OutputReportTabular::WriteSubtitle(state, "Operating Cash Flow by Category (With Escalation)");
        OutputReportTabular::WriteTable(state, tableBody, rowHead, columnHead, columnWidth);
        if (state.dataSQLiteProcedures->sqlite) {
            state.dataSQLiteProcedures->sqlite->createSQLiteTabularDataRecords(
                tableBody, rowHead, columnHead, "Life-Cycle Cost Report", "Entire Facility", "Operating Cash Flow by Category (With Escalation)");
        }
        if (state.dataResultsFramework->resultsFramework->timeSeriesAndTabularEnabled()) {
            state.dataResultsFramework->resultsFramework->TabularReportsCollection.addReportTable(
                tableBody, rowHead, columnHead, "Life-Cycle Cost Report", "Entire Facility", "Operating Cash Flow by Category (With Escalation)");
        }
        columnHead.deallocate();
        rowHead.deallocate();
        columnWidth.deallocate();
        tableBody.deallocate();
        //---- DEBUG ONLY - Monthly Cash Flows
        // bool showMonthlyCashFlows = false;
        // if (showMonthlyCashFlows) {
        //    rowHead.allocate(elcc->lengthStudyTotalMonths);
        //    columnHead.allocate(elcc->numCashFlow);
        //    columnWidth.allocate(elcc->numCashFlow);
        //    tableBody.allocate(elcc->numCashFlow, elcc->lengthStudyTotalMonths);
        //    tableBody = "";
        //    columnHead(1) = "mnt";
        //    columnHead(2) = "rpr";
        //    columnHead(3) = "opr";
        //    columnHead(4) = "repl";
        //    columnHead(5) = "mOvhl";
        //    columnHead(6) = "MOvhl";
        //    columnHead(7) = "oOpr";
        //    columnHead(8) = "cons";
        //    columnHead(9) = "slvg";
        //    columnHead(10) = "oCap";
        //    columnHead(11) = "H2O";
        //    columnHead(12) = "ene";
        //    columnHead(13) = "tEne";
        //    columnHead(14) = "tOpr";
        //    columnHead(15) = "tCap";
        //    columnHead(16) = "Totl";
        //    for (int jObj = CostCategory::Num; jObj < elcc->numCashFlow; ++jObj) {
        //        columnHead(jObj + 1) = elcc->CashFlow[jObj].name;
        //    }
        //    for (int kMonth = 1; kMonth <= elcc->lengthStudyTotalMonths; ++kMonth) {
        //        rowHead(kMonth) = format("{} {}",
        //                                 UtilityRoutines::MonthNamesCC[static_cast<int>(1 + (kMonth + elcc->baseDateMonth - 2) % 12) - 1],
        //                                 elcc->baseDateYear + int((kMonth - 1) / 12));
        //        for (int jObj = 0; jObj < elcc->numCashFlow; ++jObj) {
        //            tableBody(jObj + 1, kMonth) = OutputReportTabular::RealToStr(elcc->CashFlow[jObj].mnAmount(kMonth), 2);
        //        }
        //    }
        //    OutputReportTabular::WriteSubtitle(state, "DEBUG ONLY - Monthly Cash Flows");
        //    OutputReportTabular::WriteTable(state, tableBody, rowHead, columnHead, columnWidth);
        //    if (state.dataSQLiteProcedures->sqlite) {
        //        state.dataSQLiteProcedures->sqlite->createSQLiteTabularDataRecords(
        //            tableBody, rowHead, columnHead, "Life-Cycle Cost Report", "Entire Facility", "DEBUG ONLY - Monthly Cash Flows");
        //    }
        //    if (state.dataResultsFramework->resultsFramework->timeSeriesAndTabularEnabled()) {
        //        state.dataResultsFramework->resultsFramework->TabularReportsCollection.addReportTable(
        //            tableBody, rowHead, columnHead, "Life-Cycle Cost Report", "Entire Facility", "DEBUG ONLY - Monthly Cash Flows");
        //    }
        //    columnHead.deallocate();
        //    rowHead.deallocate();
        //    columnWidth.deallocate();
        //    tableBody.deallocate();
        //}
        //---- Monthly Total Cash Flow
        rowHead.allocate(elcc->lengthStudyYears);
        columnHead.allocate(12);
        columnWidth.allocate(12);
        columnWidth = 14; // array assignment - same for all columns
        tableBody.allocate(12, elcc->lengthStudyYears);
        tableBody = "";
        for (int kMonth = 1; kMonth <= 12; ++kMonth) {
            columnHead(kMonth) = UtilityRoutines::MonthNamesCC[static_cast<int>(kMonth - 1)];
        }
        for (int iYear = 1; iYear <= elcc->lengthStudyYears; ++iYear) {
            rowHead(iYear) = fmt::to_string(elcc->baseDateYear + iYear - 1);
            for (int kMonth = 1; kMonth <= 12; ++kMonth) {
                tableBody(kMonth, iYear) =
                    OutputReportTabular::RealToStr(elcc->CashFlow[CostCategory::TotGrand].mnAmount((iYear - 1) * 12 + kMonth), 2);
            }
        }
        OutputReportTabular::WriteSubtitle(state, "Monthly Total Cash Flow (Without Escalation)");
        OutputReportTabular::WriteTable(state, tableBody, rowHead, columnHead, columnWidth);
        if (state.dataSQLiteProcedures->sqlite) {
            state.dataSQLiteProcedures->sqlite->createSQLiteTabularDataRecords(
                tableBody, rowHead, columnHead, "Life-Cycle Cost Report", "Entire Facility", "Monthly Total Cash Flow (Without Escalation)");
        }
        if (state.dataResultsFramework->resultsFramework->timeSeriesAndTabularEnabled()) {
            state.dataResultsFramework->resultsFramework->TabularReportsCollection.addReportTable(
                tableBody, rowHead, columnHead, "Life-Cycle Cost Report", "Entire Facility", "Monthly Total Cash Flow (Without Escalation)");
        }
        columnHead.deallocate();
        rowHead.deallocate();
        columnWidth.deallocate();
        tableBody.deallocate();
        //---- Present Value for Recurring, Nonrecurring and Energy Costs
        int numRows = max(1, elcc->numRecurringCosts + elcc->numNonrecurringCost + elcc->numResourcesUsed);
        rowHead.allocate(numRows + 1);
        columnHead.allocate(5);
        columnWidth.allocate(5);
        columnWidth = 14; // array assignment - same for all columns
        tableBody.allocate(5, numRows + 1);
        tableBody = "";
        columnHead(1) = "Category";
        columnHead(2) = "Kind";
        columnHead(3) = "Cost";
        columnHead(4) = "Present Value";
        columnHead(5) = "Present Value Factor";
        Real64 totalPV = 0.0;
        rowHead(numRows + 1) = TotalUC;
        for (int jObj = 0; jObj < (elcc->numRecurringCosts + elcc->numNonrecurringCost + elcc->numResourcesUsed); ++jObj) {
            int offset = CostCategory::Num;
            rowHead(jObj + 1) = elcc->CashFlow[offset + jObj].name;
            switch (elcc->CashFlow[offset + jObj].Category) {
            case CostCategory::Maintenance:
            case CostCategory::Repair:
            case CostCategory::Operation:
            case CostCategory::Replacement:
            case CostCategory::MinorOverhaul:
            case CostCategory::MajorOverhaul:
            case CostCategory::OtherOperational:
            case CostCategory::Construction:
            case CostCategory::Salvage:
            case CostCategory::OtherCapital:
            case CostCategory::Water:
            case CostCategory::Energy: {
                tableBody(1, jObj + 1) = CostCategoryNames[static_cast<int>(elcc->CashFlow[offset + jObj].Category)];
                break;
            }
            default:
                tableBody(1, jObj + 1) = "-";
                break;
            }
            switch (elcc->CashFlow[offset + jObj].SourceKind) {
            case SourceKindType::Nonrecurring:
            case SourceKindType::Recurring: {
                tableBody(2, jObj + 1) = SourceKindTypeNames[static_cast<int>(elcc->CashFlow[offset + jObj].SourceKind)];
                break;
            }
            case SourceKindType::Resource: {
                if (elcc->CashFlow[offset + jObj].Category == CostCategory::Water) {
                    tableBody(2, jObj + 1) = ResourceCostCategoryNames[static_cast<int>(ResourceCostCategory::Water)];
                } else {
                    tableBody(2, jObj + 1) = ResourceCostCategoryNames[static_cast<int>(ResourceCostCategory::Energy)];
                }
                break;
            }
            default: {
                tableBody(2, jObj + 1) = "-";
                break;
            }
            }
            tableBody(3, jObj + 1) = OutputReportTabular::RealToStr(elcc->CashFlow[offset + jObj].orginalCost, 2);
            tableBody(4, jObj + 1) = OutputReportTabular::RealToStr(elcc->CashFlow[offset + jObj].presentValue, 2);
            totalPV += elcc->CashFlow[offset + jObj].presentValue;
            if (elcc->CashFlow[offset + jObj].orginalCost != 0.0) {
                tableBody(5, jObj + 1) =
                    OutputReportTabular::RealToStr(elcc->CashFlow[offset + jObj].presentValue / elcc->CashFlow[offset + jObj].orginalCost, 4);
            } else {
                tableBody(5, jObj + 1) = "-";
            }
        }
        tableBody(4, numRows + 1) = OutputReportTabular::RealToStr(totalPV, 2);
        OutputReportTabular::WriteSubtitle(state, "Present Value for Recurring, Nonrecurring and Energy Costs (Before Tax)");
        OutputReportTabular::WriteTable(state, tableBody, rowHead, columnHead, columnWidth);
        if (state.dataSQLiteProcedures->sqlite) {
            state.dataSQLiteProcedures->sqlite->createSQLiteTabularDataRecords(
                tableBody,
                rowHead,
                columnHead,
                "Life-Cycle Cost Report",
                "Entire Facility",
                "Present Value for Recurring, Nonrecurring and Energy Costs (Before Tax)");
        }
        if (state.dataResultsFramework->resultsFramework->timeSeriesAndTabularEnabled()) {
            state.dataResultsFramework->resultsFramework->TabularReportsCollection.addReportTable(
                tableBody,
                rowHead,
                columnHead,
                "Life-Cycle Cost Report",
                "Entire Facility",
                "Present Value for Recurring, Nonrecurring and Energy Costs (Before Tax)");
        }
        columnHead.deallocate();
        rowHead.deallocate();
        columnWidth.deallocate();
        tableBody.deallocate();
        //---- Present Value by Category
        rowHead.allocate(16);
        columnHead.allocate(1);
        columnWidth.allocate(1);
        columnWidth = 14; // array assignment - same for all columns
        tableBody.allocate(1, 16);
        tableBody = "";
        for (int CashFlowCostCategory = CostCategory::Maintenance; CashFlowCostCategory <= CostCategory::TotGrand; ++CashFlowCostCategory) {
            rowHead(CashFlowCostCategory + 1) = CostCategoryNames[CashFlowCostCategory];
        }
        columnHead(1) = "Present Value";

        for (int CashFlowCostCategory = CostCategory::Maintenance; CashFlowCostCategory <= CostCategory::TotGrand; ++CashFlowCostCategory) {
            tableBody(1, CashFlowCostCategory + 1) = OutputReportTabular::RealToStr(elcc->CashFlow[CashFlowCostCategory].presentValue, 2);
        }

        OutputReportTabular::WriteSubtitle(state, "Present Value by Category");
        OutputReportTabular::WriteTable(state, tableBody, rowHead, columnHead, columnWidth);
        if (state.dataSQLiteProcedures->sqlite) {
            state.dataSQLiteProcedures->sqlite->createSQLiteTabularDataRecords(
                tableBody, rowHead, columnHead, "Life-Cycle Cost Report", "Entire Facility", "Present Value by Category");
        }
        if (state.dataResultsFramework->resultsFramework->timeSeriesAndTabularEnabled()) {
            state.dataResultsFramework->resultsFramework->TabularReportsCollection.addReportTable(
                tableBody, rowHead, columnHead, "Life-Cycle Cost Report", "Entire Facility", "Present Value by Category");
        }
        columnHead.deallocate();
        rowHead.deallocate();
        columnWidth.deallocate();
        tableBody.deallocate();
        //---- Present Value by Year
        rowHead.allocate(elcc->lengthStudyYears + 1);
        columnHead.allocate(3);
        columnWidth.allocate(3);
        columnWidth = 14; // array assignment - same for all columns
        tableBody.allocate(3, elcc->lengthStudyYears + 1);
        tableBody = "";
        columnHead(1) = "Total Cost (Without Escalation)";
        columnHead(2) = "Total Cost (With Escalation)";
        columnHead(3) = "Present Value of Costs";

        totalPV = 0.0;
        for (int iYear = 1; iYear <= elcc->lengthStudyYears; ++iYear) {
            rowHead(iYear) = format("{} {}", UtilityRoutines::MonthNamesCC[static_cast<int>(elcc->baseDateMonth)], elcc->baseDateYear + iYear - 1);
            tableBody(1, iYear) = OutputReportTabular::RealToStr(elcc->CashFlow[CostCategory::TotGrand].yrAmount(iYear), 2);
            // adjust for escalated energy costs
            Real64 yearly_total_cost = elcc->CashFlow[CostCategory::TotGrand].yrAmount(iYear) + elcc->EscalatedTotEnergy(iYear) -
                                       elcc->CashFlow[CostCategory::TotEnergy].yrAmount(iYear);
            tableBody(2, iYear) = OutputReportTabular::RealToStr(yearly_total_cost, 2);
            tableBody(3, iYear) = OutputReportTabular::RealToStr(elcc->CashFlow[CostCategory::TotGrand].yrPresVal(iYear), 2);
            totalPV += elcc->CashFlow[CostCategory::TotGrand].yrPresVal(iYear);
        }

        rowHead(elcc->lengthStudyYears + 1) = TotalUC;
        tableBody(3, elcc->lengthStudyYears + 1) = OutputReportTabular::RealToStr(totalPV, 2);

        OutputReportTabular::WriteSubtitle(state, "Present Value by Year");
        OutputReportTabular::WriteTable(state, tableBody, rowHead, columnHead, columnWidth);
        if (state.dataSQLiteProcedures->sqlite) {
            state.dataSQLiteProcedures->sqlite->createSQLiteTabularDataRecords(
                tableBody, rowHead, columnHead, "Life-Cycle Cost Report", "Entire Facility", "Present Value by Year");
        }
        if (state.dataResultsFramework->resultsFramework->timeSeriesAndTabularEnabled()) {
            state.dataResultsFramework->resultsFramework->TabularReportsCollection.addReportTable(
                tableBody, rowHead, columnHead, "Life-Cycle Cost Report", "Entire Facility", "Present Value by Year");
        }
        columnHead.deallocate();
        rowHead.deallocate();
        columnWidth.deallocate();
        tableBody.deallocate();
        //---- After Tax Estimate
        if (elcc->taxRate != 0.0) {
            rowHead.allocate(elcc->lengthStudyYears + 1);
            columnHead.allocate(5);
            columnWidth.allocate(5);
            columnWidth = 14; // array assignment - same for all columns
            tableBody.allocate(5, elcc->lengthStudyYears + 1);
            tableBody = "";
            columnHead(1) = "Depreciated Capital";
            columnHead(2) = "Taxable Income";
            columnHead(3) = "Income Taxes";
            columnHead(4) = "After Tax Cash Flow";
            columnHead(5) = "After Tax Present Value";

            totalPV = 0.0;
            for (int iYear = 1; iYear <= elcc->lengthStudyYears; ++iYear) {
                rowHead(iYear) =
                    format("{} {}", UtilityRoutines::MonthNamesCC[static_cast<int>(elcc->baseDateMonth)], elcc->baseDateYear + iYear - 1);
                tableBody(1, iYear) = OutputReportTabular::RealToStr(elcc->DepreciatedCapital(iYear), 2);
                tableBody(2, iYear) = OutputReportTabular::RealToStr(elcc->TaxableIncome(iYear), 2);
                tableBody(3, iYear) = OutputReportTabular::RealToStr(elcc->Taxes(iYear), 2);
                tableBody(4, iYear) = OutputReportTabular::RealToStr(elcc->AfterTaxCashFlow(iYear), 2);
                tableBody(5, iYear) = OutputReportTabular::RealToStr(elcc->AfterTaxPresentValue(iYear), 2);
                totalPV += elcc->AfterTaxPresentValue(iYear);
            }

            rowHead(elcc->lengthStudyYears + 1) = TotalUC;
            tableBody(5, elcc->lengthStudyYears + 1) = OutputReportTabular::RealToStr(totalPV, 2);

            OutputReportTabular::WriteSubtitle(state, "After Tax Estimate");
            OutputReportTabular::WriteTable(state, tableBody, rowHead, columnHead, columnWidth);
            if (state.dataSQLiteProcedures->sqlite) {
                state.dataSQLiteProcedures->sqlite->createSQLiteTabularDataRecords(
                    tableBody, rowHead, columnHead, "Life-Cycle Cost Report", "Entire Facility", "After Tax Estimate");
            }
            if (state.dataResultsFramework->resultsFramework->timeSeriesAndTabularEnabled()) {
                state.dataResultsFramework->resultsFramework->TabularReportsCollection.addReportTable(
                    tableBody, rowHead, columnHead, "Life-Cycle Cost Report", "Entire Facility", "After Tax Estimate");
            }
            columnHead.deallocate();
            rowHead.deallocate();
            columnWidth.deallocate();
            tableBody.deallocate();
        }
    }
}

} // namespace EnergyPlus::EconomicLifeCycleCost<|MERGE_RESOLUTION|>--- conflicted
+++ resolved
@@ -1217,25 +1217,6 @@
             case Constant::ResourceType::Condensate:
                 elcc->CashFlow[cashFlowCounter].Category = CostCategory::Water;
                 break;
-<<<<<<< HEAD
-            case DataGlobalConstants::ResourceType::Electricity:
-            case DataGlobalConstants::ResourceType::Natural_Gas:
-            case DataGlobalConstants::ResourceType::Gasoline:
-            case DataGlobalConstants::ResourceType::Diesel:
-            case DataGlobalConstants::ResourceType::Coal:
-            case DataGlobalConstants::ResourceType::FuelOil_1:
-            case DataGlobalConstants::ResourceType::FuelOil_2:
-            case DataGlobalConstants::ResourceType::Propane:
-            case DataGlobalConstants::ResourceType::EnergyTransfer:
-            case DataGlobalConstants::ResourceType::DistrictCooling:
-            case DataGlobalConstants::ResourceType::DistrictHeatingWater:
-            case DataGlobalConstants::ResourceType::DistrictHeatingSteam:
-            case DataGlobalConstants::ResourceType::ElectricityProduced:
-            case DataGlobalConstants::ResourceType::ElectricityPurchased:
-            case DataGlobalConstants::ResourceType::ElectricityNet:
-            case DataGlobalConstants::ResourceType::SolarWater:
-            case DataGlobalConstants::ResourceType::SolarAir:
-=======
             case Constant::ResourceType::Electricity:
             case Constant::ResourceType::Natural_Gas:
             case Constant::ResourceType::Gasoline:
@@ -1245,15 +1226,14 @@
             case Constant::ResourceType::FuelOil_2:
             case Constant::ResourceType::Propane:
             case Constant::ResourceType::EnergyTransfer:
-            case Constant::ResourceType::Steam:
             case Constant::ResourceType::DistrictCooling:
-            case Constant::ResourceType::DistrictHeating:
+            case Constant::ResourceType::DistrictHeatingWater:
+            case Constant::ResourceType::DistrictHeatingSteam:
             case Constant::ResourceType::ElectricityProduced:
             case Constant::ResourceType::ElectricityPurchased:
             case Constant::ResourceType::ElectricityNet:
             case Constant::ResourceType::SolarWater:
             case Constant::ResourceType::SolarAir:
->>>>>>> c1b367a1
                 elcc->CashFlow[cashFlowCounter].Category = CostCategory::Energy;
                 break;
             default:
