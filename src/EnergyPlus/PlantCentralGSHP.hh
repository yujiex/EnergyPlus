// EnergyPlus, Copyright (c) 1996-2022, The Board of Trustees of the University of Illinois,
// The Regents of the University of California, through Lawrence Berkeley National Laboratory
// (subject to receipt of any required approvals from the U.S. Dept. of Energy), Oak Ridge
// National Laboratory, managed by UT-Battelle, Alliance for Sustainable Energy, LLC, and other
// contributors. All rights reserved.
//
// NOTICE: This Software was developed under funding from the U.S. Department of Energy and the
// U.S. Government consequently retains certain rights. As such, the U.S. Government has been
// granted for itself and others acting on its behalf a paid-up, nonexclusive, irrevocable,
// worldwide license in the Software to reproduce, distribute copies to the public, prepare
// derivative works, and perform publicly and display publicly, and to permit others to do so.
//
// Redistribution and use in source and binary forms, with or without modification, are permitted
// provided that the following conditions are met:
//
// (1) Redistributions of source code must retain the above copyright notice, this list of
//     conditions and the following disclaimer.
//
// (2) Redistributions in binary form must reproduce the above copyright notice, this list of
//     conditions and the following disclaimer in the documentation and/or other materials
//     provided with the distribution.
//
// (3) Neither the name of the University of California, Lawrence Berkeley National Laboratory,
//     the University of Illinois, U.S. Dept. of Energy nor the names of its contributors may be
//     used to endorse or promote products derived from this software without specific prior
//     written permission.
//
// (4) Use of EnergyPlus(TM) Name. If Licensee (i) distributes the software in stand-alone form
//     without changes from the version obtained under this License, or (ii) Licensee makes a
//     reference solely to the software portion of its product, Licensee must refer to the
//     software as "EnergyPlus version X" software, where "X" is the version number Licensee
//     obtained under this License and may not use a different name for the software. Except as
//     specifically required in this Section (4), Licensee shall not use in a company name, a
//     product name, in advertising, publicity, or other promotional activities any name, trade
//     name, trademark, logo, or other designation of "EnergyPlus", "E+", "e+" or confusingly
//     similar designation, without the U.S. Department of Energy's prior written consent.
//
// THIS SOFTWARE IS PROVIDED BY THE COPYRIGHT HOLDERS AND CONTRIBUTORS "AS IS" AND ANY EXPRESS OR
// IMPLIED WARRANTIES, INCLUDING, BUT NOT LIMITED TO, THE IMPLIED WARRANTIES OF MERCHANTABILITY
// AND FITNESS FOR A PARTICULAR PURPOSE ARE DISCLAIMED. IN NO EVENT SHALL THE COPYRIGHT OWNER OR
// CONTRIBUTORS BE LIABLE FOR ANY DIRECT, INDIRECT, INCIDENTAL, SPECIAL, EXEMPLARY, OR
// CONSEQUENTIAL DAMAGES (INCLUDING, BUT NOT LIMITED TO, PROCUREMENT OF SUBSTITUTE GOODS OR
// SERVICES; LOSS OF USE, DATA, OR PROFITS; OR BUSINESS INTERRUPTION) HOWEVER CAUSED AND ON ANY
// THEORY OF LIABILITY, WHETHER IN CONTRACT, STRICT LIABILITY, OR TORT (INCLUDING NEGLIGENCE OR
// OTHERWISE) ARISING IN ANY WAY OUT OF THE USE OF THIS SOFTWARE, EVEN IF ADVISED OF THE
// POSSIBILITY OF SUCH DAMAGE.

#ifndef PlantCentralGSHP_hh_INCLUDED
#define PlantCentralGSHP_hh_INCLUDED

// ObjexxFCL Headers
#include <ObjexxFCL/Array1D.hh>

// EnergyPlus Headers
#include <EnergyPlus/Data/BaseData.hh>
#include <EnergyPlus/DataGlobals.hh>
#include <EnergyPlus/EnergyPlus.hh>
#include <EnergyPlus/PlantComponent.hh>

namespace EnergyPlus {

// Forward declarations
struct EnergyPlusData;

namespace PlantCentralGSHP {

    enum class CondenserType
    {
        Invalid = -1,
        WaterCooled,
        SmartMixing,
        Num
    };

    struct CGSHPNodeData
    {
        // Members
        Real64 Temp;                 // {C}
        Real64 TempMin;              // {C}
        Real64 TempSetPoint;         // SensedNodeFlagValue ! {C}
        Real64 MassFlowRate;         // {kg/s}
        Real64 MassFlowRateMin;      // {kg/s}
        Real64 MassFlowRateMax;      // SensedNodeFlagValue ! {kg/s}
        Real64 MassFlowRateMinAvail; // {kg/s}
        Real64 MassFlowRateMaxAvail; // {kg/s}
        Real64 MassFlowRateSetPoint; // {kg/s}
        Real64 MassFlowRateRequest;  // {kg/s}

        CGSHPNodeData()
            : Temp(0.0), TempMin(0.0), TempSetPoint(0.0), MassFlowRate(0.0), MassFlowRateMin(0.0), MassFlowRateMax(0.0), MassFlowRateMinAvail(0.0),
              MassFlowRateMaxAvail(0.0), MassFlowRateSetPoint(0.0), MassFlowRateRequest(0.0)
        {
        }
    };

    struct WrapperComponentSpecs
    {
        std::string WrapperPerformanceObjectType; // Component type
        std::string WrapperComponentName;         // Component name
        int WrapperPerformanceObjectIndex;        // Component index in the input array
        int WrapperIdenticalObjectNum;            // Number of identical objects
        int CHSchedPtr;                           // Index to schedule

        WrapperComponentSpecs() : WrapperPerformanceObjectIndex(0), WrapperIdenticalObjectNum(0), CHSchedPtr(0)
        {
        }
    };

    struct CHReportVars
    {
        int CurrentMode;                  // 0-off; 1-cooling only; 2-heating-only; 3-simutaneouls heat/cool
        Real64 ChillerPartLoadRatio;      // Chiller PLR (Load/Capacity)
        Real64 ChillerCyclingRatio;       // Chiller cycling ratio (time on/time step)
        Real64 ChillerFalseLoad;          // Chiller false load over and above water side load [J]
        Real64 ChillerFalseLoadRate;      // Chiller false load rate over and above water side load [W]
        Real64 CoolingPower;              // Chiller power, W
        Real64 HeatingPower;              // Chiller power, W
        Real64 QEvap;                     // Evaporator heat transfer rate [W]
        Real64 QCond;                     // Condenser heat transfer rate [W]
        Real64 CoolingEnergy;             // Chiller electric consumption [J]
        Real64 HeatingEnergy;             // Chiller electric consumption [J]
        Real64 EvapEnergy;                // Evaporator heat transfer energy [J]
        Real64 CondEnergy;                // Condenser heat transfer energy [J]
        Real64 CondInletTemp;             // Condenser inlet temperature [C]
        Real64 EvapInletTemp;             // Evaporator inlet temperature [C]
        Real64 CondOutletTemp;            // Condenser outlet temperature [C]
        Real64 EvapOutletTemp;            // Evaporator outlet temperature [C]
        Real64 Evapmdot;                  // Evaporator mass flow rate [kg/s]
        Real64 Condmdot;                  // Condenser mass flow rate [kg/s]
        Real64 ActualCOP;                 // Coefficient of performance
        Real64 ChillerCapFT;              // Chiller capacity curve output value
        Real64 ChillerEIRFT;              // Chiller EIRFT curve output value
        Real64 ChillerEIRFPLR;            // Chiller EIRFPLR curve output value
        Real64 CondenserFanPowerUse;      // Air-cooled condenser fan power [W]
        Real64 CondenserFanEnergy;        // Air-cooled condenser fan energy [J]
        Real64 ChillerPartLoadRatioSimul; // Chiller PLR (Load/Capacity) for simul clg/htg mode
        Real64 ChillerCyclingRatioSimul;  // Chiller cycling ratio (time on/time step) for simul clg/htg mode
        Real64 ChillerFalseLoadSimul;     // Chiller false load for simul clg/htg mode [J]
        Real64 ChillerFalseLoadRateSimul; // Chiller false load rate for simul clg/htg mode [W]
        Real64 CoolingPowerSimul;         // Chiller power for simul clg/htg mode [W]
        Real64 QEvapSimul;                // Evaporator heat transfer rate for simul clg/htg mode [W]
        Real64 QCondSimul;                // Evaporator heat transfer rate for simul clg/htg mode [W]
        Real64 CoolingEnergySimul;        // Chiller electric consumption for simul clg/htg mode [J]
        Real64 EvapEnergySimul;           // Evaporator heat transfer energy for simul clg/htg mode [J]
        Real64 CondEnergySimul;           // Condenser heat transfer energy for simul clg/htg mode [J]
        Real64 EvapInletTempSimul;        // Evaporator inlet temperature for simul clg/htg mode [C]
        Real64 EvapOutletTempSimul;       // Evaporator outlet temperature for simul clg/htg mode [C]
        Real64 EvapmdotSimul;             // Evaporator mass flow rate for simul clg/htg mode [kg/s]
        Real64 CondInletTempSimul;        // Condenser inlet temperature for simul clg/htg mode [C]
        Real64 CondOutletTempSimul;       // Condenser outlet temperature for simul clg/htg mode [C]
        Real64 CondmdotSimul;             // Condenser mass flow rate for simul clg/htg mode [kg/s]
        Real64 ChillerCapFTSimul;         // Chiller capacity curve output value for simul clg/htg mode
        Real64 ChillerEIRFTSimul;         // Chiller EIRFT curve output value for simul clg/htg mode
        Real64 ChillerEIRFPLRSimul;       // Chiller EIRFPLR curve output value for simul clg/htg mode

        CHReportVars()
            : CurrentMode(0), ChillerPartLoadRatio(0.0), ChillerCyclingRatio(0.0), ChillerFalseLoad(0.0), ChillerFalseLoadRate(0.0),
              CoolingPower(0.0), HeatingPower(0.0), QEvap(0.0), QCond(0.0), CoolingEnergy(0.0), HeatingEnergy(0.0), EvapEnergy(0.0), CondEnergy(0.0),
              CondInletTemp(0.0), EvapInletTemp(0.0), CondOutletTemp(0.0), EvapOutletTemp(0.0), Evapmdot(0.0), Condmdot(0.0), ActualCOP(0.0),
              ChillerCapFT(0.0), ChillerEIRFT(0.0), ChillerEIRFPLR(0.0), CondenserFanPowerUse(0.0), CondenserFanEnergy(0.0),
              ChillerPartLoadRatioSimul(0.0), ChillerCyclingRatioSimul(0.0), ChillerFalseLoadSimul(0.0), ChillerFalseLoadRateSimul(0.0),
              CoolingPowerSimul(0.0), QEvapSimul(0.0), QCondSimul(0.0), CoolingEnergySimul(0.0), EvapEnergySimul(0.0), CondEnergySimul(0.0),
              EvapInletTempSimul(0.0), EvapOutletTempSimul(0.0), EvapmdotSimul(0.0), CondInletTempSimul(0.0), CondOutletTempSimul(0.0),
              CondmdotSimul(0.0), ChillerCapFTSimul(0.0), ChillerEIRFTSimul(0.0), ChillerEIRFPLRSimul(0.0)
        {
        }
    };

    struct ChillerHeaterSpecs
    {
        std::string Name;                 // Name of the Chiller Heater object
        std::string CondModeCooling;      // Cooling mode temperature curve input variable
        std::string CondModeHeating;      // Clg/Htg mode temperature curve input variable
        std::string CondMode;             // Current mode temperature curve input variable
        bool ConstantFlow;                // True if this is a Constant Flow Chiller
        bool VariableFlow;                // True if this is a Variable Flow Chiller
        bool CoolSetPointSetToLoop;       // True if the setpoint is missing at the outlet node
        bool HeatSetPointSetToLoop;       // True if the setpoint is missing at the outlet node
        bool CoolSetPointErrDone;         // true if setpoint warning issued
        bool HeatSetPointErrDone;         // true if setpoint warning issued
        bool PossibleSubcooling;          // flag to indicate chiller is doing less cooling that requested
        int ChillerHeaterNum;             // Chiller heater number
        CondenserType condenserType;      // Type of Condenser - only water cooled is allowed
        int ChillerCapFTCoolingIDX;       // Cooling capacity function of temperature curve index
        int ChillerEIRFTCoolingIDX;       // Elec Input to Cooling Output ratio function of temperature curve index
        int ChillerEIRFPLRCoolingIDX;     // Elec Input to cooling output ratio function of PLR curve index
        int ChillerCapFTHeatingIDX;       // Clg/Htg capacity function of temperature curve index
        int ChillerEIRFTHeatingIDX;       // Elec Input to Clg/Htg Output ratio function of temperature curve index
        int ChillerEIRFPLRHeatingIDX;     // Elec Input to Clg/Htg output ratio function of PLR curve index
        int ChillerCapFTIDX;              // Capacity function of temperature curve index
        int ChillerEIRFTIDX;              // Elec Input to demand output ratio function of temperature curve index
        int ChillerEIRFPLRIDX;            // Elec Input to demand output ratio function of PLR curve index
        int EvapInletNodeNum;             // Node number on the inlet side of the plant (evaporator side)
        int EvapOutletNodeNum;            // Node number on the outlet side of the plant (evaporator side)
        int CondInletNodeNum;             // Node number on the inlet side of the condenser
        int CondOutletNodeNum;            // Node number on the outlet side of the condenser
        int ChillerCapFTError;            // Used for negative capacity as a function of temp warnings
        int ChillerCapFTErrorIndex;       // Used for negative capacity as a function of temp warnings
        int ChillerEIRFTError;            // Used for negative EIR as a function of temp warnings
        int ChillerEIRFTErrorIndex;       // Used for negative EIR as a function of temp warnings
        int ChillerEIRFPLRError;          // Used for negative EIR as a function of PLR warnings
        int ChillerEIRFPLRErrorIndex;     // Used for negative EIR as a function of PLR warnings
        int ChillerEIRRefTempErrorIndex;  // Used for reference temperature problems
        int DeltaTErrCount;               // Evaporator delta T equals 0 for variable flow chiller warning messages
        int DeltaTErrCountIndex;          // Index to evaporator delta T = 0 for variable flow chiller warning messages
        int CondMassFlowIndex;            // Index to condenser mass flow rate
        Real64 RefCapCooling;             // Reference cooling-mode evaporator capacity [W]
        bool RefCapCoolingWasAutoSized;   // true if reference cooling capacity was autosize on input
        Real64 RefCOPCooling;             // Reference cooling-mode COP
        Real64 TempRefEvapOutCooling;     // Reference cooling-mode evaporator leaving temperature [C]
        Real64 TempRefCondInCooling;      // Reference cooling-mode condenser entering temperature [C]
        Real64 TempRefCondOutCooling;     // Reference cooling-mode condenser leaving temperature [C]
        Real64 MaxPartLoadRatCooling;     // Maximum Part load ratio in cooling mode
        Real64 OptPartLoadRatCooling;     // Optimum Part load ratio in cooling mode
        Real64 MinPartLoadRatCooling;     // minimum Part load ratio in cooling mode
        Real64 ClgHtgToCoolingCapRatio;   // ratio of clg/htg-mode evaporator capacity to cooling-mode evap. cap
        Real64 ClgHtgtoCogPowerRatio;     // ratio of clg/htg-mode evaporator power to cooling-mode evap. power
        Real64 RefCapClgHtg;              // Reference clg/htg-mode evaporator capacity [W]
        Real64 RefCOPClgHtg;              // Reference clg/htg-mode COP
        Real64 RefPowerClgHtg;            // Reference clg/htg-mode evaporator power [W]
        Real64 TempRefEvapOutClgHtg;      // Reference clg/htg-mode evaporator leaving temperature [C]
        Real64 TempRefCondInClgHtg;       // Reference clg/htg-mode condenser entering temperature [C]
        Real64 TempRefCondOutClgHtg;      // Reference clg/htg-mode condenser leaving temperature [C]
        Real64 TempLowLimitEvapOut;       // Low temperature shut off [C]
        Real64 MaxPartLoadRatClgHtg;      // Maximum Part load ratio in simultaneous heating/cooling mode
        Real64 OptPartLoadRatClgHtg;      // Optimum Part load ratio in simultaneous heating/cooling mode
        Real64 MinPartLoadRatClgHtg;      // minimum Part load ratio in simultaneous heating/cooling mode
        CGSHPNodeData EvapInletNode;      // Chiller heater evaperator inlet node
        CGSHPNodeData EvapOutletNode;     // Chiller heater evaperator outlet node
        CGSHPNodeData CondInletNode;      // Chiller heater condenser inlet node
        CGSHPNodeData CondOutletNode;     // Chiller heater condenser outlet node
        Real64 EvapVolFlowRate;           // Reference water volumetric flow rate through the evaporator [m3/s]
        bool EvapVolFlowRateWasAutoSized; // true if evaporator flow rate was autosize on input
        Real64 tmpEvapVolFlowRate;        // temporary ref water vol flow rate for intermediate sizing [m3/s]
        Real64 CondVolFlowRate;           // Reference water volumetric flow rate through the condenser [m3/s]
        bool CondVolFlowRateWasAutoSized; // true if condenser flow rate was autosize on input
        Real64 tmpCondVolFlowRate;        // temporary ref water vol flow rate for intermediate sizing [m3/s]
        Real64 CondMassFlowRateMax;       // Reference water mass flow rate through condenser [kg/s]
        Real64 EvapMassFlowRateMax;       // Reference water mass flow rate through evaporator [kg/s]
        Real64 Evapmdot;                  // Evaporator mass flow rate [kg/s]
        Real64 Condmdot;                  // Condenser mass flow rate [kg/s]
        Real64 DesignHotWaterVolFlowRate; // Design hot water volumetric flow rate through the condenser [m3/s]
        Real64 OpenMotorEff;              // Open chiller motor efficiency [fraction, 0 to 1]
        Real64 SizFac;                    // sizing factor
        Real64 RefCap;                    // Reference evaporator capacity [W]
        Real64 RefCOP;                    // Reference COP
        Real64 TempRefEvapOut;            // Reference evaporator leaving temperature [C]
        Real64 TempRefCondIn;             // Reference condenser entering temperature [C]
        Real64 TempRefCondOut;            // Reference condenser leaving temperature [C]
        Real64 OptPartLoadRat;            // Optimal operating fraction of full load
        Real64 ChillerEIRFPLRMin;         // Minimum value of PLR from EIRFPLR curve
        Real64 ChillerEIRFPLRMax;         // Maximum value of PLR from EIRFPLR curve
        CHReportVars Report;

        ChillerHeaterSpecs()
            : ConstantFlow(false), VariableFlow(false), CoolSetPointSetToLoop(false), HeatSetPointSetToLoop(false), CoolSetPointErrDone(false),
              HeatSetPointErrDone(false), PossibleSubcooling(false), ChillerHeaterNum(1), condenserType(CondenserType::Invalid),
              ChillerCapFTCoolingIDX(0), ChillerEIRFTCoolingIDX(0), ChillerEIRFPLRCoolingIDX(0), ChillerCapFTHeatingIDX(0), ChillerEIRFTHeatingIDX(0),
              ChillerEIRFPLRHeatingIDX(0), ChillerCapFTIDX(0), ChillerEIRFTIDX(0), ChillerEIRFPLRIDX(0), EvapInletNodeNum(0), EvapOutletNodeNum(0),
              CondInletNodeNum(0), CondOutletNodeNum(0), ChillerCapFTError(0), ChillerCapFTErrorIndex(0), ChillerEIRFTError(0),
              ChillerEIRFTErrorIndex(0), ChillerEIRFPLRError(0), ChillerEIRFPLRErrorIndex(0), ChillerEIRRefTempErrorIndex(0), DeltaTErrCount(0),
              DeltaTErrCountIndex(0), CondMassFlowIndex(0), RefCapCooling(0.0), RefCapCoolingWasAutoSized(false), RefCOPCooling(0.0),
              TempRefEvapOutCooling(0.0), TempRefCondInCooling(0.0), TempRefCondOutCooling(0.0), MaxPartLoadRatCooling(0.0),
              OptPartLoadRatCooling(0.0), MinPartLoadRatCooling(0.0), ClgHtgToCoolingCapRatio(0.0), ClgHtgtoCogPowerRatio(0.0), RefCapClgHtg(0.0),
              RefCOPClgHtg(0.0), RefPowerClgHtg(0.0), TempRefEvapOutClgHtg(0.0), TempRefCondInClgHtg(0.0), TempRefCondOutClgHtg(0.0),
              TempLowLimitEvapOut(0.0), MaxPartLoadRatClgHtg(0.0), OptPartLoadRatClgHtg(0.0), MinPartLoadRatClgHtg(0.0), EvapVolFlowRate(0.0),
              EvapVolFlowRateWasAutoSized(false), tmpEvapVolFlowRate(0.0), CondVolFlowRate(0.0), CondVolFlowRateWasAutoSized(false),
              tmpCondVolFlowRate(0.0), CondMassFlowRateMax(0.0), EvapMassFlowRateMax(0.0), Evapmdot(0.0), Condmdot(0.0),
              DesignHotWaterVolFlowRate(0.0), OpenMotorEff(0.0), SizFac(0.0), RefCap(0.0), RefCOP(0.0), TempRefEvapOut(0.0), TempRefCondIn(0.0),
              TempRefCondOut(0.0), OptPartLoadRat(0.0), ChillerEIRFPLRMin(0.0), ChillerEIRFPLRMax(0.0)
        {
        }
    };

    struct WrapperReportVars
    {
        Real64 Power;                  // Wrapper power, W
        Real64 QCHW;                   // Chilled water heat transfer rate [W]
        Real64 QHW;                    // Hot Water heat transfer rate [W]
        Real64 QGLHE;                  // Geo-field heat transfer rate [W]
        Real64 TotElecCooling;         // Wrapper cooling electric consumption [J]
        Real64 TotElecHeating;         // Wrapper heating electric consumption [J]
        Real64 CoolingEnergy;          // Chilled water heat transfer energy [J]
        Real64 HeatingEnergy;          // Hot Water heat transfer energy [J]
        Real64 GLHEEnergy;             // Geo-field heat transfer energy [J]
        Real64 TotElecCoolingPwr;      // Wrapper cooling electric consumption rate [W]
        Real64 TotElecHeatingPwr;      // Wrapper heating electric consumption rate [W]
        Real64 CoolingRate;            // Chilled water heat transfer rate [W]
        Real64 HeatingRate;            // Hot Water heat transfer rate [W]
        Real64 GLHERate;               // Geo-field heat transfer rate [W]
        Real64 CHWInletTemp;           // Chilled water inlet temperature [C]
        Real64 HWInletTemp;            // Hot water inlet temperature [C]
        Real64 GLHEInletTemp;          // Geo-field inlet temperature [C]
        Real64 CHWOutletTemp;          // Chilled water Outlet temperature [C]
        Real64 HWOutletTemp;           // Hot water Outlet temperature [C]
        Real64 GLHEOutletTemp;         // Geo-field Outlet temperature [C]
        Real64 CHWmdot;                // Chilled water mass flow rate [kg/s]
        Real64 HWmdot;                 // Hot water mass flow rate [kg/s]
        Real64 GLHEmdot;               // Geo-field mass flow rate [kg/s]
        Real64 TotElecCoolingSimul;    // Wrapper cooling electric consumption [J]
        Real64 CoolingEnergySimul;     // Chilled water heat transfer energy [J]
        Real64 TotElecCoolingPwrSimul; // Wrapper cooling electric consumption rate [W]
        Real64 CoolingRateSimul;       // Chilled water heat transfer rate [W]
        Real64 CHWInletTempSimul;      // Chilled water inlet temperature [C]
        Real64 GLHEInletTempSimul;     // Geo-field inlet temperature [C]
        Real64 CHWOutletTempSimul;     // Chilled water Outlet temperature [C]
        Real64 GLHEOutletTempSimul;    // Geo-field Outlet temperature [C]
        Real64 CHWmdotSimul;           // Chilled water mass flow rate [kg/s]
        Real64 GLHEmdotSimul;          // Geo-field mass flow rate [kg/s]

        WrapperReportVars()
            : Power(0.0), QCHW(0.0), QHW(0.0), QGLHE(0.0), TotElecCooling(0.0), TotElecHeating(0.0), CoolingEnergy(0.0), HeatingEnergy(0.0),
              GLHEEnergy(0.0), TotElecCoolingPwr(0.0), TotElecHeatingPwr(0.0), CoolingRate(0.0), HeatingRate(0.0), GLHERate(0.0), CHWInletTemp(0.0),
              HWInletTemp(0.0), GLHEInletTemp(0.0), CHWOutletTemp(0.0), HWOutletTemp(0.0), GLHEOutletTemp(0.0), CHWmdot(0.0), HWmdot(0.0),
              GLHEmdot(0.0), TotElecCoolingSimul(0.0), CoolingEnergySimul(0.0), TotElecCoolingPwrSimul(0.0), CoolingRateSimul(0.0),
              CHWInletTempSimul(0.0), GLHEInletTempSimul(0.0), CHWOutletTempSimul(0.0), GLHEOutletTempSimul(0.0), CHWmdotSimul(0.0),
              GLHEmdotSimul(0.0)
        {
        }
    };

    struct WrapperSpecs : PlantComponent
    {
        std::string Name;           // User identifier
        bool VariableFlowCH;        // True if all chiller heaters are variable flow control
        int SchedPtr;               // Schedule value for ancillary power control
        int CHSchedPtr;             // Schedule value for individual chiller heater control
        CondenserType ControlMode;  // SmartMixing or FullyMixing
        int CHWInletNodeNum;        // Node number on the inlet side of the plant (Chilled Water side)
        int CHWOutletNodeNum;       // Node number on the outlet side of the plant (Chilled Water side)
        int HWInletNodeNum;         // Node number on the inlet side of the plant (Hot Water side)
        int HWOutletNodeNum;        // Node number on the outlet side of the plant (Hot Water side)
        int GLHEInletNodeNum;       // Node number on the inlet side of the plant (GLHE Water side)
        int GLHEOutletNodeNum;      // Node number on the outlet side of the plant (GLHE Water side)
        int NumOfComp;              // Number of Components under the wrapper
        Real64 CHWMassFlowRate;     // Chilled water mass flow rate
        Real64 HWMassFlowRate;      // Hot water mass flow rate
        Real64 GLHEMassFlowRate;    // Condenser water mass flow rate
        Real64 CHWMassFlowRateMax;  // Maximum chilled water mass flow rate
        Real64 HWMassFlowRateMax;   // Maximum hot water mass flow rate
        Real64 GLHEMassFlowRateMax; // Maximum condenser water mass flow rate
        Real64 WrapperCoolingLoad;  // Cooling demand for the central heat pump system
        Real64 WrapperHeatingLoad;  // Heating demand for the central heat pump system
        Real64 AncillaryPower;      // Wrapper Ancillary Power
        Array1D<WrapperComponentSpecs> WrapperComp;
<<<<<<< HEAD
        Array1D<ChillerHeaterSpecs> ChillerHeater; // Dimension to number of machines
        bool CoolSetPointErrDone;                  // true if setpoint warning issued
        bool HeatSetPointErrDone;                  // true if setpoint warning issued
        bool CoolSetPointSetToLoop;                // True if the setpoint is missing at the outlet node
        bool HeatSetPointSetToLoop;                // True if the setpoint is missing at the outlet node
        int ChillerHeaterNums;                     // Total number of chiller heater units
        PlantLocation CWPlantLoc{};                             // Chilled water plant loop component index
        PlantLocation HWPlantLoc{};                             // Hot water plant loop component index
        PlantLocation GLHEPlantLoc{};                           // Geo-field water plant loop component index
        int CHWMassFlowIndex;                      // Chilled water flow index
        int HWMassFlowIndex;                       // Hot water flow index
        int GLHEMassFlowIndex;                     // Condenser side flow index
        Real64 SizingFactor;                       // Sizing factor to adjust the capacity
        Real64 CHWVolFlowRate;                     // Chilled water volume flow rate [kg/s]
        Real64 HWVolFlowRate;                      // Hot water volume flow rate [kg/s]
        Real64 GLHEVolFlowRate;                    // Geo-field volume flow rate [kg/s]
=======
        Array1D<ChillerHeaterSpecs> ChillerHeater;   // Dimension to number of machines
        bool CoolSetPointErrDone;                    // true if setpoint warning issued
        bool HeatSetPointErrDone;                    // true if setpoint warning issued
        bool CoolSetPointSetToLoop;                  // True if the setpoint is missing at the outlet node
        bool HeatSetPointSetToLoop;                  // True if the setpoint is missing at the outlet node
        int ChillerHeaterNums;                       // Total number of chiller heater units
        int CWLoopNum;                               // Chilled water plant loop index number
        DataPlant::LoopSideLocation CWLoopSideNum;   // Chilled water plant loop side index
        int CWBranchNum;                             // Chilled water plant loop branch index
        int CWCompNum;                               // Chilled water plant loop component index
        int HWLoopNum;                               // Hot water plant loop index number
        DataPlant::LoopSideLocation HWLoopSideNum;   // Hot water plant loop side index
        int HWBranchNum;                             // Hot water plant loop branch index
        int HWCompNum;                               // Hot water plant loop component index
        int GLHELoopNum;                             // Geo-field water plant loop index number
        DataPlant::LoopSideLocation GLHELoopSideNum; // Geo-field water plant loop side index
        int GLHEBranchNum;                           // Geo-field water plant loop branch index
        int GLHECompNum;                             // Geo-field water plant loop component index
        int CHWMassFlowIndex;                        // Chilled water flow index
        int HWMassFlowIndex;                         // Hot water flow index
        int GLHEMassFlowIndex;                       // Condenser side flow index
        Real64 SizingFactor;                         // Sizing factor to adjust the capacity
        Real64 CHWVolFlowRate;                       // Chilled water volume flow rate [kg/s]
        Real64 HWVolFlowRate;                        // Hot water volume flow rate [kg/s]
        Real64 GLHEVolFlowRate;                      // Geo-field volume flow rate [kg/s]
>>>>>>> e9805f76
        bool MyWrapperFlag;
        bool MyWrapperEnvrnFlag;
        bool SimulClgDominant;
        bool SimulHtgDominant;
        WrapperReportVars Report;
        bool setupOutputVarsFlag;
        bool mySizesReported;

        WrapperSpecs()
            : VariableFlowCH(false), SchedPtr(0), CHSchedPtr(0), ControlMode(CondenserType::Invalid), CHWInletNodeNum(0), CHWOutletNodeNum(0),
              HWInletNodeNum(0), HWOutletNodeNum(0), GLHEInletNodeNum(0), GLHEOutletNodeNum(0), NumOfComp(0), CHWMassFlowRate(0.0),
              HWMassFlowRate(0.0), GLHEMassFlowRate(0.0), CHWMassFlowRateMax(0.0), HWMassFlowRateMax(0.0), GLHEMassFlowRateMax(0.0),
              WrapperCoolingLoad(0.0), WrapperHeatingLoad(0.0), AncillaryPower(0.0), CoolSetPointErrDone(false), HeatSetPointErrDone(false),
<<<<<<< HEAD
              CoolSetPointSetToLoop(false), HeatSetPointSetToLoop(false), ChillerHeaterNums(0), CHWMassFlowIndex(0), HWMassFlowIndex(0), GLHEMassFlowIndex(0), SizingFactor(1.0), CHWVolFlowRate(0.0),
              HWVolFlowRate(0.0), GLHEVolFlowRate(0.0), MyWrapperFlag(true), MyWrapperEnvrnFlag(true), SimulClgDominant(false),
              SimulHtgDominant(false), setupOutputVarsFlag(true), mySizesReported(false)
=======
              CoolSetPointSetToLoop(false), HeatSetPointSetToLoop(false), ChillerHeaterNums(0), CWLoopNum(0),
              CWLoopSideNum(DataPlant::LoopSideLocation::Invalid), CWBranchNum(0), CWCompNum(0), HWLoopNum(0),
              HWLoopSideNum(DataPlant::LoopSideLocation::Invalid), HWBranchNum(0), HWCompNum(0), GLHELoopNum(0),
              GLHELoopSideNum(DataPlant::LoopSideLocation::Invalid), GLHEBranchNum(0), GLHECompNum(0), CHWMassFlowIndex(0), HWMassFlowIndex(0),
              GLHEMassFlowIndex(0), SizingFactor(1.0), CHWVolFlowRate(0.0), HWVolFlowRate(0.0), GLHEVolFlowRate(0.0), MyWrapperFlag(true),
              MyWrapperEnvrnFlag(true), SimulClgDominant(false), SimulHtgDominant(false), setupOutputVarsFlag(true), mySizesReported(false)
>>>>>>> e9805f76
        {
        }

        static PlantComponent *factory(EnergyPlusData &state, std::string const &objectName);

        void getSizingFactor(Real64 &SizFac) override;

        void getDesignCapacities(
            EnergyPlusData &state, const PlantLocation &calledFromLocation, Real64 &MaxLoad, Real64 &MinLoad, Real64 &OptLoad) override;

        void setupOutputVars(EnergyPlusData &state);

        void initialize(EnergyPlusData &state,
                        Real64 MyLoad, // Demand Load
                        int LoopNum    // Loop Number Index
        );

        void simulate([[maybe_unused]] EnergyPlusData &state,
                      const PlantLocation &calledFromLocation,
                      bool FirstHVACIteration,
                      Real64 &CurLoad,
                      bool RunFlag) override;

        void SizeWrapper(EnergyPlusData &state);

        void CalcWrapperModel(EnergyPlusData &state, Real64 &MyLoad, int LoopNum);

        void CalcChillerModel(EnergyPlusData &state);

        void CalcChillerHeaterModel(EnergyPlusData &state);

        void UpdateChillerHeaterRecords(EnergyPlusData &state);

        void UpdateChillerRecords(EnergyPlusData &state);

        void onInitLoopEquip([[maybe_unused]] EnergyPlusData &state, [[maybe_unused]] const PlantLocation &calledFromLocation) override;

        void oneTimeInit_new(EnergyPlusData &state) override;

        void oneTimeInit(EnergyPlusData &state) override;
    };

    void GetWrapperInput(EnergyPlusData &state);

    void GetChillerHeaterInput(EnergyPlusData &state);

} // namespace PlantCentralGSHP

struct PlantCentralGSHPData : BaseGlobalStruct
{

    bool getWrapperInputFlag = true;   // When TRUE, calls subroutine to read input file.
    int numWrappers = 0;               // Number of Wrappers specified in input
    int numChillerHeaters = 0;         // Number of Chiller/heaters specified in input
    Real64 ChillerCapFT = 0.0;         // Chiller/heater capacity fraction (evaluated as a function of temperature)
    Real64 ChillerEIRFT = 0.0;         // Chiller/heater electric input ratio (EIR = 1 / COP) as a function of temperature
    Real64 ChillerEIRFPLR = 0.0;       // Chiller/heater EIR as a function of part-load ratio (PLR)
    Real64 ChillerPartLoadRatio = 0.0; // Chiller/heater part-load ratio (PLR)
    Real64 ChillerCyclingRatio = 0.0;  // Chiller/heater cycling ratio
    Real64 ChillerFalseLoadRate = 0.0; // Chiller/heater false load over and above the water-side load [W]
    EPVector<PlantCentralGSHP::WrapperSpecs> Wrapper;
    EPVector<PlantCentralGSHP::ChillerHeaterSpecs> ChillerHeater;

    void clear_state() override
    {
        this->getWrapperInputFlag = true;
        this->numWrappers = 0;
        this->numChillerHeaters = 0;
        this->ChillerCapFT = 0.0;
        this->ChillerEIRFT = 0.0;
        this->ChillerEIRFPLR = 0.0;
        this->ChillerPartLoadRatio = 0.0;
        this->ChillerCyclingRatio = 0.0;
        this->ChillerFalseLoadRate = 0.0;
        this->Wrapper.deallocate();
        this->ChillerHeater.deallocate();
    }
};

} // namespace EnergyPlus

#endif<|MERGE_RESOLUTION|>--- conflicted
+++ resolved
@@ -343,42 +343,15 @@
         Real64 WrapperHeatingLoad;  // Heating demand for the central heat pump system
         Real64 AncillaryPower;      // Wrapper Ancillary Power
         Array1D<WrapperComponentSpecs> WrapperComp;
-<<<<<<< HEAD
-        Array1D<ChillerHeaterSpecs> ChillerHeater; // Dimension to number of machines
-        bool CoolSetPointErrDone;                  // true if setpoint warning issued
-        bool HeatSetPointErrDone;                  // true if setpoint warning issued
-        bool CoolSetPointSetToLoop;                // True if the setpoint is missing at the outlet node
-        bool HeatSetPointSetToLoop;                // True if the setpoint is missing at the outlet node
-        int ChillerHeaterNums;                     // Total number of chiller heater units
-        PlantLocation CWPlantLoc{};                             // Chilled water plant loop component index
-        PlantLocation HWPlantLoc{};                             // Hot water plant loop component index
-        PlantLocation GLHEPlantLoc{};                           // Geo-field water plant loop component index
-        int CHWMassFlowIndex;                      // Chilled water flow index
-        int HWMassFlowIndex;                       // Hot water flow index
-        int GLHEMassFlowIndex;                     // Condenser side flow index
-        Real64 SizingFactor;                       // Sizing factor to adjust the capacity
-        Real64 CHWVolFlowRate;                     // Chilled water volume flow rate [kg/s]
-        Real64 HWVolFlowRate;                      // Hot water volume flow rate [kg/s]
-        Real64 GLHEVolFlowRate;                    // Geo-field volume flow rate [kg/s]
-=======
         Array1D<ChillerHeaterSpecs> ChillerHeater;   // Dimension to number of machines
         bool CoolSetPointErrDone;                    // true if setpoint warning issued
         bool HeatSetPointErrDone;                    // true if setpoint warning issued
         bool CoolSetPointSetToLoop;                  // True if the setpoint is missing at the outlet node
         bool HeatSetPointSetToLoop;                  // True if the setpoint is missing at the outlet node
         int ChillerHeaterNums;                       // Total number of chiller heater units
-        int CWLoopNum;                               // Chilled water plant loop index number
-        DataPlant::LoopSideLocation CWLoopSideNum;   // Chilled water plant loop side index
-        int CWBranchNum;                             // Chilled water plant loop branch index
-        int CWCompNum;                               // Chilled water plant loop component index
-        int HWLoopNum;                               // Hot water plant loop index number
-        DataPlant::LoopSideLocation HWLoopSideNum;   // Hot water plant loop side index
-        int HWBranchNum;                             // Hot water plant loop branch index
-        int HWCompNum;                               // Hot water plant loop component index
-        int GLHELoopNum;                             // Geo-field water plant loop index number
-        DataPlant::LoopSideLocation GLHELoopSideNum; // Geo-field water plant loop side index
-        int GLHEBranchNum;                           // Geo-field water plant loop branch index
-        int GLHECompNum;                             // Geo-field water plant loop component index
+        PlantLocation CWPlantLoc{};                               // Chilled water plant loop component index
+        PlantLocation HWPlantLoc{};                               // Hot water plant loop component index
+        PlantLocation GLHEPlantLoc{};                             // Geo-field water plant loop component index
         int CHWMassFlowIndex;                        // Chilled water flow index
         int HWMassFlowIndex;                         // Hot water flow index
         int GLHEMassFlowIndex;                       // Condenser side flow index
@@ -386,7 +359,6 @@
         Real64 CHWVolFlowRate;                       // Chilled water volume flow rate [kg/s]
         Real64 HWVolFlowRate;                        // Hot water volume flow rate [kg/s]
         Real64 GLHEVolFlowRate;                      // Geo-field volume flow rate [kg/s]
->>>>>>> e9805f76
         bool MyWrapperFlag;
         bool MyWrapperEnvrnFlag;
         bool SimulClgDominant;
@@ -400,18 +372,9 @@
               HWInletNodeNum(0), HWOutletNodeNum(0), GLHEInletNodeNum(0), GLHEOutletNodeNum(0), NumOfComp(0), CHWMassFlowRate(0.0),
               HWMassFlowRate(0.0), GLHEMassFlowRate(0.0), CHWMassFlowRateMax(0.0), HWMassFlowRateMax(0.0), GLHEMassFlowRateMax(0.0),
               WrapperCoolingLoad(0.0), WrapperHeatingLoad(0.0), AncillaryPower(0.0), CoolSetPointErrDone(false), HeatSetPointErrDone(false),
-<<<<<<< HEAD
               CoolSetPointSetToLoop(false), HeatSetPointSetToLoop(false), ChillerHeaterNums(0), CHWMassFlowIndex(0), HWMassFlowIndex(0), GLHEMassFlowIndex(0), SizingFactor(1.0), CHWVolFlowRate(0.0),
               HWVolFlowRate(0.0), GLHEVolFlowRate(0.0), MyWrapperFlag(true), MyWrapperEnvrnFlag(true), SimulClgDominant(false),
               SimulHtgDominant(false), setupOutputVarsFlag(true), mySizesReported(false)
-=======
-              CoolSetPointSetToLoop(false), HeatSetPointSetToLoop(false), ChillerHeaterNums(0), CWLoopNum(0),
-              CWLoopSideNum(DataPlant::LoopSideLocation::Invalid), CWBranchNum(0), CWCompNum(0), HWLoopNum(0),
-              HWLoopSideNum(DataPlant::LoopSideLocation::Invalid), HWBranchNum(0), HWCompNum(0), GLHELoopNum(0),
-              GLHELoopSideNum(DataPlant::LoopSideLocation::Invalid), GLHEBranchNum(0), GLHECompNum(0), CHWMassFlowIndex(0), HWMassFlowIndex(0),
-              GLHEMassFlowIndex(0), SizingFactor(1.0), CHWVolFlowRate(0.0), HWVolFlowRate(0.0), GLHEVolFlowRate(0.0), MyWrapperFlag(true),
-              MyWrapperEnvrnFlag(true), SimulClgDominant(false), SimulHtgDominant(false), setupOutputVarsFlag(true), mySizesReported(false)
->>>>>>> e9805f76
         {
         }
 
