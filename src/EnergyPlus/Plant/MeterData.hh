// EnergyPlus, Copyright (c) 1996-2023, The Board of Trustees of the University of Illinois,
// The Regents of the University of California, through Lawrence Berkeley National Laboratory
// (subject to receipt of any required approvals from the U.S. Dept. of Energy), Oak Ridge
// National Laboratory, managed by UT-Battelle, Alliance for Sustainable Energy, LLC, and other
// contributors. All rights reserved.
//
// NOTICE: This Software was developed under funding from the U.S. Department of Energy and the
// U.S. Government consequently retains certain rights. As such, the U.S. Government has been
// granted for itself and others acting on its behalf a paid-up, nonexclusive, irrevocable,
// worldwide license in the Software to reproduce, distribute copies to the public, prepare
// derivative works, and perform publicly and display publicly, and to permit others to do so.
//
// Redistribution and use in source and binary forms, with or without modification, are permitted
// provided that the following conditions are met:
//
// (1) Redistributions of source code must retain the above copyright notice, this list of
//     conditions and the following disclaimer.
//
// (2) Redistributions in binary form must reproduce the above copyright notice, this list of
//     conditions and the following disclaimer in the documentation and/or other materials
//     provided with the distribution.
//
// (3) Neither the name of the University of California, Lawrence Berkeley National Laboratory,
//     the University of Illinois, U.S. Dept. of Energy nor the names of its contributors may be
//     used to endorse or promote products derived from this software without specific prior
//     written permission.
//
// (4) Use of EnergyPlus(TM) Name. If Licensee (i) distributes the software in stand-alone form
//     without changes from the version obtained under this License, or (ii) Licensee makes a
//     reference solely to the software portion of its product, Licensee must refer to the
//     software as "EnergyPlus version X" software, where "X" is the version number Licensee
//     obtained under this License and may not use a different name for the software. Except as
//     specifically required in this Section (4), Licensee shall not use in a company name, a
//     product name, in advertising, publicity, or other promotional activities any name, trade
//     name, trademark, logo, or other designation of "EnergyPlus", "E+", "e+" or confusingly
//     similar designation, without the U.S. Department of Energy's prior written consent.
//
// THIS SOFTWARE IS PROVIDED BY THE COPYRIGHT HOLDERS AND CONTRIBUTORS "AS IS" AND ANY EXPRESS OR
// IMPLIED WARRANTIES, INCLUDING, BUT NOT LIMITED TO, THE IMPLIED WARRANTIES OF MERCHANTABILITY
// AND FITNESS FOR A PARTICULAR PURPOSE ARE DISCLAIMED. IN NO EVENT SHALL THE COPYRIGHT OWNER OR
// CONTRIBUTORS BE LIABLE FOR ANY DIRECT, INDIRECT, INCIDENTAL, SPECIAL, EXEMPLARY, OR
// CONSEQUENTIAL DAMAGES (INCLUDING, BUT NOT LIMITED TO, PROCUREMENT OF SUBSTITUTE GOODS OR
// SERVICES; LOSS OF USE, DATA, OR PROFITS; OR BUSINESS INTERRUPTION) HOWEVER CAUSED AND ON ANY
// THEORY OF LIABILITY, WHETHER IN CONTRACT, STRICT LIABILITY, OR TORT (INCLUDING NEGLIGENCE OR
// OTHERWISE) ARISING IN ANY WAY OUT OF THE USE OF THIS SOFTWARE, EVEN IF ADVISED OF THE
// POSSIBILITY OF SUCH DAMAGE.

#ifndef PlantReportingMeterData_hh_INCLUDED
#define PlantReportingMeterData_hh_INCLUDED

#include <EnergyPlus/OutputProcessor.hh>
#include <EnergyPlus/SystemReports.hh>

namespace EnergyPlus {
namespace DataPlant {

    struct MeterData
    {
        // Members
        std::string ReportVarName;
        OutputProcessor::Unit ReportVarUnits;
<<<<<<< HEAD
        DataGlobalConstants::eResource ResourceType;
=======
        Constant::ResourceType ResourceType;
>>>>>>> c1b367a1
        std::string EndUse;
        SystemReports::EndUseType EndUse_CompMode;
        std::string Group;
        int ReportVarIndex;
        OutputProcessor::TimeStepType ReportVarIndexType;
        OutputProcessor::VariableType ReportVarType;
        Real64 CurMeterReading;

        // Default Constructor
        MeterData()
<<<<<<< HEAD
            : ReportVarUnits(OutputProcessor::Unit::None), ResourceType(DataGlobalConstants::eResource::Invalid),
=======
            : ReportVarUnits(OutputProcessor::Unit::None), ResourceType(Constant::ResourceType::None),
>>>>>>> c1b367a1
              EndUse_CompMode(SystemReports::EndUseType::NoHeatNoCool), ReportVarIndex(0), ReportVarIndexType(OutputProcessor::TimeStepType::Zone),
              ReportVarType(OutputProcessor::VariableType::NotFound), CurMeterReading(0.0)
        {
        }
    };
} // namespace DataPlant
} // namespace EnergyPlus

#endif<|MERGE_RESOLUTION|>--- conflicted
+++ resolved
@@ -59,11 +59,7 @@
         // Members
         std::string ReportVarName;
         OutputProcessor::Unit ReportVarUnits;
-<<<<<<< HEAD
-        DataGlobalConstants::eResource ResourceType;
-=======
-        Constant::ResourceType ResourceType;
->>>>>>> c1b367a1
+        Constant::eResource ResourceType;
         std::string EndUse;
         SystemReports::EndUseType EndUse_CompMode;
         std::string Group;
@@ -74,11 +70,7 @@
 
         // Default Constructor
         MeterData()
-<<<<<<< HEAD
-            : ReportVarUnits(OutputProcessor::Unit::None), ResourceType(DataGlobalConstants::eResource::Invalid),
-=======
-            : ReportVarUnits(OutputProcessor::Unit::None), ResourceType(Constant::ResourceType::None),
->>>>>>> c1b367a1
+            : ReportVarUnits(OutputProcessor::Unit::None), ResourceType(Constant::eResource::Invalid),
               EndUse_CompMode(SystemReports::EndUseType::NoHeatNoCool), ReportVarIndex(0), ReportVarIndexType(OutputProcessor::TimeStepType::Zone),
               ReportVarType(OutputProcessor::VariableType::NotFound), CurMeterReading(0.0)
         {
