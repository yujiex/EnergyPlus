!-Generator IDFEditor 1.50
!-Option OriginalOrderTop UseSpecialFormat
!-NOTE: All comments with '!-' are ignored by the IDFEditor and are generated automatically.
!-      Use '!' comments if they need to be retained when using the IDFEditor.
! HVACTemplate-5ZoneUnitarySystem.idf
! Basic file description:  1 story building divided into 4 exterior and one interior conditioned zones and plenum
!                          illustrates the use of HVACTemplate objects to define zone thermostats and
!                          unitary system including furnace with DX cooling (single and multi-speed),
!                          air-to-air heat pump (single and multi-speed) and single-speed water to
!                          air heat pump.
!
! Highlights:              HVACTemplate thermostats and unitary systems
!
! Simulation Location/Run: CHICAGO_IL_USA TMY2-94846, 2 design days, 2 run periods,
!                          Run Control executes the run periods using the weather file
!
! Location:                Chicago, IL
!
! Design Days:             CHICAGO_IL_USA Annual Heating 99% Design Conditions DB, MaxDB= -17.3�C
!                          CHICAGO_IL_USA Annual Cooling 1% Design Conditions, MaxDB=  31.5�C MCWB=  23.0�C
!
! Run Period (Weather File): Winter 1/14, Summer 7/7, CHICAGO_IL_USA TMY2-94846
!
! Run Control:             Zone and System sizing with weather file run control (no design days run)
!
! Building: Single floor rectangular building 100 ft x 50 ft. 5 zones - 4 exterior, 1 interior, zone height 8 feet.
!           Exterior zone depth is 12 feet. There is a 2 foot high return plenum: the overall building height is
!           10 feet. There are windows on all 4 facades; the south and north facades have glass doors.
!           The south facing glass is shaded by overhangs. The walls are woodshingle over plywood, R11 insulation,
!           and gypboard. The roof is a gravel built up roof with R-3 mineral board insulation and plywood sheathing.
!           The windows are of various single and double pane construction with 3mm and 6mm glass and either 6mm or
!           13mm argon or air gap.  The window to wall ratio is approxomately 0.29.
!           The south wall and door have overhangs.
!
!           The building is oriented 30 degrees east of north.
!
! Floor Area:        463.6 m2 (5000 ft2)
! Number of Stories: 1
!
! Zone Description Details:
!
!      (0,15.2,0)                      (30.5,15.2,0)
!           _____   ________                ____
!         |\     ***        ****************   /|
!         | \                                 / |
!         |  \                 (26.8,11.6,0) /  |
!         *   \_____________________________/   *
!         *    |(3.7,11.6,0)               |    *
!         *    |                           |    *
!         *    |                           |    *
!         *    |               (26.8,3.7,0)|    *
!         *    |___________________________|    *
!         *   / (3.7,3.7,0)                 \   *
!         |  /                               \  |
!         | /                                 \ |
!         |/___******************___***________\|
!          |       Overhang        |   |
!          |_______________________|   |   window/door = *
!                                  |___|
!
!      (0,0,0)                            (30.5,0,0)
!
! Internal gains description:     lighting is 1.5 watts/ft2, office equip is 1.0 watts/ft2. There is 1 occupant
!                                 per 100 ft2 of floor area. The infiltration is 0.25 air changes per hour.
!
! Interzone Surfaces:             6 interzone surfaces (see diagram)
! Internal Mass:                  None
! People:                         50
! Lights:                         7500 W
! Windows:                        4 ea.: 1) Double pane clear, 3mm glass, 13mm air gap
!                                        2) Double pane clear, 3mm glass, 13mm argon gap
!                                        3) Double pane clear, 6mm glass, 6mm air gap
!                                        4) Double pane lowE,  6mm lowE glass outside, 6mm air gap, 6mm clear glass
!
! Doors:                          2 ea.:    Single pane grey,  3mm glass
!
! Detached Shading:               None
! Daylight:                       None
! Natural Ventilation:            None
! Compact Schedules:              Yes
!
! HVAC:                           Single-zone unitary system with various types of dx cooling, heat
!                                 pump, or HW and ChW.  The plenum zone is unconditioned and is not
!                                 used for HVAC air flow. All equipment is autosized.
!
! Zonal Equipment:                No
! Central Air Handling Equipment: Yes
! System Equipment Autosize:      Yes
! Purchased Cooling:              None
! Purchased Heating:              None
! Coils:                          Yes
! Pumps:                          Yes
! Boilers:                        Yes
! Chillers:                       Yes
!
! Results:
! Standard Reports:               AllSummary
! Timestep or Hourly Variables:   Hourly
! Time bins Report:               None
! HTML Report:                    Yes
! Environmental Emissions:        None
! Utility Tariffs:                None

  Version,9.3;

  Building,
    Building,                !- Name
    30.,                     !- North Axis {deg}
    City,                    !- Terrain
    0.04,                    !- Loads Convergence Tolerance Value
    0.4,                     !- Temperature Convergence Tolerance Value {deltaC}
    FullExterior,            !- Solar Distribution
    25,                      !- Maximum Number of Warmup Days
    6;                       !- Minimum Number of Warmup Days

  Timestep,4;

  SurfaceConvectionAlgorithm:Inside,TARP;

  SurfaceConvectionAlgorithm:Outside,DOE-2;

  HeatBalanceAlgorithm,ConductionTransferFunction;

  GlobalGeometryRules,
    UpperLeftCorner,         !- Starting Vertex Position
    CounterClockWise,        !- Vertex Entry Direction
    relative;                !- Coordinate System

  ScheduleTypeLimits,
    Any Number;              !- Name

  ScheduleTypeLimits,
    Fraction,                !- Name
    0.0,                     !- Lower Limit Value
    1.0,                     !- Upper Limit Value
    CONTINUOUS;              !- Numeric Type

  ScheduleTypeLimits,
    Temperature,             !- Name
    -60,                     !- Lower Limit Value
    200,                     !- Upper Limit Value
    CONTINUOUS,              !- Numeric Type
    Temperature;             !- Unit Type

  ScheduleTypeLimits,
    Control Type,            !- Name
    0,                       !- Lower Limit Value
    4,                       !- Upper Limit Value
    DISCRETE;                !- Numeric Type

  ScheduleTypeLimits,
    On/Off,                  !- Name
    0,                       !- Lower Limit Value
    1,                       !- Upper Limit Value
    DISCRETE;                !- Numeric Type

  ScheduleTypeLimits,
    FlowRate,                !- Name
    0.0,                     !- Lower Limit Value
    10,                      !- Upper Limit Value
    CONTINUOUS;              !- Numeric Type

  RunPeriod,
    RUNPERIOD 1,             !- Name
    1,                       !- Begin Month
    1,                       !- Begin Day of Month
    ,                        !- Begin Year
    12,                      !- End Month
    31,                      !- End Day of Month
    ,                        !- End Year
    Tuesday,                 !- Day of Week for Start Day
    Yes,                     !- Use Weather File Holidays and Special Days
    Yes,                     !- Use Weather File Daylight Saving Period
    No,                      !- Apply Weekend Holiday Rule
    Yes,                     !- Use Weather File Rain Indicators
    Yes,                     !- Use Weather File Snow Indicators
    ;                        !- Treat Weather as Actual

!

  Site:Location,
    CHICAGO_IL_USA TMY2-94846,  !- Name
    41.78,                   !- Latitude {deg}
    -87.75,                  !- Longitude {deg}
    -6.00,                   !- Time Zone {hr}
    190.00;                  !- Elevation {m}

  SimulationControl,
    Yes,                     !- Do Zone Sizing Calculation
    Yes,                     !- Do System Sizing Calculation
    Yes,                     !- Do Plant Sizing Calculation
    No,                      !- Run Simulation for Sizing Periods
    Yes;                     !- Run Simulation for Weather File Run Periods

! CHICAGO_IL_USA Annual Heating 99% Design Conditions DB, MaxDB= -17.3�C

  SizingPeriod:DesignDay,
    CHICAGO_IL_USA Annual Heating 99% Design Conditions DB,  !- Name
    1,                       !- Month
    21,                      !- Day of Month
    WinterDesignDay,         !- Day Type
    -17.3,                   !- Maximum Dry-Bulb Temperature {C}
    0.0,                     !- Daily Dry-Bulb Temperature Range {deltaC}
    ,                        !- Dry-Bulb Temperature Range Modifier Type
    ,                        !- Dry-Bulb Temperature Range Modifier Day Schedule Name
    Wetbulb,                 !- Humidity Condition Type
    -17.3,                   !- Wetbulb or DewPoint at Maximum Dry-Bulb {C}
    ,                        !- Humidity Condition Day Schedule Name
    ,                        !- Humidity Ratio at Maximum Dry-Bulb {kgWater/kgDryAir}
    ,                        !- Enthalpy at Maximum Dry-Bulb {J/kg}
    ,                        !- Daily Wet-Bulb Temperature Range {deltaC}
    99063.,                  !- Barometric Pressure {Pa}
    4.9,                     !- Wind Speed {m/s}
    270,                     !- Wind Direction {deg}
    No,                      !- Rain Indicator
    No,                      !- Snow Indicator
    No,                      !- Daylight Saving Time Indicator
    ASHRAEClearSky,          !- Solar Model Indicator
    ,                        !- Beam Solar Day Schedule Name
    ,                        !- Diffuse Solar Day Schedule Name
    ,                        !- ASHRAE Clear Sky Optical Depth for Beam Irradiance (taub) {dimensionless}
    ,                        !- ASHRAE Clear Sky Optical Depth for Diffuse Irradiance (taud) {dimensionless}
    0.0;                     !- Sky Clearness

! CHICAGO_IL_USA Annual Cooling 1% Design Conditions, MaxDB=  31.5�C MCWB=  23.0�C

  SizingPeriod:DesignDay,
    CHICAGO_IL_USA Annual Cooling 1% Design Conditions DB/MCWB,  !- Name
    7,                       !- Month
    21,                      !- Day of Month
    SummerDesignDay,         !- Day Type
    31.5,                    !- Maximum Dry-Bulb Temperature {C}
    10.7,                    !- Daily Dry-Bulb Temperature Range {deltaC}
    ,                        !- Dry-Bulb Temperature Range Modifier Type
    ,                        !- Dry-Bulb Temperature Range Modifier Day Schedule Name
    Wetbulb,                 !- Humidity Condition Type
    23.0,                    !- Wetbulb or DewPoint at Maximum Dry-Bulb {C}
    ,                        !- Humidity Condition Day Schedule Name
    ,                        !- Humidity Ratio at Maximum Dry-Bulb {kgWater/kgDryAir}
    ,                        !- Enthalpy at Maximum Dry-Bulb {J/kg}
    ,                        !- Daily Wet-Bulb Temperature Range {deltaC}
    99063.,                  !- Barometric Pressure {Pa}
    5.3,                     !- Wind Speed {m/s}
    230,                     !- Wind Direction {deg}
    No,                      !- Rain Indicator
    No,                      !- Snow Indicator
    No,                      !- Daylight Saving Time Indicator
    ASHRAEClearSky,          !- Solar Model Indicator
    ,                        !- Beam Solar Day Schedule Name
    ,                        !- Diffuse Solar Day Schedule Name
    ,                        !- ASHRAE Clear Sky Optical Depth for Beam Irradiance (taub) {dimensionless}
    ,                        !- ASHRAE Clear Sky Optical Depth for Diffuse Irradiance (taud) {dimensionless}
    1.0;                     !- Sky Clearness

!
! Site:GroundTemperature:BuildingSurface,21.5,21.4,21.5,21.5,22.0,22.9,23.0,23.1,23.1,22.2,21.7,21.6;

  Material,
    WD10,                    !- Name
    MediumSmooth,            !- Roughness
    0.667,                   !- Thickness {m}
    0.115,                   !- Conductivity {W/m-K}
    513,                     !- Density {kg/m3}
    1381,                    !- Specific Heat {J/kg-K}
    0.9,                     !- Thermal Absorptance
    0.78,                    !- Solar Absorptance
    0.78;                    !- Visible Absorptance

  Material,
    RG01,                    !- Name
    Rough,                   !- Roughness
    1.2700000E-02,           !- Thickness {m}
    1.442000,                !- Conductivity {W/m-K}
    881.0000,                !- Density {kg/m3}
    1674.000,                !- Specific Heat {J/kg-K}
    0.9000000,               !- Thermal Absorptance
    0.6500000,               !- Solar Absorptance
    0.6500000;               !- Visible Absorptance

  Material,
    BR01,                    !- Name
    VeryRough,               !- Roughness
    9.4999997E-03,           !- Thickness {m}
    0.1620000,               !- Conductivity {W/m-K}
    1121.000,                !- Density {kg/m3}
    1464.000,                !- Specific Heat {J/kg-K}
    0.9000000,               !- Thermal Absorptance
    0.7000000,               !- Solar Absorptance
    0.7000000;               !- Visible Absorptance

  Material,
    IN46,                    !- Name
    VeryRough,               !- Roughness
    7.6200001E-02,           !- Thickness {m}
    2.3000000E-02,           !- Conductivity {W/m-K}
    24.00000,                !- Density {kg/m3}
    1590.000,                !- Specific Heat {J/kg-K}
    0.9000000,               !- Thermal Absorptance
    0.5000000,               !- Solar Absorptance
    0.5000000;               !- Visible Absorptance

  Material,
    WD01,                    !- Name
    MediumSmooth,            !- Roughness
    1.9099999E-02,           !- Thickness {m}
    0.1150000,               !- Conductivity {W/m-K}
    513.0000,                !- Density {kg/m3}
    1381.000,                !- Specific Heat {J/kg-K}
    0.9000000,               !- Thermal Absorptance
    0.7800000,               !- Solar Absorptance
    0.7800000;               !- Visible Absorptance

  Material,
    PW03,                    !- Name
    MediumSmooth,            !- Roughness
    1.2700000E-02,           !- Thickness {m}
    0.1150000,               !- Conductivity {W/m-K}
    545.0000,                !- Density {kg/m3}
    1213.000,                !- Specific Heat {J/kg-K}
    0.9000000,               !- Thermal Absorptance
    0.7800000,               !- Solar Absorptance
    0.7800000;               !- Visible Absorptance

  Material,
    IN02,                    !- Name
    Rough,                   !- Roughness
    9.0099998E-02,           !- Thickness {m}
    4.3000001E-02,           !- Conductivity {W/m-K}
    10.00000,                !- Density {kg/m3}
    837.0000,                !- Specific Heat {J/kg-K}
    0.9000000,               !- Thermal Absorptance
    0.7500000,               !- Solar Absorptance
    0.7500000;               !- Visible Absorptance

  Material,
    GP01,                    !- Name
    MediumSmooth,            !- Roughness
    1.2700000E-02,           !- Thickness {m}
    0.1600000,               !- Conductivity {W/m-K}
    801.0000,                !- Density {kg/m3}
    837.0000,                !- Specific Heat {J/kg-K}
    0.9000000,               !- Thermal Absorptance
    0.7500000,               !- Solar Absorptance
    0.7500000;               !- Visible Absorptance

  Material,
    GP02,                    !- Name
    MediumSmooth,            !- Roughness
    1.5900001E-02,           !- Thickness {m}
    0.1600000,               !- Conductivity {W/m-K}
    801.0000,                !- Density {kg/m3}
    837.0000,                !- Specific Heat {J/kg-K}
    0.9000000,               !- Thermal Absorptance
    0.7500000,               !- Solar Absorptance
    0.7500000;               !- Visible Absorptance

  Material,
    CC03,                    !- Name
    MediumRough,             !- Roughness
    0.1016000,               !- Thickness {m}
    1.310000,                !- Conductivity {W/m-K}
    2243.000,                !- Density {kg/m3}
    837.0000,                !- Specific Heat {J/kg-K}
    0.9000000,               !- Thermal Absorptance
    0.6500000,               !- Solar Absorptance
    0.6500000;               !- Visible Absorptance

  Material:NoMass,
    CP01,                    !- Name
    Rough,                   !- Roughness
    0.3670000,               !- Thermal Resistance {m2-K/W}
    0.9000000,               !- Thermal Absorptance
    0.7500000,               !- Solar Absorptance
    0.7500000;               !- Visible Absorptance

  Material:NoMass,
    MAT-CLNG-1,              !- Name
    Rough,                   !- Roughness
    0.652259290,             !- Thermal Resistance {m2-K/W}
    0.65,                    !- Thermal Absorptance
    0.65,                    !- Solar Absorptance
    0.65;                    !- Visible Absorptance

  Material:AirGap,
    AL21,                    !- Name
    0.1570000;               !- Thermal Resistance {m2-K/W}

  Material:AirGap,
    AL23,                    !- Name
    0.1530000;               !- Thermal Resistance {m2-K/W}

  Construction,
    ROOF-1,                  !- Name
    RG01,                    !- Outside Layer
    BR01,                    !- Layer 2
    IN46,                    !- Layer 3
    WD01;                    !- Layer 4

  Construction,
    WALL-1,                  !- Name
    WD01,                    !- Outside Layer
    PW03,                    !- Layer 2
    IN02,                    !- Layer 3
    GP01;                    !- Layer 4

  Construction,
    CLNG-1,                  !- Name
    MAT-CLNG-1;              !- Outside Layer

  Construction,
    FLOOR-SLAB-1,            !- Name
    CC03;                    !- Outside Layer

  Construction,
    INT-WALL-1,              !- Name
    GP02,                    !- Outside Layer
    AL21,                    !- Layer 2
    GP02;                    !- Layer 3

  WindowMaterial:Gas,
    AIR 6MM,                 !- Name
    Air,                     !- Gas Type
    0.0063;                  !- Thickness {m}

  WindowMaterial:Gas,
    AIR 13MM,                !- Name
    Air,                     !- Gas Type
    0.0127;                  !- Thickness {m}

  WindowMaterial:Gas,
    ARGON 13MM,              !- Name
    Argon,                   !- Gas Type
    0.0127;                  !- Thickness {m}

  WindowMaterial:Glazing,
    CLEAR 3MM,               !- Name
    SpectralAverage,         !- Optical Data Type
    ,                        !- Window Glass Spectral Data Set Name
    0.003,                   !- Thickness {m}
    0.837,                   !- Solar Transmittance at Normal Incidence
    0.075,                   !- Front Side Solar Reflectance at Normal Incidence
    0.075,                   !- Back Side Solar Reflectance at Normal Incidence
    0.898,                   !- Visible Transmittance at Normal Incidence
    0.081,                   !- Front Side Visible Reflectance at Normal Incidence
    0.081,                   !- Back Side Visible Reflectance at Normal Incidence
    0.0,                     !- Infrared Transmittance at Normal Incidence
    0.84,                    !- Front Side Infrared Hemispherical Emissivity
    0.84,                    !- Back Side Infrared Hemispherical Emissivity
    0.9;                     !- Conductivity {W/m-K}

  WindowMaterial:Glazing,
    GREY 3MM,                !- Name
    SpectralAverage,         !- Optical Data Type
    ,                        !- Window Glass Spectral Data Set Name
    0.003,                   !- Thickness {m}
    0.626,                   !- Solar Transmittance at Normal Incidence
    0.061,                   !- Front Side Solar Reflectance at Normal Incidence
    0.061,                   !- Back Side Solar Reflectance at Normal Incidence
    0.611,                   !- Visible Transmittance at Normal Incidence
    0.061,                   !- Front Side Visible Reflectance at Normal Incidence
    0.061,                   !- Back Side Visible Reflectance at Normal Incidence
    0.0,                     !- Infrared Transmittance at Normal Incidence
    0.84,                    !- Front Side Infrared Hemispherical Emissivity
    0.84,                    !- Back Side Infrared Hemispherical Emissivity
    0.9;                     !- Conductivity {W/m-K}

  WindowMaterial:Glazing,
    CLEAR 6MM,               !- Name
    SpectralAverage,         !- Optical Data Type
    ,                        !- Window Glass Spectral Data Set Name
    0.006,                   !- Thickness {m}
    0.775,                   !- Solar Transmittance at Normal Incidence
    0.071,                   !- Front Side Solar Reflectance at Normal Incidence
    0.071,                   !- Back Side Solar Reflectance at Normal Incidence
    0.881,                   !- Visible Transmittance at Normal Incidence
    0.080,                   !- Front Side Visible Reflectance at Normal Incidence
    0.080,                   !- Back Side Visible Reflectance at Normal Incidence
    0.0,                     !- Infrared Transmittance at Normal Incidence
    0.84,                    !- Front Side Infrared Hemispherical Emissivity
    0.84,                    !- Back Side Infrared Hemispherical Emissivity
    0.9;                     !- Conductivity {W/m-K}

  WindowMaterial:Glazing,
    LoE CLEAR 6MM,           !- Name
    SpectralAverage,         !- Optical Data Type
    ,                        !- Window Glass Spectral Data Set Name
    0.006,                   !- Thickness {m}
    0.600,                   !- Solar Transmittance at Normal Incidence
    0.170,                   !- Front Side Solar Reflectance at Normal Incidence
    0.220,                   !- Back Side Solar Reflectance at Normal Incidence
    0.840,                   !- Visible Transmittance at Normal Incidence
    0.055,                   !- Front Side Visible Reflectance at Normal Incidence
    0.078,                   !- Back Side Visible Reflectance at Normal Incidence
    0.0,                     !- Infrared Transmittance at Normal Incidence
    0.84,                    !- Front Side Infrared Hemispherical Emissivity
    0.10,                    !- Back Side Infrared Hemispherical Emissivity
    0.9;                     !- Conductivity {W/m-K}

  Construction,
    Dbl Clr 3mm/13mm Air,    !- Name
    CLEAR 3MM,               !- Outside Layer
    AIR 13MM,                !- Layer 2
    CLEAR 3MM;               !- Layer 3

  Construction,
    Sgl Grey 3mm,            !- Name
    GREY 3MM;                !- Outside Layer

  Schedule:Compact,
    OCCUPY-1,                !- Name
    Fraction,                !- Schedule Type Limits Name
    Through: 12/31,          !- Field 1
    For: WeekDays SummerDesignDay CustomDay1 CustomDay2, !- Field 2
    Until: 8:00,0.0,         !- Field 3
    Until: 11:00,1.00,       !- Field 5
    Until: 12:00,0.80,       !- Field 7
    Until: 13:00,0.40,       !- Field 9
    Until: 14:00,0.80,       !- Field 11
    Until: 18:00,1.00,       !- Field 13
    Until: 19:00,0.50,       !- Field 15
    Until: 21:00,0.10,       !- Field 17
    Until: 24:00,0.0,        !- Field 19
    For: Weekends WinterDesignDay Holiday, !- Field 21
    Until: 24:00,0.0;        !- Field 22

  Schedule:Compact,
    LIGHTS-1,                !- Name
    Fraction,                !- Schedule Type Limits Name
    Through: 12/31,          !- Field 1
    For: WeekDays SummerDesignDay CustomDay1 CustomDay2, !- Field 2
    Until: 8:00,0.05,        !- Field 3
    Until: 9:00,0.9,         !- Field 5
    Until: 10:00,0.95,       !- Field 7
    Until: 11:00,1.00,       !- Field 9
    Until: 12:00,0.95,       !- Field 11
    Until: 13:00,0.8,        !- Field 13
    Until: 14:00,0.9,        !- Field 15
    Until: 18:00,1.00,       !- Field 17
    Until: 19:00,0.60,       !- Field 19
    Until: 21:00,0.40,       !- Field 21
    Until: 24:00,0.05,       !- Field 23
    For: Weekends WinterDesignDay Holiday, !- Field 25
    Until: 24:00,0.05;       !- Field 26

  Schedule:Compact,
    EQUIP-1,                 !- Name
    Fraction,                !- Schedule Type Limits Name
    Through: 12/31,          !- Field 1
    For: WeekDays SummerDesignDay CustomDay1 CustomDay2, !- Field 2
    Until: 8:00,0.02,        !- Field 3
    Until: 9:00,0.4,         !- Field 5
    Until: 14:00,0.9,        !- Field 7
    Until: 15:00,0.8,        !- Field 9
    Until: 16:00,0.7,        !- Field 11
    Until: 18:00,0.5,        !- Field 13
    Until: 21:00,0.3,        !- Field 15
    Until: 24:00,0.02,       !- Field 17
    For: Weekends WinterDesignDay Holiday, !- Field 19
    Until: 24:00,0.02;       !- Field 20

  Schedule:Compact,
    INFIL-SCH,               !- Name
    Fraction,                !- Schedule Type Limits Name
    Through: 12/31,          !- Field 1
    For: WeekDays CustomDay1 CustomDay2, !- Field 2
    Until: 7:00,1.0,         !- Field 3
    Until: 21:00,0.0,        !- Field 5
    Until: 24:00,1.0,        !- Field 7
    For: Weekends Holiday,   !- Field 9
    Until: 24:00,1.0,        !- Field 10
    For: SummerDesignDay,    !- Field 12
    Until: 24:00,1.0,        !- Field 13
    For: WinterDesignDay,    !- Field 15
    Until: 24:00,1.0;        !- Field 16

  Schedule:Compact,
    ActSchd,                 !- Name
    Any Number,              !- Schedule Type Limits Name
    Through: 12/31,          !- Field 1
    For: AllDays,            !- Field 2
    Until: 24:00,117.239997864; !- Field 3

                             !- Field 4

  Schedule:Compact,
    ShadeTransSch,           !- Name
    Fraction,                !- Schedule Type Limits Name
    Through: 12/31,          !- Field 1
    For: AllDays,            !- Field 2
    Until: 24:00,0.0;        !- Field 3

  Zone,
    PLENUM-1,                !- Name
    0,                       !- Direction of Relative North {deg}
    0,                       !- X Origin {m}
    0,                       !- Y Origin {m}
    0,                       !- Z Origin {m}
    1,                       !- Type
    1,                       !- Multiplier
    0.609600067,             !- Ceiling Height {m}
    283.2;                   !- Volume {m3}

  BuildingSurface:Detailed,
    WALL-1PF,                !- Name
    WALL,                    !- Surface Type
    WALL-1,                  !- Construction Name
    PLENUM-1,                !- Zone Name
    Outdoors,                !- Outside Boundary Condition
    ,                        !- Outside Boundary Condition Object
    SunExposed,              !- Sun Exposure
    WindExposed,             !- Wind Exposure
    0.50000,                 !- View Factor to Ground
    4,                       !- Number of Vertices
    0.0,0.0,3.0,  !- X,Y,Z ==> Vertex 1 {m}
    0.0,0.0,2.4,  !- X,Y,Z ==> Vertex 2 {m}
    30.5,0.0,2.4,  !- X,Y,Z ==> Vertex 3 {m}
    30.5,0.0,3.0;  !- X,Y,Z ==> Vertex 4 {m}

  BuildingSurface:Detailed,
    WALL-1PR,                !- Name
    WALL,                    !- Surface Type
    WALL-1,                  !- Construction Name
    PLENUM-1,                !- Zone Name
    Outdoors,                !- Outside Boundary Condition
    ,                        !- Outside Boundary Condition Object
    SunExposed,              !- Sun Exposure
    WindExposed,             !- Wind Exposure
    0.50000,                 !- View Factor to Ground
    4,                       !- Number of Vertices
    30.5,0.0,3.0,  !- X,Y,Z ==> Vertex 1 {m}
    30.5,0.0,2.4,  !- X,Y,Z ==> Vertex 2 {m}
    30.5,15.2,2.4,  !- X,Y,Z ==> Vertex 3 {m}
    30.5,15.2,3.0;  !- X,Y,Z ==> Vertex 4 {m}

  BuildingSurface:Detailed,
    WALL-1PB,                !- Name
    WALL,                    !- Surface Type
    WALL-1,                  !- Construction Name
    PLENUM-1,                !- Zone Name
    Outdoors,                !- Outside Boundary Condition
    ,                        !- Outside Boundary Condition Object
    SunExposed,              !- Sun Exposure
    WindExposed,             !- Wind Exposure
    0.50000,                 !- View Factor to Ground
    4,                       !- Number of Vertices
    30.5,15.2,3.0,  !- X,Y,Z ==> Vertex 1 {m}
    30.5,15.2,2.4,  !- X,Y,Z ==> Vertex 2 {m}
    0.0,15.2,2.4,  !- X,Y,Z ==> Vertex 3 {m}
    0.0,15.2,3.0;  !- X,Y,Z ==> Vertex 4 {m}

  BuildingSurface:Detailed,
    WALL-1PL,                !- Name
    WALL,                    !- Surface Type
    WALL-1,                  !- Construction Name
    PLENUM-1,                !- Zone Name
    Outdoors,                !- Outside Boundary Condition
    ,                        !- Outside Boundary Condition Object
    SunExposed,              !- Sun Exposure
    WindExposed,             !- Wind Exposure
    0.50000,                 !- View Factor to Ground
    4,                       !- Number of Vertices
    0.0,15.2,3.0,  !- X,Y,Z ==> Vertex 1 {m}
    0.0,15.2,2.4,  !- X,Y,Z ==> Vertex 2 {m}
    0.0,0.0,2.4,  !- X,Y,Z ==> Vertex 3 {m}
    0.0,0.0,3.0;  !- X,Y,Z ==> Vertex 4 {m}

  BuildingSurface:Detailed,
    TOP-1,                   !- Name
    ROOF,                    !- Surface Type
    ROOF-1,                  !- Construction Name
    PLENUM-1,                !- Zone Name
    Outdoors,                !- Outside Boundary Condition
    ,                        !- Outside Boundary Condition Object
    SunExposed,              !- Sun Exposure
    WindExposed,             !- Wind Exposure
    0.00000,                 !- View Factor to Ground
    4,                       !- Number of Vertices
    0.0,15.2,3.0,  !- X,Y,Z ==> Vertex 1 {m}
    0.0,0.0,3.0,  !- X,Y,Z ==> Vertex 2 {m}
    30.5,0.0,3.0,  !- X,Y,Z ==> Vertex 3 {m}
    30.5,15.2,3.0;  !- X,Y,Z ==> Vertex 4 {m}

  BuildingSurface:Detailed,
    C1-1P,                   !- Name
    FLOOR,                   !- Surface Type
    CLNG-1,                  !- Construction Name
    PLENUM-1,                !- Zone Name
    Surface,                 !- Outside Boundary Condition
    C1-1,                    !- Outside Boundary Condition Object
    NoSun,                   !- Sun Exposure
    NoWind,                  !- Wind Exposure
    0.0,                     !- View Factor to Ground
    4,                       !- Number of Vertices
    26.8,3.7,2.4,  !- X,Y,Z ==> Vertex 1 {m}
    30.5,0.0,2.4,  !- X,Y,Z ==> Vertex 2 {m}
    0.0,0.0,2.4,  !- X,Y,Z ==> Vertex 3 {m}
    3.7,3.7,2.4;  !- X,Y,Z ==> Vertex 4 {m}

  BuildingSurface:Detailed,
    C2-1P,                   !- Name
    FLOOR,                   !- Surface Type
    CLNG-1,                  !- Construction Name
    PLENUM-1,                !- Zone Name
    Surface,                 !- Outside Boundary Condition
    C2-1,                    !- Outside Boundary Condition Object
    NoSun,                   !- Sun Exposure
    NoWind,                  !- Wind Exposure
    0.0,                     !- View Factor to Ground
    4,                       !- Number of Vertices
    26.8,11.6,2.4,  !- X,Y,Z ==> Vertex 1 {m}
    30.5,15.2,2.4,  !- X,Y,Z ==> Vertex 2 {m}
    30.5,0.0,2.4,  !- X,Y,Z ==> Vertex 3 {m}
    26.8,3.7,2.4;  !- X,Y,Z ==> Vertex 4 {m}

  BuildingSurface:Detailed,
    C3-1P,                   !- Name
    FLOOR,                   !- Surface Type
    CLNG-1,                  !- Construction Name
    PLENUM-1,                !- Zone Name
    Surface,                 !- Outside Boundary Condition
    C3-1,                    !- Outside Boundary Condition Object
    NoSun,                   !- Sun Exposure
    NoWind,                  !- Wind Exposure
    0.0,                     !- View Factor to Ground
    4,                       !- Number of Vertices
    26.8,11.6,2.4,  !- X,Y,Z ==> Vertex 1 {m}
    3.7,11.6,2.4,  !- X,Y,Z ==> Vertex 2 {m}
    0.0,15.2,2.4,  !- X,Y,Z ==> Vertex 3 {m}
    30.5,15.2,2.4;  !- X,Y,Z ==> Vertex 4 {m}

  BuildingSurface:Detailed,
    C4-1P,                   !- Name
    FLOOR,                   !- Surface Type
    CLNG-1,                  !- Construction Name
    PLENUM-1,                !- Zone Name
    Surface,                 !- Outside Boundary Condition
    C4-1,                    !- Outside Boundary Condition Object
    NoSun,                   !- Sun Exposure
    NoWind,                  !- Wind Exposure
    0.0,                     !- View Factor to Ground
    4,                       !- Number of Vertices
    3.7,3.7,2.4,  !- X,Y,Z ==> Vertex 1 {m}
    0.0,0.0,2.4,  !- X,Y,Z ==> Vertex 2 {m}
    0.0,15.2,2.4,  !- X,Y,Z ==> Vertex 3 {m}
    3.7,11.6,2.4;  !- X,Y,Z ==> Vertex 4 {m}

  BuildingSurface:Detailed,
    C5-1P,                   !- Name
    FLOOR,                   !- Surface Type
    CLNG-1,                  !- Construction Name
    PLENUM-1,                !- Zone Name
    Surface,                 !- Outside Boundary Condition
    C5-1,                    !- Outside Boundary Condition Object
    NoSun,                   !- Sun Exposure
    NoWind,                  !- Wind Exposure
    0.0,                     !- View Factor to Ground
    4,                       !- Number of Vertices
    26.8,11.6,2.4,  !- X,Y,Z ==> Vertex 1 {m}
    26.8,3.7,2.4,  !- X,Y,Z ==> Vertex 2 {m}
    3.7,3.7,2.4,  !- X,Y,Z ==> Vertex 3 {m}
    3.7,11.6,2.4;  !- X,Y,Z ==> Vertex 4 {m}

  Zone,
    SPACE1-1,                !- Name
    0,                       !- Direction of Relative North {deg}
    0,                       !- X Origin {m}
    0,                       !- Y Origin {m}
    0,                       !- Z Origin {m}
    1,                       !- Type
    1,                       !- Multiplier
    2.438400269,             !- Ceiling Height {m}
    239.247360229;           !- Volume {m3}

  ZoneInfiltration:DesignFlowRate,
    SPACE1-1 Infil 1,        !- Name
    SPACE1-1,                !- Zone or ZoneList Name
    INFIL-SCH,               !- Schedule Name
    flow/zone,               !- Design Flow Rate Calculation Method
    0.0167,                  !- Design Flow Rate {m3/s}
    ,                        !- Flow per Zone Floor Area {m3/s-m2}
    ,                        !- Flow per Exterior Surface Area {m3/s-m2}
    ,                        !- Air Changes per Hour {1/hr}
    0,                       !- Constant Term Coefficient
    0,                       !- Temperature Term Coefficient
    0.2237,                  !- Velocity Term Coefficient
    0;                       !- Velocity Squared Term Coefficient

  People,
    SPACE1-1 People 1,       !- Name
    SPACE1-1,                !- Zone or ZoneList Name
    OCCUPY-1,                !- Number of People Schedule Name
    people,                  !- Number of People Calculation Method
    11,                      !- Number of People
    ,                        !- People per Zone Floor Area {person/m2}
    ,                        !- Zone Floor Area per Person {m2/person}
    0.3,                     !- Fraction Radiant
    ,                        !- Sensible Heat Fraction
    ActSchd;                 !- Activity Level Schedule Name

  Lights,
    SPACE1-1 Lights 1,       !- Name
    SPACE1-1,                !- Zone or ZoneList Name
    LIGHTS-1,                !- Schedule Name
    LightingLevel,           !- Design Level Calculation Method
    1584,                    !- Lighting Level {W}
    ,                        !- Watts per Zone Floor Area {W/m2}
    ,                        !- Watts per Person {W/person}
    0,                       !- Return Air Fraction
    0.59,                    !- Fraction Radiant
    0.2,                     !- Fraction Visible
    0,                       !- Fraction Replaceable
    GeneralLights;           !- End-Use Subcategory

  ElectricEquipment,
    SPACE1-1 ElecEq 1,       !- Name
    SPACE1-1,                !- Zone or ZoneList Name
    EQUIP-1,                 !- Schedule Name
    EquipmentLevel,          !- Design Level Calculation Method
    1056,                    !- Design Level {W}
    ,                        !- Watts per Zone Floor Area {W/m2}
    ,                        !- Watts per Person {W/person}
    0,                       !- Fraction Latent
    0.3,                     !- Fraction Radiant
    0;                       !- Fraction Lost

  BuildingSurface:Detailed,
    FRONT-1,                 !- Name
    WALL,                    !- Surface Type
    WALL-1,                  !- Construction Name
    SPACE1-1,                !- Zone Name
    Outdoors,                !- Outside Boundary Condition
    ,                        !- Outside Boundary Condition Object
    SunExposed,              !- Sun Exposure
    WindExposed,             !- Wind Exposure
    0.50000,                 !- View Factor to Ground
    4,                       !- Number of Vertices
    0.0,0.0,2.4,  !- X,Y,Z ==> Vertex 1 {m}
    0.0,0.0,0.0,  !- X,Y,Z ==> Vertex 2 {m}
    30.5,0.0,0.0,  !- X,Y,Z ==> Vertex 3 {m}
    30.5,0.0,2.4;  !- X,Y,Z ==> Vertex 4 {m}

  FenestrationSurface:Detailed,
    WF-1,                    !- Name
    WINDOW,                  !- Surface Type
    Dbl Clr 3mm/13mm Air,    !- Construction Name
    FRONT-1,                 !- Building Surface Name
    ,                        !- Outside Boundary Condition Object
    0.50000,                 !- View Factor to Ground
    ,                        !- Frame and Divider Name
    1,                       !- Multiplier
    4,                       !- Number of Vertices
    3.0,0.0,2.1,  !- X,Y,Z ==> Vertex 1 {m}
    3.0,0.0,0.9,  !- X,Y,Z ==> Vertex 2 {m}
    16.8,0.0,0.9,  !- X,Y,Z ==> Vertex 3 {m}
    16.8,0.0,2.1;  !- X,Y,Z ==> Vertex 4 {m}

  FenestrationSurface:Detailed,
    DF-1,                    !- Name
    GLASSDOOR,               !- Surface Type
    Sgl Grey 3mm,            !- Construction Name
    FRONT-1,                 !- Building Surface Name
    ,                        !- Outside Boundary Condition Object
    0.50000,                 !- View Factor to Ground
    ,                        !- Frame and Divider Name
    1,                       !- Multiplier
    4,                       !- Number of Vertices
    21.3,0.0,2.1,  !- X,Y,Z ==> Vertex 1 {m}
    21.3,0.0,0.0,  !- X,Y,Z ==> Vertex 2 {m}
    23.8,0.0,0.0,  !- X,Y,Z ==> Vertex 3 {m}
    23.8,0.0,2.1;  !- X,Y,Z ==> Vertex 4 {m}

  Shading:Zone:Detailed,
    Main South Overhang,     !- Name
    FRONT-1,                 !- Base Surface Name
    ShadeTransSch,           !- Transmittance Schedule Name
    4,                       !- Number of Vertices
    0.0,-1.3,2.2,  !- X,Y,Z ==> Vertex 1 {m}
    0.0,0.0,2.2,  !- X,Y,Z ==> Vertex 2 {m}
    19.8,0.0,2.2,  !- X,Y,Z ==> Vertex 3 {m}
    19.8,-1.3,2.2;  !- X,Y,Z ==> Vertex 4 {m}

  Shading:Zone:Detailed,
    South Door Overhang,     !- Name
    FRONT-1,                 !- Base Surface Name
    ShadeTransSch,           !- Transmittance Schedule Name
    4,                       !- Number of Vertices
    21.0,-2.0,2.6,  !- X,Y,Z ==> Vertex 1 {m}
    21.0,0.0,2.6,  !- X,Y,Z ==> Vertex 2 {m}
    24.1,0.0,2.6,  !- X,Y,Z ==> Vertex 3 {m}
    24.1,-2.0,2.6;  !- X,Y,Z ==> Vertex 4 {m}

  BuildingSurface:Detailed,
    C1-1,                    !- Name
    CEILING,                 !- Surface Type
    CLNG-1,                  !- Construction Name
    SPACE1-1,                !- Zone Name
    Surface,                 !- Outside Boundary Condition
    C1-1P,                   !- Outside Boundary Condition Object
    NoSun,                   !- Sun Exposure
    NoWind,                  !- Wind Exposure
    0.0,                     !- View Factor to Ground
    4,                       !- Number of Vertices
    3.7,3.7,2.4,  !- X,Y,Z ==> Vertex 1 {m}
    0.0,0.0,2.4,  !- X,Y,Z ==> Vertex 2 {m}
    30.5,0.0,2.4,  !- X,Y,Z ==> Vertex 3 {m}
    26.8,3.7,2.4;  !- X,Y,Z ==> Vertex 4 {m}

  BuildingSurface:Detailed,
    F1-1,                    !- Name
    FLOOR,                   !- Surface Type
    FLOOR-SLAB-1,            !- Construction Name
    SPACE1-1,                !- Zone Name
    Ground,                  !- Outside Boundary Condition
    ,                        !- Outside Boundary Condition Object
    NoSun,                   !- Sun Exposure
    NoWind,                  !- Wind Exposure
    0.0,                     !- View Factor to Ground
    4,                       !- Number of Vertices
    26.8,3.7,0.0,  !- X,Y,Z ==> Vertex 1 {m}
    30.5,0.0,0.0,  !- X,Y,Z ==> Vertex 2 {m}
    0.0,0.0,0.0,  !- X,Y,Z ==> Vertex 3 {m}
    3.7,3.7,0.0;  !- X,Y,Z ==> Vertex 4 {m}

  BuildingSurface:Detailed,
    SB12,                    !- Name
    WALL,                    !- Surface Type
    INT-WALL-1,              !- Construction Name
    SPACE1-1,                !- Zone Name
    Surface,                 !- Outside Boundary Condition
    SB21,                    !- Outside Boundary Condition Object
    NoSun,                   !- Sun Exposure
    NoWind,                  !- Wind Exposure
    0.0,                     !- View Factor to Ground
    4,                       !- Number of Vertices
    30.5,0.0,2.4,  !- X,Y,Z ==> Vertex 1 {m}
    30.5,0.0,0.0,  !- X,Y,Z ==> Vertex 2 {m}
    26.8,3.7,0.0,  !- X,Y,Z ==> Vertex 3 {m}
    26.8,3.7,2.4;  !- X,Y,Z ==> Vertex 4 {m}

  BuildingSurface:Detailed,
    SB14,                    !- Name
    WALL,                    !- Surface Type
    INT-WALL-1,              !- Construction Name
    SPACE1-1,                !- Zone Name
    Surface,                 !- Outside Boundary Condition
    SB41,                    !- Outside Boundary Condition Object
    NoSun,                   !- Sun Exposure
    NoWind,                  !- Wind Exposure
    0.0,                     !- View Factor to Ground
    4,                       !- Number of Vertices
    3.7,3.7,2.4,  !- X,Y,Z ==> Vertex 1 {m}
    3.7,3.7,0.0,  !- X,Y,Z ==> Vertex 2 {m}
    0.0,0.0,0.0,  !- X,Y,Z ==> Vertex 3 {m}
    0.0,0.0,2.4;  !- X,Y,Z ==> Vertex 4 {m}

  BuildingSurface:Detailed,
    SB15,                    !- Name
    WALL,                    !- Surface Type
    INT-WALL-1,              !- Construction Name
    SPACE1-1,                !- Zone Name
    Surface,                 !- Outside Boundary Condition
    SB51,                    !- Outside Boundary Condition Object
    NoSun,                   !- Sun Exposure
    NoWind,                  !- Wind Exposure
    0.0,                     !- View Factor to Ground
    4,                       !- Number of Vertices
    26.8,3.7,2.4,  !- X,Y,Z ==> Vertex 1 {m}
    26.8,3.7,0.0,  !- X,Y,Z ==> Vertex 2 {m}
    3.7,3.7,0.0,  !- X,Y,Z ==> Vertex 3 {m}
    3.7,3.7,2.4;  !- X,Y,Z ==> Vertex 4 {m}

  Zone,
    SPACE2-1,                !- Name
    0,                       !- Direction of Relative North {deg}
    0,                       !- X Origin {m}
    0,                       !- Y Origin {m}
    0,                       !- Z Origin {m}
    1,                       !- Type
    1,                       !- Multiplier
    2.438400269,             !- Ceiling Height {m}
    103.311355591;           !- Volume {m3}

  ZoneInfiltration:DesignFlowRate,
    SPACE2-1 Infil 1,        !- Name
    SPACE2-1,                !- Zone or ZoneList Name
    INFIL-SCH,               !- Schedule Name
    flow/zone,               !- Design Flow Rate Calculation Method
    0.00717,                 !- Design Flow Rate {m3/s}
    ,                        !- Flow per Zone Floor Area {m3/s-m2}
    ,                        !- Flow per Exterior Surface Area {m3/s-m2}
    ,                        !- Air Changes per Hour {1/hr}
    0,                       !- Constant Term Coefficient
    0,                       !- Temperature Term Coefficient
    0.2237,                  !- Velocity Term Coefficient
    0;                       !- Velocity Squared Term Coefficient

  People,
    SPACE2-1 People 1,       !- Name
    SPACE2-1,                !- Zone or ZoneList Name
    OCCUPY-1,                !- Number of People Schedule Name
    people,                  !- Number of People Calculation Method
    5,                       !- Number of People
    ,                        !- People per Zone Floor Area {person/m2}
    ,                        !- Zone Floor Area per Person {m2/person}
    0.3,                     !- Fraction Radiant
    ,                        !- Sensible Heat Fraction
    ActSchd;                 !- Activity Level Schedule Name

  Lights,
    SPACE2-1 Lights 1,       !- Name
    SPACE2-1,                !- Zone or ZoneList Name
    LIGHTS-1,                !- Schedule Name
    LightingLevel,           !- Design Level Calculation Method
    684,                     !- Lighting Level {W}
    ,                        !- Watts per Zone Floor Area {W/m2}
    ,                        !- Watts per Person {W/person}
    0,                       !- Return Air Fraction
    0.59,                    !- Fraction Radiant
    0.2,                     !- Fraction Visible
    0,                       !- Fraction Replaceable
    GeneralLights;           !- End-Use Subcategory

  ElectricEquipment,
    SPACE2-1 ElecEq 1,       !- Name
    SPACE2-1,                !- Zone or ZoneList Name
    EQUIP-1,                 !- Schedule Name
    EquipmentLevel,          !- Design Level Calculation Method
    456,                     !- Design Level {W}
    ,                        !- Watts per Zone Floor Area {W/m2}
    ,                        !- Watts per Person {W/person}
    0,                       !- Fraction Latent
    0.3,                     !- Fraction Radiant
    0;                       !- Fraction Lost

  BuildingSurface:Detailed,
    RIGHT-1,                 !- Name
    WALL,                    !- Surface Type
    WALL-1,                  !- Construction Name
    SPACE2-1,                !- Zone Name
    Outdoors,                !- Outside Boundary Condition
    ,                        !- Outside Boundary Condition Object
    SunExposed,              !- Sun Exposure
    WindExposed,             !- Wind Exposure
    0.50000,                 !- View Factor to Ground
    4,                       !- Number of Vertices
    30.5,0.0,2.4,  !- X,Y,Z ==> Vertex 1 {m}
    30.5,0.0,0.0,  !- X,Y,Z ==> Vertex 2 {m}
    30.5,15.2,0.0,  !- X,Y,Z ==> Vertex 3 {m}
    30.5,15.2,2.4;  !- X,Y,Z ==> Vertex 4 {m}

  FenestrationSurface:Detailed,
    WR-1,                    !- Name
    WINDOW,                  !- Surface Type
    Dbl Clr 3mm/13mm Air,    !- Construction Name
    RIGHT-1,                 !- Building Surface Name
    ,                        !- Outside Boundary Condition Object
    0.50000,                 !- View Factor to Ground
    ,                        !- Frame and Divider Name
    1,                       !- Multiplier
    4,                       !- Number of Vertices
    30.5,3.8,2.1,  !- X,Y,Z ==> Vertex 1 {m}
    30.5,3.8,0.9,  !- X,Y,Z ==> Vertex 2 {m}
    30.5,11.4,0.9,  !- X,Y,Z ==> Vertex 3 {m}
    30.5,11.4,2.1;  !- X,Y,Z ==> Vertex 4 {m}

  BuildingSurface:Detailed,
    C2-1,                    !- Name
    CEILING,                 !- Surface Type
    CLNG-1,                  !- Construction Name
    SPACE2-1,                !- Zone Name
    Surface,                 !- Outside Boundary Condition
    C2-1P,                   !- Outside Boundary Condition Object
    NoSun,                   !- Sun Exposure
    NoWind,                  !- Wind Exposure
    0.0,                     !- View Factor to Ground
    4,                       !- Number of Vertices
    26.8,3.7,2.4,  !- X,Y,Z ==> Vertex 1 {m}
    30.5,0.0,2.4,  !- X,Y,Z ==> Vertex 2 {m}
    30.5,15.2,2.4,  !- X,Y,Z ==> Vertex 3 {m}
    26.8,11.6,2.4;  !- X,Y,Z ==> Vertex 4 {m}

  BuildingSurface:Detailed,
    F2-1,                    !- Name
    FLOOR,                   !- Surface Type
    FLOOR-SLAB-1,            !- Construction Name
    SPACE2-1,                !- Zone Name
    Ground,                  !- Outside Boundary Condition
    ,                        !- Outside Boundary Condition Object
    NoSun,                   !- Sun Exposure
    NoWind,                  !- Wind Exposure
    0.0,                     !- View Factor to Ground
    4,                       !- Number of Vertices
    26.8,11.6,0.0,  !- X,Y,Z ==> Vertex 1 {m}
    30.5,15.2,0.0,  !- X,Y,Z ==> Vertex 2 {m}
    30.5,0.0,0.0,  !- X,Y,Z ==> Vertex 3 {m}
    26.8,3.7,0.0;  !- X,Y,Z ==> Vertex 4 {m}

  BuildingSurface:Detailed,
    SB21,                    !- Name
    WALL,                    !- Surface Type
    INT-WALL-1,              !- Construction Name
    SPACE2-1,                !- Zone Name
    Surface,                 !- Outside Boundary Condition
    SB12,                    !- Outside Boundary Condition Object
    NoSun,                   !- Sun Exposure
    NoWind,                  !- Wind Exposure
    0.0,                     !- View Factor to Ground
    4,                       !- Number of Vertices
    26.8,3.7,2.4,  !- X,Y,Z ==> Vertex 1 {m}
    26.8,3.7,0.0,  !- X,Y,Z ==> Vertex 2 {m}
    30.5,0.0,0.0,  !- X,Y,Z ==> Vertex 3 {m}
    30.5,0.0,2.4;  !- X,Y,Z ==> Vertex 4 {m}

  BuildingSurface:Detailed,
    SB23,                    !- Name
    WALL,                    !- Surface Type
    INT-WALL-1,              !- Construction Name
    SPACE2-1,                !- Zone Name
    Surface,                 !- Outside Boundary Condition
    SB32,                    !- Outside Boundary Condition Object
    NoSun,                   !- Sun Exposure
    NoWind,                  !- Wind Exposure
    0.0,                     !- View Factor to Ground
    4,                       !- Number of Vertices
    30.5,15.2,2.4,  !- X,Y,Z ==> Vertex 1 {m}
    30.5,15.2,0.0,  !- X,Y,Z ==> Vertex 2 {m}
    26.8,11.6,0.0,  !- X,Y,Z ==> Vertex 3 {m}
    26.8,11.6,2.4;  !- X,Y,Z ==> Vertex 4 {m}

  BuildingSurface:Detailed,
    SB25,                    !- Name
    WALL,                    !- Surface Type
    INT-WALL-1,              !- Construction Name
    SPACE2-1,                !- Zone Name
    Surface,                 !- Outside Boundary Condition
    SB52,                    !- Outside Boundary Condition Object
    NoSun,                   !- Sun Exposure
    NoWind,                  !- Wind Exposure
    0.0,                     !- View Factor to Ground
    4,                       !- Number of Vertices
    26.8,11.6,2.4,  !- X,Y,Z ==> Vertex 1 {m}
    26.8,11.6,0.0,  !- X,Y,Z ==> Vertex 2 {m}
    26.8,3.7,0.0,  !- X,Y,Z ==> Vertex 3 {m}
    26.8,3.7,2.4;  !- X,Y,Z ==> Vertex 4 {m}

  Zone,
    SPACE3-1,                !- Name
    0,                       !- Direction of Relative North {deg}
    0,                       !- X Origin {m}
    0,                       !- Y Origin {m}
    0,                       !- Z Origin {m}
    1,                       !- Type
    1,                       !- Multiplier
    2.438400269,             !- Ceiling Height {m}
    239.247360229;           !- Volume {m3}

  ZoneInfiltration:DesignFlowRate,
    SPACE3-1 Infil 1,        !- Name
    SPACE3-1,                !- Zone or ZoneList Name
    INFIL-SCH,               !- Schedule Name
    flow/zone,               !- Design Flow Rate Calculation Method
    0.0167,                  !- Design Flow Rate {m3/s}
    ,                        !- Flow per Zone Floor Area {m3/s-m2}
    ,                        !- Flow per Exterior Surface Area {m3/s-m2}
    ,                        !- Air Changes per Hour {1/hr}
    0,                       !- Constant Term Coefficient
    0,                       !- Temperature Term Coefficient
    0.2237,                  !- Velocity Term Coefficient
    0;                       !- Velocity Squared Term Coefficient

  People,
    SPACE3-1 People 1,       !- Name
    SPACE3-1,                !- Zone or ZoneList Name
    OCCUPY-1,                !- Number of People Schedule Name
    people,                  !- Number of People Calculation Method
    11,                      !- Number of People
    ,                        !- People per Zone Floor Area {person/m2}
    ,                        !- Zone Floor Area per Person {m2/person}
    0.3,                     !- Fraction Radiant
    ,                        !- Sensible Heat Fraction
    ActSchd;                 !- Activity Level Schedule Name

  Lights,
    SPACE3-1 Lights 1,       !- Name
    SPACE3-1,                !- Zone or ZoneList Name
    LIGHTS-1,                !- Schedule Name
    LightingLevel,           !- Design Level Calculation Method
    1584,                    !- Lighting Level {W}
    ,                        !- Watts per Zone Floor Area {W/m2}
    ,                        !- Watts per Person {W/person}
    0,                       !- Return Air Fraction
    0.59,                    !- Fraction Radiant
    0.2,                     !- Fraction Visible
    0,                       !- Fraction Replaceable
    GeneralLights;           !- End-Use Subcategory

  ElectricEquipment,
    SPACE3-1 ElecEq 1,       !- Name
    SPACE3-1,                !- Zone or ZoneList Name
    EQUIP-1,                 !- Schedule Name
    EquipmentLevel,          !- Design Level Calculation Method
    1056,                    !- Design Level {W}
    ,                        !- Watts per Zone Floor Area {W/m2}
    ,                        !- Watts per Person {W/person}
    0,                       !- Fraction Latent
    0.3,                     !- Fraction Radiant
    0;                       !- Fraction Lost

  BuildingSurface:Detailed,
    BACK-1,                  !- Name
    WALL,                    !- Surface Type
    WALL-1,                  !- Construction Name
    SPACE3-1,                !- Zone Name
    Outdoors,                !- Outside Boundary Condition
    ,                        !- Outside Boundary Condition Object
    SunExposed,              !- Sun Exposure
    WindExposed,             !- Wind Exposure
    0.50000,                 !- View Factor to Ground
    4,                       !- Number of Vertices
    30.5,15.2,2.4,  !- X,Y,Z ==> Vertex 1 {m}
    30.5,15.2,0.0,  !- X,Y,Z ==> Vertex 2 {m}
    0.0,15.2,0.0,  !- X,Y,Z ==> Vertex 3 {m}
    0.0,15.2,2.4;  !- X,Y,Z ==> Vertex 4 {m}

  FenestrationSurface:Detailed,
    WB-1,                    !- Name
    WINDOW,                  !- Surface Type
    Dbl Clr 3mm/13mm Air,    !- Construction Name
    BACK-1,                  !- Building Surface Name
    ,                        !- Outside Boundary Condition Object
    0.50000,                 !- View Factor to Ground
    ,                        !- Frame and Divider Name
    1,                       !- Multiplier
    4,                       !- Number of Vertices
    27.4,15.2,2.1,  !- X,Y,Z ==> Vertex 1 {m}
    27.4,15.2,0.9,  !- X,Y,Z ==> Vertex 2 {m}
    13.7,15.2,0.9,  !- X,Y,Z ==> Vertex 3 {m}
    13.7,15.2,2.1;  !- X,Y,Z ==> Vertex 4 {m}

  FenestrationSurface:Detailed,
    DB-1,                    !- Name
    GLASSDOOR,               !- Surface Type
    Sgl Grey 3mm,            !- Construction Name
    BACK-1,                  !- Building Surface Name
    ,                        !- Outside Boundary Condition Object
    0.50000,                 !- View Factor to Ground
    ,                        !- Frame and Divider Name
    1,                       !- Multiplier
    4,                       !- Number of Vertices
    9.1,15.2,2.1,  !- X,Y,Z ==> Vertex 1 {m}
    9.1,15.2,0.0,  !- X,Y,Z ==> Vertex 2 {m}
    7.0,15.2,0.0,  !- X,Y,Z ==> Vertex 3 {m}
    7.0,15.2,2.1;  !- X,Y,Z ==> Vertex 4 {m}

  BuildingSurface:Detailed,
    C3-1,                    !- Name
    CEILING,                 !- Surface Type
    CLNG-1,                  !- Construction Name
    SPACE3-1,                !- Zone Name
    Surface,                 !- Outside Boundary Condition
    C3-1P,                   !- Outside Boundary Condition Object
    NoSun,                   !- Sun Exposure
    NoWind,                  !- Wind Exposure
    0.0,                     !- View Factor to Ground
    4,                       !- Number of Vertices
    30.5,15.2,2.4,  !- X,Y,Z ==> Vertex 1 {m}
    0.0,15.2,2.4,  !- X,Y,Z ==> Vertex 2 {m}
    3.7,11.6,2.4,  !- X,Y,Z ==> Vertex 3 {m}
    26.8,11.6,2.4;  !- X,Y,Z ==> Vertex 4 {m}

  BuildingSurface:Detailed,
    F3-1,                    !- Name
    FLOOR,                   !- Surface Type
    FLOOR-SLAB-1,            !- Construction Name
    SPACE3-1,                !- Zone Name
    Ground,                  !- Outside Boundary Condition
    ,                        !- Outside Boundary Condition Object
    NoSun,                   !- Sun Exposure
    NoWind,                  !- Wind Exposure
    0.0,                     !- View Factor to Ground
    4,                       !- Number of Vertices
    26.8,11.6,0.0,  !- X,Y,Z ==> Vertex 1 {m}
    3.7,11.6,0.0,  !- X,Y,Z ==> Vertex 2 {m}
    0.0,15.2,0.0,  !- X,Y,Z ==> Vertex 3 {m}
    30.5,15.2,0.0;  !- X,Y,Z ==> Vertex 4 {m}

  BuildingSurface:Detailed,
    SB32,                    !- Name
    WALL,                    !- Surface Type
    INT-WALL-1,              !- Construction Name
    SPACE3-1,                !- Zone Name
    Surface,                 !- Outside Boundary Condition
    SB23,                    !- Outside Boundary Condition Object
    NoSun,                   !- Sun Exposure
    NoWind,                  !- Wind Exposure
    0.0,                     !- View Factor to Ground
    4,                       !- Number of Vertices
    26.8,11.6,2.4,  !- X,Y,Z ==> Vertex 1 {m}
    26.8,11.6,0.0,  !- X,Y,Z ==> Vertex 2 {m}
    30.5,15.2,0.0,  !- X,Y,Z ==> Vertex 3 {m}
    30.5,15.2,2.4;  !- X,Y,Z ==> Vertex 4 {m}

  BuildingSurface:Detailed,
    SB34,                    !- Name
    WALL,                    !- Surface Type
    INT-WALL-1,              !- Construction Name
    SPACE3-1,                !- Zone Name
    Surface,                 !- Outside Boundary Condition
    SB43,                    !- Outside Boundary Condition Object
    NoSun,                   !- Sun Exposure
    NoWind,                  !- Wind Exposure
    0.0,                     !- View Factor to Ground
    4,                       !- Number of Vertices
    0.0,15.2,2.4,  !- X,Y,Z ==> Vertex 1 {m}
    0.0,15.2,0.0,  !- X,Y,Z ==> Vertex 2 {m}
    3.7,11.6,0.0,  !- X,Y,Z ==> Vertex 3 {m}
    3.7,11.6,2.4;  !- X,Y,Z ==> Vertex 4 {m}

  BuildingSurface:Detailed,
    SB35,                    !- Name
    WALL,                    !- Surface Type
    INT-WALL-1,              !- Construction Name
    SPACE3-1,                !- Zone Name
    Surface,                 !- Outside Boundary Condition
    SB53,                    !- Outside Boundary Condition Object
    NoSun,                   !- Sun Exposure
    NoWind,                  !- Wind Exposure
    0.0,                     !- View Factor to Ground
    4,                       !- Number of Vertices
    3.7,11.6,2.4,  !- X,Y,Z ==> Vertex 1 {m}
    3.7,11.6,0.0,  !- X,Y,Z ==> Vertex 2 {m}
    26.8,11.6,0.0,  !- X,Y,Z ==> Vertex 3 {m}
    26.8,11.6,2.4;  !- X,Y,Z ==> Vertex 4 {m}

  Zone,
    SPACE4-1,                !- Name
    0,                       !- Direction of Relative North {deg}
    0,                       !- X Origin {m}
    0,                       !- Y Origin {m}
    0,                       !- Z Origin {m}
    1,                       !- Type
    1,                       !- Multiplier
    2.438400269,             !- Ceiling Height {m}
    103.311355591;           !- Volume {m3}

  ZoneInfiltration:DesignFlowRate,
    SPACE4-1 Infil 1,        !- Name
    SPACE4-1,                !- Zone or ZoneList Name
    INFIL-SCH,               !- Schedule Name
    flow/zone,               !- Design Flow Rate Calculation Method
    0.00717,                 !- Design Flow Rate {m3/s}
    ,                        !- Flow per Zone Floor Area {m3/s-m2}
    ,                        !- Flow per Exterior Surface Area {m3/s-m2}
    ,                        !- Air Changes per Hour {1/hr}
    0,                       !- Constant Term Coefficient
    0,                       !- Temperature Term Coefficient
    0.2237,                  !- Velocity Term Coefficient
    0;                       !- Velocity Squared Term Coefficient

  People,
    SPACE4-1 People 1,       !- Name
    SPACE4-1,                !- Zone or ZoneList Name
    OCCUPY-1,                !- Number of People Schedule Name
    people,                  !- Number of People Calculation Method
    5,                       !- Number of People
    ,                        !- People per Zone Floor Area {person/m2}
    ,                        !- Zone Floor Area per Person {m2/person}
    0.3,                     !- Fraction Radiant
    ,                        !- Sensible Heat Fraction
    ActSchd;                 !- Activity Level Schedule Name

  Lights,
    SPACE4-1 Lights 1,       !- Name
    SPACE4-1,                !- Zone or ZoneList Name
    LIGHTS-1,                !- Schedule Name
    LightingLevel,           !- Design Level Calculation Method
    684,                     !- Lighting Level {W}
    ,                        !- Watts per Zone Floor Area {W/m2}
    ,                        !- Watts per Person {W/person}
    0,                       !- Return Air Fraction
    0.59,                    !- Fraction Radiant
    0.2,                     !- Fraction Visible
    0,                       !- Fraction Replaceable
    GeneralLights;           !- End-Use Subcategory

  ElectricEquipment,
    SPACE4-1 ElecEq 1,       !- Name
    SPACE4-1,                !- Zone or ZoneList Name
    EQUIP-1,                 !- Schedule Name
    EquipmentLevel,          !- Design Level Calculation Method
    456,                     !- Design Level {W}
    ,                        !- Watts per Zone Floor Area {W/m2}
    ,                        !- Watts per Person {W/person}
    0,                       !- Fraction Latent
    0.3,                     !- Fraction Radiant
    0;                       !- Fraction Lost

  BuildingSurface:Detailed,
    LEFT-1,                  !- Name
    WALL,                    !- Surface Type
    WALL-1,                  !- Construction Name
    SPACE4-1,                !- Zone Name
    Outdoors,                !- Outside Boundary Condition
    ,                        !- Outside Boundary Condition Object
    SunExposed,              !- Sun Exposure
    WindExposed,             !- Wind Exposure
    0.50000,                 !- View Factor to Ground
    4,                       !- Number of Vertices
    0.0,15.2,2.4,  !- X,Y,Z ==> Vertex 1 {m}
    0.0,15.2,0.0,  !- X,Y,Z ==> Vertex 2 {m}
    0.0,0.0,0.0,  !- X,Y,Z ==> Vertex 3 {m}
    0.0,0.0,2.4;  !- X,Y,Z ==> Vertex 4 {m}

  FenestrationSurface:Detailed,
    WL-1,                    !- Name
    WINDOW,                  !- Surface Type
    Dbl Clr 3mm/13mm Air,    !- Construction Name
    LEFT-1,                  !- Building Surface Name
    ,                        !- Outside Boundary Condition Object
    0.50000,                 !- View Factor to Ground
    ,                        !- Frame and Divider Name
    1,                       !- Multiplier
    4,                       !- Number of Vertices
    0.0,11.4,2.1,  !- X,Y,Z ==> Vertex 1 {m}
    0.0,11.4,0.9,  !- X,Y,Z ==> Vertex 2 {m}
    0.0,3.8,0.9,  !- X,Y,Z ==> Vertex 3 {m}
    0.0,3.8,2.1;  !- X,Y,Z ==> Vertex 4 {m}

  BuildingSurface:Detailed,
    C4-1,                    !- Name
    CEILING,                 !- Surface Type
    CLNG-1,                  !- Construction Name
    SPACE4-1,                !- Zone Name
    Surface,                 !- Outside Boundary Condition
    C4-1P,                   !- Outside Boundary Condition Object
    NoSun,                   !- Sun Exposure
    NoWind,                  !- Wind Exposure
    0.0,                     !- View Factor to Ground
    4,                       !- Number of Vertices
    3.7,11.6,2.4,  !- X,Y,Z ==> Vertex 1 {m}
    0.0,15.2,2.4,  !- X,Y,Z ==> Vertex 2 {m}
    0.0,0.0,2.4,  !- X,Y,Z ==> Vertex 3 {m}
    3.7,3.7,2.4;  !- X,Y,Z ==> Vertex 4 {m}

  BuildingSurface:Detailed,
    F4-1,                    !- Name
    FLOOR,                   !- Surface Type
    FLOOR-SLAB-1,            !- Construction Name
    SPACE4-1,                !- Zone Name
    Ground,                  !- Outside Boundary Condition
    ,                        !- Outside Boundary Condition Object
    NoSun,                   !- Sun Exposure
    NoWind,                  !- Wind Exposure
    0.0,                     !- View Factor to Ground
    4,                       !- Number of Vertices
    3.7,3.7,0.0,  !- X,Y,Z ==> Vertex 1 {m}
    0.0,0.0,0.0,  !- X,Y,Z ==> Vertex 2 {m}
    0.0,15.2,0.0,  !- X,Y,Z ==> Vertex 3 {m}
    3.7,11.6,0.0;  !- X,Y,Z ==> Vertex 4 {m}

  BuildingSurface:Detailed,
    SB41,                    !- Name
    WALL,                    !- Surface Type
    INT-WALL-1,              !- Construction Name
    SPACE4-1,                !- Zone Name
    Surface,                 !- Outside Boundary Condition
    SB14,                    !- Outside Boundary Condition Object
    NoSun,                   !- Sun Exposure
    NoWind,                  !- Wind Exposure
    0.0,                     !- View Factor to Ground
    4,                       !- Number of Vertices
    0.0,0.0,2.4,  !- X,Y,Z ==> Vertex 1 {m}
    0.0,0.0,0.0,  !- X,Y,Z ==> Vertex 2 {m}
    3.7,3.7,0.0,  !- X,Y,Z ==> Vertex 3 {m}
    3.7,3.7,2.4;  !- X,Y,Z ==> Vertex 4 {m}

  BuildingSurface:Detailed,
    SB43,                    !- Name
    WALL,                    !- Surface Type
    INT-WALL-1,              !- Construction Name
    SPACE4-1,                !- Zone Name
    Surface,                 !- Outside Boundary Condition
    SB34,                    !- Outside Boundary Condition Object
    NoSun,                   !- Sun Exposure
    NoWind,                  !- Wind Exposure
    0.0,                     !- View Factor to Ground
    4,                       !- Number of Vertices
    3.7,11.6,2.4,  !- X,Y,Z ==> Vertex 1 {m}
    3.7,11.6,0.0,  !- X,Y,Z ==> Vertex 2 {m}
    0.0,15.2,0.0,  !- X,Y,Z ==> Vertex 3 {m}
    0.0,15.2,2.4;  !- X,Y,Z ==> Vertex 4 {m}

  BuildingSurface:Detailed,
    SB45,                    !- Name
    WALL,                    !- Surface Type
    INT-WALL-1,              !- Construction Name
    SPACE4-1,                !- Zone Name
    Surface,                 !- Outside Boundary Condition
    SB54,                    !- Outside Boundary Condition Object
    NoSun,                   !- Sun Exposure
    NoWind,                  !- Wind Exposure
    0.0,                     !- View Factor to Ground
    4,                       !- Number of Vertices
    3.7,3.7,2.4,  !- X,Y,Z ==> Vertex 1 {m}
    3.7,3.7,0.0,  !- X,Y,Z ==> Vertex 2 {m}
    3.7,11.6,0.0,  !- X,Y,Z ==> Vertex 3 {m}
    3.7,11.6,2.4;  !- X,Y,Z ==> Vertex 4 {m}

  Zone,
    SPACE5-1,                !- Name
    0,                       !- Direction of Relative North {deg}
    0,                       !- X Origin {m}
    0,                       !- Y Origin {m}
    0,                       !- Z Origin {m}
    1,                       !- Type
    1,                       !- Multiplier
    2.438400269,             !- Ceiling Height {m}
    447.682556152;           !- Volume {m3}

  ZoneInfiltration:DesignFlowRate,
    SPACE5-1 Infil 1,        !- Name
    SPACE5-1,                !- Zone or ZoneList Name
    INFIL-SCH,               !- Schedule Name
    flow/zone,               !- Design Flow Rate Calculation Method
    0.031089,                !- Design Flow Rate {m3/s}
    ,                        !- Flow per Zone Floor Area {m3/s-m2}
    ,                        !- Flow per Exterior Surface Area {m3/s-m2}
    ,                        !- Air Changes per Hour {1/hr}
    0,                       !- Constant Term Coefficient
    0,                       !- Temperature Term Coefficient
    0.2237,                  !- Velocity Term Coefficient
    0;                       !- Velocity Squared Term Coefficient

  People,
    SPACE5-1 People 1,       !- Name
    SPACE5-1,                !- Zone or ZoneList Name
    OCCUPY-1,                !- Number of People Schedule Name
    people,                  !- Number of People Calculation Method
    20,                      !- Number of People
    ,                        !- People per Zone Floor Area {person/m2}
    ,                        !- Zone Floor Area per Person {m2/person}
    0.3,                     !- Fraction Radiant
    ,                        !- Sensible Heat Fraction
    ActSchd;                 !- Activity Level Schedule Name

  Lights,
    SPACE5-1 Lights 1,       !- Name
    SPACE5-1,                !- Zone or ZoneList Name
    LIGHTS-1,                !- Schedule Name
    LightingLevel,           !- Design Level Calculation Method
    2964,                    !- Lighting Level {W}
    ,                        !- Watts per Zone Floor Area {W/m2}
    ,                        !- Watts per Person {W/person}
    0,                       !- Return Air Fraction
    0.59,                    !- Fraction Radiant
    0.2,                     !- Fraction Visible
    0,                       !- Fraction Replaceable
    GeneralLights;           !- End-Use Subcategory

  ElectricEquipment,
    SPACE5-1 ElecEq 1,       !- Name
    SPACE5-1,                !- Zone or ZoneList Name
    EQUIP-1,                 !- Schedule Name
    EquipmentLevel,          !- Design Level Calculation Method
    1976,                    !- Design Level {W}
    ,                        !- Watts per Zone Floor Area {W/m2}
    ,                        !- Watts per Person {W/person}
    0,                       !- Fraction Latent
    0.3,                     !- Fraction Radiant
    0;                       !- Fraction Lost

  BuildingSurface:Detailed,
    C5-1,                    !- Name
    CEILING,                 !- Surface Type
    CLNG-1,                  !- Construction Name
    SPACE5-1,                !- Zone Name
    Surface,                 !- Outside Boundary Condition
    C5-1P,                   !- Outside Boundary Condition Object
    NoSun,                   !- Sun Exposure
    NoWind,                  !- Wind Exposure
    0.0,                     !- View Factor to Ground
    4,                       !- Number of Vertices
    3.7,11.6,2.4,  !- X,Y,Z ==> Vertex 1 {m}
    3.7,3.7,2.4,  !- X,Y,Z ==> Vertex 2 {m}
    26.8,3.7,2.4,  !- X,Y,Z ==> Vertex 3 {m}
    26.8,11.6,2.4;  !- X,Y,Z ==> Vertex 4 {m}

  BuildingSurface:Detailed,
    F5-1,                    !- Name
    FLOOR,                   !- Surface Type
    FLOOR-SLAB-1,            !- Construction Name
    SPACE5-1,                !- Zone Name
    Ground,                  !- Outside Boundary Condition
    ,                        !- Outside Boundary Condition Object
    NoSun,                   !- Sun Exposure
    NoWind,                  !- Wind Exposure
    0.0,                     !- View Factor to Ground
    4,                       !- Number of Vertices
    26.8,11.6,0.0,  !- X,Y,Z ==> Vertex 1 {m}
    26.8,3.7,0.0,  !- X,Y,Z ==> Vertex 2 {m}
    3.7,3.7,0.0,  !- X,Y,Z ==> Vertex 3 {m}
    3.7,11.6,0.0;  !- X,Y,Z ==> Vertex 4 {m}

  BuildingSurface:Detailed,
    SB51,                    !- Name
    WALL,                    !- Surface Type
    INT-WALL-1,              !- Construction Name
    SPACE5-1,                !- Zone Name
    Surface,                 !- Outside Boundary Condition
    SB15,                    !- Outside Boundary Condition Object
    NoSun,                   !- Sun Exposure
    NoWind,                  !- Wind Exposure
    0.0,                     !- View Factor to Ground
    4,                       !- Number of Vertices
    3.7,3.7,2.4,  !- X,Y,Z ==> Vertex 1 {m}
    3.7,3.7,0.0,  !- X,Y,Z ==> Vertex 2 {m}
    26.8,3.7,0.0,  !- X,Y,Z ==> Vertex 3 {m}
    26.8,3.7,2.4;  !- X,Y,Z ==> Vertex 4 {m}

  BuildingSurface:Detailed,
    SB52,                    !- Name
    WALL,                    !- Surface Type
    INT-WALL-1,              !- Construction Name
    SPACE5-1,                !- Zone Name
    Surface,                 !- Outside Boundary Condition
    SB25,                    !- Outside Boundary Condition Object
    NoSun,                   !- Sun Exposure
    NoWind,                  !- Wind Exposure
    0.0,                     !- View Factor to Ground
    4,                       !- Number of Vertices
    26.8,3.7,2.4,  !- X,Y,Z ==> Vertex 1 {m}
    26.8,3.7,0.0,  !- X,Y,Z ==> Vertex 2 {m}
    26.8,11.6,0.0,  !- X,Y,Z ==> Vertex 3 {m}
    26.8,11.6,2.4;  !- X,Y,Z ==> Vertex 4 {m}

  BuildingSurface:Detailed,
    SB53,                    !- Name
    WALL,                    !- Surface Type
    INT-WALL-1,              !- Construction Name
    SPACE5-1,                !- Zone Name
    Surface,                 !- Outside Boundary Condition
    SB35,                    !- Outside Boundary Condition Object
    NoSun,                   !- Sun Exposure
    NoWind,                  !- Wind Exposure
    0.0,                     !- View Factor to Ground
    4,                       !- Number of Vertices
    26.8,11.6,2.4,  !- X,Y,Z ==> Vertex 1 {m}
    26.8,11.6,0.0,  !- X,Y,Z ==> Vertex 2 {m}
    3.7,11.6,0.0,  !- X,Y,Z ==> Vertex 3 {m}
    3.7,11.6,2.4;  !- X,Y,Z ==> Vertex 4 {m}

  BuildingSurface:Detailed,
    SB54,                    !- Name
    WALL,                    !- Surface Type
    INT-WALL-1,              !- Construction Name
    SPACE5-1,                !- Zone Name
    Surface,                 !- Outside Boundary Condition
    SB45,                    !- Outside Boundary Condition Object
    NoSun,                   !- Sun Exposure
    NoWind,                  !- Wind Exposure
    0.0,                     !- View Factor to Ground
    4,                       !- Number of Vertices
    3.7,11.6,2.4,  !- X,Y,Z ==> Vertex 1 {m}
    3.7,11.6,0.0,  !- X,Y,Z ==> Vertex 2 {m}
    3.7,3.7,0.0,  !- X,Y,Z ==> Vertex 3 {m}
    3.7,3.7,2.4;  !- X,Y,Z ==> Vertex 4 {m}

! For heating, recover 2 hrs early

  Schedule:Compact,
    Htg-SetP-Sch,            !- Name
    Temperature,             !- Schedule Type Limits Name
    Through: 12/31,          !- Field 1
    For: WeekDays CustomDay1 CustomDay2, !- Field 2
    Until: 6:00,13.0,        !- Field 3
    Until: 7:00,18.0,        !- Field 5
    Until: 21:00,23.0,       !- Field 7
    Until: 24:00,13.0,       !- Field 9
    For: WeekEnds Holiday,   !- Field 11
    Until: 24:00,13.0,       !- Field 12
    For: SummerDesignDay,    !- Field 14
    Until: 24:00,13.0,       !- Field 15
    For: WinterDesignDay,    !- Field 17
    Until: 24:00,23.0;       !- Field 18

! For cooling, recover 1 hr early

  Schedule:Compact,
    Clg-SetP-Sch,            !- Name
    Temperature,             !- Schedule Type Limits Name
    Through: 12/31,          !- Field 1
    For: WeekDays CustomDay1 CustomDay2, !- Field 2
    Until: 7:00,32.0,        !- Field 3
    Until: 21:00,24.0,       !- Field 5
    Until: 24:00,32.0,       !- Field 7
    For: WeekEnds Holiday,   !- Field 9
    Until: 24:00,32.0,       !- Field 10
    For: SummerDesignDay,    !- Field 12
    Until: 24:00,24.0,       !- Field 13
    For: WinterDesignDay,    !- Field 15
    Until: 24:00,32.0;       !- Field 16

  Schedule:Compact,
    FanAvailSched,           !- Name
    Fraction,                !- Schedule Type Limits Name
    Through: 12/31,          !- Field 1
    For: WeekDays CustomDay1 CustomDay2, !- Field 2
    Until: 7:00,0.0,         !- Field 3
    Until: 21:00,1.0,        !- Field 5
    Until: 24:00,0.0,        !- Field 7
    For: Weekends Holiday,   !- Field 9
    Until: 24:00,0.0,        !- Field 10
    For: SummerDesignDay,    !- Field 12
    Until: 24:00,1.0,        !- Field 13
    For: WinterDesignDay,    !- Field 15
    Until: 24:00,1.0;        !- Field 16

  Schedule:Compact,
    Min OA Sched,            !- Name
    Fraction,                !- Schedule Type Limits Name
    Through: 12/31,          !- Field 1
    For: WeekDays CustomDay1 CustomDay2, !- Field 2
    Until: 8:00,0.0,         !- Field 3
    Until: 21:00,1.0,        !- Field 5
    Until: 24:00,0.0,        !- Field 7
    For: Weekends Holiday,   !- Field 9
    Until: 24:00,0.0,        !- Field 10
    For: SummerDesignDay,    !- Field 12
    Until: 24:00,1.0,        !- Field 13
    For: WinterDesignDay,    !- Field 15
    Until: 24:00,1.0;        !- Field 16

  Sizing:Parameters,
    1.2,                     !- Heating Sizing Factor
    1.2;                     !- Cooling Sizing Factor

!
! HVACTemplate:Thermostat,
!     All Zones,               !- Name
!     Htg-SetP-Sch,            !- Heating Setpoint Schedule Name
!     ,                        !- Constant Heating Setpoint {C}
!     Clg-SetP-Sch,            !- Cooling Setpoint Schedule Name
!     ;                        !- Constant Cooling Setpoint {C}
!
! HVACTemplate:Zone:Unitary,
!     SPACE1-1,                !- Zone Name
!     Sys 1 Furnace DX Cool,   !- Template Unitary System Name
!     All Zones,               !- Template Thermostat Name
!     autosize,                !- Supply Air Maximum Flow Rate {m3/s}
!     ,                        !- Zone Heating Sizing Factor
!     ,                        !- Zone Cooling Sizing Factor
!     flow/person,             !- Outdoor Air Method
!     0.00944,                 !- Outdoor Air Flow Rate per Person {m3/s}
!     0.0,                     !- Outdoor Air Flow Rate per Zone Floor Area {m3/s-m2}
!     0.0,                     !- Outdoor Air Flow Rate per Zone {m3/s}
!     ,                        !- Supply Plenum Name
!     ,                        !- Return Plenum Name
!     None,                    !- Baseboard Heating Type
!     ,                        !- Baseboard Heating Availability Schedule Name
!     autosize,                !- Baseboard Heating Capacity {W}
!     SystemSupplyAirTemperature,  !- Zone Cooling Design Supply Air Temperature Input Method
!     ,                        !- Zone Cooling Design Supply Air Temperature {C}
!     ,                        !- Zone Cooling Design Supply Air Temperature Difference {deltaC}
!     SystemSupplyAirTemperature,  !- Zone Heating Design Supply Air Temperature Input Method
!     ,                        !- Zone Heating Design Supply Air Temperature {C}
!     ;                        !- Zone Heating Design Supply Air Temperature Difference {deltaC}
!
! HVACTemplate:Zone:Unitary,
!     SPACE2-1,                !- Zone Name
!     Sys 2 Furnace DX Cool ,  !- Template Unitary System Name
!     All Zones,               !- Template Thermostat Name
!     autosize,                !- Supply Air Maximum Flow Rate {m3/s}
!     ,                        !- Zone Heating Sizing Factor
!     ,                        !- Zone Cooling Sizing Factor
!     flow/person,             !- Outdoor Air Method
!     0.00944,                 !- Outdoor Air Flow Rate per Person {m3/s}
!     0.0,                     !- Outdoor Air Flow Rate per Zone Floor Area {m3/s-m2}
!     0.0,                     !- Outdoor Air Flow Rate per Zone {m3/s}
!     ,                        !- Supply Plenum Name
!     ,                        !- Return Plenum Name
!     None,                    !- Baseboard Heating Type
!     ,                        !- Baseboard Heating Availability Schedule Name
!     autosize,                !- Baseboard Heating Capacity {W}
!     SystemSupplyAirTemperature,  !- Zone Cooling Design Supply Air Temperature Input Method
!     ,                        !- Zone Cooling Design Supply Air Temperature {C}
!     ,                        !- Zone Cooling Design Supply Air Temperature Difference {deltaC}
!     SystemSupplyAirTemperature,  !- Zone Heating Design Supply Air Temperature Input Method
!     ,                        !- Zone Heating Design Supply Air Temperature {C}
!     ;                        !- Zone Heating Design Supply Air Temperature Difference {deltaC}
!
! HVACTemplate:Zone:Unitary,
!     SPACE3-1,                !- Zone Name
!     Sys 3 Heat Pump Air Source,  !- Template Unitary System Name
!     All Zones,               !- Template Thermostat Name
!     autosize,                !- Supply Air Maximum Flow Rate {m3/s}
!     ,                        !- Zone Heating Sizing Factor
!     ,                        !- Zone Cooling Sizing Factor
!     flow/person,             !- Outdoor Air Method
!     0.00944,                 !- Outdoor Air Flow Rate per Person {m3/s}
!     0.0,                     !- Outdoor Air Flow Rate per Zone Floor Area {m3/s-m2}
!     0.0,                     !- Outdoor Air Flow Rate per Zone {m3/s}
!     ,                        !- Supply Plenum Name
!     ,                        !- Return Plenum Name
!     None,                    !- Baseboard Heating Type
!     ,                        !- Baseboard Heating Availability Schedule Name
!     autosize,                !- Baseboard Heating Capacity {W}
!     SystemSupplyAirTemperature,  !- Zone Cooling Design Supply Air Temperature Input Method
!     ,                        !- Zone Cooling Design Supply Air Temperature {C}
!     ,                        !- Zone Cooling Design Supply Air Temperature Difference {deltaC}
!     SystemSupplyAirTemperature,  !- Zone Heating Design Supply Air Temperature Input Method
!     ,                        !- Zone Heating Design Supply Air Temperature {C}
!     ;                        !- Zone Heating Design Supply Air Temperature Difference {deltaC}
!
! HVACTemplate:Zone:Unitary,
!     SPACE4-1,                !- Zone Name
!     Sys 4 Heat Pump Air Source,  !- Template Unitary System Name
!     All Zones,               !- Template Thermostat Name
!     autosize,                !- Supply Air Maximum Flow Rate {m3/s}
!     ,                        !- Zone Heating Sizing Factor
!     ,                        !- Zone Cooling Sizing Factor
!     flow/person,             !- Outdoor Air Method
!     0.00944,                 !- Outdoor Air Flow Rate per Person {m3/s}
!     0.0,                     !- Outdoor Air Flow Rate per Zone Floor Area {m3/s-m2}
!     0.0,                     !- Outdoor Air Flow Rate per Zone {m3/s}
!     ,                        !- Supply Plenum Name
!     ,                        !- Return Plenum Name
!     None,                    !- Baseboard Heating Type
!     ,                        !- Baseboard Heating Availability Schedule Name
!     autosize,                !- Baseboard Heating Capacity {W}
!     SystemSupplyAirTemperature,  !- Zone Cooling Design Supply Air Temperature Input Method
!     ,                        !- Zone Cooling Design Supply Air Temperature {C}
!     ,                        !- Zone Cooling Design Supply Air Temperature Difference {deltaC}
!     SystemSupplyAirTemperature,  !- Zone Heating Design Supply Air Temperature Input Method
!     ,                        !- Zone Heating Design Supply Air Temperature {C}
!     ;                        !- Zone Heating Design Supply Air Temperature Difference {deltaC}
!
! HVACTemplate:Zone:Unitary,
!     SPACE5-1,                !- Zone Name
!     Sys 5 Furnace DX Cool,   !- Template Unitary System Name
!     All Zones,               !- Template Thermostat Name
!     autosize,                !- Supply Air Maximum Flow Rate {m3/s}
!     ,                        !- Zone Heating Sizing Factor
!     ,                        !- Zone Cooling Sizing Factor
!     flow/person,             !- Outdoor Air Method
!     0.00944,                 !- Outdoor Air Flow Rate per Person {m3/s}
!     0.0,                     !- Outdoor Air Flow Rate per Zone Floor Area {m3/s-m2}
!     0.0,                     !- Outdoor Air Flow Rate per Zone {m3/s}
!     ,                        !- Supply Plenum Name
!     ,                        !- Return Plenum Name
!     None,                    !- Baseboard Heating Type
!     ,                        !- Baseboard Heating Availability Schedule Name
!     autosize,                !- Baseboard Heating Capacity {W}
!     SystemSupplyAirTemperature,  !- Zone Cooling Design Supply Air Temperature Input Method
!     ,                        !- Zone Cooling Design Supply Air Temperature {C}
!     ,                        !- Zone Cooling Design Supply Air Temperature Difference {deltaC}
!     SystemSupplyAirTemperature,  !- Zone Heating Design Supply Air Temperature Input Method
!     ,                        !- Zone Heating Design Supply Air Temperature {C}
!     ;                        !- Zone Heating Design Supply Air Temperature Difference {deltaC}
!
! HVACTemplate:System:UnitarySystem,
!     Sys 1 Furnace DX Cool,   !- Name
!     ,                        !- System Availability Schedule Name
!     Load,                    !- Control Type
!     SPACE1-1,                !- Control Zone or Thermostat Location Name
!     autosize,                !- Cooling Supply Air Flow Rate {m3/s}
!     autosize,                !- Heating Supply Air Flow Rate {m3/s}
!     autosize,                !- No Load Supply Air Flow Rate {m3/s}
!     FanAvailSched,           !- Supply Fan Operating Mode Schedule Name
!     BlowThrough,             !- Supply Fan Placement
!     0.7,                     !- Supply Fan Total Efficiency
!     600,                     !- Supply Fan Delta Pressure {Pa}
!     0.9,                     !- Supply Fan Motor Efficiency
!     1,                       !- Supply Fan Motor in Air Stream Fraction
!     SingleSpeedDX,           !- Cooling Coil Type
!     1,                       !- Number of Speeds for Cooling
!     ,                        !- Cooling Coil Availability Schedule Name
!     12.8,                    !- Cooling Design Supply Air Temperature {C}
!     autosize,                !- DX Cooling Coil Gross Rated Total Capacity {W}
!     autosize,                !- DX Cooling Coil Gross Rated Sensible Heat Ratio
!     3,                       !- DX Cooling Coil Gross Rated COP {W/W}
!     Gas,                     !- Heating Coil Type
!     1,                       !- Number of Speeds or Stages for Heating
!     ,                        !- Heating Coil Availability Schedule Name
!     50,                      !- Heating Design Supply Air Temperature {C}
!     autosize,                !- Heating Coil Gross Rated Capacity {W}
!     0.8,                     !- Gas Heating Coil Efficiency
!     ,                        !- Gas Heating Coil Parasitic Electric Load {W}
!     2.75,                    !- Heat Pump Heating Coil Gross Rated COP {W/W}
!     -8,                      !- Heat Pump Heating Minimum Outdoor Dry-Bulb Temperature {C}
!     5,                       !- Heat Pump Defrost Maximum Outdoor Dry-Bulb Temperature {C}
!     ,                        !- Heat Pump Defrost Strategy
!     ,                        !- Heat Pump Defrost Control
!     ,                        !- Heat Pump Defrost Time Period Fraction
!     None,                    !- Supplemental Heating or Reheat Coil Type
!     ,                        !- Supplemental Heating or Reheat Coil Availability Schedule Name
!     autosize,                !- Supplemental Heating or Reheat Coil Capacity {W}
!     21,                      !- Supplemental Heating or Reheat Coil Maximum Outdoor Dry-Bulb Temperature {C}
!     0.8,                     !- Supplemental Gas Heating or Reheat Coil Efficiency
!     ,                        !- Supplemental Gas Heating or Reheat Coil Parasitic Electric Load {W}
!     autosize,                !- Maximum Outdoor Air Flow Rate {m3/s}
!     autosize,                !- Minimum Outdoor Air Flow Rate {m3/s}
!     Min OA Sched,            !- Minimum Outdoor Air Schedule Name
!     DifferentialDryBulb,     !- Economizer Type
!     LockoutWithCompressor,   !- Economizer Lockout
!     20,                      !- Economizer Maximum Limit Dry-Bulb Temperature {C}
!     ,                        !- Economizer Maximum Limit Enthalpy {J/kg}
!     ,                        !- Economizer Maximum Limit Dewpoint Temperature {C}
!     ,                        !- Economizer Minimum Limit Dry-Bulb Temperature {C}
!     ,                        !- Supply Plenum Name
!     ,                        !- Return Plenum Name
!     None,                    !- Heat Recovery Type
!     0.7,                     !- Sensible Heat Recovery Effectiveness
!     0.65,                    !- Latent Heat Recovery Effectiveness
!     Plate,                   !- Heat Recovery Heat Exchanger Type
!     None,                    !- Heat Recovery Frost Control Type
!     None,                    !- Dehumidification Control Type
!     60,                      !- Dehumidification Relative Humidity Setpoint {percent}
!     ,                        !- Dehumidification Relative Humidity Setpoint Schedule Name
!     None,                    !- Humidifier Type
!     ,                        !- Humidifier Availability Schedule Name
!     0.000001,                !- Humidifier Rated Capacity {m3/s}
!     autosize,                !- Humidifier Rated Electric Power {W}
!     ,                        !- Humidifier Control Zone Name
!     30,                      !- Humidifier Relative Humidity Setpoint {percent}
!     ,                        !- Humidifier Relative Humidity Setpoint Schedule Name
!     NonCoincident,           !- Sizing Option
!     No,                      !- Return Fan
!     0.7,                     !- Return Fan Total Efficiency
!     300,                     !- Return Fan Delta Pressure {Pa}
!     0.9,                     !- Return Fan Motor Efficiency
!     1;                       !- Return Fan Motor in Air Stream Fraction
!
! HVACTemplate:System:UnitarySystem,
!     Sys 2 Furnace DX Cool ,  !- Name
!     ,                        !- System Availability Schedule Name
!     Load,                    !- Control Type
!     SPACE2-1,                !- Control Zone or Thermostat Location Name
!     autosize,                !- Cooling Supply Air Flow Rate {m3/s}
!     autosize,                !- Heating Supply Air Flow Rate {m3/s}
!     autosize,                !- No Load Supply Air Flow Rate {m3/s}
!     FanAvailSched,           !- Supply Fan Operating Mode Schedule Name
!     DrawThrough,             !- Supply Fan Placement
!     0.7,                     !- Supply Fan Total Efficiency
!     600,                     !- Supply Fan Delta Pressure {Pa}
!     0.9,                     !- Supply Fan Motor Efficiency
!     1,                       !- Supply Fan Motor in Air Stream Fraction
!     SingleSpeedDX,           !- Cooling Coil Type
!     1,                       !- Number of Speeds for Cooling
!     ,                        !- Cooling Coil Availability Schedule Name
!     12.8,                    !- Cooling Design Supply Air Temperature {C}
!     autosize,                !- DX Cooling Coil Gross Rated Total Capacity {W}
!     autosize,                !- DX Cooling Coil Gross Rated Sensible Heat Ratio
!     3,                       !- DX Cooling Coil Gross Rated COP {W/W}
!     Electric,                !- Heating Coil Type
!     1,                       !- Number of Speeds or Stages for Heating
!     ,                        !- Heating Coil Availability Schedule Name
!     50,                      !- Heating Design Supply Air Temperature {C}
!     autosize,                !- Heating Coil Gross Rated Capacity {W}
!     0.8,                     !- Gas Heating Coil Efficiency
!     ,                        !- Gas Heating Coil Parasitic Electric Load {W}
!     2.75,                    !- Heat Pump Heating Coil Gross Rated COP {W/W}
!     -8,                      !- Heat Pump Heating Minimum Outdoor Dry-Bulb Temperature {C}
!     5,                       !- Heat Pump Defrost Maximum Outdoor Dry-Bulb Temperature {C}
!     ,                        !- Heat Pump Defrost Strategy
!     ,                        !- Heat Pump Defrost Control
!     ,                        !- Heat Pump Defrost Time Period Fraction
!     None,                    !- Supplemental Heating or Reheat Coil Type
!     ,                        !- Supplemental Heating or Reheat Coil Availability Schedule Name
!     autosize,                !- Supplemental Heating or Reheat Coil Capacity {W}
!     21,                      !- Supplemental Heating or Reheat Coil Maximum Outdoor Dry-Bulb Temperature {C}
!     0.8,                     !- Supplemental Gas Heating or Reheat Coil Efficiency
!     ,                        !- Supplemental Gas Heating or Reheat Coil Parasitic Electric Load {W}
!     autosize,                !- Maximum Outdoor Air Flow Rate {m3/s}
!     autosize,                !- Minimum Outdoor Air Flow Rate {m3/s}
!     Min OA Sched,            !- Minimum Outdoor Air Schedule Name
!     DifferentialDryBulb,     !- Economizer Type
!     LockoutWithCompressor,   !- Economizer Lockout
!     20,                      !- Economizer Maximum Limit Dry-Bulb Temperature {C}
!     ,                        !- Economizer Maximum Limit Enthalpy {J/kg}
!     ,                        !- Economizer Maximum Limit Dewpoint Temperature {C}
!     ,                        !- Economizer Minimum Limit Dry-Bulb Temperature {C}
!     ,                        !- Supply Plenum Name
!     ,                        !- Return Plenum Name
!     None,                    !- Heat Recovery Type
!     0.7,                     !- Sensible Heat Recovery Effectiveness
!     0.65,                    !- Latent Heat Recovery Effectiveness
!     Plate,                   !- Heat Recovery Heat Exchanger Type
!     None,                    !- Heat Recovery Frost Control Type
!     None,                    !- Dehumidification Control Type
!     60,                      !- Dehumidification Relative Humidity Setpoint {percent}
!     ,                        !- Dehumidification Relative Humidity Setpoint Schedule Name
!     None,                    !- Humidifier Type
!     ,                        !- Humidifier Availability Schedule Name
!     0.000001,                !- Humidifier Rated Capacity {m3/s}
!     autosize,                !- Humidifier Rated Electric Power {W}
!     ,                        !- Humidifier Control Zone Name
!     30,                      !- Humidifier Relative Humidity Setpoint {percent}
!     ,                        !- Humidifier Relative Humidity Setpoint Schedule Name
!     NonCoincident,           !- Sizing Option
!     No,                      !- Return Fan
!     0.7,                     !- Return Fan Total Efficiency
!     300,                     !- Return Fan Delta Pressure {Pa}
!     0.9,                     !- Return Fan Motor Efficiency
!     1;                       !- Return Fan Motor in Air Stream Fraction
!
! HVACTemplate:System:UnitarySystem,
!     Sys 3 Heat Pump Air Source,  !- Name
!     ,                        !- System Availability Schedule Name
!     Load,                    !- Control Type
!     SPACE3-1,                !- Control Zone or Thermostat Location Name
!     autosize,                !- Cooling Supply Air Flow Rate {m3/s}
!     autosize,                !- Heating Supply Air Flow Rate {m3/s}
!     autosize,                !- No Load Supply Air Flow Rate {m3/s}
!     FanAvailSched,           !- Supply Fan Operating Mode Schedule Name
!     BlowThrough,             !- Supply Fan Placement
!     0.7,                     !- Supply Fan Total Efficiency
!     600,                     !- Supply Fan Delta Pressure {Pa}
!     0.9,                     !- Supply Fan Motor Efficiency
!     1,                       !- Supply Fan Motor in Air Stream Fraction
!     SingleSpeedDX,           !- Cooling Coil Type
!     1,                       !- Number of Speeds for Cooling
!     ,                        !- Cooling Coil Availability Schedule Name
!     12.8,                    !- Cooling Design Supply Air Temperature {C}
!     autosize,                !- DX Cooling Coil Gross Rated Total Capacity {W}
!     autosize,                !- DX Cooling Coil Gross Rated Sensible Heat Ratio
!     3,                       !- DX Cooling Coil Gross Rated COP {W/W}
!     SingleSpeedDXHeatPumpAirSource,  !- Heating Coil Type
!     1,                       !- Number of Speeds or Stages for Heating
!     ,                        !- Heating Coil Availability Schedule Name
!     50,                      !- Heating Design Supply Air Temperature {C}
!     autosize,                !- Heating Coil Gross Rated Capacity {W}
!     0.8,                     !- Gas Heating Coil Efficiency
!     ,                        !- Gas Heating Coil Parasitic Electric Load {W}
!     2.75,                    !- Heat Pump Heating Coil Gross Rated COP {W/W}
!     -8,                      !- Heat Pump Heating Minimum Outdoor Dry-Bulb Temperature {C}
!     5,                       !- Heat Pump Defrost Maximum Outdoor Dry-Bulb Temperature {C}
!     ReverseCycle,            !- Heat Pump Defrost Strategy
!     Timed,                   !- Heat Pump Defrost Control
!     0.058333,                !- Heat Pump Defrost Time Period Fraction
!     Electric,                !- Supplemental Heating or Reheat Coil Type
!     ,                        !- Supplemental Heating or Reheat Coil Availability Schedule Name
!     autosize,                !- Supplemental Heating or Reheat Coil Capacity {W}
!     21,                      !- Supplemental Heating or Reheat Coil Maximum Outdoor Dry-Bulb Temperature {C}
!     0.8,                     !- Supplemental Gas Heating or Reheat Coil Efficiency
!     ,                        !- Supplemental Gas Heating or Reheat Coil Parasitic Electric Load {W}
!     autosize,                !- Maximum Outdoor Air Flow Rate {m3/s}
!     autosize,                !- Minimum Outdoor Air Flow Rate {m3/s}
!     Min OA Sched,            !- Minimum Outdoor Air Schedule Name
!     DifferentialDryBulb,     !- Economizer Type
!     LockoutWithCompressor,   !- Economizer Lockout
!     20,                      !- Economizer Maximum Limit Dry-Bulb Temperature {C}
!     ,                        !- Economizer Maximum Limit Enthalpy {J/kg}
!     ,                        !- Economizer Maximum Limit Dewpoint Temperature {C}
!     ,                        !- Economizer Minimum Limit Dry-Bulb Temperature {C}
!     ,                        !- Supply Plenum Name
!     ,                        !- Return Plenum Name
!     None,                    !- Heat Recovery Type
!     0.7,                     !- Sensible Heat Recovery Effectiveness
!     0.65,                    !- Latent Heat Recovery Effectiveness
!     Plate,                   !- Heat Recovery Heat Exchanger Type
!     None,                    !- Heat Recovery Frost Control Type
!     None,                    !- Dehumidification Control Type
!     60,                      !- Dehumidification Relative Humidity Setpoint {percent}
!     ,                        !- Dehumidification Relative Humidity Setpoint Schedule Name
!     None,                    !- Humidifier Type
!     ,                        !- Humidifier Availability Schedule Name
!     0.000001,                !- Humidifier Rated Capacity {m3/s}
!     autosize,                !- Humidifier Rated Electric Power {W}
!     ,                        !- Humidifier Control Zone Name
!     30,                      !- Humidifier Relative Humidity Setpoint {percent}
!     ,                        !- Humidifier Relative Humidity Setpoint Schedule Name
!     NonCoincident,           !- Sizing Option
!     No,                      !- Return Fan
!     0.7,                     !- Return Fan Total Efficiency
!     300,                     !- Return Fan Delta Pressure {Pa}
!     0.9,                     !- Return Fan Motor Efficiency
!     1;                       !- Return Fan Motor in Air Stream Fraction
!
! HVACTemplate:System:UnitarySystem,
!     Sys 4 Heat Pump Air Source,  !- Name
!     ,                        !- System Availability Schedule Name
!     Load,                    !- Control Type
!     SPACE4-1,                !- Control Zone or Thermostat Location Name
!     autosize,                !- Cooling Supply Air Flow Rate {m3/s}
!     autosize,                !- Heating Supply Air Flow Rate {m3/s}
!     autosize,                !- No Load Supply Air Flow Rate {m3/s}
!     FanAvailSched,           !- Supply Fan Operating Mode Schedule Name
!     BlowThrough,             !- Supply Fan Placement
!     0.7,                     !- Supply Fan Total Efficiency
!     600,                     !- Supply Fan Delta Pressure {Pa}
!     0.9,                     !- Supply Fan Motor Efficiency
!     1,                       !- Supply Fan Motor in Air Stream Fraction
!     SingleSpeedDX,           !- Cooling Coil Type
!     1,                       !- Number of Speeds for Cooling
!     ,                        !- Cooling Coil Availability Schedule Name
!     12.8,                    !- Cooling Design Supply Air Temperature {C}
!     autosize,                !- DX Cooling Coil Gross Rated Total Capacity {W}
!     autosize,                !- DX Cooling Coil Gross Rated Sensible Heat Ratio
!     3,                       !- DX Cooling Coil Gross Rated COP {W/W}
!     SingleSpeedDXHeatPumpAirSource,  !- Heating Coil Type
!     1,                       !- Number of Speeds or Stages for Heating
!     ,                        !- Heating Coil Availability Schedule Name
!     50,                      !- Heating Design Supply Air Temperature {C}
!     autosize,                !- Heating Coil Gross Rated Capacity {W}
!     0.8,                     !- Gas Heating Coil Efficiency
!     ,                        !- Gas Heating Coil Parasitic Electric Load {W}
!     2.75,                    !- Heat Pump Heating Coil Gross Rated COP {W/W}
!     -8,                      !- Heat Pump Heating Minimum Outdoor Dry-Bulb Temperature {C}
!     5,                       !- Heat Pump Defrost Maximum Outdoor Dry-Bulb Temperature {C}
!     ,                        !- Heat Pump Defrost Strategy
!     ,                        !- Heat Pump Defrost Control
!     ,                        !- Heat Pump Defrost Time Period Fraction
!     Electric,                !- Supplemental Heating or Reheat Coil Type
!     ,                        !- Supplemental Heating or Reheat Coil Availability Schedule Name
!     autosize,                !- Supplemental Heating or Reheat Coil Capacity {W}
!     21,                      !- Supplemental Heating or Reheat Coil Maximum Outdoor Dry-Bulb Temperature {C}
!     0.8,                     !- Supplemental Gas Heating or Reheat Coil Efficiency
!     ,                        !- Supplemental Gas Heating or Reheat Coil Parasitic Electric Load {W}
!     autosize,                !- Maximum Outdoor Air Flow Rate {m3/s}
!     autosize,                !- Minimum Outdoor Air Flow Rate {m3/s}
!     Min OA Sched,            !- Minimum Outdoor Air Schedule Name
!     DifferentialDryBulb,     !- Economizer Type
!     LockoutWithCompressor,   !- Economizer Lockout
!     20,                      !- Economizer Maximum Limit Dry-Bulb Temperature {C}
!     ,                        !- Economizer Maximum Limit Enthalpy {J/kg}
!     ,                        !- Economizer Maximum Limit Dewpoint Temperature {C}
!     ,                        !- Economizer Minimum Limit Dry-Bulb Temperature {C}
!     ,                        !- Supply Plenum Name
!     ,                        !- Return Plenum Name
!     None,                    !- Heat Recovery Type
!     0.7,                     !- Sensible Heat Recovery Effectiveness
!     0.65,                    !- Latent Heat Recovery Effectiveness
!     Plate,                   !- Heat Recovery Heat Exchanger Type
!     None,                    !- Heat Recovery Frost Control Type
!     None,                    !- Dehumidification Control Type
!     60,                      !- Dehumidification Relative Humidity Setpoint {percent}
!     ,                        !- Dehumidification Relative Humidity Setpoint Schedule Name
!     None,                    !- Humidifier Type
!     ,                        !- Humidifier Availability Schedule Name
!     0.000001,                !- Humidifier Rated Capacity {m3/s}
!     autosize,                !- Humidifier Rated Electric Power {W}
!     ,                        !- Humidifier Control Zone Name
!     30,                      !- Humidifier Relative Humidity Setpoint {percent}
!     ,                        !- Humidifier Relative Humidity Setpoint Schedule Name
!     NonCoincident,           !- Sizing Option
!     No,                      !- Return Fan
!     0.7,                     !- Return Fan Total Efficiency
!     300,                     !- Return Fan Delta Pressure {Pa}
!     0.9,                     !- Return Fan Motor Efficiency
!     1;                       !- Return Fan Motor in Air Stream Fraction
!
! HVACTemplate:System:UnitarySystem,
!     Sys 5 Furnace DX Cool,   !- Name
!     ,                        !- System Availability Schedule Name
!     Load,                    !- Control Type
!     SPACE5-1,                !- Control Zone or Thermostat Location Name
!     autosize,                !- Cooling Supply Air Flow Rate {m3/s}
!     autosize,                !- Heating Supply Air Flow Rate {m3/s}
!     autosize,                !- No Load Supply Air Flow Rate {m3/s}
!     FanAvailSched,           !- Supply Fan Operating Mode Schedule Name
!     BlowThrough,             !- Supply Fan Placement
!     0.7,                     !- Supply Fan Total Efficiency
!     600,                     !- Supply Fan Delta Pressure {Pa}
!     0.9,                     !- Supply Fan Motor Efficiency
!     1,                       !- Supply Fan Motor in Air Stream Fraction
!     SingleSpeedDX,           !- Cooling Coil Type
!     1,                       !- Number of Speeds for Cooling
!     ,                        !- Cooling Coil Availability Schedule Name
!     12.8,                    !- Cooling Design Supply Air Temperature {C}
!     autosize,                !- DX Cooling Coil Gross Rated Total Capacity {W}
!     autosize,                !- DX Cooling Coil Gross Rated Sensible Heat Ratio
!     3,                       !- DX Cooling Coil Gross Rated COP {W/W}
!     Gas,                     !- Heating Coil Type
!     1,                       !- Number of Speeds or Stages for Heating
!     ,                        !- Heating Coil Availability Schedule Name
!     50,                      !- Heating Design Supply Air Temperature {C}
!     autosize,                !- Heating Coil Gross Rated Capacity {W}
!     0.8,                     !- Gas Heating Coil Efficiency
!     ,                        !- Gas Heating Coil Parasitic Electric Load {W}
!     2.75,                    !- Heat Pump Heating Coil Gross Rated COP {W/W}
!     -8,                      !- Heat Pump Heating Minimum Outdoor Dry-Bulb Temperature {C}
!     5,                       !- Heat Pump Defrost Maximum Outdoor Dry-Bulb Temperature {C}
!     ,                        !- Heat Pump Defrost Strategy
!     ,                        !- Heat Pump Defrost Control
!     ,                        !- Heat Pump Defrost Time Period Fraction
!     None,                    !- Supplemental Heating or Reheat Coil Type
!     ,                        !- Supplemental Heating or Reheat Coil Availability Schedule Name
!     autosize,                !- Supplemental Heating or Reheat Coil Capacity {W}
!     21,                      !- Supplemental Heating or Reheat Coil Maximum Outdoor Dry-Bulb Temperature {C}
!     0.8,                     !- Supplemental Gas Heating or Reheat Coil Efficiency
!     ,                        !- Supplemental Gas Heating or Reheat Coil Parasitic Electric Load {W}
!     autosize,                !- Maximum Outdoor Air Flow Rate {m3/s}
!     autosize,                !- Minimum Outdoor Air Flow Rate {m3/s}
!     Min OA Sched,            !- Minimum Outdoor Air Schedule Name
!     DifferentialDryBulb,     !- Economizer Type
!     NoLockout,               !- Economizer Lockout
!     20,                      !- Economizer Maximum Limit Dry-Bulb Temperature {C}
!     ,                        !- Economizer Maximum Limit Enthalpy {J/kg}
!     ,                        !- Economizer Maximum Limit Dewpoint Temperature {C}
!     ,                        !- Economizer Minimum Limit Dry-Bulb Temperature {C}
!     ,                        !- Supply Plenum Name
!     ,                        !- Return Plenum Name
!     None,                    !- Heat Recovery Type
!     0.7,                     !- Sensible Heat Recovery Effectiveness
!     0.65,                    !- Latent Heat Recovery Effectiveness
!     Plate,                   !- Heat Recovery Heat Exchanger Type
!     None,                    !- Heat Recovery Frost Control Type
!     None,                    !- Dehumidification Control Type
!     60,                      !- Dehumidification Relative Humidity Setpoint {percent}
!     ,                        !- Dehumidification Relative Humidity Setpoint Schedule Name
!     None,                    !- Humidifier Type
!     ,                        !- Humidifier Availability Schedule Name
!     0.000001,                !- Humidifier Rated Capacity {m3/s}
!     autosize,                !- Humidifier Rated Electric Power {W}
!     ,                        !- Humidifier Control Zone Name
!     30,                      !- Humidifier Relative Humidity Setpoint {percent}
!     ,                        !- Humidifier Relative Humidity Setpoint Schedule Name
!     NonCoincident,           !- Sizing Option
!     No,                      !- Return Fan
!     0.7,                     !- Return Fan Total Efficiency
!     300,                     !- Return Fan Delta Pressure {Pa}
!     0.9,                     !- Return Fan Motor Efficiency
!     1;                       !- Return Fan Motor in Air Stream Fraction

  Output:Variable,*,Site Outdoor Air Drybulb Temperature,hourly;

  Output:Variable,*,Zone Air Temperature,hourly;

  Output:Variable,*,Zone Air System Sensible Cooling Rate,hourly;

  Output:Variable,*,Zone Air System Sensible Heating Rate,hourly;

  Output:Variable,*,Zone Mean Radiant Temperature,hourly;

  Output:Variable,*,Zone Operative Temperature,hourly;

  Output:Variable,*,Zone Thermal Comfort ASHRAE 55 Simple Model Summer or Winter Clothes Not Comfortable Time,hourly;

  Output:Variable,*,Zone Air Humidity Ratio,hourly;

  Output:Variable,*,Zone Air Relative Humidity,hourly;

  Output:Variable,*,Zone Heating Setpoint Not Met While Occupied Time,hourly;

  Output:Variable,*,Zone Cooling Setpoint Not Met While Occupied Time,hourly;

  Output:Variable,*,Heating Coil Heating Rate,hourly;

  Output:Variable,*,Heating Coil Heating Rate,hourly;

  Output:Variable,*,Cooling Coil Total Cooling Rate,hourly;

  Output:Variable,*,Cooling Coil Sensible Cooling Rate,hourly;

  Output:Variable,*,Plant Supply Side Outlet Temperature,hourly;

  Output:Variable,*,Chiller Evaporator Cooling Rate,hourly;

  Output:Variable,*,Chiller Condenser Heat Transfer Rate,hourly;

  Output:Variable,*,Chiller Electric Power,hourly;

  Output:Variable,*,Chiller COP,hourly;

  Output:Variable,*,Boiler Heating Rate,hourly;

  Output:Variable,*,Boiler Gas Rate,hourly;

  Output:Variable,*,Cooling Tower Heat Transfer Rate,hourly;

  Output:Variable,*,Cooling Tower Fan Electric Power,hourly;

  Output:VariableDictionary,IDF;

  Output:Surfaces:Drawing,dxf;

  Output:Surfaces:List,lines;

  Output:Meter:MeterFileOnly,Electricity:Facility,monthly;

  Output:Meter:MeterFileOnly,Electricity:Building,monthly;

  Output:Meter:MeterFileOnly,InteriorLights:Electricity,monthly;

  Output:Meter:MeterFileOnly,Electricity:HVAC,monthly;

  Output:Meter:MeterFileOnly,Electricity:Plant,monthly;

  Output:Meter:MeterFileOnly,Gas:Plant,monthly;

  Output:Meter:MeterFileOnly,Gas:Facility,monthly;

  Output:Meter:MeterFileOnly,Electricity:Facility,runperiod;

  Output:Meter:MeterFileOnly,Electricity:Building,runperiod;

  Output:Meter:MeterFileOnly,InteriorLights:Electricity,runperiod;

  Output:Meter:MeterFileOnly,Electricity:HVAC,runperiod;

  Output:Meter:MeterFileOnly,Electricity:Plant,runperiod;

  Output:Meter:MeterFileOnly,Gas:Plant,runperiod;

  Output:Meter:MeterFileOnly,Gas:Facility,runperiod;

  OutputControl:Table:Style,
    HTML;                    !- Column Separator

  Output:Table:SummaryReports,
    AllSummary;              !- Report 1 Name

!
! -------------------------------------------------------------
! New objects created from ExpandObjects
! -------------------------------------------------------------
!

  ThermostatSetpoint:DualSetpoint,
    All Zones Dual SP Control,  !- Name
    Htg-SetP-Sch,            !- Heating Setpoint Temperature Schedule Name
    Clg-SetP-Sch;            !- Cooling Setpoint Temperature Schedule Name

  ScheduleTypeLimits,
    HVACTemplate Any Number; !- Name

  Schedule:Compact,
    HVACTemplate-Always 4,   !- Name
    HVACTemplate Any Number, !- Schedule Type Limits Name
    Through: 12/31,          !- Field 1
    For: AllDays,            !- Field 2
    Until: 24:00,4;          !- Field 3

  ZoneControl:Thermostat,
    SPACE1-1 Thermostat,     !- Name
    SPACE1-1,                !- Zone or ZoneList Name
    HVACTemplate-Always 4,   !- Control Type Schedule Name
    ThermostatSetpoint:DualSetpoint,  !- Control 1 Object Type
    All Zones Dual SP Control;  !- Control 1 Name

  DesignSpecification:OutdoorAir,
    SZ DSOA SPACE1-1,        !- Name
    flow/person,             !- Outdoor Air Method
    0.00944,                 !- Outdoor Air Flow per Person {m3/s-person}
    0.0,                     !- Outdoor Air Flow per Zone Floor Area {m3/s-m2}
    0.0;                     !- Outdoor Air Flow per Zone {m3/s}

  Sizing:Zone,
    SPACE1-1,                !- Zone or ZoneList Name
    SupplyAirTemperature,    !- Zone Cooling Design Supply Air Temperature Input Method
    12.8,                    !- Zone Cooling Design Supply Air Temperature {C}
    11.11,                   !- Zone Cooling Design Supply Air Temperature Difference {deltaC}
    SupplyAirTemperature,    !- Zone Heating Design Supply Air Temperature Input Method
    50,                      !- Zone Heating Design Supply Air Temperature {C}
    ,                        !- Zone Heating Design Supply Air Temperature Difference {deltaC}
    0.008,                   !- Zone Cooling Design Supply Air Humidity Ratio {kgWater/kgDryAir}
    0.008,                   !- Zone Heating Design Supply Air Humidity Ratio {kgWater/kgDryAir}
    SZ DSOA SPACE1-1,        !- Design Specification Outdoor Air Object Name
    ,                        !- Zone Heating Sizing Factor
    ,                        !- Zone Cooling Sizing Factor
    DesignDay,               !- Cooling Design Air Flow Method
    0,                       !- Cooling Design Air Flow Rate {m3/s}
    ,                        !- Cooling Minimum Air Flow per Zone Floor Area {m3/s-m2}
    ,                        !- Cooling Minimum Air Flow {m3/s}
    0,                       !- Cooling Minimum Air Flow Fraction
    DesignDay,               !- Heating Design Air Flow Method
    0,                       !- Heating Design Air Flow Rate {m3/s}
    ,                        !- Heating Maximum Air Flow per Zone Floor Area {m3/s-m2}
    ,                        !- Heating Maximum Air Flow {m3/s}
    0,                       !- Heating Maximum Air Flow Fraction
    SZ DSZAD SPACE1-1;       !- Design Specification Zone Air Distribution Object Name

  DesignSpecification:ZoneAirDistribution,
    SZ DSZAD SPACE1-1,       !- Name
    1,                       !- Zone Air Distribution Effectiveness in Cooling Mode {dimensionless}
    1;                       !- Zone Air Distribution Effectiveness in Heating Mode {dimensionless}

  ZoneHVAC:EquipmentConnections,
    SPACE1-1,                !- Zone Name
    SPACE1-1 Equipment,      !- Zone Conditioning Equipment List Name
    SPACE1-1 Zone Equip Inlet,  !- Zone Air Inlet Node or NodeList Name
    ,                        !- Zone Air Exhaust Node or NodeList Name
    SPACE1-1 Zone Air Node,  !- Zone Air Node Name
    SPACE1-1 Return Outlet;  !- Zone Return Air Node or NodeList Name

  ZoneHVAC:EquipmentList,
    SPACE1-1 Equipment,      !- Name
    SequentialLoad,          !- Load Distribution Scheme
    AirTerminal:SingleDuct:Uncontrolled,  !- Zone Equipment 1 Object Type
    SPACE1-1 Air Terminal,   !- Zone Equipment 1 Name
    1,                       !- Zone Equipment 1 Cooling Sequence
    1,                       !- Zone Equipment 1 Heating or No-Load Sequence
    ,                        !- Zone Equipment 1 Sequential Cooling Fraction Schedule Name
    ;                        !- Zone Equipment 1 Sequential Heating Fraction Schedule Name

  AirTerminal:SingleDuct:Uncontrolled,
    SPACE1-1 Air Terminal,   !- Name
    ,                        !- Availability Schedule Name
    SPACE1-1 Zone Equip Inlet,  !- Zone Supply Air Node Name
    autosize;                !- Maximum Air Flow Rate {m3/s}

  ZoneControl:Thermostat,
    SPACE2-1 Thermostat,     !- Name
    SPACE2-1,                !- Zone or ZoneList Name
    HVACTemplate-Always 4,   !- Control Type Schedule Name
    ThermostatSetpoint:DualSetpoint,  !- Control 1 Object Type
    All Zones Dual SP Control;  !- Control 1 Name

  DesignSpecification:OutdoorAir,
    SZ DSOA SPACE2-1,        !- Name
    flow/person,             !- Outdoor Air Method
    0.00944,                 !- Outdoor Air Flow per Person {m3/s-person}
    0.0,                     !- Outdoor Air Flow per Zone Floor Area {m3/s-m2}
    0.0;                     !- Outdoor Air Flow per Zone {m3/s}

  Sizing:Zone,
    SPACE2-1,                !- Zone or ZoneList Name
    SupplyAirTemperature,    !- Zone Cooling Design Supply Air Temperature Input Method
    12.8,                    !- Zone Cooling Design Supply Air Temperature {C}
    11.11,                   !- Zone Cooling Design Supply Air Temperature Difference {deltaC}
    SupplyAirTemperature,    !- Zone Heating Design Supply Air Temperature Input Method
    50,                      !- Zone Heating Design Supply Air Temperature {C}
    ,                        !- Zone Heating Design Supply Air Temperature Difference {deltaC}
    0.008,                   !- Zone Cooling Design Supply Air Humidity Ratio {kgWater/kgDryAir}
    0.008,                   !- Zone Heating Design Supply Air Humidity Ratio {kgWater/kgDryAir}
    SZ DSOA SPACE2-1,        !- Design Specification Outdoor Air Object Name
    ,                        !- Zone Heating Sizing Factor
    ,                        !- Zone Cooling Sizing Factor
    DesignDay,               !- Cooling Design Air Flow Method
    0,                       !- Cooling Design Air Flow Rate {m3/s}
    ,                        !- Cooling Minimum Air Flow per Zone Floor Area {m3/s-m2}
    ,                        !- Cooling Minimum Air Flow {m3/s}
    0,                       !- Cooling Minimum Air Flow Fraction
    DesignDay,               !- Heating Design Air Flow Method
    0,                       !- Heating Design Air Flow Rate {m3/s}
    ,                        !- Heating Maximum Air Flow per Zone Floor Area {m3/s-m2}
    ,                        !- Heating Maximum Air Flow {m3/s}
    0,                       !- Heating Maximum Air Flow Fraction
    SZ DSZAD SPACE2-1;       !- Design Specification Zone Air Distribution Object Name

  DesignSpecification:ZoneAirDistribution,
    SZ DSZAD SPACE2-1,       !- Name
    1,                       !- Zone Air Distribution Effectiveness in Cooling Mode {dimensionless}
    1;                       !- Zone Air Distribution Effectiveness in Heating Mode {dimensionless}

  ZoneHVAC:EquipmentConnections,
    SPACE2-1,                !- Zone Name
    SPACE2-1 Equipment,      !- Zone Conditioning Equipment List Name
    SPACE2-1 Zone Equip Inlet,  !- Zone Air Inlet Node or NodeList Name
    ,                        !- Zone Air Exhaust Node or NodeList Name
    SPACE2-1 Zone Air Node,  !- Zone Air Node Name
    SPACE2-1 Return Outlet;  !- Zone Return Air Node or NodeList Name

  ZoneHVAC:EquipmentList,
    SPACE2-1 Equipment,      !- Name
    SequentialLoad,          !- Load Distribution Scheme
    AirTerminal:SingleDuct:Uncontrolled,  !- Zone Equipment 1 Object Type
    SPACE2-1 Air Terminal,   !- Zone Equipment 1 Name
    1,                       !- Zone Equipment 1 Cooling Sequence
    1,                       !- Zone Equipment 1 Heating or No-Load Sequence
    ,                        !- Zone Equipment 1 Sequential Cooling Fraction Schedule Name
    ;                        !- Zone Equipment 1 Sequential Heating Fraction Schedule Name

  AirTerminal:SingleDuct:Uncontrolled,
    SPACE2-1 Air Terminal,   !- Name
    ,                        !- Availability Schedule Name
    SPACE2-1 Zone Equip Inlet,  !- Zone Supply Air Node Name
    autosize;                !- Maximum Air Flow Rate {m3/s}

  ZoneControl:Thermostat,
    SPACE3-1 Thermostat,     !- Name
    SPACE3-1,                !- Zone or ZoneList Name
    HVACTemplate-Always 4,   !- Control Type Schedule Name
    ThermostatSetpoint:DualSetpoint,  !- Control 1 Object Type
    All Zones Dual SP Control;  !- Control 1 Name

  DesignSpecification:OutdoorAir,
    SZ DSOA SPACE3-1,        !- Name
    flow/person,             !- Outdoor Air Method
    0.00944,                 !- Outdoor Air Flow per Person {m3/s-person}
    0.0,                     !- Outdoor Air Flow per Zone Floor Area {m3/s-m2}
    0.0;                     !- Outdoor Air Flow per Zone {m3/s}

  Sizing:Zone,
    SPACE3-1,                !- Zone or ZoneList Name
    SupplyAirTemperature,    !- Zone Cooling Design Supply Air Temperature Input Method
    12.8,                    !- Zone Cooling Design Supply Air Temperature {C}
    11.11,                   !- Zone Cooling Design Supply Air Temperature Difference {deltaC}
    SupplyAirTemperature,    !- Zone Heating Design Supply Air Temperature Input Method
    50,                      !- Zone Heating Design Supply Air Temperature {C}
    ,                        !- Zone Heating Design Supply Air Temperature Difference {deltaC}
    0.008,                   !- Zone Cooling Design Supply Air Humidity Ratio {kgWater/kgDryAir}
    0.008,                   !- Zone Heating Design Supply Air Humidity Ratio {kgWater/kgDryAir}
    SZ DSOA SPACE3-1,        !- Design Specification Outdoor Air Object Name
    ,                        !- Zone Heating Sizing Factor
    ,                        !- Zone Cooling Sizing Factor
    DesignDay,               !- Cooling Design Air Flow Method
    0,                       !- Cooling Design Air Flow Rate {m3/s}
    ,                        !- Cooling Minimum Air Flow per Zone Floor Area {m3/s-m2}
    ,                        !- Cooling Minimum Air Flow {m3/s}
    0,                       !- Cooling Minimum Air Flow Fraction
    DesignDay,               !- Heating Design Air Flow Method
    0,                       !- Heating Design Air Flow Rate {m3/s}
    ,                        !- Heating Maximum Air Flow per Zone Floor Area {m3/s-m2}
    ,                        !- Heating Maximum Air Flow {m3/s}
    0,                       !- Heating Maximum Air Flow Fraction
    SZ DSZAD SPACE3-1;       !- Design Specification Zone Air Distribution Object Name

  DesignSpecification:ZoneAirDistribution,
    SZ DSZAD SPACE3-1,       !- Name
    1,                       !- Zone Air Distribution Effectiveness in Cooling Mode {dimensionless}
    1;                       !- Zone Air Distribution Effectiveness in Heating Mode {dimensionless}

  ZoneHVAC:EquipmentConnections,
    SPACE3-1,                !- Zone Name
    SPACE3-1 Equipment,      !- Zone Conditioning Equipment List Name
    SPACE3-1 Zone Equip Inlet,  !- Zone Air Inlet Node or NodeList Name
    ,                        !- Zone Air Exhaust Node or NodeList Name
    SPACE3-1 Zone Air Node,  !- Zone Air Node Name
    SPACE3-1 Return Outlet;  !- Zone Return Air Node or NodeList Name

  ZoneHVAC:EquipmentList,
    SPACE3-1 Equipment,      !- Name
    SequentialLoad,          !- Load Distribution Scheme
    AirTerminal:SingleDuct:Uncontrolled,  !- Zone Equipment 1 Object Type
    SPACE3-1 Air Terminal,   !- Zone Equipment 1 Name
    1,                       !- Zone Equipment 1 Cooling Sequence
    1,                       !- Zone Equipment 1 Heating or No-Load Sequence
    ,                        !- Zone Equipment 1 Sequential Cooling Fraction Schedule Name
    ;                        !- Zone Equipment 1 Sequential Heating Fraction Schedule Name

  AirTerminal:SingleDuct:Uncontrolled,
    SPACE3-1 Air Terminal,   !- Name
    ,                        !- Availability Schedule Name
    SPACE3-1 Zone Equip Inlet,  !- Zone Supply Air Node Name
    autosize;                !- Maximum Air Flow Rate {m3/s}

  ZoneControl:Thermostat,
    SPACE4-1 Thermostat,     !- Name
    SPACE4-1,                !- Zone or ZoneList Name
    HVACTemplate-Always 4,   !- Control Type Schedule Name
    ThermostatSetpoint:DualSetpoint,  !- Control 1 Object Type
    All Zones Dual SP Control;  !- Control 1 Name

  DesignSpecification:OutdoorAir,
    SZ DSOA SPACE4-1,        !- Name
    flow/person,             !- Outdoor Air Method
    0.00944,                 !- Outdoor Air Flow per Person {m3/s-person}
    0.0,                     !- Outdoor Air Flow per Zone Floor Area {m3/s-m2}
    0.0;                     !- Outdoor Air Flow per Zone {m3/s}

  Sizing:Zone,
    SPACE4-1,                !- Zone or ZoneList Name
    SupplyAirTemperature,    !- Zone Cooling Design Supply Air Temperature Input Method
    12.8,                    !- Zone Cooling Design Supply Air Temperature {C}
    11.11,                   !- Zone Cooling Design Supply Air Temperature Difference {deltaC}
    SupplyAirTemperature,    !- Zone Heating Design Supply Air Temperature Input Method
    50,                      !- Zone Heating Design Supply Air Temperature {C}
    ,                        !- Zone Heating Design Supply Air Temperature Difference {deltaC}
    0.008,                   !- Zone Cooling Design Supply Air Humidity Ratio {kgWater/kgDryAir}
    0.008,                   !- Zone Heating Design Supply Air Humidity Ratio {kgWater/kgDryAir}
    SZ DSOA SPACE4-1,        !- Design Specification Outdoor Air Object Name
    ,                        !- Zone Heating Sizing Factor
    ,                        !- Zone Cooling Sizing Factor
    DesignDay,               !- Cooling Design Air Flow Method
    0,                       !- Cooling Design Air Flow Rate {m3/s}
    ,                        !- Cooling Minimum Air Flow per Zone Floor Area {m3/s-m2}
    ,                        !- Cooling Minimum Air Flow {m3/s}
    0,                       !- Cooling Minimum Air Flow Fraction
    DesignDay,               !- Heating Design Air Flow Method
    0,                       !- Heating Design Air Flow Rate {m3/s}
    ,                        !- Heating Maximum Air Flow per Zone Floor Area {m3/s-m2}
    ,                        !- Heating Maximum Air Flow {m3/s}
    0,                       !- Heating Maximum Air Flow Fraction
    SZ DSZAD SPACE4-1;       !- Design Specification Zone Air Distribution Object Name

  DesignSpecification:ZoneAirDistribution,
    SZ DSZAD SPACE4-1,       !- Name
    1,                       !- Zone Air Distribution Effectiveness in Cooling Mode {dimensionless}
    1;                       !- Zone Air Distribution Effectiveness in Heating Mode {dimensionless}

  ZoneHVAC:EquipmentConnections,
    SPACE4-1,                !- Zone Name
    SPACE4-1 Equipment,      !- Zone Conditioning Equipment List Name
    SPACE4-1 Zone Equip Inlet,  !- Zone Air Inlet Node or NodeList Name
    ,                        !- Zone Air Exhaust Node or NodeList Name
    SPACE4-1 Zone Air Node,  !- Zone Air Node Name
    SPACE4-1 Return Outlet;  !- Zone Return Air Node or NodeList Name

  ZoneHVAC:EquipmentList,
    SPACE4-1 Equipment,      !- Name
    SequentialLoad,          !- Load Distribution Scheme
    AirTerminal:SingleDuct:Uncontrolled,  !- Zone Equipment 1 Object Type
    SPACE4-1 Air Terminal,   !- Zone Equipment 1 Name
    1,                       !- Zone Equipment 1 Cooling Sequence
    1,                       !- Zone Equipment 1 Heating or No-Load Sequence
    ,                        !- Zone Equipment 1 Sequential Cooling Fraction Schedule Name
    ;                        !- Zone Equipment 1 Sequential Heating Fraction Schedule Name

  AirTerminal:SingleDuct:Uncontrolled,
    SPACE4-1 Air Terminal,   !- Name
    ,                        !- Availability Schedule Name
    SPACE4-1 Zone Equip Inlet,  !- Zone Supply Air Node Name
    autosize;                !- Maximum Air Flow Rate {m3/s}

  ZoneControl:Thermostat,
    SPACE5-1 Thermostat,     !- Name
    SPACE5-1,                !- Zone or ZoneList Name
    HVACTemplate-Always 4,   !- Control Type Schedule Name
    ThermostatSetpoint:DualSetpoint,  !- Control 1 Object Type
    All Zones Dual SP Control;  !- Control 1 Name

  DesignSpecification:OutdoorAir,
    SZ DSOA SPACE5-1,        !- Name
    flow/person,             !- Outdoor Air Method
    0.00944,                 !- Outdoor Air Flow per Person {m3/s-person}
    0.0,                     !- Outdoor Air Flow per Zone Floor Area {m3/s-m2}
    0.0;                     !- Outdoor Air Flow per Zone {m3/s}

  Sizing:Zone,
    SPACE5-1,                !- Zone or ZoneList Name
    SupplyAirTemperature,    !- Zone Cooling Design Supply Air Temperature Input Method
    12.8,                    !- Zone Cooling Design Supply Air Temperature {C}
    11.11,                   !- Zone Cooling Design Supply Air Temperature Difference {deltaC}
    SupplyAirTemperature,    !- Zone Heating Design Supply Air Temperature Input Method
    50,                      !- Zone Heating Design Supply Air Temperature {C}
    ,                        !- Zone Heating Design Supply Air Temperature Difference {deltaC}
    0.008,                   !- Zone Cooling Design Supply Air Humidity Ratio {kgWater/kgDryAir}
    0.008,                   !- Zone Heating Design Supply Air Humidity Ratio {kgWater/kgDryAir}
    SZ DSOA SPACE5-1,        !- Design Specification Outdoor Air Object Name
    ,                        !- Zone Heating Sizing Factor
    ,                        !- Zone Cooling Sizing Factor
    DesignDay,               !- Cooling Design Air Flow Method
    0,                       !- Cooling Design Air Flow Rate {m3/s}
    ,                        !- Cooling Minimum Air Flow per Zone Floor Area {m3/s-m2}
    ,                        !- Cooling Minimum Air Flow {m3/s}
    0,                       !- Cooling Minimum Air Flow Fraction
    DesignDay,               !- Heating Design Air Flow Method
    0,                       !- Heating Design Air Flow Rate {m3/s}
    ,                        !- Heating Maximum Air Flow per Zone Floor Area {m3/s-m2}
    ,                        !- Heating Maximum Air Flow {m3/s}
    0,                       !- Heating Maximum Air Flow Fraction
    SZ DSZAD SPACE5-1;       !- Design Specification Zone Air Distribution Object Name

  DesignSpecification:ZoneAirDistribution,
    SZ DSZAD SPACE5-1,       !- Name
    1,                       !- Zone Air Distribution Effectiveness in Cooling Mode {dimensionless}
    1;                       !- Zone Air Distribution Effectiveness in Heating Mode {dimensionless}

  ZoneHVAC:EquipmentConnections,
    SPACE5-1,                !- Zone Name
    SPACE5-1 Equipment,      !- Zone Conditioning Equipment List Name
    SPACE5-1 Zone Equip Inlet,  !- Zone Air Inlet Node or NodeList Name
    ,                        !- Zone Air Exhaust Node or NodeList Name
    SPACE5-1 Zone Air Node,  !- Zone Air Node Name
    SPACE5-1 Return Outlet;  !- Zone Return Air Node or NodeList Name

  ZoneHVAC:EquipmentList,
    SPACE5-1 Equipment,      !- Name
    SequentialLoad,          !- Load Distribution Scheme
    AirTerminal:SingleDuct:Uncontrolled,  !- Zone Equipment 1 Object Type
    SPACE5-1 Air Terminal,   !- Zone Equipment 1 Name
    1,                       !- Zone Equipment 1 Cooling Sequence
    1,                       !- Zone Equipment 1 Heating or No-Load Sequence
    ,                        !- Zone Equipment 1 Sequential Cooling Fraction Schedule Name
    ;                        !- Zone Equipment 1 Sequential Heating Fraction Schedule Name

  AirTerminal:SingleDuct:Uncontrolled,
    SPACE5-1 Air Terminal,   !- Name
    ,                        !- Availability Schedule Name
    SPACE5-1 Zone Equip Inlet,  !- Zone Supply Air Node Name
    autosize;                !- Maximum Air Flow Rate {m3/s}

  Sizing:System,
    Sys 1 Furnace DX Cool,   !- AirLoop Name
    Sensible,                !- Type of Load to Size On
    autosize,                !- Design Outdoor Air Flow Rate {m3/s}
    1,                       !- Central Heating Maximum System Air Flow Ratio
    7,                       !- Preheat Design Temperature {C}
    0.008,                   !- Preheat Design Humidity Ratio {kgWater/kgDryAir}
    11,                      !- Precool Design Temperature {C}
    0.008,                   !- Precool Design Humidity Ratio {kgWater/kgDryAir}
    12.8,                    !- Central Cooling Design Supply Air Temperature {C}
    50,                      !- Central Heating Design Supply Air Temperature {C}
    NonCoincident,           !- Type of Zone Sum to Use
    No,                      !- 100% Outdoor Air in Cooling
    No,                      !- 100% Outdoor Air in Heating
    0.008,                   !- Central Cooling Design Supply Air Humidity Ratio {kgWater/kgDryAir}
    0.008,                   !- Central Heating Design Supply Air Humidity Ratio {kgWater/kgDryAir}
    DesignDay,               !- Cooling Supply Air Flow Rate Method
    0,                       !- Cooling Supply Air Flow Rate {m3/s}
    ,                        !- Cooling Supply Air Flow Rate Per Floor Area {m3/s-m2}
    ,                        !- Cooling Fraction of Autosized Cooling Supply Air Flow Rate
    ,                        !- Cooling Supply Air Flow Rate Per Unit Cooling Capacity {m3/s-W}
    DesignDay,               !- Heating Supply Air Flow Rate Method
    0,                       !- Heating Supply Air Flow Rate {m3/s}
    ,                        !- Heating Supply Air Flow Rate Per Floor Area {m3/s-m2}
    ,                        !- Heating Fraction of Autosized Heating Supply Air Flow Rate
    ,                        !- Heating Fraction of Autosized Cooling Supply Air Flow Rate
    ,                        !- Heating Supply Air Flow Rate Per Unit Heating Capacity {m3/s-W}
    ZoneSum,                 !- System Outdoor Air Method
    1.0,                     !- Zone Maximum Outdoor Air Fraction {dimensionless}
    CoolingDesignCapacity,   !- Cooling Design Capacity Method
    autosize,                !- Cooling Design Capacity {W}
    ,                        !- Cooling Design Capacity Per Floor Area {W/m2}
    ,                        !- Fraction of Autosized Cooling Design Capacity
    HeatingDesignCapacity,   !- Heating Design Capacity Method
    autosize,                !- Heating Design Capacity {W}
    ,                        !- Heating Design Capacity Per Floor Area {W/m2}
    ,                        !- Fraction of Autosized Heating Design Capacity
    OnOff;                   !- Central Cooling Capacity Control Method

  AirLoopHVAC,
    Sys 1 Furnace DX Cool,   !- Name
    ,                        !- Controller List Name
    Sys 1 Furnace DX Cool Availability Managers,  !- Availability Manager List Name
    autosize,                !- Design Supply Air Flow Rate {m3/s}
    Sys 1 Furnace DX Cool Branches,  !- Branch List Name
    ,                        !- Connector List Name
    Sys 1 Furnace DX Cool Air Loop Inlet,  !- Supply Side Inlet Node Name
    Sys 1 Furnace DX Cool Return Air Outlet,  !- Demand Side Outlet Node Name
    Sys 1 Furnace DX Cool Supply Path Inlet,  !- Demand Side Inlet Node Names
    Sys 1 Furnace DX Cool Heating Coil Outlet;  !- Supply Side Outlet Node Names

  BranchList,
    Sys 1 Furnace DX Cool Branches,  !- Name
    Sys 1 Furnace DX Cool Main Branch;  !- Branch 1 Name

  Branch,
    Sys 1 Furnace DX Cool Main Branch,  !- Name
    ,                        !- Pressure Drop Curve Name
    AirLoopHVAC:OutdoorAirSystem,  !- Component 1 Object Type
    Sys 1 Furnace DX Cool OA System,  !- Component 1 Name
    Sys 1 Furnace DX Cool Air Loop Inlet,  !- Component 1 Inlet Node Name
    Sys 1 Furnace DX Cool Mixed Air Outlet,  !- Component 1 Outlet Node Name
    AirLoopHVAC:UnitarySystem,  !- Component 2 Object Type
    Sys 1 Furnace DX Cool Unitary System,  !- Component 2 Name
    Sys 1 Furnace DX Cool Mixed Air Outlet,  !- Component 2 Inlet Node Name
    Sys 1 Furnace DX Cool Heating Coil Outlet;  !- Component 2 Outlet Node Name

  AirLoopHVAC:SupplyPath,
    Sys 1 Furnace DX Cool Supply Path,  !- Name
    Sys 1 Furnace DX Cool Supply Path Inlet,  !- Supply Air Path Inlet Node Name
    AirLoopHVAC:ZoneSplitter,!- Component 1 Object Type
    Sys 1 Furnace DX Cool Zone Splitter;  !- Component 1 Name

  AirLoopHVAC:ZoneSplitter,
    Sys 1 Furnace DX Cool Zone Splitter,  !- Name
    Sys 1 Furnace DX Cool Supply Path Inlet,  !- Inlet Node Name
    SPACE1-1 Zone Equip Inlet;  !- Outlet 1 Node Name

  AirLoopHVAC:ReturnPath,
    Sys 1 Furnace DX Cool Return Path,  !- Name
    Sys 1 Furnace DX Cool Return Air Outlet,  !- Return Air Path Outlet Node Name
    AirLoopHVAC:ZoneMixer,   !- Component 1 Object Type
    Sys 1 Furnace DX Cool Zone Mixer;  !- Component 1 Name

  AirLoopHVAC:ZoneMixer,
    Sys 1 Furnace DX Cool Zone Mixer,  !- Name
    Sys 1 Furnace DX Cool Return Air Outlet,  !- Outlet Node Name
    SPACE1-1 Return Outlet;  !- Inlet 1 Node Name

  AvailabilityManagerAssignmentList,
    Sys 1 Furnace DX Cool Availability Managers,  !- Name
    AvailabilityManager:Scheduled,  !- Availability Manager 1 Object Type
    Sys 1 Furnace DX Cool Availability;  !- Availability Manager 1 Name

  AvailabilityManager:Scheduled,
    Sys 1 Furnace DX Cool Availability,  !- Name
    HVACTemplate-Always 1;   !- Schedule Name

  Schedule:Compact,
    HVACTemplate-Always 1,   !- Name
    HVACTemplate Any Number, !- Schedule Type Limits Name
    Through: 12/31,          !- Field 1
    For: AllDays,            !- Field 2
    Until: 24:00,1;          !- Field 3

  AirLoopHVAC:UnitarySystem,
    Sys 1 Furnace DX Cool Unitary System,  !- Name
    Load,                    !- Control Type
    SPACE1-1,                !- Controlling Zone or Thermostat Location
    None,                    !- Dehumidification Control Type
    ,                        !- Availability Schedule Name
    Sys 1 Furnace DX Cool Mixed Air Outlet,  !- Air Inlet Node Name
    Sys 1 Furnace DX Cool Heating Coil Outlet,  !- Air Outlet Node Name
    Fan:OnOff,               !- Supply Fan Object Type
    Sys 1 Furnace DX Cool Supply Fan,  !- Supply Fan Name
    BlowThrough,             !- Fan Placement
    FanAvailSched,           !- Supply Air Fan Operating Mode Schedule Name
    Coil:Heating:Fuel,       !- Heating Coil Object Type
    Sys 1 Furnace DX Cool Heating Coil,  !- Heating Coil Name
    1.0,                     !- DX Heating Coil Sizing Ratio
    Coil:Cooling:DX,         !- Cooling Coil Object Type
    Sys 1 Furnace DX Cool Cooling Coil,  !- Cooling Coil Name
    ,                        !- Use DOAS DX Cooling Coil
    ,                        !- Minimum Supply Air Temperature {C}
    ,                        !- Latent Load Control
    ,                        !- Supplemental Heating Coil Object Type
    ,                        !- Supplemental Heating Coil Name
    SupplyAirFlowRate,       !- Cooling Supply Air Flow Rate Method
    autosize,                !- Cooling Supply Air Flow Rate {m3/s}
    ,                        !- Cooling Supply Air Flow Rate Per Floor Area {m3/s-m2}
    ,                        !- Cooling Fraction of Autosized Cooling Supply Air Flow Rate
    ,                        !- Cooling Supply Air Flow Rate Per Unit of Capacity {m3/s-W}
    SupplyAirFlowRate,       !- Heating Supply Air Flow Rate Method
    autosize,                !- Heating Supply Air Flow Rate {m3/s}
    ,                        !- Heating Supply Air Flow Rate Per Floor Area {m3/s-m2}
    ,                        !- Heating Fraction of Autosized Heating Supply Air Flow Rate
    ,                        !- Heating Supply Air Flow Rate Per Unit of Capacity {m3/s-W}
    SupplyAirFlowRate,       !- No Load Supply Air Flow Rate Method
    autosize,                !- No Load Supply Air Flow Rate {m3/s}
    ,                        !- No Load Supply Air Flow Rate Per Floor Area {m3/s-m2}
    ,                        !- No Load Fraction of Autosized Cooling Supply Air Flow Rate
    ,                        !- No Load Fraction of Autosized Heating Supply Air Flow Rate
    ,                        !- No Load Supply Air Flow Rate Per Unit of Capacity During Cooling Operation {m3/s-W}
    ,                        !- No Load Supply Air Flow Rate Per Unit of Capacity During Heating Operation {m3/s-W}
    Autosize,                !- Maximum Supply Air Temperature {C}
    21,                      !- Maximum Outdoor Dry-Bulb Temperature for Supplemental Heater Operation {C}
    ,                        !- Outdoor Dry-Bulb Temperature Sensor Node Name
    ,                        !- Maximum Cycling Rate {cycles/hr}
    ,                        !- Heat Pump Time Constant {s}
    ,                        !- Fraction of On-Cycle Power Use
    ,                        !- Heat Pump Fan Delay Time {s}
    ,                        !- Ancillary On-Cycle Electric Power {W}
    ,                        !- Ancillary Off-Cycle Electric Power {W}
    ,                        !- Design Heat Recovery Water Flow Rate {m3/s}
    ,                        !- Maximum Temperature for Heat Recovery {C}
    ,                        !- Heat Recovery Water Inlet Node Name
    ,                        !- Heat Recovery Water Outlet Node Name
    ,                        !- Design Specification Multispeed Object Type
    ;                        !- Design Specification Multispeed Object Name



  Coil:Cooling:DX,
    Sys 1 Furnace DX Cool Cooling Coil,  !- Name
    Sys 1 Furnace DX Cool Supply Fan Outlet,  !- Evaporator Inlet Node Name
    Sys 1 Furnace DX Cool Cooling Coil Outlet,  !- Evaporator Outlet Node Name
    ,                        !- Availability Schedule Name
    ,                        !- Condenser Zone Name
    Sys 1 Furnace DX Cool Cooling Coil Condenser Inlet,  !- Condenser Inlet Node Name
<<<<<<< HEAD
    Sys 1 Furnace DX Cool Cooling Coil Condenser Outlet Node,  !- Condenser Outlet Node Name
=======
    Sys 1 Furnace DX Cool Cooling Coil Condenser Outlet,                        !- Condenser Outlet Node Name
>>>>>>> db09a79d
    Sys 1 Furnace DX Cool Cooling Coil Performance,  !- Performance Object Name
    ,                        !- Condensate Collection Water Storage Tank Name
    ;                        !- Evaporative Condenser Supply Water Storage Tank Name

  Coil:Cooling:DX:CurveFit:Performance,
    Sys 1 Furnace DX Cool Cooling Coil Performance,  !- Name
    0,                       !- Crankcase Heater Capacity {W}
    ,                        !- Minimum Outdoor Dry-Bulb Temperature for Compressor Operation {C}
    10,                      !- Maximum Outdoor Dry-Bulb Temperature for Crankcase Heater Operation {C}
    ,                        !- Unit Internal Static Air Pressure {Pa}
    ,                        !- Capacity Control Method
    ,                        !- Evaporative Condenser Basin Heater Capacity {W/K}
    ,                        !- Evaporative Condenser Basin Heater Setpoint Temperature {C}
    ,                        !- Evaporative Condenser Basin Heater Operating Schedule Name
    Electricity,             !- Compressor Fuel Type
    Sys 1 Furnace DX Cool Cooling Coil Operating Mode;  !- Base Operating Mode

  Coil:Cooling:DX:CurveFit:OperatingMode,
    Sys 1 Furnace DX Cool Cooling Coil Operating Mode,  !- Name
    autosize,                !- Rated Gross Total Cooling Capacity {W}
    autosize,                !- Rated Evaporator Air Flow Rate {m3/s}
    ,                        !- Rated Condenser Air Flow Rate {m3/s}
    0,                       !- Maximum Cycling Rate {cycles/hr}
    0,                       !- Ratio of Initial Moisture Evaporation Rate and Steady State Latent Capacity {dimensionless}
    0,                       !- Latent Capacity Time Constant {s}
    0,                       !- Nominal Time for Condensate Removal to Begin {s}
    ,                        !- Apply Latent Degradation to Speeds Greater than 1
    AirCooled,               !- Condenser Type
    0,                       !- Nominal Evaporative Condenser Pump Power {W}
    1,                       !- Nominal Speed Number
    Sys 1 Furnace DX Cool Cooling Coil Speed 1 Performance;  !- Speed 1 Name

  Coil:Cooling:DX:CurveFit:Speed,
    Sys 1 Furnace DX Cool Cooling Coil Speed 1 Performance,  !- Name
    1.0,                     !- Gross Total Cooling Capacity Fraction
    1.0,                     !- Evaporator Air Flow Rate Fraction
    1.0,                     !- Condenser Air Flow Rate Fraction
    autosize,                !- Gross Sensible Heat Ratio
    3,                       !- Gross Cooling COP {W/W}
    1.0,                     !- Active Fraction of Coil Face Area
    ,                        !- Rated Evaporator Fan Power Per Volume Flow Rate {W/(m3/s)}
    1.0,                     !- Evaporative Condenser Pump Power Fraction
    0,                       !- Evaporative Condenser Effectiveness {dimensionless}
    Sys 1 Furnace DX Cool Cool Coil Cap-FT,  !- Total Cooling Capacity Modifier Function of Temperature Curve Name
    Sys 1 Furnace DX Cool Cool Coil Cap-FF,  !- Total Cooling Capacity Modifier Function of Air Flow Fraction Curve Name
    Sys 1 Furnace DX Cool Cool Coil EIR-FT,  !- Energy Input Ratio Modifier Function of Temperature Curve Name
    Sys 1 Furnace DX Cool Cool Coil EIR-FF,  !- Energy Input Ratio Modifier Function of Air Flow Fraction Curve Name
    Sys 1 Furnace DX Cool Cool Coil PLF,  !- Part Load Fraction Correlation Curve Name
    ,                        !- Rated Waste Heat Fraction of Power Input {dimensionless}
    ,                        !- Waste Heat Modifier Function of Temperature Curve Name
    ,                        !- Sensible Heat Ratio Modifier Function of Temperature Curve Name
    ;                        !- Sensible Heat Ratio Modifier Function of Flow Fraction Curve Name

! DOE-2.1E, COOL-CAP-FT for PTAC w/ SI temps

  Curve:Biquadratic,
    Sys 1 Furnace DX Cool Cool Coil Cap-FT,  !- Name
    0.942587793,             !- Coefficient1 Constant
    0.009543347,             !- Coefficient2 x
    0.00068377,              !- Coefficient3 x**2
    -0.011042676,            !- Coefficient4 y
    0.000005249,             !- Coefficient5 y**2
    -0.00000972,             !- Coefficient6 x*y
    12.77778,                !- Minimum Value of x
    23.88889,                !- Maximum Value of x
    18.0,                    !- Minimum Value of y
    46.11111;                !- Maximum Value of y

! DOE-2.1E, RATED-CCAP-FFLOW for PTAC

  Curve:Quadratic,
    Sys 1 Furnace DX Cool Cool Coil Cap-FF,  !- Name
    0.8,                     !- Coefficient1 Constant
    0.2,                     !- Coefficient2 x
    0,                       !- Coefficient3 x**2
    0.5,                     !- Minimum Value of x
    1.5;                     !- Maximum Value of x

! DOE-2.1E, COOL-EIR-FT for PTAC w/ SI temps

  Curve:Biquadratic,
    Sys 1 Furnace DX Cool Cool Coil EIR-FT,  !- Name
    0.342414409,             !- Coefficient1 Constant
    0.034885008,             !- Coefficient2 x
    -0.0006237,              !- Coefficient3 x**2
    0.004977216,             !- Coefficient4 y
    0.000437951,             !- Coefficient5 y**2
    -0.000728028,            !- Coefficient6 x*y
    12.77778,                !- Minimum Value of x
    23.88889,                !- Maximum Value of x
    18.0,                    !- Minimum Value of y
    46.11111;                !- Maximum Value of y

! DOE-2.1E, RATED-CEIR-FFLOW for PTAC

  Curve:Quadratic,
    Sys 1 Furnace DX Cool Cool Coil EIR-FF,  !- Name
    1.1552,                  !- Coefficient1 Constant
    -0.1808,                 !- Coefficient2 x
    0.0256,                  !- Coefficient3 x**2
    0.5,                     !- Minimum Value of x
    1.5;                     !- Maximum Value of x

! PLF = l.- Cd(1.-PLR) where Cd = 0.15

  Curve:Quadratic,
    Sys 1 Furnace DX Cool Cool Coil PLF,  !- Name
    0.85,                    !- Coefficient1 Constant
    0.15,                    !- Coefficient2 x
    0,                       !- Coefficient3 x**2
    0,                       !- Minimum Value of x
    1;                       !- Maximum Value of x

  OutdoorAir:Node,
    Sys 1 Furnace DX Cool Cooling Coil Condenser Inlet,  !- Name
    -1;                      !- Height Above Ground {m}

  Coil:Heating:Fuel,
    Sys 1 Furnace DX Cool Heating Coil,  !- Name
    ,                        !- Availability Schedule Name
    Gas,                     !- Fuel Type
    0.8,                     !- Burner Efficiency
    autosize,                !- Nominal Capacity {W}
    Sys 1 Furnace DX Cool Cooling Coil Outlet,  !- Air Inlet Node Name
    Sys 1 Furnace DX Cool Heating Coil Outlet,  !- Air Outlet Node Name
    ,                        !- Temperature Setpoint Node Name
    0,                       !- Parasitic Electric Load {W}
    Sys 1 Furnace DX Cool Heating Coil PLF-FPLR,  !- Part Load Fraction Correlation Curve Name
    0;                       !- Parasitic Fuel Load {W}

  Curve:Cubic,
    Sys 1 Furnace DX Cool Heating Coil PLF-FPLR,  !- Name
    0.8,                     !- Coefficient1 Constant
    0.2,                     !- Coefficient2 x
    0,                       !- Coefficient3 x**2
    0,                       !- Coefficient4 x**3
    0,                       !- Minimum Value of x
    1;                       !- Maximum Value of x

  Fan:OnOff,
    Sys 1 Furnace DX Cool Supply Fan,  !- Name
    HVACTemplate-Always 1,   !- Availability Schedule Name
    0.7,                     !- Fan Total Efficiency
    600,                     !- Pressure Rise {Pa}
    autosize,                !- Maximum Flow Rate {m3/s}
    0.9,                     !- Motor Efficiency
    1,                       !- Motor In Airstream Fraction
    Sys 1 Furnace DX Cool Mixed Air Outlet,  !- Air Inlet Node Name
    Sys 1 Furnace DX Cool Supply Fan Outlet;  !- Air Outlet Node Name

  OutdoorAir:NodeList,
    Sys 1 Furnace DX Cool Outdoor Air Inlet;  !- Node or NodeList Name 1

  AirLoopHVAC:OutdoorAirSystem,
    Sys 1 Furnace DX Cool OA System,  !- Name
    Sys 1 Furnace DX Cool OA System Controllers,  !- Controller List Name
    Sys 1 Furnace DX Cool OA System Equipment,  !- Outdoor Air Equipment List Name
    Sys 1 Furnace DX Cool Availability Managers;  !- Availability Manager List Name

  AirLoopHVAC:ControllerList,
    Sys 1 Furnace DX Cool OA System Controllers,  !- Name
    Controller:OutdoorAir,   !- Controller 1 Object Type
    Sys 1 Furnace DX Cool OA Controller;  !- Controller 1 Name

  AirLoopHVAC:OutdoorAirSystem:EquipmentList,
    Sys 1 Furnace DX Cool OA System Equipment,  !- Name
    OutdoorAir:Mixer,        !- Component 1 Object Type
    Sys 1 Furnace DX Cool OA Mixing Box;  !- Component 1 Name

  OutdoorAir:Mixer,
    Sys 1 Furnace DX Cool OA Mixing Box,  !- Name
    Sys 1 Furnace DX Cool Mixed Air Outlet,  !- Mixed Air Node Name
    Sys 1 Furnace DX Cool Outdoor Air Inlet,  !- Outdoor Air Stream Node Name
    Sys 1 Furnace DX Cool Relief Air Outlet,  !- Relief Air Stream Node Name
    Sys 1 Furnace DX Cool Air Loop Inlet;  !- Return Air Stream Node Name

  SetpointManager:SingleZone:Cooling,
    Sys 1 Furnace DX Cool Economizer Supply Air Temp Manager,  !- Name
    Temperature,             !- Control Variable
    13,                      !- Minimum Supply Air Temperature {C}
    45,                      !- Maximum Supply Air Temperature {C}
    SPACE1-1,                !- Control Zone Name
    SPACE1-1 Zone Air Node,  !- Zone Node Name
    SPACE1-1 Zone Equip Inlet,  !- Zone Inlet Node Name
    Sys 1 Furnace DX Cool Heating Coil Outlet;  !- Setpoint Node or NodeList Name

  SetpointManager:MixedAir,
    Sys 1 Furnace DX Cool Cooling Coil Air Temp Manager,  !- Name
    Temperature,             !- Control Variable
    Sys 1 Furnace DX Cool Heating Coil Outlet,  !- Reference Setpoint Node Name
    Sys 1 Furnace DX Cool Mixed Air Outlet,  !- Fan Inlet Node Name
    Sys 1 Furnace DX Cool Supply Fan Outlet,  !- Fan Outlet Node Name
    Sys 1 Furnace DX Cool Mixed Air Outlet;  !- Setpoint Node or NodeList Name

  Controller:OutdoorAir,
    Sys 1 Furnace DX Cool OA Controller,  !- Name
    Sys 1 Furnace DX Cool Relief Air Outlet,  !- Relief Air Outlet Node Name
    Sys 1 Furnace DX Cool Air Loop Inlet,  !- Return Air Node Name
    Sys 1 Furnace DX Cool Mixed Air Outlet,  !- Mixed Air Node Name
    Sys 1 Furnace DX Cool Outdoor Air Inlet,  !- Actuator Node Name
    autosize,                !- Minimum Outdoor Air Flow Rate {m3/s}
    autosize,                !- Maximum Outdoor Air Flow Rate {m3/s}
    DifferentialDryBulb,     !- Economizer Control Type
    ModulateFlow,            !- Economizer Control Action Type
    20,                      !- Economizer Maximum Limit Dry-Bulb Temperature {C}
    ,                        !- Economizer Maximum Limit Enthalpy {J/kg}
    ,                        !- Economizer Maximum Limit Dewpoint Temperature {C}
    ,                        !- Electronic Enthalpy Limit Curve Name
    ,                        !- Economizer Minimum Limit Dry-Bulb Temperature {C}
    LockoutWithCompressor,   !- Lockout Type
    FixedMinimum,            !- Minimum Limit Type
    Min OA Sched,            !- Minimum Outdoor Air Schedule Name
    ,                        !- Minimum Fraction of Outdoor Air Schedule Name
    ,                        !- Maximum Fraction of Outdoor Air Schedule Name
    ;                        !- Mechanical Ventilation Controller Name

  Sizing:System,
    Sys 2 Furnace DX Cool,   !- AirLoop Name
    Sensible,                !- Type of Load to Size On
    autosize,                !- Design Outdoor Air Flow Rate {m3/s}
    1,                       !- Central Heating Maximum System Air Flow Ratio
    7,                       !- Preheat Design Temperature {C}
    0.008,                   !- Preheat Design Humidity Ratio {kgWater/kgDryAir}
    11,                      !- Precool Design Temperature {C}
    0.008,                   !- Precool Design Humidity Ratio {kgWater/kgDryAir}
    12.8,                    !- Central Cooling Design Supply Air Temperature {C}
    50,                      !- Central Heating Design Supply Air Temperature {C}
    NonCoincident,           !- Type of Zone Sum to Use
    No,                      !- 100% Outdoor Air in Cooling
    No,                      !- 100% Outdoor Air in Heating
    0.008,                   !- Central Cooling Design Supply Air Humidity Ratio {kgWater/kgDryAir}
    0.008,                   !- Central Heating Design Supply Air Humidity Ratio {kgWater/kgDryAir}
    DesignDay,               !- Cooling Supply Air Flow Rate Method
    0,                       !- Cooling Supply Air Flow Rate {m3/s}
    ,                        !- Cooling Supply Air Flow Rate Per Floor Area {m3/s-m2}
    ,                        !- Cooling Fraction of Autosized Cooling Supply Air Flow Rate
    ,                        !- Cooling Supply Air Flow Rate Per Unit Cooling Capacity {m3/s-W}
    DesignDay,               !- Heating Supply Air Flow Rate Method
    0,                       !- Heating Supply Air Flow Rate {m3/s}
    ,                        !- Heating Supply Air Flow Rate Per Floor Area {m3/s-m2}
    ,                        !- Heating Fraction of Autosized Heating Supply Air Flow Rate
    ,                        !- Heating Fraction of Autosized Cooling Supply Air Flow Rate
    ,                        !- Heating Supply Air Flow Rate Per Unit Heating Capacity {m3/s-W}
    ZoneSum,                 !- System Outdoor Air Method
    1.0,                     !- Zone Maximum Outdoor Air Fraction {dimensionless}
    CoolingDesignCapacity,   !- Cooling Design Capacity Method
    autosize,                !- Cooling Design Capacity {W}
    ,                        !- Cooling Design Capacity Per Floor Area {W/m2}
    ,                        !- Fraction of Autosized Cooling Design Capacity
    HeatingDesignCapacity,   !- Heating Design Capacity Method
    autosize,                !- Heating Design Capacity {W}
    ,                        !- Heating Design Capacity Per Floor Area {W/m2}
    ,                        !- Fraction of Autosized Heating Design Capacity
    OnOff;                   !- Central Cooling Capacity Control Method

  AirLoopHVAC,
    Sys 2 Furnace DX Cool,   !- Name
    ,                        !- Controller List Name
    Sys 2 Furnace DX Cool Availability Managers,  !- Availability Manager List Name
    autosize,                !- Design Supply Air Flow Rate {m3/s}
    Sys 2 Furnace DX Cool Branches,  !- Branch List Name
    ,                        !- Connector List Name
    Sys 2 Furnace DX Cool Air Loop Inlet,  !- Supply Side Inlet Node Name
    Sys 2 Furnace DX Cool Return Air Outlet,  !- Demand Side Outlet Node Name
    Sys 2 Furnace DX Cool Supply Path Inlet,  !- Demand Side Inlet Node Names
    Sys 2 Furnace DX Cool Supply Fan Outlet;  !- Supply Side Outlet Node Names

  BranchList,
    Sys 2 Furnace DX Cool Branches,  !- Name
    Sys 2 Furnace DX Cool Main Branch;  !- Branch 1 Name

  Branch,
    Sys 2 Furnace DX Cool Main Branch,  !- Name
    ,                        !- Pressure Drop Curve Name
    AirLoopHVAC:OutdoorAirSystem,  !- Component 1 Object Type
    Sys 2 Furnace DX Cool OA System,  !- Component 1 Name
    Sys 2 Furnace DX Cool Air Loop Inlet,  !- Component 1 Inlet Node Name
    Sys 2 Furnace DX Cool Mixed Air Outlet,  !- Component 1 Outlet Node Name
    AirLoopHVAC:UnitarySystem,  !- Component 2 Object Type
    Sys 2 Furnace DX Cool Unitary System,  !- Component 2 Name
    Sys 2 Furnace DX Cool Mixed Air Outlet,  !- Component 2 Inlet Node Name
    Sys 2 Furnace DX Cool Supply Fan Outlet;  !- Component 2 Outlet Node Name

  AirLoopHVAC:SupplyPath,
    Sys 2 Furnace DX Cool Supply Path,  !- Name
    Sys 2 Furnace DX Cool Supply Path Inlet,  !- Supply Air Path Inlet Node Name
    AirLoopHVAC:ZoneSplitter,!- Component 1 Object Type
    Sys 2 Furnace DX Cool Zone Splitter;  !- Component 1 Name

  AirLoopHVAC:ZoneSplitter,
    Sys 2 Furnace DX Cool Zone Splitter,  !- Name
    Sys 2 Furnace DX Cool Supply Path Inlet,  !- Inlet Node Name
    SPACE2-1 Zone Equip Inlet;  !- Outlet 1 Node Name

  AirLoopHVAC:ReturnPath,
    Sys 2 Furnace DX Cool Return Path,  !- Name
    Sys 2 Furnace DX Cool Return Air Outlet,  !- Return Air Path Outlet Node Name
    AirLoopHVAC:ZoneMixer,   !- Component 1 Object Type
    Sys 2 Furnace DX Cool Zone Mixer;  !- Component 1 Name

  AirLoopHVAC:ZoneMixer,
    Sys 2 Furnace DX Cool Zone Mixer,  !- Name
    Sys 2 Furnace DX Cool Return Air Outlet,  !- Outlet Node Name
    SPACE2-1 Return Outlet;  !- Inlet 1 Node Name

  AvailabilityManagerAssignmentList,
    Sys 2 Furnace DX Cool Availability Managers,  !- Name
    AvailabilityManager:Scheduled,  !- Availability Manager 1 Object Type
    Sys 2 Furnace DX Cool Availability;  !- Availability Manager 1 Name

  AvailabilityManager:Scheduled,
    Sys 2 Furnace DX Cool Availability,  !- Name
    HVACTemplate-Always 1;   !- Schedule Name

  AirLoopHVAC:UnitarySystem,
    Sys 2 Furnace DX Cool Unitary System,  !- Name
    Load,                    !- Control Type
    SPACE2-1,                !- Controlling Zone or Thermostat Location
    None,                    !- Dehumidification Control Type
    ,                        !- Availability Schedule Name
    Sys 2 Furnace DX Cool Mixed Air Outlet,  !- Air Inlet Node Name
    Sys 2 Furnace DX Cool Supply Fan Outlet,  !- Air Outlet Node Name
    Fan:OnOff,               !- Supply Fan Object Type
    Sys 2 Furnace DX Cool Supply Fan,  !- Supply Fan Name
    DrawThrough,             !- Fan Placement
    FanAvailSched,           !- Supply Air Fan Operating Mode Schedule Name
    Coil:Heating:Electric,   !- Heating Coil Object Type
    Sys 2 Furnace DX Cool Heating Coil,  !- Heating Coil Name
    1.0,                     !- DX Heating Coil Sizing Ratio
    Coil:Cooling:DX,         !- Cooling Coil Object Type
    Sys 2 Furnace DX Cool Cooling Coil,  !- Cooling Coil Name
    ,                        !- Use DOAS DX Cooling Coil
    ,                        !- Minimum Supply Air Temperature {C}
    ,                        !- Latent Load Control
    ,                        !- Supplemental Heating Coil Object Type
    ,                        !- Supplemental Heating Coil Name
    SupplyAirFlowRate,       !- Cooling Supply Air Flow Rate Method
    autosize,                !- Cooling Supply Air Flow Rate {m3/s}
    ,                        !- Cooling Supply Air Flow Rate Per Floor Area {m3/s-m2}
    ,                        !- Cooling Fraction of Autosized Cooling Supply Air Flow Rate
    ,                        !- Cooling Supply Air Flow Rate Per Unit of Capacity {m3/s-W}
    SupplyAirFlowRate,       !- Heating Supply Air Flow Rate Method
    autosize,                !- Heating Supply Air Flow Rate {m3/s}
    ,                        !- Heating Supply Air Flow Rate Per Floor Area {m3/s-m2}
    ,                        !- Heating Fraction of Autosized Heating Supply Air Flow Rate
    ,                        !- Heating Supply Air Flow Rate Per Unit of Capacity {m3/s-W}
    SupplyAirFlowRate,       !- No Load Supply Air Flow Rate Method
    autosize,                !- No Load Supply Air Flow Rate {m3/s}
    ,                        !- No Load Supply Air Flow Rate Per Floor Area {m3/s-m2}
    ,                        !- No Load Fraction of Autosized Cooling Supply Air Flow Rate
    ,                        !- No Load Fraction of Autosized Heating Supply Air Flow Rate
    ,                        !- No Load Supply Air Flow Rate Per Unit of Capacity During Cooling Operation {m3/s-W}
    ,                        !- No Load Supply Air Flow Rate Per Unit of Capacity During Heating Operation {m3/s-W}
    Autosize,                !- Maximum Supply Air Temperature {C}
    21,                      !- Maximum Outdoor Dry-Bulb Temperature for Supplemental Heater Operation {C}
    ,                        !- Outdoor Dry-Bulb Temperature Sensor Node Name
    ,                        !- Maximum Cycling Rate {cycles/hr}
    ,                        !- Heat Pump Time Constant {s}
    ,                        !- Fraction of On-Cycle Power Use
    ,                        !- Heat Pump Fan Delay Time {s}
    ,                        !- Ancillary On-Cycle Electric Power {W}
    ,                        !- Ancillary Off-Cycle Electric Power {W}
    ,                        !- Design Heat Recovery Water Flow Rate {m3/s}
    ,                        !- Maximum Temperature for Heat Recovery {C}
    ,                        !- Heat Recovery Water Inlet Node Name
    ,                        !- Heat Recovery Water Outlet Node Name
    ,                        !- Design Specification Multispeed Object Type
    ;                        !- Design Specification Multispeed Object Name

  Coil:Cooling:DX,
    Sys 2 Furnace DX Cool Cooling Coil,  !- Name
    Sys 2 Furnace DX Cool Mixed Air Outlet,  !- Evaporator Inlet Node Name
    Sys 2 Furnace DX Cool Cooling Coil Outlet,  !- Evaporator Outlet Node Name
    ,                        !- Availability Schedule Name
    ,                        !- Condenser Zone Name
    Sys 2 Furnace DX Cool Cooling Coil Condenser Inlet,  !- Condenser Inlet Node Name
<<<<<<< HEAD
    Sys 2 Furnace DX Cool Cooling Coil Condenser Outlet Node,  !- Condenser Outlet Node Name
=======
    Sys 2 Furnace DX Cool Cooling Coil Condenser Outlet,                        !- Condenser Outlet Node Name
>>>>>>> db09a79d
    Sys 2 Furnace DX Cool Cooling Coil Performance,  !- Performance Object Name
    ,                        !- Condensate Collection Water Storage Tank Name
    ;                        !- Evaporative Condenser Supply Water Storage Tank Name

  Coil:Cooling:DX:CurveFit:Performance,
    Sys 2 Furnace DX Cool Cooling Coil Performance,  !- Name
    0,                       !- Crankcase Heater Capacity {W}
    ,                        !- Minimum Outdoor Dry-Bulb Temperature for Compressor Operation {C}
    10,                      !- Maximum Outdoor Dry-Bulb Temperature for Crankcase Heater Operation {C}
    ,                        !- Unit Internal Static Air Pressure {Pa}
    ,                        !- Capacity Control Method
    ,                        !- Evaporative Condenser Basin Heater Capacity {W/K}
    ,                        !- Evaporative Condenser Basin Heater Setpoint Temperature {C}
    ,                        !- Evaporative Condenser Basin Heater Operating Schedule Name
    Electricity,             !- Compressor Fuel Type
    Sys 2 Furnace DX Cool Cooling Coil Operating Mode;  !- Base Operating Mode

  Coil:Cooling:DX:CurveFit:OperatingMode,
    Sys 2 Furnace DX Cool Cooling Coil Operating Mode,  !- Name
    autosize,                !- Rated Gross Total Cooling Capacity {W}
    autosize,                !- Rated Evaporator Air Flow Rate {m3/s}
    ,                        !- Rated Condenser Air Flow Rate {m3/s}
    0,                       !- Maximum Cycling Rate {cycles/hr}
    0,                       !- Ratio of Initial Moisture Evaporation Rate and Steady State Latent Capacity {dimensionless}
    0,                       !- Latent Capacity Time Constant {s}
    0,                       !- Nominal Time for Condensate Removal to Begin {s}
    ,                        !- Apply Latent Degradation to Speeds Greater than 1
    AirCooled,               !- Condenser Type
    0,                       !- Nominal Evaporative Condenser Pump Power {W}
    1,                       !- Nominal Speed Number
    Sys 2 Furnace DX Cool Cooling Coil Speed 1 Performance;  !- Speed 1 Name

  Coil:Cooling:DX:CurveFit:Speed,
    Sys 2 Furnace DX Cool Cooling Coil Speed 1 Performance,  !- Name
    1.0,                     !- Gross Total Cooling Capacity Fraction
    1.0,                     !- Evaporator Air Flow Rate Fraction
    1.0,                     !- Condenser Air Flow Rate Fraction
    autosize,                !- Gross Sensible Heat Ratio
    3,                       !- Gross Cooling COP {W/W}
    1.0,                     !- Active Fraction of Coil Face Area
    ,                        !- Rated Evaporator Fan Power Per Volume Flow Rate {W/(m3/s)}
    1.0,                     !- Evaporative Condenser Pump Power Fraction
    0,                       !- Evaporative Condenser Effectiveness {dimensionless}
    Sys 2 Furnace DX Cool Cool Coil Cap-FT,  !- Total Cooling Capacity Modifier Function of Temperature Curve Name
    Sys 2 Furnace DX Cool Cool Coil Cap-FF,  !- Total Cooling Capacity Modifier Function of Air Flow Fraction Curve Name
    Sys 2 Furnace DX Cool Cool Coil EIR-FT,  !- Energy Input Ratio Modifier Function of Temperature Curve Name
    Sys 2 Furnace DX Cool Cool Coil EIR-FF,  !- Energy Input Ratio Modifier Function of Air Flow Fraction Curve Name
    Sys 2 Furnace DX Cool Cool Coil PLF,  !- Part Load Fraction Correlation Curve Name
    ,                        !- Rated Waste Heat Fraction of Power Input {dimensionless}
    ,                        !- Waste Heat Modifier Function of Temperature Curve Name
    ,                        !- Sensible Heat Ratio Modifier Function of Temperature Curve Name
    ;                        !- Sensible Heat Ratio Modifier Function of Flow Fraction Curve Name

! DOE-2.1E, COOL-CAP-FT for PTAC w/ SI temps

  Curve:Biquadratic,
    Sys 2 Furnace DX Cool Cool Coil Cap-FT,  !- Name
    0.942587793,             !- Coefficient1 Constant
    0.009543347,             !- Coefficient2 x
    0.00068377,              !- Coefficient3 x**2
    -0.011042676,            !- Coefficient4 y
    0.000005249,             !- Coefficient5 y**2
    -0.00000972,             !- Coefficient6 x*y
    12.77778,                !- Minimum Value of x
    23.88889,                !- Maximum Value of x
    18.0,                    !- Minimum Value of y
    46.11111;                !- Maximum Value of y

! DOE-2.1E, RATED-CCAP-FFLOW for PTAC

  Curve:Quadratic,
    Sys 2 Furnace DX Cool Cool Coil Cap-FF,  !- Name
    0.8,                     !- Coefficient1 Constant
    0.2,                     !- Coefficient2 x
    0,                       !- Coefficient3 x**2
    0.5,                     !- Minimum Value of x
    1.5;                     !- Maximum Value of x

! DOE-2.1E, COOL-EIR-FT for PTAC w/ SI temps

  Curve:Biquadratic,
    Sys 2 Furnace DX Cool Cool Coil EIR-FT,  !- Name
    0.342414409,             !- Coefficient1 Constant
    0.034885008,             !- Coefficient2 x
    -0.0006237,              !- Coefficient3 x**2
    0.004977216,             !- Coefficient4 y
    0.000437951,             !- Coefficient5 y**2
    -0.000728028,            !- Coefficient6 x*y
    12.77778,                !- Minimum Value of x
    23.88889,                !- Maximum Value of x
    18.0,                    !- Minimum Value of y
    46.11111;                !- Maximum Value of y

! DOE-2.1E, RATED-CEIR-FFLOW for PTAC

  Curve:Quadratic,
    Sys 2 Furnace DX Cool Cool Coil EIR-FF,  !- Name
    1.1552,                  !- Coefficient1 Constant
    -0.1808,                 !- Coefficient2 x
    0.0256,                  !- Coefficient3 x**2
    0.5,                     !- Minimum Value of x
    1.5;                     !- Maximum Value of x

! PLF = l.- Cd(1.-PLR) where Cd = 0.15

  Curve:Quadratic,
    Sys 2 Furnace DX Cool Cool Coil PLF,  !- Name
    0.85,                    !- Coefficient1 Constant
    0.15,                    !- Coefficient2 x
    0,                       !- Coefficient3 x**2
    0,                       !- Minimum Value of x
    1;                       !- Maximum Value of x

  OutdoorAir:Node,
    Sys 2 Furnace DX Cool Cooling Coil Condenser Inlet,  !- Name
    -1;                      !- Height Above Ground {m}

  Coil:Heating:Electric,
    Sys 2 Furnace DX Cool Heating Coil,  !- Name
    ,                        !- Availability Schedule Name
    1,                       !- Efficiency
    autosize,                !- Nominal Capacity {W}
    Sys 2 Furnace DX Cool Cooling Coil Outlet,  !- Air Inlet Node Name
    Sys 2 Furnace DX Cool Heating Coil Outlet,  !- Air Outlet Node Name
    ;                        !- Temperature Setpoint Node Name

  Fan:OnOff,
    Sys 2 Furnace DX Cool Supply Fan,  !- Name
    HVACTemplate-Always 1,   !- Availability Schedule Name
    0.7,                     !- Fan Total Efficiency
    600,                     !- Pressure Rise {Pa}
    autosize,                !- Maximum Flow Rate {m3/s}
    0.9,                     !- Motor Efficiency
    1,                       !- Motor In Airstream Fraction
    Sys 2 Furnace DX Cool Heating Coil Outlet,  !- Air Inlet Node Name
    Sys 2 Furnace DX Cool Supply Fan Outlet;  !- Air Outlet Node Name

  OutdoorAir:NodeList,
    Sys 2 Furnace DX Cool Outdoor Air Inlet;  !- Node or NodeList Name 1

  AirLoopHVAC:OutdoorAirSystem,
    Sys 2 Furnace DX Cool OA System,  !- Name
    Sys 2 Furnace DX Cool OA System Controllers,  !- Controller List Name
    Sys 2 Furnace DX Cool OA System Equipment,  !- Outdoor Air Equipment List Name
    Sys 2 Furnace DX Cool Availability Managers;  !- Availability Manager List Name

  AirLoopHVAC:ControllerList,
    Sys 2 Furnace DX Cool OA System Controllers,  !- Name
    Controller:OutdoorAir,   !- Controller 1 Object Type
    Sys 2 Furnace DX Cool OA Controller;  !- Controller 1 Name

  AirLoopHVAC:OutdoorAirSystem:EquipmentList,
    Sys 2 Furnace DX Cool OA System Equipment,  !- Name
    OutdoorAir:Mixer,        !- Component 1 Object Type
    Sys 2 Furnace DX Cool OA Mixing Box;  !- Component 1 Name

  OutdoorAir:Mixer,
    Sys 2 Furnace DX Cool OA Mixing Box,  !- Name
    Sys 2 Furnace DX Cool Mixed Air Outlet,  !- Mixed Air Node Name
    Sys 2 Furnace DX Cool Outdoor Air Inlet,  !- Outdoor Air Stream Node Name
    Sys 2 Furnace DX Cool Relief Air Outlet,  !- Relief Air Stream Node Name
    Sys 2 Furnace DX Cool Air Loop Inlet;  !- Return Air Stream Node Name

  SetpointManager:SingleZone:Cooling,
    Sys 2 Furnace DX Cool Economizer Supply Air Temp Manager,  !- Name
    Temperature,             !- Control Variable
    13,                      !- Minimum Supply Air Temperature {C}
    45,                      !- Maximum Supply Air Temperature {C}
    SPACE2-1,                !- Control Zone Name
    SPACE2-1 Zone Air Node,  !- Zone Node Name
    SPACE2-1 Zone Equip Inlet,  !- Zone Inlet Node Name
    Sys 2 Furnace DX Cool Supply Fan Outlet;  !- Setpoint Node or NodeList Name

  SetpointManager:MixedAir,
    Sys 2 Furnace DX Cool Cooling Coil Air Temp Manager,  !- Name
    Temperature,             !- Control Variable
    Sys 2 Furnace DX Cool Supply Fan Outlet,  !- Reference Setpoint Node Name
    Sys 2 Furnace DX Cool Heating Coil Outlet,  !- Fan Inlet Node Name
    Sys 2 Furnace DX Cool Supply Fan Outlet,  !- Fan Outlet Node Name
    Sys 2 Furnace DX Cool Mixed Air Outlet;  !- Setpoint Node or NodeList Name

  Controller:OutdoorAir,
    Sys 2 Furnace DX Cool OA Controller,  !- Name
    Sys 2 Furnace DX Cool Relief Air Outlet,  !- Relief Air Outlet Node Name
    Sys 2 Furnace DX Cool Air Loop Inlet,  !- Return Air Node Name
    Sys 2 Furnace DX Cool Mixed Air Outlet,  !- Mixed Air Node Name
    Sys 2 Furnace DX Cool Outdoor Air Inlet,  !- Actuator Node Name
    autosize,                !- Minimum Outdoor Air Flow Rate {m3/s}
    autosize,                !- Maximum Outdoor Air Flow Rate {m3/s}
    DifferentialDryBulb,     !- Economizer Control Type
    ModulateFlow,            !- Economizer Control Action Type
    20,                      !- Economizer Maximum Limit Dry-Bulb Temperature {C}
    ,                        !- Economizer Maximum Limit Enthalpy {J/kg}
    ,                        !- Economizer Maximum Limit Dewpoint Temperature {C}
    ,                        !- Electronic Enthalpy Limit Curve Name
    ,                        !- Economizer Minimum Limit Dry-Bulb Temperature {C}
    LockoutWithCompressor,   !- Lockout Type
    FixedMinimum,            !- Minimum Limit Type
    Min OA Sched,            !- Minimum Outdoor Air Schedule Name
    ,                        !- Minimum Fraction of Outdoor Air Schedule Name
    ,                        !- Maximum Fraction of Outdoor Air Schedule Name
    ;                        !- Mechanical Ventilation Controller Name

  Sizing:System,
    Sys 3 Heat Pump Air Source,  !- AirLoop Name
    Sensible,                !- Type of Load to Size On
    autosize,                !- Design Outdoor Air Flow Rate {m3/s}
    1,                       !- Central Heating Maximum System Air Flow Ratio
    7,                       !- Preheat Design Temperature {C}
    0.008,                   !- Preheat Design Humidity Ratio {kgWater/kgDryAir}
    11,                      !- Precool Design Temperature {C}
    0.008,                   !- Precool Design Humidity Ratio {kgWater/kgDryAir}
    12.8,                    !- Central Cooling Design Supply Air Temperature {C}
    50,                      !- Central Heating Design Supply Air Temperature {C}
    NonCoincident,           !- Type of Zone Sum to Use
    No,                      !- 100% Outdoor Air in Cooling
    No,                      !- 100% Outdoor Air in Heating
    0.008,                   !- Central Cooling Design Supply Air Humidity Ratio {kgWater/kgDryAir}
    0.008,                   !- Central Heating Design Supply Air Humidity Ratio {kgWater/kgDryAir}
    DesignDay,               !- Cooling Supply Air Flow Rate Method
    0,                       !- Cooling Supply Air Flow Rate {m3/s}
    ,                        !- Cooling Supply Air Flow Rate Per Floor Area {m3/s-m2}
    ,                        !- Cooling Fraction of Autosized Cooling Supply Air Flow Rate
    ,                        !- Cooling Supply Air Flow Rate Per Unit Cooling Capacity {m3/s-W}
    DesignDay,               !- Heating Supply Air Flow Rate Method
    0,                       !- Heating Supply Air Flow Rate {m3/s}
    ,                        !- Heating Supply Air Flow Rate Per Floor Area {m3/s-m2}
    ,                        !- Heating Fraction of Autosized Heating Supply Air Flow Rate
    ,                        !- Heating Fraction of Autosized Cooling Supply Air Flow Rate
    ,                        !- Heating Supply Air Flow Rate Per Unit Heating Capacity {m3/s-W}
    ZoneSum,                 !- System Outdoor Air Method
    1.0,                     !- Zone Maximum Outdoor Air Fraction {dimensionless}
    CoolingDesignCapacity,   !- Cooling Design Capacity Method
    autosize,                !- Cooling Design Capacity {W}
    ,                        !- Cooling Design Capacity Per Floor Area {W/m2}
    ,                        !- Fraction of Autosized Cooling Design Capacity
    HeatingDesignCapacity,   !- Heating Design Capacity Method
    autosize,                !- Heating Design Capacity {W}
    ,                        !- Heating Design Capacity Per Floor Area {W/m2}
    ,                        !- Fraction of Autosized Heating Design Capacity
    OnOff;                   !- Central Cooling Capacity Control Method

  AirLoopHVAC,
    Sys 3 Heat Pump Air Source,  !- Name
    ,                        !- Controller List Name
    Sys 3 Heat Pump Air Source Availability Managers,  !- Availability Manager List Name
    autosize,                !- Design Supply Air Flow Rate {m3/s}
    Sys 3 Heat Pump Air Source Branches,  !- Branch List Name
    ,                        !- Connector List Name
    Sys 3 Heat Pump Air Source Air Loop Inlet,  !- Supply Side Inlet Node Name
    Sys 3 Heat Pump Air Source Return Air Outlet,  !- Demand Side Outlet Node Name
    Sys 3 Heat Pump Air Source Supply Path Inlet,  !- Demand Side Inlet Node Names
    Sys 3 Heat Pump Air Source Supp Heat or Reheat Coil Outl;  !- Supply Side Outlet Node Names

  BranchList,
    Sys 3 Heat Pump Air Source Branches,  !- Name
    Sys 3 Heat Pump Air Source Main Branch;  !- Branch 1 Name

  Branch,
    Sys 3 Heat Pump Air Source Main Branch,  !- Name
    ,                        !- Pressure Drop Curve Name
    AirLoopHVAC:OutdoorAirSystem,  !- Component 1 Object Type
    Sys 3 Heat Pump Air Source OA System,  !- Component 1 Name
    Sys 3 Heat Pump Air Source Air Loop Inlet,  !- Component 1 Inlet Node Name
    Sys 3 Heat Pump Air Source Mixed Air Outlet,  !- Component 1 Outlet Node Name
    AirLoopHVAC:UnitarySystem,  !- Component 2 Object Type
    Sys 3 Heat Pump Air Source Unitary System,  !- Component 2 Name
    Sys 3 Heat Pump Air Source Mixed Air Outlet,  !- Component 2 Inlet Node Name
    Sys 3 Heat Pump Air Source Supp Heat or Reheat Coil Outl;  !- Component 2 Outlet Node Name

  AirLoopHVAC:SupplyPath,
    Sys 3 Heat Pump Air Source Supply Path,  !- Name
    Sys 3 Heat Pump Air Source Supply Path Inlet,  !- Supply Air Path Inlet Node Name
    AirLoopHVAC:ZoneSplitter,!- Component 1 Object Type
    Sys 3 Heat Pump Air Source Zone Splitter;  !- Component 1 Name

  AirLoopHVAC:ZoneSplitter,
    Sys 3 Heat Pump Air Source Zone Splitter,  !- Name
    Sys 3 Heat Pump Air Source Supply Path Inlet,  !- Inlet Node Name
    SPACE3-1 Zone Equip Inlet;  !- Outlet 1 Node Name

  AirLoopHVAC:ReturnPath,
    Sys 3 Heat Pump Air Source Return Path,  !- Name
    Sys 3 Heat Pump Air Source Return Air Outlet,  !- Return Air Path Outlet Node Name
    AirLoopHVAC:ZoneMixer,   !- Component 1 Object Type
    Sys 3 Heat Pump Air Source Zone Mixer;  !- Component 1 Name

  AirLoopHVAC:ZoneMixer,
    Sys 3 Heat Pump Air Source Zone Mixer,  !- Name
    Sys 3 Heat Pump Air Source Return Air Outlet,  !- Outlet Node Name
    SPACE3-1 Return Outlet;  !- Inlet 1 Node Name

  AvailabilityManagerAssignmentList,
    Sys 3 Heat Pump Air Source Availability Managers,  !- Name
    AvailabilityManager:Scheduled,  !- Availability Manager 1 Object Type
    Sys 3 Heat Pump Air Source Availability;  !- Availability Manager 1 Name

  AvailabilityManager:Scheduled,
    Sys 3 Heat Pump Air Source Availability,  !- Name
    HVACTemplate-Always 1;   !- Schedule Name

  AirLoopHVAC:UnitarySystem,
    Sys 3 Heat Pump Air Source Unitary System,  !- Name
    Load,                    !- Control Type
    SPACE3-1,                !- Controlling Zone or Thermostat Location
    None,                    !- Dehumidification Control Type
    ,                        !- Availability Schedule Name
    Sys 3 Heat Pump Air Source Mixed Air Outlet,  !- Air Inlet Node Name
    Sys 3 Heat Pump Air Source Supp Heat or Reheat Coil Outl,  !- Air Outlet Node Name
    Fan:OnOff,               !- Supply Fan Object Type
    Sys 3 Heat Pump Air Source Supply Fan,  !- Supply Fan Name
    BlowThrough,             !- Fan Placement
    FanAvailSched,           !- Supply Air Fan Operating Mode Schedule Name
    Coil:Heating:DX:SingleSpeed,  !- Heating Coil Object Type
    Sys 3 Heat Pump Air Source Heating Coil,  !- Heating Coil Name
    1.0,                     !- DX Heating Coil Sizing Ratio
    Coil:Cooling:DX,         !- Cooling Coil Object Type
    Sys 3 Heat Pump Air Source Cooling Coil,  !- Cooling Coil Name
    ,                        !- Use DOAS DX Cooling Coil
    ,                        !- Minimum Supply Air Temperature {C}
    ,                        !- Latent Load Control
    Coil:Heating:Electric,   !- Supplemental Heating Coil Object Type
    Sys 3 Heat Pump Air Source Supp Heat or Reheat Coil,  !- Supplemental Heating Coil Name
    SupplyAirFlowRate,       !- Cooling Supply Air Flow Rate Method
    autosize,                !- Cooling Supply Air Flow Rate {m3/s}
    ,                        !- Cooling Supply Air Flow Rate Per Floor Area {m3/s-m2}
    ,                        !- Cooling Fraction of Autosized Cooling Supply Air Flow Rate
    ,                        !- Cooling Supply Air Flow Rate Per Unit of Capacity {m3/s-W}
    SupplyAirFlowRate,       !- Heating Supply Air Flow Rate Method
    autosize,                !- Heating Supply Air Flow Rate {m3/s}
    ,                        !- Heating Supply Air Flow Rate Per Floor Area {m3/s-m2}
    ,                        !- Heating Fraction of Autosized Heating Supply Air Flow Rate
    ,                        !- Heating Supply Air Flow Rate Per Unit of Capacity {m3/s-W}
    SupplyAirFlowRate,       !- No Load Supply Air Flow Rate Method
    autosize,                !- No Load Supply Air Flow Rate {m3/s}
    ,                        !- No Load Supply Air Flow Rate Per Floor Area {m3/s-m2}
    ,                        !- No Load Fraction of Autosized Cooling Supply Air Flow Rate
    ,                        !- No Load Fraction of Autosized Heating Supply Air Flow Rate
    ,                        !- No Load Supply Air Flow Rate Per Unit of Capacity During Cooling Operation {m3/s-W}
    ,                        !- No Load Supply Air Flow Rate Per Unit of Capacity During Heating Operation {m3/s-W}
    Autosize,                !- Maximum Supply Air Temperature {C}
    21,                      !- Maximum Outdoor Dry-Bulb Temperature for Supplemental Heater Operation {C}
    ,                        !- Outdoor Dry-Bulb Temperature Sensor Node Name
    ,                        !- Maximum Cycling Rate {cycles/hr}
    ,                        !- Heat Pump Time Constant {s}
    ,                        !- Fraction of On-Cycle Power Use
    ,                        !- Heat Pump Fan Delay Time {s}
    ,                        !- Ancillary On-Cycle Electric Power {W}
    ,                        !- Ancillary Off-Cycle Electric Power {W}
    ,                        !- Design Heat Recovery Water Flow Rate {m3/s}
    ,                        !- Maximum Temperature for Heat Recovery {C}
    ,                        !- Heat Recovery Water Inlet Node Name
    ,                        !- Heat Recovery Water Outlet Node Name
    ,                        !- Design Specification Multispeed Object Type
    ;                        !- Design Specification Multispeed Object Name

  Coil:Cooling:DX,
    Sys 3 Heat Pump Air Source Cooling Coil,  !- Name
    Sys 3 Heat Pump Air Source Supply Fan Outlet,  !- Evaporator Inlet Node Name
    Sys 3 Heat Pump Air Source Cooling Coil Outlet,  !- Evaporator Outlet Node Name
    ,                        !- Availability Schedule Name
    ,                        !- Condenser Zone Name
    Sys 3 Heat Pump Air Source Cooling Coil Condenser Inlet,  !- Condenser Inlet Node Name
<<<<<<< HEAD
    Sys 3 Heat Pump Air Source Cooling Coil Condenser Outlet Node,  !- Condenser Outlet Node Name
=======
    Sys 3 Furnace DX Cool Cooling Coil Condenser Outlet,                        !- Condenser Outlet Node Name
>>>>>>> db09a79d
    Sys 3 Heat Pump Air Source Cooling Coil Performance,  !- Performance Object Name
    ,                        !- Condensate Collection Water Storage Tank Name
    ;                        !- Evaporative Condenser Supply Water Storage Tank Name

  Coil:Cooling:DX:CurveFit:Performance,
    Sys 3 Heat Pump Air Source Cooling Coil Performance,  !- Name
    0,                       !- Crankcase Heater Capacity {W}
    ,                        !- Minimum Outdoor Dry-Bulb Temperature for Compressor Operation {C}
    10,                      !- Maximum Outdoor Dry-Bulb Temperature for Crankcase Heater Operation {C}
    ,                        !- Unit Internal Static Air Pressure {Pa}
    ,                        !- Capacity Control Method
    ,                        !- Evaporative Condenser Basin Heater Capacity {W/K}
    ,                        !- Evaporative Condenser Basin Heater Setpoint Temperature {C}
    ,                        !- Evaporative Condenser Basin Heater Operating Schedule Name
    Electricity,             !- Compressor Fuel Type
    Sys 3 Heat Pump Air Source Cooling Coil Operating Mode;  !- Base Operating Mode

  Coil:Cooling:DX:CurveFit:OperatingMode,
    Sys 3 Heat Pump Air Source Cooling Coil Operating Mode,  !- Name
    autosize,                !- Rated Gross Total Cooling Capacity {W}
    autosize,                !- Rated Evaporator Air Flow Rate {m3/s}
    ,                        !- Rated Condenser Air Flow Rate {m3/s}
    0,                       !- Maximum Cycling Rate {cycles/hr}
    0,                       !- Ratio of Initial Moisture Evaporation Rate and Steady State Latent Capacity {dimensionless}
    0,                       !- Latent Capacity Time Constant {s}
    0,                       !- Nominal Time for Condensate Removal to Begin {s}
    ,                        !- Apply Latent Degradation to Speeds Greater than 1
    AirCooled,               !- Condenser Type
    0,                       !- Nominal Evaporative Condenser Pump Power {W}
    1,                       !- Nominal Speed Number
    Sys 3 Heat Pump Air Source Cooling Coil Speed 1 Performance;  !- Speed 1 Name

  Coil:Cooling:DX:CurveFit:Speed,
    Sys 3 Heat Pump Air Source Cooling Coil Speed 1 Performance,  !- Name
    1.0,                     !- Gross Total Cooling Capacity Fraction
    1.0,                     !- Evaporator Air Flow Rate Fraction
    1.0,                     !- Condenser Air Flow Rate Fraction
    autosize,                !- Gross Sensible Heat Ratio
    3,                       !- Gross Cooling COP {W/W}
    1.0,                     !- Active Fraction of Coil Face Area
    ,                        !- Rated Evaporator Fan Power Per Volume Flow Rate {W/(m3/s)}
    1.0,                     !- Evaporative Condenser Pump Power Fraction
    0,                       !- Evaporative Condenser Effectiveness {dimensionless}
    Sys 3 Heat Pump Air Source Cool Coil Cap-FT,  !- Total Cooling Capacity Modifier Function of Temperature Curve Name
    Sys 3 Heat Pump Air Source Cool Coil Cap-FF,  !- Total Cooling Capacity Modifier Function of Air Flow Fraction Curve Name
    Sys 3 Heat Pump Air Source Cool Coil EIR-FT,  !- Energy Input Ratio Modifier Function of Temperature Curve Name
    Sys 3 Heat Pump Air Source Cool Coil EIR-FF,  !- Energy Input Ratio Modifier Function of Air Flow Fraction Curve Name
    Sys 3 Heat Pump Air Source Cool Coil PLF,  !- Part Load Fraction Correlation Curve Name
    ,                        !- Rated Waste Heat Fraction of Power Input {dimensionless}
    ,                        !- Waste Heat Modifier Function of Temperature Curve Name
    ,                        !- Sensible Heat Ratio Modifier Function of Temperature Curve Name
    ;                        !- Sensible Heat Ratio Modifier Function of Flow Fraction Curve Name

! DOE-2.1E, COOL-CAP-FT for PTAC w/ SI temps

  Curve:Biquadratic,
    Sys 3 Heat Pump Air Source Cool Coil Cap-FT,  !- Name
    0.942587793,             !- Coefficient1 Constant
    0.009543347,             !- Coefficient2 x
    0.00068377,              !- Coefficient3 x**2
    -0.011042676,            !- Coefficient4 y
    0.000005249,             !- Coefficient5 y**2
    -0.00000972,             !- Coefficient6 x*y
    12.77778,                !- Minimum Value of x
    23.88889,                !- Maximum Value of x
    18.0,                    !- Minimum Value of y
    46.11111;                !- Maximum Value of y

! DOE-2.1E, RATED-CCAP-FFLOW for PTAC

  Curve:Quadratic,
    Sys 3 Heat Pump Air Source Cool Coil Cap-FF,  !- Name
    0.8,                     !- Coefficient1 Constant
    0.2,                     !- Coefficient2 x
    0,                       !- Coefficient3 x**2
    0.5,                     !- Minimum Value of x
    1.5;                     !- Maximum Value of x

! DOE-2.1E, COOL-EIR-FT for PTAC w/ SI temps

  Curve:Biquadratic,
    Sys 3 Heat Pump Air Source Cool Coil EIR-FT,  !- Name
    0.342414409,             !- Coefficient1 Constant
    0.034885008,             !- Coefficient2 x
    -0.0006237,              !- Coefficient3 x**2
    0.004977216,             !- Coefficient4 y
    0.000437951,             !- Coefficient5 y**2
    -0.000728028,            !- Coefficient6 x*y
    12.77778,                !- Minimum Value of x
    23.88889,                !- Maximum Value of x
    18.0,                    !- Minimum Value of y
    46.11111;                !- Maximum Value of y

! DOE-2.1E, RATED-CEIR-FFLOW for PTAC

  Curve:Quadratic,
    Sys 3 Heat Pump Air Source Cool Coil EIR-FF,  !- Name
    1.1552,                  !- Coefficient1 Constant
    -0.1808,                 !- Coefficient2 x
    0.0256,                  !- Coefficient3 x**2
    0.5,                     !- Minimum Value of x
    1.5;                     !- Maximum Value of x

! PLF = l.- Cd(1.-PLR) where Cd = 0.15

  Curve:Quadratic,
    Sys 3 Heat Pump Air Source Cool Coil PLF,  !- Name
    0.85,                    !- Coefficient1 Constant
    0.15,                    !- Coefficient2 x
    0,                       !- Coefficient3 x**2
    0,                       !- Minimum Value of x
    1;                       !- Maximum Value of x

  OutdoorAir:Node,
    Sys 3 Heat Pump Air Source Cooling Coil Condenser Inlet,  !- Name
    -1;                      !- Height Above Ground {m}

  Coil:Heating:DX:SingleSpeed,
    Sys 3 Heat Pump Air Source Heating Coil,  !- Name
    ,                        !- Availability Schedule Name
    autosize,                !- Gross Rated Heating Capacity {W}
    2.75,                    !- Gross Rated Heating COP {W/W}
    autosize,                !- Rated Air Flow Rate {m3/s}
    ,                        !- Rated Supply Fan Power Per Volume Flow Rate {W/(m3/s)}
    Sys 3 Heat Pump Air Source Cooling Coil Outlet,  !- Air Inlet Node Name
    Sys 3 Heat Pump Air Source Heating Coil Outlet,  !- Air Outlet Node Name
    Sys 3 Heat Pump Air Source HP Heating Coil Cap-FT,  !- Heating Capacity Function of Temperature Curve Name
    Sys 3 Heat Pump Air Source HP Heating Coil Cap-FF,  !- Heating Capacity Function of Flow Fraction Curve Name
    Sys 3 Heat Pump Air Source HP Heating Coil EIR-FT,  !- Energy Input Ratio Function of Temperature Curve Name
    Sys 3 Heat Pump Air Source HP Heating Coil EIR-FF,  !- Energy Input Ratio Function of Flow Fraction Curve Name
    Sys 3 Heat Pump Air Source HP Heating Coil PLF,  !- Part Load Fraction Correlation Curve Name
    Sys 3 Heat Pump Air Source HP Heating Coil DefrEIR-FT,  !- Defrost Energy Input Ratio Function of Temperature Curve Name
    -8,                      !- Minimum Outdoor Dry-Bulb Temperature for Compressor Operation {C}
    ,                        !- Outdoor Dry-Bulb Temperature to Turn On Compressor {C}
    5,                       !- Maximum Outdoor Dry-Bulb Temperature for Defrost Operation {C}
    0,                       !- Crankcase Heater Capacity {W}
    0,                       !- Maximum Outdoor Dry-Bulb Temperature for Crankcase Heater Operation {C}
    ReverseCycle,            !- Defrost Strategy
    Timed,                   !- Defrost Control
    0.058333,                !- Defrost Time Period Fraction
    autosize;                !- Resistive Defrost Heater Capacity {W}

  Curve:Cubic,
    Sys 3 Heat Pump Air Source HP Heating Coil Cap-FT,  !- Name
    0.758746,                !- Coefficient1 Constant
    0.027626,                !- Coefficient2 x
    0.000148716,             !- Coefficient3 x**2
    0.0000034992,            !- Coefficient4 x**3
    -20.0,                   !- Minimum Value of x
    20.0;                    !- Maximum Value of x

  Curve:Cubic,
    Sys 3 Heat Pump Air Source HP Heating Coil Cap-FF,  !- Name
    0.84,                    !- Coefficient1 Constant
    0.16,                    !- Coefficient2 x
    0.0,                     !- Coefficient3 x**2
    0.0,                     !- Coefficient4 x**3
    0.5,                     !- Minimum Value of x
    1.5;                     !- Maximum Value of x

  Curve:Cubic,
    Sys 3 Heat Pump Air Source HP Heating Coil EIR-FT,  !- Name
    1.19248,                 !- Coefficient1 Constant
    -0.0300438,              !- Coefficient2 x
    0.00103745,              !- Coefficient3 x**2
    -0.000023328,            !- Coefficient4 x**3
    -20.0,                   !- Minimum Value of x
    20.0;                    !- Maximum Value of x

  Curve:Quadratic,
    Sys 3 Heat Pump Air Source HP Heating Coil EIR-FF,  !- Name
    1.3824,                  !- Coefficient1 Constant
    -0.4336,                 !- Coefficient2 x
    0.0512,                  !- Coefficient3 x**2
    0.0,                     !- Minimum Value of x
    1.0;                     !- Maximum Value of x

  Curve:Quadratic,
    Sys 3 Heat Pump Air Source HP Heating Coil PLF,  !- Name
    0.75,                    !- Coefficient1 Constant
    0.25,                    !- Coefficient2 x
    0.0,                     !- Coefficient3 x**2
    0.0,                     !- Minimum Value of x
    1.0;                     !- Maximum Value of x

  Curve:Biquadratic,
    Sys 3 Heat Pump Air Source HP Heating Coil DefrEIR-FT,  !- Name
    1,                       !- Coefficient1 Constant
    0,                       !- Coefficient2 x
    0,                       !- Coefficient3 x**2
    0,                       !- Coefficient4 y
    0,                       !- Coefficient5 y**2
    0,                       !- Coefficient6 x*y
    0,                       !- Minimum Value of x
    50,                      !- Maximum Value of x
    0,                       !- Minimum Value of y
    50;                      !- Maximum Value of y

  Coil:Heating:Electric,
    Sys 3 Heat Pump Air Source Supp Heat or Reheat Coil,  !- Name
    ,                        !- Availability Schedule Name
    1,                       !- Efficiency
    autosize,                !- Nominal Capacity {W}
    Sys 3 Heat Pump Air Source Heating Coil Outlet,  !- Air Inlet Node Name
    Sys 3 Heat Pump Air Source Supp Heat or Reheat Coil Outl,  !- Air Outlet Node Name
    ;                        !- Temperature Setpoint Node Name

  Fan:OnOff,
    Sys 3 Heat Pump Air Source Supply Fan,  !- Name
    HVACTemplate-Always 1,   !- Availability Schedule Name
    0.7,                     !- Fan Total Efficiency
    600,                     !- Pressure Rise {Pa}
    autosize,                !- Maximum Flow Rate {m3/s}
    0.9,                     !- Motor Efficiency
    1,                       !- Motor In Airstream Fraction
    Sys 3 Heat Pump Air Source Mixed Air Outlet,  !- Air Inlet Node Name
    Sys 3 Heat Pump Air Source Supply Fan Outlet;  !- Air Outlet Node Name

  OutdoorAir:NodeList,
    Sys 3 Heat Pump Air Source Outdoor Air Inlet;  !- Node or NodeList Name 1

  AirLoopHVAC:OutdoorAirSystem,
    Sys 3 Heat Pump Air Source OA System,  !- Name
    Sys 3 Heat Pump Air Source OA System Controllers,  !- Controller List Name
    Sys 3 Heat Pump Air Source OA System Equipment,  !- Outdoor Air Equipment List Name
    Sys 3 Heat Pump Air Source Availability Managers;  !- Availability Manager List Name

  AirLoopHVAC:ControllerList,
    Sys 3 Heat Pump Air Source OA System Controllers,  !- Name
    Controller:OutdoorAir,   !- Controller 1 Object Type
    Sys 3 Heat Pump Air Source OA Controller;  !- Controller 1 Name

  AirLoopHVAC:OutdoorAirSystem:EquipmentList,
    Sys 3 Heat Pump Air Source OA System Equipment,  !- Name
    OutdoorAir:Mixer,        !- Component 1 Object Type
    Sys 3 Heat Pump Air Source OA Mixing Box;  !- Component 1 Name

  OutdoorAir:Mixer,
    Sys 3 Heat Pump Air Source OA Mixing Box,  !- Name
    Sys 3 Heat Pump Air Source Mixed Air Outlet,  !- Mixed Air Node Name
    Sys 3 Heat Pump Air Source Outdoor Air Inlet,  !- Outdoor Air Stream Node Name
    Sys 3 Heat Pump Air Source Relief Air Outlet,  !- Relief Air Stream Node Name
    Sys 3 Heat Pump Air Source Air Loop Inlet;  !- Return Air Stream Node Name

  SetpointManager:SingleZone:Cooling,
    Sys 3 Heat Pump Air Source Economizer Supply Air Temp Manager,  !- Name
    Temperature,             !- Control Variable
    13,                      !- Minimum Supply Air Temperature {C}
    45,                      !- Maximum Supply Air Temperature {C}
    SPACE3-1,                !- Control Zone Name
    SPACE3-1 Zone Air Node,  !- Zone Node Name
    SPACE3-1 Zone Equip Inlet,  !- Zone Inlet Node Name
    Sys 3 Heat Pump Air Source Supp Heat or Reheat Coil Outl;  !- Setpoint Node or NodeList Name

  SetpointManager:MixedAir,
    Sys 3 Heat Pump Air Source Cooling Coil Air Temp Manager,  !- Name
    Temperature,             !- Control Variable
    Sys 3 Heat Pump Air Source Supp Heat or Reheat Coil Outl,  !- Reference Setpoint Node Name
    Sys 3 Heat Pump Air Source Mixed Air Outlet,  !- Fan Inlet Node Name
    Sys 3 Heat Pump Air Source Supply Fan Outlet,  !- Fan Outlet Node Name
    Sys 3 Heat Pump Air Source Mixed Air Outlet;  !- Setpoint Node or NodeList Name

  Controller:OutdoorAir,
    Sys 3 Heat Pump Air Source OA Controller,  !- Name
    Sys 3 Heat Pump Air Source Relief Air Outlet,  !- Relief Air Outlet Node Name
    Sys 3 Heat Pump Air Source Air Loop Inlet,  !- Return Air Node Name
    Sys 3 Heat Pump Air Source Mixed Air Outlet,  !- Mixed Air Node Name
    Sys 3 Heat Pump Air Source Outdoor Air Inlet,  !- Actuator Node Name
    autosize,                !- Minimum Outdoor Air Flow Rate {m3/s}
    autosize,                !- Maximum Outdoor Air Flow Rate {m3/s}
    DifferentialDryBulb,     !- Economizer Control Type
    ModulateFlow,            !- Economizer Control Action Type
    20,                      !- Economizer Maximum Limit Dry-Bulb Temperature {C}
    ,                        !- Economizer Maximum Limit Enthalpy {J/kg}
    ,                        !- Economizer Maximum Limit Dewpoint Temperature {C}
    ,                        !- Electronic Enthalpy Limit Curve Name
    ,                        !- Economizer Minimum Limit Dry-Bulb Temperature {C}
    LockoutWithCompressor,   !- Lockout Type
    FixedMinimum,            !- Minimum Limit Type
    Min OA Sched,            !- Minimum Outdoor Air Schedule Name
    ,                        !- Minimum Fraction of Outdoor Air Schedule Name
    ,                        !- Maximum Fraction of Outdoor Air Schedule Name
    ;                        !- Mechanical Ventilation Controller Name

  Sizing:System,
    Sys 4 Heat Pump Air Source,  !- AirLoop Name
    Sensible,                !- Type of Load to Size On
    autosize,                !- Design Outdoor Air Flow Rate {m3/s}
    1,                       !- Central Heating Maximum System Air Flow Ratio
    7,                       !- Preheat Design Temperature {C}
    0.008,                   !- Preheat Design Humidity Ratio {kgWater/kgDryAir}
    11,                      !- Precool Design Temperature {C}
    0.008,                   !- Precool Design Humidity Ratio {kgWater/kgDryAir}
    12.8,                    !- Central Cooling Design Supply Air Temperature {C}
    50,                      !- Central Heating Design Supply Air Temperature {C}
    NonCoincident,           !- Type of Zone Sum to Use
    No,                      !- 100% Outdoor Air in Cooling
    No,                      !- 100% Outdoor Air in Heating
    0.008,                   !- Central Cooling Design Supply Air Humidity Ratio {kgWater/kgDryAir}
    0.008,                   !- Central Heating Design Supply Air Humidity Ratio {kgWater/kgDryAir}
    DesignDay,               !- Cooling Supply Air Flow Rate Method
    0,                       !- Cooling Supply Air Flow Rate {m3/s}
    ,                        !- Cooling Supply Air Flow Rate Per Floor Area {m3/s-m2}
    ,                        !- Cooling Fraction of Autosized Cooling Supply Air Flow Rate
    ,                        !- Cooling Supply Air Flow Rate Per Unit Cooling Capacity {m3/s-W}
    DesignDay,               !- Heating Supply Air Flow Rate Method
    0,                       !- Heating Supply Air Flow Rate {m3/s}
    ,                        !- Heating Supply Air Flow Rate Per Floor Area {m3/s-m2}
    ,                        !- Heating Fraction of Autosized Heating Supply Air Flow Rate
    ,                        !- Heating Fraction of Autosized Cooling Supply Air Flow Rate
    ,                        !- Heating Supply Air Flow Rate Per Unit Heating Capacity {m3/s-W}
    ZoneSum,                 !- System Outdoor Air Method
    1.0,                     !- Zone Maximum Outdoor Air Fraction {dimensionless}
    CoolingDesignCapacity,   !- Cooling Design Capacity Method
    autosize,                !- Cooling Design Capacity {W}
    ,                        !- Cooling Design Capacity Per Floor Area {W/m2}
    ,                        !- Fraction of Autosized Cooling Design Capacity
    HeatingDesignCapacity,   !- Heating Design Capacity Method
    autosize,                !- Heating Design Capacity {W}
    ,                        !- Heating Design Capacity Per Floor Area {W/m2}
    ,                        !- Fraction of Autosized Heating Design Capacity
    OnOff;                   !- Central Cooling Capacity Control Method

  AirLoopHVAC,
    Sys 4 Heat Pump Air Source,  !- Name
    ,                        !- Controller List Name
    Sys 4 Heat Pump Air Source Availability Managers,  !- Availability Manager List Name
    autosize,                !- Design Supply Air Flow Rate {m3/s}
    Sys 4 Heat Pump Air Source Branches,  !- Branch List Name
    ,                        !- Connector List Name
    Sys 4 Heat Pump Air Source Air Loop Inlet,  !- Supply Side Inlet Node Name
    Sys 4 Heat Pump Air Source Return Air Outlet,  !- Demand Side Outlet Node Name
    Sys 4 Heat Pump Air Source Supply Path Inlet,  !- Demand Side Inlet Node Names
    Sys 4 Heat Pump Air Source Supp Heat or Reheat Coil Outl;  !- Supply Side Outlet Node Names

  BranchList,
    Sys 4 Heat Pump Air Source Branches,  !- Name
    Sys 4 Heat Pump Air Source Main Branch;  !- Branch 1 Name

  Branch,
    Sys 4 Heat Pump Air Source Main Branch,  !- Name
    ,                        !- Pressure Drop Curve Name
    AirLoopHVAC:OutdoorAirSystem,  !- Component 1 Object Type
    Sys 4 Heat Pump Air Source OA System,  !- Component 1 Name
    Sys 4 Heat Pump Air Source Air Loop Inlet,  !- Component 1 Inlet Node Name
    Sys 4 Heat Pump Air Source Mixed Air Outlet,  !- Component 1 Outlet Node Name
    AirLoopHVAC:UnitarySystem,  !- Component 2 Object Type
    Sys 4 Heat Pump Air Source Unitary System,  !- Component 2 Name
    Sys 4 Heat Pump Air Source Mixed Air Outlet,  !- Component 2 Inlet Node Name
    Sys 4 Heat Pump Air Source Supp Heat or Reheat Coil Outl;  !- Component 2 Outlet Node Name

  AirLoopHVAC:SupplyPath,
    Sys 4 Heat Pump Air Source Supply Path,  !- Name
    Sys 4 Heat Pump Air Source Supply Path Inlet,  !- Supply Air Path Inlet Node Name
    AirLoopHVAC:ZoneSplitter,!- Component 1 Object Type
    Sys 4 Heat Pump Air Source Zone Splitter;  !- Component 1 Name

  AirLoopHVAC:ZoneSplitter,
    Sys 4 Heat Pump Air Source Zone Splitter,  !- Name
    Sys 4 Heat Pump Air Source Supply Path Inlet,  !- Inlet Node Name
    SPACE4-1 Zone Equip Inlet;  !- Outlet 1 Node Name

  AirLoopHVAC:ReturnPath,
    Sys 4 Heat Pump Air Source Return Path,  !- Name
    Sys 4 Heat Pump Air Source Return Air Outlet,  !- Return Air Path Outlet Node Name
    AirLoopHVAC:ZoneMixer,   !- Component 1 Object Type
    Sys 4 Heat Pump Air Source Zone Mixer;  !- Component 1 Name

  AirLoopHVAC:ZoneMixer,
    Sys 4 Heat Pump Air Source Zone Mixer,  !- Name
    Sys 4 Heat Pump Air Source Return Air Outlet,  !- Outlet Node Name
    SPACE4-1 Return Outlet;  !- Inlet 1 Node Name

  AvailabilityManagerAssignmentList,
    Sys 4 Heat Pump Air Source Availability Managers,  !- Name
    AvailabilityManager:Scheduled,  !- Availability Manager 1 Object Type
    Sys 4 Heat Pump Air Source Availability;  !- Availability Manager 1 Name

  AvailabilityManager:Scheduled,
    Sys 4 Heat Pump Air Source Availability,  !- Name
    HVACTemplate-Always 1;   !- Schedule Name

  AirLoopHVAC:UnitarySystem,
    Sys 4 Heat Pump Air Source Unitary System,  !- Name
    Load,                    !- Control Type
    SPACE4-1,                !- Controlling Zone or Thermostat Location
    None,                    !- Dehumidification Control Type
    ,                        !- Availability Schedule Name
    Sys 4 Heat Pump Air Source Mixed Air Outlet,  !- Air Inlet Node Name
    Sys 4 Heat Pump Air Source Supp Heat or Reheat Coil Outl,  !- Air Outlet Node Name
    Fan:OnOff,               !- Supply Fan Object Type
    Sys 4 Heat Pump Air Source Supply Fan,  !- Supply Fan Name
    BlowThrough,             !- Fan Placement
    FanAvailSched,           !- Supply Air Fan Operating Mode Schedule Name
    Coil:Heating:DX:SingleSpeed,  !- Heating Coil Object Type
    Sys 4 Heat Pump Air Source Heating Coil,  !- Heating Coil Name
    1.0,                     !- DX Heating Coil Sizing Ratio
    Coil:Cooling:DX,         !- Cooling Coil Object Type
    Sys 4 Heat Pump Air Source Cooling Coil,  !- Cooling Coil Name
    ,                        !- Use DOAS DX Cooling Coil
    ,                        !- Minimum Supply Air Temperature {C}
    ,                        !- Latent Load Control
    Coil:Heating:Electric,   !- Supplemental Heating Coil Object Type
    Sys 4 Heat Pump Air Source Supp Heat or Reheat Coil,  !- Supplemental Heating Coil Name
    SupplyAirFlowRate,       !- Cooling Supply Air Flow Rate Method
    autosize,                !- Cooling Supply Air Flow Rate {m3/s}
    ,                        !- Cooling Supply Air Flow Rate Per Floor Area {m3/s-m2}
    ,                        !- Cooling Fraction of Autosized Cooling Supply Air Flow Rate
    ,                        !- Cooling Supply Air Flow Rate Per Unit of Capacity {m3/s-W}
    SupplyAirFlowRate,       !- Heating Supply Air Flow Rate Method
    autosize,                !- Heating Supply Air Flow Rate {m3/s}
    ,                        !- Heating Supply Air Flow Rate Per Floor Area {m3/s-m2}
    ,                        !- Heating Fraction of Autosized Heating Supply Air Flow Rate
    ,                        !- Heating Supply Air Flow Rate Per Unit of Capacity {m3/s-W}
    SupplyAirFlowRate,       !- No Load Supply Air Flow Rate Method
    autosize,                !- No Load Supply Air Flow Rate {m3/s}
    ,                        !- No Load Supply Air Flow Rate Per Floor Area {m3/s-m2}
    ,                        !- No Load Fraction of Autosized Cooling Supply Air Flow Rate
    ,                        !- No Load Fraction of Autosized Heating Supply Air Flow Rate
    ,                        !- No Load Supply Air Flow Rate Per Unit of Capacity During Cooling Operation {m3/s-W}
    ,                        !- No Load Supply Air Flow Rate Per Unit of Capacity During Heating Operation {m3/s-W}
    Autosize,                !- Maximum Supply Air Temperature {C}
    21,                      !- Maximum Outdoor Dry-Bulb Temperature for Supplemental Heater Operation {C}
    ,                        !- Outdoor Dry-Bulb Temperature Sensor Node Name
    ,                        !- Maximum Cycling Rate {cycles/hr}
    ,                        !- Heat Pump Time Constant {s}
    ,                        !- Fraction of On-Cycle Power Use
    ,                        !- Heat Pump Fan Delay Time {s}
    ,                        !- Ancillary On-Cycle Electric Power {W}
    ,                        !- Ancillary Off-Cycle Electric Power {W}
    ,                        !- Design Heat Recovery Water Flow Rate {m3/s}
    ,                        !- Maximum Temperature for Heat Recovery {C}
    ,                        !- Heat Recovery Water Inlet Node Name
    ,                        !- Heat Recovery Water Outlet Node Name
    ,                        !- Design Specification Multispeed Object Type
    ;                        !- Design Specification Multispeed Object Name

  Coil:Cooling:DX,
    Sys 4 Heat Pump Air Source Cooling Coil,  !- Name
    Sys 4 Heat Pump Air Source Supply Fan Outlet,  !- Evaporator Inlet Node Name
    Sys 4 Heat Pump Air Source Cooling Coil Outlet,  !- Evaporator Outlet Node Name
    ,                        !- Availability Schedule Name
    ,                        !- Condenser Zone Name
    Sys 4 Heat Pump Air Source Cooling Coil Condenser Inlet,  !- Condenser Inlet Node Name
<<<<<<< HEAD
    Sys 4 Heat Pump Air Source Cooling Coil Condenser Outlet Node,  !- Condenser Outlet Node Name
=======
    Sys 4 Furnace DX Cool Cooling Coil Condenser Outlet,                        !- Condenser Outlet Node Name
>>>>>>> db09a79d
    Sys 4 Heat Pump Air Source Cooling Coil Performance,  !- Performance Object Name
    ,                        !- Condensate Collection Water Storage Tank Name
    ;                        !- Evaporative Condenser Supply Water Storage Tank Name

  Coil:Cooling:DX:CurveFit:Performance,
    Sys 4 Heat Pump Air Source Cooling Coil Performance,  !- Name
    0,                       !- Crankcase Heater Capacity {W}
    ,                        !- Minimum Outdoor Dry-Bulb Temperature for Compressor Operation {C}
    10,                      !- Maximum Outdoor Dry-Bulb Temperature for Crankcase Heater Operation {C}
    ,                        !- Unit Internal Static Air Pressure {Pa}
    ,                        !- Capacity Control Method
    ,                        !- Evaporative Condenser Basin Heater Capacity {W/K}
    ,                        !- Evaporative Condenser Basin Heater Setpoint Temperature {C}
    ,                        !- Evaporative Condenser Basin Heater Operating Schedule Name
    Electricity,             !- Compressor Fuel Type
    Sys 4 Heat Pump Air Source Cooling Coil Operating Mode;  !- Base Operating Mode

  Coil:Cooling:DX:CurveFit:OperatingMode,
    Sys 4 Heat Pump Air Source Cooling Coil Operating Mode,  !- Name
    autosize,                !- Rated Gross Total Cooling Capacity {W}
    autosize,                !- Rated Evaporator Air Flow Rate {m3/s}
    ,                        !- Rated Condenser Air Flow Rate {m3/s}
    0,                       !- Maximum Cycling Rate {cycles/hr}
    0,                       !- Ratio of Initial Moisture Evaporation Rate and Steady State Latent Capacity {dimensionless}
    0,                       !- Latent Capacity Time Constant {s}
    0,                       !- Nominal Time for Condensate Removal to Begin {s}
    ,                        !- Apply Latent Degradation to Speeds Greater than 1
    AirCooled,               !- Condenser Type
    0,                       !- Nominal Evaporative Condenser Pump Power {W}
    1,                       !- Nominal Speed Number
    Sys 4 Heat Pump Air Source Cooling Coil Speed 1 Performance;  !- Speed 1 Name

  Coil:Cooling:DX:CurveFit:Speed,
    Sys 4 Heat Pump Air Source Cooling Coil Speed 1 Performance,  !- Name
    1.0,                     !- Gross Total Cooling Capacity Fraction
    1.0,                     !- Evaporator Air Flow Rate Fraction
    1.0,                     !- Condenser Air Flow Rate Fraction
    autosize,                !- Gross Sensible Heat Ratio
    3,                       !- Gross Cooling COP {W/W}
    1.0,                     !- Active Fraction of Coil Face Area
    ,                        !- Rated Evaporator Fan Power Per Volume Flow Rate {W/(m3/s)}
    1.0,                     !- Evaporative Condenser Pump Power Fraction
    0,                       !- Evaporative Condenser Effectiveness {dimensionless}
    Sys 4 Heat Pump Air Source Cool Coil Cap-FT,  !- Total Cooling Capacity Modifier Function of Temperature Curve Name
    Sys 4 Heat Pump Air Source Cool Coil Cap-FF,  !- Total Cooling Capacity Modifier Function of Air Flow Fraction Curve Name
    Sys 4 Heat Pump Air Source Cool Coil EIR-FT,  !- Energy Input Ratio Modifier Function of Temperature Curve Name
    Sys 4 Heat Pump Air Source Cool Coil EIR-FF,  !- Energy Input Ratio Modifier Function of Air Flow Fraction Curve Name
    Sys 4 Heat Pump Air Source Cool Coil PLF,  !- Part Load Fraction Correlation Curve Name
    ,                        !- Rated Waste Heat Fraction of Power Input {dimensionless}
    ,                        !- Waste Heat Modifier Function of Temperature Curve Name
    ,                        !- Sensible Heat Ratio Modifier Function of Temperature Curve Name
    ;                        !- Sensible Heat Ratio Modifier Function of Flow Fraction Curve Name

! DOE-2.1E, COOL-CAP-FT for PTAC w/ SI temps

  Curve:Biquadratic,
    Sys 4 Heat Pump Air Source Cool Coil Cap-FT,  !- Name
    0.942587793,             !- Coefficient1 Constant
    0.009543347,             !- Coefficient2 x
    0.00068377,              !- Coefficient3 x**2
    -0.011042676,            !- Coefficient4 y
    0.000005249,             !- Coefficient5 y**2
    -0.00000972,             !- Coefficient6 x*y
    12.77778,                !- Minimum Value of x
    23.88889,                !- Maximum Value of x
    18.0,                    !- Minimum Value of y
    46.11111;                !- Maximum Value of y

! DOE-2.1E, RATED-CCAP-FFLOW for PTAC

  Curve:Quadratic,
    Sys 4 Heat Pump Air Source Cool Coil Cap-FF,  !- Name
    0.8,                     !- Coefficient1 Constant
    0.2,                     !- Coefficient2 x
    0,                       !- Coefficient3 x**2
    0.5,                     !- Minimum Value of x
    1.5;                     !- Maximum Value of x

! DOE-2.1E, COOL-EIR-FT for PTAC w/ SI temps

  Curve:Biquadratic,
    Sys 4 Heat Pump Air Source Cool Coil EIR-FT,  !- Name
    0.342414409,             !- Coefficient1 Constant
    0.034885008,             !- Coefficient2 x
    -0.0006237,              !- Coefficient3 x**2
    0.004977216,             !- Coefficient4 y
    0.000437951,             !- Coefficient5 y**2
    -0.000728028,            !- Coefficient6 x*y
    12.77778,                !- Minimum Value of x
    23.88889,                !- Maximum Value of x
    18.0,                    !- Minimum Value of y
    46.11111;                !- Maximum Value of y

! DOE-2.1E, RATED-CEIR-FFLOW for PTAC

  Curve:Quadratic,
    Sys 4 Heat Pump Air Source Cool Coil EIR-FF,  !- Name
    1.1552,                  !- Coefficient1 Constant
    -0.1808,                 !- Coefficient2 x
    0.0256,                  !- Coefficient3 x**2
    0.5,                     !- Minimum Value of x
    1.5;                     !- Maximum Value of x

! PLF = l.- Cd(1.-PLR) where Cd = 0.15

  Curve:Quadratic,
    Sys 4 Heat Pump Air Source Cool Coil PLF,  !- Name
    0.85,                    !- Coefficient1 Constant
    0.15,                    !- Coefficient2 x
    0,                       !- Coefficient3 x**2
    0,                       !- Minimum Value of x
    1;                       !- Maximum Value of x

  OutdoorAir:Node,
    Sys 4 Heat Pump Air Source Cooling Coil Condenser Inlet,  !- Name
    -1;                      !- Height Above Ground {m}

  Coil:Heating:DX:SingleSpeed,
    Sys 4 Heat Pump Air Source Heating Coil,  !- Name
    ,                        !- Availability Schedule Name
    autosize,                !- Gross Rated Heating Capacity {W}
    2.75,                    !- Gross Rated Heating COP {W/W}
    autosize,                !- Rated Air Flow Rate {m3/s}
    ,                        !- Rated Supply Fan Power Per Volume Flow Rate {W/(m3/s)}
    Sys 4 Heat Pump Air Source Cooling Coil Outlet,  !- Air Inlet Node Name
    Sys 4 Heat Pump Air Source Heating Coil Outlet,  !- Air Outlet Node Name
    Sys 4 Heat Pump Air Source HP Heating Coil Cap-FT,  !- Heating Capacity Function of Temperature Curve Name
    Sys 4 Heat Pump Air Source HP Heating Coil Cap-FF,  !- Heating Capacity Function of Flow Fraction Curve Name
    Sys 4 Heat Pump Air Source HP Heating Coil EIR-FT,  !- Energy Input Ratio Function of Temperature Curve Name
    Sys 4 Heat Pump Air Source HP Heating Coil EIR-FF,  !- Energy Input Ratio Function of Flow Fraction Curve Name
    Sys 4 Heat Pump Air Source HP Heating Coil PLF,  !- Part Load Fraction Correlation Curve Name
    Sys 4 Heat Pump Air Source HP Heating Coil DefrEIR-FT,  !- Defrost Energy Input Ratio Function of Temperature Curve Name
    -8,                      !- Minimum Outdoor Dry-Bulb Temperature for Compressor Operation {C}
    ,                        !- Outdoor Dry-Bulb Temperature to Turn On Compressor {C}
    5,                       !- Maximum Outdoor Dry-Bulb Temperature for Defrost Operation {C}
    0,                       !- Crankcase Heater Capacity {W}
    0,                       !- Maximum Outdoor Dry-Bulb Temperature for Crankcase Heater Operation {C}
    ReverseCycle,            !- Defrost Strategy
    Timed,                   !- Defrost Control
    0.058333,                !- Defrost Time Period Fraction
    autosize;                !- Resistive Defrost Heater Capacity {W}

  Curve:Cubic,
    Sys 4 Heat Pump Air Source HP Heating Coil Cap-FT,  !- Name
    0.758746,                !- Coefficient1 Constant
    0.027626,                !- Coefficient2 x
    0.000148716,             !- Coefficient3 x**2
    0.0000034992,            !- Coefficient4 x**3
    -20.0,                   !- Minimum Value of x
    20.0;                    !- Maximum Value of x

  Curve:Cubic,
    Sys 4 Heat Pump Air Source HP Heating Coil Cap-FF,  !- Name
    0.84,                    !- Coefficient1 Constant
    0.16,                    !- Coefficient2 x
    0.0,                     !- Coefficient3 x**2
    0.0,                     !- Coefficient4 x**3
    0.5,                     !- Minimum Value of x
    1.5;                     !- Maximum Value of x

  Curve:Cubic,
    Sys 4 Heat Pump Air Source HP Heating Coil EIR-FT,  !- Name
    1.19248,                 !- Coefficient1 Constant
    -0.0300438,              !- Coefficient2 x
    0.00103745,              !- Coefficient3 x**2
    -0.000023328,            !- Coefficient4 x**3
    -20.0,                   !- Minimum Value of x
    20.0;                    !- Maximum Value of x

  Curve:Quadratic,
    Sys 4 Heat Pump Air Source HP Heating Coil EIR-FF,  !- Name
    1.3824,                  !- Coefficient1 Constant
    -0.4336,                 !- Coefficient2 x
    0.0512,                  !- Coefficient3 x**2
    0.0,                     !- Minimum Value of x
    1.0;                     !- Maximum Value of x

  Curve:Quadratic,
    Sys 4 Heat Pump Air Source HP Heating Coil PLF,  !- Name
    0.75,                    !- Coefficient1 Constant
    0.25,                    !- Coefficient2 x
    0.0,                     !- Coefficient3 x**2
    0.0,                     !- Minimum Value of x
    1.0;                     !- Maximum Value of x

  Curve:Biquadratic,
    Sys 4 Heat Pump Air Source HP Heating Coil DefrEIR-FT,  !- Name
    1,                       !- Coefficient1 Constant
    0,                       !- Coefficient2 x
    0,                       !- Coefficient3 x**2
    0,                       !- Coefficient4 y
    0,                       !- Coefficient5 y**2
    0,                       !- Coefficient6 x*y
    0,                       !- Minimum Value of x
    50,                      !- Maximum Value of x
    0,                       !- Minimum Value of y
    50;                      !- Maximum Value of y

  Coil:Heating:Electric,
    Sys 4 Heat Pump Air Source Supp Heat or Reheat Coil,  !- Name
    ,                        !- Availability Schedule Name
    1,                       !- Efficiency
    autosize,                !- Nominal Capacity {W}
    Sys 4 Heat Pump Air Source Heating Coil Outlet,  !- Air Inlet Node Name
    Sys 4 Heat Pump Air Source Supp Heat or Reheat Coil Outl,  !- Air Outlet Node Name
    ;                        !- Temperature Setpoint Node Name

  Fan:OnOff,
    Sys 4 Heat Pump Air Source Supply Fan,  !- Name
    HVACTemplate-Always 1,   !- Availability Schedule Name
    0.7,                     !- Fan Total Efficiency
    600,                     !- Pressure Rise {Pa}
    autosize,                !- Maximum Flow Rate {m3/s}
    0.9,                     !- Motor Efficiency
    1,                       !- Motor In Airstream Fraction
    Sys 4 Heat Pump Air Source Mixed Air Outlet,  !- Air Inlet Node Name
    Sys 4 Heat Pump Air Source Supply Fan Outlet;  !- Air Outlet Node Name

  OutdoorAir:NodeList,
    Sys 4 Heat Pump Air Source Outdoor Air Inlet;  !- Node or NodeList Name 1

  AirLoopHVAC:OutdoorAirSystem,
    Sys 4 Heat Pump Air Source OA System,  !- Name
    Sys 4 Heat Pump Air Source OA System Controllers,  !- Controller List Name
    Sys 4 Heat Pump Air Source OA System Equipment,  !- Outdoor Air Equipment List Name
    Sys 4 Heat Pump Air Source Availability Managers;  !- Availability Manager List Name

  AirLoopHVAC:ControllerList,
    Sys 4 Heat Pump Air Source OA System Controllers,  !- Name
    Controller:OutdoorAir,   !- Controller 1 Object Type
    Sys 4 Heat Pump Air Source OA Controller;  !- Controller 1 Name

  AirLoopHVAC:OutdoorAirSystem:EquipmentList,
    Sys 4 Heat Pump Air Source OA System Equipment,  !- Name
    OutdoorAir:Mixer,        !- Component 1 Object Type
    Sys 4 Heat Pump Air Source OA Mixing Box;  !- Component 1 Name

  OutdoorAir:Mixer,
    Sys 4 Heat Pump Air Source OA Mixing Box,  !- Name
    Sys 4 Heat Pump Air Source Mixed Air Outlet,  !- Mixed Air Node Name
    Sys 4 Heat Pump Air Source Outdoor Air Inlet,  !- Outdoor Air Stream Node Name
    Sys 4 Heat Pump Air Source Relief Air Outlet,  !- Relief Air Stream Node Name
    Sys 4 Heat Pump Air Source Air Loop Inlet;  !- Return Air Stream Node Name

  SetpointManager:SingleZone:Cooling,
    Sys 4 Heat Pump Air Source Economizer Supply Air Temp Manager,  !- Name
    Temperature,             !- Control Variable
    13,                      !- Minimum Supply Air Temperature {C}
    45,                      !- Maximum Supply Air Temperature {C}
    SPACE4-1,                !- Control Zone Name
    SPACE4-1 Zone Air Node,  !- Zone Node Name
    SPACE4-1 Zone Equip Inlet,  !- Zone Inlet Node Name
    Sys 4 Heat Pump Air Source Supp Heat or Reheat Coil Outl;  !- Setpoint Node or NodeList Name

  SetpointManager:MixedAir,
    Sys 4 Heat Pump Air Source Cooling Coil Air Temp Manager,  !- Name
    Temperature,             !- Control Variable
    Sys 4 Heat Pump Air Source Supp Heat or Reheat Coil Outl,  !- Reference Setpoint Node Name
    Sys 4 Heat Pump Air Source Mixed Air Outlet,  !- Fan Inlet Node Name
    Sys 4 Heat Pump Air Source Supply Fan Outlet,  !- Fan Outlet Node Name
    Sys 4 Heat Pump Air Source Mixed Air Outlet;  !- Setpoint Node or NodeList Name

  Controller:OutdoorAir,
    Sys 4 Heat Pump Air Source OA Controller,  !- Name
    Sys 4 Heat Pump Air Source Relief Air Outlet,  !- Relief Air Outlet Node Name
    Sys 4 Heat Pump Air Source Air Loop Inlet,  !- Return Air Node Name
    Sys 4 Heat Pump Air Source Mixed Air Outlet,  !- Mixed Air Node Name
    Sys 4 Heat Pump Air Source Outdoor Air Inlet,  !- Actuator Node Name
    autosize,                !- Minimum Outdoor Air Flow Rate {m3/s}
    autosize,                !- Maximum Outdoor Air Flow Rate {m3/s}
    DifferentialDryBulb,     !- Economizer Control Type
    ModulateFlow,            !- Economizer Control Action Type
    20,                      !- Economizer Maximum Limit Dry-Bulb Temperature {C}
    ,                        !- Economizer Maximum Limit Enthalpy {J/kg}
    ,                        !- Economizer Maximum Limit Dewpoint Temperature {C}
    ,                        !- Electronic Enthalpy Limit Curve Name
    ,                        !- Economizer Minimum Limit Dry-Bulb Temperature {C}
    LockoutWithCompressor,   !- Lockout Type
    FixedMinimum,            !- Minimum Limit Type
    Min OA Sched,            !- Minimum Outdoor Air Schedule Name
    ,                        !- Minimum Fraction of Outdoor Air Schedule Name
    ,                        !- Maximum Fraction of Outdoor Air Schedule Name
    ;                        !- Mechanical Ventilation Controller Name

  Sizing:System,
    Sys 5 Furnace DX Cool,   !- AirLoop Name
    Sensible,                !- Type of Load to Size On
    autosize,                !- Design Outdoor Air Flow Rate {m3/s}
    1,                       !- Central Heating Maximum System Air Flow Ratio
    7,                       !- Preheat Design Temperature {C}
    0.008,                   !- Preheat Design Humidity Ratio {kgWater/kgDryAir}
    11,                      !- Precool Design Temperature {C}
    0.008,                   !- Precool Design Humidity Ratio {kgWater/kgDryAir}
    12.8,                    !- Central Cooling Design Supply Air Temperature {C}
    50,                      !- Central Heating Design Supply Air Temperature {C}
    NonCoincident,           !- Type of Zone Sum to Use
    No,                      !- 100% Outdoor Air in Cooling
    No,                      !- 100% Outdoor Air in Heating
    0.008,                   !- Central Cooling Design Supply Air Humidity Ratio {kgWater/kgDryAir}
    0.008,                   !- Central Heating Design Supply Air Humidity Ratio {kgWater/kgDryAir}
    DesignDay,               !- Cooling Supply Air Flow Rate Method
    0,                       !- Cooling Supply Air Flow Rate {m3/s}
    ,                        !- Cooling Supply Air Flow Rate Per Floor Area {m3/s-m2}
    ,                        !- Cooling Fraction of Autosized Cooling Supply Air Flow Rate
    ,                        !- Cooling Supply Air Flow Rate Per Unit Cooling Capacity {m3/s-W}
    DesignDay,               !- Heating Supply Air Flow Rate Method
    0,                       !- Heating Supply Air Flow Rate {m3/s}
    ,                        !- Heating Supply Air Flow Rate Per Floor Area {m3/s-m2}
    ,                        !- Heating Fraction of Autosized Heating Supply Air Flow Rate
    ,                        !- Heating Fraction of Autosized Cooling Supply Air Flow Rate
    ,                        !- Heating Supply Air Flow Rate Per Unit Heating Capacity {m3/s-W}
    ZoneSum,                 !- System Outdoor Air Method
    1.0,                     !- Zone Maximum Outdoor Air Fraction {dimensionless}
    CoolingDesignCapacity,   !- Cooling Design Capacity Method
    autosize,                !- Cooling Design Capacity {W}
    ,                        !- Cooling Design Capacity Per Floor Area {W/m2}
    ,                        !- Fraction of Autosized Cooling Design Capacity
    HeatingDesignCapacity,   !- Heating Design Capacity Method
    autosize,                !- Heating Design Capacity {W}
    ,                        !- Heating Design Capacity Per Floor Area {W/m2}
    ,                        !- Fraction of Autosized Heating Design Capacity
    OnOff;                   !- Central Cooling Capacity Control Method

  AirLoopHVAC,
    Sys 5 Furnace DX Cool,   !- Name
    ,                        !- Controller List Name
    Sys 5 Furnace DX Cool Availability Managers,  !- Availability Manager List Name
    autosize,                !- Design Supply Air Flow Rate {m3/s}
    Sys 5 Furnace DX Cool Branches,  !- Branch List Name
    ,                        !- Connector List Name
    Sys 5 Furnace DX Cool Air Loop Inlet,  !- Supply Side Inlet Node Name
    Sys 5 Furnace DX Cool Return Air Outlet,  !- Demand Side Outlet Node Name
    Sys 5 Furnace DX Cool Supply Path Inlet,  !- Demand Side Inlet Node Names
    Sys 5 Furnace DX Cool Heating Coil Outlet;  !- Supply Side Outlet Node Names

  BranchList,
    Sys 5 Furnace DX Cool Branches,  !- Name
    Sys 5 Furnace DX Cool Main Branch;  !- Branch 1 Name

  Branch,
    Sys 5 Furnace DX Cool Main Branch,  !- Name
    ,                        !- Pressure Drop Curve Name
    AirLoopHVAC:OutdoorAirSystem,  !- Component 1 Object Type
    Sys 5 Furnace DX Cool OA System,  !- Component 1 Name
    Sys 5 Furnace DX Cool Air Loop Inlet,  !- Component 1 Inlet Node Name
    Sys 5 Furnace DX Cool Mixed Air Outlet,  !- Component 1 Outlet Node Name
    AirLoopHVAC:UnitarySystem,  !- Component 2 Object Type
    Sys 5 Furnace DX Cool Unitary System,  !- Component 2 Name
    Sys 5 Furnace DX Cool Mixed Air Outlet,  !- Component 2 Inlet Node Name
    Sys 5 Furnace DX Cool Heating Coil Outlet;  !- Component 2 Outlet Node Name

  AirLoopHVAC:SupplyPath,
    Sys 5 Furnace DX Cool Supply Path,  !- Name
    Sys 5 Furnace DX Cool Supply Path Inlet,  !- Supply Air Path Inlet Node Name
    AirLoopHVAC:ZoneSplitter,!- Component 1 Object Type
    Sys 5 Furnace DX Cool Zone Splitter;  !- Component 1 Name

  AirLoopHVAC:ZoneSplitter,
    Sys 5 Furnace DX Cool Zone Splitter,  !- Name
    Sys 5 Furnace DX Cool Supply Path Inlet,  !- Inlet Node Name
    SPACE5-1 Zone Equip Inlet;  !- Outlet 1 Node Name

  AirLoopHVAC:ReturnPath,
    Sys 5 Furnace DX Cool Return Path,  !- Name
    Sys 5 Furnace DX Cool Return Air Outlet,  !- Return Air Path Outlet Node Name
    AirLoopHVAC:ZoneMixer,   !- Component 1 Object Type
    Sys 5 Furnace DX Cool Zone Mixer;  !- Component 1 Name

  AirLoopHVAC:ZoneMixer,
    Sys 5 Furnace DX Cool Zone Mixer,  !- Name
    Sys 5 Furnace DX Cool Return Air Outlet,  !- Outlet Node Name
    SPACE5-1 Return Outlet;  !- Inlet 1 Node Name

  AvailabilityManagerAssignmentList,
    Sys 5 Furnace DX Cool Availability Managers,  !- Name
    AvailabilityManager:Scheduled,  !- Availability Manager 1 Object Type
    Sys 5 Furnace DX Cool Availability;  !- Availability Manager 1 Name

  AvailabilityManager:Scheduled,
    Sys 5 Furnace DX Cool Availability,  !- Name
    HVACTemplate-Always 1;   !- Schedule Name

  AirLoopHVAC:UnitarySystem,
    Sys 5 Furnace DX Cool Unitary System,  !- Name
    Load,                    !- Control Type
    SPACE5-1,                !- Controlling Zone or Thermostat Location
    None,                    !- Dehumidification Control Type
    ,                        !- Availability Schedule Name
    Sys 5 Furnace DX Cool Mixed Air Outlet,  !- Air Inlet Node Name
    Sys 5 Furnace DX Cool Heating Coil Outlet,  !- Air Outlet Node Name
    Fan:OnOff,               !- Supply Fan Object Type
    Sys 5 Furnace DX Cool Supply Fan,  !- Supply Fan Name
    BlowThrough,             !- Fan Placement
    FanAvailSched,           !- Supply Air Fan Operating Mode Schedule Name
    Coil:Heating:Fuel,       !- Heating Coil Object Type
    Sys 5 Furnace DX Cool Heating Coil,  !- Heating Coil Name
    1.0,                     !- DX Heating Coil Sizing Ratio
    Coil:Cooling:DX,         !- Cooling Coil Object Type
    Sys 5 Furnace DX Cool Cooling Coil,  !- Cooling Coil Name
    ,                        !- Use DOAS DX Cooling Coil
    ,                        !- Minimum Supply Air Temperature {C}
    ,                        !- Latent Load Control
    ,                        !- Supplemental Heating Coil Object Type
    ,                        !- Supplemental Heating Coil Name
    SupplyAirFlowRate,       !- Cooling Supply Air Flow Rate Method
    autosize,                !- Cooling Supply Air Flow Rate {m3/s}
    ,                        !- Cooling Supply Air Flow Rate Per Floor Area {m3/s-m2}
    ,                        !- Cooling Fraction of Autosized Cooling Supply Air Flow Rate
    ,                        !- Cooling Supply Air Flow Rate Per Unit of Capacity {m3/s-W}
    SupplyAirFlowRate,       !- Heating Supply Air Flow Rate Method
    autosize,                !- Heating Supply Air Flow Rate {m3/s}
    ,                        !- Heating Supply Air Flow Rate Per Floor Area {m3/s-m2}
    ,                        !- Heating Fraction of Autosized Heating Supply Air Flow Rate
    ,                        !- Heating Supply Air Flow Rate Per Unit of Capacity {m3/s-W}
    SupplyAirFlowRate,       !- No Load Supply Air Flow Rate Method
    autosize,                !- No Load Supply Air Flow Rate {m3/s}
    ,                        !- No Load Supply Air Flow Rate Per Floor Area {m3/s-m2}
    ,                        !- No Load Fraction of Autosized Cooling Supply Air Flow Rate
    ,                        !- No Load Fraction of Autosized Heating Supply Air Flow Rate
    ,                        !- No Load Supply Air Flow Rate Per Unit of Capacity During Cooling Operation {m3/s-W}
    ,                        !- No Load Supply Air Flow Rate Per Unit of Capacity During Heating Operation {m3/s-W}
    Autosize,                !- Maximum Supply Air Temperature {C}
    21,                      !- Maximum Outdoor Dry-Bulb Temperature for Supplemental Heater Operation {C}
    ,                        !- Outdoor Dry-Bulb Temperature Sensor Node Name
    ,                        !- Maximum Cycling Rate {cycles/hr}
    ,                        !- Heat Pump Time Constant {s}
    ,                        !- Fraction of On-Cycle Power Use
    ,                        !- Heat Pump Fan Delay Time {s}
    ,                        !- Ancillary On-Cycle Electric Power {W}
    ,                        !- Ancillary Off-Cycle Electric Power {W}
    ,                        !- Design Heat Recovery Water Flow Rate {m3/s}
    ,                        !- Maximum Temperature for Heat Recovery {C}
    ,                        !- Heat Recovery Water Inlet Node Name
    ,                        !- Heat Recovery Water Outlet Node Name
    ,                        !- Design Specification Multispeed Object Type
    ;                        !- Design Specification Multispeed Object Name

  Coil:Cooling:DX,
    Sys 5 Furnace DX Cool Cooling Coil,  !- Name
    Sys 5 Furnace DX Cool Supply Fan Outlet,  !- Evaporator Inlet Node Name
    Sys 5 Furnace DX Cool Cooling Coil Outlet,  !- Evaporator Outlet Node Name
    ,                        !- Availability Schedule Name
    ,                        !- Condenser Zone Name
    Sys 5 Furnace DX Cool Cooling Coil Condenser Inlet,  !- Condenser Inlet Node Name
<<<<<<< HEAD
    Sys 5 Furnace DX Cool Cooling Coil Condenser Outlet Node,  !- Condenser Outlet Node Name
=======
    Sys 5 Furnace DX Cool Cooling Coil Condenser Outlet,                        !- Condenser Outlet Node Name
>>>>>>> db09a79d
    Sys 5 Furnace DX Cool Cooling Coil Performance,  !- Performance Object Name
    ,                        !- Condensate Collection Water Storage Tank Name
    ;                        !- Evaporative Condenser Supply Water Storage Tank Name

  Coil:Cooling:DX:CurveFit:Performance,
    Sys 5 Furnace DX Cool Cooling Coil Performance,  !- Name
    0,                       !- Crankcase Heater Capacity {W}
    ,                        !- Minimum Outdoor Dry-Bulb Temperature for Compressor Operation {C}
    10,                      !- Maximum Outdoor Dry-Bulb Temperature for Crankcase Heater Operation {C}
    ,                        !- Unit Internal Static Air Pressure {Pa}
    ,                        !- Capacity Control Method
    ,                        !- Evaporative Condenser Basin Heater Capacity {W/K}
    ,                        !- Evaporative Condenser Basin Heater Setpoint Temperature {C}
    ,                        !- Evaporative Condenser Basin Heater Operating Schedule Name
    Electricity,             !- Compressor Fuel Type
    Sys 5 Furnace DX Cool Cooling Coil Operating Mode;  !- Base Operating Mode

  Coil:Cooling:DX:CurveFit:OperatingMode,
    Sys 5 Furnace DX Cool Cooling Coil Operating Mode,  !- Name
    autosize,                !- Rated Gross Total Cooling Capacity {W}
    autosize,                !- Rated Evaporator Air Flow Rate {m3/s}
    ,                        !- Rated Condenser Air Flow Rate {m3/s}
    0,                       !- Maximum Cycling Rate {cycles/hr}
    0,                       !- Ratio of Initial Moisture Evaporation Rate and Steady State Latent Capacity {dimensionless}
    0,                       !- Latent Capacity Time Constant {s}
    0,                       !- Nominal Time for Condensate Removal to Begin {s}
    ,                        !- Apply Latent Degradation to Speeds Greater than 1
    AirCooled,               !- Condenser Type
    0,                       !- Nominal Evaporative Condenser Pump Power {W}
    1,                       !- Nominal Speed Number
    Sys 5 Furnace DX Cool Cooling Coil Speed 1 Performance;  !- Speed 1 Name

  Coil:Cooling:DX:CurveFit:Speed,
    Sys 5 Furnace DX Cool Cooling Coil Speed 1 Performance,  !- Name
    1.0,                     !- Gross Total Cooling Capacity Fraction
    1.0,                     !- Evaporator Air Flow Rate Fraction
    1.0,                     !- Condenser Air Flow Rate Fraction
    autosize,                !- Gross Sensible Heat Ratio
    3,                       !- Gross Cooling COP {W/W}
    1.0,                     !- Active Fraction of Coil Face Area
    ,                        !- Rated Evaporator Fan Power Per Volume Flow Rate {W/(m3/s)}
    1.0,                     !- Evaporative Condenser Pump Power Fraction
    0,                       !- Evaporative Condenser Effectiveness {dimensionless}
    Sys 5 Furnace DX Cool Cool Coil Cap-FT,  !- Total Cooling Capacity Modifier Function of Temperature Curve Name
    Sys 5 Furnace DX Cool Cool Coil Cap-FF,  !- Total Cooling Capacity Modifier Function of Air Flow Fraction Curve Name
    Sys 5 Furnace DX Cool Cool Coil EIR-FT,  !- Energy Input Ratio Modifier Function of Temperature Curve Name
    Sys 5 Furnace DX Cool Cool Coil EIR-FF,  !- Energy Input Ratio Modifier Function of Air Flow Fraction Curve Name
    Sys 5 Furnace DX Cool Cool Coil PLF,  !- Part Load Fraction Correlation Curve Name
    ,                        !- Rated Waste Heat Fraction of Power Input {dimensionless}
    ,                        !- Waste Heat Modifier Function of Temperature Curve Name
    ,                        !- Sensible Heat Ratio Modifier Function of Temperature Curve Name
    ;                        !- Sensible Heat Ratio Modifier Function of Flow Fraction Curve Name

! DOE-2.1E, COOL-CAP-FT for PTAC w/ SI temps

  Curve:Biquadratic,
    Sys 5 Furnace DX Cool Cool Coil Cap-FT,  !- Name
    0.942587793,             !- Coefficient1 Constant
    0.009543347,             !- Coefficient2 x
    0.00068377,              !- Coefficient3 x**2
    -0.011042676,            !- Coefficient4 y
    0.000005249,             !- Coefficient5 y**2
    -0.00000972,             !- Coefficient6 x*y
    12.77778,                !- Minimum Value of x
    23.88889,                !- Maximum Value of x
    18.0,                    !- Minimum Value of y
    46.11111;                !- Maximum Value of y

! DOE-2.1E, RATED-CCAP-FFLOW for PTAC

  Curve:Quadratic,
    Sys 5 Furnace DX Cool Cool Coil Cap-FF,  !- Name
    0.8,                     !- Coefficient1 Constant
    0.2,                     !- Coefficient2 x
    0,                       !- Coefficient3 x**2
    0.5,                     !- Minimum Value of x
    1.5;                     !- Maximum Value of x

! DOE-2.1E, COOL-EIR-FT for PTAC w/ SI temps

  Curve:Biquadratic,
    Sys 5 Furnace DX Cool Cool Coil EIR-FT,  !- Name
    0.342414409,             !- Coefficient1 Constant
    0.034885008,             !- Coefficient2 x
    -0.0006237,              !- Coefficient3 x**2
    0.004977216,             !- Coefficient4 y
    0.000437951,             !- Coefficient5 y**2
    -0.000728028,            !- Coefficient6 x*y
    12.77778,                !- Minimum Value of x
    23.88889,                !- Maximum Value of x
    18.0,                    !- Minimum Value of y
    46.11111;                !- Maximum Value of y

! DOE-2.1E, RATED-CEIR-FFLOW for PTAC

  Curve:Quadratic,
    Sys 5 Furnace DX Cool Cool Coil EIR-FF,  !- Name
    1.1552,                  !- Coefficient1 Constant
    -0.1808,                 !- Coefficient2 x
    0.0256,                  !- Coefficient3 x**2
    0.5,                     !- Minimum Value of x
    1.5;                     !- Maximum Value of x

! PLF = l.- Cd(1.-PLR) where Cd = 0.15

  Curve:Quadratic,
    Sys 5 Furnace DX Cool Cool Coil PLF,  !- Name
    0.85,                    !- Coefficient1 Constant
    0.15,                    !- Coefficient2 x
    0,                       !- Coefficient3 x**2
    0,                       !- Minimum Value of x
    1;                       !- Maximum Value of x

  OutdoorAir:Node,
    Sys 5 Furnace DX Cool Cooling Coil Condenser Inlet,  !- Name
    -1;                      !- Height Above Ground {m}

  Coil:Heating:Fuel,
    Sys 5 Furnace DX Cool Heating Coil,  !- Name
    ,                        !- Availability Schedule Name
    Gas,                     !- Fuel Type
    0.8,                     !- Burner Efficiency
    autosize,                !- Nominal Capacity {W}
    Sys 5 Furnace DX Cool Cooling Coil Outlet,  !- Air Inlet Node Name
    Sys 5 Furnace DX Cool Heating Coil Outlet,  !- Air Outlet Node Name
    ,                        !- Temperature Setpoint Node Name
    0,                       !- Parasitic Electric Load {W}
    Sys 5 Furnace DX Cool Heating Coil PLF-FPLR,  !- Part Load Fraction Correlation Curve Name
    0;                       !- Parasitic Fuel Load {W}

  Curve:Cubic,
    Sys 5 Furnace DX Cool Heating Coil PLF-FPLR,  !- Name
    0.8,                     !- Coefficient1 Constant
    0.2,                     !- Coefficient2 x
    0,                       !- Coefficient3 x**2
    0,                       !- Coefficient4 x**3
    0,                       !- Minimum Value of x
    1;                       !- Maximum Value of x

  Fan:OnOff,
    Sys 5 Furnace DX Cool Supply Fan,  !- Name
    HVACTemplate-Always 1,   !- Availability Schedule Name
    0.7,                     !- Fan Total Efficiency
    600,                     !- Pressure Rise {Pa}
    autosize,                !- Maximum Flow Rate {m3/s}
    0.9,                     !- Motor Efficiency
    1,                       !- Motor In Airstream Fraction
    Sys 5 Furnace DX Cool Mixed Air Outlet,  !- Air Inlet Node Name
    Sys 5 Furnace DX Cool Supply Fan Outlet;  !- Air Outlet Node Name

  OutdoorAir:NodeList,
    Sys 5 Furnace DX Cool Outdoor Air Inlet;  !- Node or NodeList Name 1

  AirLoopHVAC:OutdoorAirSystem,
    Sys 5 Furnace DX Cool OA System,  !- Name
    Sys 5 Furnace DX Cool OA System Controllers,  !- Controller List Name
    Sys 5 Furnace DX Cool OA System Equipment,  !- Outdoor Air Equipment List Name
    Sys 5 Furnace DX Cool Availability Managers;  !- Availability Manager List Name

  AirLoopHVAC:ControllerList,
    Sys 5 Furnace DX Cool OA System Controllers,  !- Name
    Controller:OutdoorAir,   !- Controller 1 Object Type
    Sys 5 Furnace DX Cool OA Controller;  !- Controller 1 Name

  AirLoopHVAC:OutdoorAirSystem:EquipmentList,
    Sys 5 Furnace DX Cool OA System Equipment,  !- Name
    OutdoorAir:Mixer,        !- Component 1 Object Type
    Sys 5 Furnace DX Cool OA Mixing Box;  !- Component 1 Name

  OutdoorAir:Mixer,
    Sys 5 Furnace DX Cool OA Mixing Box,  !- Name
    Sys 5 Furnace DX Cool Mixed Air Outlet,  !- Mixed Air Node Name
    Sys 5 Furnace DX Cool Outdoor Air Inlet,  !- Outdoor Air Stream Node Name
    Sys 5 Furnace DX Cool Relief Air Outlet,  !- Relief Air Stream Node Name
    Sys 5 Furnace DX Cool Air Loop Inlet;  !- Return Air Stream Node Name

  SetpointManager:SingleZone:Cooling,
    Sys 5 Furnace DX Cool Economizer Supply Air Temp Manager,  !- Name
    Temperature,             !- Control Variable
    13,                      !- Minimum Supply Air Temperature {C}
    45,                      !- Maximum Supply Air Temperature {C}
    SPACE5-1,                !- Control Zone Name
    SPACE5-1 Zone Air Node,  !- Zone Node Name
    SPACE5-1 Zone Equip Inlet,  !- Zone Inlet Node Name
    Sys 5 Furnace DX Cool Heating Coil Outlet;  !- Setpoint Node or NodeList Name

  SetpointManager:MixedAir,
    Sys 5 Furnace DX Cool Cooling Coil Air Temp Manager,  !- Name
    Temperature,             !- Control Variable
    Sys 5 Furnace DX Cool Heating Coil Outlet,  !- Reference Setpoint Node Name
    Sys 5 Furnace DX Cool Mixed Air Outlet,  !- Fan Inlet Node Name
    Sys 5 Furnace DX Cool Supply Fan Outlet,  !- Fan Outlet Node Name
    Sys 5 Furnace DX Cool Mixed Air Outlet;  !- Setpoint Node or NodeList Name

  Controller:OutdoorAir,
    Sys 5 Furnace DX Cool OA Controller,  !- Name
    Sys 5 Furnace DX Cool Relief Air Outlet,  !- Relief Air Outlet Node Name
    Sys 5 Furnace DX Cool Air Loop Inlet,  !- Return Air Node Name
    Sys 5 Furnace DX Cool Mixed Air Outlet,  !- Mixed Air Node Name
    Sys 5 Furnace DX Cool Outdoor Air Inlet,  !- Actuator Node Name
    autosize,                !- Minimum Outdoor Air Flow Rate {m3/s}
    autosize,                !- Maximum Outdoor Air Flow Rate {m3/s}
    DifferentialDryBulb,     !- Economizer Control Type
    ModulateFlow,            !- Economizer Control Action Type
    20,                      !- Economizer Maximum Limit Dry-Bulb Temperature {C}
    ,                        !- Economizer Maximum Limit Enthalpy {J/kg}
    ,                        !- Economizer Maximum Limit Dewpoint Temperature {C}
    ,                        !- Electronic Enthalpy Limit Curve Name
    ,                        !- Economizer Minimum Limit Dry-Bulb Temperature {C}
    NoLockout,               !- Lockout Type
    FixedMinimum,            !- Minimum Limit Type
    Min OA Sched,            !- Minimum Outdoor Air Schedule Name
    ,                        !- Minimum Fraction of Outdoor Air Schedule Name
    ,                        !- Maximum Fraction of Outdoor Air Schedule Name
    ;                        !- Mechanical Ventilation Controller Name

  Site:GroundTemperature:BuildingSurface,21.5,21.4,21.5,21.5,22.0,22.9,23.0,23.1,23.1,22.2,21.7,21.6;
<|MERGE_RESOLUTION|>--- conflicted
+++ resolved
@@ -2840,11 +2840,7 @@
     ,                        !- Availability Schedule Name
     ,                        !- Condenser Zone Name
     Sys 1 Furnace DX Cool Cooling Coil Condenser Inlet,  !- Condenser Inlet Node Name
-<<<<<<< HEAD
     Sys 1 Furnace DX Cool Cooling Coil Condenser Outlet Node,  !- Condenser Outlet Node Name
-=======
-    Sys 1 Furnace DX Cool Cooling Coil Condenser Outlet,                        !- Condenser Outlet Node Name
->>>>>>> db09a79d
     Sys 1 Furnace DX Cool Cooling Coil Performance,  !- Performance Object Name
     ,                        !- Condensate Collection Water Storage Tank Name
     ;                        !- Evaporative Condenser Supply Water Storage Tank Name
@@ -3221,11 +3217,7 @@
     ,                        !- Availability Schedule Name
     ,                        !- Condenser Zone Name
     Sys 2 Furnace DX Cool Cooling Coil Condenser Inlet,  !- Condenser Inlet Node Name
-<<<<<<< HEAD
     Sys 2 Furnace DX Cool Cooling Coil Condenser Outlet Node,  !- Condenser Outlet Node Name
-=======
-    Sys 2 Furnace DX Cool Cooling Coil Condenser Outlet,                        !- Condenser Outlet Node Name
->>>>>>> db09a79d
     Sys 2 Furnace DX Cool Cooling Coil Performance,  !- Performance Object Name
     ,                        !- Condensate Collection Water Storage Tank Name
     ;                        !- Evaporative Condenser Supply Water Storage Tank Name
@@ -3589,11 +3581,7 @@
     ,                        !- Availability Schedule Name
     ,                        !- Condenser Zone Name
     Sys 3 Heat Pump Air Source Cooling Coil Condenser Inlet,  !- Condenser Inlet Node Name
-<<<<<<< HEAD
     Sys 3 Heat Pump Air Source Cooling Coil Condenser Outlet Node,  !- Condenser Outlet Node Name
-=======
-    Sys 3 Furnace DX Cool Cooling Coil Condenser Outlet,                        !- Condenser Outlet Node Name
->>>>>>> db09a79d
     Sys 3 Heat Pump Air Source Cooling Coil Performance,  !- Performance Object Name
     ,                        !- Condensate Collection Water Storage Tank Name
     ;                        !- Evaporative Condenser Supply Water Storage Tank Name
@@ -4038,11 +4026,7 @@
     ,                        !- Availability Schedule Name
     ,                        !- Condenser Zone Name
     Sys 4 Heat Pump Air Source Cooling Coil Condenser Inlet,  !- Condenser Inlet Node Name
-<<<<<<< HEAD
     Sys 4 Heat Pump Air Source Cooling Coil Condenser Outlet Node,  !- Condenser Outlet Node Name
-=======
-    Sys 4 Furnace DX Cool Cooling Coil Condenser Outlet,                        !- Condenser Outlet Node Name
->>>>>>> db09a79d
     Sys 4 Heat Pump Air Source Cooling Coil Performance,  !- Performance Object Name
     ,                        !- Condensate Collection Water Storage Tank Name
     ;                        !- Evaporative Condenser Supply Water Storage Tank Name
@@ -4487,11 +4471,7 @@
     ,                        !- Availability Schedule Name
     ,                        !- Condenser Zone Name
     Sys 5 Furnace DX Cool Cooling Coil Condenser Inlet,  !- Condenser Inlet Node Name
-<<<<<<< HEAD
     Sys 5 Furnace DX Cool Cooling Coil Condenser Outlet Node,  !- Condenser Outlet Node Name
-=======
-    Sys 5 Furnace DX Cool Cooling Coil Condenser Outlet,                        !- Condenser Outlet Node Name
->>>>>>> db09a79d
     Sys 5 Furnace DX Cool Cooling Coil Performance,  !- Performance Object Name
     ,                        !- Condensate Collection Water Storage Tank Name
     ;                        !- Evaporative Condenser Supply Water Storage Tank Name
@@ -4708,4 +4688,4 @@
     ,                        !- Maximum Fraction of Outdoor Air Schedule Name
     ;                        !- Mechanical Ventilation Controller Name
 
-  Site:GroundTemperature:BuildingSurface,21.5,21.4,21.5,21.5,22.0,22.9,23.0,23.1,23.1,22.2,21.7,21.6;
+  Site:GroundTemperature:BuildingSurface,21.5,21.4,21.5,21.5,22.0,22.9,23.0,23.1,23.1,22.2,21.7,21.6;