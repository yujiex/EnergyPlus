--- conflicted
+++ resolved
@@ -4208,15 +4208,9 @@
 
         // ValidateFuelType tests for WaterHeater:Mixed
         WaterThermalTanks::getWaterHeaterMixedInputs(*state);
-<<<<<<< HEAD
-        EXPECT_TRUE(compare_enums(HPWHTank.FuelType, WaterThermalTanks::Fuel::DistrictHeatingSteam));
-        EXPECT_TRUE(compare_enums(HPWHTank.OffCycParaFuelType, WaterThermalTanks::Fuel::DistrictHeatingSteam));
-        EXPECT_TRUE(compare_enums(HPWHTank.OnCycParaFuelType, WaterThermalTanks::Fuel::DistrictHeatingSteam));
-=======
-        EXPECT_TRUE(compare_enums(HPWHTank.FuelType, Constant::eResource::Steam));
-        EXPECT_TRUE(compare_enums(HPWHTank.OffCycParaFuelType, Constant::eResource::Steam));
-        EXPECT_TRUE(compare_enums(HPWHTank.OnCycParaFuelType, Constant::eResource::Steam));
->>>>>>> 9dc1c558
+        EXPECT_TRUE(compare_enums(HPWHTank.FuelType, Constant::eResource::DistrictHeatingSteam));
+        EXPECT_TRUE(compare_enums(HPWHTank.OffCycParaFuelType, Constant::eResource::DistrictHeatingSteam));
+        EXPECT_TRUE(compare_enums(HPWHTank.OnCycParaFuelType, Constant::eResource::DistrictHeatingSteam));
     }
 
     ++HPWaterHeaterNum;
