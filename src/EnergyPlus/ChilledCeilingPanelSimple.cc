--- conflicted
+++ resolved
@@ -185,14 +185,12 @@
             {
                 auto const SELECT_CASE_var(ThisCP.EquipType);
                 if (SELECT_CASE_var == TypeOf_CoolingPanel_Simple) { // 'ZoneHVAC:CoolingPanel:RadiantConvective:Water'
-<<<<<<< HEAD
 
                     ThisCP.CalcCoolingPanel(state.dataChilledCeilingPanelSimple,
                                             state.dataConvectionCoefficients,
+                                            state.dataZoneTempPredictorCorrector
                                             CoolingPanelNum);
-=======
-                    ThisCP.CalcCoolingPanel(state.dataChilledCeilingPanelSimple, state.dataZoneTempPredictorCorrector, CoolingPanelNum);
->>>>>>> 686ceeb8
+
                 } else {
                     ShowSevereError("SimCoolingPanelSimple: Errors in CoolingPanel=" + state.dataChilledCeilingPanelSimple.CoolingPanel(CoolingPanelNum).EquipID);
                     ShowContinueError("Invalid or unimplemented equipment type=" + TrimSigDigits(state.dataChilledCeilingPanelSimple.CoolingPanel(CoolingPanelNum).EquipType));
@@ -1161,11 +1159,8 @@
     }
 
     void CoolingPanelParams::CalcCoolingPanel(ChilledCeilingPanelSimpleData &dataChilledCeilingPanelSimple,
-<<<<<<< HEAD
                                               ConvectionCoefficientsData &dataConvectionCoefficients,
-=======
                                               ZoneTempPredictorCorrectorData &dataZoneTempPredictorCorrector,
->>>>>>> 686ceeb8
                                               int const CoolingPanelNum)
     {
         // SUBROUTINE INFORMATION:
@@ -1420,11 +1415,7 @@
                 // Now "simulate" the system by recalculating the heat balances
                 HeatBalanceSurfaceManager::CalcHeatBalanceOutsideSurf(dataConvectionCoefficients, ZoneNum);
 
-<<<<<<< HEAD
-                HeatBalanceSurfaceManager::CalcHeatBalanceInsideSurf(dataConvectionCoefficients, ZoneNum);
-=======
-                HeatBalanceSurfaceManager::CalcHeatBalanceInsideSurf(dataZoneTempPredictorCorrector, ZoneNum);
->>>>>>> 686ceeb8
+                HeatBalanceSurfaceManager::CalcHeatBalanceInsideSurf(dataConvectionCoefficients, dataZoneTempPredictorCorrector, ZoneNum);
 
                 // Here an assumption is made regarding radiant heat transfer to people.
                 // While the radiant heat transfer to people array will be used by the thermal comfort
