--- conflicted
+++ resolved
@@ -707,11 +707,7 @@
         ZMax = 0.0;
         ZMin = 0.0;
         Count = 0;
-<<<<<<< HEAD
-        for (SurfNum = Zone(thisZone).HTSurfaceFirst; SurfNum <= Zone(thisZone).HTSurfaceLast; ++SurfNum) {
-=======
-        for (SurfNum = state.dataHeatBal->Zone(thisZone).SurfaceFirst; SurfNum <= state.dataHeatBal->Zone(thisZone).SurfaceLast; ++SurfNum) {
->>>>>>> a43f5448
+        for (SurfNum = state.dataHeatBal->Zone(thisZone).HTSurfaceFirst; SurfNum <= state.dataHeatBal->Zone(thisZone).HTSurfaceLast; ++SurfNum) {
             if (Surface(SurfNum).Class == DataSurfaces::SurfaceClass::Floor) {
                 // Use Average Z for surface, more important for roofs than floors...
                 ++FloorCount;
@@ -838,13 +834,8 @@
 
 
 
-<<<<<<< HEAD
-        SurfFirst = Zone(ZoneNum).HTSurfaceFirst;
-        SurfLast = Zone(ZoneNum).HTSurfaceLast;
-=======
-        SurfFirst = state.dataHeatBal->Zone(ZoneNum).SurfaceFirst;
-        SurfLast = state.dataHeatBal->Zone(ZoneNum).SurfaceLast;
->>>>>>> a43f5448
+        SurfFirst = state.dataHeatBal->Zone(ZoneNum).HTSurfaceFirst;
+        SurfLast = state.dataHeatBal->Zone(ZoneNum).HTSurfaceLast;
 
         // set air system leaving node conditions
         // this is not so easy.  THis task is normally done in CalcZoneLeavingConditions
@@ -882,11 +873,7 @@
             WinGapFlowTtoRA = 0.0;
 
             if (state.dataZoneEquip->ZoneEquipConfig(zoneEquipNum).ZoneHasAirFlowWindowReturn) {
-<<<<<<< HEAD
-                for (SurfNum = Zone(ZoneNum).HTSurfaceFirst; SurfNum <= Zone(ZoneNum).HTSurfaceLast; ++SurfNum) {
-=======
-                for (SurfNum = state.dataHeatBal->Zone(ZoneNum).SurfaceFirst; SurfNum <= state.dataHeatBal->Zone(ZoneNum).SurfaceLast; ++SurfNum) {
->>>>>>> a43f5448
+                for (SurfNum = state.dataHeatBal->Zone(ZoneNum).HTSurfaceFirst; SurfNum <= state.dataHeatBal->Zone(ZoneNum).HTSurfaceLast; ++SurfNum) {
                     if (DataSurfaces::SurfWinAirflowThisTS(SurfNum) > 0.0 &&
                         DataSurfaces::SurfWinAirflowDestination(SurfNum) == AirFlowWindow_Destination_ReturnAir) {
                         FlowThisTS = PsyRhoAirFnPbTdbW(state, state.dataEnvrn->OutBaroPress, DataSurfaces::SurfWinTAirflowGapOutlet(SurfNum), Node(ZoneNode).HumRat) *
