// EnergyPlus, Copyright (c) 1996-2020, The Board of Trustees of the University of Illinois,
// The Regents of the University of California, through Lawrence Berkeley National Laboratory
// (subject to receipt of any required approvals from the U.S. Dept. of Energy), Oak Ridge
// National Laboratory, managed by UT-Battelle, Alliance for Sustainable Energy, LLC, and other
// contributors. All rights reserved.
//
// NOTICE: This Software was developed under funding from the U.S. Department of Energy and the
// U.S. Government consequently retains certain rights. As such, the U.S. Government has been
// granted for itself and others acting on its behalf a paid-up, nonexclusive, irrevocable,
// worldwide license in the Software to reproduce, distribute copies to the public, prepare
// derivative works, and perform publicly and display publicly, and to permit others to do so.
//
// Redistribution and use in source and binary forms, with or without modification, are permitted
// provided that the following conditions are met:
//
// (1) Redistributions of source code must retain the above copyright notice, this list of
//     conditions and the following disclaimer.
//
// (2) Redistributions in binary form must reproduce the above copyright notice, this list of
//     conditions and the following disclaimer in the documentation and/or other materials
//     provided with the distribution.
//
// (3) Neither the name of the University of California, Lawrence Berkeley National Laboratory,
//     the University of Illinois, U.S. Dept. of Energy nor the names of its contributors may be
//     used to endorse or promote products derived from this software without specific prior
//     written permission.
//
// (4) Use of EnergyPlus(TM) Name. If Licensee (i) distributes the software in stand-alone form
//     without changes from the version obtained under this License, or (ii) Licensee makes a
//     reference solely to the software portion of its product, Licensee must refer to the
//     software as "EnergyPlus version X" software, where "X" is the version number Licensee
//     obtained under this License and may not use a different name for the software. Except as
//     specifically required in this Section (4), Licensee shall not use in a company name, a
//     product name, in advertising, publicity, or other promotional activities any name, trade
//     name, trademark, logo, or other designation of "EnergyPlus", "E+", "e+" or confusingly
//     similar designation, without the U.S. Department of Energy's prior written consent.
//
// THIS SOFTWARE IS PROVIDED BY THE COPYRIGHT HOLDERS AND CONTRIBUTORS "AS IS" AND ANY EXPRESS OR
// IMPLIED WARRANTIES, INCLUDING, BUT NOT LIMITED TO, THE IMPLIED WARRANTIES OF MERCHANTABILITY
// AND FITNESS FOR A PARTICULAR PURPOSE ARE DISCLAIMED. IN NO EVENT SHALL THE COPYRIGHT OWNER OR
// CONTRIBUTORS BE LIABLE FOR ANY DIRECT, INDIRECT, INCIDENTAL, SPECIAL, EXEMPLARY, OR
// CONSEQUENTIAL DAMAGES (INCLUDING, BUT NOT LIMITED TO, PROCUREMENT OF SUBSTITUTE GOODS OR
// SERVICES; LOSS OF USE, DATA, OR PROFITS; OR BUSINESS INTERRUPTION) HOWEVER CAUSED AND ON ANY
// THEORY OF LIABILITY, WHETHER IN CONTRACT, STRICT LIABILITY, OR TORT (INCLUDING NEGLIGENCE OR
// OTHERWISE) ARISING IN ANY WAY OUT OF THE USE OF THIS SOFTWARE, EVEN IF ADVISED OF THE
// POSSIBILITY OF SUCH DAMAGE.

// EnergyPlus::HeatBalanceSurfaceManager Unit Tests

// Google Test Headers
#include <gtest/gtest.h>

// EnergyPlus Headers
#include <EnergyPlus/Construction.hh>
#include <EnergyPlus/ConvectionCoefficients.hh>
#include <EnergyPlus/DataContaminantBalance.hh>
#include <EnergyPlus/DataDaylighting.hh>
#include <EnergyPlus/Data/EnergyPlusData.hh>
#include <EnergyPlus/DataEnvironment.hh>
#include <EnergyPlus/DataGlobals.hh>
#include <EnergyPlus/DataHeatBalFanSys.hh>
#include <EnergyPlus/DataHeatBalSurface.hh>
#include <EnergyPlus/DataHeatBalance.hh>
#include <EnergyPlus/DataLoopNode.hh>
#include <EnergyPlus/DataMoistureBalance.hh>
#include <EnergyPlus/DataSizing.hh>
#include <EnergyPlus/DataSurfaces.hh>
#include <EnergyPlus/DataZoneEquipment.hh>
#include <EnergyPlus/ElectricPowerServiceManager.hh>
#include <EnergyPlus/HeatBalanceIntRadExchange.hh>
#include <EnergyPlus/HeatBalanceManager.hh>
#include <EnergyPlus/HeatBalanceSurfaceManager.hh>
#include <EnergyPlus/IOFiles.hh>
#include <EnergyPlus/Material.hh>
#include <EnergyPlus/OutputReportTabular.hh>
#include <EnergyPlus/OutAirNodeManager.hh>
#include <EnergyPlus/ScheduleManager.hh>
#include <EnergyPlus/SolarShading.hh>
#include <EnergyPlus/SurfaceGeometry.hh>
#include <EnergyPlus/ThermalComfort.hh>

#include "Fixtures/EnergyPlusFixture.hh"

using namespace EnergyPlus::HeatBalanceSurfaceManager;

namespace EnergyPlus {

TEST_F(EnergyPlusFixture, HeatBalanceSurfaceManager_CalcOutsideSurfTemp)
{

    int SurfNum;      // Surface number DO loop counter
    int ZoneNum;      // Zone number the current surface is attached to
    int ConstrNum;    // Construction index for the current surface
    Real64 HMovInsul; // "Convection" coefficient of movable insulation
    Real64 TempExt;   // Exterior temperature boundary condition
    bool ErrorFlag;   // Movable insulation error flag

    SurfNum = 1;
    ZoneNum = 1;
    ConstrNum = 1;
    HMovInsul = 1.0;
    TempExt = 23.0;
    ErrorFlag = false;

    dataConstruction.Construct.allocate(ConstrNum);
    dataConstruction.Construct(ConstrNum).Name = "TestConstruct";
    dataConstruction.Construct(ConstrNum).CTFCross(0) = 0.0;
    dataConstruction.Construct(ConstrNum).CTFOutside(0) = 1.0;
    dataConstruction.Construct(ConstrNum).SourceSinkPresent = true;
    dataMaterial.Material.allocate(1);
    dataMaterial.Material(1).Name = "TestMaterial";

    DataHeatBalSurface::HcExtSurf.allocate(SurfNum);
    DataHeatBalSurface::HcExtSurf(SurfNum) = 1.0;
    DataHeatBalSurface::HAirExtSurf.allocate(SurfNum);
    DataHeatBalSurface::HAirExtSurf(SurfNum) = 1.0;
    DataHeatBalSurface::HSkyExtSurf.allocate(SurfNum);
    DataHeatBalSurface::HSkyExtSurf(SurfNum) = 1.0;
    DataHeatBalSurface::HGrdExtSurf.allocate(SurfNum);
    DataHeatBalSurface::HGrdExtSurf(SurfNum) = 1.0;

    DataHeatBalSurface::CTFConstOutPart.allocate(SurfNum);
    DataHeatBalSurface::CTFConstOutPart(SurfNum) = 1.0;
    DataHeatBalSurface::SurfOpaqQRadSWOutAbs.allocate(SurfNum);
    DataHeatBalSurface::SurfOpaqQRadSWOutAbs(SurfNum) = 1.0;
    DataHeatBalSurface::TempSurfIn.allocate(SurfNum);
    DataHeatBalSurface::TempSurfIn(SurfNum) = 1.0;
    DataHeatBalSurface::SurfQRadSWOutMvIns.allocate(SurfNum);
    DataHeatBalSurface::SurfQRadSWOutMvIns(SurfNum) = 1.0;
    DataHeatBalSurface::SurfQRadLWOutSrdSurfs.allocate(SurfNum);
    DataHeatBalSurface::SurfQRadLWOutSrdSurfs(SurfNum) = 1.0;
    DataHeatBalSurface::SurfQAdditionalHeatSourceOutside.allocate(SurfNum);
    DataHeatBalSurface::SurfQAdditionalHeatSourceOutside(SurfNum) = 0.0;

    DataHeatBalSurface::TH.allocate(2, 2, 1);
    DataSurfaces::Surface.allocate(SurfNum);
    DataSurfaces::Surface(SurfNum).Class = 1;
    DataSurfaces::Surface(SurfNum).Area = 10.0;
    DataSurfaces::Surface(SurfNum).MaterialMovInsulExt = 1;

    DataEnvironment::SkyTemp = 23.0;
    DataEnvironment::OutDryBulbTemp = 23.0;

    DataHeatBalSurface::QdotRadOutRep.allocate(SurfNum);
    DataHeatBalSurface::QdotRadOutRepPerArea.allocate(SurfNum);
    DataHeatBalSurface::QRadOutReport.allocate(SurfNum);
    DataHeatBalSurface::QAirExtReport.allocate(SurfNum);
    DataHeatBalSurface::QHeatEmiReport.allocate(SurfNum);
    DataGlobals::TimeStepZoneSec = 900.0;

    CalcOutsideSurfTemp(SurfNum, ZoneNum, ConstrNum, HMovInsul, TempExt, ErrorFlag);

    std::string const error_string = delimited_string({
        "   ** Severe  ** Exterior movable insulation is not valid with embedded sources/sinks",
        "   **   ~~~   ** Construction TestConstruct contains an internal source or sink but also uses",
        "   **   ~~~   ** exterior movable insulation TestMaterial for a surface with that construction.",
        "   **   ~~~   ** This is not currently allowed because the heat balance equations do not currently accommodate this combination.",
    });

    EXPECT_TRUE(ErrorFlag);
    EXPECT_TRUE(compare_err_stream(error_string, true));
    EXPECT_EQ(10.0 * 1.0 * (DataHeatBalSurface::TH(1, 1, SurfNum) - DataSurfaces::Surface(SurfNum).OutDryBulbTemp),
              DataHeatBalSurface::QAirExtReport(SurfNum));
}

TEST_F(EnergyPlusFixture, HeatBalanceSurfaceManager_TestSurfTempCalcHeatBalanceInsideSurf)
{

    Real64 surfTemp;
    DataSurfaces::SurfaceData testSurface;
    DataHeatBalance::ZoneData testZone;
    int cntWarmupSurfTemp = 0;
    testSurface.Name = "TestSurface";
    testZone.Name = "TestZone";
    testZone.InternalHeatGains = 2.5;
    testZone.NominalInfilVent = 0.5;
    testZone.NominalMixing = 0.7;

    // no error
    surfTemp = 26;
    DataGlobals::WarmupFlag = true;
    testSurface.LowTempErrCount = 0;
    testSurface.HighTempErrCount = 0;
    testZone.TempOutOfBoundsReported = true;
    testZone.FloorArea = 1000;
    testZone.IsControlled = true;
    TestSurfTempCalcHeatBalanceInsideSurf(surfTemp, testSurface, testZone, cntWarmupSurfTemp);
    EXPECT_TRUE(compare_err_stream("", true));

    // to hot - first time
    surfTemp = 201;
    DataGlobals::WarmupFlag = false;
    testSurface.LowTempErrCount = 0;
    testSurface.HighTempErrCount = 0;
    testZone.TempOutOfBoundsReported = false;
    testZone.FloorArea = 1000;
    testZone.IsControlled = true;
    TestSurfTempCalcHeatBalanceInsideSurf(surfTemp, testSurface, testZone, cntWarmupSurfTemp);
    std::string const error_string01 =
        delimited_string({"   ** Severe  ** Temperature (high) out of bounds (201.00] for zone=\"TestZone\", for surface=\"TestSurface\"",
                          "   **   ~~~   **  Environment=, at Simulation time= 00:00 - 00:00",
                          "   **   ~~~   ** Zone=\"TestZone\", Diagnostic Details:",
                          "   **   ~~~   ** ...Internal Heat Gain [2.500E-003] W/m2",
                          "   **   ~~~   ** ...Infiltration/Ventilation [0.500] m3/s",
                          "   **   ~~~   ** ...Mixing/Cross Mixing [0.700] m3/s",
                          "   **   ~~~   ** ...Zone is part of HVAC controlled system."});
    EXPECT_TRUE(compare_err_stream(error_string01, true));
    EXPECT_TRUE(testZone.TempOutOfBoundsReported);

    // to hot - subsequent times
    surfTemp = 201;
    DataGlobals::WarmupFlag = false;
    testSurface.LowTempErrCount = 0;
    testSurface.HighTempErrCount = 0;
    testZone.TempOutOfBoundsReported = true;
    testZone.FloorArea = 1000;
    testZone.IsControlled = true;
    TestSurfTempCalcHeatBalanceInsideSurf(surfTemp, testSurface, testZone, cntWarmupSurfTemp);
    std::string const error_string02 = delimited_string({
        "   ** Severe  ** Temperature (high) out of bounds (201.00] for zone=\"TestZone\", for surface=\"TestSurface\"",
        "   **   ~~~   **  Environment=, at Simulation time= 00:00 - 00:00",
    });
    EXPECT_TRUE(compare_err_stream(error_string02, true));
    EXPECT_TRUE(testZone.TempOutOfBoundsReported);

    // to cold - first time
    surfTemp = -101;
    DataGlobals::WarmupFlag = false;
    testSurface.LowTempErrCount = 0;
    testSurface.HighTempErrCount = 0;
    testZone.TempOutOfBoundsReported = false;
    testZone.FloorArea = 1000;
    testZone.IsControlled = true;
    TestSurfTempCalcHeatBalanceInsideSurf(surfTemp, testSurface, testZone, cntWarmupSurfTemp);
    std::string const error_string03 =
        delimited_string({"   ** Severe  ** Temperature (low) out of bounds [-101.00] for zone=\"TestZone\", for surface=\"TestSurface\"",
                          "   **   ~~~   **  Environment=, at Simulation time= 00:00 - 00:00",
                          "   **   ~~~   ** Zone=\"TestZone\", Diagnostic Details:",
                          "   **   ~~~   ** ...Internal Heat Gain [2.500E-003] W/m2",
                          "   **   ~~~   ** ...Infiltration/Ventilation [0.500] m3/s",
                          "   **   ~~~   ** ...Mixing/Cross Mixing [0.700] m3/s",
                          "   **   ~~~   ** ...Zone is part of HVAC controlled system."});
    EXPECT_TRUE(compare_err_stream(error_string03, true));
    EXPECT_TRUE(testZone.TempOutOfBoundsReported);

    // to cold - subsequent times
    surfTemp = -101;
    DataGlobals::WarmupFlag = false;
    testSurface.LowTempErrCount = 0;
    testSurface.HighTempErrCount = 0;
    testZone.TempOutOfBoundsReported = true;
    testZone.FloorArea = 1000;
    testZone.IsControlled = true;
    TestSurfTempCalcHeatBalanceInsideSurf(surfTemp, testSurface, testZone, cntWarmupSurfTemp);
    std::string const error_string04 =
        delimited_string({"   ** Severe  ** Temperature (low) out of bounds [-101.00] for zone=\"TestZone\", for surface=\"TestSurface\"",
                          "   **   ~~~   **  Environment=, at Simulation time= 00:00 - 00:00"});
    EXPECT_TRUE(compare_err_stream(error_string04, true));
    EXPECT_TRUE(testZone.TempOutOfBoundsReported);
}

TEST_F(EnergyPlusFixture, HeatBalanceSurfaceManager_ComputeIntThermalAbsorpFactors)
{

    DataSurfaces::TotSurfaces = 1;
    DataGlobals::NumOfZones = 1;
    DataHeatBalance::TotMaterials = 1;
    DataHeatBalance::TotConstructs = 1;

    DataHeatBalance::Zone.allocate(DataGlobals::NumOfZones);
    DataHeatBalance::Zone(1).SurfaceFirst = 1;
    DataHeatBalance::Zone(1).SurfaceLast = 1;
    DataHeatBalance::Zone(1).WindowSurfaceFirst = 1;
    DataHeatBalance::Zone(1).WindowSurfaceLast = 1;
    DataSurfaces::Surface.allocate(DataSurfaces::TotSurfaces);
    DataSurfaces::SurfaceWindow.allocate(DataSurfaces::TotSurfaces);
    SurfaceGeometry::AllocateSurfaceWindows(DataSurfaces::TotSurfaces);
    dataConstruction.Construct.allocate(DataHeatBalance::TotConstructs);
    dataMaterial.Material.allocate(DataHeatBalance::TotMaterials);

    DataSurfaces::Surface(1).HeatTransSurf = true;
    DataSurfaces::Surface(1).Construction = 1;
    DataSurfaces::SurfWinShadingFlag(1) = 0;
    dataConstruction.Construct(1).InsideAbsorpThermal = 0.9;
    dataConstruction.Construct(1).TransDiff = 0.0;
    DataSurfaces::Surface(1).MaterialMovInsulInt = 1;
    dataMaterial.Material(1).AbsorpThermal = 0.2;
    dataMaterial.Material(1).AbsorpSolar = 0.5;

    DataSurfaces::Surface(1).SchedMovInsulInt = -1; // According to schedule manager protocol, an index of -1 returns a 1.0 value for the schedule
    dataMaterial.Material(1).Resistance = 1.25;

    ComputeIntThermalAbsorpFactors();

    EXPECT_EQ(0.2, DataHeatBalance::ITABSF(1));
}

TEST_F(EnergyPlusFixture, HeatBalanceSurfaceManager_UpdateFinalThermalHistories)
{
    DataSurfaces::TotSurfaces = 1;
    DataGlobals::NumOfZones = 1;
    DataHeatBalance::TotConstructs = 1;
    DataHeatBalance::Zone.allocate(DataGlobals::NumOfZones);
    DataSurfaces::Surface.allocate(DataSurfaces::TotSurfaces);
    DataSurfaces::SurfaceWindow.allocate(DataSurfaces::TotSurfaces);
    dataConstruction.Construct.allocate(DataHeatBalance::TotConstructs);
    DataHeatBalance::AnyConstructInternalSourceInInput = true;

    AllocateSurfaceHeatBalArrays(); // allocates a host of variables related to CTF calculations

    DataSurfaces::Surface(1).Class = DataSurfaces::SurfaceClass_Wall;
    DataSurfaces::Surface(1).HeatTransSurf = true;
    DataSurfaces::Surface(1).HeatTransferAlgorithm = DataSurfaces::HeatTransferModel_CTF;
    DataSurfaces::Surface(1).ExtBoundCond = 1;
    DataSurfaces::Surface(1).Construction = 1;

    dataConstruction.Construct(1).NumCTFTerms = 2;
    dataConstruction.Construct(1).SourceSinkPresent = true;
    dataConstruction.Construct(1).NumHistories = 1;
    dataConstruction.Construct(1).CTFTUserOut(0) = 0.5;
    dataConstruction.Construct(1).CTFTUserIn(0) = 0.25;
    dataConstruction.Construct(1).CTFTUserSource(0) = 0.25;

    DataHeatBalSurface::SUMH(1) = 0;
    DataHeatBalSurface::TH(1, 1, 1) = 20.0;
    DataHeatBalSurface::TempSurfIn(1) = 10.0;

    DataHeatBalFanSys::CTFTuserConstPart(1) = 0.0;

    UpdateThermalHistories(); // First check to see if it is calculating the user location temperature properly

    EXPECT_EQ(12.5, DataHeatBalSurface::TempUserLoc(1));
    EXPECT_EQ(0.0, DataHeatBalSurface::TuserHist(1, 3));

    UpdateThermalHistories();

    EXPECT_EQ(12.5, DataHeatBalSurface::TuserHist(1, 3)); // Now check to see that it is shifting the temperature history properly
}

TEST_F(EnergyPlusFixture, HeatBalanceSurfaceManager_TestSurfTempCalcHeatBalanceInsideSurfAirRefT)
{

    std::string const idf_objects = delimited_string({
        "  Building,",
        "    House with AirflowNetwork simulation,  !- Name",
        "    0,                       !- North Axis {deg}",
        "    Suburbs,                 !- Terrain",
        "    0.001,                   !- Loads Convergence Tolerance Value",
        "    0.0050000,               !- Temperature Convergence Tolerance Value {deltaC}",
        "    FullInteriorAndExterior, !- Solar Distribution",
        "    25,                      !- Maximum Number of Warmup Days",
        "    6;                       !- Minimum Number of Warmup Days",

        "  SimulationControl,",
        "    No,                      !- Do Zone Sizing Calculation",
        "    No,                      !- Do System Sizing Calculation",
        "    No,                      !- Do Plant Sizing Calculation",
        "    Yes,                     !- Run Simulation for Sizing Periods",
        "    No;                      !- Run Simulation for Weather File Run Periods",

        "  RunPeriod,",
        "    WinterDay,               !- Name",
        "    1,                       !- Begin Month",
        "    14,                      !- Begin Day of Month",
        "    ,                        !- Begin Year",
        "    1,                       !- End Month",
        "    14,                      !- End Day of Month",
        "    ,                        !- End Year",
        "    Tuesday,                 !- Day of Week for Start Day",
        "    Yes,                     !- Use Weather File Holidays and Special Days",
        "    Yes,                     !- Use Weather File Daylight Saving Period",
        "    No,                      !- Apply Weekend Holiday Rule",
        "    Yes,                     !- Use Weather File Rain Indicators",
        "    Yes;                     !- Use Weather File Snow Indicators",

        "  RunPeriod,",
        "    SummerDay,               !- Name",
        "    7,                       !- Begin Month",
        "    7,                       !- Begin Day of Month",
        "    ,                        !- Begin Year",
        "    7,                       !- End Month",
        "    7,                       !- End Day of Month",
        "    ,                        !- End Year",
        "    Tuesday,                 !- Day of Week for Start Day",
        "    Yes,                     !- Use Weather File Holidays and Special Days",
        "    Yes,                     !- Use Weather File Daylight Saving Period",
        "    No,                      !- Apply Weekend Holiday Rule",
        "    Yes,                     !- Use Weather File Rain Indicators",
        "    No;                      !- Use Weather File Snow Indicators",

        "  Site:Location,",
        "    CHICAGO_IL_USA TMY2-94846,  !- Name",
        "    41.78,                   !- Latitude {deg}",
        "    -87.75,                  !- Longitude {deg}",
        "    -6.00,                   !- Time Zone {hr}",
        "    190.00;                  !- Elevation {m}",

        "  SizingPeriod:DesignDay,",
        "    CHICAGO_IL_USA Annual Heating 99% Design Conditions DB,  !- Name",
        "    1,                       !- Month",
        "    21,                      !- Day of Month",
        "    WinterDesignDay,         !- Day Type",
        "    -17.3,                   !- Maximum Dry-Bulb Temperature {C}",
        "    0.0,                     !- Daily Dry-Bulb Temperature Range {deltaC}",
        "    ,                        !- Dry-Bulb Temperature Range Modifier Type",
        "    ,                        !- Dry-Bulb Temperature Range Modifier Day Schedule Name",
        "    Wetbulb,                 !- Humidity Condition Type",
        "    -17.3,                   !- Wetbulb or DewPoint at Maximum Dry-Bulb {C}",
        "    ,                        !- Humidity Condition Day Schedule Name",
        "    ,                        !- Humidity Ratio at Maximum Dry-Bulb {kgWater/kgDryAir}",
        "    ,                        !- Enthalpy at Maximum Dry-Bulb {J/kg}",
        "    ,                        !- Daily Wet-Bulb Temperature Range {deltaC}",
        "    99063.,                  !- Barometric Pressure {Pa}",
        "    4.9,                     !- Wind Speed {m/s}",
        "    270,                     !- Wind Direction {deg}",
        "    No,                      !- Rain Indicator",
        "    No,                      !- Snow Indicator",
        "    No,                      !- Daylight Saving Time Indicator",
        "    ASHRAEClearSky,          !- Solar Model Indicator",
        "    ,                        !- Beam Solar Day Schedule Name",
        "    ,                        !- Diffuse Solar Day Schedule Name",
        "    ,                        !- ASHRAE Clear Sky Optical Depth for Beam Irradiance (taub) {dimensionless}",
        "    ,                        !- ASHRAE Clear Sky Optical Depth for Diffuse Irradiance (taud) {dimensionless}",
        "    0.0;                     !- Sky Clearness",

        "  SizingPeriod:DesignDay,",
        "    CHICAGO_IL_USA Annual Cooling 1% Design Conditions DB/MCWB,  !- Name",
        "    7,                       !- Month",
        "    21,                      !- Day of Month",
        "    SummerDesignDay,         !- Day Type",
        "    31.5,                    !- Maximum Dry-Bulb Temperature {C}",
        "    10.7,                    !- Daily Dry-Bulb Temperature Range {deltaC}",
        "    ,                        !- Dry-Bulb Temperature Range Modifier Type",
        "    ,                        !- Dry-Bulb Temperature Range Modifier Day Schedule Name",
        "    Wetbulb,                 !- Humidity Condition Type",
        "    23.0,                    !- Wetbulb or DewPoint at Maximum Dry-Bulb {C}",
        "    ,                        !- Humidity Condition Day Schedule Name",
        "    ,                        !- Humidity Ratio at Maximum Dry-Bulb {kgWater/kgDryAir}",
        "    ,                        !- Enthalpy at Maximum Dry-Bulb {J/kg}",
        "    ,                        !- Daily Wet-Bulb Temperature Range {deltaC}",
        "    99063.,                  !- Barometric Pressure {Pa}",
        "    5.3,                     !- Wind Speed {m/s}",
        "    230,                     !- Wind Direction {deg}",
        "    No,                      !- Rain Indicator",
        "    No,                      !- Snow Indicator",
        "    No,                      !- Daylight Saving Time Indicator",
        "    ASHRAEClearSky,          !- Solar Model Indicator",
        "    ,                        !- Beam Solar Day Schedule Name",
        "    ,                        !- Diffuse Solar Day Schedule Name",
        "    ,                        !- ASHRAE Clear Sky Optical Depth for Beam Irradiance (taub) {dimensionless}",
        "    ,                        !- ASHRAE Clear Sky Optical Depth for Diffuse Irradiance (taud) {dimensionless}",
        "    1.0;                     !- Sky Clearness",

        "  Site:GroundTemperature:BuildingSurface,20.03,20.03,20.13,20.30,20.43,20.52,20.62,20.77,20.78,20.55,20.44,20.20;",

        "  Material,",
        "    A1 - 1 IN STUCCO,        !- Name",
        "    Smooth,                  !- Roughness",
        "    2.5389841E-02,           !- Thickness {m}",
        "    0.6918309,               !- Conductivity {W/m-K}",
        "    1858.142,                !- Density {kg/m3}",
        "    836.8000,                !- Specific Heat {J/kg-K}",
        "    0.9000000,               !- Thermal Absorptance",
        "    0.9200000,               !- Solar Absorptance",
        "    0.9200000;               !- Visible Absorptance",

        "  Material,",
        "    CB11,                    !- Name",
        "    MediumRough,             !- Roughness",
        "    0.2032000,               !- Thickness {m}",
        "    1.048000,                !- Conductivity {W/m-K}",
        "    1105.000,                !- Density {kg/m3}",
        "    837.0000,                !- Specific Heat {J/kg-K}",
        "    0.9000000,               !- Thermal Absorptance",
        "    0.2000000,               !- Solar Absorptance",
        "    0.2000000;               !- Visible Absorptance",

        "  Material,",
        "    GP01,                    !- Name",
        "    MediumSmooth,            !- Roughness",
        "    1.2700000E-02,           !- Thickness {m}",
        "    0.1600000,               !- Conductivity {W/m-K}",
        "    801.0000,                !- Density {kg/m3}",
        "    837.0000,                !- Specific Heat {J/kg-K}",
        "    0.9000000,               !- Thermal Absorptance",
        "    0.7500000,               !- Solar Absorptance",
        "    0.7500000;               !- Visible Absorptance",

        "  Material,",
        "    IN02,                    !- Name",
        "    Rough,                   !- Roughness",
        "    9.0099998E-02,           !- Thickness {m}",
        "    4.3000001E-02,           !- Conductivity {W/m-K}",
        "    10.00000,                !- Density {kg/m3}",
        "    837.0000,                !- Specific Heat {J/kg-K}",
        "    0.9000000,               !- Thermal Absorptance",
        "    0.7500000,               !- Solar Absorptance",
        "    0.7500000;               !- Visible Absorptance",

        "  Material,",
        "    IN05,                    !- Name",
        "    Rough,                   !- Roughness",
        "    0.2458000,               !- Thickness {m}",
        "    4.3000001E-02,           !- Conductivity {W/m-K}",
        "    10.00000,                !- Density {kg/m3}",
        "    837.0000,                !- Specific Heat {J/kg-K}",
        "    0.9000000,               !- Thermal Absorptance",
        "    0.7500000,               !- Solar Absorptance",
        "    0.7500000;               !- Visible Absorptance",

        "  Material,",
        "    PW03,                    !- Name",
        "    MediumSmooth,            !- Roughness",
        "    1.2700000E-02,           !- Thickness {m}",
        "    0.1150000,               !- Conductivity {W/m-K}",
        "    545.0000,                !- Density {kg/m3}",
        "    1213.000,                !- Specific Heat {J/kg-K}",
        "    0.9000000,               !- Thermal Absorptance",
        "    0.7800000,               !- Solar Absorptance",
        "    0.7800000;               !- Visible Absorptance",

        "  Material,",
        "    CC03,                    !- Name",
        "    MediumRough,             !- Roughness",
        "    0.1016000,               !- Thickness {m}",
        "    1.310000,                !- Conductivity {W/m-K}",
        "    2243.000,                !- Density {kg/m3}",
        "    837.0000,                !- Specific Heat {J/kg-K}",
        "    0.9000000,               !- Thermal Absorptance",
        "    0.6500000,               !- Solar Absorptance",
        "    0.6500000;               !- Visible Absorptance",

        "  Material,",
        "    HF-A3,                   !- Name",
        "    Smooth,                  !- Roughness",
        "    1.5000000E-03,           !- Thickness {m}",
        "    44.96960,                !- Conductivity {W/m-K}",
        "    7689.000,                !- Density {kg/m3}",
        "    418.0000,                !- Specific Heat {J/kg-K}",
        "    0.9000000,               !- Thermal Absorptance",
        "    0.2000000,               !- Solar Absorptance",
        "    0.2000000;               !- Visible Absorptance",

        "  Material:NoMass,",
        "    AR02,                    !- Name",
        "    VeryRough,               !- Roughness",
        "    7.8000002E-02,           !- Thermal Resistance {m2-K/W}",
        "    0.9000000,               !- Thermal Absorptance",
        "    0.7000000,               !- Solar Absorptance",
        "    0.7000000;               !- Visible Absorptance",

        "  Material:NoMass,",
        "    CP02,                    !- Name",
        "    Rough,                   !- Roughness",
        "    0.2170000,               !- Thermal Resistance {m2-K/W}",
        "    0.9000000,               !- Thermal Absorptance",
        "    0.7500000,               !- Solar Absorptance",
        "    0.7500000;               !- Visible Absorptance",

        "  Construction,",
        "    EXTWALL:LIVING,          !- Name",
        "    A1 - 1 IN STUCCO,        !- Outside Layer",
        "    GP01;                    !- Layer 3",

        "  Construction,",
        "    FLOOR:LIVING,            !- Name",
        "    CC03,                    !- Outside Layer",
        "    CP02;                    !- Layer 2",

        "  Construction,",
        "    ROOF,                    !- Name",
        "    AR02,                    !- Outside Layer",
        "    PW03;                    !- Layer 2",

        "  Zone,",
        "    LIVING ZONE,             !- Name",
        "    0,                       !- Direction of Relative North {deg}",
        "    0,                       !- X Origin {m}",
        "    0,                       !- Y Origin {m}",
        "    0,                       !- Z Origin {m}",
        "    1,                       !- Type",
        "    1,                       !- Multiplier",
        "    autocalculate,           !- Ceiling Height {m}",
        "    autocalculate;           !- Volume {m3}",

        "  GlobalGeometryRules,",
        "    UpperLeftCorner,         !- Starting Vertex Position",
        "    CounterClockWise,        !- Vertex Entry Direction",
        "    World;                   !- Coordinate System",

        "  BuildingSurface:Detailed,",
        "    Living:North,            !- Name",
        "    Wall,                    !- Surface Type",
        "    EXTWALL:LIVING,          !- Construction Name",
        "    LIVING ZONE,             !- Zone Name",
        "    Outdoors,                !- Outside Boundary Condition",
        "    ,                        !- Outside Boundary Condition Object",
        "    SunExposed,              !- Sun Exposure",
        "    WindExposed,             !- Wind Exposure",
        "    0.5000000,               !- View Factor to Ground",
        "    4,                       !- Number of Vertices",
        "    1,1,1,  !- X,Y,Z ==> Vertex 1 {m}",
        "    1,1,0,  !- X,Y,Z ==> Vertex 2 {m}",
        "    0,1,0,  !- X,Y,Z ==> Vertex 3 {m}",
        "    0,1,1;  !- X,Y,Z ==> Vertex 4 {m}",

        "  BuildingSurface:Detailed,",
        "    Living:East,             !- Name",
        "    Wall,                    !- Surface Type",
        "    EXTWALL:LIVING,          !- Construction Name",
        "    LIVING ZONE,             !- Zone Name",
        "    Outdoors,                !- Outside Boundary Condition",
        "    ,                        !- Outside Boundary Condition Object",
        "    SunExposed,              !- Sun Exposure",
        "    WindExposed,             !- Wind Exposure",
        "    0.5000000,               !- View Factor to Ground",
        "    4,                       !- Number of Vertices",
        "    1,0,1,  !- X,Y,Z ==> Vertex 1 {m}",
        "    1,0,0,  !- X,Y,Z ==> Vertex 2 {m}",
        "    1,1,0,  !- X,Y,Z ==> Vertex 3 {m}",
        "    1,1,1;  !- X,Y,Z ==> Vertex 4 {m}",

        "  BuildingSurface:Detailed,",
        "    Living:South,            !- Name",
        "    Wall,                    !- Surface Type",
        "    EXTWALL:LIVING,          !- Construction Name",
        "    LIVING ZONE,             !- Zone Name",
        "    Outdoors,                !- Outside Boundary Condition",
        "    ,                        !- Outside Boundary Condition Object",
        "    SunExposed,              !- Sun Exposure",
        "    WindExposed,             !- Wind Exposure",
        "    0.5000000,               !- View Factor to Ground",
        "    4,                       !- Number of Vertices",
        "    0,0,1,  !- X,Y,Z ==> Vertex 1 {m}",
        "    0,0,0,  !- X,Y,Z ==> Vertex 2 {m}",
        "    1,0,0,  !- X,Y,Z ==> Vertex 3 {m}",
        "    1,0,1;  !- X,Y,Z ==> Vertex 4 {m}",

        "  BuildingSurface:Detailed,",
        "    Living:West,             !- Name",
        "    Wall,                    !- Surface Type",
        "    EXTWALL:LIVING,          !- Construction Name",
        "    LIVING ZONE,             !- Zone Name",
        "    Outdoors,                !- Outside Boundary Condition",
        "    ,                        !- Outside Boundary Condition Object",
        "    SunExposed,              !- Sun Exposure",
        "    WindExposed,             !- Wind Exposure",
        "    0.5000000,               !- View Factor to Ground",
        "    4,                       !- Number of Vertices",
        "    0,1,1,  !- X,Y,Z ==> Vertex 1 {m}",
        "    0,1,0,  !- X,Y,Z ==> Vertex 2 {m}",
        "    0,0,0,  !- X,Y,Z ==> Vertex 3 {m}",
        "    0,0,1;  !- X,Y,Z ==> Vertex 4 {m}",
        "  BuildingSurface:Detailed,",
        "    Living:Floor,            !- Name",
        "    FLOOR,                   !- Surface Type",
        "    FLOOR:LIVING,            !- Construction Name",
        "    LIVING ZONE,             !- Zone Name",
        "    Surface,                 !- Outside Boundary Condition",
        "    Living:Floor,            !- Outside Boundary Condition Object",
        "    NoSun,                   !- Sun Exposure",
        "    NoWind,                  !- Wind Exposure",
        "    0,                       !- View Factor to Ground",
        "    4,                       !- Number of Vertices",
        "    0,0,0,  !- X,Y,Z ==> Vertex 1 {m}",
        "    0,1,0,  !- X,Y,Z ==> Vertex 2 {m}",
        "    1,1,0,  !- X,Y,Z ==> Vertex 3 {m}",
        "    1,0,0;  !- X,Y,Z ==> Vertex 4 {m}",

        "  BuildingSurface:Detailed,",
        "    Living:Ceiling,          !- Name",
        "    ROOF,                 !- Surface Type",
        "    ROOF,          !- Construction Name",
        "    LIVING ZONE,             !- Zone Name",
        "    Outdoors,                !- Outside Boundary Condition",
        "    ,                        !- Outside Boundary Condition Object",
        "    SunExposed,              !- Sun Exposure",
        "    WindExposed,             !- Wind Exposure",
        "    0,                       !- View Factor to Ground",
        "    4,                       !- Number of Vertices",
        "    0,1,1,  !- X,Y,Z ==> Vertex 1 {m}",
        "    0,0,1,  !- X,Y,Z ==> Vertex 2 {m}",
        "    1,0,1,  !- X,Y,Z ==> Vertex 3 {m}",
        "    1,1,1;  !- X,Y,Z ==> Vertex 4 {m}",
    });

    ASSERT_TRUE(process_idf(idf_objects));
    bool ErrorsFound = false;

    HeatBalanceManager::GetProjectControlData(state, ErrorsFound);
    EXPECT_FALSE(ErrorsFound);
    HeatBalanceManager::GetZoneData(ErrorsFound);
    EXPECT_FALSE(ErrorsFound);
    HeatBalanceManager::GetMaterialData(state, state.dataWindowEquivalentLayer, state.files, ErrorsFound);
    EXPECT_FALSE(ErrorsFound);
    HeatBalanceManager::GetConstructData(state.files, ErrorsFound);
    EXPECT_FALSE(ErrorsFound);
    SurfaceGeometry::GetGeometryParameters(state.files, ErrorsFound);
    EXPECT_FALSE(ErrorsFound);

    SurfaceGeometry::CosBldgRotAppGonly = 1.0;
    SurfaceGeometry::SinBldgRotAppGonly = 0.0;
    SurfaceGeometry::GetSurfaceData(state.dataZoneTempPredictorCorrector, state.files, ErrorsFound);
    EXPECT_FALSE(ErrorsFound);

    DataZoneEquipment::ZoneEquipConfig.allocate(1);
    DataZoneEquipment::ZoneEquipConfig(1).ZoneName = "LIVING ZONE";
    DataZoneEquipment::ZoneEquipConfig(1).ActualZoneNum = 1;
    DataHeatBalance::Zone(1).IsControlled = true;
    DataHeatBalance::Zone(1).ZoneEqNum = 1;
    DataZoneEquipment::ZoneEquipConfig(1).NumInletNodes = 2;
    DataZoneEquipment::ZoneEquipConfig(1).InletNode.allocate(2);
    DataZoneEquipment::ZoneEquipConfig(1).InletNode(1) = 1;
    DataZoneEquipment::ZoneEquipConfig(1).InletNode(2) = 2;
    DataZoneEquipment::ZoneEquipConfig(1).NumExhaustNodes = 1;
    DataZoneEquipment::ZoneEquipConfig(1).ExhaustNode.allocate(1);
    DataZoneEquipment::ZoneEquipConfig(1).ExhaustNode(1) = 3;
    DataZoneEquipment::ZoneEquipConfig(1).NumReturnNodes = 1;
    DataZoneEquipment::ZoneEquipConfig(1).ReturnNode.allocate(1);
    DataZoneEquipment::ZoneEquipConfig(1).ReturnNode(1) = 4;
    DataZoneEquipment::ZoneEquipConfig(1).FixedReturnFlow.allocate(1);

    DataSizing::ZoneEqSizing.allocate(1);
    DataHeatBalance::Zone(1).SystemZoneNodeNumber = 5;
    DataEnvironment::OutBaroPress = 101325.0;
    DataHeatBalFanSys::MAT.allocate(1); // Zone temperature C
    DataHeatBalFanSys::MAT(1) = 24.0;
    DataHeatBalFanSys::ZoneAirHumRat.allocate(1);
    DataHeatBalFanSys::ZoneAirHumRat(1) = 0.001;

    DataLoopNode::Node.allocate(4);
    DataSurfaces::Surface(1).TAirRef = DataSurfaces::ZoneMeanAirTemp;
    DataSurfaces::Surface(2).TAirRef = DataSurfaces::AdjacentAirTemp;
    DataSurfaces::Surface(3).TAirRef = DataSurfaces::ZoneSupplyAirTemp;

    DataHeatBalSurface::TempSurfInTmp.allocate(6);
    DataHeatBalSurface::TempSurfInTmp(1) = 15.0;
    DataHeatBalSurface::TempSurfInTmp(2) = 20.0;
    DataHeatBalSurface::TempSurfInTmp(3) = 25.0;
    DataHeatBalSurface::TempSurfInTmp(4) = 25.0;
    DataHeatBalSurface::TempSurfInTmp(5) = 25.0;
    DataHeatBalSurface::TempSurfInTmp(6) = 25.0;
    DataHeatBalance::TempEffBulkAir.allocate(6);

    DataLoopNode::Node(1).Temp = 20.0;
    DataLoopNode::Node(2).Temp = 20.0;
    DataLoopNode::Node(3).Temp = 20.0;
    DataLoopNode::Node(4).Temp = 20.0;
    DataLoopNode::Node(1).MassFlowRate = 0.1;
    DataLoopNode::Node(2).MassFlowRate = 0.1;
    DataLoopNode::Node(3).MassFlowRate = 0.1;
    DataLoopNode::Node(4).MassFlowRate = 0.1;

    DataHeatBalSurface::TH.allocate(2, 2, 6);
    DataHeatBalSurface::TH(1, 1, 1) = 20;
    DataHeatBalSurface::TH(1, 1, 2) = 20;
    DataHeatBalSurface::TH(1, 1, 3) = 20;
    DataHeatBalSurface::TH(1, 1, 4) = 20;
    DataHeatBalSurface::TH(1, 1, 5) = 20;
    DataHeatBalSurface::TH(1, 1, 6) = 20;
    DataHeatBalance::HConvIn.allocate(6);
    DataHeatBalance::HConvIn(1) = 0.5;
    DataHeatBalance::HConvIn(2) = 0.5;
    DataHeatBalance::HConvIn(3) = 0.5;
    DataHeatBalance::HConvIn(4) = 0.5;
    DataHeatBalance::HConvIn(5) = 0.5;
    DataHeatBalance::HConvIn(6) = 0.5;
    DataMoistureBalance::HConvInFD.allocate(6);
    DataMoistureBalance::RhoVaporAirIn.allocate(6);
    DataMoistureBalance::HMassConvInFD.allocate(6);

    DataGlobals::KickOffSimulation = true;
    DataHeatBalFanSys::ZoneLatentGain.allocate(1);
    DataGlobals::TimeStepZoneSec = 900;
    SolarShading::AllocateModuleArrays();

    AllocateSurfaceHeatBalArrays();
    createFacilityElectricPowerServiceObject();
    // with supply air
    CalcHeatBalanceInsideSurf(state);
    EXPECT_EQ(24.0, DataHeatBalance::TempEffBulkAir(1));
    EXPECT_EQ(23.0, DataHeatBalance::TempEffBulkAir(2));
    EXPECT_EQ(20.0, DataHeatBalance::TempEffBulkAir(3));

    // Supply air flow rate = 0
    DataLoopNode::Node(1).MassFlowRate = 0.0;
    DataLoopNode::Node(2).MassFlowRate = 0.0;
    DataLoopNode::Node(3).MassFlowRate = 0.0;
    DataLoopNode::Node(4).MassFlowRate = 0.0;
    CalcHeatBalanceInsideSurf(state);
    EXPECT_EQ(24.0, DataHeatBalance::TempEffBulkAir(1));
    EXPECT_EQ(23.0, DataHeatBalance::TempEffBulkAir(2));
    EXPECT_EQ(24.0, DataHeatBalance::TempEffBulkAir(3));

    DataZoneEquipment::ZoneEquipConfig.deallocate();
    DataSizing::ZoneEqSizing.deallocate();
    DataHeatBalFanSys::MAT.deallocate(); // Zone temperature C
    DataHeatBalFanSys::ZoneAirHumRat.deallocate();
    DataLoopNode::Node.deallocate();
    DataGlobals::KickOffSimulation = false;
    DataHeatBalSurface::TempSurfInTmp.deallocate();
    DataHeatBalance::TempEffBulkAir.deallocate();
    DataHeatBalSurface::TH.deallocate();
    DataHeatBalance::HConvIn.deallocate();
    DataMoistureBalance::HConvInFD.deallocate();
    DataMoistureBalance::RhoVaporAirIn.deallocate();
    DataMoistureBalance::HMassConvInFD.deallocate();
    DataHeatBalFanSys::ZoneLatentGain.deallocate();
    DataHeatBalance::ZoneWinHeatGain.deallocate();
    DataHeatBalance::ZoneWinHeatGainRep.deallocate();
    DataHeatBalance::ZoneWinHeatGainRepEnergy.deallocate();
}

TEST_F(EnergyPlusFixture, HeatBalanceSurfaceManager_TestSurfPropertyLocalEnv)
{

    std::string const idf_objects =
        delimited_string({"  Building,",
                          "    House with Local Air Nodes,  !- Name",
                          "    0,                       !- North Axis {deg}",
                          "    Suburbs,                 !- Terrain",
                          "    0.001,                   !- Loads Convergence Tolerance Value",
                          "    0.0050000,               !- Temperature Convergence Tolerance Value {deltaC}",
                          "    FullInteriorAndExterior, !- Solar Distribution",
                          "    25,                      !- Maximum Number of Warmup Days",
                          "    6;                       !- Minimum Number of Warmup Days",

                          "  Timestep,6;",

                          "  SurfaceConvectionAlgorithm:Inside,TARP;",

                          "  SurfaceConvectionAlgorithm:Outside,DOE-2;",

                          "  HeatBalanceAlgorithm,ConductionTransferFunction;",

                          "  SimulationControl,",
                          "    No,                      !- Do Zone Sizing Calculation",
                          "    No,                      !- Do System Sizing Calculation",
                          "    No,                      !- Do Plant Sizing Calculation",
                          "    Yes,                     !- Run Simulation for Sizing Periods",
                          "    Yes;                     !- Run Simulation for Weather File Run Periods",

                          "  RunPeriod,",
                          "    WinterDay,               !- Name",
                          "    1,                       !- Begin Month",
                          "    14,                      !- Begin Day of Month",
                          "    ,                        !- Begin Year",
                          "    1,                       !- End Month",
                          "    14,                      !- End Day of Month",
                          "    ,                        !- End Year",
                          "    Tuesday,                 !- Day of Week for Start Day",
                          "    Yes,                     !- Use Weather File Holidays and Special Days",
                          "    Yes,                     !- Use Weather File Daylight Saving Period",
                          "    No,                      !- Apply Weekend Holiday Rule",
                          "    Yes,                     !- Use Weather File Rain Indicators",
                          "    Yes;                     !- Use Weather File Snow Indicators",

                          "  RunPeriod,",
                          "    SummerDay,               !- Name",
                          "    7,                       !- Begin Month",
                          "    7,                       !- Begin Day of Month",
                          "    ,                        !- Begin Year",
                          "    7,                       !- End Month",
                          "    7,                       !- End Day of Month",
                          "    ,                        !- End Year",
                          "    Tuesday,                 !- Day of Week for Start Day",
                          "    Yes,                     !- Use Weather File Holidays and Special Days",
                          "    Yes,                     !- Use Weather File Daylight Saving Period",
                          "    No,                      !- Apply Weekend Holiday Rule",
                          "    Yes,                     !- Use Weather File Rain Indicators",
                          "    No;                      !- Use Weather File Snow Indicators",

                          "  Site:Location,",
                          "    CHICAGO_IL_USA TMY2-94846,  !- Name",
                          "    41.78,                   !- Latitude {deg}",
                          "    -87.75,                  !- Longitude {deg}",
                          "    -6.00,                   !- Time Zone {hr}",
                          "    190.00;                  !- Elevation {m}",

                          "  SizingPeriod:DesignDay,",
                          "    CHICAGO_IL_USA Annual Heating 99% Design Conditions DB,  !- Name",
                          "    1,                       !- Month",
                          "    21,                      !- Day of Month",
                          "    WinterDesignDay,         !- Day Type",
                          "    -17.3,                   !- Maximum Dry-Bulb Temperature {C}",
                          "    0.0,                     !- Daily Dry-Bulb Temperature Range {deltaC}",
                          "    ,                        !- Dry-Bulb Temperature Range Modifier Type",
                          "    ,                        !- Dry-Bulb Temperature Range Modifier Day Schedule Name",
                          "    Wetbulb,                 !- Humidity Condition Type",
                          "    -17.3,                   !- Wetbulb or DewPoint at Maximum Dry-Bulb {C}",
                          "    ,                        !- Humidity Condition Day Schedule Name",
                          "    ,                        !- Humidity Ratio at Maximum Dry-Bulb {kgWater/kgDryAir}",
                          "    ,                        !- Enthalpy at Maximum Dry-Bulb {J/kg}",
                          "    ,                        !- Daily Wet-Bulb Temperature Range {deltaC}",
                          "    99063.,                  !- Barometric Pressure {Pa}",
                          "    4.9,                     !- Wind Speed {m/s}",
                          "    270,                     !- Wind Direction {deg}",
                          "    No,                      !- Rain Indicator",
                          "    No,                      !- Snow Indicator",
                          "    No,                      !- Daylight Saving Time Indicator",
                          "    ASHRAEClearSky,          !- Solar Model Indicator",
                          "    ,                        !- Beam Solar Day Schedule Name",
                          "    ,                        !- Diffuse Solar Day Schedule Name",
                          "    ,                        !- ASHRAE Clear Sky Optical Depth for Beam Irradiance (taub) {dimensionless}",
                          "    ,                        !- ASHRAE Clear Sky Optical Depth for Diffuse Irradiance (taud) {dimensionless}",
                          "    0.0;                     !- Sky Clearness",

                          "  SizingPeriod:DesignDay,",
                          "    CHICAGO_IL_USA Annual Cooling 1% Design Conditions DB/MCWB,  !- Name",
                          "    7,                       !- Month",
                          "    21,                      !- Day of Month",
                          "    SummerDesignDay,         !- Day Type",
                          "    31.5,                    !- Maximum Dry-Bulb Temperature {C}",
                          "    10.7,                    !- Daily Dry-Bulb Temperature Range {deltaC}",
                          "    ,                        !- Dry-Bulb Temperature Range Modifier Type",
                          "    ,                        !- Dry-Bulb Temperature Range Modifier Day Schedule Name",
                          "    Wetbulb,                 !- Humidity Condition Type",
                          "    23.0,                    !- Wetbulb or DewPoint at Maximum Dry-Bulb {C}",
                          "    ,                        !- Humidity Condition Day Schedule Name",
                          "    ,                        !- Humidity Ratio at Maximum Dry-Bulb {kgWater/kgDryAir}",
                          "    ,                        !- Enthalpy at Maximum Dry-Bulb {J/kg}",
                          "    ,                        !- Daily Wet-Bulb Temperature Range {deltaC}",
                          "    99063.,                  !- Barometric Pressure {Pa}",
                          "    5.3,                     !- Wind Speed {m/s}",
                          "    230,                     !- Wind Direction {deg}",
                          "    No,                      !- Rain Indicator",
                          "    No,                      !- Snow Indicator",
                          "    No,                      !- Daylight Saving Time Indicator",
                          "    ASHRAEClearSky,          !- Solar Model Indicator",
                          "    ,                        !- Beam Solar Day Schedule Name",
                          "    ,                        !- Diffuse Solar Day Schedule Name",
                          "    ,                        !- ASHRAE Clear Sky Optical Depth for Beam Irradiance (taub) {dimensionless}",
                          "    ,                        !- ASHRAE Clear Sky Optical Depth for Diffuse Irradiance (taud) {dimensionless}",
                          "    1.0;                     !- Sky Clearness",

                          "  Site:GroundTemperature:BuildingSurface,20.03,20.03,20.13,20.30,20.43,20.52,20.62,20.77,20.78,20.55,20.44,20.20;",

                          "  Material,",
                          "    A1 - 1 IN STUCCO,        !- Name",
                          "    Smooth,                  !- Roughness",
                          "    2.5389841E-02,           !- Thickness {m}",
                          "    0.6918309,               !- Conductivity {W/m-K}",
                          "    1858.142,                !- Density {kg/m3}",
                          "    836.8000,                !- Specific Heat {J/kg-K}",
                          "    0.9000000,               !- Thermal Absorptance",
                          "    0.9200000,               !- Solar Absorptance",
                          "    0.9200000;               !- Visible Absorptance",

                          "  Material,",
                          "    CB11,                    !- Name",
                          "    MediumRough,             !- Roughness",
                          "    0.2032000,               !- Thickness {m}",
                          "    1.048000,                !- Conductivity {W/m-K}",
                          "    1105.000,                !- Density {kg/m3}",
                          "    837.0000,                !- Specific Heat {J/kg-K}",
                          "    0.9000000,               !- Thermal Absorptance",
                          "    0.2000000,               !- Solar Absorptance",
                          "    0.2000000;               !- Visible Absorptance",

                          "  Material,",
                          "    GP01,                    !- Name",
                          "    MediumSmooth,            !- Roughness",
                          "    1.2700000E-02,           !- Thickness {m}",
                          "    0.1600000,               !- Conductivity {W/m-K}",
                          "    801.0000,                !- Density {kg/m3}",
                          "    837.0000,                !- Specific Heat {J/kg-K}",
                          "    0.9000000,               !- Thermal Absorptance",
                          "    0.7500000,               !- Solar Absorptance",
                          "    0.7500000;               !- Visible Absorptance",

                          "  Material,",
                          "    IN02,                    !- Name",
                          "    Rough,                   !- Roughness",
                          "    9.0099998E-02,           !- Thickness {m}",
                          "    4.3000001E-02,           !- Conductivity {W/m-K}",
                          "    10.00000,                !- Density {kg/m3}",
                          "    837.0000,                !- Specific Heat {J/kg-K}",
                          "    0.9000000,               !- Thermal Absorptance",
                          "    0.7500000,               !- Solar Absorptance",
                          "    0.7500000;               !- Visible Absorptance",

                          "  Material,",
                          "    IN05,                    !- Name",
                          "    Rough,                   !- Roughness",
                          "    0.2458000,               !- Thickness {m}",
                          "    4.3000001E-02,           !- Conductivity {W/m-K}",
                          "    10.00000,                !- Density {kg/m3}",
                          "    837.0000,                !- Specific Heat {J/kg-K}",
                          "    0.9000000,               !- Thermal Absorptance",
                          "    0.7500000,               !- Solar Absorptance",
                          "    0.7500000;               !- Visible Absorptance",

                          "  Material,",
                          "    PW03,                    !- Name",
                          "    MediumSmooth,            !- Roughness",
                          "    1.2700000E-02,           !- Thickness {m}",
                          "    0.1150000,               !- Conductivity {W/m-K}",
                          "    545.0000,                !- Density {kg/m3}",
                          "    1213.000,                !- Specific Heat {J/kg-K}",
                          "    0.9000000,               !- Thermal Absorptance",
                          "    0.7800000,               !- Solar Absorptance",
                          "    0.7800000;               !- Visible Absorptance",

                          "  Material,",
                          "    CC03,                    !- Name",
                          "    MediumRough,             !- Roughness",
                          "    0.1016000,               !- Thickness {m}",
                          "    1.310000,                !- Conductivity {W/m-K}",
                          "    2243.000,                !- Density {kg/m3}",
                          "    837.0000,                !- Specific Heat {J/kg-K}",
                          "    0.9000000,               !- Thermal Absorptance",
                          "    0.6500000,               !- Solar Absorptance",
                          "    0.6500000;               !- Visible Absorptance",

                          "  Material,",
                          "    HF-A3,                   !- Name",
                          "    Smooth,                  !- Roughness",
                          "    1.5000000E-03,           !- Thickness {m}",
                          "    44.96960,                !- Conductivity {W/m-K}",
                          "    7689.000,                !- Density {kg/m3}",
                          "    418.0000,                !- Specific Heat {J/kg-K}",
                          "    0.9000000,               !- Thermal Absorptance",
                          "    0.2000000,               !- Solar Absorptance",
                          "    0.2000000;               !- Visible Absorptance",

                          "  Material:NoMass,",
                          "    AR02,                    !- Name",
                          "    VeryRough,               !- Roughness",
                          "    7.8000002E-02,           !- Thermal Resistance {m2-K/W}",
                          "    0.9000000,               !- Thermal Absorptance",
                          "    0.7000000,               !- Solar Absorptance",
                          "    0.7000000;               !- Visible Absorptance",

                          "  Material:NoMass,",
                          "    CP02,                    !- Name",
                          "    Rough,                   !- Roughness",
                          "    0.2170000,               !- Thermal Resistance {m2-K/W}",
                          "    0.9000000,               !- Thermal Absorptance",
                          "    0.7500000,               !- Solar Absorptance",
                          "    0.7500000;               !- Visible Absorptance",

                          "  Construction,",
                          "    EXTWALL:LIVING,          !- Name",
                          "    A1 - 1 IN STUCCO,        !- Outside Layer",
                          "    GP01;                    !- Layer 3",

                          "  Construction,",
                          "    FLOOR:LIVING,            !- Name",
                          "    CC03,                    !- Outside Layer",
                          "    CP02;                    !- Layer 2",

                          "  Construction,",
                          "    ROOF,                    !- Name",
                          "    AR02,                    !- Outside Layer",
                          "    PW03;                    !- Layer 2",

                          "  Zone,",
                          "    LIVING ZONE,             !- Name",
                          "    0,                       !- Direction of Relative North {deg}",
                          "    0,                       !- X Origin {m}",
                          "    0,                       !- Y Origin {m}",
                          "    0,                       !- Z Origin {m}",
                          "    1,                       !- Type",
                          "    1,                       !- Multiplier",
                          "    autocalculate,           !- Ceiling Height {m}",
                          "    autocalculate;           !- Volume {m3}",

                          "  GlobalGeometryRules,",
                          "    UpperLeftCorner,         !- Starting Vertex Position",
                          "    CounterClockWise,        !- Vertex Entry Direction",
                          "    World;                   !- Coordinate System",

                          "  BuildingSurface:Detailed,",
                          "    Living:North,            !- Name",
                          "    Wall,                    !- Surface Type",
                          "    EXTWALL:LIVING,          !- Construction Name",
                          "    LIVING ZONE,             !- Zone Name",
                          "    Outdoors,                !- Outside Boundary Condition",
                          "    ,                        !- Outside Boundary Condition Object",
                          "    SunExposed,              !- Sun Exposure",
                          "    WindExposed,             !- Wind Exposure",
                          "    0.5000000,               !- View Factor to Ground",
                          "    4,                       !- Number of Vertices",
                          "    1,1,1,  !- X,Y,Z ==> Vertex 1 {m}",
                          "    1,1,0,  !- X,Y,Z ==> Vertex 2 {m}",
                          "    0,1,0,  !- X,Y,Z ==> Vertex 3 {m}",
                          "    0,1,1;  !- X,Y,Z ==> Vertex 4 {m}",

                          "  BuildingSurface:Detailed,",
                          "    Living:East,             !- Name",
                          "    Wall,                    !- Surface Type",
                          "    EXTWALL:LIVING,          !- Construction Name",
                          "    LIVING ZONE,             !- Zone Name",
                          "    Outdoors,                !- Outside Boundary Condition",
                          "    ,                        !- Outside Boundary Condition Object",
                          "    SunExposed,              !- Sun Exposure",
                          "    WindExposed,             !- Wind Exposure",
                          "    0.5000000,               !- View Factor to Ground",
                          "    4,                       !- Number of Vertices",
                          "    1,0,1,  !- X,Y,Z ==> Vertex 1 {m}",
                          "    1,0,0,  !- X,Y,Z ==> Vertex 2 {m}",
                          "    1,1,0,  !- X,Y,Z ==> Vertex 3 {m}",
                          "    1,1,1;  !- X,Y,Z ==> Vertex 4 {m}",

                          "  BuildingSurface:Detailed,",
                          "    Living:South,            !- Name",
                          "    Wall,                    !- Surface Type",
                          "    EXTWALL:LIVING,          !- Construction Name",
                          "    LIVING ZONE,             !- Zone Name",
                          "    Outdoors,                !- Outside Boundary Condition",
                          "    ,                        !- Outside Boundary Condition Object",
                          "    SunExposed,              !- Sun Exposure",
                          "    WindExposed,             !- Wind Exposure",
                          "    0.5000000,               !- View Factor to Ground",
                          "    4,                       !- Number of Vertices",
                          "    0,0,1,  !- X,Y,Z ==> Vertex 1 {m}",
                          "    0,0,0,  !- X,Y,Z ==> Vertex 2 {m}",
                          "    1,0,0,  !- X,Y,Z ==> Vertex 3 {m}",
                          "    1,0,1;  !- X,Y,Z ==> Vertex 4 {m}",

                          "  BuildingSurface:Detailed,",
                          "    Living:West,             !- Name",
                          "    Wall,                    !- Surface Type",
                          "    EXTWALL:LIVING,          !- Construction Name",
                          "    LIVING ZONE,             !- Zone Name",
                          "    Outdoors,                !- Outside Boundary Condition",
                          "    ,                        !- Outside Boundary Condition Object",
                          "    SunExposed,              !- Sun Exposure",
                          "    WindExposed,             !- Wind Exposure",
                          "    0.5000000,               !- View Factor to Ground",
                          "    4,                       !- Number of Vertices",
                          "    0,1,1,  !- X,Y,Z ==> Vertex 1 {m}",
                          "    0,1,0,  !- X,Y,Z ==> Vertex 2 {m}",
                          "    0,0,0,  !- X,Y,Z ==> Vertex 3 {m}",
                          "    0,0,1;  !- X,Y,Z ==> Vertex 4 {m}",
                          "  BuildingSurface:Detailed,",
                          "    Living:Floor,            !- Name",
                          "    FLOOR,                   !- Surface Type",
                          "    FLOOR:LIVING,            !- Construction Name",
                          "    LIVING ZONE,             !- Zone Name",
                          "    Surface,                 !- Outside Boundary Condition",
                          "    Living:Floor,            !- Outside Boundary Condition Object",
                          "    NoSun,                   !- Sun Exposure",
                          "    NoWind,                  !- Wind Exposure",
                          "    0,                       !- View Factor to Ground",
                          "    4,                       !- Number of Vertices",
                          "    0,0,0,  !- X,Y,Z ==> Vertex 1 {m}",
                          "    0,1,0,  !- X,Y,Z ==> Vertex 2 {m}",
                          "    1,1,0,  !- X,Y,Z ==> Vertex 3 {m}",
                          "    1,0,0;  !- X,Y,Z ==> Vertex 4 {m}",

                          "  BuildingSurface:Detailed,",
                          "    Living:Ceiling,          !- Name",
                          "    ROOF,                 !- Surface Type",
                          "    ROOF,          !- Construction Name",
                          "    LIVING ZONE,             !- Zone Name",
                          "    Outdoors,                !- Outside Boundary Condition",
                          "    ,                        !- Outside Boundary Condition Object",
                          "    SunExposed,              !- Sun Exposure",
                          "    WindExposed,             !- Wind Exposure",
                          "    0,                       !- View Factor to Ground",
                          "    4,                       !- Number of Vertices",
                          "    0,1,1,  !- X,Y,Z ==> Vertex 1 {m}",
                          "    0,0,1,  !- X,Y,Z ==> Vertex 2 {m}",
                          "    1,0,1,  !- X,Y,Z ==> Vertex 3 {m}",
                          "    1,1,1;  !- X,Y,Z ==> Vertex 4 {m}",

                          "  SurfaceProperty:LocalEnvironment,",
                          "    LocEnv:Living:North,          !- Name",
                          "    Living:North,                 !- Exterior Surface Name",
                          "    ,                             !- External Shading Fraction Schedule Name",
                          "    ,                             !- Surrounding Surfaces Object Name",
                          "    OutdoorAirNode:0001;          !- Outdoor Air Node Name",

                          "  OutdoorAir:Node,",
                          "    OutdoorAirNode:0001,          !- Name",
                          "    ,                             !- Height Above Ground",
                          "    OutdoorAirNodeDryBulb:0001,   !- Drybulb Temperature Schedule Name",
                          "    OutdoorAirNodeWetBulb:0001,   !- Wetbulb Schedule Name",
                          "    OutdoorAirNodeWindSpeed:0001, !- Wind Speed Schedule Name",
                          "    OutdoorAirNodeWindDir:0001;   !- Wind Direction Schedule Name",

                          "  ScheduleTypeLimits,",
                          "    Any Number;                   !- Name",

                          "  Schedule:Compact,",
                          "    OutdoorAirNodeDryBulb:0001,   !- Name",
                          "    Any Number,                   !- Schedule Type Limits Name",
                          "    Through: 12/31,               !- Field 1",
                          "    For: AllDays,                 !- Field 2",
                          "    Until: 24:00, 15.0;           !- Field 3",

                          "  Schedule:Compact,",
                          "    OutdoorAirNodeWetBulb:0001,   !- Name",
                          "    Any Number,                   !- Schedule Type Limits Name",
                          "    Through: 12/31,               !- Field 1",
                          "    For: AllDays,                 !- Field 2",
                          "    Until: 24:00, 12.0;           !- Field 3",

                          "  Schedule:Compact,",
                          "    OutdoorAirNodeWindSpeed:0001, !- Name",
                          "    Any Number,                   !- Schedule Type Limits Name",
                          "    Through: 12/31,               !- Field 1",
                          "    For: AllDays,                 !- Field 2",
                          "    Until: 24:00, 1.23;           !- Field 3",

                          "  Schedule:Compact,",
                          "    OutdoorAirNodeWindDir:0001,   !- Name",
                          "    Any Number,                   !- Schedule Type Limits Name",
                          "    Through: 12/31,               !- Field 1",
                          "    For: AllDays,                 !- Field 2",
                          "    Until: 24:00, 90;             !- Field 3"});

    ASSERT_TRUE(process_idf(idf_objects));
    bool ErrorsFound = false;

    ScheduleManager::ProcessScheduleInput(state.files);

    HeatBalanceManager::GetProjectControlData(state, ErrorsFound);
    EXPECT_FALSE(ErrorsFound);
    HeatBalanceManager::GetZoneData(ErrorsFound);
    EXPECT_FALSE(ErrorsFound);
    HeatBalanceManager::GetMaterialData(state, state.dataWindowEquivalentLayer, state.files, ErrorsFound);
    EXPECT_FALSE(ErrorsFound);
    HeatBalanceManager::GetConstructData(state.files, ErrorsFound);
    EXPECT_FALSE(ErrorsFound);
    SurfaceGeometry::GetGeometryParameters(state.files, ErrorsFound);
    EXPECT_FALSE(ErrorsFound);

    SurfaceGeometry::CosBldgRotAppGonly = 1.0;
    SurfaceGeometry::SinBldgRotAppGonly = 0.0;
    SurfaceGeometry::SetupZoneGeometry(state, ErrorsFound);
    EXPECT_FALSE(ErrorsFound);

    HeatBalanceIntRadExchange::InitSolarViewFactors(state.files);
    EXPECT_FALSE(has_err_output(true));

    EXPECT_TRUE(DataGlobals::AnyLocalEnvironmentsInModel);

    DataZoneEquipment::ZoneEquipConfig.allocate(1);
    DataZoneEquipment::ZoneEquipConfig(1).ZoneName = "LIVING ZONE";
    DataZoneEquipment::ZoneEquipConfig(1).ActualZoneNum = 1;
    std::vector<int> controlledZoneEquipConfigNums;
    controlledZoneEquipConfigNums.push_back(1);
    DataHeatBalance::Zone(1).IsControlled = true;

    DataZoneEquipment::ZoneEquipConfig(1).NumInletNodes = 2;
    DataZoneEquipment::ZoneEquipConfig(1).InletNode.allocate(2);
    DataZoneEquipment::ZoneEquipConfig(1).InletNode(1) = 1;
    DataZoneEquipment::ZoneEquipConfig(1).InletNode(2) = 2;
    DataZoneEquipment::ZoneEquipConfig(1).NumExhaustNodes = 1;
    DataZoneEquipment::ZoneEquipConfig(1).ExhaustNode.allocate(1);
    DataZoneEquipment::ZoneEquipConfig(1).ExhaustNode(1) = 3;
    DataZoneEquipment::ZoneEquipConfig(1).NumReturnNodes = 1;
    DataZoneEquipment::ZoneEquipConfig(1).ReturnNode.allocate(1);
    DataZoneEquipment::ZoneEquipConfig(1).ReturnNode(1) = 4;
    DataZoneEquipment::ZoneEquipConfig(1).FixedReturnFlow.allocate(1);

    DataSizing::ZoneEqSizing.allocate(1);
    DataHeatBalance::Zone(1).SystemZoneNodeNumber = 5;
    DataEnvironment::OutBaroPress = 101325.0;
    DataHeatBalFanSys::MAT.allocate(1); // Zone temperature C
    DataHeatBalFanSys::MAT(1) = 24.0;
    DataHeatBalFanSys::ZoneAirHumRat.allocate(1);
    DataHeatBalFanSys::ZoneAirHumRat(1) = 0.001;

    DataLoopNode::Node.allocate(4);
    DataSurfaces::Surface(1).TAirRef = DataSurfaces::ZoneMeanAirTemp;
    DataSurfaces::Surface(2).TAirRef = DataSurfaces::AdjacentAirTemp;
    DataSurfaces::Surface(3).TAirRef = DataSurfaces::ZoneSupplyAirTemp;

    DataHeatBalSurface::TempSurfInTmp.allocate(6);
    DataHeatBalSurface::TempSurfInTmp(1) = 15.0;
    DataHeatBalSurface::TempSurfInTmp(2) = 20.0;
    DataHeatBalSurface::TempSurfInTmp(3) = 25.0;
    DataHeatBalSurface::TempSurfInTmp(4) = 25.0;
    DataHeatBalSurface::TempSurfInTmp(5) = 25.0;
    DataHeatBalSurface::TempSurfInTmp(6) = 25.0;
    DataHeatBalance::TempEffBulkAir.allocate(6);

    DataLoopNode::Node(1).Temp = 20.0;
    DataLoopNode::Node(2).Temp = 20.0;
    DataLoopNode::Node(3).Temp = 20.0;
    DataLoopNode::Node(4).Temp = 20.0;
    DataLoopNode::Node(1).MassFlowRate = 0.1;
    DataLoopNode::Node(2).MassFlowRate = 0.1;
    DataLoopNode::Node(3).MassFlowRate = 0.1;
    DataLoopNode::Node(4).MassFlowRate = 0.1;

    DataHeatBalSurface::TH.allocate(2, 2, 6);
    DataHeatBalSurface::TH(1, 1, 1) = 20;
    DataHeatBalSurface::TH(1, 1, 2) = 20;
    DataHeatBalSurface::TH(1, 1, 3) = 20;
    DataHeatBalSurface::TH(1, 1, 4) = 20;
    DataHeatBalSurface::TH(1, 1, 5) = 20;
    DataHeatBalSurface::TH(1, 1, 6) = 20;
    DataHeatBalance::HConvIn.allocate(6);
    DataHeatBalance::HConvIn(1) = 0.5;
    DataHeatBalance::HConvIn(2) = 0.5;
    DataHeatBalance::HConvIn(3) = 0.5;
    DataHeatBalance::HConvIn(4) = 0.5;
    DataHeatBalance::HConvIn(5) = 0.5;
    DataHeatBalance::HConvIn(6) = 0.5;
    DataMoistureBalance::HConvInFD.allocate(6);
    DataMoistureBalance::RhoVaporAirIn.allocate(6);
    DataMoistureBalance::HMassConvInFD.allocate(6);

    DataGlobals::KickOffSimulation = true;
    DataHeatBalFanSys::ZoneLatentGain.allocate(1);
    DataGlobals::TimeStepZoneSec = 900;
    DataHeatBalance::ZoneWinHeatGain.allocate(1);
    DataHeatBalance::ZoneWinHeatGainRep.allocate(1);
    DataHeatBalance::ZoneWinHeatGainRepEnergy.allocate(1);

    // Set up
    AllocateSurfaceHeatBalArrays();
    createFacilityElectricPowerServiceObject();
    SolarShading::AllocateModuleArrays();
    SolarShading::DetermineShadowingCombinations();
    OutAirNodeManager::GetOutAirNodesInput();
    ScheduleManager::Schedule(1).CurrentValue = 25.0;
    ScheduleManager::Schedule(2).CurrentValue = 20.0;
    ScheduleManager::Schedule(3).CurrentValue = 1.5;
    ScheduleManager::Schedule(4).CurrentValue = 90.0;

    OutAirNodeManager::InitOutAirNodes();

    // Test if local nodes data correctly overwritten
    EXPECT_EQ(25.0, DataLoopNode::Node(1).OutAirDryBulb);
    EXPECT_EQ(20.0, DataLoopNode::Node(1).OutAirWetBulb);
    EXPECT_EQ(1.5, DataLoopNode::Node(1).OutAirWindSpeed);
    EXPECT_EQ(90.0, DataLoopNode::Node(1).OutAirWindDir);
    EXPECT_DOUBLE_EQ(0.012611481326656135, DataLoopNode::Node(1).HumRat);
    EXPECT_DOUBLE_EQ(57247.660939392081, DataLoopNode::Node(1).Enthalpy);

    InitSurfaceHeatBalance(state);

    // Test if local value correctly overwritten
    EXPECT_EQ(25.0, DataSurfaces::Surface(1).OutDryBulbTemp);
    EXPECT_EQ(20.0, DataSurfaces::Surface(1).OutWetBulbTemp);
    EXPECT_EQ(1.5, DataSurfaces::Surface(1).WindSpeed);
    EXPECT_EQ(90.0, DataSurfaces::Surface(1).WindDir);

    // Test if local value used in surface hc calculation
    // Surface(1) - local; Surface(2) - global;
    for (int SurfNum = 1; SurfNum <= 6; SurfNum++) {
        DataSurfaces::Surface(SurfNum).ExtConvCoeff = -1;
    }
    CalcHeatBalanceOutsideSurf(state, state.dataConvectionCoefficients, state.files);
    Real64 HExt_Expect_Surf1 = ConvectionCoefficients::CalcASHRAESimpExtConvectCoeff(5, 1.5);
    Real64 HExt_Expect_Surf2 = ConvectionCoefficients::CalcASHRAESimpExtConvectCoeff(5, 0.0);
    EXPECT_EQ(HExt_Expect_Surf1, DataHeatBalSurface::HcExtSurf(1));
    EXPECT_EQ(HExt_Expect_Surf2, DataHeatBalSurface::HcExtSurf(2));
}

TEST_F(EnergyPlusFixture, HeatBalanceSurfaceManager_TestSurfPropertySrdSurfLWR)
{

    std::string const idf_objects = delimited_string({
        "  Building,",
        "    House with Local Air Nodes,  !- Name",
        "    0,                       !- North Axis {deg}",
        "    Suburbs,                 !- Terrain",
        "    0.001,                   !- Loads Convergence Tolerance Value",
        "    0.0050000,               !- Temperature Convergence Tolerance Value {deltaC}",
        "    FullInteriorAndExterior, !- Solar Distribution",
        "    25,                      !- Maximum Number of Warmup Days",
        "    6;                       !- Minimum Number of Warmup Days",

        "  Timestep,6;",

        "  SurfaceConvectionAlgorithm:Inside,TARP;",

        "  SurfaceConvectionAlgorithm:Outside,DOE-2;",

        "  HeatBalanceAlgorithm,ConductionTransferFunction;",

        "  SimulationControl,",
        "    No,                      !- Do Zone Sizing Calculation",
        "    No,                      !- Do System Sizing Calculation",
        "    No,                      !- Do Plant Sizing Calculation",
        "    Yes,                     !- Run Simulation for Sizing Periods",
        "    Yes;                     !- Run Simulation for Weather File Run Periods",

        "  RunPeriod,",
        "    WinterDay,               !- Name",
        "    1,                       !- Begin Month",
        "    14,                      !- Begin Day of Month",
        "    ,                        !- Begin Year",
        "    1,                       !- End Month",
        "    14,                      !- End Day of Month",
        "    ,                        !- End Year",
        "    Tuesday,                 !- Day of Week for Start Day",
        "    Yes,                     !- Use Weather File Holidays and Special Days",
        "    Yes,                     !- Use Weather File Daylight Saving Period",
        "    No,                      !- Apply Weekend Holiday Rule",
        "    Yes,                     !- Use Weather File Rain Indicators",
        "    Yes;                     !- Use Weather File Snow Indicators",

        "  RunPeriod,",
        "    SummerDay,               !- Name",
        "    7,                       !- Begin Month",
        "    7,                       !- Begin Day of Month",
        "    ,                        !- Begin Year",
        "    7,                       !- End Month",
        "    7,                       !- End Day of Month",
        "    ,                        !- End Year",
        "    Tuesday,                 !- Day of Week for Start Day",
        "    No,                      !- Apply Weekend Holiday Rule",
        "    Yes,                     !- Use Weather File Rain Indicators",
        "    No;                      !- Use Weather File Snow Indicators",

        "  Site:Location,",
        "    CHICAGO_IL_USA TMY2-94846,  !- Name",
        "    41.78,                   !- Latitude {deg}",
        "    -87.75,                  !- Longitude {deg}",
        "    -6.00,                   !- Time Zone {hr}",
        "    190.00;                  !- Elevation {m}",

        "  SizingPeriod:DesignDay,",
        "    CHICAGO_IL_USA Annual Heating 99% Design Conditions DB,  !- Name",
        "    1,                       !- Month",
        "    21,                      !- Day of Month",
        "    WinterDesignDay,         !- Day Type",
        "    -17.3,                   !- Maximum Dry-Bulb Temperature {C}",
        "    0.0,                     !- Daily Dry-Bulb Temperature Range {deltaC}",
        "    ,                        !- Dry-Bulb Temperature Range Modifier Type",
        "    ,                        !- Dry-Bulb Temperature Range Modifier Day Schedule Name",
        "    Wetbulb,                 !- Humidity Condition Type",
        "    -17.3,                   !- Wetbulb or DewPoint at Maximum Dry-Bulb {C}",
        "    ,                        !- Humidity Condition Day Schedule Name",
        "    ,                        !- Humidity Ratio at Maximum Dry-Bulb {kgWater/kgDryAir}",
        "    ,                        !- Enthalpy at Maximum Dry-Bulb {J/kg}",
        "    ,                        !- Daily Wet-Bulb Temperature Range {deltaC}",
        "    99063.,                  !- Barometric Pressure {Pa}",
        "    4.9,                     !- Wind Speed {m/s}",
        "    270,                     !- Wind Direction {deg}",
        "    No,                      !- Rain Indicator",
        "    No,                      !- Snow Indicator",
        "    No,                      !- Daylight Saving Time Indicator",
        "    ASHRAEClearSky,          !- Solar Model Indicator",
        "    ,                        !- Beam Solar Day Schedule Name",
        "    ,                        !- Diffuse Solar Day Schedule Name",
        "    ,                        !- ASHRAE Clear Sky Optical Depth for Beam Irradiance (taub) {dimensionless}",
        "    ,                        !- ASHRAE Clear Sky Optical Depth for Diffuse Irradiance (taud) {dimensionless}",
        "    0.0;                     !- Sky Clearness",

        "  SizingPeriod:DesignDay,",
        "    CHICAGO_IL_USA Annual Cooling 1% Design Conditions DB/MCWB,  !- Name",
        "    7,                       !- Month",
        "    21,                      !- Day of Month",
        "    SummerDesignDay,         !- Day Type",
        "    31.5,                    !- Maximum Dry-Bulb Temperature {C}",
        "    10.7,                    !- Daily Dry-Bulb Temperature Range {deltaC}",
        "    ,                        !- Dry-Bulb Temperature Range Modifier Type",
        "    ,                        !- Dry-Bulb Temperature Range Modifier Day Schedule Name",
        "    Wetbulb,                 !- Humidity Condition Type",
        "    23.0,                    !- Wetbulb or DewPoint at Maximum Dry-Bulb {C}",
        "    ,                        !- Humidity Condition Day Schedule Name",
        "    ,                        !- Humidity Ratio at Maximum Dry-Bulb {kgWater/kgDryAir}",
        "    ,                        !- Enthalpy at Maximum Dry-Bulb {J/kg}",
        "    ,                        !- Daily Wet-Bulb Temperature Range {deltaC}",
        "    99063.,                  !- Barometric Pressure {Pa}",
        "    5.3,                     !- Wind Speed {m/s}",
        "    230,                     !- Wind Direction {deg}",
        "    No,                      !- Rain Indicator",
        "    No,                      !- Snow Indicator",
        "    No,                      !- Daylight Saving Time Indicator",
        "    ASHRAEClearSky,          !- Solar Model Indicator",
        "    ,                        !- Beam Solar Day Schedule Name",
        "    ,                        !- Diffuse Solar Day Schedule Name",
        "    ,                        !- ASHRAE Clear Sky Optical Depth for Beam Irradiance (taub) {dimensionless}",
        "    ,                        !- ASHRAE Clear Sky Optical Depth for Diffuse Irradiance (taud) {dimensionless}",
        "    1.0;                     !- Sky Clearness",

        "  Site:GroundTemperature:BuildingSurface,20.03,20.03,20.13,20.30,20.43,20.52,20.62,20.77,20.78,20.55,20.44,20.20;",

        "  Material,",
        "    A1 - 1 IN STUCCO,        !- Name",
        "    Smooth,                  !- Roughness",
        "    2.5389841E-02,           !- Thickness {m}",
        "    0.6918309,               !- Conductivity {W/m-K}",
        "    1858.142,                !- Density {kg/m3}",
        "    836.8000,                !- Specific Heat {J/kg-K}",
        "    0.9000000,               !- Thermal Absorptance",
        "    0.9200000,               !- Solar Absorptance",
        "    0.9200000;               !- Visible Absorptance",

        "  Material,",
        "    CB11,                    !- Name",
        "    MediumRough,             !- Roughness",
        "    0.2032000,               !- Thickness {m}",
        "    1.048000,                !- Conductivity {W/m-K}",
        "    1105.000,                !- Density {kg/m3}",
        "    837.0000,                !- Specific Heat {J/kg-K}",
        "    0.9000000,               !- Thermal Absorptance",
        "    0.2000000,               !- Solar Absorptance",
        "    0.2000000;               !- Visible Absorptance",

        "  Material,",
        "    GP01,                    !- Name",
        "    MediumSmooth,            !- Roughness",
        "    1.2700000E-02,           !- Thickness {m}",
        "    0.1600000,               !- Conductivity {W/m-K}",
        "    801.0000,                !- Density {kg/m3}",
        "    837.0000,                !- Specific Heat {J/kg-K}",
        "    0.9000000,               !- Thermal Absorptance",
        "    0.7500000,               !- Solar Absorptance",
        "    0.7500000;               !- Visible Absorptance",

        "  Material,",
        "    IN02,                    !- Name",
        "    Rough,                   !- Roughness",
        "    9.0099998E-02,           !- Thickness {m}",
        "    4.3000001E-02,           !- Conductivity {W/m-K}",
        "    10.00000,                !- Density {kg/m3}",
        "    837.0000,                !- Specific Heat {J/kg-K}",
        "    0.9000000,               !- Thermal Absorptance",
        "    0.7500000,               !- Solar Absorptance",
        "    0.7500000;               !- Visible Absorptance",

        "  Material,",
        "    IN05,                    !- Name",
        "    Rough,                   !- Roughness",
        "    0.2458000,               !- Thickness {m}",
        "    4.3000001E-02,           !- Conductivity {W/m-K}",
        "    10.00000,                !- Density {kg/m3}",
        "    837.0000,                !- Specific Heat {J/kg-K}",
        "    0.9000000,               !- Thermal Absorptance",
        "    0.7500000,               !- Solar Absorptance",
        "    0.7500000;               !- Visible Absorptance",

        "  Material,",
        "    PW03,                    !- Name",
        "    MediumSmooth,            !- Roughness",
        "    1.2700000E-02,           !- Thickness {m}",
        "    0.1150000,               !- Conductivity {W/m-K}",
        "    545.0000,                !- Density {kg/m3}",
        "    1213.000,                !- Specific Heat {J/kg-K}",
        "    0.9000000,               !- Thermal Absorptance",
        "    0.7800000,               !- Solar Absorptance",
        "    0.7800000;               !- Visible Absorptance",

        "  Material,",
        "    CC03,                    !- Name",
        "    MediumRough,             !- Roughness",
        "    0.1016000,               !- Thickness {m}",
        "    1.310000,                !- Conductivity {W/m-K}",
        "    2243.000,                !- Density {kg/m3}",
        "    837.0000,                !- Specific Heat {J/kg-K}",
        "    0.9000000,               !- Thermal Absorptance",
        "    0.6500000,               !- Solar Absorptance",
        "    0.6500000;               !- Visible Absorptance",

        "  Material,",
        "    HF-A3,                   !- Name",
        "    Smooth,                  !- Roughness",
        "    1.5000000E-03,           !- Thickness {m}",
        "    44.96960,                !- Conductivity {W/m-K}",
        "    7689.000,                !- Density {kg/m3}",
        "    418.0000,                !- Specific Heat {J/kg-K}",
        "    0.9000000,               !- Thermal Absorptance",
        "    0.2000000,               !- Solar Absorptance",
        "    0.2000000;               !- Visible Absorptance",

        "  Material:NoMass,",
        "    AR02,                    !- Name",
        "    VeryRough,               !- Roughness",
        "    7.8000002E-02,           !- Thermal Resistance {m2-K/W}",
        "    0.9000000,               !- Thermal Absorptance",
        "    0.7000000,               !- Solar Absorptance",
        "    0.7000000;               !- Visible Absorptance",

        "  Material:NoMass,",
        "    CP02,                    !- Name",
        "    Rough,                   !- Roughness",
        "    0.2170000,               !- Thermal Resistance {m2-K/W}",
        "    0.9000000,               !- Thermal Absorptance",
        "    0.7500000,               !- Solar Absorptance",
        "    0.7500000;               !- Visible Absorptance",

        "  Construction,",
        "    EXTWALL:LIVING,          !- Name",
        "    A1 - 1 IN STUCCO,        !- Outside Layer",
        "    GP01;                    !- Layer 3",

        "  Construction,",
        "    FLOOR:LIVING,            !- Name",
        "    CC03,                    !- Outside Layer",
        "    CP02;                    !- Layer 2",

        "  Construction,",
        "    ROOF,                    !- Name",
        "    AR02,                    !- Outside Layer",
        "    PW03;                    !- Layer 2",

        "  Zone,",
        "    LIVING ZONE,             !- Name",
        "    0,                       !- Direction of Relative North {deg}",
        "    0,                       !- X Origin {m}",
        "    0,                       !- Y Origin {m}",
        "    0,                       !- Z Origin {m}",
        "    1,                       !- Type",
        "    1,                       !- Multiplier",
        "    autocalculate,           !- Ceiling Height {m}",
        "    autocalculate;           !- Volume {m3}",

        "  GlobalGeometryRules,",
        "    UpperLeftCorner,         !- Starting Vertex Position",
        "    CounterClockWise,        !- Vertex Entry Direction",
        "    World;                   !- Coordinate System",

        "  BuildingSurface:Detailed,",
        "    Living:North,            !- Name",
        "    Wall,                    !- Surface Type",
        "    EXTWALL:LIVING,          !- Construction Name",
        "    LIVING ZONE,             !- Zone Name",
        "    Outdoors,                !- Outside Boundary Condition",
        "    ,                        !- Outside Boundary Condition Object",
        "    SunExposed,              !- Sun Exposure",
        "    WindExposed,             !- Wind Exposure",
        "    0.5000000,               !- View Factor to Ground",
        "    4,                       !- Number of Vertices",
        "    1,1,1,  !- X,Y,Z ==> Vertex 1 {m}",
        "    1,1,0,  !- X,Y,Z ==> Vertex 2 {m}",
        "    0,1,0,  !- X,Y,Z ==> Vertex 3 {m}",
        "    0,1,1;  !- X,Y,Z ==> Vertex 4 {m}",

        "  BuildingSurface:Detailed,",
        "    Living:East,             !- Name",
        "    Wall,                    !- Surface Type",
        "    EXTWALL:LIVING,          !- Construction Name",
        "    LIVING ZONE,             !- Zone Name",
        "    Outdoors,                !- Outside Boundary Condition",
        "    ,                        !- Outside Boundary Condition Object",
        "    SunExposed,              !- Sun Exposure",
        "    WindExposed,             !- Wind Exposure",
        "    0.5000000,               !- View Factor to Ground",
        "    4,                       !- Number of Vertices",
        "    1,0,1,  !- X,Y,Z ==> Vertex 1 {m}",
        "    1,0,0,  !- X,Y,Z ==> Vertex 2 {m}",
        "    1,1,0,  !- X,Y,Z ==> Vertex 3 {m}",
        "    1,1,1;  !- X,Y,Z ==> Vertex 4 {m}",

        "  BuildingSurface:Detailed,",
        "    Living:South,            !- Name",
        "    Wall,                    !- Surface Type",
        "    EXTWALL:LIVING,          !- Construction Name",
        "    LIVING ZONE,             !- Zone Name",
        "    Outdoors,                !- Outside Boundary Condition",
        "    ,                        !- Outside Boundary Condition Object",
        "    SunExposed,              !- Sun Exposure",
        "    WindExposed,             !- Wind Exposure",
        "    0.5000000,               !- View Factor to Ground",
        "    4,                       !- Number of Vertices",
        "    0,0,1,  !- X,Y,Z ==> Vertex 1 {m}",
        "    0,0,0,  !- X,Y,Z ==> Vertex 2 {m}",
        "    1,0,0,  !- X,Y,Z ==> Vertex 3 {m}",
        "    1,0,1;  !- X,Y,Z ==> Vertex 4 {m}",

        "  BuildingSurface:Detailed,",
        "    Living:West,             !- Name",
        "    Wall,                    !- Surface Type",
        "    EXTWALL:LIVING,          !- Construction Name",
        "    LIVING ZONE,             !- Zone Name",
        "    Outdoors,                !- Outside Boundary Condition",
        "    ,                        !- Outside Boundary Condition Object",
        "    SunExposed,              !- Sun Exposure",
        "    WindExposed,             !- Wind Exposure",
        "    0.5000000,               !- View Factor to Ground",
        "    4,                       !- Number of Vertices",
        "    0,1,1,  !- X,Y,Z ==> Vertex 1 {m}",
        "    0,1,0,  !- X,Y,Z ==> Vertex 2 {m}",
        "    0,0,0,  !- X,Y,Z ==> Vertex 3 {m}",
        "    0,0,1;  !- X,Y,Z ==> Vertex 4 {m}",

        "  BuildingSurface:Detailed,",
        "    Living:Floor,            !- Name",
        "    FLOOR,                   !- Surface Type",
        "    FLOOR:LIVING,            !- Construction Name",
        "    LIVING ZONE,             !- Zone Name",
        "    Surface,                 !- Outside Boundary Condition",
        "    Living:Floor,            !- Outside Boundary Condition Object",
        "    NoSun,                   !- Sun Exposure",
        "    NoWind,                  !- Wind Exposure",
        "    0,                       !- View Factor to Ground",
        "    4,                       !- Number of Vertices",
        "    0,0,0,  !- X,Y,Z ==> Vertex 1 {m}",
        "    0,1,0,  !- X,Y,Z ==> Vertex 2 {m}",
        "    1,1,0,  !- X,Y,Z ==> Vertex 3 {m}",
        "    1,0,0;  !- X,Y,Z ==> Vertex 4 {m}",

        "  BuildingSurface:Detailed,",
        "    Living:Ceiling,          !- Name",
        "    ROOF,                 !- Surface Type",
        "    ROOF,          !- Construction Name",
        "    LIVING ZONE,             !- Zone Name",
        "    Outdoors,                !- Outside Boundary Condition",
        "    ,                        !- Outside Boundary Condition Object",
        "    SunExposed,              !- Sun Exposure",
        "    WindExposed,             !- Wind Exposure",
        "    0,                       !- View Factor to Ground",
        "    4,                       !- Number of Vertices",
        "    0,1,1,  !- X,Y,Z ==> Vertex 1 {m}",
        "    0,0,1,  !- X,Y,Z ==> Vertex 2 {m}",
        "    1,0,1,  !- X,Y,Z ==> Vertex 3 {m}",
        "    1,1,1;  !- X,Y,Z ==> Vertex 4 {m}",

        "  SurfaceProperty:LocalEnvironment,",
        "    LocEnv:Living:North,          !- Name",
        "    Living:North,                 !- Exterior Surface Name",
        "    ,                             !- External Shading Fraction Schedule Name",
        "    SrdSurfs:Living:North,        !- Surrounding Surfaces Object Name",
        "    ;                             !- Outdoor Air Node Name",

        "  SurfaceProperty:LocalEnvironment,",
        "    LocEnv:Living:East,           !- Name",
        "    Living:East,                  !- Exterior Surface Name",
        "    ,                             !- External Shading Fraction Schedule Name",
        "    SrdSurfs:Living:East,         !- Surrounding Surfaces Object Name",
        "    ;                             !- Outdoor Air Node Name",

        "  SurfaceProperty:LocalEnvironment,",
        "    LocEnv:Living:South,          !- Name",
        "    Living:South,                 !- Exterior Surface Name",
        "    ,                             !- External Shading Fraction Schedule Name",
        "    SrdSurfs:Living:South,        !- Surrounding Surfaces Object Name",
        "    ;                             !- Outdoor Air Node Name",

        "  SurfaceProperty:SurroundingSurfaces,",
        "    SrdSurfs:Living:North, !- Name",
        "    0.3,",
        "    Sky Temp Sch,",
        "    0.1,",
        "    Ground Temp Sch,",
        "    SurroundingSurface1,",
        "    0.6,",
        "    Surrounding Temp Sch 1;",

        "  SurfaceProperty:SurroundingSurfaces,",
        "    SrdSurfs:Living:East, !- Name",
        "    0.2,",
        "    ,",
        "    ,",
        "    ,",
        "    SurroundingSurface1,",
        "    0.3,",
        "    Surrounding Temp Sch 1,",
        "    SurroundingSurface2,",
        "    0.3,",
        "    Surrounding Temp Sch 1;",

        "  SurfaceProperty:SurroundingSurfaces,",
        "    SrdSurfs:Living:South, !- Name",
        "    ,",
        "    ,",
        "    ,",
        "    ,",
        "    SurroundingSurface1,",
        "    0.5,",
        "    Surrounding Temp Sch 1;",

        "  ScheduleTypeLimits,",
        "    Any Number;                   !- Name",

        "  Schedule:Compact,",
        "    Surrounding Temp Sch 1,       !- Name",
        "    Any Number,                   !- Schedule Type Limits Name",
        "    Through: 12/31,               !- Field 1",
        "    For: AllDays,                 !- Field 2",
        "    Until: 24:00, 15.0;           !- Field 3",

        "  Schedule:Compact,",
        "    Sky Temp Sch,                 !- Name",
        "    Any Number,                   !- Schedule Type Limits Name",
        "    Through: 12/31,               !- Field 1",
        "    For: AllDays,                 !- Field 2",
        "    Until: 24:00, 15.0;           !- Field 3",

        "  Schedule:Compact,",
        "    Ground Temp Sch,              !- Name",
        "    Any Number,                   !- Schedule Type Limits Name",
        "    Through: 12/31,               !- Field 1",
        "    For: AllDays,                 !- Field 2",
        "    Until: 24:00, 15.0;           !- Field 3",

    });

    ASSERT_TRUE(process_idf(idf_objects));
    bool ErrorsFound = false;

    ScheduleManager::ProcessScheduleInput(state.files);

    HeatBalanceManager::GetProjectControlData(state, ErrorsFound);
    EXPECT_FALSE(ErrorsFound);
    HeatBalanceManager::GetZoneData(ErrorsFound);
    EXPECT_FALSE(ErrorsFound);
    HeatBalanceManager::GetMaterialData(state, state.dataWindowEquivalentLayer, state.files, ErrorsFound);
    EXPECT_FALSE(ErrorsFound);
    HeatBalanceManager::GetConstructData(state.files, ErrorsFound);
    EXPECT_FALSE(ErrorsFound);
    SurfaceGeometry::GetGeometryParameters(state.files, ErrorsFound);
    EXPECT_FALSE(ErrorsFound);

    SurfaceGeometry::CosBldgRotAppGonly = 1.0;
    SurfaceGeometry::SinBldgRotAppGonly = 0.0;
    SurfaceGeometry::SetupZoneGeometry(state, ErrorsFound);
    EXPECT_FALSE(ErrorsFound);

    HeatBalanceIntRadExchange::InitSolarViewFactors(state.files);
    EXPECT_FALSE(has_err_output(true));

    EXPECT_TRUE(DataGlobals::AnyLocalEnvironmentsInModel);

    DataZoneEquipment::ZoneEquipConfig.allocate(1);
    DataZoneEquipment::ZoneEquipConfig(1).ZoneName = "LIVING ZONE";
    DataZoneEquipment::ZoneEquipConfig(1).ActualZoneNum = 1;
    std::vector<int> controlledZoneEquipConfigNums;
    controlledZoneEquipConfigNums.push_back(1);
    DataHeatBalance::Zone(1).IsControlled = true;

    DataZoneEquipment::ZoneEquipConfig(1).NumInletNodes = 2;
    DataZoneEquipment::ZoneEquipConfig(1).InletNode.allocate(2);
    DataZoneEquipment::ZoneEquipConfig(1).InletNode(1) = 1;
    DataZoneEquipment::ZoneEquipConfig(1).InletNode(2) = 2;
    DataZoneEquipment::ZoneEquipConfig(1).NumExhaustNodes = 1;
    DataZoneEquipment::ZoneEquipConfig(1).ExhaustNode.allocate(1);
    DataZoneEquipment::ZoneEquipConfig(1).ExhaustNode(1) = 3;
    DataZoneEquipment::ZoneEquipConfig(1).NumReturnNodes = 1;
    DataZoneEquipment::ZoneEquipConfig(1).ReturnNode.allocate(1);
    DataZoneEquipment::ZoneEquipConfig(1).ReturnNode(1) = 4;
    DataZoneEquipment::ZoneEquipConfig(1).FixedReturnFlow.allocate(1);

    DataSizing::ZoneEqSizing.allocate(1);
    DataHeatBalance::Zone(1).SystemZoneNodeNumber = 5;
    DataEnvironment::OutBaroPress = 101325.0;
    DataHeatBalFanSys::MAT.allocate(1); // Zone temperature C
    DataHeatBalFanSys::MAT(1) = 24.0;
    DataHeatBalFanSys::ZoneAirHumRat.allocate(1);
    DataHeatBalFanSys::ZoneAirHumRat(1) = 0.001;

    DataLoopNode::Node.allocate(4);
    DataSurfaces::Surface(1).TAirRef = DataSurfaces::ZoneMeanAirTemp;
    DataSurfaces::Surface(2).TAirRef = DataSurfaces::AdjacentAirTemp;
    DataSurfaces::Surface(3).TAirRef = DataSurfaces::ZoneSupplyAirTemp;

    DataHeatBalSurface::TempSurfInTmp.allocate(6);
    DataHeatBalSurface::TempSurfInTmp(1) = 15.0;
    DataHeatBalSurface::TempSurfInTmp(2) = 20.0;
    DataHeatBalSurface::TempSurfInTmp(3) = 25.0;
    DataHeatBalSurface::TempSurfInTmp(4) = 25.0;
    DataHeatBalSurface::TempSurfInTmp(5) = 25.0;
    DataHeatBalSurface::TempSurfInTmp(6) = 25.0;
    DataHeatBalance::TempEffBulkAir.allocate(6);

    DataLoopNode::Node(1).Temp = 20.0;
    DataLoopNode::Node(2).Temp = 20.0;
    DataLoopNode::Node(3).Temp = 20.0;
    DataLoopNode::Node(4).Temp = 20.0;
    DataLoopNode::Node(1).MassFlowRate = 0.1;
    DataLoopNode::Node(2).MassFlowRate = 0.1;
    DataLoopNode::Node(3).MassFlowRate = 0.1;
    DataLoopNode::Node(4).MassFlowRate = 0.1;

    DataHeatBalSurface::TH.allocate(2, 2, 6);
    DataHeatBalance::HConvIn.allocate(6);
    DataHeatBalance::HConvIn(1) = 0.5;
    DataHeatBalance::HConvIn(2) = 0.5;
    DataHeatBalance::HConvIn(3) = 0.5;
    DataHeatBalance::HConvIn(4) = 0.5;
    DataHeatBalance::HConvIn(5) = 0.5;
    DataHeatBalance::HConvIn(6) = 0.5;
    DataMoistureBalance::HConvInFD.allocate(6);
    DataMoistureBalance::RhoVaporAirIn.allocate(6);
    DataMoistureBalance::HMassConvInFD.allocate(6);

    DataGlobals::KickOffSimulation = true;
    DataHeatBalFanSys::ZoneLatentGain.allocate(1);
    DataGlobals::TimeStepZoneSec = 900;
    DataHeatBalance::ZoneWinHeatGain.allocate(1);
    DataHeatBalance::ZoneWinHeatGainRep.allocate(1);
    DataHeatBalance::ZoneWinHeatGainRepEnergy.allocate(1);

    // Set up
    AllocateSurfaceHeatBalArrays();
    createFacilityElectricPowerServiceObject();
    SolarShading::AllocateModuleArrays();
    SolarShading::DetermineShadowingCombinations();

    InitSurfaceHeatBalance(state);

    DataSurfaces::AirSkyRadSplit.allocate(6);
    ScheduleManager::Schedule(1).CurrentValue = 25.0; // Srd Srfs Temp
    ScheduleManager::Schedule(2).CurrentValue = 15.0; // Sky temp
    ScheduleManager::Schedule(3).CurrentValue = 22.0; // Grd temp

    int SurfNum;
    Real64 const StefanBoltzmann(5.6697E-8);
    Real64 const KelvinConv(273.15);
    for (SurfNum = 1; SurfNum <= 6; SurfNum++) {
        DataHeatBalSurface::TH(1, 1, SurfNum) = 20;         // Surf temp
        DataSurfaces::Surface(SurfNum).OutDryBulbTemp = 22; // Air temp
        DataSurfaces::Surface(SurfNum).ExtConvCoeff = -6;
        DataSurfaces::AirSkyRadSplit(SurfNum) = 1.0;
    }
    CalcHeatBalanceOutsideSurf(state, state.dataConvectionCoefficients, state.files);

    // Test if local value correctly overwritten
    // Surface(1-3) - local; Surface(4-6) - global;
    EXPECT_DOUBLE_EQ(0.3, DataSurfaces::Surface(1).ViewFactorSkyIR);
    EXPECT_DOUBLE_EQ(0.1, DataSurfaces::Surface(1).ViewFactorGroundIR);
    EXPECT_DOUBLE_EQ(0.2, DataSurfaces::Surface(2).ViewFactorSkyIR);
    EXPECT_DOUBLE_EQ(0.2, DataSurfaces::Surface(2).ViewFactorGroundIR);
    EXPECT_DOUBLE_EQ(0.25, DataSurfaces::Surface(3).ViewFactorSkyIR);
    EXPECT_DOUBLE_EQ(0.25, DataSurfaces::Surface(3).ViewFactorGroundIR);
    // Test if sky and grd view factor and temperature correctly overwritten
    EXPECT_DOUBLE_EQ((StefanBoltzmann * 0.9 * 0.3 * (pow_4(20.0 + KelvinConv) - pow_4(15.0 + KelvinConv)) / (20.0 - 15.0)),
                     DataHeatBalSurface::HSkyExtSurf(1));
    EXPECT_DOUBLE_EQ((StefanBoltzmann * 0.9 * 0.1 * (pow_4(20.0 + KelvinConv) - pow_4(22.0 + KelvinConv)) / (20.0 - 22.0)),
                     DataHeatBalSurface::HGrdExtSurf(1));

    // Test if LWR from surrounding surfaces correctly calculated
    EXPECT_DOUBLE_EQ(StefanBoltzmann * 0.9 * 0.6 * (pow_4(25.0 + KelvinConv) - pow_4(20.0 + KelvinConv)), DataHeatBalSurface::SurfQRadLWOutSrdSurfs(1));
    EXPECT_DOUBLE_EQ(StefanBoltzmann * 0.9 *
                         (0.3 * (pow_4(25.0 + KelvinConv) - pow_4(20.0 + KelvinConv)) + 0.3 * (pow_4(25.0 + KelvinConv) - pow_4(20.0 + KelvinConv))),
                     DataHeatBalSurface::SurfQRadLWOutSrdSurfs(2));
    EXPECT_DOUBLE_EQ(StefanBoltzmann * 0.9 * 0.5 * (pow_4(25.0 + KelvinConv) - pow_4(20.0 + KelvinConv)), DataHeatBalSurface::SurfQRadLWOutSrdSurfs(3));
    EXPECT_DOUBLE_EQ(0.0, DataHeatBalSurface::SurfQRadLWOutSrdSurfs(4));
}

TEST_F(EnergyPlusFixture, HeatBalanceSurfaceManager_SurfaceCOnstructionIndexTest)
{

    std::string const idf_objects = delimited_string({
        " Output:Variable,Perimeter_ZN_1_wall_south_Window_1,Surface Window Transmitted Solar Radiation Rate,timestep;",
        " Output:Variable,*,SURFACE CONSTRUCTION INDEX,timestep;",
        " Output:Diagnostics, DisplayAdvancedReportVariables;",
    });

    ASSERT_TRUE(process_idf(idf_objects));

    DataGlobals::DisplayAdvancedReportVariables = true;

    DataSurfaces::TotSurfaces = 1;
    DataGlobals::NumOfZones = 1;
    DataHeatBalance::TotConstructs = 1;
    DataHeatBalance::Zone.allocate(DataGlobals::NumOfZones);
    DataSurfaces::Surface.allocate(DataSurfaces::TotSurfaces);
    DataSurfaces::SurfaceWindow.allocate(DataSurfaces::TotSurfaces);
    dataConstruction.Construct.allocate(DataHeatBalance::TotConstructs);
    DataHeatBalance::AnyConstructInternalSourceInInput = true;

    DataSurfaces::Surface(1).Class = DataSurfaces::SurfaceClass_Wall;
    DataSurfaces::Surface(1).HeatTransSurf = true;
    DataSurfaces::Surface(1).HeatTransferAlgorithm = DataSurfaces::HeatTransferModel_CTF;
    DataSurfaces::Surface(1).ExtBoundCond = 1;
    DataSurfaces::Surface(1).Construction = 1;

    dataConstruction.Construct(1).NumCTFTerms = 2;
    dataConstruction.Construct(1).SourceSinkPresent = true;
    dataConstruction.Construct(1).NumHistories = 1;
    dataConstruction.Construct(1).CTFTUserOut(0) = 0.5;
    dataConstruction.Construct(1).CTFTUserIn(0) = 0.25;
    dataConstruction.Construct(1).CTFTUserSource(0) = 0.25;

    AllocateSurfaceHeatBalArrays(); // allocates a host of variables related to CTF calculations
    OutputProcessor::GetReportVariableInput(state.files);

    EXPECT_EQ(OutputProcessor::ReqRepVars(2).VarName, "SURFACE CONSTRUCTION INDEX");
}

TEST_F(EnergyPlusFixture, HeatBalanceSurfaceManager_TestSurfTempCalcHeatBalanceAddSourceTerm)
{

    std::string const idf_objects =
        delimited_string({"  Building,",
                          "    House with AirflowNetwork simulation,  !- Name",
                          "    0,                       !- North Axis {deg}",
                          "    Suburbs,                 !- Terrain",
                          "    0.001,                   !- Loads Convergence Tolerance Value",
                          "    0.0050000,               !- Temperature Convergence Tolerance Value {deltaC}",
                          "    FullInteriorAndExterior, !- Solar Distribution",
                          "    25,                      !- Maximum Number of Warmup Days",
                          "    6;                       !- Minimum Number of Warmup Days",

                          "  Timestep,6;",

                          "  SurfaceConvectionAlgorithm:Inside,TARP;",

                          "  SurfaceConvectionAlgorithm:Outside,DOE-2;",

                          "  HeatBalanceAlgorithm,ConductionTransferFunction;",

                          "  SimulationControl,",
                          "    No,                      !- Do Zone Sizing Calculation",
                          "    No,                      !- Do System Sizing Calculation",
                          "    No,                      !- Do Plant Sizing Calculation",
                          "    Yes,                     !- Run Simulation for Sizing Periods",
                          "    No;                      !- Run Simulation for Weather File Run Periods",

                          "  RunPeriod,",
                          "    WinterDay,               !- Name",
                          "    1,                       !- Begin Month",
                          "    14,                      !- Begin Day of Month",
                          "    ,                        !- Begin Year",
                          "    1,                       !- End Month",
                          "    14,                      !- End Day of Month",
                          "    ,                        !- End Year",
                          "    Tuesday,                 !- Day of Week for Start Day",
                          "    Yes,                     !- Use Weather File Holidays and Special Days",
                          "    Yes,                     !- Use Weather File Daylight Saving Period",
                          "    No,                      !- Apply Weekend Holiday Rule",
                          "    Yes,                     !- Use Weather File Rain Indicators",
                          "    Yes;                     !- Use Weather File Snow Indicators",

                          "  RunPeriod,",
                          "    SummerDay,               !- Name",
                          "    7,                       !- Begin Month",
                          "    7,                       !- Begin Day of Month",
                          "    ,                        !- Begin Year",
                          "    7,                       !- End Month",
                          "    7,                       !- End Day of Month",
                          "    ,                        !- End Year",
                          "    Tuesday,                 !- Day of Week for Start Day",
                          "    Yes,                     !- Use Weather File Holidays and Special Days",
                          "    Yes,                     !- Use Weather File Daylight Saving Period",
                          "    No,                      !- Apply Weekend Holiday Rule",
                          "    Yes,                     !- Use Weather File Rain Indicators",
                          "    No;                      !- Use Weather File Snow Indicators",

                          "  Site:Location,",
                          "    CHICAGO_IL_USA TMY2-94846,  !- Name",
                          "    41.78,                   !- Latitude {deg}",
                          "    -87.75,                  !- Longitude {deg}",
                          "    -6.00,                   !- Time Zone {hr}",
                          "    190.00;                  !- Elevation {m}",

                          "  SizingPeriod:DesignDay,",
                          "    CHICAGO_IL_USA Annual Heating 99% Design Conditions DB,  !- Name",
                          "    1,                       !- Month",
                          "    21,                      !- Day of Month",
                          "    WinterDesignDay,         !- Day Type",
                          "    -17.3,                   !- Maximum Dry-Bulb Temperature {C}",
                          "    0.0,                     !- Daily Dry-Bulb Temperature Range {deltaC}",
                          "    ,                        !- Dry-Bulb Temperature Range Modifier Type",
                          "    ,                        !- Dry-Bulb Temperature Range Modifier Day Schedule Name",
                          "    Wetbulb,                 !- Humidity Condition Type",
                          "    -17.3,                   !- Wetbulb or DewPoint at Maximum Dry-Bulb {C}",
                          "    ,                        !- Humidity Condition Day Schedule Name",
                          "    ,                        !- Humidity Ratio at Maximum Dry-Bulb {kgWater/kgDryAir}",
                          "    ,                        !- Enthalpy at Maximum Dry-Bulb {J/kg}",
                          "    ,                        !- Daily Wet-Bulb Temperature Range {deltaC}",
                          "    99063.,                  !- Barometric Pressure {Pa}",
                          "    4.9,                     !- Wind Speed {m/s}",
                          "    270,                     !- Wind Direction {deg}",
                          "    No,                      !- Rain Indicator",
                          "    No,                      !- Snow Indicator",
                          "    No,                      !- Daylight Saving Time Indicator",
                          "    ASHRAEClearSky,          !- Solar Model Indicator",
                          "    ,                        !- Beam Solar Day Schedule Name",
                          "    ,                        !- Diffuse Solar Day Schedule Name",
                          "    ,                        !- ASHRAE Clear Sky Optical Depth for Beam Irradiance (taub) {dimensionless}",
                          "    ,                        !- ASHRAE Clear Sky Optical Depth for Diffuse Irradiance (taud) {dimensionless}",
                          "    0.0;                     !- Sky Clearness",

                          "  SizingPeriod:DesignDay,",
                          "    CHICAGO_IL_USA Annual Cooling 1% Design Conditions DB/MCWB,  !- Name",
                          "    7,                       !- Month",
                          "    21,                      !- Day of Month",
                          "    SummerDesignDay,         !- Day Type",
                          "    31.5,                    !- Maximum Dry-Bulb Temperature {C}",
                          "    10.7,                    !- Daily Dry-Bulb Temperature Range {deltaC}",
                          "    ,                        !- Dry-Bulb Temperature Range Modifier Type",
                          "    ,                        !- Dry-Bulb Temperature Range Modifier Day Schedule Name",
                          "    Wetbulb,                 !- Humidity Condition Type",
                          "    23.0,                    !- Wetbulb or DewPoint at Maximum Dry-Bulb {C}",
                          "    ,                        !- Humidity Condition Day Schedule Name",
                          "    ,                        !- Humidity Ratio at Maximum Dry-Bulb {kgWater/kgDryAir}",
                          "    ,                        !- Enthalpy at Maximum Dry-Bulb {J/kg}",
                          "    ,                        !- Daily Wet-Bulb Temperature Range {deltaC}",
                          "    99063.,                  !- Barometric Pressure {Pa}",
                          "    5.3,                     !- Wind Speed {m/s}",
                          "    230,                     !- Wind Direction {deg}",
                          "    No,                      !- Rain Indicator",
                          "    No,                      !- Snow Indicator",
                          "    No,                      !- Daylight Saving Time Indicator",
                          "    ASHRAEClearSky,          !- Solar Model Indicator",
                          "    ,                        !- Beam Solar Day Schedule Name",
                          "    ,                        !- Diffuse Solar Day Schedule Name",
                          "    ,                        !- ASHRAE Clear Sky Optical Depth for Beam Irradiance (taub) {dimensionless}",
                          "    ,                        !- ASHRAE Clear Sky Optical Depth for Diffuse Irradiance (taud) {dimensionless}",
                          "    1.0;                     !- Sky Clearness",

                          "  Site:GroundTemperature:BuildingSurface,20.03,20.03,20.13,20.30,20.43,20.52,20.62,20.77,20.78,20.55,20.44,20.20;",

                          "  Material,",
                          "    A1 - 1 IN STUCCO,        !- Name",
                          "    Smooth,                  !- Roughness",
                          "    2.5389841E-02,           !- Thickness {m}",
                          "    0.6918309,               !- Conductivity {W/m-K}",
                          "    1858.142,                !- Density {kg/m3}",
                          "    836.8000,                !- Specific Heat {J/kg-K}",
                          "    0.9000000,               !- Thermal Absorptance",
                          "    0.9200000,               !- Solar Absorptance",
                          "    0.9200000;               !- Visible Absorptance",

                          "  Material,",
                          "    CB11,                    !- Name",
                          "    MediumRough,             !- Roughness",
                          "    0.2032000,               !- Thickness {m}",
                          "    1.048000,                !- Conductivity {W/m-K}",
                          "    1105.000,                !- Density {kg/m3}",
                          "    837.0000,                !- Specific Heat {J/kg-K}",
                          "    0.9000000,               !- Thermal Absorptance",
                          "    0.2000000,               !- Solar Absorptance",
                          "    0.2000000;               !- Visible Absorptance",

                          "  Material,",
                          "    GP01,                    !- Name",
                          "    MediumSmooth,            !- Roughness",
                          "    1.2700000E-02,           !- Thickness {m}",
                          "    0.1600000,               !- Conductivity {W/m-K}",
                          "    801.0000,                !- Density {kg/m3}",
                          "    837.0000,                !- Specific Heat {J/kg-K}",
                          "    0.9000000,               !- Thermal Absorptance",
                          "    0.7500000,               !- Solar Absorptance",
                          "    0.7500000;               !- Visible Absorptance",

                          "  Material,",
                          "    IN02,                    !- Name",
                          "    Rough,                   !- Roughness",
                          "    9.0099998E-02,           !- Thickness {m}",
                          "    4.3000001E-02,           !- Conductivity {W/m-K}",
                          "    10.00000,                !- Density {kg/m3}",
                          "    837.0000,                !- Specific Heat {J/kg-K}",
                          "    0.9000000,               !- Thermal Absorptance",
                          "    0.7500000,               !- Solar Absorptance",
                          "    0.7500000;               !- Visible Absorptance",

                          "  Material,",
                          "    IN05,                    !- Name",
                          "    Rough,                   !- Roughness",
                          "    0.2458000,               !- Thickness {m}",
                          "    4.3000001E-02,           !- Conductivity {W/m-K}",
                          "    10.00000,                !- Density {kg/m3}",
                          "    837.0000,                !- Specific Heat {J/kg-K}",
                          "    0.9000000,               !- Thermal Absorptance",
                          "    0.7500000,               !- Solar Absorptance",
                          "    0.7500000;               !- Visible Absorptance",

                          "  Material,",
                          "    PW03,                    !- Name",
                          "    MediumSmooth,            !- Roughness",
                          "    1.2700000E-02,           !- Thickness {m}",
                          "    0.1150000,               !- Conductivity {W/m-K}",
                          "    545.0000,                !- Density {kg/m3}",
                          "    1213.000,                !- Specific Heat {J/kg-K}",
                          "    0.9000000,               !- Thermal Absorptance",
                          "    0.7800000,               !- Solar Absorptance",
                          "    0.7800000;               !- Visible Absorptance",

                          "  Material,",
                          "    CC03,                    !- Name",
                          "    MediumRough,             !- Roughness",
                          "    0.1016000,               !- Thickness {m}",
                          "    1.310000,                !- Conductivity {W/m-K}",
                          "    2243.000,                !- Density {kg/m3}",
                          "    837.0000,                !- Specific Heat {J/kg-K}",
                          "    0.9000000,               !- Thermal Absorptance",
                          "    0.6500000,               !- Solar Absorptance",
                          "    0.6500000;               !- Visible Absorptance",

                          "  Material,",
                          "    HF-A3,                   !- Name",
                          "    Smooth,                  !- Roughness",
                          "    1.5000000E-03,           !- Thickness {m}",
                          "    44.96960,                !- Conductivity {W/m-K}",
                          "    7689.000,                !- Density {kg/m3}",
                          "    418.0000,                !- Specific Heat {J/kg-K}",
                          "    0.9000000,               !- Thermal Absorptance",
                          "    0.2000000,               !- Solar Absorptance",
                          "    0.2000000;               !- Visible Absorptance",

                          "  Material:NoMass,",
                          "    AR02,                    !- Name",
                          "    VeryRough,               !- Roughness",
                          "    7.8000002E-02,           !- Thermal Resistance {m2-K/W}",
                          "    0.9000000,               !- Thermal Absorptance",
                          "    0.7000000,               !- Solar Absorptance",
                          "    0.7000000;               !- Visible Absorptance",

                          "  Material:NoMass,",
                          "    CP02,                    !- Name",
                          "    Rough,                   !- Roughness",
                          "    0.2170000,               !- Thermal Resistance {m2-K/W}",
                          "    0.9000000,               !- Thermal Absorptance",
                          "    0.7500000,               !- Solar Absorptance",
                          "    0.7500000;               !- Visible Absorptance",

                          "  Construction,",
                          "    EXTWALL:LIVING,          !- Name",
                          "    A1 - 1 IN STUCCO,        !- Outside Layer",
                          "    GP01;                    !- Layer 3",

                          "  Construction,",
                          "    FLOOR:LIVING,            !- Name",
                          "    CC03,                    !- Outside Layer",
                          "    CP02;                    !- Layer 2",

                          "  Construction,",
                          "    ROOF,                    !- Name",
                          "    AR02,                    !- Outside Layer",
                          "    PW03;                    !- Layer 2",

                          "  Zone,",
                          "    LIVING ZONE,             !- Name",
                          "    0,                       !- Direction of Relative North {deg}",
                          "    0,                       !- X Origin {m}",
                          "    0,                       !- Y Origin {m}",
                          "    0,                       !- Z Origin {m}",
                          "    1,                       !- Type",
                          "    1,                       !- Multiplier",
                          "    autocalculate,           !- Ceiling Height {m}",
                          "    autocalculate;           !- Volume {m3}",

                          "  GlobalGeometryRules,",
                          "    UpperLeftCorner,         !- Starting Vertex Position",
                          "    CounterClockWise,        !- Vertex Entry Direction",
                          "    World;                   !- Coordinate System",

                          "  BuildingSurface:Detailed,",
                          "    Living:North,            !- Name",
                          "    Wall,                    !- Surface Type",
                          "    EXTWALL:LIVING,          !- Construction Name",
                          "    LIVING ZONE,             !- Zone Name",
                          "    Outdoors,                !- Outside Boundary Condition",
                          "    ,                        !- Outside Boundary Condition Object",
                          "    SunExposed,              !- Sun Exposure",
                          "    WindExposed,             !- Wind Exposure",
                          "    0.5000000,               !- View Factor to Ground",
                          "    4,                       !- Number of Vertices",
                          "    1,1,1,  !- X,Y,Z ==> Vertex 1 {m}",
                          "    1,1,0,  !- X,Y,Z ==> Vertex 2 {m}",
                          "    0,1,0,  !- X,Y,Z ==> Vertex 3 {m}",
                          "    0,1,1;  !- X,Y,Z ==> Vertex 4 {m}",

                          "  BuildingSurface:Detailed,",
                          "    Living:East,             !- Name",
                          "    Wall,                    !- Surface Type",
                          "    EXTWALL:LIVING,          !- Construction Name",
                          "    LIVING ZONE,             !- Zone Name",
                          "    Outdoors,                !- Outside Boundary Condition",
                          "    ,                        !- Outside Boundary Condition Object",
                          "    SunExposed,              !- Sun Exposure",
                          "    WindExposed,             !- Wind Exposure",
                          "    0.5000000,               !- View Factor to Ground",
                          "    4,                       !- Number of Vertices",
                          "    1,0,1,  !- X,Y,Z ==> Vertex 1 {m}",
                          "    1,0,0,  !- X,Y,Z ==> Vertex 2 {m}",
                          "    1,1,0,  !- X,Y,Z ==> Vertex 3 {m}",
                          "    1,1,1;  !- X,Y,Z ==> Vertex 4 {m}",

                          "  BuildingSurface:Detailed,",
                          "    Living:South,            !- Name",
                          "    Wall,                    !- Surface Type",
                          "    EXTWALL:LIVING,          !- Construction Name",
                          "    LIVING ZONE,             !- Zone Name",
                          "    Outdoors,                !- Outside Boundary Condition",
                          "    ,                        !- Outside Boundary Condition Object",
                          "    SunExposed,              !- Sun Exposure",
                          "    WindExposed,             !- Wind Exposure",
                          "    0.5000000,               !- View Factor to Ground",
                          "    4,                       !- Number of Vertices",
                          "    0,0,1,  !- X,Y,Z ==> Vertex 1 {m}",
                          "    0,0,0,  !- X,Y,Z ==> Vertex 2 {m}",
                          "    1,0,0,  !- X,Y,Z ==> Vertex 3 {m}",
                          "    1,0,1;  !- X,Y,Z ==> Vertex 4 {m}",

                          "  BuildingSurface:Detailed,",
                          "    Living:West,             !- Name",
                          "    Wall,                    !- Surface Type",
                          "    EXTWALL:LIVING,          !- Construction Name",
                          "    LIVING ZONE,             !- Zone Name",
                          "    Outdoors,                !- Outside Boundary Condition",
                          "    ,                        !- Outside Boundary Condition Object",
                          "    SunExposed,              !- Sun Exposure",
                          "    WindExposed,             !- Wind Exposure",
                          "    0.5000000,               !- View Factor to Ground",
                          "    4,                       !- Number of Vertices",
                          "    0,1,1,  !- X,Y,Z ==> Vertex 1 {m}",
                          "    0,1,0,  !- X,Y,Z ==> Vertex 2 {m}",
                          "    0,0,0,  !- X,Y,Z ==> Vertex 3 {m}",
                          "    0,0,1;  !- X,Y,Z ==> Vertex 4 {m}",
                          "  BuildingSurface:Detailed,",
                          "    Living:Floor,            !- Name",
                          "    FLOOR,                   !- Surface Type",
                          "    FLOOR:LIVING,            !- Construction Name",
                          "    LIVING ZONE,             !- Zone Name",
                          "    Surface,                 !- Outside Boundary Condition",
                          "    Living:Floor,            !- Outside Boundary Condition Object",
                          "    NoSun,                   !- Sun Exposure",
                          "    NoWind,                  !- Wind Exposure",
                          "    0,                       !- View Factor to Ground",
                          "    4,                       !- Number of Vertices",
                          "    0,0,0,  !- X,Y,Z ==> Vertex 1 {m}",
                          "    0,1,0,  !- X,Y,Z ==> Vertex 2 {m}",
                          "    1,1,0,  !- X,Y,Z ==> Vertex 3 {m}",
                          "    1,0,0;  !- X,Y,Z ==> Vertex 4 {m}",

                          "  BuildingSurface:Detailed,",
                          "    Living:Ceiling,          !- Name",
                          "    ROOF,                 !- Surface Type",
                          "    ROOF,          !- Construction Name",
                          "    LIVING ZONE,             !- Zone Name",
                          "    Outdoors,                !- Outside Boundary Condition",
                          "    ,                        !- Outside Boundary Condition Object",
                          "    SunExposed,              !- Sun Exposure",
                          "    WindExposed,             !- Wind Exposure",
                          "    0,                       !- View Factor to Ground",
                          "    4,                       !- Number of Vertices",
                          "    0,1,1,  !- X,Y,Z ==> Vertex 1 {m}",
                          "    0,0,1,  !- X,Y,Z ==> Vertex 2 {m}",
                          "    1,0,1,  !- X,Y,Z ==> Vertex 3 {m}",
                          "    1,1,1;  !- X,Y,Z ==> Vertex 4 {m}",
                          "",
                          "  Schedule:Compact,",
                          "    Sche_Q_Evap_Cool,        !- Name",
                          "	 Any Number,              !- Schedule Type Limits Name",
                          "    Through: 12/31,",
                          "    For: AllDays,",
                          "    Until: 24:00, -0.1;",
                          "",
                          "  Schedule:Compact,",
                          "    Sche_Q_Add_Heat,         !- Name",
                          "	 Any Number,              !- Schedule Type Limits Name",
                          "    Through: 12/31,",
                          "    For: AllDays,",
                          "    Until: 24:00, 0.1;",
                          "",
                          "  SurfaceProperty:HeatBalanceSourceTerm,",
                          "    Living:North,               !- Surface Name",
                          "	 ,                           !- Inside Face Heat Source Term Schedule Name",
                          "    Sche_Q_Evap_Cool;           !- Outside Face Heat Source Term Schedule Name",
                          "",
                          "  SurfaceProperty:HeatBalanceSourceTerm,",
                          "    Living:Ceiling,             !- Surface Name",
                          "	 Sche_Q_Add_Heat,            !- Inside Face Heat Source Term Schedule Name",
                          "    ;                           !- Outside Face Heat Source Term Schedule Name"});

    ASSERT_TRUE(process_idf(idf_objects));
    bool ErrorsFound = false;

    HeatBalanceManager::GetProjectControlData(state, ErrorsFound);
    EXPECT_FALSE(ErrorsFound);
    HeatBalanceManager::GetZoneData(ErrorsFound);
    EXPECT_FALSE(ErrorsFound);
    HeatBalanceManager::GetMaterialData(state, state.dataWindowEquivalentLayer, state.files, ErrorsFound);
    EXPECT_FALSE(ErrorsFound);
    HeatBalanceManager::GetConstructData(state.files, ErrorsFound);
    EXPECT_FALSE(ErrorsFound);
    SurfaceGeometry::GetGeometryParameters(state.files, ErrorsFound);
    EXPECT_FALSE(ErrorsFound);

    SurfaceGeometry::CosBldgRotAppGonly = 1.0;
    SurfaceGeometry::SinBldgRotAppGonly = 0.0;
    SurfaceGeometry::SetupZoneGeometry(state, ErrorsFound);
    EXPECT_FALSE(ErrorsFound);

    // Clear schedule type warnings
    EXPECT_TRUE(has_err_output(true));

    HeatBalanceIntRadExchange::InitSolarViewFactors(state.files);
    EXPECT_TRUE(compare_err_stream(""));
    EXPECT_FALSE(has_err_output(true));

    DataZoneEquipment::ZoneEquipConfig.allocate(1);
    DataZoneEquipment::ZoneEquipConfig(1).ZoneName = "LIVING ZONE";
    DataZoneEquipment::ZoneEquipConfig(1).ActualZoneNum = 1;
    std::vector<int> controlledZoneEquipConfigNums;
    controlledZoneEquipConfigNums.push_back(1);
    DataHeatBalance::Zone(1).IsControlled = true;
    DataHeatBalance::Zone(1).ZoneEqNum = 1;
    DataZoneEquipment::ZoneEquipConfig(1).NumInletNodes = 2;
    DataZoneEquipment::ZoneEquipConfig(1).InletNode.allocate(2);
    DataZoneEquipment::ZoneEquipConfig(1).InletNode(1) = 1;
    DataZoneEquipment::ZoneEquipConfig(1).InletNode(2) = 2;
    DataZoneEquipment::ZoneEquipConfig(1).NumExhaustNodes = 1;
    DataZoneEquipment::ZoneEquipConfig(1).ExhaustNode.allocate(1);
    DataZoneEquipment::ZoneEquipConfig(1).ExhaustNode(1) = 3;
    DataZoneEquipment::ZoneEquipConfig(1).NumReturnNodes = 1;
    DataZoneEquipment::ZoneEquipConfig(1).ReturnNode.allocate(1);
    DataZoneEquipment::ZoneEquipConfig(1).ReturnNode(1) = 4;
    DataZoneEquipment::ZoneEquipConfig(1).FixedReturnFlow.allocate(1);

    DataSizing::ZoneEqSizing.allocate(1);
    DataHeatBalance::Zone(1).SystemZoneNodeNumber = 5;
    DataEnvironment::OutBaroPress = 101325.0;
    DataHeatBalFanSys::MAT.allocate(1); // Zone temperature C
    DataHeatBalFanSys::MAT(1) = 24.0;
    DataHeatBalFanSys::ZoneAirHumRat.allocate(1);
    DataHeatBalFanSys::ZoneAirHumRat(1) = 0.001;

    DataLoopNode::Node.allocate(4);
    DataSurfaces::Surface(1).TAirRef = DataSurfaces::ZoneMeanAirTemp;
    DataSurfaces::Surface(2).TAirRef = DataSurfaces::AdjacentAirTemp;
    DataSurfaces::Surface(3).TAirRef = DataSurfaces::ZoneSupplyAirTemp;

    DataHeatBalSurface::TempSurfInTmp.allocate(6);
    DataHeatBalSurface::TempSurfInTmp(1) = 15.0;
    DataHeatBalSurface::TempSurfInTmp(2) = 20.0;
    DataHeatBalSurface::TempSurfInTmp(3) = 25.0;
    DataHeatBalSurface::TempSurfInTmp(4) = 25.0;
    DataHeatBalSurface::TempSurfInTmp(5) = 25.0;
    DataHeatBalSurface::TempSurfInTmp(6) = 25.0;
    DataHeatBalance::TempEffBulkAir.allocate(6);

    DataLoopNode::Node(1).Temp = 20.0;
    DataLoopNode::Node(2).Temp = 20.0;
    DataLoopNode::Node(3).Temp = 20.0;
    DataLoopNode::Node(4).Temp = 20.0;
    DataLoopNode::Node(1).MassFlowRate = 0.1;
    DataLoopNode::Node(2).MassFlowRate = 0.1;
    DataLoopNode::Node(3).MassFlowRate = 0.1;
    DataLoopNode::Node(4).MassFlowRate = 0.1;

    DataHeatBalSurface::TH.allocate(2, 2, 6);
    DataHeatBalSurface::TH(1, 1, 1) = 20;
    DataHeatBalSurface::TH(1, 1, 2) = 20;
    DataHeatBalSurface::TH(1, 1, 3) = 20;
    DataHeatBalSurface::TH(1, 1, 4) = 20;
    DataHeatBalSurface::TH(1, 1, 5) = 20;
    DataHeatBalSurface::TH(1, 1, 6) = 20;
    DataHeatBalance::HConvIn.allocate(6);
    DataHeatBalance::HConvIn(1) = 0.5;
    DataHeatBalance::HConvIn(2) = 0.5;
    DataHeatBalance::HConvIn(3) = 0.5;
    DataHeatBalance::HConvIn(4) = 0.5;
    DataHeatBalance::HConvIn(5) = 0.5;
    DataHeatBalance::HConvIn(6) = 0.5;
    DataMoistureBalance::HConvInFD.allocate(6);
    DataMoistureBalance::RhoVaporAirIn.allocate(6);
    DataMoistureBalance::HMassConvInFD.allocate(6);

    DataGlobals::KickOffSimulation = true;
    DataHeatBalFanSys::ZoneLatentGain.allocate(1);
    DataGlobals::TimeStepZoneSec = 900;
    DataHeatBalance::ZoneWinHeatGain.allocate(1);
    DataHeatBalance::ZoneWinHeatGainRep.allocate(1);
    DataHeatBalance::ZoneWinHeatGainRepEnergy.allocate(1);

    ScheduleManager::Schedule(1).CurrentValue = -0.1;
    ScheduleManager::Schedule(2).CurrentValue = 0.1;

    AllocateSurfaceHeatBalArrays();
    createFacilityElectricPowerServiceObject();
    SolarShading::AllocateModuleArrays();
    SolarShading::DetermineShadowingCombinations();
    InitSurfaceHeatBalance(state);
    for (int SurfNum = 1; SurfNum <= 6; SurfNum++) {
        DataSurfaces::Surface(SurfNum).ExtConvCoeff = -1;
    }

    // Test Additional Heat Source Calculation
<<<<<<< HEAD
    CalcHeatBalanceOutsideSurf(state.dataConvectionCoefficients, state.files);
    EXPECT_EQ(-0.1, DataHeatBalSurface::SurfQAdditionalHeatSourceOutside(1));
=======
    CalcHeatBalanceOutsideSurf(state, state.dataConvectionCoefficients, state.files);
    EXPECT_EQ(-0.1, DataHeatBalSurface::QAdditionalHeatSourceOutside(1));
>>>>>>> 258bfbd7

    CalcHeatBalanceInsideSurf(state);
    EXPECT_EQ(0.1, DataHeatBalSurface::SurfQAdditionalHeatSourceInside(6));

    DataZoneEquipment::ZoneEquipConfig.deallocate();
    DataSizing::ZoneEqSizing.deallocate();
    DataHeatBalFanSys::MAT.deallocate(); // Zone temperature C
    DataHeatBalFanSys::ZoneAirHumRat.deallocate();
    DataLoopNode::Node.deallocate();
    DataGlobals::KickOffSimulation = false;
    DataHeatBalSurface::TempSurfInTmp.deallocate();
    DataHeatBalance::TempEffBulkAir.deallocate();
    DataHeatBalSurface::TH.deallocate();
    DataHeatBalance::HConvIn.deallocate();
    DataMoistureBalance::HConvInFD.deallocate();
    DataMoistureBalance::RhoVaporAirIn.deallocate();
    DataMoistureBalance::HMassConvInFD.deallocate();
    DataHeatBalFanSys::ZoneLatentGain.deallocate();
    DataHeatBalance::ZoneWinHeatGain.deallocate();
    DataHeatBalance::ZoneWinHeatGainRep.deallocate();
    DataHeatBalance::ZoneWinHeatGainRepEnergy.deallocate();
}

TEST_F(EnergyPlusFixture, HeatBalanceSurfaceManager_TestReportIntMovInsInsideSurfTemp)
{

    Real64 ExpectedResult1;
    Real64 ExpectedResult2;
    Real64 ExpectedResult3;

    DataSurfaces::clear_state();
    DataHeatBalSurface::clear_state();

    DataSurfaces::TotSurfaces = 3;
    DataSurfaces::Surface.allocate(DataSurfaces::TotSurfaces);
    DataHeatBalSurface::TempSurfIn.allocate(DataSurfaces::TotSurfaces);
    DataHeatBalSurface::TempSurfInTmp.allocate(DataSurfaces::TotSurfaces);
    DataHeatBalSurface::TempSurfInMovInsRep.allocate(DataSurfaces::TotSurfaces);

    // Test 1 Data: Surface does NOT have movable insulation
    DataSurfaces::Surface(1).MaterialMovInsulInt = 0; // No material means no movable insulation
    DataSurfaces::Surface(1).SchedMovInsulInt = 0;    // Schedule index of zero returns zero value (not scheduled)
    DataHeatBalSurface::TempSurfIn(1) = 23.0;
    DataHeatBalSurface::TempSurfInTmp(1) = 12.3;
    DataHeatBalSurface::TempSurfInMovInsRep(1) = 1.23;
    ExpectedResult1 = 23.0; // TempSurfInMovInsRep should be set to TempSurfIn

    // Test 2 Data: Surface does have movable insulation but it is scheduled OFF
    DataSurfaces::Surface(2).MaterialMovInsulInt = 1; // Material index present means there is movable insulation
    DataSurfaces::Surface(2).SchedMovInsulInt = 0;    // Schedule index of zero returns zero value (not scheduled)
    DataHeatBalSurface::TempSurfIn(2) = 123.0;
    DataHeatBalSurface::TempSurfInTmp(2) = 12.3;
    DataHeatBalSurface::TempSurfInMovInsRep(2) = 1.23;
    ExpectedResult2 = 123.0; // TempSurfInMovInsRep should be set to TempSurfIn

    // Test 3 Data: Surface does have movable insulation and it is scheduled ON
    DataSurfaces::Surface(3).MaterialMovInsulInt = 1; // Material index present means there is movable insulation
    DataSurfaces::Surface(3).SchedMovInsulInt = -1;   // Schedule index of -1 returns 1.0 value
    DataHeatBalSurface::TempSurfIn(3) = 12.3;
    DataHeatBalSurface::TempSurfInTmp(3) = 1.23;
    DataHeatBalSurface::TempSurfInMovInsRep(3) = -9999.9;
    ExpectedResult3 = 1.23; // TempSurfInMovInsRep should be set to TempSurfInTmp

    // Now call the subroutine which will run all of the test cases at once and then make the comparisons
    HeatBalanceSurfaceManager::ReportIntMovInsInsideSurfTemp();
    EXPECT_NEAR(DataHeatBalSurface::TempSurfInMovInsRep(1), ExpectedResult1, 0.00001);
    EXPECT_NEAR(DataHeatBalSurface::TempSurfInMovInsRep(2), ExpectedResult2, 0.00001);
    EXPECT_NEAR(DataHeatBalSurface::TempSurfInMovInsRep(3), ExpectedResult3, 0.00001);
}

TEST_F(EnergyPlusFixture, HeatBalanceSurfaceManager_OutsideSurfHeatBalanceWhenRainFlag)
{
    DataSurfaces::Surface.allocate(1);
    DataHeatBalSurface::HcExtSurf.allocate(1);
    DataHeatBalSurface::TH.allocate(1, 1, 1);

    DataSurfaces::Surface(1).Area = 58.197;
    DataHeatBalSurface::HcExtSurf(1) = 1000;
    DataHeatBalSurface::TH(1, 1, 1) = 6.71793958923051;
    DataSurfaces::Surface(1).OutWetBulbTemp = 6.66143784594778;
    DataSurfaces::Surface(1).OutDryBulbTemp = 7.2;

    // If Rain Flag = on, GetQdotConvOutRep uses Outdoor Air Wet Bulb Temp.
    DataEnvironment::IsRain = true;
    Real64 ExpectedQconvPerArea1 = -1000 * (6.71793958923051 - 6.66143784594778);

    EXPECT_NEAR(ExpectedQconvPerArea1, GetQdotConvOutRepPerArea(1), 0.01);

    // Otherwise, GetQdotConvOutRep uses Outdoor Air Dry Bulb Temp.
    DataEnvironment::IsRain = false;
    DataHeatBalSurface::HcExtSurf(1) = 5.65361106051348;
    Real64 ExpectedQconvPerArea2 = -5.65361106051348 * (6.71793958923051 - 7.2);

    EXPECT_NEAR(ExpectedQconvPerArea2, GetQdotConvOutRepPerArea(1), 0.01);
}

TEST_F(EnergyPlusFixture, HeatBalanceSurfaceManager_TestInterzoneRadFactorCalc)
{

    DataSurfaces::TotSurfaces = 2;
    DataGlobals::NumOfZones = 2;
    DataHeatBalance::TotMaterials = 1;
    DataHeatBalance::TotConstructs = 1;

    DataHeatBalance::Zone.allocate(DataGlobals::NumOfZones);
    DataSurfaces::Surface.allocate(DataSurfaces::TotSurfaces);
    dataConstruction.Construct.allocate(DataHeatBalance::TotConstructs);
    DataHeatBalSurface::ZoneVMULT.allocate(DataGlobals::NumOfZones);
    dataConstruction.Construct(1).TransDiff = 0.1;
    DataHeatBalSurface::ZoneVMULT(1) = 1.0;
    DataHeatBalSurface::ZoneVMULT(2) = 1.0;

    DataSurfaces::Surface(1).HeatTransSurf = true;
    DataSurfaces::Surface(1).Construction = 1;
    DataSurfaces::Surface(1).ExtBoundCond = 2;
    DataSurfaces::Surface(1).Area = 1.0;
    DataSurfaces::Surface(1).Zone = 1;

    DataSurfaces::Surface(2).HeatTransSurf = true;
    DataSurfaces::Surface(2).Construction = 1;
    DataSurfaces::Surface(2).ExtBoundCond = 1;
    DataSurfaces::Surface(2).Area = 1.0;
    DataSurfaces::Surface(2).Zone = 2;

    DataSurfaces::Surface(1).SolarEnclIndex = 1;
    DataSurfaces::Surface(2).SolarEnclIndex = 2;

    ComputeDifSolExcZonesWIZWindows(DataGlobals::NumOfZones);

    EXPECT_EQ(1, DataHeatBalSurface::FractDifShortZtoZ(1, 1));
    EXPECT_EQ(1, DataHeatBalSurface::FractDifShortZtoZ(2, 2));
    EXPECT_FALSE(DataHeatBalSurface::RecDifShortFromZ(1));
    EXPECT_FALSE(DataHeatBalSurface::RecDifShortFromZ(2));

    DataHeatBalance::Zone(1).HasInterZoneWindow = true;
    DataHeatBalance::Zone(2).HasInterZoneWindow = true;

    ComputeDifSolExcZonesWIZWindows(DataGlobals::NumOfZones);

    EXPECT_TRUE(DataHeatBalSurface::RecDifShortFromZ(1));
    EXPECT_TRUE(DataHeatBalSurface::RecDifShortFromZ(2));

    DataGlobals::KickOffSimulation = true;
    ComputeDifSolExcZonesWIZWindows(DataGlobals::NumOfZones);

    EXPECT_EQ(1, DataHeatBalSurface::FractDifShortZtoZ(1, 1));
    EXPECT_EQ(1, DataHeatBalSurface::FractDifShortZtoZ(2, 2));
    EXPECT_FALSE(DataHeatBalSurface::RecDifShortFromZ(1));
    EXPECT_FALSE(DataHeatBalSurface::RecDifShortFromZ(2));
}

TEST_F(EnergyPlusFixture, HeatBalanceSurfaceManager_TestResilienceMetricReport)
{

    int NumOfZones = 1;
    DataGlobals::KindOfSim = DataGlobals::ksRunPeriodWeather;
    OutputReportTabular::displayThermalResilienceSummary = true;
    DataEnvironment::Month = 7;
    DataEnvironment::DayOfMonth = 1;

    DataGlobals::TimeStep = 1;
    DataGlobals::TimeStepZone = 1;
    DataEnvironment::OutBaroPress = 101325.0;

    DataGlobals::NumOfZones = 1;
    DataHeatBalance::Zone.allocate(DataGlobals::NumOfZones);
    DataHeatBalFanSys::ZTAV.dimension(NumOfZones, 0.0);
    DataHeatBalFanSys::ZoneAirHumRatAvg.dimension(NumOfZones, 0.0);

    DataHeatBalFanSys::ZoneHeatIndex.dimension(NumOfZones, 0.0);
    DataHeatBalFanSys::ZoneHumidex.dimension(NumOfZones, 0.0);
    DataHeatBalFanSys::ZoneNumOcc.dimension(NumOfZones, 0);
    DataHeatBalFanSys::ZoneHeatIndexHourBins.allocate(NumOfZones);
    DataHeatBalFanSys::ZoneHumidexHourBins.allocate(NumOfZones);
    DataHeatBalFanSys::ZoneHeatIndexOccuHourBins.allocate(NumOfZones);
    DataHeatBalFanSys::ZoneHumidexOccuHourBins.allocate(NumOfZones);

    DataHeatBalance::TotPeople = 1;
    DataHeatBalance::People.allocate(DataHeatBalance::TotPeople);
    DataHeatBalance::People(1).ZonePtr = 1;
    DataHeatBalance::People(1).Pierce = true;
    DataHeatBalance::People(1).NumberOfPeople = 2;
    DataHeatBalance::People(1).NumberOfPeoplePtr = 1;
    ScheduleManager::Schedule.allocate(1);

    EnergyPlus::ThermalComfort::ThermalComfortData.allocate(DataHeatBalance::TotPeople);
    DataHeatBalFanSys::ZoneOccPierceSET.dimension(NumOfZones, 0);
    DataHeatBalFanSys::ZoneOccPierceSETLastStep.dimension(NumOfZones, 0);
    DataHeatBalFanSys::ZoneLowSETHours.allocate(NumOfZones);
    DataHeatBalFanSys::ZoneHighSETHours.allocate(NumOfZones);

    EnergyPlus::ThermalComfort::ThermalComfortData(1).PierceSET = 31;
    ScheduleManager::Schedule(1).CurrentValue = 0;

    // Heat Index Case 1: Zone T < 80 F;
    DataGlobals::HourOfDay = 1;
    DataHeatBalFanSys::ZTAV(1) = 25;
    DataHeatBalFanSys::ZoneAirHumRatAvg(1) = 0.00988; // RH = 50%
    CalcThermalResilience();
    ReportThermalResilience();
    EXPECT_NEAR(25, DataHeatBalFanSys::ZoneHeatIndex(1), 0.5);
    EXPECT_NEAR(28, DataHeatBalFanSys::ZoneHumidex(1), 1);

    // Heat Index Case 2: Zone RH > 85, 80 < T < 87 F;
    DataGlobals::HourOfDay = 2;
    DataHeatBalFanSys::ZTAV(1) = 27;
    DataHeatBalFanSys::ZoneAirHumRatAvg(1) = 0.02035; // RH = 90%
    CalcThermalResilience();
    ReportThermalResilience();
    EXPECT_NEAR(31, DataHeatBalFanSys::ZoneHeatIndex(1), 0.5);
    EXPECT_NEAR(39, DataHeatBalFanSys::ZoneHumidex(1), 1);

    // Heat Index Case 3: < Zone RH > 85, 80 < T < 87 F;
    DataGlobals::HourOfDay = 3;
    DataHeatBalFanSys::ZTAV(1) = 27;
    DataHeatBalFanSys::ZoneAirHumRatAvg(1) = 0.0022; // RH = 10%
    CalcThermalResilience();
    ReportThermalResilience();
    EXPECT_NEAR(26, DataHeatBalFanSys::ZoneHeatIndex(1), 0.5);
    EXPECT_NEAR(23, DataHeatBalFanSys::ZoneHumidex(1), 1);

    // Heat Index Case 4: Rothfusz regression, other than the above conditions;
    DataGlobals::HourOfDay = 4;
    DataHeatBalFanSys::ZTAV(1) = 30;
    DataHeatBalFanSys::ZoneAirHumRatAvg(1) = 0.01604; // RH = 60%
    CalcThermalResilience();
    ReportThermalResilience();
    EXPECT_NEAR(33, DataHeatBalFanSys::ZoneHeatIndex(1), 0.5);
    EXPECT_NEAR(38, DataHeatBalFanSys::ZoneHumidex(1), 1);

    // Test categorization of the first 4 hours.
    EXPECT_EQ(2, DataHeatBalFanSys::ZoneHeatIndexHourBins(1)[0]); // Safe: Heat Index <= 80 °F (32.2 °C).
    EXPECT_EQ(1, DataHeatBalFanSys::ZoneHeatIndexHourBins(1)[1]); // Caution: (80, 90 °F] / (26.7, 32.2 °C]
    EXPECT_EQ(1, DataHeatBalFanSys::ZoneHeatIndexHourBins(1)[2]); // Extreme Caution (90, 105 °F] / (32.2, 40.6 °C]
    EXPECT_EQ(0, DataHeatBalFanSys::ZoneHeatIndexHourBins(1)[3]);
    EXPECT_EQ(0, DataHeatBalFanSys::ZoneHeatIndexOccuHourBins(1)[0]); // # of People = 0

    EXPECT_EQ(2, DataHeatBalFanSys::ZoneHumidexHourBins(1)[0]); // Humidex <= 29
    EXPECT_EQ(2, DataHeatBalFanSys::ZoneHumidexHourBins(1)[1]); // Humidex (29, 40]
    EXPECT_EQ(0, DataHeatBalFanSys::ZoneHumidexOccuHourBins(1)[0]); // # of People = 0

    // Test SET-hours calculation - No occupant
    EXPECT_EQ(0, DataHeatBalFanSys::ZoneHighSETHours(1)[0]); // SET Hours
    EXPECT_EQ(0, DataHeatBalFanSys::ZoneHighSETHours(1)[1]); // SET OccupantHours

    EnergyPlus::ThermalComfort::ThermalComfortData(1).PierceSET = 11.2;
    ScheduleManager::Schedule(1).CurrentValue = 1;
    for (int hour = 5; hour <= 7; hour++) {
        DataGlobals::HourOfDay = hour;
//        CalcThermalResilience();
        ReportThermalResilience();
    }
    // Test SET-hours calculation - Heating unmet
    EXPECT_EQ(3, DataHeatBalFanSys::ZoneLowSETHours(1)[0]); // SET Hours = (12.2 - 11.2) * 3 Hours
    EXPECT_EQ(6, DataHeatBalFanSys::ZoneLowSETHours(1)[1]); // SET OccupantHours = (12.2 - 11.2) * 3 Hours * 2 OCC

    EnergyPlus::ThermalComfort::ThermalComfortData(1).PierceSET = 32;
    for (int hour = 8; hour <= 10; hour++) {
        DataGlobals::HourOfDay = hour;
        ReportThermalResilience();
    }
    // Test SET-hours calculation - Cooling unmet
    EXPECT_EQ(6, DataHeatBalFanSys::ZoneHighSETHours(1)[0]); // SET Hours = (32 - 30) * 3 Hours
    EXPECT_EQ(12, DataHeatBalFanSys::ZoneHighSETHours(1)[1]); // SET OccupantHours = (32 - 30) * 3 Hours * 2 OCC

    EnergyPlus::ThermalComfort::ThermalComfortData(1).PierceSET = 25;
    for (int hour = 11; hour <= 12; hour++) {
        DataGlobals::HourOfDay = hour;
        ReportThermalResilience();
    }
    EnergyPlus::ThermalComfort::ThermalComfortData(1).PierceSET = 11.2;
    for (int hour = 13; hour <= 18; hour++) {
        DataGlobals::HourOfDay = hour;
        ReportThermalResilience();
    }
    ScheduleManager::Schedule(1).CurrentValue = 0;
    for (int hour = 18; hour <= 20; hour++) {
        DataGlobals::HourOfDay = hour;
        ReportThermalResilience();
    }

    // Test SET longest duration calculation
    // Cooling Unmet Duration: Hour 1 - 4 (no occupants), Hour 8 - 10;
    // Heating Unmet Duration: Hour 5 - 7, Hour 13 - 18, Hour 18 - 20 (no occupants);
    EXPECT_EQ(9, DataHeatBalFanSys::ZoneLowSETHours(1)[0]); // SET Hours = (12.2 - 11.2) * (3 + 6) Hours
    EXPECT_EQ(6, DataHeatBalFanSys::ZoneHighSETHours(1)[0]); // SET Hours = SET Hours = (32 - 30) * 3 Hours
    EXPECT_EQ(6, DataHeatBalFanSys::ZoneLowSETHours(1)[2]); // Longest Heating SET Unmet Duration
    EXPECT_EQ(3, DataHeatBalFanSys::ZoneHighSETHours(1)[2]); //  Longest Cooling SET Unmet Duration

    DataHeatBalFanSys::ZoneCO2LevelHourBins.allocate(NumOfZones);
    DataHeatBalFanSys::ZoneCO2LevelOccuHourBins.allocate(NumOfZones);
    DataContaminantBalance::ZoneAirCO2Avg.allocate(NumOfZones);
    DataContaminantBalance::Contaminant.CO2Simulation = true;
    ScheduleManager::Schedule(1).CurrentValue = 1;
    OutputReportTabular::displayCO2ResilienceSummary = true;
    DataContaminantBalance::ZoneAirCO2Avg(1) = 1100;
    ReportCO2Resilience();
    EXPECT_EQ(1, DataHeatBalFanSys::ZoneCO2LevelHourBins(1)[1]);
    EXPECT_EQ(2, DataHeatBalFanSys::ZoneCO2LevelOccuHourBins(1)[1]);

    DataHeatBalFanSys::ZoneLightingLevelHourBins.allocate(NumOfZones);
    DataHeatBalFanSys::ZoneLightingLevelOccuHourBins.allocate(NumOfZones);
    DataDaylighting::ZoneDaylight.allocate(NumOfZones);
    DataDaylighting::ZoneDaylight(1).DaylightMethod = DataDaylighting::SplitFluxDaylighting;
    DataDaylighting::ZoneDaylight(1).DaylIllumAtRefPt.allocate(1);
    DataDaylighting::ZoneDaylight(1).IllumSetPoint.allocate(1);
    DataDaylighting::ZoneDaylight(1).ZonePowerReductionFactor = 0.5;
    DataDaylighting::ZoneDaylight(1).DaylIllumAtRefPt(1) = 300;
    DataDaylighting::ZoneDaylight(1).IllumSetPoint(1) = 400;
    OutputReportTabular::displayVisualResilienceSummary = true;

    ReportVisualResilience();
    EXPECT_EQ(1, DataHeatBalFanSys::ZoneLightingLevelHourBins(1)[2]);
    EXPECT_EQ(2, DataHeatBalFanSys::ZoneLightingLevelOccuHourBins(1)[2]);

}

TEST_F(EnergyPlusFixture, HeatBalanceSurfaceManager_TestInitHBInterzoneWindow)
{

    std::string const idf_objects = delimited_string({"  Building,",
                                                      "    House with Local Air Nodes,  !- Name",
                                                      "    0,                       !- North Axis {deg}",
                                                      "    Suburbs,                 !- Terrain",
                                                      "    0.001,                   !- Loads Convergence Tolerance Value",
                                                      "    0.0050000,               !- Temperature Convergence Tolerance Value {deltaC}",
                                                      "    FullInteriorAndExterior, !- Solar Distribution",
                                                      "    25,                      !- Maximum Number of Warmup Days",
                                                      "    6;                       !- Minimum Number of Warmup Days",

                                                      "  Timestep,6;",

                                                      "  SimulationControl,",
                                                      "    No,                      !- Do Zone Sizing Calculation",
                                                      "    No,                      !- Do System Sizing Calculation",
                                                      "    No,                      !- Do Plant Sizing Calculation",
                                                      "    No,                     !- Run Simulation for Sizing Periods",
                                                      "    YES;                     !- Run Simulation for Weather File Run Periods",

                                                      "  RunPeriod,",
                                                      "    WinterDay,               !- Name",
                                                      "    1,                       !- Begin Month",
                                                      "    14,                      !- Begin Day of Month",
                                                      "    ,                        !- Begin Year",
                                                      "    1,                       !- End Month",
                                                      "    14,                      !- End Day of Month",
                                                      "    ,                        !- End Year",
                                                      "    Tuesday,                 !- Day of Week for Start Day",
                                                      "    Yes,                     !- Use Weather File Holidays and Special Days",
                                                      "    Yes,                     !- Use Weather File Daylight Saving Period",
                                                      "    No,                      !- Apply Weekend Holiday Rule",
                                                      "    Yes,                     !- Use Weather File Rain Indicators",
                                                      "    Yes;                     !- Use Weather File Snow Indicators",

                                                      "  Material,",
                                                      "    A1 - 1 IN STUCCO,        !- Name",
                                                      "    Smooth,                  !- Roughness",
                                                      "    2.5389841E-02,           !- Thickness {m}",
                                                      "    0.6918309,               !- Conductivity {W/m-K}",
                                                      "    1858.142,                !- Density {kg/m3}",
                                                      "    836.8000,                !- Specific Heat {J/kg-K}",
                                                      "    0.9000000,               !- Thermal Absorptance",
                                                      "    0.9200000,               !- Solar Absorptance",
                                                      "    0.9200000;               !- Visible Absorptance",

                                                      "  Material,",
                                                      "    CB11,                    !- Name",
                                                      "    MediumRough,             !- Roughness",
                                                      "    0.2032000,               !- Thickness {m}",
                                                      "    1.048000,                !- Conductivity {W/m-K}",
                                                      "    1105.000,                !- Density {kg/m3}",
                                                      "    837.0000,                !- Specific Heat {J/kg-K}",
                                                      "    0.9000000,               !- Thermal Absorptance",
                                                      "    0.2000000,               !- Solar Absorptance",
                                                      "    0.2000000;               !- Visible Absorptance",

                                                      "  Material,",
                                                      "    GP01,                    !- Name",
                                                      "    MediumSmooth,            !- Roughness",
                                                      "    1.2700000E-02,           !- Thickness {m}",
                                                      "    0.1600000,               !- Conductivity {W/m-K}",
                                                      "    801.0000,                !- Density {kg/m3}",
                                                      "    837.0000,                !- Specific Heat {J/kg-K}",
                                                      "    0.9000000,               !- Thermal Absorptance",
                                                      "    0.7500000,               !- Solar Absorptance",
                                                      "    0.7500000;               !- Visible Absorptance",

                                                      "  Material,",
                                                      "    IN02,                    !- Name",
                                                      "    Rough,                   !- Roughness",
                                                      "    9.0099998E-02,           !- Thickness {m}",
                                                      "    4.3000001E-02,           !- Conductivity {W/m-K}",
                                                      "    10.00000,                !- Density {kg/m3}",
                                                      "    837.0000,                !- Specific Heat {J/kg-K}",
                                                      "    0.9000000,               !- Thermal Absorptance",
                                                      "    0.7500000,               !- Solar Absorptance",
                                                      "    0.7500000;               !- Visible Absorptance",

                                                      "  Material,",
                                                      "    IN05,                    !- Name",
                                                      "    Rough,                   !- Roughness",
                                                      "    0.2458000,               !- Thickness {m}",
                                                      "    4.3000001E-02,           !- Conductivity {W/m-K}",
                                                      "    10.00000,                !- Density {kg/m3}",
                                                      "    837.0000,                !- Specific Heat {J/kg-K}",
                                                      "    0.9000000,               !- Thermal Absorptance",
                                                      "    0.7500000,               !- Solar Absorptance",
                                                      "    0.7500000;               !- Visible Absorptance",

                                                      "  Material,",
                                                      "    PW03,                    !- Name",
                                                      "    MediumSmooth,            !- Roughness",
                                                      "    1.2700000E-02,           !- Thickness {m}",
                                                      "    0.1150000,               !- Conductivity {W/m-K}",
                                                      "    545.0000,                !- Density {kg/m3}",
                                                      "    1213.000,                !- Specific Heat {J/kg-K}",
                                                      "    0.9000000,               !- Thermal Absorptance",
                                                      "    0.7800000,               !- Solar Absorptance",
                                                      "    0.7800000;               !- Visible Absorptance",

                                                      "  Material,",
                                                      "    CC03,                    !- Name",
                                                      "    MediumRough,             !- Roughness",
                                                      "    0.1016000,               !- Thickness {m}",
                                                      "    1.310000,                !- Conductivity {W/m-K}",
                                                      "    2243.000,                !- Density {kg/m3}",
                                                      "    837.0000,                !- Specific Heat {J/kg-K}",
                                                      "    0.9000000,               !- Thermal Absorptance",
                                                      "    0.6500000,               !- Solar Absorptance",
                                                      "    0.6500000;               !- Visible Absorptance",

                                                      "  Material,",
                                                      "    HF-A3,                   !- Name",
                                                      "    Smooth,                  !- Roughness",
                                                      "    1.5000000E-03,           !- Thickness {m}",
                                                      "    44.96960,                !- Conductivity {W/m-K}",
                                                      "    7689.000,                !- Density {kg/m3}",
                                                      "    418.0000,                !- Specific Heat {J/kg-K}",
                                                      "    0.9000000,               !- Thermal Absorptance",
                                                      "    0.2000000,               !- Solar Absorptance",
                                                      "    0.2000000;               !- Visible Absorptance",

                                                      "  Material:NoMass,",
                                                      "    AR02,                    !- Name",
                                                      "    VeryRough,               !- Roughness",
                                                      "    7.8000002E-02,           !- Thermal Resistance {m2-K/W}",
                                                      "    0.9000000,               !- Thermal Absorptance",
                                                      "    0.7000000,               !- Solar Absorptance",
                                                      "    0.7000000;               !- Visible Absorptance",

                                                      "  Material:NoMass,",
                                                      "    CP02,                    !- Name",
                                                      "    Rough,                   !- Roughness",
                                                      "    0.2170000,               !- Thermal Resistance {m2-K/W}",
                                                      "    0.9000000,               !- Thermal Absorptance",
                                                      "    0.7500000,               !- Solar Absorptance",
                                                      "    0.7500000;               !- Visible Absorptance",

                                                      "  Construction,",
                                                      "    EXTWALL:LIVING,          !- Name",
                                                      "    A1 - 1 IN STUCCO,        !- Outside Layer",
                                                      "    GP01;                    !- Layer 3",

                                                      "  Construction,",
                                                      "    FLOOR:LIVING,            !- Name",
                                                      "    CC03,                    !- Outside Layer",
                                                      "    CP02;                    !- Layer 2",

                                                      "  Construction,",
                                                      "    ROOF,                    !- Name",
                                                      "    AR02,                    !- Outside Layer",
                                                      "    PW03;                    !- Layer 2",

                                                      "  Zone,",
                                                      "    LIVING ZONE,             !- Name",
                                                      "    0,                       !- Direction of Relative North {deg}",
                                                      "    0,                       !- X Origin {m}",
                                                      "    0,                       !- Y Origin {m}",
                                                      "    0,                       !- Z Origin {m}",
                                                      "    1,                       !- Type",
                                                      "    1,                       !- Multiplier",
                                                      "    autocalculate,           !- Ceiling Height {m}",
                                                      "    autocalculate;           !- Volume {m3}",

                                                      "  GlobalGeometryRules,",
                                                      "    UpperLeftCorner,         !- Starting Vertex Position",
                                                      "    CounterClockWise,        !- Vertex Entry Direction",
                                                      "    World;                   !- Coordinate System",

                                                      "  BuildingSurface:Detailed,",
                                                      "    Living:North,            !- Name",
                                                      "    Wall,                    !- Surface Type",
                                                      "    EXTWALL:LIVING,          !- Construction Name",
                                                      "    LIVING ZONE,             !- Zone Name",
                                                      "    Outdoors,                !- Outside Boundary Condition",
                                                      "    ,                        !- Outside Boundary Condition Object",
                                                      "    SunExposed,              !- Sun Exposure",
                                                      "    WindExposed,             !- Wind Exposure",
                                                      "    0.5000000,               !- View Factor to Ground",
                                                      "    4,                       !- Number of Vertices",
                                                      "    1,1,1,  !- X,Y,Z ==> Vertex 1 {m}",
                                                      "    1,1,0,  !- X,Y,Z ==> Vertex 2 {m}",
                                                      "    0,1,0,  !- X,Y,Z ==> Vertex 3 {m}",
                                                      "    0,1,1;  !- X,Y,Z ==> Vertex 4 {m}",

                                                      "  BuildingSurface:Detailed,",
                                                      "    Living:East,             !- Name",
                                                      "    Wall,                    !- Surface Type",
                                                      "    EXTWALL:LIVING,          !- Construction Name",
                                                      "    LIVING ZONE,             !- Zone Name",
                                                      "    Outdoors,                !- Outside Boundary Condition",
                                                      "    ,                        !- Outside Boundary Condition Object",
                                                      "    SunExposed,              !- Sun Exposure",
                                                      "    WindExposed,             !- Wind Exposure",
                                                      "    0.5000000,               !- View Factor to Ground",
                                                      "    4,                       !- Number of Vertices",
                                                      "    1,0,1,  !- X,Y,Z ==> Vertex 1 {m}",
                                                      "    1,0,0,  !- X,Y,Z ==> Vertex 2 {m}",
                                                      "    1,1,0,  !- X,Y,Z ==> Vertex 3 {m}",
                                                      "    1,1,1;  !- X,Y,Z ==> Vertex 4 {m}",

                                                      "  BuildingSurface:Detailed,",
                                                      "    Living:South,            !- Name",
                                                      "    Wall,                    !- Surface Type",
                                                      "    EXTWALL:LIVING,          !- Construction Name",
                                                      "    LIVING ZONE,             !- Zone Name",
                                                      "    Outdoors,                !- Outside Boundary Condition",
                                                      "    ,                        !- Outside Boundary Condition Object",
                                                      "    SunExposed,              !- Sun Exposure",
                                                      "    WindExposed,             !- Wind Exposure",
                                                      "    0.5000000,               !- View Factor to Ground",
                                                      "    4,                       !- Number of Vertices",
                                                      "    0,0,1,  !- X,Y,Z ==> Vertex 1 {m}",
                                                      "    0,0,0,  !- X,Y,Z ==> Vertex 2 {m}",
                                                      "    1,0,0,  !- X,Y,Z ==> Vertex 3 {m}",
                                                      "    1,0,1;  !- X,Y,Z ==> Vertex 4 {m}",

                                                      "  BuildingSurface:Detailed,",
                                                      "    Living:West,             !- Name",
                                                      "    Wall,                    !- Surface Type",
                                                      "    EXTWALL:LIVING,          !- Construction Name",
                                                      "    LIVING ZONE,             !- Zone Name",
                                                      "    Outdoors,                !- Outside Boundary Condition",
                                                      "    ,                        !- Outside Boundary Condition Object",
                                                      "    SunExposed,              !- Sun Exposure",
                                                      "    WindExposed,             !- Wind Exposure",
                                                      "    0.5000000,               !- View Factor to Ground",
                                                      "    4,                       !- Number of Vertices",
                                                      "    0,1,1,  !- X,Y,Z ==> Vertex 1 {m}",
                                                      "    0,1,0,  !- X,Y,Z ==> Vertex 2 {m}",
                                                      "    0,0,0,  !- X,Y,Z ==> Vertex 3 {m}",
                                                      "    0,0,1;  !- X,Y,Z ==> Vertex 4 {m}",

                                                      "  BuildingSurface:Detailed,",
                                                      "    Living:Floor,            !- Name",
                                                      "    FLOOR,                   !- Surface Type",
                                                      "    FLOOR:LIVING,            !- Construction Name",
                                                      "    LIVING ZONE,             !- Zone Name",
                                                      "    Surface,                 !- Outside Boundary Condition",
                                                      "    Living:Floor,            !- Outside Boundary Condition Object",
                                                      "    NoSun,                   !- Sun Exposure",
                                                      "    NoWind,                  !- Wind Exposure",
                                                      "    0,                       !- View Factor to Ground",
                                                      "    4,                       !- Number of Vertices",
                                                      "    0,0,0,  !- X,Y,Z ==> Vertex 1 {m}",
                                                      "    0,1,0,  !- X,Y,Z ==> Vertex 2 {m}",
                                                      "    1,1,0,  !- X,Y,Z ==> Vertex 3 {m}",
                                                      "    1,0,0;  !- X,Y,Z ==> Vertex 4 {m}",

                                                      "  BuildingSurface:Detailed,",
                                                      "    Living:Ceiling,          !- Name",
                                                      "    ROOF,                 !- Surface Type",
                                                      "    ROOF,          !- Construction Name",
                                                      "    LIVING ZONE,             !- Zone Name",
                                                      "    Outdoors,                !- Outside Boundary Condition",
                                                      "    ,                        !- Outside Boundary Condition Object",
                                                      "    SunExposed,              !- Sun Exposure",
                                                      "    WindExposed,             !- Wind Exposure",
                                                      "    0,                       !- View Factor to Ground",
                                                      "    4,                       !- Number of Vertices",
                                                      "    0,1,1,  !- X,Y,Z ==> Vertex 1 {m}",
                                                      "    0,0,1,  !- X,Y,Z ==> Vertex 2 {m}",
                                                      "    1,0,1,  !- X,Y,Z ==> Vertex 3 {m}",
                                                      "    1,1,1;  !- X,Y,Z ==> Vertex 4 {m}"});

    ASSERT_TRUE(process_idf(idf_objects));
    bool ErrorsFound = false;

    HeatBalanceManager::GetProjectControlData(state, ErrorsFound);
    EXPECT_FALSE(ErrorsFound);
    HeatBalanceManager::GetZoneData(ErrorsFound);
    EXPECT_FALSE(ErrorsFound);
    HeatBalanceManager::GetMaterialData(state, state.dataWindowEquivalentLayer, state.files, ErrorsFound);
    EXPECT_FALSE(ErrorsFound);
    HeatBalanceManager::GetConstructData(state.files, ErrorsFound);
    EXPECT_FALSE(ErrorsFound);
    SurfaceGeometry::GetGeometryParameters(state.files, ErrorsFound);
    EXPECT_FALSE(ErrorsFound);

    SurfaceGeometry::CosBldgRotAppGonly = 1.0;
    SurfaceGeometry::SinBldgRotAppGonly = 0.0;
    SurfaceGeometry::SetupZoneGeometry(state, ErrorsFound);
    EXPECT_FALSE(ErrorsFound);

    HeatBalanceIntRadExchange::InitSolarViewFactors(state.files);
    EXPECT_FALSE(has_err_output(true));

    DataHeatBalFanSys::MAT.allocate(1); // Zone temperature C
    DataHeatBalFanSys::ZoneAirHumRat.allocate(1);

    DataHeatBalSurface::TempSurfInTmp.allocate(6);
    DataHeatBalance::TempEffBulkAir.allocate(6);

    DataHeatBalSurface::TH.allocate(2, 2, 6);
    DataHeatBalance::HConvIn.allocate(6);
    DataMoistureBalance::HConvInFD.allocate(6);
    DataMoistureBalance::RhoVaporAirIn.allocate(6);
    DataMoistureBalance::HMassConvInFD.allocate(6);

    DataGlobals::KickOffSimulation = true;
    DataHeatBalFanSys::ZoneLatentGain.allocate(1);
    DataGlobals::TimeStepZoneSec = 900;
    DataHeatBalance::ZoneWinHeatGain.allocate(1);
    DataHeatBalance::ZoneWinHeatGainRep.allocate(1);
    DataHeatBalance::ZoneWinHeatGainRepEnergy.allocate(1);

    AllocateSurfaceHeatBalArrays();
    createFacilityElectricPowerServiceObject();
    SolarShading::AllocateModuleArrays();
    SolarShading::DetermineShadowingCombinations();

    InitSurfaceHeatBalance(state);

    EXPECT_FALSE(DataHeatBalSurface::InterZoneWindow);
    EXPECT_FALSE(allocated(DataHeatBalSurface::FractDifShortZtoZ));

    DataHeatBalSurface::InterZoneWindow = true;
    InitSurfaceHeatBalance(state);

    EXPECT_TRUE(allocated(DataHeatBalSurface::FractDifShortZtoZ));
    EXPECT_EQ(1, DataHeatBalSurface::FractDifShortZtoZ(1, 1));

    // bypass internal solar distribution at night
    DataHeatBalSurface::InterZoneWindow = false;
    DataHeatBalance::ZoneBmSolFrIntWinsRep(1) = 10.0;
    DataEnvironment::SunIsUp = false;
    InitIntSolarDistribution();
    EXPECT_EQ(0.0, DataHeatBalance::SurfIntBmIncInsSurfIntensRep(1));
    DataEnvironment::SunIsUp = true;
    InitIntSolarDistribution();
    EXPECT_NEAR(1.666667, DataHeatBalance::SurfIntBmIncInsSurfIntensRep(1), 0.00001);
}
} // namespace EnergyPlus<|MERGE_RESOLUTION|>--- conflicted
+++ resolved
@@ -2461,14 +2461,8 @@
     }
 
     // Test Additional Heat Source Calculation
-<<<<<<< HEAD
-    CalcHeatBalanceOutsideSurf(state.dataConvectionCoefficients, state.files);
+    CalcHeatBalanceOutsideSurf(state, state.dataConvectionCoefficients, state.files);
     EXPECT_EQ(-0.1, DataHeatBalSurface::SurfQAdditionalHeatSourceOutside(1));
-=======
-    CalcHeatBalanceOutsideSurf(state, state.dataConvectionCoefficients, state.files);
-    EXPECT_EQ(-0.1, DataHeatBalSurface::QAdditionalHeatSourceOutside(1));
->>>>>>> 258bfbd7
-
     CalcHeatBalanceInsideSurf(state);
     EXPECT_EQ(0.1, DataHeatBalSurface::SurfQAdditionalHeatSourceInside(6));
 
