--- conflicted
+++ resolved
@@ -118,32 +118,12 @@
 
 } // namespace BaseboardElectric
 
-<<<<<<< HEAD
-    struct BaseboardElectricData : BaseGlobalStruct {
-        int NumBaseboards = 0;
-        bool getInputFlag = true;
-        SimpleArray1D<BaseboardElectric::BaseboardParams> Baseboard;
-        SimpleArray1D<BaseboardElectric::BaseboardNumericFieldData> BaseboardNumericFields;
-        bool MyOneTimeFlag = true;
-        bool ZoneEquipmentListChecked = false; // True after the Zone Equipment List has been checked for items
-
-        void clear_state() override
-        {
-            this->NumBaseboards = 0;
-            this->getInputFlag = true;
-            this->Baseboard.deallocate();
-            this->BaseboardNumericFields.deallocate();
-            this->MyOneTimeFlag = true;
-            this->ZoneEquipmentListChecked = false;
-        }
-    };
-=======
 struct BaseboardElectricData : BaseGlobalStruct
 {
     int NumBaseboards = 0;
     bool getInputFlag = true;
-    Array1D<BaseboardElectric::BaseboardParams> Baseboard;
-    Array1D<BaseboardElectric::BaseboardNumericFieldData> BaseboardNumericFields;
+    SimpleArray1D<BaseboardElectric::BaseboardParams> Baseboard;
+    SimpleArray1D<BaseboardElectric::BaseboardNumericFieldData> BaseboardNumericFields;
     bool MyOneTimeFlag = true;
     bool ZoneEquipmentListChecked = false; // True after the Zone Equipment List has been checked for items
     Array1D_bool MyEnvrnFlag;
@@ -159,7 +139,6 @@
         this->MyEnvrnFlag.clear();
     }
 };
->>>>>>> 823dd301
 
 } // namespace EnergyPlus
 
