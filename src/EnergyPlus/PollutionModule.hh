--- conflicted
+++ resolved
@@ -272,183 +272,17 @@
 
     struct ComponentProps
     {
-<<<<<<< HEAD
         Real64 sourceVal = 0.0;
         std::array<Real64, (int)Constant::ePollutant::Num> pollutantVals = {0.0};
-=======
-        // Members
-        // Components
-        ComponentProps ElecComp;
-        ComponentProps ElecPurchComp;
-        ComponentProps ElecSurplusSoldComp;
-        ComponentProps NatGasComp;
-        ComponentProps FuelOil1Comp;
-        ComponentProps FuelOil2Comp;
-        ComponentProps CoalComp;
-        ComponentProps GasolineComp;
-        ComponentProps PropaneComp;
-        ComponentProps DieselComp;
-        ComponentProps OtherFuel1Comp;
-        ComponentProps OtherFuel2Comp;
-        // Total for all of the Pollutants
-        Real64 N2OPollutTotal;
-        Real64 CH4PollutTotal;
-        Real64 CO2PollutTotal;
-        // Total Carbon Equivalent Components
-        Real64 TotCarbonEquivFromN2O;
-        Real64 TotCarbonEquivFromCH4;
-        Real64 TotCarbonEquivFromCO2;
-        // Fuel Type Coefficients
-        CoefficientProps ElecCoef;
-        CoefficientProps NatGasCoef;
-        CoefficientProps FuelOil1Coef;
-        CoefficientProps FuelOil2Coef;
-        CoefficientProps CoalCoef;
-        CoefficientProps GasolineCoef;
-        CoefficientProps PropaneCoef;
-        CoefficientProps DieselCoef;
-        CoefficientProps OtherFuel1Coef;
-        CoefficientProps OtherFuel2Coef;
-        // Total Carbon Equivalent Coeffs
-        Real64 CarbonEquivN2O;
-        Real64 CarbonEquivCH4;
-        Real64 CarbonEquivCO2;
-        Real64 PurchHeatWaterEffic;
-        Real64 PurchHeatSteamConvEffic;
-        Real64 PurchCoolCOP;
-
-        // Default Constructor
-        PollutionProps()
-            : N2OPollutTotal(0.0), CH4PollutTotal(0.0), CO2PollutTotal(0.0), TotCarbonEquivFromN2O(0.0), TotCarbonEquivFromCH4(0.0),
-              TotCarbonEquivFromCO2(0.0), CarbonEquivN2O(0.0), CarbonEquivCH4(0.0), CarbonEquivCO2(0.0), PurchHeatWaterEffic(0.0),
-              PurchHeatSteamConvEffic(0.0), PurchCoolCOP(0.0)
-        {
-        }
-
-        // Member Constructor
-        PollutionProps(ComponentProps const &ElecComp,
-                       ComponentProps const &ElecPurchComp,
-                       ComponentProps const &ElecSurplusSoldComp,
-                       ComponentProps const &NatGasComp,
-                       ComponentProps const &FuelOil1Comp,
-                       ComponentProps const &FuelOil2Comp,
-                       ComponentProps const &CoalComp,
-                       ComponentProps const &GasolineComp,
-                       ComponentProps const &PropaneComp,
-                       ComponentProps const &DieselComp,
-                       ComponentProps const &OtherFuel1Comp,
-                       ComponentProps const &OtherFuel2Comp,
-                       Real64 const N2OPollutTotal,
-                       Real64 const CH4PollutTotal,
-                       Real64 const CO2PollutTotal,
-                       Real64 const TotCarbonEquivFromN2O,
-                       Real64 const TotCarbonEquivFromCH4,
-                       Real64 const TotCarbonEquivFromCO2,
-                       CoefficientProps const &ElecCoef,
-                       CoefficientProps const &NatGasCoef,
-                       CoefficientProps const &FuelOil1Coef,
-                       CoefficientProps const &FuelOil2Coef,
-                       CoefficientProps const &CoalCoef,
-                       CoefficientProps const &GasolineCoef,
-                       CoefficientProps const &PropaneCoef,
-                       CoefficientProps const &DieselCoef,
-                       CoefficientProps const &OtherFuel1Coef,
-                       CoefficientProps const &OtherFuel2Coef,
-                       Real64 const CarbonEquivN2O,
-                       Real64 const CarbonEquivCH4,
-                       Real64 const CarbonEquivCO2,
-                       Real64 const PurchHeatWaterEffic,
-                       Real64 const PurchHeatSteamConvEffic,
-                       Real64 const PurchCoolCOP)
-            : ElecComp(ElecComp), ElecPurchComp(ElecPurchComp), ElecSurplusSoldComp(ElecSurplusSoldComp), NatGasComp(NatGasComp),
-              FuelOil1Comp(FuelOil1Comp), FuelOil2Comp(FuelOil2Comp), CoalComp(CoalComp), GasolineComp(GasolineComp), PropaneComp(PropaneComp),
-              DieselComp(DieselComp), OtherFuel1Comp(OtherFuel1Comp), OtherFuel2Comp(OtherFuel2Comp), N2OPollutTotal(N2OPollutTotal),
-              CH4PollutTotal(CH4PollutTotal), CO2PollutTotal(CO2PollutTotal), TotCarbonEquivFromN2O(TotCarbonEquivFromN2O),
-              TotCarbonEquivFromCH4(TotCarbonEquivFromCH4), TotCarbonEquivFromCO2(TotCarbonEquivFromCO2), ElecCoef(ElecCoef), NatGasCoef(NatGasCoef),
-              FuelOil1Coef(FuelOil1Coef), FuelOil2Coef(FuelOil2Coef), CoalCoef(CoalCoef), GasolineCoef(GasolineCoef), PropaneCoef(PropaneCoef),
-              DieselCoef(DieselCoef), OtherFuel1Coef(OtherFuel1Coef), OtherFuel2Coef(OtherFuel2Coef), CarbonEquivN2O(CarbonEquivN2O),
-              CarbonEquivCH4(CarbonEquivCH4), CarbonEquivCO2(CarbonEquivCO2), PurchHeatWaterEffic(PurchHeatWaterEffic),
-              PurchHeatSteamConvEffic(PurchHeatSteamConvEffic), PurchCoolCOP(PurchCoolCOP)
-
-        {
-        }
->>>>>>> 9c03e1c5
     };
 
     struct CoefficientProps
     {
-<<<<<<< HEAD
         bool used = false;
         Real64 sourceCoeff = 0.0;
         std::array<Real64, (int)Constant::ePollutant::Num> pollutantCoeffs = {0.0};
         int sourceSchedNum = 0;
         std::array<int, (int)Constant::ePollutant::Num> pollutantSchedNums = {0};
-=======
-        // Members
-        // FuelType Names
-        Array1D<Constant::eFuel> FuelTypeNames;
-        // Fuel Types used with the Pollution Factors
-        Real64 Elec;
-        Real64 NatGas;
-        Real64 FuelOil1;
-        Real64 FuelOil2;
-        Real64 Coal;
-        Real64 Gasoline;
-        Real64 Propane;
-        Real64 Diesel;
-        Real64 OtherFuel1;
-        Real64 OtherFuel2;
-        Real64 ElecPurch;
-        Real64 ElecSold;
-        // Facility Meter Indexes
-        int ElecFacilityIndex;
-        int DieselFacilityIndex;
-        int PurchCoolFacilityIndex;
-        int PurchHeatWaterFacilityIndex;
-        int PurchHeatSteamFacilityIndex;
-        int NatGasFacilityIndex;
-        int GasolineFacilityIndex;
-        int CoalFacilityIndex;
-        int FuelOil1FacilityIndex;
-        int FuelOil2FacilityIndex;
-        int PropaneFacilityIndex;
-        int OtherFuel1FacilityIndex;
-        int OtherFuel2FacilityIndex;
-        int ElecProducedFacilityIndex;
-        int ElecPurchasedFacilityIndex;
-        int ElecSurplusSoldFacilityIndex;
-        // Facility Meter Values used in Pollution Calcs
-        Real64 ElecFacility;
-        Real64 DieselFacility;
-        Real64 PurchCoolFacility;
-        Real64 PurchHeatWaterFacility;
-        Real64 PurchHeatSteamFacility;
-        Real64 NatGasFacility;
-        Real64 GasolineFacility;
-        Real64 CoalFacility;
-        Real64 FuelOil1Facility;
-        Real64 FuelOil2Facility;
-        Real64 PropaneFacility;
-        Real64 OtherFuel1Facility;
-        Real64 OtherFuel2Facility;
-        Real64 ElecProducedFacility;
-        Real64 ElecPurchasedFacility;
-        Real64 ElecSurplusSoldFacility;
-
-        // Default Constructor
-        FuelTypeProps()
-            : FuelTypeNames({1, static_cast<int>(PollFactor::Num)}, Constant::eFuel::Invalid), Elec(0.0), NatGas(0.0), FuelOil1(0.0), FuelOil2(0.0),
-              Coal(0.0), Gasoline(0.0), Propane(0.0), Diesel(0.0), OtherFuel1(0.0), OtherFuel2(0.0), ElecPurch(0.0), ElecSold(0.0),
-              ElecFacilityIndex(0), DieselFacilityIndex(0), PurchCoolFacilityIndex(0), PurchHeatWaterFacilityIndex(0), PurchHeatSteamFacilityIndex(0),
-              NatGasFacilityIndex(0), GasolineFacilityIndex(0), CoalFacilityIndex(0), FuelOil1FacilityIndex(0), FuelOil2FacilityIndex(0),
-              PropaneFacilityIndex(0), OtherFuel1FacilityIndex(0), OtherFuel2FacilityIndex(0), ElecProducedFacilityIndex(0),
-              ElecPurchasedFacilityIndex(0), ElecSurplusSoldFacilityIndex(0), ElecFacility(0.0), DieselFacility(0.0), PurchCoolFacility(0.0),
-              PurchHeatWaterFacility(0.0), PurchHeatSteamFacility(0.0), NatGasFacility(0.0), GasolineFacility(0.0), CoalFacility(0.0),
-              FuelOil1Facility(0.0), FuelOil2Facility(0.0), PropaneFacility(0.0), OtherFuel1Facility(0.0), OtherFuel2Facility(0.0),
-              ElecProducedFacility(0.0), ElecPurchasedFacility(0.0), ElecSurplusSoldFacility(0.0)
-        {
-        }
->>>>>>> 9c03e1c5
     };
 
     void CalculatePollution(EnergyPlusData &state);
