// EnergyPlus, Copyright (c) 1996-2022, The Board of Trustees of the University of Illinois,
// The Regents of the University of California, through Lawrence Berkeley National Laboratory
// (subject to receipt of any required approvals from the U.S. Dept. of Energy), Oak Ridge
// National Laboratory, managed by UT-Battelle, Alliance for Sustainable Energy, LLC, and other
// contributors. All rights reserved.
//
// NOTICE: This Software was developed under funding from the U.S. Department of Energy and the
// U.S. Government consequently retains certain rights. As such, the U.S. Government has been
// granted for itself and others acting on its behalf a paid-up, nonexclusive, irrevocable,
// worldwide license in the Software to reproduce, distribute copies to the public, prepare
// derivative works, and perform publicly and display publicly, and to permit others to do so.
//
// Redistribution and use in source and binary forms, with or without modification, are permitted
// provided that the following conditions are met:
//
// (1) Redistributions of source code must retain the above copyright notice, this list of
//     conditions and the following disclaimer.
//
// (2) Redistributions in binary form must reproduce the above copyright notice, this list of
//     conditions and the following disclaimer in the documentation and/or other materials
//     provided with the distribution.
//
// (3) Neither the name of the University of California, Lawrence Berkeley National Laboratory,
//     the University of Illinois, U.S. Dept. of Energy nor the names of its contributors may be
//     used to endorse or promote products derived from this software without specific prior
//     written permission.
//
// (4) Use of EnergyPlus(TM) Name. If Licensee (i) distributes the software in stand-alone form
//     without changes from the version obtained under this License, or (ii) Licensee makes a
//     reference solely to the software portion of its product, Licensee must refer to the
//     software as "EnergyPlus version X" software, where "X" is the version number Licensee
//     obtained under this License and may not use a different name for the software. Except as
//     specifically required in this Section (4), Licensee shall not use in a company name, a
//     product name, in advertising, publicity, or other promotional activities any name, trade
//     name, trademark, logo, or other designation of "EnergyPlus", "E+", "e+" or confusingly
//     similar designation, without the U.S. Department of Energy's prior written consent.
//
// THIS SOFTWARE IS PROVIDED BY THE COPYRIGHT HOLDERS AND CONTRIBUTORS "AS IS" AND ANY EXPRESS OR
// IMPLIED WARRANTIES, INCLUDING, BUT NOT LIMITED TO, THE IMPLIED WARRANTIES OF MERCHANTABILITY
// AND FITNESS FOR A PARTICULAR PURPOSE ARE DISCLAIMED. IN NO EVENT SHALL THE COPYRIGHT OWNER OR
// CONTRIBUTORS BE LIABLE FOR ANY DIRECT, INDIRECT, INCIDENTAL, SPECIAL, EXEMPLARY, OR
// CONSEQUENTIAL DAMAGES (INCLUDING, BUT NOT LIMITED TO, PROCUREMENT OF SUBSTITUTE GOODS OR
// SERVICES; LOSS OF USE, DATA, OR PROFITS; OR BUSINESS INTERRUPTION) HOWEVER CAUSED AND ON ANY
// THEORY OF LIABILITY, WHETHER IN CONTRACT, STRICT LIABILITY, OR TORT (INCLUDING NEGLIGENCE OR
// OTHERWISE) ARISING IN ANY WAY OUT OF THE USE OF THIS SOFTWARE, EVEN IF ADVISED OF THE
// POSSIBILITY OF SUCH DAMAGE.

// C++ Headers
#include <cmath>

// ObjexxFCL Headers
#include <ObjexxFCL/Array.functions.hh>
#include <ObjexxFCL/Fmath.hh>

// EnergyPlus Headers
#include <EnergyPlus/BranchNodeConnections.hh>
#include <EnergyPlus/CurveManager.hh>
#include <EnergyPlus/DXCoils.hh>
#include <EnergyPlus/Data/EnergyPlusData.hh>
#include <EnergyPlus/DataHVACGlobals.hh>
#include <EnergyPlus/DataHeatBalance.hh>
#include <EnergyPlus/DataLoopNode.hh>
#include <EnergyPlus/DataSizing.hh>
#include <EnergyPlus/DesiccantDehumidifiers.hh>
#include <EnergyPlus/EMSManager.hh>
#include <EnergyPlus/Fans.hh>
#include <EnergyPlus/FluidProperties.hh>
#include <EnergyPlus/General.hh>
#include <EnergyPlus/GeneralRoutines.hh>
#include <EnergyPlus/GlobalNames.hh>
#include <EnergyPlus/HVACFan.hh>
#include <EnergyPlus/HeatRecovery.hh>
#include <EnergyPlus/HeatingCoils.hh>
#include <EnergyPlus/InputProcessing/InputProcessor.hh>
#include <EnergyPlus/NodeInputManager.hh>
#include <EnergyPlus/OutAirNodeManager.hh>
#include <EnergyPlus/OutputProcessor.hh>
#include <EnergyPlus/Plant/DataPlant.hh>
#include <EnergyPlus/PlantUtilities.hh>
#include <EnergyPlus/Psychrometrics.hh>
#include <EnergyPlus/ScheduleManager.hh>
#include <EnergyPlus/SteamCoils.hh>
#include <EnergyPlus/UtilityRoutines.hh>
#include <EnergyPlus/VariableSpeedCoils.hh>
#include <EnergyPlus/WaterCoils.hh>

namespace EnergyPlus {

namespace DesiccantDehumidifiers {

    // Module containing the routines dealing with dehumidifiers

    // MODULE INFORMATION:
    //       AUTHOR         Michael J. Witte, GARD Analytics, Inc.
    //                      for Gas Research Institute
    //       DATE WRITTEN   March 2001
    //       MODIFIED       Jan 2005 M. J. Witte, GARD Analytics, Inc.
    //                        Add new control type option:
    //                          NODE LEAVING HUMRAT SETPOINT:BYPASS
    //                        Change existing control type to:
    //                          FIXED LEAVING HUMRAT SETPOINT:BYPASS
    //                        Work supported by ASHRAE research project 1254-RP
    //                      June 2007 R. Raustad, FSEC
    //                        Added new dehumidifier type -- DESICCANT DEHUMIDIFIER
    //                      Jan 2012  B. Nigusse, FSEC
    //                        Added steam and hot water heating coils

    //       RE-ENGINEERED  na

    // PURPOSE OF THIS MODULE:
    // To encapsulate the data and routines required to model desiccant dehumidifier
    // components in the EnergyPlus HVAC simulation

    // METHODOLOGY EMPLOYED:
    // The desiccant dehumidifier emcompasses not just the component but also its
    // control. The desiccant dehumidifier removes moisture from its air inlet to meet
    // the HumRatMax setpoint at its exit node. The HumRatMax is set by
    // an external setpoint manager or is a fixed user input.

    // REFERENCES: na

    // OTHER NOTES: This module is based substantially on the Humidifiers module.
    //              authored by Fred Buhl.
    //              Development of portions of this module was funded by the Gas Research Institute.
    //              (Please see copyright and disclaimer information at end of module)

    // USE STATEMENTS:
    // Use statements for data only modules
    // Using/Aliasing
    using namespace DataLoopNode;
    using DataHVACGlobals::BlowThru;
    using DataHVACGlobals::Coil_HeatingElectric;
    using DataHVACGlobals::Coil_HeatingGasOrOtherFuel;
    using DataHVACGlobals::Coil_HeatingSteam;
    using DataHVACGlobals::Coil_HeatingWater;
    using DataHVACGlobals::ContFanCycCoil;
    using DataHVACGlobals::DrawThru;
    using DataHVACGlobals::SmallMassFlow;
    // Use statements for access to subroutines in other modules
    using namespace ScheduleManager;
    using namespace HeatingCoils;
    using namespace Fans;
    using namespace CurveManager;
    using namespace Psychrometrics;
    using FluidProperties::GetSatDensityRefrig;

    static std::string const fluidNameSteam("STEAM");

    void SimDesiccantDehumidifier(EnergyPlusData &state,
                                  std::string const &CompName,   // name of the dehumidifier unit
                                  bool const FirstHVACIteration, // TRUE if 1st HVAC simulation of system timestep
                                  int &CompIndex)
    {

        // SUBROUTINE INFORMATION:
        //       AUTHOR         Michael J. Witte, GARD Analytics, Inc.
        //                      for Gas Research Institute
        //       DATE WRITTEN   March 2001
        //       MODIFIED       June 2007, R. Raustad, Added new dehumidifier type -- DESICCANT DEHUMIDIFIER
        //       RE-ENGINEERED  na

        // PURPOSE OF THIS SUBROUTINE:
        // Manage the simulation of an air dehumidifier

        // SUBROUTINE LOCAL VARIABLE DECLARATIONS:
        int DesicDehumNum;   // index of solid desiccant unit being simulated
        Real64 HumRatNeeded; // process air leaving humidity ratio set by controller [kg water/kg air]

        if (state.dataDesiccantDehumidifiers->GetInputDesiccantDehumidifier) {
            GetDesiccantDehumidifierInput(state);
            state.dataDesiccantDehumidifiers->GetInputDesiccantDehumidifier = false;
        }

        // Get the desiccant dehumidifier unit index
        if (CompIndex == 0) {
            DesicDehumNum = UtilityRoutines::FindItemInList(CompName, state.dataDesiccantDehumidifiers->DesicDehum);
            if (DesicDehumNum == 0) {
                ShowFatalError(state, "SimDesiccantDehumidifier: Unit not found=" + CompName);
            }
            CompIndex = DesicDehumNum;
        } else {
            DesicDehumNum = CompIndex;
            if (DesicDehumNum > state.dataDesiccantDehumidifiers->NumDesicDehums || DesicDehumNum < 1) {
                ShowFatalError(state,
                               format("SimDesiccantDehumidifier:  Invalid CompIndex passed={}, Number of Units={}, Entered Unit name={}",
                                      DesicDehumNum,
                                      state.dataDesiccantDehumidifiers->NumDesicDehums,
                                      CompName));
            }
            if (CompName != state.dataDesiccantDehumidifiers->DesicDehum(DesicDehumNum).Name) {
                ShowFatalError(state,
                               format("SimDesiccantDehumidifier: Invalid CompIndex passed={}, Unit name={}, stored Unit Name for that index={}",
                                      DesicDehumNum,
                                      CompName,
                                      state.dataDesiccantDehumidifiers->DesicDehum(DesicDehumNum).Name));
            }
        }

        InitDesiccantDehumidifier(state, DesicDehumNum, FirstHVACIteration);

        ControlDesiccantDehumidifier(state, DesicDehumNum, HumRatNeeded, FirstHVACIteration);

        // call the correct dehumidifier calculation routine
        switch (state.dataDesiccantDehumidifiers->DesicDehum(DesicDehumNum).DehumTypeCode) {
        case DesicDehumType::Solid: {
            CalcSolidDesiccantDehumidifier(state, DesicDehumNum, HumRatNeeded, FirstHVACIteration);
        } break;
        case DesicDehumType::Generic: {
            CalcGenericDesiccantDehumidifier(state, DesicDehumNum, HumRatNeeded, FirstHVACIteration);
        } break;
        default: {
            ShowFatalError(state, "Invalid type, Desiccant Dehumidifer=" + state.dataDesiccantDehumidifiers->DesicDehum(DesicDehumNum).DehumType);
        } break;
        }

        UpdateDesiccantDehumidifier(state, DesicDehumNum);

        ReportDesiccantDehumidifier(state, DesicDehumNum);
    }

    void GetDesiccantDehumidifierInput(EnergyPlusData &state)
    {

        // SUBROUTINE INFORMATION:
        //       AUTHOR         Michael J. Witte, GARD Analytics, Inc.
        //                      for Gas Research Institute
        //       DATE WRITTEN   March 2001
        //       MODIFIED       Jan 2005 M. J. Witte, GARD Analytics, Inc.
        //                        Add new control type option:
        //                          NODE LEAVING HUMRAT SETPOINT:BYPASS
        //                        Change existing control type to:
        //                          FIXED LEAVING HUMRAT SETPOINT:BYPASS
        //                        Work supported by ASHRAE research project 1254-RP
        //                      June 2007 R. Raustad, FSEC
        //                        Added new dehumidifier type -- DESICCANT DEHUMIDIFIER
        //       RE-ENGINEERED  na

        // PURPOSE OF THIS SUBROUTINE:
        // Obtains input data for humidifiers and stores it in dehumidifier data structures.

        // METHODOLOGY EMPLOYED:
        // Uses InputProcessor "Get" routines to obtain data.

        // Using/Aliasing
        using BranchNodeConnections::SetUpCompSets;
        using BranchNodeConnections::TestCompSet;
        using NodeInputManager::GetOnlySingleNode;
        auto &GetDXCoilOutletNode(DXCoils::GetCoilOutletNode);
        using DXCoils::GetCoilCondenserInletNode;
        using DXCoils::GetDXCoilBypassedFlowFrac;
        using DXCoils::GetDXCoilIndex;
        auto &GetDXCoilCapacity(DXCoils::GetCoilCapacity);
        using HeatRecovery::GetSecondaryInletNode;
        using HeatRecovery::GetSecondaryOutletNode;
        using HeatRecovery::GetSupplyInletNode;
        using HeatRecovery::GetSupplyOutletNode;
        auto &GetHeatingCoilInletNode(HeatingCoils::GetCoilInletNode);
        auto &GetHeatingCoilOutletNode(HeatingCoils::GetCoilOutletNode);
        auto &GetHeatReclaimSourceIndexNum(HeatingCoils::GetHeatReclaimSourceIndex);
        auto &GetHeatingCoilIndex(HeatingCoils::GetCoilIndex);
        auto &GetHeatingCoilControlNodeNum(HeatingCoils::GetCoilControlNodeNum);
        using WaterCoils::GetCoilMaxWaterFlowRate;
        using WaterCoils::GetCoilWaterInletNode;
        using WaterCoils::GetWaterCoilIndex;
        auto &GetWaterCoilInletNode(WaterCoils::GetCoilInletNode);
        auto &GetWaterCoilOutletNode(WaterCoils::GetCoilOutletNode);
        auto &GetSteamCoilAirInletNode(SteamCoils::GetCoilAirInletNode);
        using SteamCoils::GetCoilAirOutletNode;
        using SteamCoils::GetCoilSteamInletNode;
        using SteamCoils::GetSteamCoilIndex;
        auto &GetCoilMaxSteamFlowRate(SteamCoils::GetCoilMaxSteamFlowRate);
        using OutAirNodeManager::CheckAndAddAirNodeNumber;
        using OutAirNodeManager::CheckOutAirNodeNumber;
        using SteamCoils::GetSteamCoilControlNodeNum;
        using SteamCoils::GetTypeOfCoil;
        using SteamCoils::SetSteamCoilData;
        using WaterCoils::SetWaterCoilData;

        // SUBROUTINE PARAMETER DEFINITIONS:
        static constexpr std::string_view RoutineName("GetDesiccantDehumidifierInput: "); // include trailing blank space
        static std::string const dehumidifierDesiccantNoFans("Dehumidifier:Desiccant:NoFans");

        // SUBROUTINE LOCAL VARIABLE DECLARATIONS:
        int DesicDehumIndex;               // Loop index
        int DesicDehumNum;                 // Current desiccant dehumidifier number
        int NumAlphas;                     // Number of Alphas for each GetObjectItem call
        int NumNumbers;                    // Number of Numbers for each GetObjectItem call
        int IOStatus;                      // Used in GetObjectItem
        bool ErrorsFound(false);           // Set to true if errors in input, fatal at end of routine
        bool ErrorsFound2(false);          // Set to true if errors in input, fatal at end of routine
        bool ErrorsFoundGeneric(false);    // Set to true if errors in input, fatal at end of routine
        bool IsNotOK;                      // Flag to verify name
        bool OANodeError;                  // Flag for check on outside air node
        std::string RegenFanInlet;         // Desiccant system regeneration air fan inlet node
        std::string RegenFanOutlet;        // Desiccant system regeneration air fan outlet node
        std::string RegenCoilInlet;        // Desiccant system regeneration air heater inlet node
        std::string RegenCoilOutlet;       // Desiccant system regeneration air heater outlet node
        std::string ProcAirInlet;          // HX process air inlet node
        std::string ProcAirOutlet;         // HX process air outlet node
        std::string RegenAirInlet;         // HX regeneration air inlet node
        std::string RegenAirOutlet;        // HX regeneration air outlet node
        std::string CurrentModuleObject;   // for ease in getting objects
        int DesuperHeaterIndex;            // Index of desuperheater heating coil
        int RegenCoilControlNodeNum;       // Control node number of regen heating coil
        Real64 CoilBypassedFlowFrac;       // Bypass air fraction for multimode DX coils
        Array1D_string Alphas;             // Alpha input items for object
        Array1D_string cAlphaFields;       // Alpha field names
        Array1D_string cNumericFields;     // Numeric field names
        Array1D<Real64> Numbers;           // Numeric input items for object
        Array1D_bool lAlphaBlanks;         // Logical array, alpha field input BLANK = .TRUE.
        Array1D_bool lNumericBlanks;       // Logical array, numeric field input BLANK = .TRUE.
        int RegenCoilAirInletNode;         // regen heating coil air inlet node number
        int RegenCoilAirOutletNode;        // regen heating coil air outlet node number
        bool errFlag;                      // local error flag
        std::string RegenCoilType;         // Regen heating coil type
        std::string RegenCoilName;         // Regen heating coil name
        int SteamIndex;                    // steam coil Index
        bool RegairHeatingCoilFlag(false); // local error flag

        auto &DesicDehum(state.dataDesiccantDehumidifiers->DesicDehum);
        auto &MaxNums(state.dataDesiccantDehumidifiers->MaxNums);
        auto &MaxAlphas(state.dataDesiccantDehumidifiers->MaxAlphas);
        auto &TotalArgs(state.dataDesiccantDehumidifiers->TotalArgs);
        auto &SteamDensity(state.dataDesiccantDehumidifiers->SteamDensity);

        state.dataDesiccantDehumidifiers->NumSolidDesicDehums =
            state.dataInputProcessing->inputProcessor->getNumObjectsFound(state, dehumidifierDesiccantNoFans);
        state.dataDesiccantDehumidifiers->NumGenericDesicDehums =
            state.dataInputProcessing->inputProcessor->getNumObjectsFound(state, "Dehumidifier:Desiccant:System");
        state.dataDesiccantDehumidifiers->NumDesicDehums =
            state.dataDesiccantDehumidifiers->NumSolidDesicDehums + state.dataDesiccantDehumidifiers->NumGenericDesicDehums;
        // allocate the data array
        state.dataDesiccantDehumidifiers->DesicDehum.allocate(state.dataDesiccantDehumidifiers->NumDesicDehums);
        state.dataDesiccantDehumidifiers->UniqueDesicDehumNames.reserve(state.dataDesiccantDehumidifiers->NumDesicDehums);
        state.dataDesiccantDehumidifiers->GetInputDesiccantDehumidifier = false;

        state.dataInputProcessing->inputProcessor->getObjectDefMaxArgs(state, dehumidifierDesiccantNoFans, TotalArgs, NumAlphas, NumNumbers);
        MaxNums = max(MaxNums, NumNumbers);
        MaxAlphas = max(MaxAlphas, NumAlphas);
        state.dataInputProcessing->inputProcessor->getObjectDefMaxArgs(state, "Dehumidifier:Desiccant:System", TotalArgs, NumAlphas, NumNumbers);
        MaxNums = max(MaxNums, NumNumbers);
        MaxAlphas = max(MaxAlphas, NumAlphas);

        Alphas.allocate(MaxAlphas);
        cAlphaFields.allocate(MaxAlphas);
        cNumericFields.allocate(MaxNums);
        Numbers.dimension(MaxNums, 0.0);
        lAlphaBlanks.dimension(MaxAlphas, true);
        lNumericBlanks.dimension(MaxNums, true);

        // loop over solid desiccant dehumidifiers and load the input data
        CurrentModuleObject = dehumidifierDesiccantNoFans;
        for (DesicDehumIndex = 1; DesicDehumIndex <= state.dataDesiccantDehumidifiers->NumSolidDesicDehums; ++DesicDehumIndex) {
            RegenCoilAirInletNode = 0;
            RegenCoilAirOutletNode = 0;
            state.dataInputProcessing->inputProcessor->getObjectItem(state,
                                                                     CurrentModuleObject,
                                                                     DesicDehumIndex,
                                                                     Alphas,
                                                                     NumAlphas,
                                                                     Numbers,
                                                                     NumNumbers,
                                                                     IOStatus,
                                                                     lNumericBlanks,
                                                                     lAlphaBlanks,
                                                                     cAlphaFields,
                                                                     cNumericFields);
            DesicDehumNum = DesicDehumIndex;

            GlobalNames::VerifyUniqueInterObjectName(
                state, state.dataDesiccantDehumidifiers->UniqueDesicDehumNames, Alphas(1), CurrentModuleObject, cAlphaFields(1), ErrorsFound);
            DesicDehum(DesicDehumNum).Name = Alphas(1);
            DesicDehum(DesicDehumNum).DehumType = CurrentModuleObject;
            DesicDehum(DesicDehumNum).DehumTypeCode = DesicDehumType::Solid;
            DesicDehum(DesicDehumNum).Sched = Alphas(2);
            if (lAlphaBlanks(2)) {
                DesicDehum(DesicDehumNum).SchedPtr = DataGlobalConstants::ScheduleAlwaysOn;
            } else {
                DesicDehum(DesicDehumNum).SchedPtr = GetScheduleIndex(state, Alphas(2)); // convert schedule name to pointer
                if (DesicDehum(DesicDehumNum).SchedPtr == 0) {
                    ShowSevereError(state,
                                    std::string{RoutineName} + CurrentModuleObject + ": invalid " + cAlphaFields(2) + " entered =" + Alphas(2) +
                                        " for " + cAlphaFields(1) + '=' + Alphas(1));
                    ErrorsFound = true;
                }
            }
            // For node connections, this object is both a parent and a non-parent, because the
            // Desiccant wheel is not called out as a separate component, its nodes must be connected
            // as ObjectIsNotParent.  But for the Regen fan, the nodes are connected as ObjectIsParent
            DesicDehum(DesicDehumNum).ProcAirInNode = GetOnlySingleNode(state,
                                                                        Alphas(3),
                                                                        ErrorsFound,
                                                                        CurrentModuleObject,
                                                                        Alphas(1),
                                                                        DataLoopNode::NodeFluidType::Air,
                                                                        DataLoopNode::NodeConnectionType::Inlet,
                                                                        NodeInputManager::CompFluidStream::Primary,
                                                                        ObjectIsNotParent);

            DesicDehum(DesicDehumNum).ProcAirOutNode = GetOnlySingleNode(state,
                                                                         Alphas(4),
                                                                         ErrorsFound,
                                                                         CurrentModuleObject,
                                                                         Alphas(1),
                                                                         DataLoopNode::NodeFluidType::Air,
                                                                         DataLoopNode::NodeConnectionType::Outlet,
                                                                         NodeInputManager::CompFluidStream::Primary,
                                                                         ObjectIsNotParent);

            DesicDehum(DesicDehumNum).RegenAirInNode = GetOnlySingleNode(state,
                                                                         Alphas(5),
                                                                         ErrorsFound,
                                                                         CurrentModuleObject,
                                                                         Alphas(1),
                                                                         DataLoopNode::NodeFluidType::Air,
                                                                         DataLoopNode::NodeConnectionType::Inlet,
                                                                         NodeInputManager::CompFluidStream::Secondary,
                                                                         ObjectIsNotParent);

            DesicDehum(DesicDehumNum).RegenFanInNode = GetOnlySingleNode(state,
                                                                         Alphas(6),
                                                                         ErrorsFound,
                                                                         CurrentModuleObject,
                                                                         Alphas(1),
                                                                         DataLoopNode::NodeFluidType::Air,
                                                                         DataLoopNode::NodeConnectionType::Internal,
                                                                         NodeInputManager::CompFluidStream::Secondary,
                                                                         ObjectIsParent);

            if (UtilityRoutines::SameString(Alphas(7), "LEAVING HUMRAT:BYPASS")) {
                ShowWarningError(state, std::string{RoutineName} + CurrentModuleObject + " = " + DesicDehum(DesicDehumNum).Name);
                ShowContinueError(state, "Obsolete " + cAlphaFields(7) + " = " + Alphas(7));
                ShowContinueError(state, "setting to LeavingMaximumHumidityRatioSetpoint");
                DesicDehum(DesicDehumNum).controlType = DesicDehumCtrlType::FixedHumratBypass;
            }
            if (UtilityRoutines::SameString(Alphas(7), "LeavingMaximumHumidityRatioSetpoint"))
                DesicDehum(DesicDehumNum).controlType = DesicDehumCtrlType::FixedHumratBypass;
            if (UtilityRoutines::SameString(Alphas(7), "SystemNodeMaximumHumidityRatioSetpoint"))
                DesicDehum(DesicDehumNum).controlType = DesicDehumCtrlType::NodeHumratBypass;
            if (DesicDehum(DesicDehumNum).controlType == DesicDehumCtrlType::Invalid) {
                ShowWarningError(state, std::string{RoutineName} + CurrentModuleObject + " = " + DesicDehum(DesicDehumNum).Name);
                ShowContinueError(state, "Invalid " + cAlphaFields(7) + " = " + Alphas(7));
                ShowContinueError(state, "setting to LeavingMaximumHumidityRatioSetpoint");
                DesicDehum(DesicDehumNum).controlType = DesicDehumCtrlType::FixedHumratBypass;
            }
            DesicDehum(DesicDehumNum).HumRatSet = Numbers(1);
            DesicDehum(DesicDehumNum).NomProcAirVolFlow = Numbers(2);
            DesicDehum(DesicDehumNum).NomProcAirVel = Numbers(3);

            DesicDehum(DesicDehumNum).RegenCoilType = Alphas(8);
            DesicDehum(DesicDehumNum).RegenCoilName = Alphas(9);
            RegenCoilType = Alphas(8);
            RegenCoilName = Alphas(9);

            if (UtilityRoutines::SameString(DesicDehum(DesicDehumNum).RegenCoilType, "Coil:Heating:Electric") ||
                UtilityRoutines::SameString(DesicDehum(DesicDehumNum).RegenCoilType, "Coil:Heating:Fuel")) {
                if (UtilityRoutines::SameString(DesicDehum(DesicDehumNum).RegenCoilType, "Coil:Heating:Electric"))
                    DesicDehum(DesicDehumNum).RegenCoilType_Num = Coil_HeatingElectric;
                if (UtilityRoutines::SameString(DesicDehum(DesicDehumNum).RegenCoilType, "Coil:Heating:Fuel"))
                    DesicDehum(DesicDehumNum).RegenCoilType_Num = Coil_HeatingGasOrOtherFuel;
                ValidateComponent(state,
                                  DesicDehum(DesicDehumNum).RegenCoilType,
                                  DesicDehum(DesicDehumNum).RegenCoilName,
                                  ErrorsFound2,
                                  CurrentModuleObject + '=' + Alphas(1));
                if (ErrorsFound2) ErrorsFound = true;
                GetHeatingCoilIndex(state, DesicDehum(DesicDehumNum).RegenCoilName, DesicDehum(DesicDehumNum).RegenCoilIndex, ErrorsFound2);
                if (ErrorsFound2) ErrorsFound = true;

            } else if (UtilityRoutines::SameString(DesicDehum(DesicDehumNum).RegenCoilType, "Coil:Heating:Water")) {
                DesicDehum(DesicDehumNum).RegenCoilType_Num = Coil_HeatingWater;
                ValidateComponent(state, RegenCoilType, RegenCoilName, IsNotOK, CurrentModuleObject);
                if (IsNotOK) {
                    ShowContinueError(state, "...occurs in " + CurrentModuleObject + " = " + Alphas(1));
                    ErrorsFound = true;
                } else { // mine data from heating coil object
                    errFlag = false;
                    DesicDehum(DesicDehumNum).RegenCoilIndex = GetWaterCoilIndex(state, "COIL:HEATING:WATER", RegenCoilName, errFlag);
                    if (DesicDehum(DesicDehumNum).RegenCoilIndex == 0) {
                        ShowSevereError(state,
                                        std::string{RoutineName} + CurrentModuleObject + " illegal " + cAlphaFields(9) + " = " + RegenCoilName);
                        ShowContinueError(state, "Occurs in " + CurrentModuleObject + " = " + DesicDehum(DesicDehumNum).Name);
                        ErrorsFound = true;
                    }

                    // Get the Heating Coil Hot water Inlet or control Node number
                    errFlag = false;
                    DesicDehum(DesicDehumNum).CoilControlNode = GetCoilWaterInletNode(state, "Coil:Heating:Water", RegenCoilName, errFlag);
                    if (errFlag) {
                        ShowContinueError(state, "Occurs in " + CurrentModuleObject + " = " + DesicDehum(DesicDehumNum).Name);
                        ErrorsFound = true;
                    }

                    // Get the Regeneration Heating Coil hot water max volume flow rate
                    errFlag = false;
                    DesicDehum(DesicDehumNum).MaxCoilFluidFlow = GetCoilMaxWaterFlowRate(state, "Coil:Heating:Water", RegenCoilName, errFlag);
                    if (errFlag) {
                        ShowContinueError(state, "Occurs in " + CurrentModuleObject + " = " + DesicDehum(DesicDehumNum).Name);
                        ErrorsFound = true;
                    }

                    // Get the Regeneration Heating Coil Inlet Node
                    errFlag = false;
                    RegenCoilAirInletNode = GetWaterCoilInletNode(state, "Coil:Heating:Water", RegenCoilName, errFlag);
                    DesicDehum(DesicDehumNum).RegenCoilInletNode = RegenCoilAirInletNode;
                    if (errFlag) {
                        ShowContinueError(state, "Occurs in " + CurrentModuleObject + " = " + DesicDehum(DesicDehumNum).Name);
                        ErrorsFound = true;
                    }

                    // Get the Regeneration Heating Coil Outlet Node
                    errFlag = false;
                    RegenCoilAirOutletNode = GetWaterCoilOutletNode(state, "Coil:Heating:Water", RegenCoilName, errFlag);
                    DesicDehum(DesicDehumNum).RegenCoilOutletNode = RegenCoilAirOutletNode;
                    if (errFlag) {
                        ShowContinueError(state, "Occurs in " + CurrentModuleObject + " = " + DesicDehum(DesicDehumNum).Name);
                        ErrorsFound = true;
                    }
                }
            } else if (UtilityRoutines::SameString(DesicDehum(DesicDehumNum).RegenCoilType, "Coil:Heating:Steam")) {
                DesicDehum(DesicDehumNum).RegenCoilType_Num = Coil_HeatingSteam;
                ValidateComponent(state, Alphas(8), RegenCoilName, IsNotOK, CurrentModuleObject);
                if (IsNotOK) {
                    ShowContinueError(state, "...occurs in " + CurrentModuleObject + " = " + Alphas(1));
                    ErrorsFound = true;
                } else { // mine data from the regeneration heating coil object

                    errFlag = false;
                    DesicDehum(DesicDehumNum).RegenCoilIndex = GetSteamCoilIndex(state, "COIL:HEATING:STEAM", RegenCoilName, errFlag);
                    if (DesicDehum(DesicDehumNum).RegenCoilIndex == 0) {
                        ShowSevereError(state,
                                        std::string{RoutineName} + CurrentModuleObject + " illegal " + cAlphaFields(9) + " = " + RegenCoilName);
                        ShowContinueError(state, "Occurs in " + CurrentModuleObject + " = " + DesicDehum(DesicDehumNum).Name);
                        ErrorsFound = true;
                    }

                    // Get the regeneration Heating Coil steam inlet node number
                    errFlag = false;
                    DesicDehum(DesicDehumNum).CoilControlNode = GetCoilSteamInletNode(state, "Coil:Heating:Steam", RegenCoilName, errFlag);
                    if (errFlag) {
                        ShowContinueError(state, "Occurs in " + CurrentModuleObject + " = " + DesicDehum(DesicDehumNum).Name);
                        ErrorsFound = true;
                    }

                    // Get the regeneration heating Coil steam max volume flow rate
                    DesicDehum(DesicDehumNum).MaxCoilFluidFlow = GetCoilMaxSteamFlowRate(state, DesicDehum(DesicDehumNum).RegenCoilIndex, errFlag);
                    if (DesicDehum(DesicDehumNum).MaxCoilFluidFlow > 0.0) {
                        SteamIndex = 0; // Function GetSatDensityRefrig will look up steam index if 0 is passed
                        SteamDensity = GetSatDensityRefrig(
                            state, fluidNameSteam, state.dataDesiccantDehumidifiers->TempSteamIn, 1.0, SteamIndex, dehumidifierDesiccantNoFans);
                        DesicDehum(DesicDehumNum).MaxCoilFluidFlow *= SteamDensity;
                    }

                    // Get the regeneration heating Coil Inlet Node
                    errFlag = false;
                    RegenCoilAirInletNode = GetSteamCoilAirInletNode(state, DesicDehum(DesicDehumNum).RegenCoilIndex, RegenCoilName, errFlag);
                    DesicDehum(DesicDehumNum).RegenCoilInletNode = RegenCoilAirInletNode;
                    if (errFlag) {
                        ShowContinueError(state, "Occurs in " + CurrentModuleObject + " = " + DesicDehum(DesicDehumNum).Name);
                        ErrorsFound = true;
                    }

                    // Get the regeneration heating Coil Outlet Node
                    errFlag = false;
                    RegenCoilAirOutletNode = GetCoilAirOutletNode(state, DesicDehum(DesicDehumNum).RegenCoilIndex, RegenCoilName, errFlag);
                    DesicDehum(DesicDehumNum).RegenCoilOutletNode = RegenCoilAirOutletNode;
                    if (errFlag) {
                        ShowContinueError(state, "Occurs in " + CurrentModuleObject + " = " + DesicDehum(DesicDehumNum).Name);
                        ErrorsFound = true;
                    }
                }
            } else {
                ShowSevereError(state, std::string{RoutineName} + CurrentModuleObject + " = " + Alphas(1));
                ShowContinueError(state, "Illegal " + cAlphaFields(8) + " = " + DesicDehum(DesicDehumNum).RegenCoilType);
                ErrorsFound = true;
            }

            DesicDehum(DesicDehumNum).NomRotorPower = Numbers(4);
            DesicDehum(DesicDehumNum).RegenFanType = Alphas(10);
            DesicDehum(DesicDehumNum).RegenFanName = Alphas(11);

            TestCompSet(state, DesicDehum(DesicDehumNum).DehumType, DesicDehum(DesicDehumNum).Name, Alphas(3), Alphas(4), "Process Air Nodes");

            // Set up component set for regen coil
            SetUpCompSets(state, DesicDehum(DesicDehumNum).DehumType, DesicDehum(DesicDehumNum).Name, Alphas(8), Alphas(9), "UNDEFINED", "UNDEFINED");

            // Set up component set for regen fan
            SetUpCompSets(state, DesicDehum(DesicDehumNum).DehumType, DesicDehum(DesicDehumNum).Name, Alphas(10), Alphas(11), Alphas(6), "UNDEFINED");

            if ((!UtilityRoutines::SameString(Alphas(12), "Default")) && (UtilityRoutines::SameString(Alphas(12), "UserCurves"))) {
                ShowWarningError(state, std::string{RoutineName} + CurrentModuleObject + ": Invalid" + cAlphaFields(12) + " = " + Alphas(12));
                ShowContinueError(state, "resetting to Default");
                DesicDehum(DesicDehumNum).PerformanceModel_Num = PerformanceModel::Default;
            }

            if (UtilityRoutines::SameString(Alphas(12), "UserCurves")) {
                DesicDehum(DesicDehumNum).PerformanceModel_Num = PerformanceModel::UserCurves;
                DesicDehum(DesicDehumNum).ProcDryBulbCurvefTW = GetCurveIndex(state, Alphas(13));
                if (DesicDehum(DesicDehumNum).ProcDryBulbCurvefTW == 0) {
                    ShowSevereError(state, std::string{RoutineName} + "Curve object=" + Alphas(13) + " not found.");
                    ErrorsFound2 = true;
                }
                DesicDehum(DesicDehumNum).ProcDryBulbCurvefV = GetCurveIndex(state, Alphas(14));
                if (DesicDehum(DesicDehumNum).ProcDryBulbCurvefV == 0) {
                    ShowSevereError(state, std::string{RoutineName} + "Curve object=" + Alphas(14) + " not found.");
                    ErrorsFound2 = true;
                }
                DesicDehum(DesicDehumNum).ProcHumRatCurvefTW = GetCurveIndex(state, Alphas(15));
                if (DesicDehum(DesicDehumNum).ProcHumRatCurvefTW == 0) {
                    ShowSevereError(state, std::string{RoutineName} + "Curve object=" + Alphas(15) + " not found.");
                    ErrorsFound2 = true;
                }
                DesicDehum(DesicDehumNum).ProcHumRatCurvefV = GetCurveIndex(state, Alphas(16));
                if (DesicDehum(DesicDehumNum).ProcHumRatCurvefV == 0) {
                    ShowSevereError(state, std::string{RoutineName} + "Curve object=" + Alphas(16) + " not found.");
                    ErrorsFound2 = true;
                }
                DesicDehum(DesicDehumNum).RegenEnergyCurvefTW = GetCurveIndex(state, Alphas(17));
                if (DesicDehum(DesicDehumNum).RegenEnergyCurvefTW == 0) {
                    ShowSevereError(state, std::string{RoutineName} + "Curve object=" + Alphas(17) + " not found.");
                    ErrorsFound2 = true;
                }
                DesicDehum(DesicDehumNum).RegenEnergyCurvefV = GetCurveIndex(state, Alphas(18));
                if (DesicDehum(DesicDehumNum).RegenEnergyCurvefV == 0) {
                    ShowSevereError(state, std::string{RoutineName} + "Curve object=" + Alphas(18) + " not found.");
                    ErrorsFound2 = true;
                }
                DesicDehum(DesicDehumNum).RegenVelCurvefTW = GetCurveIndex(state, Alphas(19));
                if (DesicDehum(DesicDehumNum).RegenVelCurvefTW == 0) {
                    ShowSevereError(state, std::string{RoutineName} + "Curve object=" + Alphas(19) + " not found.");
                    ErrorsFound2 = true;
                }
                DesicDehum(DesicDehumNum).RegenVelCurvefV = GetCurveIndex(state, Alphas(20));
                if (DesicDehum(DesicDehumNum).RegenVelCurvefV == 0) {
                    ShowSevereError(state, std::string{RoutineName} + "Curve object=" + Alphas(20) + " not found.");
                    ErrorsFound2 = true;
                }
                if (ErrorsFound2) {
                    ShowSevereError(state, std::string{RoutineName} + CurrentModuleObject + " = " + Alphas(1));
                    ShowContinueError(state, "Errors found in getting performance curves.");
                    ErrorsFound = true;
                }
                DesicDehum(DesicDehumNum).NomRegenTemp = Numbers(5);
                // Validate regen fan type, for user defined curves, can be constant or variable volume
                if ((UtilityRoutines::SameString(DesicDehum(DesicDehumNum).RegenFanType, "FAN:CONSTANTVOLUME")) ||
                    (UtilityRoutines::SameString(DesicDehum(DesicDehumNum).RegenFanType, "FAN:VARIABLEVOLUME") ||
                     UtilityRoutines::SameString(DesicDehum(DesicDehumNum).RegenFanType, "FAN:SYSTEMMODEL"))) {
                    ValidateComponent(state,
                                      DesicDehum(DesicDehumNum).RegenFanType,
                                      DesicDehum(DesicDehumNum).RegenFanName,
                                      ErrorsFound2,
                                      CurrentModuleObject + " = " + Alphas(1));
                    if (ErrorsFound2) ErrorsFound = true;
                } else {
                    ShowSevereError(state, CurrentModuleObject + " = " + Alphas(1));
                    ShowContinueError(state, "Illegal " + cAlphaFields(10) + " = " + DesicDehum(DesicDehumNum).RegenFanType);
                    ErrorsFound = true;
                }
            } else {
                // If DEFAULT performance model, set operating limits curves.  Unit is off outside this range
                DesicDehum(DesicDehumNum).PerformanceModel_Num = PerformanceModel::Default;
                for (auto &e : DesicDehum) {
                    e.MinProcAirInTemp = 1.67;       //  35 F
                    e.MaxProcAirInTemp = 48.89;      // 120 F
                    e.MinProcAirInHumRat = 0.002857; //  20 gr/lb
                    e.MaxProcAirInHumRat = 0.02857;  // 200 gr/lb
                }
                //  If DEFAULT performance model, warn if curve names and nominal regen temp have values
                if ((!lAlphaBlanks(13)) || (!lAlphaBlanks(14)) || (!lAlphaBlanks(15)) || (!lAlphaBlanks(16)) || (!lAlphaBlanks(17)) ||
                    (!lAlphaBlanks(18)) || (!lAlphaBlanks(19)) || (!lAlphaBlanks(20))) {
                    ShowWarningError(state, CurrentModuleObject + " = " + Alphas(1));
                    ShowContinueError(state, "DEFAULT performance selected, curve names and nominal regen temp will be ignored.");
                }
                if (DesicDehum(DesicDehumNum).NomProcAirVel > 4.064) {
                    ShowWarningError(state, CurrentModuleObject + " = " + Alphas(1));
                    ShowContinueError(state,
                                      format("{} > 4.064 m/s.; Value in input={:.3R}", cNumericFields(3), DesicDehum(DesicDehumNum).NomProcAirVel));
                    ShowContinueError(state, "DEFAULT performance curves not valid outside 2.032 to 4.064 m/s (400 to 800 fpm).");
                }
                if (DesicDehum(DesicDehumNum).NomProcAirVel < 2.032) {
                    ShowWarningError(state, CurrentModuleObject + " = " + Alphas(1));
                    ShowContinueError(state,
                                      format("{} < 2.032 m/s.; Value in input={:.3R}", cNumericFields(3), DesicDehum(DesicDehumNum).NomProcAirVel));
                    ShowContinueError(state, "DEFAULT performance curves not valid outside 2.032 to 4.064 m/s (400 to 800 fpm).");
                }
                // Validate regen fan type, for default curves, can only variable volume
                if (DesicDehum(DesicDehumNum).RegenFanType == "FAN:VARIABLEVOLUME" || DesicDehum(DesicDehumNum).RegenFanType == "FAN:SYSTEMMODEL") {
                    ValidateComponent(state,
                                      DesicDehum(DesicDehumNum).RegenFanType,
                                      DesicDehum(DesicDehumNum).RegenFanName,
                                      ErrorsFound2,
                                      CurrentModuleObject + " = " + Alphas(1));
                    if (ErrorsFound2) ErrorsFound = true;
                } else {
                    ShowSevereError(state, CurrentModuleObject + " = " + Alphas(1));
                    ShowContinueError(state, "Illegal " + cAlphaFields(10) + " = " + DesicDehum(DesicDehumNum).RegenFanType);
                    ShowContinueError(state, "For DEFAULT performance model, the regen fan type must be Fan:VariableVolume");
                    ErrorsFound = true;
                }
            }
            // process regen fan
            ErrorsFound2 = false;
            if (UtilityRoutines::SameString(DesicDehum(DesicDehumNum).RegenFanType, "Fan:SystemModel")) {
                DesicDehum(DesicDehumNum).regenFanType_Num = DataHVACGlobals::FanType_SystemModelObject;
                state.dataHVACFan->fanObjs.emplace_back(new HVACFan::FanSystem(state, DesicDehum(DesicDehumNum).RegenFanName)); // call constructor
                DesicDehum(DesicDehumNum).RegenFanIndex = HVACFan::getFanObjectVectorIndex(state, DesicDehum(DesicDehumNum).RegenFanName);
                DesicDehum(DesicDehumNum).RegenFanInNode = state.dataHVACFan->fanObjs[DesicDehum(DesicDehumNum).RegenFanIndex]->inletNodeNum;
                DesicDehum(DesicDehumNum).RegenFanOutNode = state.dataHVACFan->fanObjs[DesicDehum(DesicDehumNum).RegenFanIndex]->outletNodeNum;

            } else {
                GetFanType(state,
                           DesicDehum(DesicDehumNum).RegenFanName,
                           DesicDehum(DesicDehumNum).regenFanType_Num,
                           errFlag,
                           CurrentModuleObject,
                           DesicDehum(DesicDehumNum).Name);
                DesicDehum(DesicDehumNum).RegenFanInNode =
                    GetFanInletNode(state, DesicDehum(DesicDehumNum).RegenFanType, DesicDehum(DesicDehumNum).RegenFanName, ErrorsFound2);
                if (ErrorsFound2) {
                    ShowContinueError(state, "...occurs in " + DesicDehum(DesicDehumNum).DehumType + " \"" + DesicDehum(DesicDehumNum).Name + "\"");
                    ErrorsFoundGeneric = true;
                }

                ErrorsFound2 = false;
                DesicDehum(DesicDehumNum).RegenFanOutNode =
                    GetFanOutletNode(state, DesicDehum(DesicDehumNum).RegenFanType, DesicDehum(DesicDehumNum).RegenFanName, ErrorsFound2);
                GetFanIndex(state,
                            DesicDehum(DesicDehumNum).RegenFanName,
                            DesicDehum(DesicDehumNum).RegenFanIndex,
                            ErrorsFound2,
                            DesicDehum(DesicDehumNum).RegenFanType);
                if (ErrorsFound2) {
                    ShowContinueError(state, "...occurs in " + DesicDehum(DesicDehumNum).DehumType + " \"" + DesicDehum(DesicDehumNum).Name + "\"");
                    ErrorsFoundGeneric = true;
                }
            }
        }

        for (DesicDehumIndex = 1; DesicDehumIndex <= state.dataDesiccantDehumidifiers->NumGenericDesicDehums; ++DesicDehumIndex) {
            RegenCoilAirInletNode = 0;
            RegenCoilAirOutletNode = 0;

            CurrentModuleObject = "Dehumidifier:Desiccant:System";

            DesicDehumNum = DesicDehumIndex + state.dataDesiccantDehumidifiers->NumSolidDesicDehums;
            DesicDehum(DesicDehumNum).DehumType = CurrentModuleObject;
            DesicDehum(DesicDehumNum).DehumTypeCode = DesicDehumType::Generic;
            state.dataInputProcessing->inputProcessor->getObjectItem(state,
                                                                     DesicDehum(DesicDehumNum).DehumType,
                                                                     DesicDehumIndex,
                                                                     Alphas,
                                                                     NumAlphas,
                                                                     Numbers,
                                                                     NumNumbers,
                                                                     IOStatus,
                                                                     lNumericBlanks,
                                                                     lAlphaBlanks,
                                                                     cAlphaFields,
                                                                     cNumericFields);
            GlobalNames::VerifyUniqueInterObjectName(
                state, state.dataDesiccantDehumidifiers->UniqueDesicDehumNames, Alphas(1), CurrentModuleObject, cAlphaFields(1), ErrorsFoundGeneric);
            DesicDehum(DesicDehumNum).Name = Alphas(1);

            ErrorsFound2 = false;
            ValidateComponent(state,
                              DesicDehum(DesicDehumNum).DehumType,
                              DesicDehum(DesicDehumNum).Name,
                              ErrorsFound2,
                              DesicDehum(DesicDehumNum).DehumType + " = \"" + DesicDehum(DesicDehumNum).Name + "\"");
            if (ErrorsFound2) {
                ShowSevereError(state, DesicDehum(DesicDehumNum).DehumType + " \"" + DesicDehum(DesicDehumNum).Name + "\" is not unique");
                ErrorsFoundGeneric = true;
            }

            DesicDehum(DesicDehumNum).Sched = Alphas(2);
            if (lAlphaBlanks(2)) {
                DesicDehum(DesicDehumNum).SchedPtr = DataGlobalConstants::ScheduleAlwaysOn;
            } else {
                DesicDehum(DesicDehumNum).SchedPtr = GetScheduleIndex(state, Alphas(2)); // convert schedule name to pointer
                if (DesicDehum(DesicDehumNum).SchedPtr == 0) {
                    ShowSevereError(state,
                                    std::string{RoutineName} + CurrentModuleObject + ": invalid " + cAlphaFields(2) + " entered =" + Alphas(2) +
                                        " for " + cAlphaFields(1) + '=' + Alphas(1));
                    ErrorsFound = true;
                }
            }

            DesicDehum(DesicDehumNum).HXType = Alphas(3);
            DesicDehum(DesicDehumNum).HXName = Alphas(4);

            if (!UtilityRoutines::SameString(DesicDehum(DesicDehumNum).HXType, "HeatExchanger:Desiccant:BalancedFlow")) {
                ShowWarningError(state, DesicDehum(DesicDehumNum).DehumType + " = \"" + DesicDehum(DesicDehumNum).Name + "\"");
                ShowContinueError(state, "Invalid " + cAlphaFields(3) + " = " + DesicDehum(DesicDehumNum).HXType);
                ErrorsFoundGeneric = true;
            } else {
                DesicDehum(DesicDehumNum).HXTypeNum = BalancedHX;
            }

            ErrorsFound2 = false;
            ValidateComponent(state,
                              DesicDehum(DesicDehumNum).HXType,
                              DesicDehum(DesicDehumNum).HXName,
                              ErrorsFound2,
                              DesicDehum(DesicDehumNum).DehumType + " = \"" + DesicDehum(DesicDehumNum).Name + "\"");
            if (ErrorsFound2) ErrorsFoundGeneric = true;

            ErrorsFound2 = false;
            DesicDehum(DesicDehumNum).HXProcInNode = GetSecondaryInletNode(state, DesicDehum(DesicDehumNum).HXName, ErrorsFound2);
            if (ErrorsFound2) {
                ShowContinueError(state, "...occurs in " + DesicDehum(DesicDehumNum).DehumType + " \"" + DesicDehum(DesicDehumNum).Name + "\"");
                ErrorsFoundGeneric = true;
            }

            ProcAirInlet = state.dataLoopNodes->NodeID(DesicDehum(DesicDehumNum).HXProcInNode);

            DesicDehum(DesicDehumNum).ProcAirInNode = GetOnlySingleNode(state,
                                                                        ProcAirInlet,
                                                                        ErrorsFound,
                                                                        DesicDehum(DesicDehumNum).DehumType,
                                                                        DesicDehum(DesicDehumNum).Name,
                                                                        DataLoopNode::NodeFluidType::Air,
                                                                        DataLoopNode::NodeConnectionType::Inlet,
                                                                        NodeInputManager::CompFluidStream::Primary,
                                                                        ObjectIsParent);

            ErrorsFound2 = false;
            DesicDehum(DesicDehumNum).HXProcOutNode = GetSecondaryOutletNode(state, DesicDehum(DesicDehumNum).HXName, ErrorsFound2);
            if (ErrorsFound2) {
                ShowContinueError(state, "...occurs in " + DesicDehum(DesicDehumNum).DehumType + " \"" + DesicDehum(DesicDehumNum).Name + "\"");
                ErrorsFoundGeneric = true;
            }

            ProcAirOutlet = state.dataLoopNodes->NodeID(DesicDehum(DesicDehumNum).HXProcOutNode);

            DesicDehum(DesicDehumNum).ProcAirOutNode = GetOnlySingleNode(state,
                                                                         ProcAirOutlet,
                                                                         ErrorsFound,
                                                                         DesicDehum(DesicDehumNum).DehumType,
                                                                         DesicDehum(DesicDehumNum).Name,
                                                                         DataLoopNode::NodeFluidType::Air,
                                                                         DataLoopNode::NodeConnectionType::Outlet,
                                                                         NodeInputManager::CompFluidStream::Primary,
                                                                         ObjectIsParent);

            TestCompSet(state, DesicDehum(DesicDehumNum).DehumType, DesicDehum(DesicDehumNum).Name, ProcAirInlet, ProcAirOutlet, "Process Air Nodes");

            ErrorsFound2 = false;
            DesicDehum(DesicDehumNum).HXRegenInNode = GetSupplyInletNode(state, DesicDehum(DesicDehumNum).HXName, ErrorsFound2);
            if (ErrorsFound2) {
                ShowContinueError(state, "...occurs in " + DesicDehum(DesicDehumNum).DehumType + " \"" + DesicDehum(DesicDehumNum).Name + "\"");
                ErrorsFoundGeneric = true;
            }

            ErrorsFound2 = false;
            DesicDehum(DesicDehumNum).HXRegenOutNode = GetSupplyOutletNode(state, DesicDehum(DesicDehumNum).HXName, ErrorsFound2);
            if (ErrorsFound2) {
                ShowContinueError(state, "...occurs in " + DesicDehum(DesicDehumNum).DehumType + " \"" + DesicDehum(DesicDehumNum).Name + "\"");
                ErrorsFoundGeneric = true;
            }

            DesicDehum(DesicDehumNum).ControlNodeNum = GetOnlySingleNode(state,
                                                                         Alphas(5),
                                                                         ErrorsFound,
                                                                         DesicDehum(DesicDehumNum).DehumType,
                                                                         DesicDehum(DesicDehumNum).Name,
                                                                         DataLoopNode::NodeFluidType::Air,
                                                                         DataLoopNode::NodeConnectionType::Sensor,
                                                                         NodeInputManager::CompFluidStream::Primary,
                                                                         ObjectIsNotParent);

            if (DesicDehum(DesicDehumNum).ControlNodeNum == 0) {
                ShowContinueError(state, DesicDehum(DesicDehumNum).DehumType + " = \"" + DesicDehum(DesicDehumNum).Name + "\"");
                ShowSevereError(state, cAlphaFields(5) + " must be specified.");
                ErrorsFoundGeneric = true;
            }

            DesicDehum(DesicDehumNum).RegenFanType = Alphas(6);
            DesicDehum(DesicDehumNum).RegenFanName = Alphas(7);

            if (UtilityRoutines::SameString(DesicDehum(DesicDehumNum).RegenFanType, "Fan:OnOff") ||
                UtilityRoutines::SameString(DesicDehum(DesicDehumNum).RegenFanType, "Fan:ConstantVolume") ||
                UtilityRoutines::SameString(DesicDehum(DesicDehumNum).RegenFanType, "Fan:SystemModel")) {
                ErrorsFound2 = false;
                ValidateComponent(state,
                                  DesicDehum(DesicDehumNum).RegenFanType,
                                  DesicDehum(DesicDehumNum).RegenFanName,
                                  ErrorsFound2,
                                  DesicDehum(DesicDehumNum).DehumType + " \"" + DesicDehum(DesicDehumNum).Name + "\"");
                if (ErrorsFound2) ErrorsFoundGeneric = true;
            } else {
                ShowSevereError(state, DesicDehum(DesicDehumNum).DehumType + " \"" + DesicDehum(DesicDehumNum).Name + "\"");
                ShowContinueError(state, "Illegal " + cAlphaFields(6) + " = " + DesicDehum(DesicDehumNum).RegenFanType);
                ErrorsFoundGeneric = true;
            }

            if (UtilityRoutines::SameString(Alphas(8), "DrawThrough")) {
                DesicDehum(DesicDehumNum).RegenFanPlacement = DrawThru;
            } else if (UtilityRoutines::SameString(Alphas(8), "BlowThrough")) {
                DesicDehum(DesicDehumNum).RegenFanPlacement = BlowThru;
            } else {
                ShowWarningError(state, DesicDehum(DesicDehumNum).DehumType + " \"" + DesicDehum(DesicDehumNum).Name + "\"");
                ShowContinueError(state, "Illegal " + cAlphaFields(8) + " = " + Alphas(8));
                ShowContinueError(state, "...resetting to DEFAULT of DRAW THROUGH");
                DesicDehum(DesicDehumNum).RegenFanPlacement = DrawThru;
            }

            ErrorsFound2 = false;
            if (UtilityRoutines::SameString(DesicDehum(DesicDehumNum).RegenFanType, "Fan:SystemModel")) {
                DesicDehum(DesicDehumNum).regenFanType_Num = DataHVACGlobals::FanType_SystemModelObject;
                state.dataHVACFan->fanObjs.emplace_back(new HVACFan::FanSystem(state, DesicDehum(DesicDehumNum).RegenFanName)); // call constructor
                DesicDehum(DesicDehumNum).RegenFanIndex = HVACFan::getFanObjectVectorIndex(state, DesicDehum(DesicDehumNum).RegenFanName);
                DesicDehum(DesicDehumNum).RegenFanInNode = state.dataHVACFan->fanObjs[DesicDehum(DesicDehumNum).RegenFanIndex]->inletNodeNum;
                DesicDehum(DesicDehumNum).RegenFanOutNode = state.dataHVACFan->fanObjs[DesicDehum(DesicDehumNum).RegenFanIndex]->outletNodeNum;
            } else {
                GetFanType(state,
                           DesicDehum(DesicDehumNum).RegenFanName,
                           DesicDehum(DesicDehumNum).regenFanType_Num,
                           errFlag,
                           CurrentModuleObject,
                           DesicDehum(DesicDehumNum).Name);
                DesicDehum(DesicDehumNum).RegenFanInNode =
                    GetFanInletNode(state, DesicDehum(DesicDehumNum).RegenFanType, DesicDehum(DesicDehumNum).RegenFanName, ErrorsFound2);
                if (ErrorsFound2) {
                    ShowContinueError(state, "...occurs in " + DesicDehum(DesicDehumNum).DehumType + " \"" + DesicDehum(DesicDehumNum).Name + "\"");
                    ErrorsFoundGeneric = true;
                }

                ErrorsFound2 = false;
                DesicDehum(DesicDehumNum).RegenFanOutNode =
                    GetFanOutletNode(state, DesicDehum(DesicDehumNum).RegenFanType, DesicDehum(DesicDehumNum).RegenFanName, ErrorsFound2);
                GetFanIndex(state,
                            DesicDehum(DesicDehumNum).RegenFanName,
                            DesicDehum(DesicDehumNum).RegenFanIndex,
                            ErrorsFound2,
                            DesicDehum(DesicDehumNum).RegenFanType);
                if (ErrorsFound2) {
                    ShowContinueError(state, "...occurs in " + DesicDehum(DesicDehumNum).DehumType + " \"" + DesicDehum(DesicDehumNum).Name + "\"");
                    ErrorsFoundGeneric = true;
                }
            }

            DesicDehum(DesicDehumNum).RegenCoilType = Alphas(9);
            DesicDehum(DesicDehumNum).RegenCoilName = Alphas(10);
            RegenCoilType = Alphas(9);
            RegenCoilName = Alphas(10);
            DesicDehum(DesicDehumNum).RegenSetPointTemp = Numbers(1);

            if (!lAlphaBlanks(10)) {
                if (UtilityRoutines::SameString(DesicDehum(DesicDehumNum).RegenCoilType, "Coil:Heating:Electric") ||
                    UtilityRoutines::SameString(DesicDehum(DesicDehumNum).RegenCoilType, "Coil:Heating:Fuel")) {
                    if (UtilityRoutines::SameString(DesicDehum(DesicDehumNum).RegenCoilType, "Coil:Heating:Electric"))
                        DesicDehum(DesicDehumNum).RegenCoilType_Num = Coil_HeatingElectric;
                    if (UtilityRoutines::SameString(DesicDehum(DesicDehumNum).RegenCoilType, "Coil:Heating:Fuel"))
                        DesicDehum(DesicDehumNum).RegenCoilType_Num = Coil_HeatingGasOrOtherFuel;
                    ErrorsFound2 = false;
                    ValidateComponent(state,
                                      RegenCoilType,
                                      RegenCoilName,
                                      ErrorsFound2,
                                      DesicDehum(DesicDehumNum).DehumType + " \"" + DesicDehum(DesicDehumNum).Name + "\"");
                    if (ErrorsFound2) ErrorsFoundGeneric = true;

                    if (DesicDehum(DesicDehumNum).RegenSetPointTemp <= 0.0) {
                        ShowSevereError(state, DesicDehum(DesicDehumNum).DehumType + " \"" + DesicDehum(DesicDehumNum).Name + "\"");
                        ShowContinueError(state, cNumericFields(1) + " must be greater than 0.");
                        ErrorsFoundGeneric = true;
                    }

                    ErrorsFound2 = false;
                    DesicDehum(DesicDehumNum).RegenCoilInletNode = GetHeatingCoilInletNode(state, RegenCoilType, RegenCoilName, ErrorsFound2);
                    if (ErrorsFound2) {
                        ShowContinueError(state,
                                          "...occurs in " + DesicDehum(DesicDehumNum).DehumType + " \"" + DesicDehum(DesicDehumNum).Name + "\"");
                        ErrorsFoundGeneric = true;
                    }

                    ErrorsFound2 = false;
                    DesicDehum(DesicDehumNum).RegenCoilOutletNode = GetHeatingCoilOutletNode(state, RegenCoilType, RegenCoilName, ErrorsFound2);
                    if (ErrorsFound2) {
                        ShowContinueError(state,
                                          "...occurs in " + DesicDehum(DesicDehumNum).DehumType + " \"" + DesicDehum(DesicDehumNum).Name + "\"");
                        ErrorsFoundGeneric = true;
                    }

                    ErrorsFound2 = false;
                    GetHeatingCoilIndex(state, RegenCoilName, DesicDehum(DesicDehumNum).RegenCoilIndex, ErrorsFound2);
                    if (ErrorsFound2) {
                        ShowContinueError(state,
                                          "...occurs in " + DesicDehum(DesicDehumNum).DehumType + " \"" + DesicDehum(DesicDehumNum).Name + "\"");
                        ErrorsFoundGeneric = true;
                    }

                    ErrorsFound2 = false;
                    RegenCoilControlNodeNum = GetHeatingCoilControlNodeNum(state, RegenCoilType, RegenCoilName, ErrorsFound2);
                    if (ErrorsFound2) {
                        ShowContinueError(state,
                                          "...occurs in " + DesicDehum(DesicDehumNum).DehumType + " \"" + DesicDehum(DesicDehumNum).Name + "\"");
                        ErrorsFoundGeneric = true;
                    }

                    if (RegenCoilControlNodeNum > 0) {
                        ShowSevereError(state, DesicDehum(DesicDehumNum).DehumType + " \"" + DesicDehum(DesicDehumNum).Name + "\"");
                        ShowContinueError(
                            state,
                            format("{} is specified as {:.3R} C in this object.", cNumericFields(1), DesicDehum(DesicDehumNum).RegenSetPointTemp));
                        ShowContinueError(state, " Do not specify a coil temperature setpoint node name in the regeneration air heater object.");
                        ShowContinueError(state, "..." + cAlphaFields(9) + " = " + DesicDehum(DesicDehumNum).RegenCoilType);
                        ShowContinueError(state, "..." + cAlphaFields(10) + " = " + DesicDehum(DesicDehumNum).RegenCoilName);
                        ShowContinueError(state,
                                          "...heating coil temperature setpoint node = " + state.dataLoopNodes->NodeID(RegenCoilControlNodeNum));
                        ShowContinueError(state, "...leave the heating coil temperature setpoint node name blank in the regen heater object.");
                        ErrorsFoundGeneric = true;
                    }

                    RegairHeatingCoilFlag = true;
                    SetHeatingCoilData(state, DesicDehum(DesicDehumNum).RegenCoilIndex, ErrorsFound2, RegairHeatingCoilFlag, DesicDehumNum);
                    if (ErrorsFound2) {
                        ShowContinueError(state,
                                          "...occurs in " + DesicDehum(DesicDehumNum).DehumType + " \"" + DesicDehum(DesicDehumNum).Name + "\"");
                        ErrorsFoundGeneric = true;
                    }

                } else if (UtilityRoutines::SameString(DesicDehum(DesicDehumNum).RegenCoilType, "Coil:Heating:Water")) {
                    DesicDehum(DesicDehumNum).RegenCoilType_Num = Coil_HeatingWater;
                    ValidateComponent(state, RegenCoilType, RegenCoilName, IsNotOK, CurrentModuleObject);
                    if (IsNotOK) {
                        ShowContinueError(state, "...occurs in " + CurrentModuleObject + " = " + Alphas(1));
                        ErrorsFound = true;
                    } else { // mine data from heating coil object
                        errFlag = false;
                        DesicDehum(DesicDehumNum).RegenCoilIndex = GetWaterCoilIndex(state, "COIL:HEATING:WATER", RegenCoilName, errFlag);
                        if (DesicDehum(DesicDehumNum).RegenCoilIndex == 0) {
                            ShowSevereError(state, CurrentModuleObject + " illegal " + cAlphaFields(9) + " = " + RegenCoilName);
                            ShowContinueError(state, "Occurs in " + CurrentModuleObject + " = " + DesicDehum(DesicDehumNum).Name);
                            ErrorsFound = true;
                        }

                        if (DesicDehum(DesicDehumNum).RegenSetPointTemp <= 0.0) {
                            ShowSevereError(state, DesicDehum(DesicDehumNum).DehumType + " \"" + DesicDehum(DesicDehumNum).Name + "\"");
                            ShowContinueError(state, cNumericFields(1) + " must be greater than 0.");
                            ErrorsFoundGeneric = true;
                        }

                        // Get the Heating Coil Hot water Inlet or control Node number
                        errFlag = false;
                        DesicDehum(DesicDehumNum).CoilControlNode = GetCoilWaterInletNode(state, "Coil:Heating:Water", RegenCoilName, errFlag);
                        if (errFlag) {
                            ShowContinueError(state, "Occurs in " + CurrentModuleObject + " = " + DesicDehum(DesicDehumNum).Name);
                            ErrorsFound = true;
                        }

                        // Get the Regeneration Heating Coil hot water max volume flow rate
                        errFlag = false;
                        DesicDehum(DesicDehumNum).MaxCoilFluidFlow = GetCoilMaxWaterFlowRate(state, "Coil:Heating:Water", RegenCoilName, errFlag);
                        if (errFlag) {
                            ShowContinueError(state, "Occurs in " + CurrentModuleObject + " = " + DesicDehum(DesicDehumNum).Name);
                            ErrorsFound = true;
                        }

                        // Get the Regeneration Heating Coil Inlet Node
                        errFlag = false;
                        RegenCoilAirInletNode = GetWaterCoilInletNode(state, "Coil:Heating:Water", RegenCoilName, errFlag);
                        DesicDehum(DesicDehumNum).RegenCoilInletNode = RegenCoilAirInletNode;
                        if (errFlag) {
                            ShowContinueError(state, "Occurs in " + CurrentModuleObject + " = " + DesicDehum(DesicDehumNum).Name);
                            ErrorsFound = true;
                        }

                        // Get the Regeneration Heating Coil Outlet Node
                        errFlag = false;
                        RegenCoilAirOutletNode = GetWaterCoilOutletNode(state, "Coil:Heating:Water", RegenCoilName, errFlag);
                        DesicDehum(DesicDehumNum).RegenCoilOutletNode = RegenCoilAirOutletNode;
                        if (errFlag) {
                            ShowContinueError(state, "Occurs in " + CurrentModuleObject + " = " + DesicDehum(DesicDehumNum).Name);
                            ErrorsFound = true;
                        }

                        RegairHeatingCoilFlag = true;
                        SetWaterCoilData(state, DesicDehum(DesicDehumNum).RegenCoilIndex, ErrorsFound2, RegairHeatingCoilFlag, DesicDehumNum);
                        if (ErrorsFound2) {
                            ShowContinueError(state,
                                              "...occurs in " + DesicDehum(DesicDehumNum).DehumType + " \"" + DesicDehum(DesicDehumNum).Name + "\"");
                            ErrorsFoundGeneric = true;
                        }
                    }
                } else if (UtilityRoutines::SameString(DesicDehum(DesicDehumNum).RegenCoilType, "Coil:Heating:Steam")) {
                    DesicDehum(DesicDehumNum).RegenCoilType_Num = Coil_HeatingSteam;
                    ValidateComponent(state, RegenCoilType, RegenCoilName, IsNotOK, CurrentModuleObject);
                    if (IsNotOK) {
                        ShowContinueError(state, "...occurs in " + CurrentModuleObject + " = " + Alphas(1));
                        ErrorsFound = true;
                    } else { // mine data from the regeneration heating coil object
                        if (DesicDehum(DesicDehumNum).RegenSetPointTemp <= 0.0) {
                            ShowSevereError(state, DesicDehum(DesicDehumNum).DehumType + " \"" + DesicDehum(DesicDehumNum).Name + "\"");
                            ShowContinueError(state, cNumericFields(1) + " must be greater than 0.");
                            ErrorsFoundGeneric = true;
                        }

                        errFlag = false;
                        DesicDehum(DesicDehumNum).RegenCoilIndex = GetSteamCoilIndex(state, "COIL:HEATING:STEAM", RegenCoilName, errFlag);
                        if (DesicDehum(DesicDehumNum).RegenCoilIndex == 0) {
                            ShowSevereError(state, CurrentModuleObject + " illegal " + cAlphaFields(9) + " = " + RegenCoilName);
                            ShowContinueError(state, "Occurs in " + CurrentModuleObject + " = " + DesicDehum(DesicDehumNum).Name);
                            ErrorsFound = true;
                        }

                        // Get the regeneration Heating Coil steam inlet node number
                        errFlag = false;
                        DesicDehum(DesicDehumNum).CoilControlNode = GetCoilSteamInletNode(state, "Coil:Heating:Steam", RegenCoilName, errFlag);
                        if (errFlag) {
                            ShowContinueError(state, "Occurs in " + CurrentModuleObject + " = " + DesicDehum(DesicDehumNum).Name);
                            ErrorsFound = true;
                        }

                        // Get the regeneration heating Coil steam max volume flow rate
                        DesicDehum(DesicDehumNum).MaxCoilFluidFlow =
                            GetCoilMaxSteamFlowRate(state, DesicDehum(DesicDehumNum).RegenCoilIndex, errFlag);
                        if (DesicDehum(DesicDehumNum).MaxCoilFluidFlow > 0.0) {
                            SteamIndex = 0; // Function GetSatDensityRefrig will look up steam index if 0 is passed
                            SteamDensity = GetSatDensityRefrig(
                                state, fluidNameSteam, state.dataDesiccantDehumidifiers->TempSteamIn, 1.0, SteamIndex, dehumidifierDesiccantNoFans);
                            DesicDehum(DesicDehumNum).MaxCoilFluidFlow *= SteamDensity;
                        }

                        // Get the regeneration heating Coil Inlet Node
                        errFlag = false;
                        RegenCoilAirInletNode = GetSteamCoilAirInletNode(state, DesicDehum(DesicDehumNum).RegenCoilIndex, RegenCoilName, errFlag);
                        DesicDehum(DesicDehumNum).RegenCoilInletNode = RegenCoilAirInletNode;
                        if (errFlag) {
                            ShowContinueError(state, "Occurs in " + CurrentModuleObject + " = " + DesicDehum(DesicDehumNum).Name);
                            ErrorsFound = true;
                        }

                        // Get the regeneration heating Coil Outlet Node
                        errFlag = false;
                        RegenCoilAirOutletNode = GetCoilAirOutletNode(state, DesicDehum(DesicDehumNum).RegenCoilIndex, RegenCoilName, errFlag);
                        DesicDehum(DesicDehumNum).RegenCoilOutletNode = RegenCoilAirOutletNode;
                        if (errFlag) {
                            ShowContinueError(state, "Occurs in " + CurrentModuleObject + " = " + DesicDehum(DesicDehumNum).Name);
                            ErrorsFound = true;
                        }
                    }

                    ErrorsFound2 = false;
                    RegenCoilControlNodeNum = GetSteamCoilControlNodeNum(state, RegenCoilType, RegenCoilName, ErrorsFound2);

                    if (ErrorsFound2) {
                        ShowContinueError(state,
                                          "...occurs in " + DesicDehum(DesicDehumNum).DehumType + " \"" + DesicDehum(DesicDehumNum).Name + "\"");
                        ErrorsFoundGeneric = true;
                    }

                    if (RegenCoilControlNodeNum > 0) {
                        ShowSevereError(state, DesicDehum(DesicDehumNum).DehumType + " \"" + DesicDehum(DesicDehumNum).Name + "\"");
                        ShowContinueError(
                            state,
                            format("{} is specified as {:.3R} C in this object.", cNumericFields(1), DesicDehum(DesicDehumNum).RegenSetPointTemp));
                        ShowContinueError(state, " Do not specify a coil temperature setpoint node name in the regeneration air heater object.");
                        ShowContinueError(state, "..." + cAlphaFields(9) + " = " + DesicDehum(DesicDehumNum).RegenCoilType);
                        ShowContinueError(state, "..." + cAlphaFields(10) + " = " + DesicDehum(DesicDehumNum).RegenCoilName);
                        ShowContinueError(state,
                                          "...heating coil temperature setpoint node = " + state.dataLoopNodes->NodeID(RegenCoilControlNodeNum));
                        ShowContinueError(state, "...leave the heating coil temperature setpoint node name blank in the regen heater object.");
                        ErrorsFoundGeneric = true;
                    }

                    RegairHeatingCoilFlag = true;
                    SetSteamCoilData(state, DesicDehum(DesicDehumNum).RegenCoilIndex, ErrorsFound2, RegairHeatingCoilFlag, DesicDehumNum);
                    if (ErrorsFound2) {
                        ShowContinueError(state,
                                          "...occurs in " + DesicDehum(DesicDehumNum).DehumType + " \"" + DesicDehum(DesicDehumNum).Name + "\"");
                        ErrorsFoundGeneric = true;
                    }

                } else {
                    ShowSevereError(state, DesicDehum(DesicDehumNum).DehumType + " \"" + DesicDehum(DesicDehumNum).Name + "\"");
                    ShowContinueError(state, "Illegal " + cAlphaFields(9) + " = " + DesicDehum(DesicDehumNum).RegenCoilType);
                    ErrorsFoundGeneric = true;
                }
            }

            RegenAirInlet = state.dataLoopNodes->NodeID(DesicDehum(DesicDehumNum).HXRegenInNode);

            RegenAirOutlet = state.dataLoopNodes->NodeID(DesicDehum(DesicDehumNum).HXRegenOutNode);

            RegenFanInlet = state.dataLoopNodes->NodeID(DesicDehum(DesicDehumNum).RegenFanInNode);

            RegenFanOutlet = state.dataLoopNodes->NodeID(DesicDehum(DesicDehumNum).RegenFanOutNode);

            if (!lAlphaBlanks(10)) {
                RegenCoilInlet = state.dataLoopNodes->NodeID(DesicDehum(DesicDehumNum).RegenCoilInletNode);

                RegenCoilOutlet = state.dataLoopNodes->NodeID(DesicDehum(DesicDehumNum).RegenCoilOutletNode);
            }

            SetUpCompSets(state,
                          DesicDehum(DesicDehumNum).DehumType,
                          DesicDehum(DesicDehumNum).Name,
                          DesicDehum(DesicDehumNum).HXType,
                          DesicDehum(DesicDehumNum).HXName,
                          ProcAirInlet,
                          ProcAirOutlet);

            SetUpCompSets(state,
                          DesicDehum(DesicDehumNum).DehumType,
                          DesicDehum(DesicDehumNum).Name,
                          DesicDehum(DesicDehumNum).RegenFanType,
                          DesicDehum(DesicDehumNum).RegenFanName,
                          RegenFanInlet,
                          RegenFanOutlet);

            if (!lAlphaBlanks(10)) {
                SetUpCompSets(state,
                              DesicDehum(DesicDehumNum).DehumType,
                              DesicDehum(DesicDehumNum).Name,
                              DesicDehum(DesicDehumNum).RegenCoilType,
                              DesicDehum(DesicDehumNum).RegenCoilName,
                              RegenCoilInlet,
                              RegenCoilOutlet);
            }

            if (DesicDehum(DesicDehumNum).RegenFanPlacement == BlowThru) {
                DesicDehum(DesicDehumNum).RegenAirInNode = GetOnlySingleNode(state,
                                                                             RegenFanInlet,
                                                                             ErrorsFound,
                                                                             DesicDehum(DesicDehumNum).DehumType,
                                                                             DesicDehum(DesicDehumNum).Name,
                                                                             DataLoopNode::NodeFluidType::Air,
                                                                             DataLoopNode::NodeConnectionType::Inlet,
                                                                             NodeInputManager::CompFluidStream::Primary,
                                                                             ObjectIsParent);
                DesicDehum(DesicDehumNum).RegenAirOutNode = GetOnlySingleNode(state,
                                                                              RegenAirOutlet,
                                                                              ErrorsFound,
                                                                              DesicDehum(DesicDehumNum).DehumType,
                                                                              DesicDehum(DesicDehumNum).Name,
                                                                              DataLoopNode::NodeFluidType::Air,
                                                                              DataLoopNode::NodeConnectionType::Outlet,
                                                                              NodeInputManager::CompFluidStream::Primary,
                                                                              ObjectIsParent);
                if (!lAlphaBlanks(10)) {
                    if (DesicDehum(DesicDehumNum).RegenFanOutNode != DesicDehum(DesicDehumNum).RegenCoilInletNode) {
                        ShowSevereError(state, DesicDehum(DesicDehumNum).DehumType + " \"" + DesicDehum(DesicDehumNum).Name + "\"");
                        ShowContinueError(state,
                                          "Regen fan outlet node name and regen heater inlet node name do not match for fan placement: Blow Through");
                        ShowContinueError(state,
                                          "...Regen fan outlet node   = " + state.dataLoopNodes->NodeID(DesicDehum(DesicDehumNum).RegenFanOutNode));
                        ShowContinueError(
                            state, "...Regen heater inlet node = " + state.dataLoopNodes->NodeID(DesicDehum(DesicDehumNum).RegenCoilInletNode));
                        ErrorsFoundGeneric = true;
                    }
                    if (DesicDehum(DesicDehumNum).RegenCoilOutletNode != DesicDehum(DesicDehumNum).HXRegenInNode) {
                        ShowSevereError(state, DesicDehum(DesicDehumNum).DehumType + " \"" + DesicDehum(DesicDehumNum).Name + "\"");
                        ShowContinueError(state,
                                          "Regen heater outlet node name and desiccant heat exchanger regen inlet node name do not match for fan "
                                          "placement: Blow Through");
                        ShowContinueError(
                            state, "...Regen heater outlet node = " + state.dataLoopNodes->NodeID(DesicDehum(DesicDehumNum).RegenCoilOutletNode));
                        ShowContinueError(state,
                                          "...HX regen inlet node      = " + state.dataLoopNodes->NodeID(DesicDehum(DesicDehumNum).HXRegenInNode));
                        ErrorsFoundGeneric = true;
                    }
                } else {
                    if (DesicDehum(DesicDehumNum).RegenFanOutNode != DesicDehum(DesicDehumNum).HXRegenInNode) {
                        ShowSevereError(state, DesicDehum(DesicDehumNum).DehumType + " \"" + DesicDehum(DesicDehumNum).Name + "\"");
                        ShowContinueError(
                            state,
                            "Regen fan outlet node name and desiccant heat exchanger inlet node name do not match for fan placement: Blow Through");
                        ShowContinueError(state,
                                          "...Regen fan outlet node   = " + state.dataLoopNodes->NodeID(DesicDehum(DesicDehumNum).RegenFanOutNode));
                        ShowContinueError(state,
                                          "...Desiccant HX inlet node = " + state.dataLoopNodes->NodeID(DesicDehum(DesicDehumNum).HXRegenInNode));
                        ErrorsFoundGeneric = true;
                    }
                }
            } else { // ELSE for IF (DesicDehum(DesicDehumNum)%RegenFanPlacement == BlowThru)THEN
                DesicDehum(DesicDehumNum).RegenAirOutNode = GetOnlySingleNode(state,
                                                                              RegenFanOutlet,
                                                                              ErrorsFound,
                                                                              DesicDehum(DesicDehumNum).DehumType,
                                                                              DesicDehum(DesicDehumNum).Name,
                                                                              DataLoopNode::NodeFluidType::Air,
                                                                              DataLoopNode::NodeConnectionType::Outlet,
                                                                              NodeInputManager::CompFluidStream::Primary,
                                                                              ObjectIsParent);
                if (!lAlphaBlanks(10)) {
                    DesicDehum(DesicDehumNum).RegenAirInNode = GetOnlySingleNode(state,
                                                                                 RegenCoilInlet,
                                                                                 ErrorsFound,
                                                                                 DesicDehum(DesicDehumNum).DehumType,
                                                                                 DesicDehum(DesicDehumNum).Name,
                                                                                 DataLoopNode::NodeFluidType::Air,
                                                                                 DataLoopNode::NodeConnectionType::Inlet,
                                                                                 NodeInputManager::CompFluidStream::Primary,
                                                                                 ObjectIsParent);
                    if (DesicDehum(DesicDehumNum).RegenCoilOutletNode != DesicDehum(DesicDehumNum).HXRegenInNode) {
                        ShowSevereError(state, DesicDehum(DesicDehumNum).DehumType + " \"" + DesicDehum(DesicDehumNum).Name + "\"");
                        ShowContinueError(state,
                                          "Regen heater outlet node name and desiccant heat exchanger regen inlet node name do not match for fan "
                                          "placement: Draw Through");
                        ShowContinueError(
                            state, "...Regen heater outlet node = " + state.dataLoopNodes->NodeID(DesicDehum(DesicDehumNum).RegenCoilOutletNode));
                        ShowContinueError(state,
                                          "...HX regen inlet node      = " + state.dataLoopNodes->NodeID(DesicDehum(DesicDehumNum).HXRegenInNode));
                        ErrorsFoundGeneric = true;
                    }
                } else {
                    DesicDehum(DesicDehumNum).RegenAirInNode = GetOnlySingleNode(state,
                                                                                 RegenAirInlet,
                                                                                 ErrorsFound,
                                                                                 DesicDehum(DesicDehumNum).DehumType,
                                                                                 DesicDehum(DesicDehumNum).Name,
                                                                                 DataLoopNode::NodeFluidType::Air,
                                                                                 DataLoopNode::NodeConnectionType::Inlet,
                                                                                 NodeInputManager::CompFluidStream::Primary,
                                                                                 ObjectIsParent);
                }
                if (DesicDehum(DesicDehumNum).RegenFanInNode != DesicDehum(DesicDehumNum).HXRegenOutNode) {
                    ShowSevereError(state, DesicDehum(DesicDehumNum).DehumType + " \"" + DesicDehum(DesicDehumNum).Name + "\"");
                    ShowContinueError(
                        state,
                        "Regen fan inlet node name and desiccant heat exchanger regen outlet node name do not match for fan placement: Draw Through");
                    ShowContinueError(state, "...Regen fan inlet node = " + state.dataLoopNodes->NodeID(DesicDehum(DesicDehumNum).RegenFanInNode));
                    ShowContinueError(state, "...HX regen outlet node = " + state.dataLoopNodes->NodeID(DesicDehum(DesicDehumNum).HXRegenOutNode));
                    ErrorsFoundGeneric = true;
                }
            }

            DesicDehum(DesicDehumNum).CoolingCoilType = Alphas(11);
            DesicDehum(DesicDehumNum).CoolingCoilName = Alphas(12);

            if (!lAlphaBlanks(12)) {
                if ((UtilityRoutines::SameString(DesicDehum(DesicDehumNum).CoolingCoilType, "COIL:COOLING:DX:SINGLESPEED")) ||
                    (UtilityRoutines::SameString(DesicDehum(DesicDehumNum).CoolingCoilType, "COIL:COOLING:DX:TWOSTAGEWITHHUMIDITYCONTROLMODE")) ||
                    (UtilityRoutines::SameString(DesicDehum(DesicDehumNum).CoolingCoilType, "COIL:COOLING:DX:VARIABLESPEED"))) {
                    ErrorsFound2 = false;
                    ValidateComponent(state,
                                      DesicDehum(DesicDehumNum).CoolingCoilType,
                                      DesicDehum(DesicDehumNum).CoolingCoilName,
                                      ErrorsFound2,
                                      DesicDehum(DesicDehumNum).DehumType + " \"" + DesicDehum(DesicDehumNum).Name + "\"");
                    if (ErrorsFound2) ErrorsFoundGeneric = true;

                    if ((UtilityRoutines::SameString(DesicDehum(DesicDehumNum).CoolingCoilType, "COIL:COOLING:DX:SINGLESPEED"))) {
                        DesicDehum(DesicDehumNum).coolingCoil_TypeNum = DataHVACGlobals::CoilDX_CoolingSingleSpeed;
                    } else if ((UtilityRoutines::SameString(DesicDehum(DesicDehumNum).CoolingCoilType,
                                                            "COIL:COOLING:DX:TWOSTAGEWITHHUMIDITYCONTROLMODE"))) {
                        DesicDehum(DesicDehumNum).coolingCoil_TypeNum = DataHVACGlobals::CoilDX_CoolingTwoStageWHumControl;
                    } else if ((UtilityRoutines::SameString(DesicDehum(DesicDehumNum).CoolingCoilType, "COIL:COOLING:DX:VARIABLESPEED"))) {
                        DesicDehum(DesicDehumNum).coolingCoil_TypeNum = DataHVACGlobals::Coil_CoolingAirToAirVariableSpeed;
                    }

                } else {
                    ShowSevereError(state, DesicDehum(DesicDehumNum).DehumType + '=' + DesicDehum(DesicDehumNum).Name);
                    ShowContinueError(state, "Illegal " + cAlphaFields(11) + " = " + DesicDehum(DesicDehumNum).CoolingCoilType);
                    ErrorsFoundGeneric = true;
                }

                if ((DesicDehum(DesicDehumNum).coolingCoil_TypeNum == DataHVACGlobals::CoilDX_CoolingSingleSpeed) ||
                    (DesicDehum(DesicDehumNum).coolingCoil_TypeNum == DataHVACGlobals::CoilDX_CoolingTwoStageWHumControl)) {
                    ErrorsFound2 = false;
                    DesicDehum(DesicDehumNum).CoolingCoilOutletNode = GetDXCoilOutletNode(
                        state, DesicDehum(DesicDehumNum).CoolingCoilType, DesicDehum(DesicDehumNum).CoolingCoilName, ErrorsFound2);
                    DesicDehum(DesicDehumNum).CompanionCoilCapacity =
                        GetDXCoilCapacity(state, DesicDehum(DesicDehumNum).CoolingCoilType, DesicDehum(DesicDehumNum).CoolingCoilName, ErrorsFound2);
                    if (ErrorsFound2)
                        ShowContinueError(
                            state, "...occurs in " + DesicDehum(DesicDehumNum).DehumType + " \"" + DesicDehum(DesicDehumNum).CoolingCoilName + "\"");

                    ErrorsFound2 = false;
                    GetDXCoilIndex(state,
                                   DesicDehum(DesicDehumNum).CoolingCoilName,
                                   DesicDehum(DesicDehumNum).DXCoilIndex,
                                   ErrorsFound2,
                                   DesicDehum(DesicDehumNum).CoolingCoilType,
                                   ObjexxFCL::Optional_bool_const());
                    if (ErrorsFound2)
                        ShowContinueError(
                            state, "...occurs in " + DesicDehum(DesicDehumNum).DehumType + " \"" + DesicDehum(DesicDehumNum).CoolingCoilName + "\"");
                } else if (DesicDehum(DesicDehumNum).coolingCoil_TypeNum == DataHVACGlobals::Coil_CoolingAirToAirVariableSpeed) {
                    ErrorsFound2 = false;
                    DesicDehum(DesicDehumNum).CoolingCoilOutletNode = VariableSpeedCoils::GetCoilOutletNodeVariableSpeed(
                        state, DesicDehum(DesicDehumNum).CoolingCoilType, DesicDehum(DesicDehumNum).CoolingCoilName, ErrorsFound2);
                    ErrorsFound2 = false;
                    DesicDehum(DesicDehumNum).CompanionCoilCapacity = VariableSpeedCoils::GetCoilCapacityVariableSpeed(
                        state, DesicDehum(DesicDehumNum).CoolingCoilType, DesicDehum(DesicDehumNum).CoolingCoilName, ErrorsFound2);
                    if (ErrorsFound2)
                        ShowContinueError(
                            state, "...occurs in " + DesicDehum(DesicDehumNum).DehumType + " \"" + DesicDehum(DesicDehumNum).CoolingCoilName + "\"");
                    ErrorsFound2 = false;
                    DesicDehum(DesicDehumNum).DXCoilIndex = VariableSpeedCoils::GetCoilIndexVariableSpeed(
                        state, DesicDehum(DesicDehumNum).CoolingCoilType, DesicDehum(DesicDehumNum).CoolingCoilName, ErrorsFound2);
                    if (ErrorsFound2)
                        ShowContinueError(
                            state, "...occurs in " + DesicDehum(DesicDehumNum).DehumType + " \"" + DesicDehum(DesicDehumNum).CoolingCoilName + "\"");
                }

            } //  (DesicDehum(DesicDehumNum)%CoolingCoilName /= Blank)THEN

            if (UtilityRoutines::SameString(Alphas(13), "Yes")) {
                DesicDehum(DesicDehumNum).CoilUpstreamOfProcessSide = Selection::Yes;
            } else if (lAlphaBlanks(13)) {
                DesicDehum(DesicDehumNum).CoilUpstreamOfProcessSide = Selection::No;
            } else if (UtilityRoutines::SameString(Alphas(13), "No")) {
                DesicDehum(DesicDehumNum).CoilUpstreamOfProcessSide = Selection::No;
            } else {
                ShowWarningError(state, DesicDehum(DesicDehumNum).DehumType + " \"" + DesicDehum(DesicDehumNum).Name + "\"");
                ShowContinueError(state, "Invalid choice for " + cAlphaFields(13) + " = " + Alphas(13));
                ShowContinueError(state, "...resetting to the default value of No");
                DesicDehum(DesicDehumNum).CoilUpstreamOfProcessSide = Selection::No;
            }

            if (UtilityRoutines::SameString(Alphas(14), "Yes")) {
                DesicDehum(DesicDehumNum).Preheat = Selection::Yes;
            } else if (UtilityRoutines::SameString(Alphas(14), "No")) {
                DesicDehum(DesicDehumNum).Preheat = Selection::No;
            } else if (lAlphaBlanks(14)) {
                DesicDehum(DesicDehumNum).Preheat = Selection::No;
            } else {
                ShowWarningError(state, DesicDehum(DesicDehumNum).DehumType + " \"" + DesicDehum(DesicDehumNum).Name + "\"");
                ShowContinueError(state, "Invalid choice for " + cAlphaFields(14) + " = " + Alphas(14));
                ShowContinueError(state, "...resetting to the default value of NO");
                DesicDehum(DesicDehumNum).Preheat = Selection::No;
            }

            if (DesicDehum(DesicDehumNum).DXCoilIndex > 0) {

                if (DesicDehum(DesicDehumNum).Preheat == Selection::Yes) { // Companion coil waste heat used for regeneration of desiccant
                    ErrorsFound2 = false;
                    DesuperHeaterIndex = GetHeatReclaimSourceIndexNum(
                        state, DesicDehum(DesicDehumNum).CoolingCoilType, DesicDehum(DesicDehumNum).CoolingCoilName, ErrorsFound2);
                    if (ErrorsFound2) {
                        ShowContinueError(state,
                                          "...occurs in " + DesicDehum(DesicDehumNum).DehumType + " \"" + DesicDehum(DesicDehumNum).Name + "\"");
                        ErrorsFoundGeneric = true;
                    }

                    if (DesuperHeaterIndex > 0) {
                        ShowWarningError(state, DesicDehum(DesicDehumNum).DehumType + '=' + DesicDehum(DesicDehumNum).Name);
                        ShowContinueError(state,
                                          "A Coil:Heating:Desuperheater object should not be used when condenser waste heat is reclaimed for "
                                          "desiccant regeneration.");
                        ShowContinueError(state,
                                          "A Coil:Heating:Desuperheater object was found using waste heat from the " +
                                              DesicDehum(DesicDehumNum).CoolingCoilType + " \"" + DesicDehum(DesicDehumNum).CoolingCoilName +
                                              "\" object.");
                        //          ErrorsFoundGeneric = .TRUE.
                    }
                }
                if ((DesicDehum(DesicDehumNum).coolingCoil_TypeNum == DataHVACGlobals::CoilDX_CoolingSingleSpeed) ||
                    (DesicDehum(DesicDehumNum).coolingCoil_TypeNum == DataHVACGlobals::CoilDX_CoolingTwoStageWHumControl)) {
                    ErrorsFound2 = false;
                    DesicDehum(DesicDehumNum).CondenserInletNode = GetCoilCondenserInletNode(
                        state, DesicDehum(DesicDehumNum).CoolingCoilType, DesicDehum(DesicDehumNum).CoolingCoilName, ErrorsFound2);
                } else if (DesicDehum(DesicDehumNum).coolingCoil_TypeNum == DataHVACGlobals::Coil_CoolingAirToAirVariableSpeed) {
                    ErrorsFound2 = false;
                    DesicDehum(DesicDehumNum).CondenserInletNode =
                        VariableSpeedCoils::GetVSCoilCondenserInletNode(state, DesicDehum(DesicDehumNum).CoolingCoilName, ErrorsFound2);
                }
                if (DesicDehum(DesicDehumNum).CondenserInletNode == 0 && DesicDehum(DesicDehumNum).Preheat == Selection::Yes) {
                    DesicDehum(DesicDehumNum).CondenserInletNode =
                        GetOnlySingleNode(state,
                                          DesicDehum(DesicDehumNum).CoolingCoilName + " Condenser Inlet Node",
                                          ErrorsFound,
                                          DesicDehum(DesicDehumNum).DehumType,
                                          DesicDehum(DesicDehumNum).Name,
                                          DataLoopNode::NodeFluidType::Air,
                                          DataLoopNode::NodeConnectionType::OutsideAirReference,
                                          NodeInputManager::CompFluidStream::Secondary,
                                          ObjectIsNotParent);
                    CheckAndAddAirNodeNumber(state, DesicDehum(DesicDehumNum).CondenserInletNode, OANodeError);
                    if (!OANodeError) {
                        ShowWarningError(state, DesicDehum(DesicDehumNum).DehumType + " \"" + DesicDehum(DesicDehumNum).Name + "\"");
                        ShowContinueError(
                            state,
                            "The " + cAlphaFields(14) +
                                " input is specified as Yes and a condenser air inlet node name was not specified for the companion cooling coil.");
                        ShowContinueError(state,
                                          "Adding condenser inlet air node for " + DesicDehum(DesicDehumNum).CoolingCoilType + " \"" +
                                              DesicDehum(DesicDehumNum).CoolingCoilName + "\"");
                        ShowContinueError(
                            state, "...condenser inlet air node name = " + state.dataLoopNodes->NodeID(DesicDehum(DesicDehumNum).CondenserInletNode));
                        ShowContinueError(state, "...this node name will be specified as an outdoor air node.");
                    }
                } else if (DesicDehum(DesicDehumNum).Preheat == Selection::Yes) {
                    if (!CheckOutAirNodeNumber(state, DesicDehum(DesicDehumNum).CondenserInletNode)) {
                        ShowSevereError(state, DesicDehum(DesicDehumNum).DehumType + " \"" + DesicDehum(DesicDehumNum).Name + "\"");
                        ShowContinueError(state,
                                          "The regeneration air inlet node must be specified as an outdoor air node when " + cAlphaFields(14) +
                                              " is specified as Yes.");
                        ErrorsFoundGeneric = true;
                    }
                }
            }

            if (CheckOutAirNodeNumber(state, DesicDehum(DesicDehumNum).RegenAirInNode)) {
                DesicDehum(DesicDehumNum).RegenInletIsOutsideAirNode = true;
            }

            if (DesicDehum(DesicDehumNum).DXCoilIndex == 0 && DesicDehum(DesicDehumNum).Preheat == Selection::Yes) {
                ShowWarningError(state, DesicDehum(DesicDehumNum).DehumType + '=' + DesicDehum(DesicDehumNum).Name);
                ShowContinueError(state,
                                  "A valid " + cAlphaFields(12) + " must be used when condenser waste heat is reclaimed for desiccant regeneration.");
                ShowContinueError(state, "... " + cAlphaFields(11) + " = " + DesicDehum(DesicDehumNum).CoolingCoilType);
                ShowContinueError(state, "... " + cAlphaFields(12) + " = " + DesicDehum(DesicDehumNum).CoolingCoilName);
                ErrorsFoundGeneric = true;
            }

            if (DesicDehum(DesicDehumNum).DXCoilIndex > 0 && DesicDehum(DesicDehumNum).CoilUpstreamOfProcessSide == Selection::Yes) {
                if ((DesicDehum(DesicDehumNum).coolingCoil_TypeNum == DataHVACGlobals::CoilDX_CoolingSingleSpeed) ||
                    (DesicDehum(DesicDehumNum).coolingCoil_TypeNum == DataHVACGlobals::CoilDX_CoolingTwoStageWHumControl)) {
                    ErrorsFound2 = false;
                    CoilBypassedFlowFrac = GetDXCoilBypassedFlowFrac(
                        state, DesicDehum(DesicDehumNum).CoolingCoilType, DesicDehum(DesicDehumNum).CoolingCoilName, ErrorsFound2);
                } else if (DesicDehum(DesicDehumNum).coolingCoil_TypeNum == DataHVACGlobals::Coil_CoolingAirToAirVariableSpeed) {
                    ErrorsFound2 = false;
                    CoilBypassedFlowFrac = 0.0; // bypass flow fraction not in VS coil model
                }
                if (ErrorsFound2)
                    ShowContinueError(
                        state, "...occurs in " + DesicDehum(DesicDehumNum).DehumType + " \"" + DesicDehum(DesicDehumNum).CoolingCoilName + "\"");
                if (CoilBypassedFlowFrac > 0.0) {
                    ShowWarningError(state, DesicDehum(DesicDehumNum).DehumType + '=' + DesicDehum(DesicDehumNum).Name);
                    ShowContinueError(state,
                                      "A DX coil bypassed air flow fraction greater than 0 may not be used when the input for " + cAlphaFields(13) +
                                          " is specified as Yes.");
                    ShowContinueError(
                        state,
                        "A DX coil with a bypassed air flow fraction greater than 0 may be upstream of the process inlet however the input for " +
                            cAlphaFields(13) + " must be specified as No.");
                    ShowContinueError(state, "... " + cAlphaFields(11) + " = " + DesicDehum(DesicDehumNum).CoolingCoilType);
                    ShowContinueError(state, "... " + cAlphaFields(12) + " = " + DesicDehum(DesicDehumNum).CoolingCoilName);
                    ErrorsFoundGeneric = true;
                }
            } else if (DesicDehum(DesicDehumNum).DXCoilIndex == 0 && DesicDehum(DesicDehumNum).CoilUpstreamOfProcessSide == Selection::Yes) {
                ShowSevereError(state, DesicDehum(DesicDehumNum).DehumType + " \"" + DesicDehum(DesicDehumNum).Name + "\"");
                ShowContinueError(state, "A valid companion coil must be specified when " + cAlphaFields(13) + " is specified as Yes.");
                ErrorsFoundGeneric = true;
            }

            if (!DesicDehum(DesicDehumNum).RegenInletIsOutsideAirNode && DesicDehum(DesicDehumNum).Preheat == Selection::Yes) {
                ShowWarningError(state, DesicDehum(DesicDehumNum).DehumType + '=' + DesicDehum(DesicDehumNum).Name);
                ShowContinueError(state,
                                  "The desiccant dehumidifier regeneration air inlet must be specified as an outdoor air node when " +
                                      cAlphaFields(14) + " is specified as Yes.");
                ShowContinueError(state,
                                  "... desiccant dehumidifier regeneration air inlet node name = " +
                                      state.dataLoopNodes->NodeID(DesicDehum(DesicDehumNum).RegenAirInNode));
                ErrorsFoundGeneric = true;
            }

            if (DesicDehum(DesicDehumNum).CoilUpstreamOfProcessSide == Selection::Yes) {
                if (DesicDehum(DesicDehumNum).ProcAirInNode != DesicDehum(DesicDehumNum).CoolingCoilOutletNode) {
                    ShowSevereError(state, "For " + DesicDehum(DesicDehumNum).DehumType + " \"" + DesicDehum(DesicDehumNum).Name + "\"");
                    ShowContinueError(state, "Node names are inconsistent in companion cooling coil and desiccant heat exchanger objects.");
                    ShowContinueError(state,
                                      "For companion cooling coil = " + DesicDehum(DesicDehumNum).CoolingCoilType + " \"" +
                                          DesicDehum(DesicDehumNum).CoolingCoilName + "\"");
                    ShowContinueError(state,
                                      "The outlet node name in cooling coil = " +
                                          state.dataLoopNodes->NodeID(DesicDehum(DesicDehumNum).CoolingCoilOutletNode));
                    ShowContinueError(state,
                                      "For desiccant heat exchanger = " + DesicDehum(DesicDehumNum).HXType + " \"" +
                                          DesicDehum(DesicDehumNum).HXName + "\"");
                    ShowContinueError(state,
                                      "The process air inlet node name = " + state.dataLoopNodes->NodeID(DesicDehum(DesicDehumNum).ProcAirInNode));
                    ShowFatalError(state, "...previous error causes program termination.");
                }
            }

            // Exhaust Fan input
            DesicDehum(DesicDehumNum).ExhaustFanMaxVolFlowRate = Numbers(2);
            DesicDehum(DesicDehumNum).ExhaustFanMaxPower = Numbers(3);
            DesicDehum(DesicDehumNum).ExhaustFanCurveIndex = GetCurveIndex(state, Alphas(15));

            if (DesicDehum(DesicDehumNum).ExhaustFanCurveIndex > 0) {
                ErrorsFoundGeneric |= CurveManager::CheckCurveDims(state,
                                                                   DesicDehum(DesicDehumNum).ExhaustFanCurveIndex, // Curve index
                                                                   {1},                                            // Valid dimensions
                                                                   RoutineName,                                    // Routine name
                                                                   CurrentModuleObject,                            // Object Type
                                                                   DesicDehum(DesicDehumNum).Name,                 // Object Name
                                                                   cAlphaFields(15));                              // Field Name
            }

            if (DesicDehum(DesicDehumNum).Preheat == Selection::Yes) {
                ErrorsFound2 = false;
                if (DesicDehum(DesicDehumNum).ExhaustFanMaxVolFlowRate <= 0) {
                    ErrorsFound2 = true;
                }
                if (DesicDehum(DesicDehumNum).ExhaustFanMaxPower <= 0) {
                    ErrorsFound2 = true;
                }
                if (ErrorsFound2) {
                    ShowSevereError(state, DesicDehum(DesicDehumNum).DehumType + " \"" + DesicDehum(DesicDehumNum).Name + "\"");
                    ShowContinueError(
                        state, cNumericFields(2) + " and " + cNumericFields(3) + " must be defined if " + cAlphaFields(14) + " field is \"Yes\".");
                }
            } else if (DesicDehum(DesicDehumNum).Preheat == Selection::No) {
                if (DesicDehum(DesicDehumNum).ExhaustFanMaxVolFlowRate > 0.0) {
                    ShowWarningError(state, DesicDehum(DesicDehumNum).DehumType + " \"" + DesicDehum(DesicDehumNum).Name + "\"");
                    ShowContinueError(state, cNumericFields(2) + " should be 0 if " + cAlphaFields(14) + " field is \"No\".");
                    ShowContinueError(state, "..." + cNumericFields(2) + " will not be used and is reset to 0.");
                    DesicDehum(DesicDehumNum).ExhaustFanMaxVolFlowRate = 0.0;
                }
            }
        }

        // SET UP OUTPUTS
        for (DesicDehumNum = 1; DesicDehumNum <= state.dataDesiccantDehumidifiers->NumSolidDesicDehums; ++DesicDehumNum) {
            // Setup Report variables for the Desiccant Dehumidifiers
            SetupOutputVariable(state,
                                "Dehumidifier Removed Water Mass",
                                OutputProcessor::Unit::kg,
                                DesicDehum(DesicDehumNum).WaterRemove,
                                OutputProcessor::SOVTimeStepType::System,
                                OutputProcessor::SOVStoreType::Summed,
                                DesicDehum(DesicDehumNum).Name);
            SetupOutputVariable(state,
                                "Dehumidifier Removed Water Mass Flow Rate",
                                OutputProcessor::Unit::kg_s,
                                DesicDehum(DesicDehumNum).WaterRemoveRate,
                                OutputProcessor::SOVTimeStepType::System,
                                OutputProcessor::SOVStoreType::Average,
                                DesicDehum(DesicDehumNum).Name);
            SetupOutputVariable(state,
                                "Dehumidifier Part Load Ratio",
                                OutputProcessor::Unit::None,
                                DesicDehum(DesicDehumNum).PartLoad,
                                OutputProcessor::SOVTimeStepType::System,
                                OutputProcessor::SOVStoreType::Average,
                                DesicDehum(DesicDehumNum).Name);
            SetupOutputVariable(state,
                                "Dehumidifier Electricity Rate",
                                OutputProcessor::Unit::W,
                                DesicDehum(DesicDehumNum).ElecUseRate,
                                OutputProcessor::SOVTimeStepType::System,
                                OutputProcessor::SOVStoreType::Average,
                                DesicDehum(DesicDehumNum).Name);
            SetupOutputVariable(state,
                                "Dehumidifier Electricity Energy",
                                OutputProcessor::Unit::J,
                                DesicDehum(DesicDehumNum).ElecUseEnergy,
                                OutputProcessor::SOVTimeStepType::System,
                                OutputProcessor::SOVStoreType::Summed,
                                DesicDehum(DesicDehumNum).Name,
                                _,
                                "Electricity",
                                "Cooling",
                                _,
                                "System");
            SetupOutputVariable(state,
                                "Dehumidifier Regeneration Specific Energy",
                                OutputProcessor::Unit::J_kgWater,
                                DesicDehum(DesicDehumNum).SpecRegenEnergy,
                                OutputProcessor::SOVTimeStepType::System,
                                OutputProcessor::SOVStoreType::Average,
                                DesicDehum(DesicDehumNum).Name);
            SetupOutputVariable(state,
                                "Dehumidifier Regeneration Rate",
                                OutputProcessor::Unit::W,
                                DesicDehum(DesicDehumNum).QRegen,
                                OutputProcessor::SOVTimeStepType::System,
                                OutputProcessor::SOVStoreType::Average,
                                DesicDehum(DesicDehumNum).Name);
            SetupOutputVariable(state,
                                "Dehumidifier Regeneration Energy",
                                OutputProcessor::Unit::J,
                                DesicDehum(DesicDehumNum).RegenEnergy,
                                OutputProcessor::SOVTimeStepType::System,
                                OutputProcessor::SOVStoreType::Summed,
                                DesicDehum(DesicDehumNum).Name);
            SetupOutputVariable(state,
                                "Dehumidifier Regeneration Air Speed",
                                OutputProcessor::Unit::m_s,
                                DesicDehum(DesicDehumNum).RegenAirVel,
                                OutputProcessor::SOVTimeStepType::System,
                                OutputProcessor::SOVStoreType::Average,
                                DesicDehum(DesicDehumNum).Name);
            SetupOutputVariable(state,
                                "Dehumidifier Regeneration Air Mass Flow Rate",
                                OutputProcessor::Unit::kg_s,
                                DesicDehum(DesicDehumNum).RegenAirInMassFlowRate,
                                OutputProcessor::SOVTimeStepType::System,
                                OutputProcessor::SOVStoreType::Average,
                                DesicDehum(DesicDehumNum).Name);
            SetupOutputVariable(state,
                                "Dehumidifier Process Air Mass Flow Rate",
                                OutputProcessor::Unit::kg_s,
                                DesicDehum(DesicDehumNum).ProcAirInMassFlowRate,
                                OutputProcessor::SOVTimeStepType::System,
                                OutputProcessor::SOVStoreType::Average,
                                DesicDehum(DesicDehumNum).Name);
        }

        for (DesicDehumNum = 1; DesicDehumNum <= state.dataDesiccantDehumidifiers->NumGenericDesicDehums; ++DesicDehumNum) {
            // Setup Report variables for the Desiccant Dehumidifiers
            SetupOutputVariable(state,
                                "Dehumidifier Removed Water Mass",
                                OutputProcessor::Unit::kg,
                                DesicDehum(DesicDehumNum).WaterRemove,
                                OutputProcessor::SOVTimeStepType::System,
                                OutputProcessor::SOVStoreType::Summed,
                                DesicDehum(DesicDehumNum).Name);
            SetupOutputVariable(state,
                                "Dehumidifier Removed Water Mass Flow Rate",
                                OutputProcessor::Unit::kg_s,
                                DesicDehum(DesicDehumNum).WaterRemoveRate,
                                OutputProcessor::SOVTimeStepType::System,
                                OutputProcessor::SOVStoreType::Average,
                                DesicDehum(DesicDehumNum).Name);
            SetupOutputVariable(state,
                                "Dehumidifier Part Load Ratio",
                                OutputProcessor::Unit::None,
                                DesicDehum(DesicDehumNum).PartLoad,
                                OutputProcessor::SOVTimeStepType::System,
                                OutputProcessor::SOVStoreType::Average,
                                DesicDehum(DesicDehumNum).Name);
            if (DesicDehum(DesicDehumNum).ExhaustFanMaxVolFlowRate > 0) {
                SetupOutputVariable(state,
                                    "Dehumidifier Exhaust Fan Electricity Rate",
                                    OutputProcessor::Unit::W,
                                    DesicDehum(DesicDehumNum).ExhaustFanPower,
                                    OutputProcessor::SOVTimeStepType::System,
                                    OutputProcessor::SOVStoreType::Average,
                                    DesicDehum(DesicDehumNum).Name);
                SetupOutputVariable(state,
                                    "Dehumidifier Exhaust Fan Electricity Energy",
                                    OutputProcessor::Unit::J,
                                    DesicDehum(DesicDehumNum).ExhaustFanElecConsumption,
                                    OutputProcessor::SOVTimeStepType::System,
                                    OutputProcessor::SOVStoreType::Summed,
                                    DesicDehum(DesicDehumNum).Name,
                                    _,
                                    "Electricity",
                                    "Cooling",
                                    _,
                                    "System");
            }
        }

        if (ErrorsFound) {
            ShowFatalError(state, "Errors found in getting Dehumidifier:Desiccant:NoFans input");
        } else if (ErrorsFoundGeneric) {
            ShowFatalError(state, "Errors found in getting DESICCANT DEHUMIDIFIER input");
        }

        Alphas.deallocate();
        cAlphaFields.deallocate();
        cNumericFields.deallocate();
        Numbers.deallocate();
        lAlphaBlanks.deallocate();
        lNumericBlanks.deallocate();
    }

    void InitDesiccantDehumidifier(EnergyPlusData &state,
                                   int const DesicDehumNum,      // number of the current dehumidifier being simulated
                                   bool const FirstHVACIteration // TRUE if 1st HVAC simulation of system timestep
    )
    {

        // SUBROUTINE INFORMATION:
        //       AUTHOR         Michael J. Witte, GARD Analytics, Inc.
        //                      for Gas Research Institute
        //       DATE WRITTEN   March 2001
        //       MODIFIED       Jan 2005 M. J. Witte, GARD Analytics, Inc.
        //                        Add setpoint validation for new control type option:
        //                          NODE LEAVING HUMRAT SETPOINT:BYPASS
        //                        Work supported by ASHRAE research project 1254-RP
        //                      June 2007 R. Raustad, FSEC
        //                        Added new dehumidifier type -- DESICCANT DEHUMIDIFIER
        //                      May 2009, B. Griffith, NREL. added EMS node setpoint checks
        //       RE-ENGINEERED  na

        // PURPOSE OF THIS SUBROUTINE:
        // This subroutine is for initializations of the dehumidifier Components.

        // METHODOLOGY EMPLOYED:
        // Uses the status flags to trigger initializations.

        // REFERENCES:
        // na

        // Using/Aliasing
        auto &DoSetPointTest = state.dataHVACGlobal->DoSetPointTest;
        auto &SetPointErrorFlag = state.dataHVACGlobal->SetPointErrorFlag;
        using EMSManager::CheckIfNodeSetPointManagedByEMS;
        using Psychrometrics::PsyRhoAirFnPbTdbW;
        using SteamCoils::SimulateSteamCoilComponents;
        auto &GetCoilMaxSteamFlowRate(SteamCoils::GetCoilMaxSteamFlowRate);
        using DataSizing::AutoSize;
        using FluidProperties::GetDensityGlycol;
        using FluidProperties::GetSatDensityRefrig;
        using PlantUtilities::InitComponentNodes;
        using PlantUtilities::ScanPlantLoopsForObject;
        using PlantUtilities::SetComponentFlowRate;
        using WaterCoils::GetCoilMaxWaterFlowRate;
        using WaterCoils::SimulateWaterCoilComponents;

        // SUBROUTINE PARAMETER DEFINITIONS:
        static constexpr std::string_view RoutineName("InitDesiccantDehumidifier");
        static std::string const initCBVAV("InitCBVAV");

        // SUBROUTINE LOCAL VARIABLE DECLARATIONS:
        int ProcInNode;            // inlet node number
        int RegenInNode;           // inlet node number
        int ControlNode;           // control node number
        bool ErrorsFound(false);   // Set to true if errors in input, fatal at end of routine
        int SteamIndex;            // steam coil index
        Real64 FluidDensity;       // steam or water coil fluid density
        Real64 CoilMaxVolFlowRate; // water or steam max volumetric water flow rate
        Real64 QCoilActual;        // actual CBVAV steam heating coil load met (W)
        bool ErrorFlag;            // local error flag returned from data mining

        auto &DesicDehum(state.dataDesiccantDehumidifiers->DesicDehum);
        auto &MyEnvrnFlag(state.dataDesiccantDehumidifiers->MyEnvrnFlag);
        auto &MyPlantScanFlag(state.dataDesiccantDehumidifiers->MyPlantScanFlag);

        if (state.dataDesiccantDehumidifiers->InitDesiccantDehumidifierOneTimeFlag) {

            // initialize the environment and sizing flags
            MyEnvrnFlag.allocate(state.dataDesiccantDehumidifiers->NumDesicDehums);
            MyPlantScanFlag.allocate(state.dataDesiccantDehumidifiers->NumDesicDehums);
            MyEnvrnFlag = true;

            state.dataDesiccantDehumidifiers->InitDesiccantDehumidifierOneTimeFlag = false;
            MyPlantScanFlag = true;
        }

        if (MyPlantScanFlag(DesicDehumNum) && allocated(state.dataPlnt->PlantLoop)) {
            if ((DesicDehum(DesicDehumNum).RegenCoilType_Num == Coil_HeatingWater) ||
                (DesicDehum(DesicDehumNum).RegenCoilType_Num == Coil_HeatingSteam)) {
                if (DesicDehum(DesicDehumNum).RegenCoilType_Num == Coil_HeatingWater) {
                    ErrorFlag = false;
                    ScanPlantLoopsForObject(state,
                                            DesicDehum(DesicDehumNum).RegenCoilName,
                                            DataPlant::PlantEquipmentType::CoilWaterSimpleHeating,
                                            DesicDehum(DesicDehumNum).plantLoc,
                                            ErrorFlag,
                                            _,
                                            _,
                                            _,
                                            _,
                                            _);
                    if (ErrorFlag) {
                        ShowFatalError(state, "InitDesiccantDehumidifier: Program terminated for previous conditions.");
                    }

                    ErrorFlag = false;
                    DesicDehum(DesicDehumNum).MaxCoilFluidFlow =
                        GetCoilMaxWaterFlowRate(state, "Coil:Heating:Water", DesicDehum(DesicDehumNum).RegenCoilName, ErrorFlag);
                    if (DesicDehum(DesicDehumNum).MaxCoilFluidFlow > 0.0) {
                        FluidDensity = GetDensityGlycol(state,
                                                        state.dataPlnt->PlantLoop(DesicDehum(DesicDehumNum).plantLoc.loopNum).FluidName,
                                                        DataGlobalConstants::HWInitConvTemp,
                                                        state.dataPlnt->PlantLoop(DesicDehum(DesicDehumNum).plantLoc.loopNum).FluidIndex,
                                                        initCBVAV);
                        DesicDehum(DesicDehumNum).MaxCoilFluidFlow *= FluidDensity;
                    }

                } else if (DesicDehum(DesicDehumNum).RegenCoilType_Num == Coil_HeatingSteam) {

                    ErrorFlag = false;
                    ScanPlantLoopsForObject(state,
                                            DesicDehum(DesicDehumNum).RegenCoilName,
                                            DataPlant::PlantEquipmentType::CoilSteamAirHeating,
                                            DesicDehum(DesicDehumNum).plantLoc,
                                            ErrorFlag,
                                            _,
                                            _,
                                            _,
                                            _,
                                            _);

                    if (ErrorFlag) {
                        ShowFatalError(state, "InitDesiccantDehumidifier: Program terminated for previous conditions.");
                    }
                    ErrorFlag = false;
                    DesicDehum(DesicDehumNum).MaxCoilFluidFlow = GetCoilMaxSteamFlowRate(state, DesicDehum(DesicDehumNum).RegenCoilIndex, ErrorFlag);

                    if (DesicDehum(DesicDehumNum).MaxCoilFluidFlow > 0.0) {
                        SteamIndex = 0; // Function GetSatDensityRefrig will look up steam index if 0 is passed
                        FluidDensity =
                            GetSatDensityRefrig(state, fluidNameSteam, state.dataDesiccantDehumidifiers->TempSteamIn, 1.0, SteamIndex, RoutineName);
                        DesicDehum(DesicDehumNum).MaxCoilFluidFlow *= FluidDensity;
                    }
                }

                // fill outlet node for regenartion hot water or steam heating coil
                DesicDehum(DesicDehumNum).CoilOutletNode =
                    DataPlant::CompData::getPlantComponent(state, DesicDehum(DesicDehumNum).plantLoc).NodeNumOut;
                MyPlantScanFlag(DesicDehumNum) = false;

            } else { // DesicDehum is not connected to plant
                MyPlantScanFlag(DesicDehumNum) = false;
            }
        } else if (MyPlantScanFlag(DesicDehumNum) && !state.dataGlobal->AnyPlantInModel) {
            MyPlantScanFlag(DesicDehumNum) = false;
        }

        switch (DesicDehum(DesicDehumNum).DehumTypeCode) {
        case DesicDehumType::Solid: {
            if (!state.dataGlobal->SysSizingCalc && state.dataDesiccantDehumidifiers->MySetPointCheckFlag && DoSetPointTest) {
                if (DesicDehum(DesicDehumNum).controlType == DesicDehumCtrlType::NodeHumratBypass) {
                    ControlNode = DesicDehum(DesicDehumNum).ProcAirOutNode;
                    if (ControlNode > 0) {
                        if (state.dataLoopNodes->Node(ControlNode).HumRatMax == SensedNodeFlagValue) {
                            if (!state.dataGlobal->AnyEnergyManagementSystemInModel) {
                                ShowSevereError(state, "Missing humidity ratio setpoint (HumRatMax) for ");
                                ShowContinueError(state, "Dehumidifier:Desiccant:NoFans: " + DesicDehum(DesicDehumNum).Name);
                                ShowContinueError(state, "Node Referenced=" + state.dataLoopNodes->NodeID(ControlNode));
                                ShowContinueError(state, "use a Setpoint Manager to establish a setpoint at the process air outlet node.");
                                SetPointErrorFlag = true;
                            } else {
                                CheckIfNodeSetPointManagedByEMS(
                                    state, ControlNode, EMSManager::SPControlType::HumidityRatioMaxSetPoint, SetPointErrorFlag);
                                if (SetPointErrorFlag) {
                                    ShowSevereError(state, "Missing humidity ratio setpoint (HumRatMax) for ");
                                    ShowContinueError(state, "Dehumidifier:Desiccant:NoFans: " + DesicDehum(DesicDehumNum).Name);
                                    ShowContinueError(state, "Node Referenced=" + state.dataLoopNodes->NodeID(ControlNode));
                                    ShowContinueError(state, "use a Setpoint Manager to establish a setpoint at the process air outlet node.");
                                    ShowContinueError(state, "Or use EMS Actuator to establish a setpoint at the process air outlet node.");
                                }
                            }
                        }
                    }
<<<<<<< HEAD
                }
                state.dataDesiccantDehumidifiers->MySetPointCheckFlag = false;
            }
            // always do these initializations every iteration
            ProcInNode = DesicDehum(DesicDehumNum).ProcAirInNode;
            DesicDehum(DesicDehumNum).ProcAirInTemp = state.dataLoopNodes->Node(ProcInNode).Temp;
            DesicDehum(DesicDehumNum).ProcAirInHumRat = state.dataLoopNodes->Node(ProcInNode).HumRat;
            DesicDehum(DesicDehumNum).ProcAirInEnthalpy = state.dataLoopNodes->Node(ProcInNode).Enthalpy;
            DesicDehum(DesicDehumNum).ProcAirInMassFlowRate = state.dataLoopNodes->Node(ProcInNode).MassFlowRate;

            //  Determine heating coil inlet conditions by calling it with zero load
            //  Not sure if this is really a good way to do this, should revisit for next release.
            CalcNonDXHeatingCoils(state, DesicDehumNum, FirstHVACIteration, 0.0);

            RegenInNode = DesicDehum(DesicDehumNum).RegenAirInNode;
            DesicDehum(DesicDehumNum).RegenAirInTemp = state.dataLoopNodes->Node(RegenInNode).Temp;
            DesicDehum(DesicDehumNum).RegenAirInHumRat = state.dataLoopNodes->Node(RegenInNode).HumRat;
            DesicDehum(DesicDehumNum).RegenAirInEnthalpy = state.dataLoopNodes->Node(RegenInNode).Enthalpy;

            DesicDehum(DesicDehumNum).WaterRemove = 0.0;
            DesicDehum(DesicDehumNum).ElecUseEnergy = 0.0;
            DesicDehum(DesicDehumNum).ElecUseRate = 0.0;

        } break;
        case DesicDehumType::Generic: {
            //      Do the Begin Environment initializations
            if (state.dataGlobal->BeginEnvrnFlag && MyEnvrnFlag(DesicDehumNum)) {
                // Change the Volume Flow Rates to Mass Flow Rates
                DesicDehum(DesicDehumNum).ExhaustFanMaxMassFlowRate = DesicDehum(DesicDehumNum).ExhaustFanMaxVolFlowRate * state.dataEnvrn->StdRhoAir;

                //   set fluid-side hardware limits
                if (DesicDehum(DesicDehumNum).CoilControlNode > 0) {
                    //    If water coil max water flow rate is autosized, simulate once in order to mine max water flow rate
                    if (DesicDehum(DesicDehumNum).MaxCoilFluidFlow == AutoSize) {
                        if (DesicDehum(DesicDehumNum).RegenCoilType_Num == Coil_HeatingWater) {
                            SimulateWaterCoilComponents(
                                state, DesicDehum(DesicDehumNum).RegenCoilName, FirstHVACIteration, DesicDehum(DesicDehumNum).RegenCoilIndex);
                            ErrorFlag = false;
                            CoilMaxVolFlowRate =
                                GetCoilMaxWaterFlowRate(state, "Coil:Heating:Water", DesicDehum(DesicDehumNum).RegenCoilName, ErrorFlag);
                            if (ErrorFlag) {
                                ErrorsFound = true;
=======
                    state.dataDesiccantDehumidifiers->MySetPointCheckFlag = false;
                }
                // always do these initializations every iteration
                ProcInNode = DesicDehum(DesicDehumNum).ProcAirInNode;
                DesicDehum(DesicDehumNum).ProcAirInTemp = state.dataLoopNodes->Node(ProcInNode).Temp;
                DesicDehum(DesicDehumNum).ProcAirInHumRat = state.dataLoopNodes->Node(ProcInNode).HumRat;
                DesicDehum(DesicDehumNum).ProcAirInEnthalpy = state.dataLoopNodes->Node(ProcInNode).Enthalpy;
                DesicDehum(DesicDehumNum).ProcAirInMassFlowRate = state.dataLoopNodes->Node(ProcInNode).MassFlowRate;

                //  Determine heating coil inlet conditions by calling it with zero load
                //  Not sure if this is really a good way to do this, should revisit for next release.
                CalcNonDXHeatingCoils(state, DesicDehumNum, FirstHVACIteration, 0.0);

                RegenInNode = DesicDehum(DesicDehumNum).RegenAirInNode;
                DesicDehum(DesicDehumNum).RegenAirInTemp = state.dataLoopNodes->Node(RegenInNode).Temp;
                DesicDehum(DesicDehumNum).RegenAirInHumRat = state.dataLoopNodes->Node(RegenInNode).HumRat;
                DesicDehum(DesicDehumNum).RegenAirInEnthalpy = state.dataLoopNodes->Node(RegenInNode).Enthalpy;

                DesicDehum(DesicDehumNum).WaterRemove = 0.0;
                DesicDehum(DesicDehumNum).ElecUseEnergy = 0.0;
                DesicDehum(DesicDehumNum).ElecUseRate = 0.0;

            } else if (SELECT_CASE_var == DesicDehumType::Generic) {

                //      Do the Begin Environment initializations
                if (state.dataGlobal->BeginEnvrnFlag && MyEnvrnFlag(DesicDehumNum)) {
                    // Change the Volume Flow Rates to Mass Flow Rates
                    DesicDehum(DesicDehumNum).ExhaustFanMaxMassFlowRate =
                        DesicDehum(DesicDehumNum).ExhaustFanMaxVolFlowRate * state.dataEnvrn->StdRhoAir;

                    //   set fluid-side hardware limits
                    if (DesicDehum(DesicDehumNum).CoilControlNode > 0) {
                        //    If water coil max water flow rate is autosized, simulate once in order to mine max water flow rate
                        if (DesicDehum(DesicDehumNum).MaxCoilFluidFlow == AutoSize) {
                            if (DesicDehum(DesicDehumNum).RegenCoilType_Num == Coil_HeatingWater) {
                                SimulateWaterCoilComponents(
                                    state, DesicDehum(DesicDehumNum).RegenCoilName, FirstHVACIteration, DesicDehum(DesicDehumNum).RegenCoilIndex);
                                ErrorFlag = false;
                                CoilMaxVolFlowRate =
                                    GetCoilMaxWaterFlowRate(state, "Coil:Heating:Water", DesicDehum(DesicDehumNum).RegenCoilName, ErrorFlag);
                                if (ErrorFlag) {
                                    ErrorsFound = true;
                                }
                                if (CoilMaxVolFlowRate != AutoSize) {
                                    FluidDensity = GetDensityGlycol(state,
                                                                    state.dataPlnt->PlantLoop(DesicDehum(DesicDehumNum).plantLoc.loopNum).FluidName,
                                                                    DataGlobalConstants::HWInitConvTemp,
                                                                    state.dataPlnt->PlantLoop(DesicDehum(DesicDehumNum).plantLoc.loopNum).FluidIndex,
                                                                    RoutineName);
                                    DesicDehum(DesicDehumNum).MaxCoilFluidFlow = CoilMaxVolFlowRate * FluidDensity;
                                }
>>>>>>> 64bbcf08
                            }
                            if (CoilMaxVolFlowRate != AutoSize) {
                                FluidDensity = GetDensityGlycol(state,
                                                                state.dataPlnt->PlantLoop(DesicDehum(DesicDehumNum).LoopNum).FluidName,
                                                                DataGlobalConstants::HWInitConvTemp,
                                                                state.dataPlnt->PlantLoop(DesicDehum(DesicDehumNum).LoopNum).FluidIndex,
                                                                RoutineName);
                                DesicDehum(DesicDehumNum).MaxCoilFluidFlow = CoilMaxVolFlowRate * FluidDensity;
                            }
                        }
                        if (DesicDehum(DesicDehumNum).RegenCoilType_Num == Coil_HeatingSteam) {
                            SimulateSteamCoilComponents(state,
                                                        DesicDehum(DesicDehumNum).RegenCoilName,
                                                        FirstHVACIteration,
                                                        DesicDehum(DesicDehumNum).RegenCoilIndex,
                                                        1.0,
                                                        QCoilActual); // simulate any load > 0 to get max capacity of steam coil
                            ErrorFlag = false;
                            CoilMaxVolFlowRate = GetCoilMaxSteamFlowRate(state, DesicDehum(DesicDehumNum).RegenCoilIndex, ErrorFlag);
                            if (ErrorFlag) {
                                ErrorsFound = true;
                            }
                            if (CoilMaxVolFlowRate != AutoSize) {
                                SteamIndex = 0; // Function GetSatDensityRefrig will look up steam index if 0 is passed
                                FluidDensity = GetSatDensityRefrig(
                                    state, fluidNameSteam, state.dataDesiccantDehumidifiers->TempSteamIn, 1.0, SteamIndex, RoutineName);
                                DesicDehum(DesicDehumNum).MaxCoilFluidFlow = CoilMaxVolFlowRate * FluidDensity;
                            }
                        }
<<<<<<< HEAD
=======
                        InitComponentNodes(state,
                                           0.0,
                                           DesicDehum(DesicDehumNum).MaxCoilFluidFlow,
                                           DesicDehum(DesicDehumNum).CoilControlNode,
                                           DesicDehum(DesicDehumNum).CoilOutletNode);
>>>>>>> 64bbcf08
                    }
                    InitComponentNodes(state,
                                       0.0,
                                       DesicDehum(DesicDehumNum).MaxCoilFluidFlow,
                                       DesicDehum(DesicDehumNum).CoilControlNode,
                                       DesicDehum(DesicDehumNum).CoilOutletNode,
                                       DesicDehum(DesicDehumNum).LoopNum,
                                       DesicDehum(DesicDehumNum).LoopSide,
                                       DesicDehum(DesicDehumNum).BranchNum,
                                       DesicDehum(DesicDehumNum).CompNum);
                }

                MyEnvrnFlag(DesicDehumNum) = false;
            }

            if (!state.dataGlobal->SysSizingCalc && state.dataDesiccantDehumidifiers->MySetPointCheckFlag && DoSetPointTest) {
                ControlNode = DesicDehum(DesicDehumNum).ControlNodeNum;
                if (ControlNode > 0) {
                    if (state.dataLoopNodes->Node(ControlNode).HumRatMax == SensedNodeFlagValue) {
                        if (!state.dataGlobal->AnyEnergyManagementSystemInModel) {
                            ShowSevereError(state, "Missing maximum humidity ratio setpoint (MaxHumRat) for ");
                            ShowContinueError(state, DesicDehum(DesicDehumNum).DehumType + ": " + DesicDehum(DesicDehumNum).Name);
                            ShowContinueError(state, "Node Referenced=" + state.dataLoopNodes->NodeID(ControlNode));
                            ShowContinueError(state, "use a Setpoint Manager to establish a \"MaxHumRat\" setpoint at the process air control node.");
                            SetPointErrorFlag = true;
                        } else {
                            CheckIfNodeSetPointManagedByEMS(
                                state, ControlNode, EMSManager::SPControlType::HumidityRatioMaxSetPoint, SetPointErrorFlag);
                            if (SetPointErrorFlag) {
                                ShowSevereError(state, "Missing maximum humidity ratio setpoint (MaxHumRat) for ");
                                ShowContinueError(state, DesicDehum(DesicDehumNum).DehumType + ": " + DesicDehum(DesicDehumNum).Name);
                                ShowContinueError(state, "Node Referenced=" + state.dataLoopNodes->NodeID(ControlNode));
                                ShowContinueError(state,
                                                  "use a Setpoint Manager to establish a \"MaxHumRat\" setpoint at the process air control node.");
                                ShowContinueError(state, "Or use EMS Actuator to establish a setpoint at the process air outlet node.");
                            }
                        }
                    }
                }
                state.dataDesiccantDehumidifiers->MySetPointCheckFlag = false;
            }
            RegenInNode = DesicDehum(DesicDehumNum).RegenAirInNode;
            DesicDehum(DesicDehumNum).RegenAirInTemp = state.dataLoopNodes->Node(RegenInNode).Temp;
            DesicDehum(DesicDehumNum).RegenAirInMassFlowRate = state.dataLoopNodes->Node(RegenInNode).MassFlowRate;

            DesicDehum(DesicDehumNum).ExhaustFanPower = 0.0;
            DesicDehum(DesicDehumNum).WaterRemoveRate = 0.0;
        } break;
        default:
            break;
        }
    }

    void ControlDesiccantDehumidifier(EnergyPlusData &state,
                                      int const DesicDehumNum, // number of the current dehumidifier being simulated
                                      Real64 &HumRatNeeded,    // process air leaving humidity ratio set by controller [kg water/kg air]
                                      [[maybe_unused]] bool const FirstHVACIteration // TRUE if 1st HVAC simulation of system timestep !unused1208
    )
    {

        // SUBROUTINE INFORMATION:
        //       AUTHOR         Michael J. Witte, GARD Analytics, Inc.
        //                      for Gas Research Institute
        //       DATE WRITTEN   March 2001
        //       MODIFIED       Jan 2005 M. J. Witte, GARD Analytics, Inc.
        //                        Add new control type option:
        //                          NODE LEAVING HUMRAT SETPOINT:BYPASS
        //                        Change existing control type to:
        //                          FIXED LEAVING HUMRAT SETPOINT:BYPASS
        //                        Work supported by ASHRAE research project 1254-RP
        //                      June 2007 R. Raustad, FSEC
        //                        Added new dehumidifier type -- DESICCANT DEHUMIDIFIER
        //       RE-ENGINEERED  na

        // PURPOSE OF THIS SUBROUTINE:
        // This subroutine sets the output required from the dehumidifier

        // METHODOLOGY EMPLOYED:
        // Uses a maximum humidity ratio setpoint to calculate required process
        // leaving humidity ratio

        // REFERENCES:
        // na

        // USE STATEMENTS:
        // na

        // Locals
        // SUBROUTINE ARGUMENT DEFINITIONS:

        // SUBROUTINE PARAMETER DEFINITIONS:
        // na

        // INTERFACE BLOCK SPECIFICATIONS
        // na

        // DERIVED TYPE DEFINITIONS
        // na

        // SUBROUTINE LOCAL VARIABLE DECLARATIONS:
        bool UnitOn;                 // unit on flag
        Real64 ProcAirMassFlowRate;  // process air mass flow rate [kg/s]
        Real64 RegenAirMassFlowRate; // regen air mass flow rate [kg/s]

        auto &DesicDehum(state.dataDesiccantDehumidifiers->DesicDehum);

        ProcAirMassFlowRate = 0.0;
        RegenAirMassFlowRate = 0.0;
        UnitOn = true;

        switch (DesicDehum(DesicDehumNum).DehumTypeCode) {
        case DesicDehumType::Solid: {
            if (DesicDehum(DesicDehumNum).HumRatSet <= 0.0) UnitOn = false;
            ProcAirMassFlowRate = DesicDehum(DesicDehumNum).ProcAirInMassFlowRate;
            if (ProcAirMassFlowRate <= SmallMassFlow) UnitOn = false;

            if (GetCurrentScheduleValue(state, DesicDehum(DesicDehumNum).SchedPtr) <= 0.0) UnitOn = false;

            // If incoming conditions are outside valid range for curve fits, then shut unit off, do not issue warnings

            if (UnitOn) {
                if ((DesicDehum(DesicDehumNum).ProcAirInTemp < DesicDehum(DesicDehumNum).MinProcAirInTemp) ||
                    (DesicDehum(DesicDehumNum).ProcAirInTemp > DesicDehum(DesicDehumNum).MaxProcAirInTemp)) {
                    UnitOn = false;
                }
                if ((DesicDehum(DesicDehumNum).ProcAirInHumRat < DesicDehum(DesicDehumNum).MinProcAirInHumRat) ||
                    (DesicDehum(DesicDehumNum).ProcAirInHumRat > DesicDehum(DesicDehumNum).MaxProcAirInHumRat)) {
                    UnitOn = false;
                }
            }

            if (UnitOn) {

                // perform the correct dehumidifier control strategy
                switch (DesicDehum(DesicDehumNum).controlType) {
                case DesicDehumCtrlType::FixedHumratBypass: {
                    HumRatNeeded = DesicDehum(DesicDehumNum).HumRatSet;
                    if (HumRatNeeded <= 0.0) {
                        ShowSevereError(state, "Dehumidifier:Desiccant:NoFans: " + DesicDehum(DesicDehumNum).Name);
                        ShowContinueError(state, format("Invalid Leaving Max Humidity Ratio Setpoint={:.8T}", HumRatNeeded));
                        ShowFatalError(state, "must be > 0.0");
                    }
                } break;
                case DesicDehumCtrlType::NodeHumratBypass: {
                    HumRatNeeded = state.dataLoopNodes->Node(DesicDehum(DesicDehumNum).ProcAirOutNode).HumRatMax;
                } break;
                default: {
                    ShowFatalError(state, "Invalid control type in desiccant dehumidifier = " + DesicDehum(DesicDehumNum).Name);
                } break;
                }

                // Setpoint of zero indicates no load from setpoint manager max hum
                if ((HumRatNeeded == 0.0) || (DesicDehum(DesicDehumNum).ProcAirInHumRat <= HumRatNeeded)) {
                    UnitOn = false;
                    HumRatNeeded = DesicDehum(DesicDehumNum).ProcAirInHumRat;
                }
            } else {
                HumRatNeeded = DesicDehum(DesicDehumNum).ProcAirInHumRat;
            }

        } break;
        case DesicDehumType::Generic: {
            ProcAirMassFlowRate = state.dataLoopNodes->Node(DesicDehum(DesicDehumNum).ProcAirInNode).MassFlowRate;
            if (ProcAirMassFlowRate <= SmallMassFlow) UnitOn = false;

            if (GetCurrentScheduleValue(state, DesicDehum(DesicDehumNum).SchedPtr) <= 0.0) UnitOn = false;

            if (UnitOn) {
                if (DesicDehum(DesicDehumNum).ControlNodeNum == DesicDehum(DesicDehumNum).ProcAirOutNode) {
                    HumRatNeeded = state.dataLoopNodes->Node(DesicDehum(DesicDehumNum).ControlNodeNum).HumRatMax;
                } else {
                    if (state.dataLoopNodes->Node(DesicDehum(DesicDehumNum).ControlNodeNum).HumRatMax > 0.0) {
                        HumRatNeeded = state.dataLoopNodes->Node(DesicDehum(DesicDehumNum).ControlNodeNum).HumRatMax -
                                       (state.dataLoopNodes->Node(DesicDehum(DesicDehumNum).ControlNodeNum).HumRat -
                                        state.dataLoopNodes->Node(DesicDehum(DesicDehumNum).ProcAirOutNode).HumRat);
                    } else {
                        HumRatNeeded = 0.0;
                    }
                }

                // Setpoint of zero indicates no load from setpoint manager max hum
                if ((HumRatNeeded == 0.0) || (state.dataLoopNodes->Node(DesicDehum(DesicDehumNum).ProcAirInNode).HumRat <= HumRatNeeded)) {
                    HumRatNeeded = state.dataLoopNodes->Node(DesicDehum(DesicDehumNum).ProcAirInNode).HumRat;
                }
            } else {
                HumRatNeeded = state.dataLoopNodes->Node(DesicDehum(DesicDehumNum).ProcAirInNode).HumRat;
            }

        } break;
        default:
            break;
        }
    }

    void CalcSolidDesiccantDehumidifier(EnergyPlusData &state,
                                        int const DesicDehumNum,      // number of the current dehumidifier being simulated
                                        Real64 const HumRatNeeded,    // process air leaving humidity ratio set by controller [kgWater/kgDryAir]
                                        bool const FirstHVACIteration // TRUE if 1st HVAC simulation of system timestep
    )
    {

        // SUBROUTINE INFORMATION:
        //       AUTHOR         Michael J. Witte, GARD Analytics, Inc.
        //                      for Gas Research Institute
        //       DATE WRITTEN   March 2001
        //       MODIFIED       na
        //       RE-ENGINEERED  na

        // PURPOSE OF THIS SUBROUTINE:
        // Calculate the electricity consumption, regen heat requirements and the outlet
        // conditions for a solid desiccant dehumidifier, given the inlet conditions and
        // and the needed process leaving humidity ratio.

        // METHODOLOGY EMPLOYED:
        // Given the entering conditions, the full-load outlet conditions are calculated.
        // Adjust for part-load if required.
        // Caclulate required regen energy and call regen coil and regen fan.
        // Desiccant wheel leaving conditions and regen energy requirements are calculated
        // from empirical curve fits.  The user can select either default built-in
        // performance curves, or use custom user-defined curves.

        // REFERENCES:
        // The default performance curves represent a commerical-grade solid desiccant
        // wheel typical of HVAC applications in the early 1990's.  These curves were
        // developed for Gas Research Institute by William W. Worek, University of Illinois
        // at Chicago.

        // Using/Aliasing
        using Psychrometrics::PsyHFnTdbW;
        using Psychrometrics::PsyRhoAirFnPbTdbW;

        // Locals
        // SUBROUTINE ARGUMENT DEFINITIONS:

        // SUBROUTINE PARAMETER DEFINITIONS:
        // na

        // INTERFACE BLOCK SPECIFICATIONS
        // na

        // DERIVED TYPE DEFINITIONS
        // na

        // SUBROUTINE LOCAL VARIABLE DECLARATIONS:

        Real64 ProcAirInHumRat;     // process inlet air humidity ratio [kgWater/kgDryAir]
        Real64 ProcAirInTemp;       // process inlet air temperature [C]
        Real64 ProcAirOutHumRat;    // process outlet air humidity ratio [kgWater/kgDryAir]
        Real64 MinProcAirOutHumRat; // minimum available process outlet air humidity ratio [kgWater/kgDryAir]
        Real64 ProcAirOutTemp;      // process outlet air temperature [C]
        Real64 ProcAirVel;          // process air velocity [m/s]
        Real64 QRegen;              // regen heat input rate requested from regen coil [W]
        Real64 QDelivered;          // regen heat actually delivered by regen coil [W]
        // REAL(r64) :: RegenAirInHumRat        ! regen inlet air humidity ratio [kgWater/kgDryAir]
        Real64 RegenAirInTemp;       // regen inlet air temperature [C]
        Real64 RegenAirVel;          // regen air velocity [m/s]
        Real64 ProcAirMassFlowRate;  // process air mass flow rate [kg/s]
        Real64 RegenAirMassFlowRate; // regen air mass flow rate [kg/s]
        Real64 SpecRegenEnergy;      // specific regen energy [J/kg of water removed]
        Real64 NomRegenTemp;         // nominal regen temperature for regen energy curve
        Real64 ElecUseRate;          // electricity consumption rate [W]
        Real64 PartLoad;             // fraction of dehumidification capacity required to meet setpoint
        bool UnitOn;                 // unit on flag

        // Variables for hardwired coefficients for default performance model

        Real64 TC0;
        Real64 TC1;
        Real64 TC2;
        Real64 TC3;
        Real64 TC4;
        Real64 TC5;
        Real64 TC6;
        Real64 TC7;
        Real64 TC8;
        Real64 TC9;
        Real64 TC10;
        Real64 TC11;
        Real64 TC12;
        Real64 TC13;
        Real64 TC14;
        Real64 TC15;

        Real64 WC0;
        Real64 WC1;
        Real64 WC2;
        Real64 WC3;
        Real64 WC4;
        Real64 WC5;
        Real64 WC6;
        Real64 WC7;
        Real64 WC8;
        Real64 WC9;
        Real64 WC10;
        Real64 WC11;
        Real64 WC12;
        Real64 WC13;
        Real64 WC14;
        Real64 WC15;

        Real64 QC0;
        Real64 QC1;
        Real64 QC2;
        Real64 QC3;
        Real64 QC4;
        Real64 QC5;
        Real64 QC6;
        Real64 QC7;
        Real64 QC8;
        Real64 QC9;
        Real64 QC10;
        Real64 QC11;
        Real64 QC12;
        Real64 QC13;
        Real64 QC14;
        Real64 QC15;

        Real64 RC0;
        Real64 RC1;
        Real64 RC2;
        Real64 RC3;
        Real64 RC4;
        Real64 RC5;
        Real64 RC6;
        Real64 RC7;
        Real64 RC8;
        Real64 RC9;
        Real64 RC10;
        Real64 RC11;
        Real64 RC12;
        Real64 RC13;
        Real64 RC14;
        Real64 RC15;

        auto &DesicDehum(state.dataDesiccantDehumidifiers->DesicDehum);
        auto &RhoAirStdInit(state.dataDesiccantDehumidifiers->RhoAirStdInit);

        // Setup internal variables for calculations

        ProcAirInTemp = DesicDehum(DesicDehumNum).ProcAirInTemp;
        ProcAirInHumRat = DesicDehum(DesicDehumNum).ProcAirInHumRat;
        ProcAirMassFlowRate = DesicDehum(DesicDehumNum).ProcAirInMassFlowRate;
        ProcAirVel = DesicDehum(DesicDehumNum).NomProcAirVel;
        PartLoad = 0.0;

        RegenAirInTemp = DesicDehum(DesicDehumNum).RegenAirInTemp;
        NomRegenTemp = DesicDehum(DesicDehumNum).NomRegenTemp;

        // Calculate min available process out humrat
        UnitOn = false;
        MinProcAirOutHumRat = 0.0; // MAX(MinProcAirOutHumRat,0.000857)

        if (HumRatNeeded < ProcAirInHumRat) {

            UnitOn = true;

            switch (DesicDehum(DesicDehumNum).PerformanceModel_Num) { // Performance Model Part A
            case PerformanceModel::Default: {
                WC0 = 0.0148880824323806;
                WC1 = -0.000283393198398211;
                WC2 = -0.87802168940547;
                WC3 = -0.000713615831236411;
                WC4 = 0.0311261188874622;
                WC5 = 1.51738892142485e-06;
                WC6 = 0.0287250198281021;
                WC7 = 4.94796903231558e-06;
                WC8 = 24.0771139652826;
                WC9 = 0.000122270283927978;
                WC10 = -0.0151657189566474;
                WC11 = 3.91641393230322e-08;
                WC12 = 0.126032651553348;
                WC13 = 0.000391653854431574;
                WC14 = 0.002160537360507;
                WC15 = 0.00132732844211593;

                MinProcAirOutHumRat = WC0 + WC1 * ProcAirInTemp + WC2 * ProcAirInHumRat + WC3 * ProcAirVel + WC4 * ProcAirInTemp * ProcAirInHumRat +
                                      WC5 * ProcAirInTemp * ProcAirVel + WC6 * ProcAirInHumRat * ProcAirVel + WC7 * ProcAirInTemp * ProcAirInTemp +
                                      WC8 * ProcAirInHumRat * ProcAirInHumRat + WC9 * ProcAirVel * ProcAirVel +
                                      WC10 * ProcAirInTemp * ProcAirInTemp * ProcAirInHumRat * ProcAirInHumRat +
                                      WC11 * ProcAirInTemp * ProcAirInTemp * ProcAirVel * ProcAirVel +
                                      WC12 * ProcAirInHumRat * ProcAirInHumRat * ProcAirVel * ProcAirVel + WC13 * std::log(ProcAirInTemp) +
                                      WC14 * std::log(ProcAirInHumRat) + WC15 * std::log(ProcAirVel);

                // limit to 6 grains/lb (0.000857 kg/kg)

            } break;
            case PerformanceModel::UserCurves: {
                MinProcAirOutHumRat = CurveValue(state, DesicDehum(DesicDehumNum).ProcHumRatCurvefTW, ProcAirInTemp, ProcAirInHumRat) *
                                      CurveValue(state, DesicDehum(DesicDehumNum).ProcHumRatCurvefV, ProcAirVel);
            } break;

            default: {

                ShowFatalError(state,
                               format("Invalid performance model in desiccant dehumidifier = {}", DesicDehum(DesicDehumNum).PerformanceModel_Num));
            } break;
            } // Performance Model Part A

            MinProcAirOutHumRat = max(MinProcAirOutHumRat, 0.000857);
        }

        if (MinProcAirOutHumRat >= ProcAirInHumRat) UnitOn = false;

        if (UnitOn) {

            // Calculate partload fraction of dehumidification capacity required to meet setpoint
            PartLoad = 1.0;
            if (MinProcAirOutHumRat < HumRatNeeded) PartLoad = (ProcAirInHumRat - HumRatNeeded) / (ProcAirInHumRat - MinProcAirOutHumRat);
            PartLoad = max(0.0, PartLoad);
            PartLoad = min(1.0, PartLoad);

            switch (DesicDehum(DesicDehumNum).PerformanceModel_Num) { // Performance Model Part B
            case PerformanceModel::Default: {
                // Calculate leaving conditions
                TC0 = -38.7782841989449;
                TC1 = 2.0127655837628;
                TC2 = 5212.49360216097;
                TC3 = 15.2362536782665;
                TC4 = -80.4910419759181;
                TC5 = -0.105014122001509;
                TC6 = -229.668673645144;
                TC7 = -0.015424703743461;
                TC8 = -69440.0689831847;
                TC9 = -1.6686064694322;
                TC10 = 38.5855718977592;
                TC11 = 0.000196395381206009;
                TC12 = 386.179386548324;
                TC13 = -0.801959614172614;
                TC14 = -3.33080986818745;
                TC15 = -15.2034386065714;

                ProcAirOutTemp = TC0 + TC1 * ProcAirInTemp + TC2 * ProcAirInHumRat + TC3 * ProcAirVel + TC4 * ProcAirInTemp * ProcAirInHumRat +
                                 TC5 * ProcAirInTemp * ProcAirVel + TC6 * ProcAirInHumRat * ProcAirVel + TC7 * ProcAirInTemp * ProcAirInTemp +
                                 TC8 * ProcAirInHumRat * ProcAirInHumRat + TC9 * ProcAirVel * ProcAirVel +
                                 TC10 * ProcAirInTemp * ProcAirInTemp * ProcAirInHumRat * ProcAirInHumRat +
                                 TC11 * ProcAirInTemp * ProcAirInTemp * ProcAirVel * ProcAirVel +
                                 TC12 * ProcAirInHumRat * ProcAirInHumRat * ProcAirVel * ProcAirVel + TC13 * std::log(ProcAirInTemp) +
                                 TC14 * std::log(ProcAirInHumRat) + TC15 * std::log(ProcAirVel);

                // Regen energy
                QC0 = -27794046.6291107;
                QC1 = -235725.171759615;
                QC2 = 975461343.331328;
                QC3 = -686069.373946731;
                QC4 = -17717307.3766266;
                QC5 = 31482.2539662489;
                QC6 = 55296552.8260743;
                QC7 = 6195.36070023868;
                QC8 = -8304781359.40435;
                QC9 = -188987.543809419;
                QC10 = 3933449.40965846;
                QC11 = -6.66122876558634;
                QC12 = -349102295.417547;
                QC13 = 83672.179730172;
                QC14 = -6059524.33170538;
                QC15 = 1220523.39525162;

                SpecRegenEnergy = QC0 + QC1 * ProcAirInTemp + QC2 * ProcAirInHumRat + QC3 * ProcAirVel + QC4 * ProcAirInTemp * ProcAirInHumRat +
                                  QC5 * ProcAirInTemp * ProcAirVel + QC6 * ProcAirInHumRat * ProcAirVel + QC7 * ProcAirInTemp * ProcAirInTemp +
                                  QC8 * ProcAirInHumRat * ProcAirInHumRat + QC9 * ProcAirVel * ProcAirVel +
                                  QC10 * ProcAirInTemp * ProcAirInTemp * ProcAirInHumRat * ProcAirInHumRat +
                                  QC11 * ProcAirInTemp * ProcAirInTemp * ProcAirVel * ProcAirVel +
                                  QC12 * ProcAirInHumRat * ProcAirInHumRat * ProcAirVel * ProcAirVel + QC13 * std::log(ProcAirInTemp) +
                                  QC14 * std::log(ProcAirInHumRat) + QC15 * std::log(ProcAirVel);

                // Regen face velocity
                RC0 = -4.67358908091488;
                RC1 = 0.0654323095468338;
                RC2 = 396.950518702316;
                RC3 = 1.52610165426736;
                RC4 = -11.3955868430328;
                RC5 = 0.00520693906104437;
                RC6 = 57.783645385621;
                RC7 = -0.000464800668311693;
                RC8 = -5958.78613212602;
                RC9 = -0.205375818291012;
                RC10 = 5.26762675442845;
                RC11 = -8.88452553055039e-05;
                RC12 = -182.382479369311;
                RC13 = -0.100289774002047;
                RC14 = -0.486980507964251;
                RC15 = -0.972715425435447;

                RegenAirVel = RC0 + RC1 * ProcAirInTemp + RC2 * ProcAirInHumRat + RC3 * ProcAirVel + RC4 * ProcAirInTemp * ProcAirInHumRat +
                              RC5 * ProcAirInTemp * ProcAirVel + RC6 * ProcAirInHumRat * ProcAirVel + RC7 * ProcAirInTemp * ProcAirInTemp +
                              RC8 * ProcAirInHumRat * ProcAirInHumRat + RC9 * ProcAirVel * ProcAirVel +
                              RC10 * ProcAirInTemp * ProcAirInTemp * ProcAirInHumRat * ProcAirInHumRat +
                              RC11 * ProcAirInTemp * ProcAirInTemp * ProcAirVel * ProcAirVel +
                              RC12 * ProcAirInHumRat * ProcAirInHumRat * ProcAirVel * ProcAirVel + RC13 * std::log(ProcAirInTemp) +
                              RC14 * std::log(ProcAirInHumRat) + RC15 * std::log(ProcAirVel);

            } break;
            case PerformanceModel::UserCurves: {

                ProcAirOutTemp = CurveValue(state, DesicDehum(DesicDehumNum).ProcDryBulbCurvefTW, ProcAirInTemp, ProcAirInHumRat) *
                                 CurveValue(state, DesicDehum(DesicDehumNum).ProcDryBulbCurvefV, ProcAirVel);

                SpecRegenEnergy = CurveValue(state, DesicDehum(DesicDehumNum).RegenEnergyCurvefTW, ProcAirInTemp, ProcAirInHumRat) *
                                  CurveValue(state, DesicDehum(DesicDehumNum).RegenEnergyCurvefV, ProcAirVel);

                RegenAirVel = CurveValue(state, DesicDehum(DesicDehumNum).RegenVelCurvefTW, ProcAirInTemp, ProcAirInHumRat) *
                              CurveValue(state, DesicDehum(DesicDehumNum).RegenVelCurvefV, ProcAirVel);

            } break;
            default: {

                ShowFatalError(state,
                               format("Invalid performance model in desiccant dehumidifier = {}", DesicDehum(DesicDehumNum).PerformanceModel_Num));

                // Suppress uninitialized warnings
                ProcAirOutTemp = 0.0;
                SpecRegenEnergy = 0.0;
                RegenAirVel = 0.0;
            } break;
            } // Performance Model Part B

            ProcAirOutTemp = (1 - PartLoad) * ProcAirInTemp + (PartLoad)*ProcAirOutTemp;

            ProcAirOutHumRat = (1 - PartLoad) * ProcAirInHumRat + (PartLoad)*MinProcAirOutHumRat;

            // Calculate water removal
            DesicDehum(DesicDehumNum).WaterRemoveRate = ProcAirMassFlowRate * (ProcAirInHumRat - ProcAirOutHumRat);

            // Adjust for regen inlet temperature
            SpecRegenEnergy *= (NomRegenTemp - RegenAirInTemp) / (NomRegenTemp - ProcAirInTemp);
            SpecRegenEnergy = max(SpecRegenEnergy, 0.0);
            QRegen = SpecRegenEnergy * DesicDehum(DesicDehumNum).WaterRemoveRate;

            // Above curves are based on a 90deg regen angle and 245deg process air angle
            RegenAirMassFlowRate = ProcAirMassFlowRate * 90.0 / 245.0 * RegenAirVel / ProcAirVel;

            ElecUseRate = DesicDehum(DesicDehumNum).NomRotorPower;

        } else { // Unit is off

            ProcAirOutTemp = ProcAirInTemp;
            ProcAirOutHumRat = ProcAirInHumRat;
            SpecRegenEnergy = 0.0;
            QRegen = 0.0;
            ElecUseRate = 0.0;
            RegenAirVel = 0.0;
            RegenAirMassFlowRate = 0.0;
            DesicDehum(DesicDehumNum).WaterRemoveRate = 0.0;
            PartLoad = 0.0;

        } // UnitOn/Off

        // Set regen mass flow
        state.dataLoopNodes->Node(DesicDehum(DesicDehumNum).RegenFanInNode).MassFlowRate = RegenAirMassFlowRate;
        state.dataLoopNodes->Node(DesicDehum(DesicDehumNum).RegenFanInNode).MassFlowRateMaxAvail = RegenAirMassFlowRate;
        // Call regen fan
        if (DesicDehum(DesicDehumNum).regenFanType_Num != DataHVACGlobals::FanType_SystemModelObject) {
            Fans::SimulateFanComponents(state, DesicDehum(DesicDehumNum).RegenFanName, FirstHVACIteration, DesicDehum(DesicDehumNum).RegenFanIndex);
        } else {
            state.dataHVACFan->fanObjs[DesicDehum(DesicDehumNum).RegenFanIndex]->simulate(state, _, _, _, _);
        }

        // Call regen heating coil
        CalcNonDXHeatingCoils(state, DesicDehumNum, FirstHVACIteration, QRegen, QDelivered);

        // Verify is requestd flow was delivered (must do after heating coil has executed to pass flow to RegenAirInNode)
        if (state.dataLoopNodes->Node(DesicDehum(DesicDehumNum).RegenAirInNode).MassFlowRate != RegenAirMassFlowRate) {
            // Initialize standard air density
            if (state.dataDesiccantDehumidifiers->CalcSolidDesiccantDehumidifierMyOneTimeFlag) {
                RhoAirStdInit = state.dataEnvrn->StdRhoAir;
            }
            ShowRecurringSevereErrorAtEnd(state,
                                          "Improper flow delivered by desiccant regen fan - RESULTS INVALID! Check regen fan capacity and schedule.",
                                          DesicDehum(DesicDehumNum).RegenFanErrorIndex1);
            ShowRecurringContinueErrorAtEnd(
                state, DesicDehum(DesicDehumNum).DehumType + '=' + DesicDehum(DesicDehumNum).Name, DesicDehum(DesicDehumNum).RegenFanErrorIndex2);
            RhoAirStdInit = state.dataEnvrn->StdRhoAir;
            ShowRecurringContinueErrorAtEnd(state,
                                            "Flow requested [m3/s] from " + DesicDehum(DesicDehumNum).RegenFanType + '=' +
                                                DesicDehum(DesicDehumNum).RegenFanName,
                                            DesicDehum(DesicDehumNum).RegenFanErrorIndex3,
                                            (RegenAirMassFlowRate / RhoAirStdInit));
            ShowRecurringContinueErrorAtEnd(
                state,
                "Flow request varied from delivered by [m3/s]",
                DesicDehum(DesicDehumNum).RegenFanErrorIndex4,
                ((RegenAirMassFlowRate - state.dataLoopNodes->Node(DesicDehum(DesicDehumNum).RegenAirInNode).MassFlowRate) / RhoAirStdInit),
                ((RegenAirMassFlowRate - state.dataLoopNodes->Node(DesicDehum(DesicDehumNum).RegenAirInNode).MassFlowRate) / RhoAirStdInit));
        }

        // Verify is requestd heating was delivered
        if (QDelivered < QRegen) {
            ShowRecurringSevereErrorAtEnd(
                state,
                "Inadequate heat delivered by desiccant regen coil - RESULTS INVALID! Check regen coil capacity and schedule.",
                DesicDehum(DesicDehumNum).RegenCapErrorIndex1);
            ShowRecurringContinueErrorAtEnd(
                state, DesicDehum(DesicDehumNum).DehumType + '=' + DesicDehum(DesicDehumNum).Name, DesicDehum(DesicDehumNum).RegenCapErrorIndex2);
            ShowRecurringContinueErrorAtEnd(state,
                                            "Load requested [W] from " + DesicDehum(DesicDehumNum).RegenCoilType + '=' +
                                                DesicDehum(DesicDehumNum).RegenCoilName,
                                            DesicDehum(DesicDehumNum).RegenCapErrorIndex3,
                                            QRegen);
            ShowRecurringContinueErrorAtEnd(
                state, "Load request exceeded delivered by [W]", DesicDehum(DesicDehumNum).RegenCapErrorIndex4, (QRegen - QDelivered));
        }

        DesicDehum(DesicDehumNum).SpecRegenEnergy = SpecRegenEnergy;
        DesicDehum(DesicDehumNum).QRegen = QRegen;
        DesicDehum(DesicDehumNum).ElecUseRate = ElecUseRate;
        DesicDehum(DesicDehumNum).PartLoad = PartLoad;

        DesicDehum(DesicDehumNum).ProcAirOutMassFlowRate = ProcAirMassFlowRate;
        DesicDehum(DesicDehumNum).ProcAirOutTemp = ProcAirOutTemp;
        DesicDehum(DesicDehumNum).ProcAirOutHumRat = ProcAirOutHumRat;
        DesicDehum(DesicDehumNum).ProcAirOutEnthalpy = PsyHFnTdbW(ProcAirOutTemp, ProcAirOutHumRat);
        DesicDehum(DesicDehumNum).RegenAirInMassFlowRate = RegenAirMassFlowRate;
        DesicDehum(DesicDehumNum).RegenAirVel = RegenAirVel;

        //  DesicDehum(DesicDehumNum)%RegenAirOutTemp        = -999.
        //  DesicDehum(DesicDehumNum)%RegenAirOutHumRat      = -999.
        //  DesicDehum(DesicDehumNum)%RegenAirOutEnthalpy    = -999.
    }

    void CalcGenericDesiccantDehumidifier(EnergyPlusData &state,
                                          int const DesicDehumNum,      // number of the current dehumidifier being simulated
                                          Real64 const HumRatNeeded,    // process air leaving humidity ratio set by controller [kg water/kg air]
                                          bool const FirstHVACIteration // TRUE if 1st HVAC simulation of system timestep
    )
    {

        // SUBROUTINE INFORMATION:
        //       AUTHOR         Mangesh Basarkar, FSEC
        //       DATE WRITTEN   May 2007
        //       MODIFIED       na
        //       RE-ENGINEERED  na

        // PURPOSE OF THIS SUBROUTINE:
        // Calculate the electricity consumption, regen heat requirements and the outlet
        // conditions for a desiccant dehumidifier, given the inlet conditions,
        // DX coil part-load ratio, and/or the needed process leaving humidity ratio.

        // METHODOLOGY EMPLOYED:
        // Given the entering conditions, the full-load outlet conditions are calculated.
        // Adjust for part-load if required.
        // Calculate the required regen energy and call the regen coil and the regen fan.

        // REFERENCES:
        // Kosar, D. 2006. Dehumidification Enhancements, ASHRAE Journal, Vol. 48, No. 2, February 2006.
        // Kosar, D. et al. 2006. Dehumidification Enhancement of Direct Expansion Systems Through Component
        //   Augmentation of the Cooling Coil. 15th Symposium on Improving Building Systems in Hot and Humid
        //   Climates, July 24-26, 2006.

        // Using/Aliasing
        using HeatRecovery::SimHeatRecovery;
        using Psychrometrics::PsyHFnTdbW;
        using Psychrometrics::PsyRhoAirFnPbTdbW;

        // Locals
        // SUBROUTINE ARGUMENT DEFINITIONS:

        // SUBROUTINE PARAMETER DEFINITIONS:
        Real64 constexpr MinVolFlowPerRatedTotQ(0.00002684); // m3/s per W = 200 cfm/ton,
        // min vol flow per rated evaporator capacity

        // INTERFACE BLOCK SPECIFICATIONS
        // na

        // DERIVED TYPE DEFINITIONS
        // na

        // SUBROUTINE LOCAL VARIABLE DECLARATIONS:
        Real64 DDPartLoadRatio;        // fraction of dehumidification capacity required to meet setpoint
        Real64 MassFlowRateNew;        // new required mass flow rate calculated to keep regen setpoint temperature (kg/s)
        Real64 CondenserWasteHeat;     // Condenser waste heat (W)
        Real64 CpAir;                  // Specific heat of air (J/kg-K)
        Real64 NewRegenInTemp;         // new temp calculated from condenser waste heat (C)
        Real64 ExhaustFanMassFlowRate; // exhaust fan mass flow rate (kg/s)
        Real64 ExhaustFanPLR;          // exhaust fan run time fraction calculated from new mass flow rate for regen side
        Real64 ExhaustFanPowerMod;     // used to calculate exhaust fan power from flow fraction
        Real64 VolFlowPerRatedTotQ;    // flow rate per rated total cooling capacity of the companion coil (m3/s/W)
        Real64 FanDeltaT;              // used to account for fan heat when calculating regeneration heater energy (C)
        Real64 OnOffFanPLF;            // save air loop fan part load fracton while calculating exhaust fan power
        Real64 RegenSetPointTemp;      // regeneration temperature setpoint (C)
        int RegenCoilIndex;            // index to regeneration heating coil, 0 when not used
        int CompanionCoilIndexNum;     // index for companion DX cooling coil, 0 when DX coil is not used
        std::string MinVol;            // character string used for error messages
        bool UnitOn;                   // unit on flag
        //  LOGICAL       :: SimFlag                    ! used to turn off additional simulation if DX Coil is off
        Real64 QRegen_OASysFanAdjust; // temporary variable used to adjust regen heater load during iteration

        auto &DesicDehum(state.dataDesiccantDehumidifiers->DesicDehum);
        auto &QRegen(state.dataDesiccantDehumidifiers->QRegen);

        UnitOn = false;
        DDPartLoadRatio = 0.0;
        RegenCoilIndex = DesicDehum(DesicDehumNum).RegenCoilIndex;
        FanDeltaT = 0.0;
        RegenSetPointTemp = DesicDehum(DesicDehumNum).RegenSetPointTemp;
        ExhaustFanMassFlowRate = 0.0;

        // Save OnOffFanPartLoadFraction while performing exhaust fan calculations
        OnOffFanPLF = state.dataHVACGlobal->OnOffFanPartLoadFraction;
        state.dataHVACGlobal->OnOffFanPartLoadFraction = 1.0;

        if (DesicDehum(DesicDehumNum).CoilUpstreamOfProcessSide == Selection::Yes) {
            // Cooling coil directly upstream of desiccant dehumidifier, dehumidifier runs in tandem with DX coil

            CompanionCoilIndexNum = DesicDehum(DesicDehumNum).DXCoilIndex;
        } else {
            // desiccant dehumidifier determines its own PLR
            CompanionCoilIndexNum = 0;
        }

        if (state.dataDesiccantDehumidifiers->CalcGenericDesiccantDehumidifierMyOneTimeFlag) {
            state.dataDesiccantDehumidifiers->RhoAirStdInitCGDD = state.dataEnvrn->StdRhoAir;
            state.dataDesiccantDehumidifiers->CalcGenericDesiccantDehumidifierMyOneTimeFlag = false;
        }

        if (HumRatNeeded < state.dataLoopNodes->Node(DesicDehum(DesicDehumNum).ProcAirInNode).HumRat) {
            UnitOn = true;
        }

        if (DesicDehum(DesicDehumNum).CoilUpstreamOfProcessSide == Selection::Yes) {
            if ((DesicDehum(DesicDehumNum).coolingCoil_TypeNum == DataHVACGlobals::CoilDX_CoolingSingleSpeed) ||
                (DesicDehum(DesicDehumNum).coolingCoil_TypeNum == DataHVACGlobals::CoilDX_CoolingTwoStageWHumControl)) {
                if (state.dataDXCoils->DXCoilPartLoadRatio(DesicDehum(DesicDehumNum).DXCoilIndex) == 0.0) {
                    UnitOn = false;
                }
            }
        }

        if (UnitOn) {

            if (DesicDehum(DesicDehumNum).RegenInletIsOutsideAirNode) {
                if (DesicDehum(DesicDehumNum).HXTypeNum == BalancedHX) {
                    state.dataLoopNodes->Node(DesicDehum(DesicDehumNum).RegenAirInNode).MassFlowRate =
                        state.dataLoopNodes->Node(DesicDehum(DesicDehumNum).ProcAirInNode).MassFlowRate;
                    state.dataLoopNodes->Node(DesicDehum(DesicDehumNum).RegenAirInNode).MassFlowRateMaxAvail =
                        state.dataLoopNodes->Node(DesicDehum(DesicDehumNum).ProcAirInNode).MassFlowRate;
                }
            }

            // Get conditions from DX Coil condenser if present (DXCoilIndex verified > 0 in GetInput)
            if (DesicDehum(DesicDehumNum).Preheat == Selection::Yes) {

                //     condenser waste heat is proportional to DX coil PLR
                if ((DesicDehum(DesicDehumNum).coolingCoil_TypeNum == DataHVACGlobals::CoilDX_CoolingSingleSpeed) ||
                    (DesicDehum(DesicDehumNum).coolingCoil_TypeNum == DataHVACGlobals::CoilDX_CoolingTwoStageWHumControl)) {
                    CondenserWasteHeat = state.dataHeatBal->HeatReclaimDXCoil(DesicDehum(DesicDehumNum).DXCoilIndex).AvailCapacity;
                    state.dataHeatBal->HeatReclaimDXCoil(DesicDehum(DesicDehumNum).DXCoilIndex).AvailCapacity = 0.0;
                } else if (DesicDehum(DesicDehumNum).coolingCoil_TypeNum == DataHVACGlobals::Coil_CoolingAirToAirVariableSpeed) {
                    CondenserWasteHeat = state.dataHeatBal->HeatReclaimVS_DXCoil(DesicDehum(DesicDehumNum).DXCoilIndex).AvailCapacity;
                    state.dataHeatBal->HeatReclaimVS_DXCoil(DesicDehum(DesicDehumNum).DXCoilIndex).AvailCapacity = 0.0;
                }

                CpAir = PsyCpAirFnW(state.dataLoopNodes->Node(DesicDehum(DesicDehumNum).CondenserInletNode).HumRat);

                if (DesicDehum(DesicDehumNum).RegenFanPlacement == BlowThru) {
                    if (DesicDehum(DesicDehumNum).regenFanType_Num != DataHVACGlobals::FanType_SystemModelObject) {
                        Fans::SimulateFanComponents(
                            state, DesicDehum(DesicDehumNum).RegenFanName, FirstHVACIteration, DesicDehum(DesicDehumNum).RegenFanIndex);
                    } else {
                        state.dataHVACFan->fanObjs[DesicDehum(DesicDehumNum).RegenFanIndex]->simulate(state, _, _, _, _);
                    }
                    FanDeltaT = state.dataLoopNodes->Node(DesicDehum(DesicDehumNum).RegenFanOutNode).Temp -
                                state.dataLoopNodes->Node(DesicDehum(DesicDehumNum).RegenFanInNode).Temp;
                    //       Adjust setpoint to account for fan heat
                    RegenSetPointTemp -= FanDeltaT;
                }

                //     CompanionCoilIndexNum .GT. 0 means the same thing as DesicDehum(DesicDehumNum)%CoilUpstreamOfProcessSide == Yes
                if (CompanionCoilIndexNum > 0) {
                    if ((DesicDehum(DesicDehumNum).coolingCoil_TypeNum == DataHVACGlobals::CoilDX_CoolingSingleSpeed) ||
                        (DesicDehum(DesicDehumNum).coolingCoil_TypeNum == DataHVACGlobals::CoilDX_CoolingTwoStageWHumControl)) {
                        DDPartLoadRatio = state.dataDXCoils->DXCoilPartLoadRatio(DesicDehum(DesicDehumNum).DXCoilIndex);
                    } else if (DesicDehum(DesicDehumNum).coolingCoil_TypeNum == DataHVACGlobals::Coil_CoolingAirToAirVariableSpeed) {
                        DDPartLoadRatio = 1.0; // condenser waste heat already includes modulation down
                    }
                }

                //     calculate actual condenser outlet node (regen inlet node) temperature
                if (CompanionCoilIndexNum > 0) {
                    if ((DesicDehum(DesicDehumNum).coolingCoil_TypeNum == DataHVACGlobals::CoilDX_CoolingSingleSpeed) ||
                        (DesicDehum(DesicDehumNum).coolingCoil_TypeNum == DataHVACGlobals::CoilDX_CoolingTwoStageWHumControl)) {
                        if (state.dataDXCoils->DXCoilFanOpMode(DesicDehum(DesicDehumNum).DXCoilIndex) == ContFanCycCoil) {
                            NewRegenInTemp =
                                state.dataLoopNodes->Node(DesicDehum(DesicDehumNum).CondenserInletNode).Temp +
                                CondenserWasteHeat /
                                    (CpAir * (state.dataLoopNodes->Node(DesicDehum(DesicDehumNum).RegenAirInNode).MassFlowRate) * DDPartLoadRatio);
                            CondenserWasteHeat /= DDPartLoadRatio;
                        } else {
                            NewRegenInTemp =
                                state.dataLoopNodes->Node(DesicDehum(DesicDehumNum).CondenserInletNode).Temp +
                                CondenserWasteHeat / (CpAir * (state.dataLoopNodes->Node(DesicDehum(DesicDehumNum).RegenAirInNode).MassFlowRate));
                        }
                    } else if (DesicDehum(DesicDehumNum).coolingCoil_TypeNum == DataHVACGlobals::Coil_CoolingAirToAirVariableSpeed) {
                        NewRegenInTemp =
                            state.dataLoopNodes->Node(DesicDehum(DesicDehumNum).CondenserInletNode).Temp +
                            CondenserWasteHeat / (CpAir * (state.dataLoopNodes->Node(DesicDehum(DesicDehumNum).RegenAirInNode).MassFlowRate));
                    } else {
                        NewRegenInTemp =
                            state.dataLoopNodes->Node(DesicDehum(DesicDehumNum).CondenserInletNode).Temp +
                            CondenserWasteHeat / (CpAir * (state.dataLoopNodes->Node(DesicDehum(DesicDehumNum).RegenAirInNode).MassFlowRate));
                    }
                } else {
                    NewRegenInTemp =
                        state.dataLoopNodes->Node(DesicDehum(DesicDehumNum).CondenserInletNode).Temp +
                        CondenserWasteHeat / (CpAir * (state.dataLoopNodes->Node(DesicDehum(DesicDehumNum).RegenAirInNode).MassFlowRate));
                }

                state.dataLoopNodes->Node(DesicDehum(DesicDehumNum).RegenAirInNode).Temp = NewRegenInTemp;
                state.dataLoopNodes->Node(DesicDehum(DesicDehumNum).RegenAirInNode).Enthalpy =
                    PsyHFnTdbW(state.dataLoopNodes->Node(DesicDehum(DesicDehumNum).RegenAirInNode).Temp,
                               state.dataLoopNodes->Node(DesicDehum(DesicDehumNum).RegenAirInNode).HumRat);
                MassFlowRateNew = 0.0;

                if (DesicDehum(DesicDehumNum).ExhaustFanMaxVolFlowRate > 0) {

                    //       calculate mass flow rate required to maintain regen inlet setpoint temp
                    if (NewRegenInTemp > RegenSetPointTemp) {
                        if (RegenSetPointTemp - state.dataLoopNodes->Node(DesicDehum(DesicDehumNum).CondenserInletNode).Temp != 0.0) {
                            MassFlowRateNew =
                                max(0.0,
                                    CondenserWasteHeat /
                                        (CpAir * (RegenSetPointTemp - state.dataLoopNodes->Node(DesicDehum(DesicDehumNum).CondenserInletNode).Temp)));
                        } else {
                            MassFlowRateNew = state.dataLoopNodes->Node(DesicDehum(DesicDehumNum).RegenAirInNode).MassFlowRate;
                        }
                    }

                    //       calculate exhaust fan mass flow rate and new regen inlet temperature (may not be at setpoint)
                    if (MassFlowRateNew > state.dataLoopNodes->Node(DesicDehum(DesicDehumNum).RegenAirInNode).MassFlowRate) {
                        ExhaustFanMassFlowRate = MassFlowRateNew - state.dataLoopNodes->Node(DesicDehum(DesicDehumNum).RegenAirInNode).MassFlowRate;
                        ExhaustFanMassFlowRate = max(0.0, min(ExhaustFanMassFlowRate, DesicDehum(DesicDehumNum).ExhaustFanMaxMassFlowRate));

                        state.dataLoopNodes->Node(DesicDehum(DesicDehumNum).RegenAirInNode).Temp =
                            state.dataLoopNodes->Node(DesicDehum(DesicDehumNum).CondenserInletNode).Temp +
                            CondenserWasteHeat /
                                (CpAir * (state.dataLoopNodes->Node(DesicDehum(DesicDehumNum).RegenAirInNode).MassFlowRate + ExhaustFanMassFlowRate));
                        state.dataLoopNodes->Node(DesicDehum(DesicDehumNum).RegenAirInNode).HumRat =
                            state.dataLoopNodes->Node(DesicDehum(DesicDehumNum).CondenserInletNode).HumRat;
                        state.dataLoopNodes->Node(DesicDehum(DesicDehumNum).RegenAirInNode).Enthalpy =
                            PsyHFnTdbW(state.dataLoopNodes->Node(DesicDehum(DesicDehumNum).RegenAirInNode).Temp,
                                       state.dataLoopNodes->Node(DesicDehum(DesicDehumNum).RegenAirInNode).HumRat);
                    }
                }

                if (RegenCoilIndex > 0) {
                    if (NewRegenInTemp < RegenSetPointTemp) {
                        CpAir = PsyCpAirFnW(state.dataLoopNodes->Node(DesicDehum(DesicDehumNum).RegenAirInNode).HumRat);
                    }
                    QRegen = max(0.0,
                                 (CpAir * state.dataLoopNodes->Node(DesicDehum(DesicDehumNum).RegenAirInNode).MassFlowRate *
                                  (RegenSetPointTemp - state.dataLoopNodes->Node(DesicDehum(DesicDehumNum).RegenAirInNode).Temp)));
                    if (QRegen == 0.0) QRegen = -1.0;
                }

                //     CompanionCoilIndexNum .EQ. 0 means the same thing as DesicDehum(DesicDehumNum)%CoilUpstreamOfProcessSide == No
                if (CompanionCoilIndexNum == 0) {

                    if (RegenCoilIndex > 0) {

                        QRegen_OASysFanAdjust = QRegen;
                        if (DesicDehum(DesicDehumNum).RegenFanPlacement == BlowThru) {
                            if (state.dataLoopNodes->Node(DesicDehum(DesicDehumNum).RegenAirInNode).MassFlowRate > 0.0) {
                                //             For VAV systems, fan may restrict air flow during iteration. Adjust QRegen proportional to Mdot
                                //             reduction through fan
                                QRegen_OASysFanAdjust *= state.dataLoopNodes->Node(DesicDehum(DesicDehumNum).RegenFanOutNode).MassFlowRate /
                                                         state.dataLoopNodes->Node(DesicDehum(DesicDehumNum).RegenFanInNode).MassFlowRate;
                            }
                        }

                        CalcNonDXHeatingCoils(state, DesicDehumNum, FirstHVACIteration, QRegen_OASysFanAdjust);
                    }

                    SimHeatRecovery(state,
                                    DesicDehum(DesicDehumNum).HXName,
                                    FirstHVACIteration,
                                    DesicDehum(DesicDehumNum).CompIndex,
                                    ContFanCycCoil,
                                    1.0,
                                    true,
                                    CompanionCoilIndexNum,
                                    DesicDehum(DesicDehumNum).RegenInletIsOutsideAirNode,
                                    _,
                                    _,
                                    DesicDehum(DesicDehumNum).coolingCoil_TypeNum);

                    //       calculate desiccant part-load ratio
                    if (state.dataLoopNodes->Node(DesicDehum(DesicDehumNum).ProcAirInNode).HumRat !=
                        state.dataLoopNodes->Node(DesicDehum(DesicDehumNum).ProcAirOutNode).HumRat) {
                        DDPartLoadRatio = (state.dataLoopNodes->Node(DesicDehum(DesicDehumNum).ProcAirInNode).HumRat - HumRatNeeded) /
                                          (state.dataLoopNodes->Node(DesicDehum(DesicDehumNum).ProcAirInNode).HumRat -
                                           state.dataLoopNodes->Node(DesicDehum(DesicDehumNum).ProcAirOutNode).HumRat);
                        DDPartLoadRatio = max(0.0, min(1.0, DDPartLoadRatio));
                    } else {
                        DDPartLoadRatio = 1.0;
                    }
                }

                if (ExhaustFanMassFlowRate > 0.0) {

                    //       calculate exhaust fan mass flow rate due to desiccant system operation
                    ExhaustFanMassFlowRate *= DDPartLoadRatio;

                    //       calculate exhaust fan PLR due to desiccant system operation
                    ExhaustFanPLR = ExhaustFanMassFlowRate / DesicDehum(DesicDehumNum).ExhaustFanMaxMassFlowRate;

                    //       find exhaust fan power multiplier using exhaust fan part-load ratio
                    if (DesicDehum(DesicDehumNum).ExhaustFanCurveIndex > 0) {
                        ExhaustFanPowerMod = min(1.0, max(0.0, CurveValue(state, DesicDehum(DesicDehumNum).ExhaustFanCurveIndex, ExhaustFanPLR)));
                    } else {
                        ExhaustFanPowerMod = 1.0;
                    }

                    //       calculate exhaust fan power due to desiccant operation
                    DesicDehum(DesicDehumNum).ExhaustFanPower = DesicDehum(DesicDehumNum).ExhaustFanMaxPower * ExhaustFanPowerMod;
                }

            } else { // ELSE for IF(DesicDehum(DesicDehumNum)%Preheat == Yes)THEN

                if (state.dataLoopNodes->Node(DesicDehum(DesicDehumNum).ProcAirInNode).HumRat > HumRatNeeded) {

                    //       Get Full load output of desiccant wheel
                    if (DesicDehum(DesicDehumNum).RegenFanPlacement == BlowThru) {
                        if (DesicDehum(DesicDehumNum).regenFanType_Num != DataHVACGlobals::FanType_SystemModelObject) {
                            Fans::SimulateFanComponents(
                                state, DesicDehum(DesicDehumNum).RegenFanName, FirstHVACIteration, DesicDehum(DesicDehumNum).RegenFanIndex);
                        } else {
                            state.dataHVACFan->fanObjs[DesicDehum(DesicDehumNum).RegenFanIndex]->simulate(state, _, _, _, _);
                        }

                        FanDeltaT = state.dataLoopNodes->Node(DesicDehum(DesicDehumNum).RegenFanOutNode).Temp -
                                    state.dataLoopNodes->Node(DesicDehum(DesicDehumNum).RegenFanInNode).Temp;
                        RegenSetPointTemp -= FanDeltaT;
                    }

                    if (RegenCoilIndex > 0) {
                        CpAir = PsyCpAirFnW(state.dataLoopNodes->Node(DesicDehum(DesicDehumNum).RegenAirInNode).HumRat);
                        QRegen = max(0.0,
                                     (CpAir * state.dataLoopNodes->Node(DesicDehum(DesicDehumNum).RegenAirInNode).MassFlowRate *
                                      (RegenSetPointTemp - state.dataLoopNodes->Node(DesicDehum(DesicDehumNum).RegenAirInNode).Temp)));

                        QRegen_OASysFanAdjust = QRegen;
                        if (DesicDehum(DesicDehumNum).RegenFanPlacement == BlowThru) {
                            if (state.dataLoopNodes->Node(DesicDehum(DesicDehumNum).RegenAirInNode).MassFlowRate > 0.0) {
                                //             For VAV systems, fan may restrict air flow during iteration. Adjust QRegen proportional to Mdot
                                //             reduction through fan
                                QRegen_OASysFanAdjust *= state.dataLoopNodes->Node(DesicDehum(DesicDehumNum).RegenFanOutNode).MassFlowRate /
                                                         state.dataLoopNodes->Node(DesicDehum(DesicDehumNum).RegenFanInNode).MassFlowRate;
                            }
                        }

                        if (QRegen_OASysFanAdjust == 0.0) QRegen_OASysFanAdjust = -1.0;
                        CalcNonDXHeatingCoils(state, DesicDehumNum, FirstHVACIteration, QRegen_OASysFanAdjust);
                    }

                    //       CompanionCoilIndexNum .EQ. 0 means the same thing as DesicDehum(DesicDehumNum)%CoilUpstreamOfProcessSide == No
                    if (CompanionCoilIndexNum == 0) {
                        SimHeatRecovery(state,
                                        DesicDehum(DesicDehumNum).HXName,
                                        FirstHVACIteration,
                                        DesicDehum(DesicDehumNum).CompIndex,
                                        ContFanCycCoil,
                                        1.0,
                                        true,
                                        CompanionCoilIndexNum,
                                        DesicDehum(DesicDehumNum).RegenInletIsOutsideAirNode,
                                        _,
                                        _,
                                        DesicDehum(DesicDehumNum).coolingCoil_TypeNum);

                        //         calculate desiccant part-load ratio
                        if (state.dataLoopNodes->Node(DesicDehum(DesicDehumNum).ProcAirInNode).HumRat !=
                            state.dataLoopNodes->Node(DesicDehum(DesicDehumNum).ProcAirOutNode).HumRat) {
                            DDPartLoadRatio = (state.dataLoopNodes->Node(DesicDehum(DesicDehumNum).ProcAirInNode).HumRat - HumRatNeeded) /
                                              (state.dataLoopNodes->Node(DesicDehum(DesicDehumNum).ProcAirInNode).HumRat -
                                               state.dataLoopNodes->Node(DesicDehum(DesicDehumNum).ProcAirOutNode).HumRat);
                            DDPartLoadRatio = max(0.0, min(1.0, DDPartLoadRatio));
                        } else {
                            DDPartLoadRatio = 1.0;
                        }
                    } else {
                        if ((DesicDehum(DesicDehumNum).coolingCoil_TypeNum == DataHVACGlobals::CoilDX_CoolingSingleSpeed) ||
                            (DesicDehum(DesicDehumNum).coolingCoil_TypeNum == DataHVACGlobals::CoilDX_CoolingTwoStageWHumControl)) {
                            DDPartLoadRatio = state.dataDXCoils->DXCoilPartLoadRatio(DesicDehum(DesicDehumNum).DXCoilIndex);
                        } else if (DesicDehum(DesicDehumNum).coolingCoil_TypeNum == DataHVACGlobals::Coil_CoolingAirToAirVariableSpeed) {
                            DDPartLoadRatio = 1.0; // condenser waste heat already includes modulation down
                        }
                    }
                } else { // ELSE for IF(state.dataLoopNodes->Node(DesicDehum(DesicDehumNum)%ProcAirInNode)%HumRat .GT. HumRatNeeded)THEN
                    DDPartLoadRatio = 0.0;
                } // END IF for IF(state.dataLoopNodes->Node(DesicDehum(DesicDehumNum)%ProcAirInNode)%HumRat .GT. HumRatNeeded)THEN

            } // END IF for IF(DesicDehum(DesicDehumNum)%Preheat == Yes)THEN

            DesicDehum(DesicDehumNum).PartLoad = DDPartLoadRatio;
            QRegen_OASysFanAdjust = QRegen;

            // set average regeneration air mass flow rate based on desiccant cycling ratio (DDPartLoadRatio)
            if (DesicDehum(DesicDehumNum).RegenInletIsOutsideAirNode) {
                state.dataLoopNodes->Node(DesicDehum(DesicDehumNum).RegenAirInNode).MassFlowRate *= DDPartLoadRatio;

                // **RR moved to here, only adjust regen heater load if mass flow rate is changed
                //   adjust regen heating coil capacity based on desiccant cycling ratio (PLR)
                QRegen_OASysFanAdjust *= DDPartLoadRatio;
            }

            // Call regen fan, balanced desiccant HX and heating coil
            if (DesicDehum(DesicDehumNum).RegenFanPlacement == BlowThru) {
                if (DesicDehum(DesicDehumNum).regenFanType_Num != DataHVACGlobals::FanType_SystemModelObject) {
                    Fans::SimulateFanComponents(
                        state, DesicDehum(DesicDehumNum).RegenFanName, FirstHVACIteration, DesicDehum(DesicDehumNum).RegenFanIndex);
                } else {
                    state.dataHVACFan->fanObjs[DesicDehum(DesicDehumNum).RegenFanIndex]->simulate(state, _, _, _, _);
                }
            }

            if (RegenCoilIndex > 0) {

                //!   adjust regen heating coil capacity based on desiccant cycling ratio (PLR)
                //    QRegen_OASysFanAdjust = QRegen * DDPartLoadRatio

                if (DesicDehum(DesicDehumNum).RegenFanPlacement == BlowThru) {
                    if (state.dataLoopNodes->Node(DesicDehum(DesicDehumNum).RegenAirInNode).MassFlowRate > 0.0) {
                        //       For VAV systems, fan may restrict air flow during iteration. Adjust QRegen proportional to Mdot reduction through fan
                        QRegen_OASysFanAdjust *= state.dataLoopNodes->Node(DesicDehum(DesicDehumNum).RegenFanOutNode).MassFlowRate /
                                                 state.dataLoopNodes->Node(DesicDehum(DesicDehumNum).RegenFanInNode).MassFlowRate;
                    }
                }

                if (QRegen_OASysFanAdjust == 0.0) QRegen_OASysFanAdjust = -1.0;
                CalcNonDXHeatingCoils(state, DesicDehumNum, FirstHVACIteration, QRegen_OASysFanAdjust);
            }

            SimHeatRecovery(state,
                            DesicDehum(DesicDehumNum).HXName,
                            FirstHVACIteration,
                            DesicDehum(DesicDehumNum).CompIndex,
                            ContFanCycCoil,
                            DDPartLoadRatio,
                            true,
                            CompanionCoilIndexNum,
                            DesicDehum(DesicDehumNum).RegenInletIsOutsideAirNode,
                            _,
                            _,
                            DesicDehum(DesicDehumNum).coolingCoil_TypeNum);

            if (DesicDehum(DesicDehumNum).RegenFanPlacement == DrawThru) {
                if (DesicDehum(DesicDehumNum).regenFanType_Num != DataHVACGlobals::FanType_SystemModelObject) {
                    Fans::SimulateFanComponents(
                        state, DesicDehum(DesicDehumNum).RegenFanName, FirstHVACIteration, DesicDehum(DesicDehumNum).RegenFanIndex);
                } else {
                    state.dataHVACFan->fanObjs[DesicDehum(DesicDehumNum).RegenFanIndex]->simulate(state, _, _, _, _);
                }
            }

            // Calculate water removal
            DesicDehum(DesicDehumNum).WaterRemoveRate = state.dataLoopNodes->Node(DesicDehum(DesicDehumNum).ProcAirInNode).MassFlowRate *
                                                        (state.dataLoopNodes->Node(DesicDehum(DesicDehumNum).ProcAirInNode).HumRat -
                                                         state.dataLoopNodes->Node(DesicDehum(DesicDehumNum).ProcAirOutNode).HumRat);

            // If preheat is Yes, exhaust fan is condenser fan, if CoilUpstreamOfProcessSide is No, DD runs an its own PLR
            if (DesicDehum(DesicDehumNum).Preheat == Selection::Yes && DesicDehum(DesicDehumNum).CoilUpstreamOfProcessSide == Selection::No) {
                //    should actually use DX coil RTF instead of PLR since fan power is being calculated
                if ((DesicDehum(DesicDehumNum).coolingCoil_TypeNum == DataHVACGlobals::CoilDX_CoolingSingleSpeed) ||
                    (DesicDehum(DesicDehumNum).coolingCoil_TypeNum == DataHVACGlobals::CoilDX_CoolingTwoStageWHumControl)) {
                    DesicDehum(DesicDehumNum).ExhaustFanPower +=
                        max(0.0,
                            (DesicDehum(DesicDehumNum).ExhaustFanMaxPower *
                             (state.dataDXCoils->DXCoilPartLoadRatio(DesicDehum(DesicDehumNum).DXCoilIndex) - DDPartLoadRatio)));
                } else if (DesicDehum(DesicDehumNum).coolingCoil_TypeNum == DataHVACGlobals::Coil_CoolingAirToAirVariableSpeed) {
                    DesicDehum(DesicDehumNum).ExhaustFanPower += max(0.0, (DesicDehum(DesicDehumNum).ExhaustFanMaxPower * (1.0 - DDPartLoadRatio)));
                }
            }

        } else { // unit must be off

            DesicDehum(DesicDehumNum).PartLoad = 0.0;

            if (DesicDehum(DesicDehumNum).RegenInletIsOutsideAirNode) {
                state.dataLoopNodes->Node(DesicDehum(DesicDehumNum).RegenAirInNode).MassFlowRate = 0.0;
                state.dataLoopNodes->Node(DesicDehum(DesicDehumNum).RegenAirInNode).MassFlowRateMaxAvail = 0.0;
            }

            if (DesicDehum(DesicDehumNum).RegenFanPlacement == BlowThru) {
                if (DesicDehum(DesicDehumNum).regenFanType_Num != DataHVACGlobals::FanType_SystemModelObject) {
                    Fans::SimulateFanComponents(
                        state, DesicDehum(DesicDehumNum).RegenFanName, FirstHVACIteration, DesicDehum(DesicDehumNum).RegenFanIndex);
                } else {
                    state.dataHVACFan->fanObjs[DesicDehum(DesicDehumNum).RegenFanIndex]->simulate(state, _, _, _, _);
                }
            }

            if (RegenCoilIndex > 0) {
                CalcNonDXHeatingCoils(state, DesicDehumNum, FirstHVACIteration, -1.0);
            }

            SimHeatRecovery(state,
                            DesicDehum(DesicDehumNum).HXName,
                            FirstHVACIteration,
                            DesicDehum(DesicDehumNum).CompIndex,
                            ContFanCycCoil,
                            0.0,
                            false,
                            CompanionCoilIndexNum,
                            DesicDehum(DesicDehumNum).RegenInletIsOutsideAirNode,
                            _,
                            _,
                            DesicDehum(DesicDehumNum).coolingCoil_TypeNum);

            if (DesicDehum(DesicDehumNum).RegenFanPlacement == DrawThru) {
                if (DesicDehum(DesicDehumNum).regenFanType_Num != DataHVACGlobals::FanType_SystemModelObject) {
                    Fans::SimulateFanComponents(
                        state, DesicDehum(DesicDehumNum).RegenFanName, FirstHVACIteration, DesicDehum(DesicDehumNum).RegenFanIndex);
                } else {
                    state.dataHVACFan->fanObjs[DesicDehum(DesicDehumNum).RegenFanIndex]->simulate(state, _, _, _, _);
                }
            }

            // Turn on exhaust fan if DX Coil is operating
            if (DesicDehum(DesicDehumNum).ExhaustFanMaxVolFlowRate > 0) {
                if (DesicDehum(DesicDehumNum).DXCoilIndex > 0) {
                    if ((DesicDehum(DesicDehumNum).coolingCoil_TypeNum == DataHVACGlobals::CoilDX_CoolingSingleSpeed) ||
                        (DesicDehum(DesicDehumNum).coolingCoil_TypeNum == DataHVACGlobals::CoilDX_CoolingTwoStageWHumControl)) {
                        DDPartLoadRatio = state.dataDXCoils->DXCoilPartLoadRatio(DesicDehum(DesicDehumNum).DXCoilIndex);
                    } else if (DesicDehum(DesicDehumNum).coolingCoil_TypeNum == DataHVACGlobals::Coil_CoolingAirToAirVariableSpeed) {
                        DDPartLoadRatio = 1.0; // condenser waste heat already includes modulation down
                    }
                    DesicDehum(DesicDehumNum).ExhaustFanPower = DesicDehum(DesicDehumNum).ExhaustFanMaxPower * DDPartLoadRatio;
                    ExhaustFanMassFlowRate = DesicDehum(DesicDehumNum).ExhaustFanMaxMassFlowRate * DDPartLoadRatio;
                }
            }

        } // UnitOn/Off

        // check condenser minimum flow per rated total capacity
        if (DDPartLoadRatio > 0.0 && DesicDehum(DesicDehumNum).ExhaustFanMaxVolFlowRate > 0.0) {
            VolFlowPerRatedTotQ =
                (state.dataLoopNodes->Node(DesicDehum(DesicDehumNum).RegenAirInNode).MassFlowRate + ExhaustFanMassFlowRate) /
                max(0.00001,
                    (DesicDehum(DesicDehumNum).CompanionCoilCapacity * DDPartLoadRatio * state.dataDesiccantDehumidifiers->RhoAirStdInitCGDD));
            if (!state.dataGlobal->WarmupFlag && (VolFlowPerRatedTotQ < MinVolFlowPerRatedTotQ)) {
                ++DesicDehum(DesicDehumNum).ErrCount;
                if (DesicDehum(DesicDehumNum).ErrCount < 2) {
                    ShowWarningError(state,
                                     format("{} \"{}\" - Air volume flow rate per watt of total condenser waste heat is below the minimum "
                                            "recommended at {:N} m3/s/W.",
                                            DesicDehum(DesicDehumNum).DehumType,
                                            DesicDehum(DesicDehumNum).Name,
                                            VolFlowPerRatedTotQ));
                    ShowContinueErrorTimeStamp(state, "");
                    ShowContinueError(state,
                                      format("Expected minimum for VolumeFlowperRatedTotalCondenserWasteHeat = [{:N}]", MinVolFlowPerRatedTotQ));
                    ShowContinueError(state, "Possible causes include inconsistent air flow rates in system components ");
                    ShowContinueError(state, "on the regeneration side of the desiccant dehumidifier.");
                } else {
                    ShowRecurringWarningErrorAtEnd(
                        state,
                        DesicDehum(DesicDehumNum).DehumType + " \"" + DesicDehum(DesicDehumNum).Name +
                            "\" - Air volume flow rate per watt of rated total cooling capacity is out of range error continues...",
                        DesicDehum(DesicDehumNum).ErrIndex1,
                        VolFlowPerRatedTotQ,
                        VolFlowPerRatedTotQ);
                }
            } // flow per rated total capacity check ends
        }

        // Reset OnOffFanPartLoadFraction for process side fan calculations
        state.dataHVACGlobal->OnOffFanPartLoadFraction = OnOffFanPLF;
    }

    void UpdateDesiccantDehumidifier(EnergyPlusData &state, int const DesicDehumNum) // number of the current dehumidifier being simulated
    {

        // SUBROUTINE INFORMATION:
        //       AUTHOR         Michael J. Witte, GARD Analytics, Inc.
        //                      for Gas Research Institute
        //       DATE WRITTEN   March 2001
        //       MODIFIED       na
        //       RE-ENGINEERED  na

        // PURPOSE OF THIS SUBROUTINE:
        // Moves dehumidifier output to the outlet nodes.

        // SUBROUTINE LOCAL VARIABLE DECLARATIONS:
        int ProcInNode;  // process air inlet node number
        int ProcOutNode; // process air outlet node number

        switch (state.dataDesiccantDehumidifiers->DesicDehum(DesicDehumNum).DehumTypeCode) {
        case DesicDehumType::Solid: {
            ProcInNode = state.dataDesiccantDehumidifiers->DesicDehum(DesicDehumNum).ProcAirInNode;
            ProcOutNode = state.dataDesiccantDehumidifiers->DesicDehum(DesicDehumNum).ProcAirOutNode;
            // Set the process outlet air node of the dehumidifier
            state.dataLoopNodes->Node(ProcOutNode).Temp = state.dataDesiccantDehumidifiers->DesicDehum(DesicDehumNum).ProcAirOutTemp;
            state.dataLoopNodes->Node(ProcOutNode).HumRat = state.dataDesiccantDehumidifiers->DesicDehum(DesicDehumNum).ProcAirOutHumRat;
            state.dataLoopNodes->Node(ProcOutNode).Enthalpy = state.dataDesiccantDehumidifiers->DesicDehum(DesicDehumNum).ProcAirOutEnthalpy;

            // Set the process outlet nodes for properties that just pass through & not used
            state.dataLoopNodes->Node(ProcOutNode).Quality = state.dataLoopNodes->Node(ProcInNode).Quality;
            state.dataLoopNodes->Node(ProcOutNode).Press = state.dataLoopNodes->Node(ProcInNode).Press;
            state.dataLoopNodes->Node(ProcOutNode).MassFlowRate = state.dataLoopNodes->Node(ProcInNode).MassFlowRate;
            state.dataLoopNodes->Node(ProcOutNode).MassFlowRateMin = state.dataLoopNodes->Node(ProcInNode).MassFlowRateMin;
            state.dataLoopNodes->Node(ProcOutNode).MassFlowRateMax = state.dataLoopNodes->Node(ProcInNode).MassFlowRateMax;
            state.dataLoopNodes->Node(ProcOutNode).MassFlowRateMinAvail = state.dataLoopNodes->Node(ProcInNode).MassFlowRateMinAvail;
            state.dataLoopNodes->Node(ProcOutNode).MassFlowRateMaxAvail = state.dataLoopNodes->Node(ProcInNode).MassFlowRateMaxAvail;

            //   RegenInNode =DesicDehum(DesicDehumNum)%RegenAirInNode
            //   RegenOutNode = DesicDehum(DesicDehumNum)%RegenAirOutNode
            // Set the regen outlet air node of the dehumidifier
            //   Node(RegenOutNode)%Temp         = DesicDehum(DesicDehumNum)%RegenAirOutTemp
            //   Node(RegenOutNode)%HumRat       = DesicDehum(DesicDehumNum)%RegenAirOutHumRat
            //   Node(RegenOutNode)%Enthalpy     = DesicDehum(DesicDehumNum)%RegenAirOutEnthalpy

            // Set the regen outlet nodes for properties that just pass through & not used
            //   Node(RegenOutNode)%Quality             = Node(RegenInNode)%Quality
            //   Node(RegenOutNode)%Press               = Node(RegenInNode)%Press
            //   Node(RegenOutNode)%MassFlowRate        = Node(RegenInNode)%MassFlowRate
            //   Node(RegenOutNode)%MassFlowRateMin     = Node(RegenInNode)%MassFlowRateMin
            //   Node(RegenOutNode)%MassFlowRateMax     = Node(RegenInNode)%MassFlowRateMax
            //   Node(RegenOutNode)%MassFlowRateMinAvail= Node(RegenInNode)%MassFlowRateMinAvail
            //   Node(RegenOutNode)%MassFlowRateMaxAvail= Node(RegenInNode)%MassFlowRateMaxAvail

        } break;
        case DesicDehumType::Generic: {
            return;
        } break;
        default:
            break;
        }
    }

    void ReportDesiccantDehumidifier(EnergyPlusData &state, int const DesicDehumNum) // number of the current dehumidifier being simulated
    {

        // SUBROUTINE INFORMATION:
        //       AUTHOR         Michael J. Witte, GARD Analytics, Inc.
        //                      for Gas Research Institute
        //       DATE WRITTEN   March 2001
        //       MODIFIED       June 2007, R. Raustad, Added new dehumidifier type -- DESICCANT DEHUMIDIFIER
        //       RE-ENGINEERED  na

        // PURPOSE OF THIS SUBROUTINE:
        // Fill remaining report variables

        // METHODOLOGY EMPLOYED:
        // na

        // REFERENCES:
        // na

        // Using/Aliasing
        auto &TimeStepSys = state.dataHVACGlobal->TimeStepSys;

        // Locals
        // SUBROUTINE ARGUMENT DEFINITIONS:

        // SUBROUTINE PARAMETER DEFINITIONS:
        // na

        // INTERFACE BLOCK SPECIFICATIONS
        // na

        // DERIVED TYPE DEFINITIONS
        // na

        // SUBROUTINE LOCAL VARIABLE DECLARATIONS:
        Real64 ReportingConstant;

        ReportingConstant = TimeStepSys * DataGlobalConstants::SecInHour;

        switch (state.dataDesiccantDehumidifiers->DesicDehum(DesicDehumNum).DehumTypeCode) {
        case DesicDehumType::Solid: {
            state.dataDesiccantDehumidifiers->DesicDehum(DesicDehumNum).WaterRemove =
                state.dataDesiccantDehumidifiers->DesicDehum(DesicDehumNum).WaterRemoveRate * ReportingConstant;
            state.dataDesiccantDehumidifiers->DesicDehum(DesicDehumNum).RegenEnergy =
                state.dataDesiccantDehumidifiers->DesicDehum(DesicDehumNum).QRegen * ReportingConstant;
            state.dataDesiccantDehumidifiers->DesicDehum(DesicDehumNum).ElecUseEnergy =
                state.dataDesiccantDehumidifiers->DesicDehum(DesicDehumNum).ElecUseRate * ReportingConstant;
        } break;
        case DesicDehumType::Generic: {
            state.dataDesiccantDehumidifiers->DesicDehum(DesicDehumNum).WaterRemove =
                state.dataDesiccantDehumidifiers->DesicDehum(DesicDehumNum).WaterRemoveRate * ReportingConstant;
            state.dataDesiccantDehumidifiers->DesicDehum(DesicDehumNum).ExhaustFanElecConsumption =
                state.dataDesiccantDehumidifiers->DesicDehum(DesicDehumNum).ExhaustFanPower * ReportingConstant;
        } break;
        default:
            break;
        }
    }

    void CalcNonDXHeatingCoils(EnergyPlusData &state,
                               int const DesicDehumNum,          // Desiccant dehumidifier unit index
                               bool const FirstHVACIteration,    // flag for first HVAC iteration in the time step
                               Real64 const RegenCoilLoad,       // heating coil load to be met (Watts)
                               Optional<Real64> RegenCoilLoadmet // heating load met
    )
    {

        // SUBROUTINE INFORMATION:
        //       AUTHOR         Bereket Nigusse, FSEC/UCF
        //       DATE WRITTEN   January 2012
        //       MODIFIED       na
        //       RE-ENGINEERED  na

        // PURPOSE OF THIS SUBROUTINE:
        // This subroutine simulates the four non dx heating coil types: Gas, Electric, hot water and steam.

        // METHODOLOGY EMPLOYED:
        // Simply calls the different heating coil component.  The hot water flow rate matching the coil load
        // is calculated iteratively.

        // REFERENCES:
        // na

        // USE STATEMENTS:

        // Using/Aliasing
        using DataHVACGlobals::SmallLoad;

        using HeatingCoils::SimulateHeatingCoilComponents;
        using PlantUtilities::SetComponentFlowRate;
        using SteamCoils::SimulateSteamCoilComponents;
        using WaterCoils::SimulateWaterCoilComponents;

        // Locals
        // SUBROUTINE ARGUMENT DEFINITIONS:

        // SUBROUTINE PARAMETER DEFINITIONS:
        Real64 constexpr ErrTolerance(0.001); // convergence limit for hotwater coil
        int constexpr SolveMaxIter(50);       // Max iteration for SolveRoot

        // INTERFACE BLOCK SPECIFICATIONS
        // na

        // DERIVED TYPE DEFINITIONS
        // na

        // SUBROUTINE LOCAL VARIABLE DECLARATIONS:
        Real64 RegenCoilActual; // actual heating load met
        Real64 mdot;            // heating coil steam or hot water mass flow rate
        Real64 MinWaterFlow;    // minimum hot water mass flow rate
        // unused  REAL(r64)      :: PartLoadFraction  ! heating or cooling part load fraction
        Real64 MaxHotWaterFlow; // maximum hot water mass flow rate, kg/s
        Real64 HotWaterMdot;    // actual hot water mass flow rate
        int SolFlag;

        auto &DesicDehum(state.dataDesiccantDehumidifiers->DesicDehum);

        RegenCoilActual = 0.0;
        if (RegenCoilLoad > SmallLoad) {
            {
                auto const SELECT_CASE_var(DesicDehum(DesicDehumNum).RegenCoilType_Num);
                if ((SELECT_CASE_var == Coil_HeatingGasOrOtherFuel) || (SELECT_CASE_var == Coil_HeatingElectric)) {
                    SimulateHeatingCoilComponents(state,
                                                  DesicDehum(DesicDehumNum).RegenCoilName,
                                                  FirstHVACIteration,
                                                  RegenCoilLoad,
                                                  DesicDehum(DesicDehumNum).RegenCoilIndex,
                                                  RegenCoilActual);
                } else if (SELECT_CASE_var == Coil_HeatingWater) {
                    MaxHotWaterFlow = DesicDehum(DesicDehumNum).MaxCoilFluidFlow;
                    SetComponentFlowRate(state,
                                         MaxHotWaterFlow,
                                         DesicDehum(DesicDehumNum).CoilControlNode,
                                         DesicDehum(DesicDehumNum).CoilOutletNode,
                                         DesicDehum(DesicDehumNum).plantLoc);
                    RegenCoilActual = RegenCoilLoad;
                    // simulate the regenerator hot water heating coil
                    SimulateWaterCoilComponents(state,
                                                DesicDehum(DesicDehumNum).RegenCoilName,
                                                FirstHVACIteration,
                                                DesicDehum(DesicDehumNum).RegenCoilIndex,
                                                RegenCoilActual);

                    if (RegenCoilActual > (RegenCoilLoad + SmallLoad)) {
                        // control water flow to obtain output matching RegenCoilLoad
                        SolFlag = 0;
                        MinWaterFlow = 0.0;
                        std::array<Real64, 3> Par;
                        Par[0] = double(DesicDehumNum);
                        if (FirstHVACIteration) {
                            Par[1] = 1.0;
                        } else {
                            Par[1] = 0.0;
                        }
                        Par[2] = RegenCoilLoad;
                        General::SolveRoot(
                            state, ErrTolerance, SolveMaxIter, SolFlag, HotWaterMdot, HotWaterCoilResidual, MinWaterFlow, MaxHotWaterFlow, Par);
                        if (SolFlag == -1) {
                            if (DesicDehum(DesicDehumNum).HotWaterCoilMaxIterIndex == 0) {
                                ShowWarningMessage(state,
                                                   "CalcNonDXHeatingCoils: Hot water coil control failed for " + DesicDehum(DesicDehumNum).DehumType +
                                                       "=\"" + DesicDehum(DesicDehumNum).Name + "\"");
                                ShowContinueErrorTimeStamp(state, "");
                                ShowContinueError(state,
                                                  format("...Iteration limit [{}] exceeded in calculating hot water mass flow rate", SolveMaxIter));
                            }
                            ShowRecurringWarningErrorAtEnd(
                                state,
                                format("CalcNonDXHeatingCoils: Hot water coil control failed (iteration limit [{}]) for {}=\"{}\"",
                                       SolveMaxIter,
                                       DesicDehum(DesicDehumNum).DehumType,
                                       DesicDehum(DesicDehumNum).Name),
                                DesicDehum(DesicDehumNum).HotWaterCoilMaxIterIndex);
                        } else if (SolFlag == -2) {
                            if (DesicDehum(DesicDehumNum).HotWaterCoilMaxIterIndex2 == 0) {
                                ShowWarningMessage(state,
                                                   "CalcNonDXHeatingCoils: Hot water coil control failed (maximum flow limits) for " +
                                                       DesicDehum(DesicDehumNum).DehumType + "=\"" + DesicDehum(DesicDehumNum).Name + "\"");
                                ShowContinueErrorTimeStamp(state, "");
                                ShowContinueError(state, "...Bad hot water maximum flow rate limits");
                                ShowContinueError(state, format("...Given minimum water flow rate={:.3R} kg/s", MinWaterFlow));
                                ShowContinueError(state, format("...Given maximum water flow rate={:.3R} kg/s", MaxHotWaterFlow));
                            }
                            ShowRecurringWarningErrorAtEnd(state,
                                                           "CalcNonDXHeatingCoils: Hot water coil control failed (flow limits) for " +
                                                               DesicDehum(DesicDehumNum).DehumType + "=\"" + DesicDehum(DesicDehumNum).Name + "\"",
                                                           DesicDehum(DesicDehumNum).HotWaterCoilMaxIterIndex2,
                                                           MaxHotWaterFlow,
                                                           MinWaterFlow,
                                                           _,
                                                           "[kg/s]",
                                                           "[kg/s]");
                        }

                        RegenCoilActual = RegenCoilLoad;
                        // simulate the regenerator hot water heating coil
                        SimulateWaterCoilComponents(state,
                                                    DesicDehum(DesicDehumNum).RegenCoilName,
                                                    FirstHVACIteration,
                                                    DesicDehum(DesicDehumNum).RegenCoilIndex,
                                                    RegenCoilActual);
                    }
                } else if (SELECT_CASE_var == Coil_HeatingSteam) {
                    mdot = DesicDehum(DesicDehumNum).MaxCoilFluidFlow;
                    SetComponentFlowRate(state,
                                         mdot,
                                         DesicDehum(DesicDehumNum).CoilControlNode,
                                         DesicDehum(DesicDehumNum).CoilOutletNode,
                                         DesicDehum(DesicDehumNum).plantLoc);
                    // simulate the regenerator steam heating coil
                    SimulateSteamCoilComponents(state,
                                                DesicDehum(DesicDehumNum).RegenCoilName,
                                                FirstHVACIteration,
                                                DesicDehum(DesicDehumNum).RegenCoilIndex,
                                                RegenCoilLoad,
                                                RegenCoilActual);
                }
            }
        } else {
            {
                auto const SELECT_CASE_var(DesicDehum(DesicDehumNum).RegenCoilType_Num);
                if ((SELECT_CASE_var == Coil_HeatingGasOrOtherFuel) || (SELECT_CASE_var == Coil_HeatingElectric)) {
                    SimulateHeatingCoilComponents(state,
                                                  DesicDehum(DesicDehumNum).RegenCoilName,
                                                  FirstHVACIteration,
                                                  RegenCoilLoad,
                                                  DesicDehum(DesicDehumNum).RegenCoilIndex,
                                                  RegenCoilActual);
                } else if (SELECT_CASE_var == Coil_HeatingWater) {
                    mdot = 0.0;
                    SetComponentFlowRate(state,
                                         mdot,
                                         DesicDehum(DesicDehumNum).CoilControlNode,
                                         DesicDehum(DesicDehumNum).CoilOutletNode,
                                         DesicDehum(DesicDehumNum).plantLoc);
                    RegenCoilActual = RegenCoilLoad;
                    // simulate the regenerator hot water heating coil
                    SimulateWaterCoilComponents(state,
                                                DesicDehum(DesicDehumNum).RegenCoilName,
                                                FirstHVACIteration,
                                                DesicDehum(DesicDehumNum).RegenCoilIndex,
                                                RegenCoilActual);
                } else if (SELECT_CASE_var == Coil_HeatingSteam) {
                    mdot = 0.0;
                    SetComponentFlowRate(state,
                                         mdot,
                                         DesicDehum(DesicDehumNum).CoilControlNode,
                                         DesicDehum(DesicDehumNum).CoilOutletNode,
                                         DesicDehum(DesicDehumNum).plantLoc);
                    // simulate the regenerator steam heating coil
                    SimulateSteamCoilComponents(state,
                                                DesicDehum(DesicDehumNum).RegenCoilName,
                                                FirstHVACIteration,
                                                DesicDehum(DesicDehumNum).RegenCoilIndex,
                                                RegenCoilLoad,
                                                RegenCoilActual);
                }
            }
        }
        if (present(RegenCoilLoadmet)) RegenCoilLoadmet = RegenCoilActual;
    }

    Real64 HotWaterCoilResidual(EnergyPlusData &state,
                                Real64 const HWFlow,             // hot water flow rate in kg/s
                                std::array<Real64, 3> const &Par // Par(5) is the requested coil load
    )
    {

        // FUNCTION INFORMATION:
        //       AUTHOR         Bereket Nigusse, FSEC/UCF
        //       DATE WRITTEN   January 2012
        //       MODIFIED
        //       RE-ENGINEERED

        // PURPOSE OF THIS FUNCTION:
        // Calculates residual function (RegenCoilActual - RegenCoilHeatLoad) / RegenCoilHeatLoad
        // coil actual output depends on the hot water flow rate which is varied to minimize the residual

        // METHODOLOGY EMPLOYED:
        // Calls HotWaterCoilResidual, and calculates the residual as defined above.

        // REFERENCES:

        // Using/Aliasing
        using PlantUtilities::SetComponentFlowRate;
        using WaterCoils::SimulateWaterCoilComponents;

        // Return value
        Real64 Residuum; // residual to be minimized to zero

        // FUNCTION LOCAL VARIABLE DECLARATIONS:
        int DesicDehumNum;
        bool FirstHVACSoln;
        Real64 RegenCoilActual;   // delivered coild load, W
        Real64 RegenCoilHeatLoad; // requested coild load, W
        Real64 mdot;

        DesicDehumNum = int(Par[0]);
        FirstHVACSoln = (Par[1] > 0.0);
        RegenCoilHeatLoad = Par[2];
        RegenCoilActual = RegenCoilHeatLoad;
        mdot = HWFlow;
        SetComponentFlowRate(state,
                             mdot,
                             state.dataDesiccantDehumidifiers->DesicDehum(DesicDehumNum).CoilControlNode,
                             state.dataDesiccantDehumidifiers->DesicDehum(DesicDehumNum).CoilOutletNode,
                             state.dataDesiccantDehumidifiers->DesicDehum(DesicDehumNum).plantLoc);

        // simulate the hot water regenerator heating coil
        SimulateWaterCoilComponents(state,
                                    state.dataDesiccantDehumidifiers->DesicDehum(DesicDehumNum).RegenCoilName,
                                    FirstHVACSoln,
                                    state.dataDesiccantDehumidifiers->DesicDehum(DesicDehumNum).RegenCoilIndex,
                                    RegenCoilActual);
        if (RegenCoilHeatLoad != 0.0) {
            Residuum = (RegenCoilActual - RegenCoilHeatLoad) / RegenCoilHeatLoad;
        } else { // Autodesk:Return ELSE added to assure return value is set
            Residuum = 0.0;
        }
        return Residuum;
    }

    int GetProcAirInletNodeNum(EnergyPlusData &state, std::string const &DesicDehumName, bool &ErrorsFound)
    {

        // FUNCTION INFORMATION:
        //       AUTHOR         Lixing Gu
        //       DATE WRITTEN   May 2019
        //       MODIFIED       na
        //       RE-ENGINEERED  na

        // PURPOSE OF THIS FUNCTION:
        // This function looks up the given Desiccant Dehumidifier and returns the process air inlet node number.
        // If incorrect Desiccant Dehumidifier name is given, ErrorsFound is returned as true and node number as zero.

        // Return value
        int NodeNum; // node number returned

        // FUNCTION LOCAL VARIABLE DECLARATIONS:
        int WhichDesicDehum;

        // Obtains and Allocates heat exchanger related parameters from input file
        if (state.dataDesiccantDehumidifiers->GetInputDesiccantDehumidifier) {
            GetDesiccantDehumidifierInput(state);
            state.dataDesiccantDehumidifiers->GetInputDesiccantDehumidifier = false;
        }

        WhichDesicDehum = UtilityRoutines::FindItemInList(DesicDehumName, state.dataDesiccantDehumidifiers->DesicDehum);
        if (WhichDesicDehum != 0) {
            NodeNum = state.dataDesiccantDehumidifiers->DesicDehum(WhichDesicDehum).ProcAirInNode;
        } else {
            ShowSevereError(state, "GetProcAirInletNodeNum: Could not find Desciccant Dehumidifier = \"" + DesicDehumName + "\"");
            ErrorsFound = true;
            NodeNum = 0;
        }

        return NodeNum;
    }

    int GetProcAirOutletNodeNum(EnergyPlusData &state, std::string const &DesicDehumName, bool &ErrorsFound)
    {
        // FUNCTION INFORMATION:
        //       AUTHOR         Lixing Gu
        //       DATE WRITTEN   May 2019
        //       MODIFIED       na
        //       RE-ENGINEERED  na

        // PURPOSE OF THIS FUNCTION:
        // This function looks up the given Desiccant Dehumidifier and returns the process air outlet node number.
        // If incorrect Desiccant Dehumidifier name is given, ErrorsFound is returned as true and node number as zero.

        // Return value
        int NodeNum; // node number returned

        // FUNCTION LOCAL VARIABLE DECLARATIONS:
        int WhichDesicDehum;

        // Obtains and Allocates heat exchanger related parameters from input file
        if (state.dataDesiccantDehumidifiers->GetInputDesiccantDehumidifier) {
            GetDesiccantDehumidifierInput(state);
            state.dataDesiccantDehumidifiers->GetInputDesiccantDehumidifier = false;
        }

        WhichDesicDehum = UtilityRoutines::FindItemInList(DesicDehumName, state.dataDesiccantDehumidifiers->DesicDehum);
        if (WhichDesicDehum != 0) {
            NodeNum = state.dataDesiccantDehumidifiers->DesicDehum(WhichDesicDehum).ProcAirOutNode;
        } else {
            ShowSevereError(state, "GetProcAirInletNodeNum: Could not find Desciccant Dehumidifier = \"" + DesicDehumName + "\"");
            ErrorsFound = true;
            NodeNum = 0;
        }

        return NodeNum;
    }

    int GetRegAirInletNodeNum(EnergyPlusData &state, std::string const &DesicDehumName, bool &ErrorsFound)
    {
        // FUNCTION INFORMATION:
        //       AUTHOR         Lixing Gu
        //       DATE WRITTEN   May 2019
        //       MODIFIED       na
        //       RE-ENGINEERED  na

        // PURPOSE OF THIS FUNCTION:
        // This function looks up the given Desiccant Dehumidifier and returns the regeneration air inlet node number.
        // If incorrect Desiccant Dehumidifier name is given, ErrorsFound is returned as true and node number as zero.

        // Return value
        int NodeNum; // node number returned

        // FUNCTION LOCAL VARIABLE DECLARATIONS:
        int WhichDesicDehum;

        // Obtains and Allocates heat exchanger related parameters from input file
        if (state.dataDesiccantDehumidifiers->GetInputDesiccantDehumidifier) {
            GetDesiccantDehumidifierInput(state);
            state.dataDesiccantDehumidifiers->GetInputDesiccantDehumidifier = false;
        }

        WhichDesicDehum = UtilityRoutines::FindItemInList(DesicDehumName, state.dataDesiccantDehumidifiers->DesicDehum);
        if (WhichDesicDehum != 0) {
            NodeNum = state.dataDesiccantDehumidifiers->DesicDehum(WhichDesicDehum).RegenAirInNode;
        } else {
            ShowSevereError(state, "GetRegAirInletNodeNum: Could not find Desciccant Dehumidifier = \"" + DesicDehumName + "\"");
            ErrorsFound = true;
            NodeNum = 0;
        }

        return NodeNum;
    }

    int GetRegAirOutletNodeNum(EnergyPlusData &state, std::string const &DesicDehumName, bool &ErrorsFound)
    {
        // FUNCTION INFORMATION:
        //       AUTHOR         Lixing Gu
        //       DATE WRITTEN   May 2019
        //       MODIFIED       na
        //       RE-ENGINEERED  na

        // PURPOSE OF THIS FUNCTION:
        // This function looks up the given Desiccant Dehumidifier and returns the regeneration air outlet node number.
        // If incorrect Desiccant Dehumidifier name is given, ErrorsFound is returned as true and node number as zero.

        // Return value
        int NodeNum; // node number returned

        // FUNCTION LOCAL VARIABLE DECLARATIONS:
        int WhichDesicDehum;

        // Obtains and Allocates heat exchanger related parameters from input file
        if (state.dataDesiccantDehumidifiers->GetInputDesiccantDehumidifier) {
            GetDesiccantDehumidifierInput(state);
            state.dataDesiccantDehumidifiers->GetInputDesiccantDehumidifier = false;
        }

        WhichDesicDehum = UtilityRoutines::FindItemInList(DesicDehumName, state.dataDesiccantDehumidifiers->DesicDehum);
        if (WhichDesicDehum != 0) {
            NodeNum = state.dataDesiccantDehumidifiers->DesicDehum(WhichDesicDehum).RegenAirOutNode;
        } else {
            ShowSevereError(state, "GetRegAirOutletNodeNum: Could not find Desciccant Dehumidifier = \"" + DesicDehumName + "\"");
            ErrorsFound = true;
            NodeNum = 0;
        }

        return NodeNum;
    }

    //        End of Reporting subroutines for the SimAir Module
    // *****************************************************************************

    //                                 COPYRIGHT NOTICE

    //     Portions Copyright (c) Gas Research Institute 2001.  All rights reserved.

    //     GRI LEGAL NOTICE
    //     Neither GRI, members of GRI nor any person or organization acting on behalf
    //     of either:

    //     A. Makes any warranty of representation, express or implied with respect to
    //        the accuracy, completness, or usefulness of the information contained in
    //        in this program, including any warranty of merchantability or fitness of
    //        any purpose with respoect to the program, or that the use of any
    //        information disclosed in this program may not infringe privately-owned
    //        rights, or

    //     B.  Assumes any liability with respoct to the use of, or for any and all
    //         damages resulting from the use of the program or any portion thereof or
    //         any information disclosed therein.

} // namespace DesiccantDehumidifiers

} // namespace EnergyPlus<|MERGE_RESOLUTION|>--- conflicted
+++ resolved
@@ -1924,7 +1924,6 @@
                             }
                         }
                     }
-<<<<<<< HEAD
                 }
                 state.dataDesiccantDehumidifiers->MySetPointCheckFlag = false;
             }
@@ -1967,65 +1966,12 @@
                                 GetCoilMaxWaterFlowRate(state, "Coil:Heating:Water", DesicDehum(DesicDehumNum).RegenCoilName, ErrorFlag);
                             if (ErrorFlag) {
                                 ErrorsFound = true;
-=======
-                    state.dataDesiccantDehumidifiers->MySetPointCheckFlag = false;
-                }
-                // always do these initializations every iteration
-                ProcInNode = DesicDehum(DesicDehumNum).ProcAirInNode;
-                DesicDehum(DesicDehumNum).ProcAirInTemp = state.dataLoopNodes->Node(ProcInNode).Temp;
-                DesicDehum(DesicDehumNum).ProcAirInHumRat = state.dataLoopNodes->Node(ProcInNode).HumRat;
-                DesicDehum(DesicDehumNum).ProcAirInEnthalpy = state.dataLoopNodes->Node(ProcInNode).Enthalpy;
-                DesicDehum(DesicDehumNum).ProcAirInMassFlowRate = state.dataLoopNodes->Node(ProcInNode).MassFlowRate;
-
-                //  Determine heating coil inlet conditions by calling it with zero load
-                //  Not sure if this is really a good way to do this, should revisit for next release.
-                CalcNonDXHeatingCoils(state, DesicDehumNum, FirstHVACIteration, 0.0);
-
-                RegenInNode = DesicDehum(DesicDehumNum).RegenAirInNode;
-                DesicDehum(DesicDehumNum).RegenAirInTemp = state.dataLoopNodes->Node(RegenInNode).Temp;
-                DesicDehum(DesicDehumNum).RegenAirInHumRat = state.dataLoopNodes->Node(RegenInNode).HumRat;
-                DesicDehum(DesicDehumNum).RegenAirInEnthalpy = state.dataLoopNodes->Node(RegenInNode).Enthalpy;
-
-                DesicDehum(DesicDehumNum).WaterRemove = 0.0;
-                DesicDehum(DesicDehumNum).ElecUseEnergy = 0.0;
-                DesicDehum(DesicDehumNum).ElecUseRate = 0.0;
-
-            } else if (SELECT_CASE_var == DesicDehumType::Generic) {
-
-                //      Do the Begin Environment initializations
-                if (state.dataGlobal->BeginEnvrnFlag && MyEnvrnFlag(DesicDehumNum)) {
-                    // Change the Volume Flow Rates to Mass Flow Rates
-                    DesicDehum(DesicDehumNum).ExhaustFanMaxMassFlowRate =
-                        DesicDehum(DesicDehumNum).ExhaustFanMaxVolFlowRate * state.dataEnvrn->StdRhoAir;
-
-                    //   set fluid-side hardware limits
-                    if (DesicDehum(DesicDehumNum).CoilControlNode > 0) {
-                        //    If water coil max water flow rate is autosized, simulate once in order to mine max water flow rate
-                        if (DesicDehum(DesicDehumNum).MaxCoilFluidFlow == AutoSize) {
-                            if (DesicDehum(DesicDehumNum).RegenCoilType_Num == Coil_HeatingWater) {
-                                SimulateWaterCoilComponents(
-                                    state, DesicDehum(DesicDehumNum).RegenCoilName, FirstHVACIteration, DesicDehum(DesicDehumNum).RegenCoilIndex);
-                                ErrorFlag = false;
-                                CoilMaxVolFlowRate =
-                                    GetCoilMaxWaterFlowRate(state, "Coil:Heating:Water", DesicDehum(DesicDehumNum).RegenCoilName, ErrorFlag);
-                                if (ErrorFlag) {
-                                    ErrorsFound = true;
-                                }
-                                if (CoilMaxVolFlowRate != AutoSize) {
-                                    FluidDensity = GetDensityGlycol(state,
-                                                                    state.dataPlnt->PlantLoop(DesicDehum(DesicDehumNum).plantLoc.loopNum).FluidName,
-                                                                    DataGlobalConstants::HWInitConvTemp,
-                                                                    state.dataPlnt->PlantLoop(DesicDehum(DesicDehumNum).plantLoc.loopNum).FluidIndex,
-                                                                    RoutineName);
-                                    DesicDehum(DesicDehumNum).MaxCoilFluidFlow = CoilMaxVolFlowRate * FluidDensity;
-                                }
->>>>>>> 64bbcf08
                             }
                             if (CoilMaxVolFlowRate != AutoSize) {
                                 FluidDensity = GetDensityGlycol(state,
-                                                                state.dataPlnt->PlantLoop(DesicDehum(DesicDehumNum).LoopNum).FluidName,
+                                                                state.dataPlnt->PlantLoop(DesicDehum(DesicDehumNum).plantLoc.loopNum).FluidName,
                                                                 DataGlobalConstants::HWInitConvTemp,
-                                                                state.dataPlnt->PlantLoop(DesicDehum(DesicDehumNum).LoopNum).FluidIndex,
+                                                                state.dataPlnt->PlantLoop(DesicDehum(DesicDehumNum).plantLoc.loopNum).FluidIndex,
                                                                 RoutineName);
                                 DesicDehum(DesicDehumNum).MaxCoilFluidFlow = CoilMaxVolFlowRate * FluidDensity;
                             }
@@ -2049,24 +1995,12 @@
                                 DesicDehum(DesicDehumNum).MaxCoilFluidFlow = CoilMaxVolFlowRate * FluidDensity;
                             }
                         }
-<<<<<<< HEAD
-=======
-                        InitComponentNodes(state,
-                                           0.0,
-                                           DesicDehum(DesicDehumNum).MaxCoilFluidFlow,
-                                           DesicDehum(DesicDehumNum).CoilControlNode,
-                                           DesicDehum(DesicDehumNum).CoilOutletNode);
->>>>>>> 64bbcf08
                     }
                     InitComponentNodes(state,
                                        0.0,
                                        DesicDehum(DesicDehumNum).MaxCoilFluidFlow,
                                        DesicDehum(DesicDehumNum).CoilControlNode,
-                                       DesicDehum(DesicDehumNum).CoilOutletNode,
-                                       DesicDehum(DesicDehumNum).LoopNum,
-                                       DesicDehum(DesicDehumNum).LoopSide,
-                                       DesicDehum(DesicDehumNum).BranchNum,
-                                       DesicDehum(DesicDehumNum).CompNum);
+                                       DesicDehum(DesicDehumNum).CoilOutletNode);
                 }
 
                 MyEnvrnFlag(DesicDehumNum) = false;
