// EnergyPlus, Copyright (c) 1996-2021, The Board of Trustees of the University of Illinois,
// The Regents of the University of California, through Lawrence Berkeley National Laboratory
// (subject to receipt of any required approvals from the U.S. Dept. of Energy), Oak Ridge
// National Laboratory, managed by UT-Battelle, Alliance for Sustainable Energy, LLC, and other
// contributors. All rights reserved.
//
// NOTICE: This Software was developed under funding from the U.S. Department of Energy and the
// U.S. Government consequently retains certain rights. As such, the U.S. Government has been
// granted for itself and others acting on its behalf a paid-up, nonexclusive, irrevocable,
// worldwide license in the Software to reproduce, distribute copies to the public, prepare
// derivative works, and perform publicly and display publicly, and to permit others to do so.
//
// Redistribution and use in source and binary forms, with or without modification, are permitted
// provided that the following conditions are met:
//
// (1) Redistributions of source code must retain the above copyright notice, this list of
//     conditions and the following disclaimer.
//
// (2) Redistributions in binary form must reproduce the above copyright notice, this list of
//     conditions and the following disclaimer in the documentation and/or other materials
//     provided with the distribution.
//
// (3) Neither the name of the University of California, Lawrence Berkeley National Laboratory,
//     the University of Illinois, U.S. Dept. of Energy nor the names of its contributors may be
//     used to endorse or promote products derived from this software without specific prior
//     written permission.
//
// (4) Use of EnergyPlus(TM) Name. If Licensee (i) distributes the software in stand-alone form
//     without changes from the version obtained under this License, or (ii) Licensee makes a
//     reference solely to the software portion of its product, Licensee must refer to the
//     software as "EnergyPlus version X" software, where "X" is the version number Licensee
//     obtained under this License and may not use a different name for the software. Except as
//     specifically required in this Section (4), Licensee shall not use in a company name, a
//     product name, in advertising, publicity, or other promotional activities any name, trade
//     name, trademark, logo, or other designation of "EnergyPlus", "E+", "e+" or confusingly
//     similar designation, without the U.S. Department of Energy's prior written consent.
//
// THIS SOFTWARE IS PROVIDED BY THE COPYRIGHT HOLDERS AND CONTRIBUTORS "AS IS" AND ANY EXPRESS OR
// IMPLIED WARRANTIES, INCLUDING, BUT NOT LIMITED TO, THE IMPLIED WARRANTIES OF MERCHANTABILITY
// AND FITNESS FOR A PARTICULAR PURPOSE ARE DISCLAIMED. IN NO EVENT SHALL THE COPYRIGHT OWNER OR
// CONTRIBUTORS BE LIABLE FOR ANY DIRECT, INDIRECT, INCIDENTAL, SPECIAL, EXEMPLARY, OR
// CONSEQUENTIAL DAMAGES (INCLUDING, BUT NOT LIMITED TO, PROCUREMENT OF SUBSTITUTE GOODS OR
// SERVICES; LOSS OF USE, DATA, OR PROFITS; OR BUSINESS INTERRUPTION) HOWEVER CAUSED AND ON ANY
// THEORY OF LIABILITY, WHETHER IN CONTRACT, STRICT LIABILITY, OR TORT (INCLUDING NEGLIGENCE OR
// OTHERWISE) ARISING IN ANY WAY OUT OF THE USE OF THIS SOFTWARE, EVEN IF ADVISED OF THE
// POSSIBILITY OF SUCH DAMAGE.

#ifndef DataOutputs_hh_INCLUDED
#define DataOutputs_hh_INCLUDED

// C++ Headers
#include <cstddef>
#include <unordered_map>
#include <vector>

// ObjexxFCL Headers
#include <ObjexxFCL/Array1D.hh>

// EnergyPlus Headers
#include "re2/re2.h"
#include <EnergyPlus/Data/BaseData.hh>
#include <EnergyPlus/DataGlobals.hh>
#include <EnergyPlus/EnergyPlus.hh>
#include <EnergyPlus/UtilityRoutines.hh>

namespace EnergyPlus {

namespace DataOutputs {

    int constexpr NumMonthlyReports(63);

<<<<<<< HEAD
    // Data
    // MODULE PARAMETER DEFINITIONS:
    int constexpr NumMonthlyReports = 63;
=======
>>>>>>> de239b2e
    extern Array1D_string const MonthlyNamedReports;

    struct OutputReportingVariables
    {
        OutputReportingVariables(EnergyPlusData &state, std::string const &KeyValue, std::string const &VariableName);

        std::string const key;
        std::string const variableName;
        bool is_simple_string = true;
        RE2 *pattern;
        RE2 *case_insensitive_pattern;
    };

<<<<<<< HEAD
    // Outer map has a Key of Variable Name, and value is inner map of Key=KeyValue, Value=struct OutputReportingVariables
    // All of the string are considered as case insenstive (If we search for "ZONE MEAN AIR TEMPERATURE" it would find "Zone Mean Air Temperature")
    extern std::unordered_map<std::string,
                              std::unordered_map<std::string,
                                                 OutputReportingVariables,
                                                 UtilityRoutines::case_insensitive_hasher,
                                                 UtilityRoutines::case_insensitive_comparator>,
                              UtilityRoutines::case_insensitive_hasher,
                              UtilityRoutines::case_insensitive_comparator>
        OutputVariablesForSimulation;

    // Functions

    // Clears the global data in DataOutputs.
    // Needed for unit tests, should not be normally called.
    void clear_state();

=======
>>>>>>> de239b2e
    // Check if a KeyValue/VariableName is inside the map OutputVariablesForSimulation
    bool FindItemInVariableList(EnergyPlusData &state, std::string const &KeyedValue, std::string const &VariableName);

} // namespace DataOutputs

struct OutputsData : BaseGlobalStruct
{
<<<<<<< HEAD

    void clear_state() override
    {
=======

    int MaxConsideredOutputVariables = 0; // Max Array size for OutputVariable pre-scanned
    int NumConsideredOutputVariables = 0; // Number of variables - pre-scanned, allowed for output
    int iNumberOfRecords;                 // Number of records in input
    int iNumberOfDefaultedFields;         // number of defaulted fields
    int iTotalFieldsWithDefaults;         // number of fields that can be defaulted
    int iNumberOfAutoSizedFields;         // number of autosized fields
    int iTotalAutoSizableFields;          // number of fields that can be autosized
    int iNumberOfAutoCalcedFields;        // number of autocalculated fields
    int iTotalAutoCalculatableFields;     // number of fields that can be autocalculated
    std::unordered_map<std::string,
                       std::unordered_map<std::string,
                                          DataOutputs::OutputReportingVariables,
                                          UtilityRoutines::case_insensitive_hasher,
                                          UtilityRoutines::case_insensitive_comparator>,
                       UtilityRoutines::case_insensitive_hasher,
                       UtilityRoutines::case_insensitive_comparator>
        OutputVariablesForSimulation;

    void clear_state() override
    {
        MaxConsideredOutputVariables = 0;
        NumConsideredOutputVariables = 0;
        iNumberOfRecords = int();
        iNumberOfDefaultedFields = int();
        iTotalFieldsWithDefaults = int();
        iNumberOfAutoSizedFields = int();
        iTotalAutoSizableFields = int();
        iNumberOfAutoCalcedFields = int();
        iTotalAutoCalculatableFields = int();
        OutputVariablesForSimulation.clear();
>>>>>>> de239b2e
    }
};

} // namespace EnergyPlus

#endif<|MERGE_RESOLUTION|>--- conflicted
+++ resolved
@@ -69,12 +69,6 @@
 
     int constexpr NumMonthlyReports(63);
 
-<<<<<<< HEAD
-    // Data
-    // MODULE PARAMETER DEFINITIONS:
-    int constexpr NumMonthlyReports = 63;
-=======
->>>>>>> de239b2e
     extern Array1D_string const MonthlyNamedReports;
 
     struct OutputReportingVariables
@@ -88,26 +82,6 @@
         RE2 *case_insensitive_pattern;
     };
 
-<<<<<<< HEAD
-    // Outer map has a Key of Variable Name, and value is inner map of Key=KeyValue, Value=struct OutputReportingVariables
-    // All of the string are considered as case insenstive (If we search for "ZONE MEAN AIR TEMPERATURE" it would find "Zone Mean Air Temperature")
-    extern std::unordered_map<std::string,
-                              std::unordered_map<std::string,
-                                                 OutputReportingVariables,
-                                                 UtilityRoutines::case_insensitive_hasher,
-                                                 UtilityRoutines::case_insensitive_comparator>,
-                              UtilityRoutines::case_insensitive_hasher,
-                              UtilityRoutines::case_insensitive_comparator>
-        OutputVariablesForSimulation;
-
-    // Functions
-
-    // Clears the global data in DataOutputs.
-    // Needed for unit tests, should not be normally called.
-    void clear_state();
-
-=======
->>>>>>> de239b2e
     // Check if a KeyValue/VariableName is inside the map OutputVariablesForSimulation
     bool FindItemInVariableList(EnergyPlusData &state, std::string const &KeyedValue, std::string const &VariableName);
 
@@ -115,11 +89,6 @@
 
 struct OutputsData : BaseGlobalStruct
 {
-<<<<<<< HEAD
-
-    void clear_state() override
-    {
-=======
 
     int MaxConsideredOutputVariables = 0; // Max Array size for OutputVariable pre-scanned
     int NumConsideredOutputVariables = 0; // Number of variables - pre-scanned, allowed for output
@@ -151,7 +120,6 @@
         iNumberOfAutoCalcedFields = int();
         iTotalAutoCalculatableFields = int();
         OutputVariablesForSimulation.clear();
->>>>>>> de239b2e
     }
 };
 
