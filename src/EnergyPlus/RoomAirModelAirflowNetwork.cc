--- conflicted
+++ resolved
@@ -1127,11 +1127,7 @@
         // Breakout summation of surface moisture interaction terms
 
         // Using/Aliasing
-<<<<<<< HEAD
-        using DataMoistureBalanceEMPD::RVSurface;
-=======
-        using DataHeatBalSurface::TempSurfInTmp;
->>>>>>> 90f6864a
+
         using HeatBalanceHAMTManager::UpdateHeatBalHAMT;
         using MoistureBalanceEMPDManager::UpdateMoistureBalanceEMPD;
         using Psychrometrics::PsyRhFnTdbRhov;
