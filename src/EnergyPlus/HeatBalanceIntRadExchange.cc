// EnergyPlus, Copyright (c) 1996-2021, The Board of Trustees of the University of Illinois,
// The Regents of the University of California, through Lawrence Berkeley National Laboratory
// (subject to receipt of any required approvals from the U.S. Dept. of Energy), Oak Ridge
// National Laboratory, managed by UT-Battelle, Alliance for Sustainable Energy, LLC, and other
// contributors. All rights reserved.
//
// NOTICE: This Software was developed under funding from the U.S. Department of Energy and the
// U.S. Government consequently retains certain rights. As such, the U.S. Government has been
// granted for itself and others acting on its behalf a paid-up, nonexclusive, irrevocable,
// worldwide license in the Software to reproduce, distribute copies to the public, prepare
// derivative works, and perform publicly and display publicly, and to permit others to do so.
//
// Redistribution and use in source and binary forms, with or without modification, are permitted
// provided that the following conditions are met:
//
// (1) Redistributions of source code must retain the above copyright notice, this list of
//     conditions and the following disclaimer.
//
// (2) Redistributions in binary form must reproduce the above copyright notice, this list of
//     conditions and the following disclaimer in the documentation and/or other materials
//     provided with the distribution.
//
// (3) Neither the name of the University of California, Lawrence Berkeley National Laboratory,
//     the University of Illinois, U.S. Dept. of Energy nor the names of its contributors may be
//     used to endorse or promote products derived from this software without specific prior
//     written permission.
//
// (4) Use of EnergyPlus(TM) Name. If Licensee (i) distributes the software in stand-alone form
//     without changes from the version obtained under this License, or (ii) Licensee makes a
//     reference solely to the software portion of its product, Licensee must refer to the
//     software as "EnergyPlus version X" software, where "X" is the version number Licensee
//     obtained under this License and may not use a different name for the software. Except as
//     specifically required in this Section (4), Licensee shall not use in a company name, a
//     product name, in advertising, publicity, or other promotional activities any name, trade
//     name, trademark, logo, or other designation of "EnergyPlus", "E+", "e+" or confusingly
//     similar designation, without the U.S. Department of Energy's prior written consent.
//
// THIS SOFTWARE IS PROVIDED BY THE COPYRIGHT HOLDERS AND CONTRIBUTORS "AS IS" AND ANY EXPRESS OR
// IMPLIED WARRANTIES, INCLUDING, BUT NOT LIMITED TO, THE IMPLIED WARRANTIES OF MERCHANTABILITY
// AND FITNESS FOR A PARTICULAR PURPOSE ARE DISCLAIMED. IN NO EVENT SHALL THE COPYRIGHT OWNER OR
// CONTRIBUTORS BE LIABLE FOR ANY DIRECT, INDIRECT, INCIDENTAL, SPECIAL, EXEMPLARY, OR
// CONSEQUENTIAL DAMAGES (INCLUDING, BUT NOT LIMITED TO, PROCUREMENT OF SUBSTITUTE GOODS OR
// SERVICES; LOSS OF USE, DATA, OR PROFITS; OR BUSINESS INTERRUPTION) HOWEVER CAUSED AND ON ANY
// THEORY OF LIABILITY, WHETHER IN CONTRACT, STRICT LIABILITY, OR TORT (INCLUDING NEGLIGENCE OR
// OTHERWISE) ARISING IN ANY WAY OUT OF THE USE OF THIS SOFTWARE, EVEN IF ADVISED OF THE
// POSSIBILITY OF SUCH DAMAGE.

// C++ Headers
#include <cassert>
#include <cmath>

// ObjexxFCL Headers
#include <ObjexxFCL/Array.functions.hh>
#include <ObjexxFCL/ArrayS.functions.hh>
#include <ObjexxFCL/Fmath.hh>

// EnergyPlus Headers
#include <EnergyPlus/Construction.hh>
#include <EnergyPlus/Data/EnergyPlusData.hh>
#include <EnergyPlus/DataHeatBalSurface.hh>
#include <EnergyPlus/DataHeatBalance.hh>
#include <EnergyPlus/DataIPShortCuts.hh>
#include <EnergyPlus/DataSurfaces.hh>
#include <EnergyPlus/DataSystemVariables.hh>
#include <EnergyPlus/DataViewFactorInformation.hh>
#include <EnergyPlus/DisplayRoutines.hh>
#include <EnergyPlus/General.hh>
#include <EnergyPlus/HeatBalanceIntRadExchange.hh>
#include <EnergyPlus/InputProcessing/InputProcessor.hh>
#include <EnergyPlus/Material.hh>
#include <EnergyPlus/UtilityRoutines.hh>
#include <EnergyPlus/WindowEquivalentLayer.hh>

namespace EnergyPlus {

namespace HeatBalanceIntRadExchange {
    // Module containing the routines dealing with the interior radiant exchange
    // between surfaces.

    // MODULE INFORMATION:
    //       AUTHOR         Rick Strand
    //       DATE WRITTEN   September 2000
    //       MODIFIED       Aug 2001, FW: recalculate ScriptF for a zone if window interior
    //                       shade/blind status is different from previous time step. This is
    //                       because ScriptF, which is used to calculate interior LW
    //                       exchange between surfaces, depends on inside surface emissivities,
    //                       which, for a window, depends on whether or not an interior
    //                       shade or blind is in place.
    //       RE-ENGINEERED  na

    // PURPOSE OF THIS MODULE:
    // Part of the heat balance modularization/re-engineering.  Purpose of this
    // module is to replace the MRT with RBAL method of modeling radiant exchange
    // between interior surfaces.

    // METHODOLOGY EMPLOYED:
    // Standard EnergyPlus methodology

    // REFERENCES:
    // ASHRAE Loads Toolkit "Script F" routines by Curt Pedersen
    // Hottel, H.C., and A.F. Sarofim. "Radiative Transfer" (mainly chapter 3),
    //  McGraw-Hill, Inc., New York, 1967.

    // OTHER NOTES: none

    // Using/Aliasing
    using namespace DataHeatBalance;
    using namespace DataSurfaces;
    using namespace DataSystemVariables;
    using namespace DataViewFactorInformation;

    void CalcInteriorRadExchange(EnergyPlusData &state,
                                 Array1S<Real64> const SurfaceTemp,   // Current surface temperatures
                                 int const SurfIterations,            // Number of iterations in calling subroutine
                                 Array1D<Real64> &NetLWRadToSurf,     // Net long wavelength radiant exchange from other surfaces
                                 Optional_int_const ZoneToResimulate, // if passed in, then only calculate for this zone
#ifdef EP_Count_Calls
                                 std::string_view const CalledFrom)
#else
                                 [[maybe_unused]] std::string_view const CalledFrom)
#endif
    {

        // SUBROUTINE INFORMATION:
        //       AUTHOR         Rick Strand
        //       DATE WRITTEN   September 2000
        //       MODIFIED       6/18/01, FCW: calculate IR on windows
        //                      Jan 2002, FCW: add blinds with movable slats
        //                      Sep 2011 LKL/BG - resimulate only zones needing it for Radiant systems

        // PURPOSE OF THIS SUBROUTINE:
        // Determines the interior radiant exchange between surfaces using
        // Hottel's ScriptF method for the grey interchange between surfaces
        // in an enclosure.

        // REFERENCES:
        // Hottel, H. C. and A. F. Sarofim, Radiative Transfer, Ch 3, McGraw Hill, 1967.

        // Types
        typedef Array1D<Real64>::size_type size_type;

        // Using/Aliasing
        using WindowEquivalentLayer::EQLWindowInsideEffectiveEmiss;

        Real64 const StefanBoltzmannConst(5.6697e-8); // Stefan-Boltzmann constant in W/(m2*K4)

        bool IntShadeOrBlindStatusChanged; // True if status of interior shade or blind on at least
        // one window in a zone has changed from previous time step
        WinShadingType ShadeFlag;     // Window shading status current time step
        WinShadingType ShadeFlagPrev; // Window shading status previous time step

        auto &SurfaceTempRad(state.dataHeatBalIntRadExchg->SurfaceTempRad);
        auto &SurfaceTempInKto4th(state.dataHeatBalIntRadExchg->SurfaceTempInKto4th);
        auto &SurfaceEmiss(state.dataHeatBalIntRadExchg->SurfaceEmiss);

#ifdef EP_Detailed_Timings
        epStartTime("CalcInteriorRadExchange=");
#endif
        if (state.dataHeatBalIntRadExchg->CalcInteriorRadExchangefirstTime) {
            SurfaceTempRad.allocate(state.dataHeatBalIntRadExchg->MaxNumOfRadEnclosureSurfs);
            SurfaceTempInKto4th.allocate(state.dataHeatBalIntRadExchg->MaxNumOfRadEnclosureSurfs);
            SurfaceEmiss.allocate(state.dataHeatBalIntRadExchg->MaxNumOfRadEnclosureSurfs);
            state.dataHeatBalIntRadExchg->CalcInteriorRadExchangefirstTime = false;
            if (state.dataSysVars->DeveloperFlag) {
                DisplayString(state, " OMP turned off, HBIRE loop executed in serial");
            }
        }

        if (state.dataGlobal->KickOffSimulation || state.dataGlobal->KickOffSizing) return;

        bool const PartialResimulate(present(ZoneToResimulate));

#ifdef EP_Count_Calls
        if (!PartialResimulate) {
            ++state.dataTimingsData->NumIntRadExchange_Calls;
        } else {
            ++state.dataTimingsData->NumIntRadExchangeZ_Calls;
        }
        if (CalledFrom.empty()) {
            // do nothing
        } else if (CalledFrom == "Main") {
            ++state.dataTimingsData->NumIntRadExchangeMain_Calls;
        } else if (CalledFrom == "Outside") {
            ++state.dataTimingsData->NumIntRadExchangeOSurf_Calls;
        } else if (CalledFrom == "Inside") {
            ++state.dataTimingsData->NumIntRadExchangeISurf_Calls;
        }
#endif

        int startEnclosure = 1;
        int endEnclosure = state.dataViewFactor->NumOfRadiantEnclosures;
        if (PartialResimulate) {
            // ToDo: For now, use min and max enclosure numbers associated with this zone, this could include unrelated enclosures
            startEnclosure = state.dataHeatBal->Zone(ZoneToResimulate).zoneRadEnclosureFirst;
            endEnclosure = state.dataHeatBal->Zone(ZoneToResimulate).zoneRadEnclosureLast;
            for (int enclosureNum = startEnclosure; enclosureNum <= endEnclosure; ++enclosureNum) {
                auto const &enclosure(state.dataViewFactor->EnclRadInfo(enclosureNum));
                for (int i : enclosure.SurfacePtr) {
                    NetLWRadToSurf(i) = 0.0;
                    state.dataSurface->SurfWinIRfromParentZone(i) = 0.0;
                }
            }
        } else {
            NetLWRadToSurf = 0.0;
            for (int SurfNum = 1; SurfNum <= state.dataSurface->TotSurfaces; SurfNum++)
                state.dataSurface->SurfWinIRfromParentZone(SurfNum) = 0.0;
        }

        for (int enclosureNum = startEnclosure; enclosureNum <= endEnclosure; ++enclosureNum) {

            auto &zone_info(state.dataViewFactor->EnclRadInfo(enclosureNum));
            auto &zone_ScriptF(zone_info.ScriptF); // Tuned Transposed
            auto &zone_SurfacePtr(zone_info.SurfacePtr);
            int const n_zone_Surfaces(zone_info.NumOfSurfaces);
            size_type const s_zone_Surfaces(n_zone_Surfaces);

            // Calculate ScriptF if first time step in environment and surface heat-balance iterations not yet started;
            // recalculate ScriptF if status of window interior shades or blinds has changed from
            // previous time step. This recalculation is required since ScriptF depends on the inside
            // emissivity of the inside surfaces, which, for windows, is (1) the emissivity of the
            // inside face of the inside glass layer if there is no interior shade/blind, or (2) the effective
            // emissivity of the shade/blind if the shade/blind is in place. (The "effective emissivity"
            // in this case is (1) the shade/blind emissivity if the shade/blind IR transmittance is zero,
            // or (2) a weighted average of the shade/blind emissivity and inside glass emissivity if the
            // shade/blind IR transmittance is not zero (which is sometimes the case for a "shade" and
            // usually the case for a blind). It assumed for switchable glazing that the inside surface
            // emissivity does not change if the glazing is switched on or off.

            // Determine if status of interior shade/blind on one or more windows in the zone has changed
            // from previous time step.  Also make a check for any changes in interior movable insulation.

            if (SurfIterations == 0) {

                bool IntMovInsulChanged; // True if the status of interior movable insulation has changed

                IntShadeOrBlindStatusChanged = false;
                IntMovInsulChanged = false;

                if (!state.dataGlobal->BeginEnvrnFlag) { // Check for change in shade/blind status
                    for (int const SurfNum : zone_SurfacePtr) {
                        if (IntShadeOrBlindStatusChanged || IntMovInsulChanged)
                            break; // Need only check if one window's status or one movable insulation status has changed
                        if (state.dataConstruction->Construct(state.dataSurface->Surface(SurfNum).Construction).TypeIsWindow) {
                            ShadeFlag = state.dataSurface->SurfWinShadingFlag(SurfNum);
                            ShadeFlagPrev = state.dataSurface->SurfWinExtIntShadePrevTS(SurfNum);
                            if (ShadeFlagPrev != ShadeFlag && (ANY_INTERIOR_SHADE_BLIND(ShadeFlagPrev) || ANY_INTERIOR_SHADE_BLIND(ShadeFlag)))
                                IntShadeOrBlindStatusChanged = true;
                            if (state.dataSurface->SurfWinWindowModelType(SurfNum) == WindowEQLModel &&
                                state.dataWindowEquivLayer
                                    ->CFS(state.dataConstruction->Construct(state.dataSurface->Surface(SurfNum).Construction).EQLConsPtr)
                                    .ISControlled) {
                                IntShadeOrBlindStatusChanged = true;
                            }
                        } else {
                            if (state.dataSurface->AnyMovableInsulation) UpdateMovableInsulationFlag(state, IntMovInsulChanged, SurfNum);
                        }
                    }
                }

                if (IntShadeOrBlindStatusChanged || IntMovInsulChanged ||
                    state.dataGlobal->BeginEnvrnFlag) { // Calc inside surface emissivities for this time step
                    for (int ZoneSurfNum = 1; ZoneSurfNum <= n_zone_Surfaces; ++ZoneSurfNum) {
                        int const SurfNum = zone_SurfacePtr(ZoneSurfNum);
                        int const ConstrNum = state.dataSurface->Surface(SurfNum).Construction;
                        zone_info.Emissivity(ZoneSurfNum) = state.dataHeatBalSurf->SurfAbsThermalInt(SurfNum);
                        if (state.dataConstruction->Construct(ConstrNum).TypeIsWindow &&
                            ANY_INTERIOR_SHADE_BLIND(state.dataSurface->SurfWinShadingFlag(SurfNum))) {
                            zone_info.Emissivity(ZoneSurfNum) = state.dataHeatBalSurf->SurfAbsThermalInt(SurfNum);
                        }
                        if (state.dataSurface->SurfWinWindowModelType(SurfNum) == WindowEQLModel &&
                            state.dataWindowEquivLayer->CFS(state.dataConstruction->Construct(ConstrNum).EQLConsPtr).ISControlled) {
                            zone_info.Emissivity(ZoneSurfNum) = EQLWindowInsideEffectiveEmiss(state, ConstrNum);
                        }
                    }

                    if (state.dataHeatBalIntRadExchg->CarrollMethod) {
                        CalcFp(n_zone_Surfaces, zone_info.Emissivity, zone_info.FMRT, zone_info.Fp);
                    } else {
                        CalcScriptF(state, n_zone_Surfaces, zone_info.Area, zone_info.F, zone_info.Emissivity, zone_ScriptF);
                        // precalc - multiply by StefanBoltzmannConstant
                        zone_ScriptF *= StefanBoltzmannConst;
                    }
                }

            } // End of check if SurfIterations = 0

            // Set surface emissivities and temperatures
            // Also, for Carroll method, calculate numerators and denominators of radiant temperature
            Real64 CarrollMRTNumerator(0.0);
            Real64 CarrollMRTDenominator(0.0);
            Real64 CarrollMRTInKTo4th; // Carroll MRT
            for (size_type ZoneSurfNum = 0; ZoneSurfNum < s_zone_Surfaces; ++ZoneSurfNum) {
                int const SurfNum = zone_SurfacePtr[ZoneSurfNum];
                auto const &surface_window(state.dataSurface->SurfaceWindow(SurfNum));
                int const ConstrNum = state.dataSurface->Surface(SurfNum).Construction;
                auto const &construct(state.dataConstruction->Construct(ConstrNum));
                if (construct.WindowTypeEQL) {
                    SurfaceTempRad[ZoneSurfNum] = state.dataSurface->SurfWinEffInsSurfTemp(SurfNum);
                    SurfaceEmiss[ZoneSurfNum] = EQLWindowInsideEffectiveEmiss(state, ConstrNum);
                } else if (construct.WindowTypeBSDF && state.dataSurface->SurfWinShadingFlag(SurfNum) == WinShadingType::IntShade) {
                    SurfaceTempRad[ZoneSurfNum] = state.dataSurface->SurfWinEffInsSurfTemp(SurfNum);
                    SurfaceEmiss[ZoneSurfNum] = surface_window.EffShBlindEmiss[0] + surface_window.EffGlassEmiss[0];
                } else if (construct.WindowTypeBSDF) {
                    SurfaceTempRad[ZoneSurfNum] = state.dataSurface->SurfWinEffInsSurfTemp(SurfNum);
                    SurfaceEmiss[ZoneSurfNum] = construct.InsideAbsorpThermal;
                } else if (construct.TypeIsWindow && state.dataSurface->SurfWinOriginalClass(SurfNum) != SurfaceClass::TDD_Diffuser) {
                    if (SurfIterations == 0 && NOT_SHADED(state.dataSurface->SurfWinShadingFlag(SurfNum))) {
                        // If the window is bare this TS and it is the first time through we use the previous TS glass
                        // temperature whether or not the window was shaded in the previous TS. If the window was shaded
                        // the previous time step this temperature is a better starting value than the shade temperature.
                        SurfaceTempRad[ZoneSurfNum] = surface_window.ThetaFace(2 * construct.TotGlassLayers) - DataGlobalConstants::KelvinConv;
                        SurfaceEmiss[ZoneSurfNum] = construct.InsideAbsorpThermal;
                        // For windows with an interior shade or blind an effective inside surface temp
                        // and emiss is used here that is a weighted combination of shade/blind and glass temp and emiss.
                    } else if (ANY_INTERIOR_SHADE_BLIND(state.dataSurface->SurfWinShadingFlag(SurfNum))) {
                        SurfaceTempRad[ZoneSurfNum] = state.dataSurface->SurfWinEffInsSurfTemp(SurfNum);
                        SurfaceEmiss[ZoneSurfNum] = state.dataHeatBalSurf->SurfAbsThermalInt(SurfNum);
                    } else {
                        SurfaceTempRad[ZoneSurfNum] = SurfaceTemp(SurfNum);
                        SurfaceEmiss[ZoneSurfNum] = construct.InsideAbsorpThermal;
                    }
                } else {
                    SurfaceTempRad[ZoneSurfNum] = SurfaceTemp(SurfNum);
                    SurfaceEmiss[ZoneSurfNum] = construct.InsideAbsorpThermal;
                }
                if (state.dataHeatBalIntRadExchg->CarrollMethod) {
                    CarrollMRTNumerator += SurfaceTempRad[ZoneSurfNum] * zone_info.Fp[ZoneSurfNum] * zone_info.Area[ZoneSurfNum];
                    CarrollMRTDenominator += zone_info.Fp[ZoneSurfNum] * zone_info.Area[ZoneSurfNum];
                }
                SurfaceTempInKto4th[ZoneSurfNum] = pow_4(SurfaceTempRad[ZoneSurfNum] + DataGlobalConstants::KelvinConv);
            }

            if (state.dataHeatBalIntRadExchg->CarrollMethod) {
                if (CarrollMRTDenominator > 0.0) {
                    CarrollMRTInKTo4th = pow_4(CarrollMRTNumerator / CarrollMRTDenominator + DataGlobalConstants::KelvinConv);
                } else {
                    // Likely only one surface in this enclosure
                    CarrollMRTInKTo4th = 293.15; // arbitrary value, IR will be zero
                }
            }

            // These are the money loops
            size_type lSR(0u);
            if (state.dataHeatBalIntRadExchg->CarrollMethod) {
                for (size_type RecZoneSurfNum = 0; RecZoneSurfNum < s_zone_Surfaces; ++RecZoneSurfNum) {
                    int const RecSurfNum = zone_SurfacePtr[RecZoneSurfNum];
                    int const ConstrNumRec = state.dataSurface->Surface(RecSurfNum).Construction;
                    auto const &rec_construct(state.dataConstruction->Construct(ConstrNumRec));
                    auto &netLWRadToRecSurf(NetLWRadToSurf(RecSurfNum));
                    if (rec_construct.TypeIsWindow) {
                        //                        auto& rec_surface_window(SurfaceWindow(RecSurfNum));
                        Real64 CarrollMRTInKTo4thWin = CarrollMRTInKTo4th; // arbitrary value, IR will be zero
                        Real64 CarrollMRTNumeratorWin(0.0);
                        Real64 CarrollMRTDenominatorWin(0.0);
                        for (size_type SendZoneSurfNum = 0; SendZoneSurfNum < s_zone_Surfaces; ++SendZoneSurfNum) {
                            if (SendZoneSurfNum != RecZoneSurfNum) {
                                CarrollMRTNumeratorWin +=
                                    SurfaceTempRad[SendZoneSurfNum] * zone_info.Fp[SendZoneSurfNum] * zone_info.Area[SendZoneSurfNum];
                                CarrollMRTDenominatorWin += zone_info.Fp[SendZoneSurfNum] * zone_info.Area[SendZoneSurfNum];
                            }
                        }
                        if (CarrollMRTDenominatorWin > 0.0) {
                            CarrollMRTInKTo4thWin = pow_4(CarrollMRTNumeratorWin / CarrollMRTDenominatorWin + DataGlobalConstants::KelvinConv);
                        }
                        state.dataSurface->SurfWinIRfromParentZone(RecSurfNum) +=
                            (zone_info.Fp[RecZoneSurfNum] * CarrollMRTInKTo4thWin) / SurfaceEmiss[RecZoneSurfNum];
                    }
                    netLWRadToRecSurf += zone_info.Fp[RecZoneSurfNum] * (CarrollMRTInKTo4th - SurfaceTempInKto4th[RecZoneSurfNum]);
                }
            } else {
                for (size_type RecZoneSurfNum = 0; RecZoneSurfNum < s_zone_Surfaces; ++RecZoneSurfNum) {
                    int const RecSurfNum = zone_SurfacePtr[RecZoneSurfNum];
                    int const ConstrNumRec = state.dataSurface->Surface(RecSurfNum).Construction;
                    auto const &rec_construct(state.dataConstruction->Construct(ConstrNumRec));
                    auto &netLWRadToRecSurf(NetLWRadToSurf(RecSurfNum));

                    // Calculate net long-wave radiation for opaque surfaces and incident
                    // long-wave radiation for windows.
                    if (rec_construct.TypeIsWindow) {      // Window
                                                           //                        auto& rec_surface_window(SurfaceWindow(RecSurfNum));
                        Real64 scriptF_acc(0.0);           // Local accumulator
                        Real64 netLWRadToRecSurf_cor(0.0); // Correction
                        Real64 IRfromParentZone_acc(0.0);  // Local accumulator
                        for (size_type SendZoneSurfNum = 0; SendZoneSurfNum < s_zone_Surfaces; ++SendZoneSurfNum, ++lSR) {
                            Real64 const scriptF(zone_ScriptF[lSR]); // [ lSR ] == ( SendZoneSurfNum+1, RecZoneSurfNum+1 )
                            Real64 const scriptF_temp_ink_4th(scriptF * SurfaceTempInKto4th[SendZoneSurfNum]);
                            // Calculate interior LW incident on window rather than net LW for use in window layer heat balance calculation.
                            IRfromParentZone_acc += scriptF_temp_ink_4th;

                            if (RecZoneSurfNum != SendZoneSurfNum) {
                                scriptF_acc += scriptF;
                            } else {
                                netLWRadToRecSurf_cor = scriptF_temp_ink_4th;
                            }

                            // Per BG -- this should never happened.  (CR6346,CR6550 caused this to be put in.  Now removed. LKL 1/2013)
                            //          IF (SurfaceWindow(RecSurfNum)%IRfromParentZone < 0.0) THEN
                            //            CALL ShowRecurringWarningErrorAtEnd(state, 'CalcInteriorRadExchange: Window_IRFromParentZone negative,
                            //            Window="'// &
                            //                TRIM(Surface(RecSurfNum)%Name)//'"',  &
                            //                SurfaceWindow(RecSurfNum)%IRErrCount)
                            //            CALL ShowRecurringContinueErrorAtEnd(state, '..occurs in Zone="'//TRIM(Surface(RecSurfNum)%ZoneName)//  &
                            //                '", reset to 0.0 for remaining calculations.',SurfaceWindow(RecSurfNum)%IRErrCountC)
                            //            SurfaceWindow(RecSurfNum)%IRfromParentZone=0.0
                            //          ENDIF
                        }
                        netLWRadToRecSurf += IRfromParentZone_acc - netLWRadToRecSurf_cor - (scriptF_acc * SurfaceTempInKto4th[RecZoneSurfNum]);
                        state.dataSurface->SurfWinIRfromParentZone(RecSurfNum) += IRfromParentZone_acc / SurfaceEmiss[RecZoneSurfNum];
                    } else {
                        Real64 netLWRadToRecSurf_acc(0.0); // Local accumulator
                        for (size_type SendZoneSurfNum = 0; SendZoneSurfNum < s_zone_Surfaces; ++SendZoneSurfNum, ++lSR) {
                            if (RecZoneSurfNum != SendZoneSurfNum) {
                                netLWRadToRecSurf_acc +=
                                    zone_ScriptF[lSR] * (SurfaceTempInKto4th[SendZoneSurfNum] -
                                                         SurfaceTempInKto4th[RecZoneSurfNum]); // [ lSR ] == ( SendZoneSurfNum+1, RecZoneSurfNum+1 )
                            }
                        }
                        netLWRadToRecSurf += netLWRadToRecSurf_acc;
                    }
                }
            }
        }

        // Automatic Surface Multipliers: Update values of surfaces not simulated
        if (state.dataSurface->UseRepresentativeSurfaceCalculations) {
            for (auto SurfNum : state.dataSurface->AllHTSurfaceList) {
                auto &RepSurfNum = state.dataSurface->Surface(SurfNum).RepresentativeCalcSurfNum;
                if (SurfNum != RepSurfNum) {
                    state.dataSurface->SurfWinIRfromParentZone(SurfNum) = state.dataSurface->SurfWinIRfromParentZone(RepSurfNum);
                    NetLWRadToSurf(SurfNum) = NetLWRadToSurf(RepSurfNum);
                }
            }
        }

#ifdef EP_Detailed_Timings
        epStopTime("CalcInteriorRadExchange=");
#endif
    }

    void UpdateMovableInsulationFlag(EnergyPlusData &state, bool &MovableInsulationChange, int const SurfNum)
    {

        // SUBROUTINE INFORMATION:
        //       AUTHOR         Rick Strand
        //       DATE WRITTEN   July 2016

        // PURPOSE OF THIS SUBROUTINE:
        // To determine if any changes in interior movable insulation have happened.
        // If there have been changes due to a schedule change AND a change in properties,
        // then the matrices which are used to calculate interior radiation must be recalculated.

        MovableInsulationChange = false;

        if (state.dataHeatBalSurf->SurfMovInsulIntPresent(SurfNum) != state.dataHeatBalSurf->SurfMovInsulIntPresentPrevTS(SurfNum)) {
            auto const &thissurf(state.dataSurface->Surface(SurfNum));
            Real64 AbsorpDiff = std::abs(state.dataConstruction->Construct(thissurf.Construction).InsideAbsorpThermal -
                                         state.dataMaterial->Material(state.dataSurface->SurfMaterialMovInsulInt(SurfNum)).AbsorpThermal);
            if (AbsorpDiff > 0.01) {
                MovableInsulationChange = true;
            }
        }
    }

    void InitInteriorRadExchange(EnergyPlusData &state)
    {

        // SUBROUTINE INFORMATION:
        //       AUTHOR         Rick Strand
        //       DATE WRITTEN   September 2000
        //       MODIFIED       na
        //       RE-ENGINEERED  na

        // PURPOSE OF THIS SUBROUTINE:
        // Initializes the various parameters for Hottel's ScriptF method for
        // the grey interchange between surfaces in an enclosure.

        // Using/Aliasing

        using General::ScanForReports;

        // SUBROUTINE PARAMETER DEFINITIONS:

        // SUBROUTINE LOCAL VARIABLE DECLARATIONS:
        bool NoUserInputF; // Logical flag signifying no input F's for zone
        bool ErrorsFound(false);
        Real64 CheckValue1;
        Real64 CheckValue2;
        Real64 FinalCheckValue;
        Array2D<Real64> SaveApproximateViewFactors; // Save for View Factor reporting
        Real64 RowSum;
        Real64 FixedRowSum;
        int NumIterations;
        std::string Option1; // view factor report option

        auto &ViewFactorReport(state.dataHeatBalIntRadExchg->ViewFactorReport);

        ScanForReports(state, "ViewFactorInfo", ViewFactorReport, _, Option1);

        if (ViewFactorReport) { // Print heading
            print(state.files.eio, "{}\n", "! <Surface View Factor and Grey Interchange Information>");
            print(state.files.eio, "{}\n", "! <View Factor - Zone/Enclosure Information>,Zone/Enclosure Name,Number of Surfaces");
            print(state.files.eio,
                  "{}\n",
                  "! <View Factor - Surface Information>,Surface Name,Surface Class,Area {m2},Azimuth,Tilt,Thermal Emissivity,#Sides,Vertices");
            print(state.files.eio, "{}\n", "! <View Factor / Grey Interchange Type>,Surface Name(s)");
            print(state.files.eio, "{}\n", "! <View Factor>,Surface Name,Surface Class,Row Sum,View Factors for each Surface");
        }

        state.dataHeatBalIntRadExchg->MaxNumOfRadEnclosureSurfs = 0;
        for (int enclosureNum = 1; enclosureNum <= state.dataViewFactor->NumOfRadiantEnclosures; ++enclosureNum) {
            auto &thisEnclosure(state.dataViewFactor->EnclRadInfo(enclosureNum));
            if (enclosureNum == 1) {
                if (state.dataGlobal->DisplayAdvancedReportVariables) {
                    print(state.files.eio,
                          "{}\n",
                          "! <Surface View Factor Check Values>,Zone/Enclosure Name,Original Check Value,Calculated Fixed Check Value,Final Check "
                          "Value,Number of Iterations,Fixed RowSum Convergence,Used RowSum Convergence");
                }
            }
            int numEnclosureSurfaces = 0;
<<<<<<< HEAD
            for (int zoneNum : thisEnclosure.ZoneNums) {
                for (int surfNum = state.dataHeatBal->Zone(zoneNum).HTSurfaceFirst, surfNum_end = state.dataHeatBal->Zone(zoneNum).HTSurfaceLast;
                     surfNum <= surfNum_end;
                     ++surfNum) {
                    // Automatic Surface Multipliers: Only include representative surfaces
                    if (surfNum == state.dataSurface->Surface(surfNum).RepresentativeCalcSurfNum) {
                        ++numEnclosureSurfaces;
                    }
=======
            for (int spaceNum : thisEnclosure.spaceNums) {
                // Note that Space.Surfaces only includes HT surfs, see SurfaceGeometry::CreateMissingSpaces
                // But it also includes air boundary surfaces which need to be excluded here
                for (int surfNum : state.dataHeatBal->space(spaceNum).surfaces) {
                    if (state.dataSurface->Surface(surfNum).IsAirBoundarySurf) continue;
                    ++numEnclosureSurfaces;
>>>>>>> 430cbbeb
                }
            }
            thisEnclosure.NumOfSurfaces = numEnclosureSurfaces;
            state.dataHeatBalIntRadExchg->MaxNumOfRadEnclosureSurfs =
                max(state.dataHeatBalIntRadExchg->MaxNumOfRadEnclosureSurfs, numEnclosureSurfaces);
            if (numEnclosureSurfaces < 1) ShowFatalError(state, "No surfaces in an enclosure in InitInteriorRadExchange");

            // Allocate the parts of the derived type
            thisEnclosure.F.dimension(numEnclosureSurfaces, numEnclosureSurfaces, 0.0);
            thisEnclosure.ScriptF.dimension(numEnclosureSurfaces, numEnclosureSurfaces, 0.0);
            thisEnclosure.Area.dimension(numEnclosureSurfaces, 0.0);
            thisEnclosure.Emissivity.dimension(numEnclosureSurfaces, 0.0);
            thisEnclosure.Azimuth.dimension(numEnclosureSurfaces, 0.0);
            thisEnclosure.Tilt.dimension(numEnclosureSurfaces, 0.0);
            thisEnclosure.Fp.dimension(numEnclosureSurfaces, 1.0);
            thisEnclosure.FMRT.dimension(numEnclosureSurfaces, 0.0);
            thisEnclosure.SurfacePtr.dimension(numEnclosureSurfaces, 0);

            // Initialize the enclosure surface arrays
            int enclosureSurfNum = 0;
<<<<<<< HEAD
            // std::unordered_map<int, int> enclosureSurfMap; // TODO: Automatic Surface Multipliers something for view factor reporting
            for (int const zoneNum : thisEnclosure.ZoneNums) {
                int priorZoneTotEnclSurfs = enclosureSurfNum;
                for (int surfNum = state.dataHeatBal->Zone(zoneNum).HTSurfaceFirst, surfNum_end = state.dataHeatBal->Zone(zoneNum).HTSurfaceLast;
                     surfNum <= surfNum_end;
                     ++surfNum) {
                    // Automatic Surface Multipliers: Only include representative surfaces
                    if (surfNum == state.dataSurface->Surface(surfNum).RepresentativeCalcSurfNum) {
                        ++enclosureSurfNum;
                        thisEnclosure.SurfacePtr(enclosureSurfNum) = surfNum;
                        // enclosureSurfMap[surfNum] = enclosureSurfNum;
                        thisEnclosure.Area(enclosureSurfNum) = state.dataSurface->Surface(surfNum).Area;
                        thisEnclosure.Emissivity(enclosureSurfNum) =
                            state.dataConstruction->Construct(state.dataSurface->Surface(surfNum).Construction).InsideAbsorpThermal;
                        thisEnclosure.Azimuth(enclosureSurfNum) = state.dataSurface->Surface(surfNum).Azimuth;
                        thisEnclosure.Tilt(enclosureSurfNum) = state.dataSurface->Surface(surfNum).Tilt;
                    }
                }

                for (int allSurfNum = state.dataHeatBal->Zone(zoneNum).HTSurfaceFirst, surfNum_end = state.dataHeatBal->Zone(zoneNum).HTSurfaceLast;
                     allSurfNum <= surfNum_end;
                     ++allSurfNum) {
                    // Map non-representative surfaces
                    if (allSurfNum != state.dataSurface->Surface(allSurfNum).RepresentativeCalcSurfNum) {
                        // Automatic Surface Multipliers: search for corresponding enclosure surface number
                        for (int enclSNum = priorZoneTotEnclSurfs + 1; enclSNum <= enclosureSurfNum; ++enclSNum) {
                            if (thisEnclosure.SurfacePtr(enclSNum) == state.dataSurface->Surface(allSurfNum).RepresentativeCalcSurfNum) {
                                // enclosureSurfMap[allSurfNum] = enclSNum;
                                //  Increase the area for the combined enclosure surface
                                thisEnclosure.Area(enclSNum) += state.dataSurface->Surface(allSurfNum).Area;
                            }
                        }
                    }
                    // Store SurfaceReportNums to maintain original reporting order
=======
            for (int const spaceNum : thisEnclosure.spaceNums) {
                int priorZoneTotEnclSurfs = enclosureSurfNum;
                for (int surfNum : state.dataHeatBal->space(spaceNum).surfaces) {
                    if (state.dataSurface->Surface(surfNum).IsAirBoundarySurf) continue;
                    ++enclosureSurfNum;
                    thisEnclosure.SurfacePtr(enclosureSurfNum) = surfNum;
                }
                // Store SurfaceReportNums to maintain original reporting order
                for (int surfNum : state.dataHeatBal->space(spaceNum).surfaces) {
>>>>>>> 430cbbeb
                    for (int enclSNum = priorZoneTotEnclSurfs + 1; enclSNum <= enclosureSurfNum; ++enclSNum) {
                        if (thisEnclosure.SurfacePtr(enclSNum) == state.dataSurface->AllSurfaceListReportOrder[surfNum - 1]) {
                            thisEnclosure.SurfaceReportNums.push_back(enclSNum);
                            break;
                        }
                    }
                }
            }

            if (thisEnclosure.NumOfSurfaces == 1) {
                // If there is only one surface in a zone, then there is no radiant exchange
                thisEnclosure.F = 0.0;
                thisEnclosure.ScriptF = 0.0;
                thisEnclosure.Fp = 0.0;
                thisEnclosure.FMRT = 0.0;
                if (state.dataGlobal->DisplayAdvancedReportVariables)
                    print(state.files.eio, "Surface View Factor Check Values,{},0,0,0,-1,0,0\n", thisEnclosure.Name);
                continue; // Go to the next enclosure in the loop
            }

            // Process View Factors
            if (state.dataHeatBalIntRadExchg->CarrollMethod) {

                // User View Factors cannot be used with Carroll method.
                if (state.dataInputProcessing->inputProcessor->getNumObjectsFound(state, "ZoneProperty:UserViewFactors:BySurfaceName")) {
                    ShowWarningError(state, "ZoneProperty:UserViewFactors:BySurfaceName objects have been defined, however View");
                    ShowContinueError(state, "  Factors are not used when Zone Radiant Exchange Algorithm is set to CarrollMRT.");
                }
                CalcFMRT(state, thisEnclosure.NumOfSurfaces, thisEnclosure.Area, thisEnclosure.FMRT);
                CalcFp(thisEnclosure.NumOfSurfaces, thisEnclosure.Emissivity, thisEnclosure.FMRT, thisEnclosure.Fp);
            } else {
                //  Get user supplied view factors if available in idf.

                NoUserInputF = true;

                std::string cCurrentModuleObject = "ZoneProperty:UserViewFactors:BySurfaceName";
                int NumZonesWithUserFbyS = state.dataInputProcessing->inputProcessor->getNumObjectsFound(state, cCurrentModuleObject);
                if (NumZonesWithUserFbyS > 0) {

                    GetInputViewFactorsbyName(state,
                                              thisEnclosure.Name,
                                              thisEnclosure.NumOfSurfaces,
                                              thisEnclosure.F,
                                              thisEnclosure.SurfacePtr,
                                              NoUserInputF,
                                              ErrorsFound); // Obtains user input view factors from input file
                }

                if (NoUserInputF) {

                    // Calculate the view factors and make sure they satisfy reciprocity
                    CalcApproximateViewFactors(state,
                                               thisEnclosure.NumOfSurfaces,
                                               thisEnclosure.Area,
                                               thisEnclosure.Azimuth,
                                               thisEnclosure.Tilt,
                                               thisEnclosure.F,
                                               thisEnclosure.SurfacePtr);
                }

                if (ViewFactorReport) { // Allocate and save user or approximate view factors for reporting.
                    SaveApproximateViewFactors.allocate(thisEnclosure.NumOfSurfaces, thisEnclosure.NumOfSurfaces);
                    SaveApproximateViewFactors = thisEnclosure.F;
                }

                bool anyIntMassInZone = DoesZoneHaveInternalMass(state, thisEnclosure.NumOfSurfaces, thisEnclosure.SurfacePtr);
                FixViewFactors(state,
                               thisEnclosure.NumOfSurfaces,
                               thisEnclosure.Area,
                               thisEnclosure.F,
                               thisEnclosure.Name,
                               thisEnclosure.spaceNums,
                               CheckValue1,
                               CheckValue2,
                               FinalCheckValue,
                               NumIterations,
                               FixedRowSum,
                               anyIntMassInZone);

                // Calculate the script F factors
                CalcScriptF(state, thisEnclosure.NumOfSurfaces, thisEnclosure.Area, thisEnclosure.F, thisEnclosure.Emissivity, thisEnclosure.ScriptF);
                if (ViewFactorReport) { // Write to SurfInfo File
                    // Zone Surface Information Output
                    print(
                        state.files.eio, "Surface View Factor - Zone/Enclosure Information,{},{}\n", thisEnclosure.Name, thisEnclosure.NumOfSurfaces);

                    for (int SurfNum : thisEnclosure.SurfaceReportNums) {
                        print(state.files.eio,
                              "Surface View Factor - Surface Information,{},{},{:.4R},{:.4R},{:.4R},{:.4R},{}",
                              state.dataSurface->Surface(thisEnclosure.SurfacePtr(SurfNum)).Name,
                              cSurfaceClass(state.dataSurface->Surface(thisEnclosure.SurfacePtr(SurfNum)).Class),
                              thisEnclosure.Area(SurfNum),
                              thisEnclosure.Azimuth(SurfNum),
                              thisEnclosure.Tilt(SurfNum),
                              thisEnclosure.Emissivity(SurfNum),
                              state.dataSurface->Surface(thisEnclosure.SurfacePtr(SurfNum)).Sides);
                        for (int Vindex = 1; Vindex <= state.dataSurface->Surface(thisEnclosure.SurfacePtr(SurfNum)).Sides; ++Vindex) {
                            auto &Vertex = state.dataSurface->Surface(thisEnclosure.SurfacePtr(SurfNum)).Vertex(Vindex);
                            print(state.files.eio, ",{:.4R},{:.4R},{:.4R}", Vertex.x, Vertex.y, Vertex.z);
                        }
                        print(state.files.eio, "\n");
                    }

                    print(state.files.eio, "Approximate or User Input ViewFactors,To Surface,Surface Class,RowSum");
                    for (int SurfNum : thisEnclosure.SurfaceReportNums) {
                        print(state.files.eio, ",{}", state.dataSurface->Surface(thisEnclosure.SurfacePtr(SurfNum)).Name);
                    }
                    print(state.files.eio, "\n");

                    for (int Findex : thisEnclosure.SurfaceReportNums) {
                        RowSum = sum(SaveApproximateViewFactors(_, Findex));
                        print(state.files.eio,
                              "{},{},{},{:.4R}",
                              "View Factor",
                              state.dataSurface->Surface(thisEnclosure.SurfacePtr(Findex)).Name,
                              cSurfaceClass(state.dataSurface->Surface(thisEnclosure.SurfacePtr(Findex)).Class),
                              RowSum);
                        for (int SurfNum : thisEnclosure.SurfaceReportNums) {
                            print(state.files.eio, ",{:.4R}", SaveApproximateViewFactors(SurfNum, Findex));
                        }
                        print(state.files.eio, "\n");
                    }

                    print(state.files.eio, "Final ViewFactors,To Surface,Surface Class,RowSum");
                    for (int SurfNum : thisEnclosure.SurfaceReportNums) {
                        print(state.files.eio, ",{}", state.dataSurface->Surface(thisEnclosure.SurfacePtr(SurfNum)).Name);
                    }
                    print(state.files.eio, "\n");

                    for (int Findex : thisEnclosure.SurfaceReportNums) {
                        RowSum = sum(thisEnclosure.F(_, Findex));
                        print(state.files.eio,
                              "{},{},{},{:.4R}",
                              "View Factor",
                              state.dataSurface->Surface(thisEnclosure.SurfacePtr(Findex)).Name,
                              cSurfaceClass(state.dataSurface->Surface(thisEnclosure.SurfacePtr(Findex)).Class),
                              RowSum);
                        for (int SurfNum : thisEnclosure.SurfaceReportNums) {
                            print(state.files.eio, ",{:.4R}", thisEnclosure.F(SurfNum, Findex));
                        }
                        print(state.files.eio, "\n");
                    }

                    if (Option1 == "IDF") {
                        // TODO Both "original" and "final" print the same output. This is likely a bug
                        // (discovered while updating output to {fmt}
                        // see:
                        // https://github.com/NREL/EnergyPlusArchive/commit/1c08247853c297dce59f3f53cde47ccfa67720c0#diff-124964a7e9b73ce494c1952ab1acdeeb
                        print(state.files.debug, "{}\n", "!======== original input factors ===========================");
                        print(state.files.debug, "ZoneProperty:UserViewFactors:BySurfaceName,{},\n", thisEnclosure.Name);
                        for (int SurfNum : thisEnclosure.SurfaceReportNums) {
                            for (int Findex : thisEnclosure.SurfaceReportNums) {
                                print(state.files.debug,
                                      "  {},{},{:.6R}",
                                      state.dataSurface->Surface(thisEnclosure.SurfacePtr(SurfNum)).Name,
                                      state.dataSurface->Surface(thisEnclosure.SurfacePtr(Findex)).Name,
                                      thisEnclosure.F(Findex, SurfNum));
                                if (!(SurfNum == thisEnclosure.NumOfSurfaces && Findex == thisEnclosure.NumOfSurfaces)) {
                                    print(state.files.debug, ",\n");
                                } else {
                                    print(state.files.debug, ";\n");
                                }
                            }
                        }
                        print(state.files.debug, "{}\n", "!============= end of data ======================");

                        print(state.files.debug, "{}\n", "!============ final view factors =======================");
                        print(state.files.debug, "ZoneProperty:UserViewFactors:BySurfaceName,{},\n", thisEnclosure.Name);
                        for (int SurfNum : thisEnclosure.SurfaceReportNums) {
                            for (int Findex : thisEnclosure.SurfaceReportNums) {
                                print(state.files.debug,
                                      "  {},{},{:.6R}",
                                      state.dataSurface->Surface(thisEnclosure.SurfacePtr(SurfNum)).Name,
                                      state.dataSurface->Surface(thisEnclosure.SurfacePtr(Findex)).Name,
                                      thisEnclosure.F(Findex, SurfNum));
                                if (!(SurfNum == thisEnclosure.SurfaceReportNums.back() && Findex == thisEnclosure.SurfaceReportNums.back())) {
                                    print(state.files.debug, ",\n");
                                } else {
                                    print(state.files.debug, ";\n");
                                }
                            }
                        }
                        print(state.files.debug, "{}\n", "!============= end of data ======================");
                    }

                    print(state.files.eio, "Script F Factors,X Surface");
                    for (int SurfNum : thisEnclosure.SurfaceReportNums) {
                        print(state.files.eio, ",{}", state.dataSurface->Surface(thisEnclosure.SurfacePtr(SurfNum)).Name);
                    }
                    print(state.files.eio, "\n");
                    for (int Findex : thisEnclosure.SurfaceReportNums) {
                        print(state.files.eio, "{},{}", "Script F Factor", state.dataSurface->Surface(thisEnclosure.SurfacePtr(Findex)).Name);
                        for (int SurfNum : thisEnclosure.SurfaceReportNums) {
                            print(state.files.eio, ",{:.4R}", thisEnclosure.ScriptF(Findex, SurfNum));
                        }
                        print(state.files.eio, "\n");
                    }

                    // Deallocate saved approximate/user view factors
                    SaveApproximateViewFactors.deallocate();
                }

                RowSum = 0.0;
                for (int Findex : thisEnclosure.SurfaceReportNums) {
                    RowSum += sum(thisEnclosure.F(_, Findex));
                }
                RowSum = std::abs(RowSum - thisEnclosure.NumOfSurfaces);
                FixedRowSum = std::abs(FixedRowSum - thisEnclosure.NumOfSurfaces);
                if (state.dataGlobal->DisplayAdvancedReportVariables) {
                    print(state.files.eio,
                          "Surface View Factor Check Values,{},{:.6R},{:.6R},{:.6R},{},{:.6R},{:.6R}\n",
                          thisEnclosure.Name,
                          CheckValue1,
                          CheckValue2,
                          FinalCheckValue,
                          NumIterations,
                          FixedRowSum,
                          RowSum);
                }
            }
        }

        if (ErrorsFound) {
            ShowFatalError(state, "InitInteriorRadExchange: Errors found during initialization of radiant exchange.  Program terminated.");
        }
    }

    void InitSolarViewFactors(EnergyPlusData &state)
    {

        // Initializes view factors for diffuse solar distribution between surfaces in an enclosure.

        Array2D<Real64> SaveApproximateViewFactors; // Save for View Factor reporting
        std::string Option1;                        // view factor report option

        bool ErrorsFound = false;
        bool ViewFactorReport = false;
        General::ScanForReports(state, "ViewFactorInfo", ViewFactorReport, _, Option1);

        if (ViewFactorReport) { // Print heading
            print(state.files.eio, "{}\n", "! <Solar View Factor Information>");
            print(state.files.eio, "{}\n", "! <Solar View Factor - Zone/Enclosure Information>,Zone/Enclosure Name,Number of Surfaces");
            print(state.files.eio,
                  "{}\n",
                  "! <Solar View Factor - Surface Information>,Surface Name,Surface Class,Area {m2},Azimuth,Tilt,Solar Absorbtance,#Sides,Vertices");
            print(state.files.eio, "{}\n", "! <Solar View Factor / Interchange Type>,Surface Name(s)");
            print(state.files.eio, "{}\n", "! <Solar View Factor>,Surface Name,Surface Class,Row Sum,View Factors for each Surface");
        }

        std::string cCurrentModuleObject = "ZoneProperty:UserViewFactors:BySurfaceName";
        int NumZonesWithUserFbyS = state.dataInputProcessing->inputProcessor->getNumObjectsFound(state, cCurrentModuleObject);
        if (NumZonesWithUserFbyS > 0) AlignInputViewFactors(state, cCurrentModuleObject, ErrorsFound);

        for (int enclosureNum = 1; enclosureNum <= state.dataViewFactor->NumOfSolarEnclosures; ++enclosureNum) {
            auto &thisEnclosure(state.dataViewFactor->EnclSolInfo(enclosureNum));
            if (enclosureNum == 1) {
                if (state.dataGlobal->DisplayAdvancedReportVariables)
                    print(state.files.eio,
                          "{}\n",
                          "! <Solar View Factor Check Values>,Zone/Enclosure Name,Original Check Value,Calculated Fixed Check "
                          "Value,Final Check Value,Number of Iterations,Fixed RowSum Convergence,Used RowSum "
                          "Convergence");
            }
            int numEnclosureSurfaces = 0;
            for (int spaceNum : thisEnclosure.spaceNums) {
                // Note that Space.Surfaces only includes HT surfs, see SurfaceGeometry::CreateMissingSpaces
                // But it also includes air boundary surfaces which need to be excluded here
                for (int surfNum : state.dataHeatBal->space(spaceNum).surfaces) {
                    if (state.dataSurface->Surface(surfNum).IsAirBoundarySurf) continue;
                    ++numEnclosureSurfaces;
                }
            }
            thisEnclosure.NumOfSurfaces = numEnclosureSurfaces;
            if (numEnclosureSurfaces < 1) ShowFatalError(state, "No surfaces in an enclosure in InitSolarViewFactors");

            // Allocate the parts of the derived type
            thisEnclosure.F.dimension(numEnclosureSurfaces, numEnclosureSurfaces, 0.0);
            thisEnclosure.Area.dimension(numEnclosureSurfaces, 0.0);
            thisEnclosure.SolAbsorptance.dimension(numEnclosureSurfaces, 0.0);
            thisEnclosure.Azimuth.dimension(numEnclosureSurfaces, 0.0);
            thisEnclosure.Tilt.dimension(numEnclosureSurfaces, 0.0);
            thisEnclosure.SurfacePtr.dimension(numEnclosureSurfaces, 0);

            // Initialize the surface pointer array
            int enclosureSurfNum = 0;
            for (int const spaceNum : thisEnclosure.spaceNums) {
                int priorZoneTotEnclSurfs = enclosureSurfNum;
                for (int surfNum : state.dataHeatBal->space(spaceNum).surfaces) {
                    if (state.dataSurface->Surface(surfNum).IsAirBoundarySurf) continue;
                    ++enclosureSurfNum;
                    thisEnclosure.SurfacePtr(enclosureSurfNum) = surfNum;
                    // Store pointers back to here
                    state.dataSurface->Surface(surfNum).SolarEnclSurfIndex = enclosureSurfNum;
                    state.dataSurface->Surface(surfNum).SolarEnclIndex = enclosureNum;
                    state.dataSurface->Surface(surfNum).RadEnclIndex = enclosureNum; // Radiant and Solar enclosures are parallel for now
                }
                // Store SurfaceReportNums to maintain original reporting order
                for (int surfNum : state.dataHeatBal->space(spaceNum).surfaces) {
                    for (int enclSNum = priorZoneTotEnclSurfs + 1; enclSNum <= enclosureSurfNum; ++enclSNum) {
                        if (thisEnclosure.SurfacePtr(enclSNum) == state.dataSurface->AllSurfaceListReportOrder[surfNum - 1]) {
                            thisEnclosure.SurfaceReportNums.push_back(enclSNum);
                            break;
                        }
                    }
                }
            }
            // Initialize the area and related arrays
            for (int enclSurfNum = 1; enclSurfNum <= thisEnclosure.NumOfSurfaces; ++enclSurfNum) {
                int const SurfNum = thisEnclosure.SurfacePtr(enclSurfNum);
                thisEnclosure.Area(enclSurfNum) = state.dataSurface->Surface(SurfNum).Area;
                thisEnclosure.SolAbsorptance(enclSurfNum) =
                    state.dataConstruction->Construct(state.dataSurface->Surface(SurfNum).Construction).InsideAbsorpSolar;
                thisEnclosure.Azimuth(enclSurfNum) = state.dataSurface->Surface(SurfNum).Azimuth;
                thisEnclosure.Tilt(enclSurfNum) = state.dataSurface->Surface(SurfNum).Tilt;
            }

            if (thisEnclosure.NumOfSurfaces == 1) {
                // If there is only one surface in a zone, then there is no solar distribution
                if (state.dataGlobal->DisplayAdvancedReportVariables)
                    print(state.files.eio, "Solar View Factor Check Values,{},0,0,0,-1,0,0\n", thisEnclosure.Name);
                continue; // Go to the next enclosure in the loop
            }

            //  Get user supplied view factors if available in idf.

            bool NoUserInputF = true;

            if (NumZonesWithUserFbyS > 0) {

                GetInputViewFactorsbyName(state,
                                          thisEnclosure.Name,
                                          thisEnclosure.NumOfSurfaces,
                                          thisEnclosure.F,
                                          thisEnclosure.SurfacePtr,
                                          NoUserInputF,
                                          ErrorsFound); // Obtains user input view factors from input file
            }

            if (NoUserInputF) {

                // Calculate the view factors and make sure they satisfy reciprocity
                CalcApproximateViewFactors(state,
                                           thisEnclosure.NumOfSurfaces,
                                           thisEnclosure.Area,
                                           thisEnclosure.Azimuth,
                                           thisEnclosure.Tilt,
                                           thisEnclosure.F,
                                           thisEnclosure.SurfacePtr);
            }

            if (ViewFactorReport) { // Allocate and save user or approximate view factors for reporting.
                SaveApproximateViewFactors.allocate(thisEnclosure.NumOfSurfaces, thisEnclosure.NumOfSurfaces);
                SaveApproximateViewFactors = thisEnclosure.F;
            }

            Real64 CheckValue1 = 0.0;
            Real64 CheckValue2 = 0.0;
            Real64 FinalCheckValue = 0.0;
            Real64 FixedRowSum = 0.0;
            int NumIterations = 0;

            bool anyIntMassInZone = DoesZoneHaveInternalMass(state, thisEnclosure.NumOfSurfaces, thisEnclosure.SurfacePtr);
            FixViewFactors(state,
                           thisEnclosure.NumOfSurfaces,
                           thisEnclosure.Area,
                           thisEnclosure.F,
                           thisEnclosure.Name,
                           thisEnclosure.spaceNums,
                           CheckValue1,
                           CheckValue2,
                           FinalCheckValue,
                           NumIterations,
                           FixedRowSum,
                           anyIntMassInZone);

            if (ViewFactorReport) { // Write to SurfInfo File
                // Zone Surface Information Output
                print(state.files.eio, "Solar View Factor - Zone/Enclosure Information,{},{}\n", thisEnclosure.Name, thisEnclosure.NumOfSurfaces);

                for (int SurfNum : thisEnclosure.SurfaceReportNums) {
                    print(state.files.eio,
                          "Solar View Factor - Surface Information,{},{},{:.4R},{:.4R},{:.4R},{:.4R},{}",
                          state.dataSurface->Surface(thisEnclosure.SurfacePtr(SurfNum)).Name,
                          cSurfaceClass(state.dataSurface->Surface(thisEnclosure.SurfacePtr(SurfNum)).Class),
                          thisEnclosure.Area(SurfNum),
                          thisEnclosure.Azimuth(SurfNum),
                          thisEnclosure.Tilt(SurfNum),
                          thisEnclosure.SolAbsorptance(SurfNum),
                          state.dataSurface->Surface(thisEnclosure.SurfacePtr(SurfNum)).Sides);

                    for (int Vindex = 1; Vindex <= state.dataSurface->Surface(thisEnclosure.SurfacePtr(SurfNum)).Sides; ++Vindex) {
                        auto &Vertex = state.dataSurface->Surface(thisEnclosure.SurfacePtr(SurfNum)).Vertex(Vindex);
                        print(state.files.eio, ",{:.4R},{:.4R},{:.4R}", Vertex.x, Vertex.y, Vertex.z);
                    }
                    print(state.files.eio, "\n");
                }

                print(state.files.eio, "Approximate or User Input Solar ViewFactors,To Surface,Surface Class,RowSum");
                for (int SurfNum : thisEnclosure.SurfaceReportNums) {
                    print(state.files.eio, ",{}", state.dataSurface->Surface(thisEnclosure.SurfacePtr(SurfNum)).Name);
                }
                print(state.files.eio, "\n");

                for (int Findex : thisEnclosure.SurfaceReportNums) {
                    Real64 RowSum = sum(SaveApproximateViewFactors(_, Findex));
                    print(state.files.eio,
                          "Solar View Factor,{},{},{:.4R}",
                          state.dataSurface->Surface(thisEnclosure.SurfacePtr(Findex)).Name,
                          cSurfaceClass(state.dataSurface->Surface(thisEnclosure.SurfacePtr(Findex)).Class),
                          RowSum);
                    for (int SurfNum : thisEnclosure.SurfaceReportNums) {
                        print(state.files.eio, ",{:.4R}", SaveApproximateViewFactors(SurfNum, Findex));
                    }
                    print(state.files.eio, "\n");
                }
            }

            if (ViewFactorReport) {
                print(state.files.eio, "Final Solar ViewFactors,To Surface,Surface Class,RowSum");
                for (int SurfNum : thisEnclosure.SurfaceReportNums) {
                    print(state.files.eio, ",{}", state.dataSurface->Surface(thisEnclosure.SurfacePtr(SurfNum)).Name);
                }
                print(state.files.eio, "\n");

                for (int Findex : thisEnclosure.SurfaceReportNums) {
                    Real64 RowSum = sum(thisEnclosure.F(_, Findex));
                    print(state.files.eio,
                          "{},{},{},{:.4R}",
                          "Solar View Factor",
                          state.dataSurface->Surface(thisEnclosure.SurfacePtr(Findex)).Name,
                          cSurfaceClass(state.dataSurface->Surface(thisEnclosure.SurfacePtr(Findex)).Class),
                          RowSum);
                    for (int SurfNum : thisEnclosure.SurfaceReportNums) {
                        print(state.files.eio, ",{:.4R}", thisEnclosure.F(SurfNum, Findex));
                    }
                    print(state.files.eio, "\n");
                }

                if (Option1 == "IDF") {
                    // TODO Both "original" and "final" print the same output. This is likely a bug
                    // see:
                    // https://github.com/NREL/EnergyPlusArchive/commit/1c08247853c297dce59f3f53cde47ccfa67720c0#diff-124964a7e9b73ce494c1952ab1acdeeb
                    print(state.files.debug, "{}\n", "!======== original input factors ===========================");
                    print(state.files.debug, "ZoneProperty:UserViewFactors:BySurfaceName,{},\n", thisEnclosure.Name);
                    for (int SurfNum : thisEnclosure.SurfaceReportNums) {
                        for (int Findex : thisEnclosure.SurfaceReportNums) {
                            print(state.files.debug,
                                  "  {},{},{:.6R}",
                                  state.dataSurface->Surface(thisEnclosure.SurfacePtr(SurfNum)).Name,
                                  state.dataSurface->Surface(thisEnclosure.SurfacePtr(Findex)).Name,
                                  thisEnclosure.F(Findex, SurfNum));
                            if (!(SurfNum == thisEnclosure.NumOfSurfaces && Findex == thisEnclosure.NumOfSurfaces)) {
                                print(state.files.debug, ",\n");
                            } else {
                                print(state.files.debug, ";\n");
                            }
                        }
                    }
                    print(state.files.debug, "{}\n", "!============= end of data ======================");

                    print(state.files.debug, "{}\n", "!============ final view factors =======================");
                    print(state.files.debug, "ZoneProperty:UserViewFactors:BySurfaceName,{},\n", thisEnclosure.Name);
                    for (int SurfNum : thisEnclosure.SurfaceReportNums) {
                        for (int Findex : thisEnclosure.SurfaceReportNums) {
                            print(state.files.debug,
                                  "  {},{},{:.6R}",
                                  state.dataSurface->Surface(thisEnclosure.SurfacePtr(SurfNum)).Name,
                                  state.dataSurface->Surface(thisEnclosure.SurfacePtr(Findex)).Name,
                                  thisEnclosure.F(Findex, SurfNum));
                            if (!(SurfNum == thisEnclosure.NumOfSurfaces && Findex == thisEnclosure.NumOfSurfaces)) {
                                print(state.files.debug, ",\n");
                            } else {
                                print(state.files.debug, ";\n");
                            }
                        }
                    }
                    print(state.files.debug, "{}\n", "!============= end of data ======================");
                }
            }

            if (ViewFactorReport) { // Deallocate saved approximate/user view factors
                SaveApproximateViewFactors.deallocate();
            }

            Real64 RowSum = 0.0;
            for (int Findex : thisEnclosure.SurfaceReportNums) {
                RowSum += sum(thisEnclosure.F(_, Findex));
            }
            RowSum = std::abs(RowSum - thisEnclosure.NumOfSurfaces);
            FixedRowSum = std::abs(FixedRowSum - thisEnclosure.NumOfSurfaces);
            if (state.dataGlobal->DisplayAdvancedReportVariables) {
                print(state.files.eio,
                      "Solar View Factor Check Values,{},{:.6R},{:.6R},{:.6R},{},{:.6R},{:.6R}\n",
                      thisEnclosure.Name,
                      CheckValue1,
                      CheckValue2,
                      FinalCheckValue,
                      NumIterations,
                      FixedRowSum,
                      RowSum);
            }
        }

        if (ErrorsFound) {
            ShowFatalError(state, "InitSolarViewFactors: Errors found during initialization of diffuse solar distribution.  Program terminated.");
        }
    }

    void GetInputViewFactors(EnergyPlusData &state,
                             std::string const &ZoneName,              // Needed to check for user input view factors.
                             int const N,                              // NUMBER OF SURFACES
                             Array2A<Real64> F,                        // USER INPUT DIRECT VIEW FACTOR MATRIX (N X N)
                             [[maybe_unused]] const Array1D_int &SPtr, // pointer to actual surface number
                             bool &NoUserInputF,                       // Flag signifying no input F's for this
                             bool &ErrorsFound                         // True when errors are found in number of fields vs max args
    )
    {

        // SUBROUTINE INFORMATION:
        //       AUTHOR         Curt Pedersen
        //       DATE WRITTEN   September 2005
        //       MODIFIED       Linda Lawrie;September 2010
        //       RE-ENGINEERED  na

        // PURPOSE OF THIS SUBROUTINE:
        // This routine gets the user view factor info.

        // Using/Aliasing

        // Argument array dimensioning
        F.dim(N, N);
        // EP_SIZE_CHECK(SPtr, N);

        // SUBROUTINE LOCAL VARIABLE DECLARATIONS:
        //  INTEGER   :: NumZonesWithUserF
        int UserFZoneIndex;
        int NumAlphas;
        int NumNums;
        int IOStat;
        int index;
        int inx1;
        int inx2;

        NoUserInputF = true;
        UserFZoneIndex = state.dataInputProcessing->inputProcessor->getObjectItemNum(state, "ZoneProperty:UserViewFactors", ZoneName);
        auto &cCurrentModuleObject = state.dataIPShortCut->cCurrentModuleObject;
        if (UserFZoneIndex > 0) {
            NoUserInputF = false;

            state.dataInputProcessing->inputProcessor->getObjectItem(state,
                                                                     "ZoneProperty:UserViewFactors",
                                                                     UserFZoneIndex,
                                                                     state.dataIPShortCut->cAlphaArgs,
                                                                     NumAlphas,
                                                                     state.dataIPShortCut->rNumericArgs,
                                                                     NumNums,
                                                                     IOStat,
                                                                     state.dataIPShortCut->lNumericFieldBlanks,
                                                                     state.dataIPShortCut->lAlphaFieldBlanks,
                                                                     state.dataIPShortCut->cAlphaFieldNames,
                                                                     state.dataIPShortCut->cNumericFieldNames);

            if (NumNums < 3 * pow_2(N)) {
                ShowSevereError(state, "GetInputViewFactors: " + cCurrentModuleObject + "=\"" + ZoneName + "\", not enough values.");
                ShowContinueError(state, format("...Number of input values [{}] is less than the required number=[{}].", NumNums, 3 * pow_2(N)));
                ErrorsFound = true;
                NumNums = 0;
            }
            F = 0.0;
            for (index = 1; index <= NumNums; index += 3) {
                inx1 = state.dataIPShortCut->rNumericArgs(index);
                inx2 = state.dataIPShortCut->rNumericArgs(index + 1);
                F(inx2, inx1) = state.dataIPShortCut->rNumericArgs(index + 2);
            }
        }
    }

    void AlignInputViewFactors(EnergyPlusData &state,
                               std::string const &cCurrentModuleObject, // Object type
                               bool &ErrorsFound                        // True when errors are found
    )
    {
        auto const instances = state.dataInputProcessing->inputProcessor->epJSON.find(cCurrentModuleObject);
        auto &instancesValue = instances.value();
        for (auto instance = instancesValue.begin(); instance != instancesValue.end(); ++instance) {
            auto const &fields = instance.value();
            std::string const thisSpaceOrSpaceListName = fields.at("space_or_spacelist_name");
            // do not mark object as used here - let GetInputViewFactorsbyName do that

            // Look for matching radiant enclosure name
            bool enclMatchFound = false;
            for (int enclosureNum = 1; enclosureNum <= state.dataViewFactor->NumOfRadiantEnclosures; ++enclosureNum) {
                auto &thisEnclosure(state.dataViewFactor->EnclRadInfo(enclosureNum));
                if (UtilityRoutines::SameString(thisSpaceOrSpaceListName, thisEnclosure.Name)) {
                    // View factor space name matches enclosure name
                    enclMatchFound = true;
                    break;
                }
            }
            if (enclMatchFound) continue; // We're done with this instance
            // Look for matching solar enclosure name
            for (int enclosureNum = 1; enclosureNum <= state.dataViewFactor->NumOfSolarEnclosures; ++enclosureNum) {
                auto &thisEnclosure(state.dataViewFactor->EnclSolInfo(enclosureNum));
                if (UtilityRoutines::SameString(thisSpaceOrSpaceListName, thisEnclosure.Name)) {
                    // View factor space name matches enclosure name
                    enclMatchFound = true;
                    break;
                }
            }
            if (enclMatchFound) continue; // We're done with this instance
            // Find matching SpaceList name
            int spaceListNum =
                UtilityRoutines::FindItemInList(UtilityRoutines::MakeUPPERCase(thisSpaceOrSpaceListName), state.dataHeatBal->spaceList);
            if (spaceListNum > 0) {
                // Look for radiant enclosure with same list of spaces
                auto &thisSpaceList(state.dataHeatBal->spaceList(spaceListNum));
                for (int enclosureNum = 1; enclosureNum <= state.dataViewFactor->NumOfRadiantEnclosures; ++enclosureNum) {
                    auto &thisEnclosure(state.dataViewFactor->EnclRadInfo(enclosureNum));
                    bool anySpaceNotFound = false;
                    // If the number of enclosure spaces is not the same as the number of spacelist space, go to the next enclosure
                    if (thisSpaceList.spaces.size() != thisEnclosure.spaceNums.size()) continue;
                    for (int sListSpaceNum : thisSpaceList.spaces) {
                        // Search for matching spaces
                        bool thisSpaceFound = false;
                        for (int enclSpaceNum : thisEnclosure.spaceNums) {
                            if (enclSpaceNum == sListSpaceNum) {
                                thisSpaceFound = true;
                                break;
                            }
                        }
                        if (!thisSpaceFound) {
                            anySpaceNotFound = true;
                            break;
                        }
                    }
                    if (anySpaceNotFound) {
                        continue; // On to the next enclosure
                    } else {
                        enclMatchFound = true;
                        // If matching SpaceList found, set the enclosure name to match
                        thisEnclosure.Name = thisSpaceOrSpaceListName;
                        break; // We're done with radiant enclosures
                    }
                }
                if (!enclMatchFound) {
                    // Look for solar enclosure with same list of zones
                    for (int enclosureNum = 1; enclosureNum <= state.dataViewFactor->NumOfSolarEnclosures; ++enclosureNum) {
                        auto &thisEnclosure(state.dataViewFactor->EnclSolInfo(enclosureNum));
                        bool anySpaceNotFound = false;
                        // If the number of enclosure spaces is not the same as the number of spacelist space, go to the next enclosure
                        if (thisSpaceList.spaces.size() != thisEnclosure.spaceNums.size()) continue;
                        for (int sListSpaceNum : thisSpaceList.spaces) {
                            // Search for matching spaces
                            bool thisSpaceFound = false;
                            for (int enclSpaceNum : thisEnclosure.spaceNums) {
                                if (enclSpaceNum == sListSpaceNum) {
                                    thisSpaceFound = true;
                                    break;
                                }
                            }
                            if (!thisSpaceFound) {
                                anySpaceNotFound = true;
                                break;
                            }
                        }
                        if (anySpaceNotFound) {
                            continue; // On to the next enclosure
                        } else {
                            enclMatchFound = true;
                            // If matching SpaceList found, set the enclosure name to match
                            thisEnclosure.Name = thisSpaceOrSpaceListName;
                            break; // We're done with radiant enclosures
                        }
                    }
                }
            }
            if (!enclMatchFound) {
                if (spaceListNum > 0) {
                    ShowSevereError(
                        state,
                        "AlignInputViewFactors: " + cCurrentModuleObject + "=\"" + thisSpaceOrSpaceListName +
                            "\" found a matching SpaceList, but did not find a matching radiant or solar enclosure with the same spaces.");
                    ErrorsFound = true;

                } else {
                    ShowSevereError(state,
                                    "AlignInputViewFactors: " + cCurrentModuleObject + "=\"" + thisSpaceOrSpaceListName +
                                        "\" did not find a matching radiant or solar enclosure name.");
                    ErrorsFound = true;
                }
            }
        }
    }

    void GetInputViewFactorsbyName(EnergyPlusData &state,
                                   std::string const &EnclosureName, // Needed to check for user input view factors.
                                   int const N,                      // NUMBER OF SURFACES
                                   Array2A<Real64> F,                // USER INPUT DIRECT VIEW FACTOR MATRIX (N X N)
                                   const Array1D_int &SPtr,          // pointer to actual surface number
                                   bool &NoUserInputF,               // Flag signifying no input F's for this
                                   bool &ErrorsFound                 // True when errors are found in number of fields vs max args
    )
    {

        // SUBROUTINE INFORMATION:
        //       AUTHOR         Curt Pedersen
        //       DATE WRITTEN   September 2005
        //       MODIFIED       Linda Lawrie;September 2010

        // PURPOSE OF THIS SUBROUTINE:
        // This routine gets the user view factor info for an enclosure which could be a zone or a group of zones

        // Using/Aliasing

        // Argument array dimensioning
        F.dim(N, N);
        EP_SIZE_CHECK(SPtr, N);

        // SUBROUTINE LOCAL VARIABLE DECLARATIONS:
        int UserFZoneIndex;
        int NumAlphas;
        int NumNums;
        int IOStat;
        int index;
        int numinx1;
        int inx1;
        int inx2;
        Array1D_string enclosureSurfaceNames;
        auto &cCurrentModuleObject = state.dataIPShortCut->cCurrentModuleObject;
        NoUserInputF = true;
        UserFZoneIndex = state.dataInputProcessing->inputProcessor->getObjectItemNum(
            state, "ZoneProperty:UserViewFactors:BySurfaceName", "space_or_spacelist_name", EnclosureName);

        if (UserFZoneIndex > 0) {
            enclosureSurfaceNames.allocate(N);
            for (index = 1; index <= N; ++index) {
                enclosureSurfaceNames(index) = state.dataSurface->Surface(SPtr(index)).Name;
            }
            NoUserInputF = false;

            state.dataInputProcessing->inputProcessor->getObjectItem(state,
                                                                     "ZoneProperty:UserViewFactors:BySurfaceName",
                                                                     UserFZoneIndex,
                                                                     state.dataIPShortCut->cAlphaArgs,
                                                                     NumAlphas,
                                                                     state.dataIPShortCut->rNumericArgs,
                                                                     NumNums,
                                                                     IOStat,
                                                                     state.dataIPShortCut->lNumericFieldBlanks,
                                                                     state.dataIPShortCut->lAlphaFieldBlanks,
                                                                     state.dataIPShortCut->cAlphaFieldNames,
                                                                     state.dataIPShortCut->cNumericFieldNames);

            F = 0.0;
            numinx1 = 0;
            if (NumNums < pow_2(N)) {
                ShowWarningError(state, "GetInputViewFactors: " + cCurrentModuleObject + "=\"" + EnclosureName + "\", not enough values.");
                ShowContinueError(state,
                                  format("...Number of input values [{}] is less than the required number=[{}] Missing surface pairs will have a "
                                         "zero view factor.",
                                         NumNums,
                                         pow_2(N)));
            }

            for (index = 2; index <= NumAlphas; index += 2) {
                inx1 = UtilityRoutines::FindItemInList(state.dataIPShortCut->cAlphaArgs(index), enclosureSurfaceNames, N);
                inx2 = UtilityRoutines::FindItemInList(state.dataIPShortCut->cAlphaArgs(index + 1), enclosureSurfaceNames, N);
                if (inx1 == 0) {
                    ShowSevereError(state, "GetInputViewFactors: " + cCurrentModuleObject + "=\"" + EnclosureName + "\", invalid surface name.");
                    ShowContinueError(state, "...Surface name=\"" + state.dataIPShortCut->cAlphaArgs(index) + "\", not in this zone or enclosure.");
                    ErrorsFound = true;
                }
                if (inx2 == 0) {
                    ShowSevereError(state, "GetInputViewFactors: " + cCurrentModuleObject + "=\"" + EnclosureName + "\", invalid surface name.");
                    ShowContinueError(state,
                                      "...Surface name=\"" + state.dataIPShortCut->cAlphaArgs(index + 2) + "\", not in this zone or enclosure.");
                    ErrorsFound = true;
                }
                ++numinx1;
                if (inx1 > 0 && inx2 > 0) F(inx2, inx1) = state.dataIPShortCut->rNumericArgs(numinx1);
            }

            enclosureSurfaceNames.deallocate();
        }
    }

    void CalcApproximateViewFactors(EnergyPlusData &state,
                                    int const N,                    // NUMBER OF SURFACES
                                    const Array1D<Real64> &A,       // AREA VECTOR- ASSUMED,BE N ELEMENTS LONG
                                    const Array1D<Real64> &Azimuth, // Facing angle of the surface (in degrees)
                                    const Array1D<Real64> &Tilt,    // Tilt angle of the surface (in degrees)
                                    Array2A<Real64> F,              // APPROXIMATE DIRECT VIEW FACTOR MATRIX (N X N)
                                    const Array1D_int &SPtr         // pointer to REAL(r64) surface number (for error message)
    )
    {

        // SUBROUTINE INFORMATION:
        //       AUTHOR         Curt Pedersen
        //       DATE WRITTEN   July 2000
        //       MODIFIED       March 2001 (RKS) to disallow surfaces facing the same direction to interact radiatively
        //                      May 2002 (COP) to include INTMASS, FLOOR, ROOF and CEILING.
        //       RE-ENGINEERED  September 2000 (RKS for EnergyPlus)

        // PURPOSE OF THIS SUBROUTINE:
        // This subroutine approximates view factors using an area weighting.
        // This is improved by one degree by not allowing surfaces facing the same
        // direction to "see" each other.

        // METHODOLOGY EMPLOYED:
        // Each surface sees some area of other surfaces within the zone.  The view
        // factors from the surface to the other seen surfaces are defined by their
        // area over the summed area of seen surfaces.  Surfaces facing the same angle
        // are assumed to not be able to see each other.
        //  Modified May 2002 to cover poorly defined surface orientation.  Now all thermal masses, roofs and
        //  ceilings are "seen" by other surfaces. Floors are seen by all other surfaces, but
        //  not by other floors.

        // REFERENCES:
        // na

        // USE STATEMENTS:
        // na

        // Argument array dimensioning
        EP_SIZE_CHECK(A, N);
        EP_SIZE_CHECK(Azimuth, N);
        EP_SIZE_CHECK(Tilt, N);
        F.dim(N, N);
        EP_SIZE_CHECK(SPtr, N);

        // Locals
        // SUBROUTINE ARGUMENTS:

        // SUBROUTINE PARAMETER DEFINITIONS:
        Real64 const SameAngleLimit(10.0); // If the difference in the azimuth angles are above this value (degrees),
        // then the surfaces are assumed to be facing different directions.

        // INTERFACE BLOCK SPECIFICATIONS
        // na

        // DERIVED TYPE DEFINITIONS
        // na

        // SUBROUTINE LOCAL VARIABLE DECLARATIONS:

        int i; // DO loop counters for surfaces in the zone
        int j;
        Array1D<Real64> ZoneArea; // Sum of the area of all zone surfaces seen

        // Calculate the sum of the areas seen by all zone surfaces
        ZoneArea.dimension(N, 0.0);
        for (i = 1; i <= N; ++i) {
            for (j = 1; j <= N; ++j) {
                // Assumption is that a surface cannot see itself or any other surface
                // that is facing the same direction (has the same azimuth)
                //  Modified to use Class of surface to permit INTMASS to be seen by all surfaces,
                //  FLOOR to be seen by all except other floors, and ROOF and CEILING by all.
                //  Skip same surface
                if (i == j) continue;
                //  Include INTMASS, FLOOR(for others), CEILING, ROOF  and different facing surfaces.
                //  Roofs/ceilings always see floors
                if ((state.dataSurface->Surface(SPtr(j)).Class == SurfaceClass::IntMass) ||
                    (state.dataSurface->Surface(SPtr(j)).Class == SurfaceClass::Floor) ||
                    (state.dataSurface->Surface(SPtr(j)).Class == SurfaceClass::Roof &&
                     state.dataSurface->Surface(SPtr(i)).Class == SurfaceClass::Floor) ||
                    ((std::abs(Azimuth(i) - Azimuth(j)) > SameAngleLimit) ||
                     (std::abs(Tilt(i) - Tilt(j)) >
                      SameAngleLimit))) { // Everything sees internal mass surfaces | Everything except other floors sees floors

                    ZoneArea(i) += A(j);
                }
            }
            if (ZoneArea(i) <= 0.0) {
                ShowWarningError(state, "CalcApproximateViewFactors: Zero area for all other zone surfaces.");
                ShowContinueError(state,
                                  "Happens for Surface=\"" + state.dataSurface->Surface(SPtr(i)).Name +
                                      "\" in Zone=" + state.dataHeatBal->Zone(state.dataSurface->Surface(SPtr(i)).Zone).Name);
            }
        }

        // Set up the approximate view factors.  First these are initialized to all zero.
        // This will clear out any junk leftover from whenever.  Then, for each zone
        // surface, set the view factor from that surface to other surfaces as the
        // area of the other surface divided by the sum of the area of all zone surfaces
        // that the original surface can actually see (calculated above).  This will
        // allow that the sum of all view factors from the original surface to all other
        // surfaces will equal unity.  F(I,J)=0 if I=J or if the surfaces face the same
        // direction.
        //  Modified to use Class of surface to permit INTMASS to be seen by all surfaces,
        //  FLOOR to be seen by all except other floors, and ROOF and CEILING by all.
        // The second IF statement is intended to avoid a divide by zero if
        // there are no other surfaces in the zone that can be seen.
        F = 0.0;
        for (i = 1; i <= N; ++i) {
            for (j = 1; j <= N; ++j) {

                //  Skip same surface

                if (i == j) continue;
                //  Include INTMASS, FLOOR(for others), CEILING/ROOF  and different facing surfaces.
                if ((state.dataSurface->Surface(SPtr(j)).Class == SurfaceClass::IntMass) ||
                    (state.dataSurface->Surface(SPtr(j)).Class == SurfaceClass::Floor) ||
                    (state.dataSurface->Surface(SPtr(j)).Class == SurfaceClass::Roof) ||
                    ((std::abs(Azimuth(i) - Azimuth(j)) > SameAngleLimit) || (std::abs(Tilt(i) - Tilt(j)) > SameAngleLimit))) {
                    if (ZoneArea(i) > 0.0) F(j, i) = A(j) / (ZoneArea(i));
                }
            }
        }

        ZoneArea.deallocate();
    }

    void FixViewFactors(EnergyPlusData &state,
                        int const N,                      // NUMBER OF SURFACES
                        const Array1D<Real64> &A,         // AREA VECTOR- ASSUMED,BE N ELEMENTS LONG
                        Array2A<Real64> F,                // APPROXIMATE DIRECT VIEW FACTOR MATRIX (N X N)
                        std::string &enclName,            // Name of Enclosure being fixed
                        std::vector<int> const spaceNums, // Zones which are part of this enclosure
                        Real64 &OriginalCheckValue,       // check of SUM(F) - N
                        Real64 &FixedCheckValue,          // check after fixed of SUM(F) - N
                        Real64 &FinalCheckValue,          // the one to go with
                        int &NumIterations,               // number of iterations to fixed
                        Real64 &RowSum,                   // RowSum of Fixed
                        bool const anyIntMassInZone       // are there any internal mass surfaces in the zone
    )
    {

        // SUBROUTINE INFORMATION:
        //       AUTHOR         Curt Pedersen
        //       DATE WRITTEN   July 2000
        //       MODIFIED       September 2000 (RKS for EnergyPlus)
        //                      April 2005,COP added capability to handle a
        //                      surface larger than sum of all others (nonenclosure)
        //                      by using a Fii view factor for that surface. Process is
        //                      now much more robust and stable.
        //       RE-ENGINEERED  na

        // PURPOSE OF THIS SUBROUTINE:
        // This subroutine fixes approximate view factors and enforces reciprocity
        // and completeness.

        // METHODOLOGY EMPLOYED:
        // A(i)*F(i,j)=A(j)*F(j,i); F(i,i)=0.; SUM(F(i,j)=1.0, j=1,N)
        // Subroutine takes approximate view factors and enforces reciprocity by
        // averaging AiFij and AjFji.  Then it determines a set of row coefficients
        // which can be multipled by each AF product to force the sum of AiFij for
        // each row to equal Ai, and applies them. Completeness is checked, and if
        // not satisfied, the AF averaging and row modifications are repeated until
        // completeness is within a preselected small deviation from 1.0
        // The routine also checks the number of surfaces and if N<=3, just enforces reciprocity.

        // REFERENCES:
        // na

        // Using/Aliasing

        // Argument array dimensioning
        EP_SIZE_CHECK(A, N);
        F.dim(N, N);

        // Locals
        // SUBROUTINE ARGUMENTS:

        // SUBROUTINE PARAMETER DEFINITIONS:
        Real64 const PrimaryConvergence(0.001);
        Real64 const DifferenceConvergence(0.00001);

        // INTERFACE BLOCK SPECIFICATIONS
        // na

        // DERIVED TYPE DEFINITIONS
        // na

        // SUBROUTINE LOCAL VARIABLE DECLARATIONS:
        Real64 LargestArea;
        Real64 ConvrgNew;
        Real64 ConvrgOld;
        Real64 Accelerator;            // RowCoefficient multipler to accelerate convergence
        Real64 CheckConvergeTolerance; // check value for actual warning

        bool Converged;
        int i;
        int j;
        bool severeErrorPresent;
        // OriginalCheckValue is the first pass at a completeness check.  Even if this is zero,
        // there is no guarantee that reciprocity is satisfied.  As a result, the rest of this
        // routine is needed to correct any issues even if the user defined view factors
        // satisfy completeness (OriginalCheckValue = 0).
        OriginalCheckValue = std::abs(sum(F) - N);

        //  Allocate and zero arrays
        Array2D<Real64> FixedAF(F); // store for largest area check

        Accelerator = 1.0;
        ConvrgOld = 10.0;
        LargestArea = maxval(A);
        severeErrorPresent = false;
        // Check for Strange Geometry
        // When one surface has an area that exceeds the sum of all other surface areas in a zone,
        // essentially the situation is a non-complete enclosure.  As a result, the view factors
        // calculated using the standard procedure below will not converge and may result in invalid
        // view factors where either reciprocity or completeness is not satisfied.  However, when
        // the largest surface is just slightly smaller than the rest of the surface areas in the
        // zone, it has been shown that there can still be problems.  The correction below can
        // be helpful in avoiding these problems.  So, the criteria below (with the 0.99 term added
        // into the comparison in the next line of code) intends to capture more cases that are
        // "unbalanced" in surface area distribution so other strange cases can take advantage of
        // this correction.  The use of 0.99 is simply to provide some reasonable boundary numerically
        // and does not have some derived theoretical basis.
        if (LargestArea > 0.99 * (sum(A) - LargestArea) && (N > 3)) {
            for (i = 1; i <= N; ++i) {
                if (LargestArea != A(i)) continue;
                state.dataHeatBalIntRadExchg->LargestSurf = i;
                break;
            }
            FixedAF(state.dataHeatBalIntRadExchg->LargestSurf, state.dataHeatBalIntRadExchg->LargestSurf) =
                min(0.9, 1.2 * LargestArea / sum(A)); // Give self view to big surface
        }

        //  Set up AF matrix.
        Array2D<Real64> AF(N, N); // = (AREA * DIRECT VIEW FACTOR) MATRIX
        for (i = 1; i <= N; ++i) {
            for (j = 1; j <= N; ++j) {
                AF(j, i) = FixedAF(j, i) * A(i);
            }
        }

        //  Enforce reciprocity by averaging AiFij and AjFji
        FixedAF = 0.5 * (AF + transpose(AF)); // Performance Slow way to average with transpose (heap use)

        AF.deallocate();

        Array2D<Real64> FixedF(N, N); // CORRECTED MATRIX OF VIEW FACTORS (N X N)

        NumIterations = 0;
        RowSum = 0.0;
        //  Check for physically unreasonable enclosures.

        if (N <= 3) {
            for (i = 1; i <= N; ++i) {
                for (j = 1; j <= N; ++j) {
                    FixedF(j, i) = FixedAF(j, i) / A(i);
                }
            }

            ShowWarningError(state, "Surfaces in Zone/Enclosure=\"" + enclName + "\" do not define an enclosure.");
            ShowContinueError(state, "Number of surfaces <= 3, view factors are set to force reciprocity but may not fulfill completeness.");
            ShowContinueError(state, "Reciprocity means that radiant exchange between two surfaces will match and not lead to an energy loss.");
            ShowContinueError(state,
                              "Completeness means that all of the view factors between a surface and the other surfaces in a zone add up to unity.");
            ShowContinueError(state,
                              "So, when there are three or less surfaces in a zone, EnergyPlus will make sure there are no losses of energy but");
            ShowContinueError(
                state, "it will not exchange the full amount of radiation with the rest of the zone as it would if there was a completed enclosure.");

            RowSum = sum(FixedF);
            if (RowSum > (N + 0.01)) {
                // Reciprocity enforced but there is more radiation than possible somewhere since the sum of one of the rows
                // is now greater than unity.  This should not be allowed as it can cause issues with the heat balance.
                // Correct this by finding the largest row summation and dividing all of the elements in the F matrix by
                // this max summation.  This will provide a cap on radiation so that no row has a sum greater than unity
                // and will still maintain reciprocity.
                Array1D<Real64> sumFixedF;
                Real64 MaxFixedFRowSum;
                sumFixedF.allocate(N);
                sumFixedF = 0.0;
                for (i = 1; i <= N; ++i) {
                    for (j = 1; j <= N; ++j) {
                        sumFixedF(i) += FixedF(i, j);
                    }
                    if (i == 1) {
                        MaxFixedFRowSum = sumFixedF(i);
                    } else {
                        if (sumFixedF(i) > MaxFixedFRowSum) MaxFixedFRowSum = sumFixedF(i);
                    }
                }
                sumFixedF.deallocate();
                if (MaxFixedFRowSum < 1.0) {
                    ShowFatalError(state, " FixViewFactors: Three surface or less zone failing ViewFactorFix correction which should never happen.");
                } else {
                    FixedF *= (1.0 / MaxFixedFRowSum);
                }
                RowSum = sum(FixedF); // needs to be recalculated
            }
            FinalCheckValue = FixedCheckValue = std::abs(RowSum - N);
            F = FixedF;
            for (int spaceNum : spaceNums) {
                state.dataHeatBal->Zone(state.dataHeatBal->space(spaceNum).zoneNum).EnforcedReciprocity = true;
            }
            return; // Do not iterate, stop with reciprocity satisfied.

        } //  N <= 3 Case

        //  Regular fix cases
        Array1D<Real64> RowCoefficient(N);
        Converged = false;
        while (!Converged) {
            ++NumIterations;
            for (i = 1; i <= N; ++i) {
                // Determine row coefficients which will enforce closure.
                Real64 const sum_FixedAF_i(sum(FixedAF(_, i)));
                if (std::abs(sum_FixedAF_i) > 1.0e-10) {
                    RowCoefficient(i) = A(i) / sum_FixedAF_i;
                } else {
                    RowCoefficient(i) = 1.0;
                }
                FixedAF(_, i) *= RowCoefficient(i);
            }

            //  Enforce reciprocity by averaging AiFij and AjFji
            FixedAF = 0.5 * (FixedAF + transpose(FixedAF));

            //  Form FixedF matrix
            for (i = 1; i <= N; ++i) {
                for (j = 1; j <= N; ++j) {
                    FixedF(j, i) = FixedAF(j, i) / A(i);
                    if (std::abs(FixedF(j, i)) < 1.e-10) {
                        FixedF(j, i) = 0.0;
                        FixedAF(j, i) = 0.0;
                    }
                }
            }

            ConvrgNew = std::abs(sum(FixedF) - N);
            if (std::abs(ConvrgOld - ConvrgNew) < DifferenceConvergence || ConvrgNew <= PrimaryConvergence) { //  Change in sum of Fs must be small.
                Converged = true;
            }
            ConvrgOld = ConvrgNew;
            if (NumIterations > 400) { //  If everything goes bad,enforce reciprocity and go home.
                //  Enforce reciprocity by averaging AiFij and AjFji
                FixedAF = 0.5 * (FixedAF + transpose(FixedAF));

                //  Form FixedF matrix
                for (i = 1; i <= N; ++i) {
                    for (j = 1; j <= N; ++j) {
                        FixedF(j, i) = FixedAF(j, i) / A(i);
                    }
                }
                Real64 const sum_FixedF(sum(FixedF));
                FinalCheckValue = FixedCheckValue = CheckConvergeTolerance = std::abs(sum_FixedF - N);
                RowSum = sum_FixedF;
                if (CheckConvergeTolerance > 0.005) {
                    if (CheckConvergeTolerance > 0.1) {
                        ShowSevereError(state,
                                        "FixViewFactors: View factors convergence has failed "
                                        "and will lead to heat balance errors in zone=\"" +
                                            enclName + "\".");
                        severeErrorPresent = true;
                    }
                    ShowWarningError(state,
                                     "FixViewFactors: View factors not complete. Check "
                                     "for bad surface descriptions or unenclosed zone=\"" +
                                         enclName + "\".");
                    ShowContinueError(state,
                                      format("Enforced reciprocity has tolerance (ideal is "
                                             "0)=[{:.6R}], Row Sum (ideal is {})=[{:.2R}].",
                                             CheckConvergeTolerance,
                                             N,
                                             RowSum));
                    ShowContinueError(state,
                                      "If zone is unusual or tolerance is on the order of 0.001, view "
                                      "factors might be OK but results should be checked carefully.");
                    if (anyIntMassInZone) {
                        ShowContinueError(state,
                                          "For zones with internal mass like this one, this"
                                          "can happen when the internal mass has an area that"
                                          "is much larger than the other surfaces in the zone.");
                        ShowContinueError(state,
                                          "If a single thermal mass element exists in this zone"
                                          "that has an area that is larger than the sum of the"
                                          "rest of the surface areas, consider breaking it up"
                                          "into two or more separate internal mass elements.");
                    }
                }
                if (std::abs(FixedCheckValue) < std::abs(OriginalCheckValue)) {
                    F = FixedF;
                    FinalCheckValue = FixedCheckValue;
                }
                return;
            }
        }
        FixedCheckValue = ConvrgNew;
        if (FixedCheckValue < OriginalCheckValue) {
            F = FixedF;
            FinalCheckValue = FixedCheckValue;
        } else {
            FinalCheckValue = OriginalCheckValue;
            RowSum = sum(FixedF);
            if (std::abs(RowSum - N) < PrimaryConvergence) {
                F = FixedF;
                FinalCheckValue = FixedCheckValue;
            } else {
                ShowWarningError(
                    state, "FixViewFactors: View factors not complete. Check for bad surface descriptions or unenclosed zone=\"" + enclName + "\".");
            }
        }
        if (severeErrorPresent) {
            ShowFatalError(state,
                           "FixViewFactors: View factor calculations significantly out "
                           "of tolerance.  See above messages for more information.");
        }
    }

    bool DoesZoneHaveInternalMass(EnergyPlusData &state, int const numZoneSurfaces, const Array1D_int &surfPointer)
    {
        for (int i = 1; i <= numZoneSurfaces; ++i) {
            if (state.dataSurface->Surface(surfPointer(i)).Class == SurfaceClass::IntMass) return true;
        }
        return false;
    }

    void CalcScriptF(EnergyPlusData &state,
                     int const N,              // Number of surfaces
                     Array1D<Real64> const &A, // AREA VECTOR- ASSUMED,BE N ELEMENTS LONG
                     Array2<Real64> const &F,  // DIRECT VIEW FACTOR MATRIX (N X N)
                     Array1D<Real64> &EMISS,   // VECTOR OF SURFACE EMISSIVITIES
                     Array2<Real64> &ScriptF   // MATRIX OF SCRIPT F FACTORS (N X N) //Tuned Transposed
    )
    {

        // SUBROUTINE INFORMATION:
        //       AUTHOR         Curt Pedersen
        //       DATE WRITTEN   1980
        //       MODIFIED       July 2000 (COP for the ASHRAE Loads Toolkit)
        //       RE-ENGINEERED  September 2000 (RKS for EnergyPlus)
        //       RE-ENGINEERED  June 2014 (Stuart Mentzer): Performance tuned

        // PURPOSE OF THIS SUBROUTINE:
        // Determines Hottel's ScriptF coefficients which account for the total
        // grey interchange between surfaces in an enclosure.

        // METHODOLOGY EMPLOYED:
        // See reference

        // REFERENCES:
        // Hottel, H. C. and A. F. Sarofim, Radiative Transfer, Ch 3, McGraw Hill, 1967.

        // USE STATEMENTS:
        // na

        // Locals
        // SUBROUTINE ARGUMENTS:
        // --Must satisfy reciprocity and completeness:
        //  A(i)*F(i,j)=A(j)*F(j,i); F(i,i)=0.; SUM(F(i,j)=1.0, j=1,N)

        // SUBROUTINE PARAMETER DEFINITIONS:
        Real64 const MaxEmissLimit(0.99999); // Limit the emissivity internally/avoid a divide by zero error

        // INTERFACE BLOCK SPECIFICATIONS
        // na

        // DERIVED TYPE DEFINITIONS
        // na

        // Validate argument array dimensions
        assert(N >= 0); // Do we need to allow for N==0?
        assert((A.l() == 1) && (A.u() == N));
        assert((F.l1() == 1) && (F.u1() == N));
        assert((F.l2() == 1) && (F.u2() == N));
        assert((EMISS.l() == 1) && (EMISS.u() == N));
        assert(equal_dimensions(F, ScriptF));

        // SUBROUTINE LOCAL VARIABLE DECLARATIONS:

#ifdef EP_Count_Calls
        ++state.dataTimingsData->NumCalcScriptF_Calls;
#endif

        // Load Cmatrix with AF (AREA * DIRECT VIEW FACTOR) matrix
        Array2D<Real64> Cmatrix(N, N);        // = (AF - EMISS/REFLECTANCE) matrix (but plays other roles)
        assert(equal_dimensions(Cmatrix, F)); // For linear indexing
        Array2D<Real64>::size_type l(0u);
        for (int j = 1; j <= N; ++j) {
            for (int i = 1; i <= N; ++i, ++l) {
                Cmatrix[l] = A(i) * F[l]; // [ l ] == ( i, j )
            }
        }

        // Load Cmatrix with (AF - EMISS/REFLECTANCE) matrix
        Array1D<Real64> Excite(N); // Excitation vector = A*EMISS/REFLECTANCE
        l = 0u;
        for (int i = 1; i <= N; ++i, l += N + 1) {
            Real64 EMISS_i(EMISS(i));
            if (EMISS_i > MaxEmissLimit) { // Check/limit EMISS for this surface to avoid divide by zero below
                EMISS_i = EMISS(i) = MaxEmissLimit;
                ShowWarningError(state, "A thermal emissivity above 0.99999 was detected. This is not allowed. Value was reset to 0.99999");
            }
            Real64 const EMISS_i_fac(A(i) / (1.0 - EMISS_i));
            Excite(i) = -EMISS_i * EMISS_i_fac; // Set up matrix columns for partial radiosity calculation
            Cmatrix[l] -= EMISS_i_fac;          // Coefficient matrix for partial radiosity calculation // [ l ] == ( i, i )
        }

        Array2D<Real64> Cinverse(N, N);       // Inverse of Cmatrix
        CalcMatrixInverse(Cmatrix, Cinverse); // SOLVE THE LINEAR SYSTEM
        Cmatrix.clear();                      // Release memory ASAP

        // Scale Cinverse colums by excitation to get partial radiosity matrix
        l = 0u;
        for (int j = 1; j <= N; ++j) {
            Real64 const e_j(Excite(j));
            for (int i = 1; i <= N; ++i, ++l) {
                Cinverse[l] *= e_j; // [ l ] == ( i, j )
            }
        }
        Excite.clear(); // Release memory ASAP

        // Form Script F matrix transposed
        assert(equal_dimensions(Cinverse, ScriptF)); // For linear indexing
        Array2D<Real64>::size_type m(0u);
        for (int i = 1; i <= N; ++i) { // Inefficient order for cache but can reuse multiplier so faster choice depends on N
            Real64 const EMISS_i(EMISS(i));
            Real64 const EMISS_fac(EMISS_i / (1.0 - EMISS_i));
            l = static_cast<Array2D<Real64>::size_type>(i - 1);
            for (int j = 1; j <= N; ++j, l += N, ++m) {
                if (i == j) {
                    //        ScriptF(I,J) = EMISS(I)/(1.0d0-EMISS(I))*(Jmatrix(I,J)-Delta*EMISS(I)), where Delta=1
                    ScriptF[m] = EMISS_fac * (Cinverse[l] - EMISS_i); // [ l ] = ( i, j ), [ m ] == ( j, i )
                } else {
                    //        ScriptF(I,J) = EMISS(I)/(1.0d0-EMISS(I))*(Jmatrix(I,J)-Delta*EMISS(I)), where Delta=0
                    ScriptF[m] = EMISS_fac * Cinverse[l]; // [ l ] == ( i, j ), [ m ] == ( j, i )
                }
            }
        }
    }

    void CalcMatrixInverse(Array2<Real64> &A, // Matrix: Gets reduced to L\U form
                           Array2<Real64> &I  // Returned as inverse matrix
    )
    {
        // SUBROUTINE INFORMATION:
        //       AUTHOR         Jakob Asmundsson
        //       DATE WRITTEN   January 1999
        //       MODIFIED       September 2000 (RKS for EnergyPlus)
        //       RE-ENGINEERED  June 2014 (Stuart Mentzer): Performance/memory tuning rewrite

        // PURPOSE OF THIS SUBROUTINE:
        // To find the inverse of Matrix, using partial pivoting.

        // METHODOLOGY EMPLOYED:
        // Inverse is found using partial pivoting and Gauss elimination

        // REFERENCES:
        // Any Linear Algebra book

        // Validation
        assert(A.square());
        assert(A.I1() == A.I2());
        assert(equal_dimensions(A, I));

        // Initialization
        int const l(A.l1());
        int const u(A.u1());
        int const n(u - l + 1);
        I.to_identity(); // I starts out as identity

        // Could do row scaling here to improve condition and then check min pivot isn't too small

        // Compute in-place LU decomposition of [A|I] with row pivoting
        for (int i = l; i <= u; ++i) {

            // Find pivot row in column i below diagonal
            int iPiv = i;
            Real64 aPiv(std::abs(A(i, i)));
            auto ik(A.index(i, i + 1));
            for (int k = i + 1; k <= u; ++k, ++ik) {
                Real64 const aAki(std::abs(A[ik])); // [ ik ] == ( i, k )
                if (aAki > aPiv) {
                    iPiv = k;
                    aPiv = aAki;
                }
            }
            assert(aPiv != 0.0); //? Is zero pivot possible for some user inputs? If so if test/handler needed

            // Swap row i with pivot row
            if (iPiv != i) {
                auto ji(A.index(l, i));    // [ ji ] == ( j, i )
                auto pj(A.index(l, iPiv)); // [ pj ] == ( j, iPiv )
                for (int j = l; j <= u; ++j, ji += n, pj += n) {
                    Real64 const Aij(A[ji]);
                    A[ji] = A[pj];
                    A[pj] = Aij;
                    Real64 const Iij(I[ji]);
                    I[ji] = I[pj];
                    I[pj] = Iij;
                }
            }

            // Put multipliers in column i and reduce block below A(i,i)
            Real64 const Aii_inv(1.0 / A(i, i));
            for (int k = i + 1; k <= u; ++k) {
                Real64 const multiplier(A(i, k) * Aii_inv);
                A(i, k) = multiplier;
                if (multiplier != 0.0) {
                    auto ji(A.index(i + 1, i)); // [ ji ] == ( j, i )
                    auto jk(A.index(i + 1, k)); // [ jk ] == ( j, k )
                    for (int j = i + 1; j <= u; ++j, ji += n, jk += n) {
                        A[jk] -= multiplier * A[ji];
                    }
                    ji = A.index(l, i);
                    jk = A.index(l, k);
                    for (int j = l; j <= u; ++j, ji += n, jk += n) {
                        Real64 const Iij(I[ji]);
                        if (Iij != 0.0) {
                            I[jk] -= multiplier * Iij;
                        }
                    }
                }
            }
        }

        // Perform back-substitution on [U|I] to put inverse in I
        for (int k = u; k >= l; --k) {
            Real64 const Akk_inv(1.0 / A(k, k));
            auto jk(A.index(l, k)); // [ jk ] == ( j, k )
            for (int j = l; j <= u; ++j, jk += n) {
                I[jk] *= Akk_inv;
            }
            auto ik(A.index(k, l));             // [ ik ] == ( i, k )
            for (int i = l; i < k; ++i, ++ik) { // Eliminate kth column entries from I in rows above k
                Real64 const Aik(A[ik]);
                auto ji(A.index(l, i)); // [ ji ] == ( j, i )
                auto jk(A.index(l, k)); // [ jk ] == ( k, j )
                for (int j = l; j <= u; ++j, ji += n, jk += n) {
                    I[ji] -= Aik * I[jk];
                }
            }
        }
    }

    void CalcFMRT(EnergyPlusData &state,
                  int const N,              // Number of surfaces
                  Array1D<Real64> const &A, // AREA VECTOR- ASSUMED,BE N ELEMENTS LONG
                  Array1D<Real64> &FMRT     // VECTOR OF MEAN RADIANT TEMPERATURE "VIEW FACTORS"
    )
    {
        double sumAF = 0.0;
        for (int iS = 0; iS < N; iS++) {
            FMRT[iS] = 1.0;
            sumAF += A[iS];
        }

        static const int maxIt = 100;
        static const double tol = 0.0001;
        double fChange, fLast;
        double sumAFNew = sumAF;
        for (unsigned i = 0; i < maxIt; i++) {
            fChange = 0.;
            bool errorsFound(false);
            sumAF = sumAFNew;
            sumAFNew = 0.0;
            for (int iS = 0; iS < N; iS++) {
                fLast = FMRT[iS];
                FMRT[iS] = 1. / (1. - A[iS] * FMRT[iS] / (sumAF));
                if (FMRT[iS] > 100.) {
                    errorsFound = true;
                    ShowSevereError(state, "Geometry not compatible with Carroll MRT Zone Radiant Exchange method.");
                    break;
                }
                fChange += fabs(FMRT[iS] - fLast);
                sumAFNew += A[iS] * FMRT[iS];
            }

            if (errorsFound || fChange / N < tol) {
                break;
            }
            if (i >= maxIt) {
                errorsFound = true;
                ShowSevereError(state, "Carroll MRT Zone Radiant Exchange method unable to converge on \"view factor\" calculation.");
            }
            if (errorsFound) {
                ShowFatalError(state, "CalcFMRT: Errors found while calculating mean radiant temperature view factors.  Program terminated.");
            }
        }
        return;
    }

    void CalcFp(int const N,            // Number of surfaces
                Array1D<Real64> &EMISS, // VECTOR OF SURFACE EMISSIVITIES
                Array1D<Real64> &FMRT,  // VECTOR OF MEAN RADIANT TEMPERATURE "VIEW FACTORS"
                Array1D<Real64> &Fp     // VECTOR OF OPPENHEIM RESISTANCE VALUES
    )
    {
        Real64 SB = DataGlobalConstants::StefanBoltzmann;
        for (int iS = 0; iS < N; iS++) {
            Fp[iS] = SB * EMISS[iS] / (EMISS[iS] / FMRT[iS] + 1. - EMISS[iS]); // actually sigma *
        }
        return;
    }

    int GetRadiantSystemSurface(EnergyPlusData &state,
                                std::string const &cCurrentModuleObject, // Calling Object type
                                std::string const &RadSysName,           // Calling Object name
                                int const RadSysZoneNum,                 // Radiant system zone number
                                std::string const &SurfaceName,          // Referenced surface name
                                bool &ErrorsFound                        // True when errors are found
    )
    {
        static constexpr std::string_view routineName("GetRadiantSystemSurface: "); // include trailing blank space

        // For radiant zone equipment, find the referenced surface and check if it is in the same zone or radiant enclosure
        int const surfNum = UtilityRoutines::FindItemInList(SurfaceName, state.dataSurface->Surface);

        // Trap for surfaces that do not exist
        if (surfNum == 0) {
            ShowSevereError(state, std::string{routineName} + "Invalid Surface name = " + SurfaceName);
            ShowContinueError(state, "Occurs for " + cCurrentModuleObject + " = " + RadSysName);
            ErrorsFound = true;
            return surfNum;
        }

        if (RadSysZoneNum == 0) {
            ShowSevereError(state, std::string{routineName} + "Invalid Zone number passed by " + cCurrentModuleObject + " = " + RadSysName);
            ErrorsFound = true;
            return surfNum;
        }

        // Check if the surface and equipment are in the same zone
        int const surfZoneNum = state.dataSurface->Surface(surfNum).Zone;
        if (RadSysZoneNum == 0) {
            // This should never happen - but it does in some simple unit tests that are designed to throw errors
            ShowSevereError(
                state, std::string{routineName} + "Somehow the radiant system zone number is zero for" + cCurrentModuleObject + " = " + RadSysName);
            ErrorsFound = true;
        } else if (surfZoneNum == 0) {
            // This should never happen
            ShowSevereError(state,
                            std::string{routineName} + "Somehow  the surface zone number is zero for" + cCurrentModuleObject + " = " + RadSysName +
                                " and Surface = " + SurfaceName); // LCOV_EXCL_LINE
            ErrorsFound = true;                                   // LCOV_EXCL_LINE
        } else if (surfZoneNum != RadSysZoneNum) {
            ShowSevereError(state, std::string(routineName) + "Surface = " + SurfaceName + " is not in the same zone  as the radiant equipment.");
            ShowContinueError(state, "Surface zone or enclosure = " + state.dataHeatBal->Zone(surfZoneNum).Name);
            ShowContinueError(state, "Radiant equipment zone or enclosure = " + state.dataHeatBal->Zone(RadSysZoneNum).Name);
            ShowContinueError(state, "Occurs for " + cCurrentModuleObject + " = " + RadSysName);
            ErrorsFound = true;
        }
        return surfNum;
    }

} // namespace HeatBalanceIntRadExchange

} // namespace EnergyPlus<|MERGE_RESOLUTION|>--- conflicted
+++ resolved
@@ -518,23 +518,15 @@
                 }
             }
             int numEnclosureSurfaces = 0;
-<<<<<<< HEAD
-            for (int zoneNum : thisEnclosure.ZoneNums) {
-                for (int surfNum = state.dataHeatBal->Zone(zoneNum).HTSurfaceFirst, surfNum_end = state.dataHeatBal->Zone(zoneNum).HTSurfaceLast;
-                     surfNum <= surfNum_end;
-                     ++surfNum) {
-                    // Automatic Surface Multipliers: Only include representative surfaces
-                    if (surfNum == state.dataSurface->Surface(surfNum).RepresentativeCalcSurfNum) {
-                        ++numEnclosureSurfaces;
-                    }
-=======
             for (int spaceNum : thisEnclosure.spaceNums) {
                 // Note that Space.Surfaces only includes HT surfs, see SurfaceGeometry::CreateMissingSpaces
                 // But it also includes air boundary surfaces which need to be excluded here
                 for (int surfNum : state.dataHeatBal->space(spaceNum).surfaces) {
                     if (state.dataSurface->Surface(surfNum).IsAirBoundarySurf) continue;
-                    ++numEnclosureSurfaces;
->>>>>>> 430cbbeb
+                    // Automatic Surface Multipliers: Only include representative surfaces
+                    if (surfNum == state.dataSurface->Surface(surfNum).RepresentativeCalcSurfNum) {
+                        ++numEnclosureSurfaces;
+                    }
                 }
             }
             thisEnclosure.NumOfSurfaces = numEnclosureSurfaces;
@@ -555,18 +547,14 @@
 
             // Initialize the enclosure surface arrays
             int enclosureSurfNum = 0;
-<<<<<<< HEAD
-            // std::unordered_map<int, int> enclosureSurfMap; // TODO: Automatic Surface Multipliers something for view factor reporting
-            for (int const zoneNum : thisEnclosure.ZoneNums) {
+            for (int const spaceNum : thisEnclosure.spaceNums) {
                 int priorZoneTotEnclSurfs = enclosureSurfNum;
-                for (int surfNum = state.dataHeatBal->Zone(zoneNum).HTSurfaceFirst, surfNum_end = state.dataHeatBal->Zone(zoneNum).HTSurfaceLast;
-                     surfNum <= surfNum_end;
-                     ++surfNum) {
+                for (int surfNum : state.dataHeatBal->space(spaceNum).surfaces) {
+                    if (state.dataSurface->Surface(surfNum).IsAirBoundarySurf) continue;
                     // Automatic Surface Multipliers: Only include representative surfaces
                     if (surfNum == state.dataSurface->Surface(surfNum).RepresentativeCalcSurfNum) {
                         ++enclosureSurfNum;
                         thisEnclosure.SurfacePtr(enclosureSurfNum) = surfNum;
-                        // enclosureSurfMap[surfNum] = enclosureSurfNum;
                         thisEnclosure.Area(enclosureSurfNum) = state.dataSurface->Surface(surfNum).Area;
                         thisEnclosure.Emissivity(enclosureSurfNum) =
                             state.dataConstruction->Construct(state.dataSurface->Surface(surfNum).Construction).InsideAbsorpThermal;
@@ -575,32 +563,20 @@
                     }
                 }
 
-                for (int allSurfNum = state.dataHeatBal->Zone(zoneNum).HTSurfaceFirst, surfNum_end = state.dataHeatBal->Zone(zoneNum).HTSurfaceLast;
-                     allSurfNum <= surfNum_end;
-                     ++allSurfNum) {
+                for (int surfNum : state.dataHeatBal->space(spaceNum).surfaces) {
+                    if (state.dataSurface->Surface(surfNum).IsAirBoundarySurf) continue;
                     // Map non-representative surfaces
-                    if (allSurfNum != state.dataSurface->Surface(allSurfNum).RepresentativeCalcSurfNum) {
+                    if (surfNum != state.dataSurface->Surface(surfNum).RepresentativeCalcSurfNum) {
                         // Automatic Surface Multipliers: search for corresponding enclosure surface number
                         for (int enclSNum = priorZoneTotEnclSurfs + 1; enclSNum <= enclosureSurfNum; ++enclSNum) {
-                            if (thisEnclosure.SurfacePtr(enclSNum) == state.dataSurface->Surface(allSurfNum).RepresentativeCalcSurfNum) {
+                            if (thisEnclosure.SurfacePtr(enclSNum) == state.dataSurface->Surface(surfNum).RepresentativeCalcSurfNum) {
                                 // enclosureSurfMap[allSurfNum] = enclSNum;
                                 //  Increase the area for the combined enclosure surface
-                                thisEnclosure.Area(enclSNum) += state.dataSurface->Surface(allSurfNum).Area;
+                                thisEnclosure.Area(enclSNum) += state.dataSurface->Surface(surfNum).Area;
                             }
                         }
                     }
                     // Store SurfaceReportNums to maintain original reporting order
-=======
-            for (int const spaceNum : thisEnclosure.spaceNums) {
-                int priorZoneTotEnclSurfs = enclosureSurfNum;
-                for (int surfNum : state.dataHeatBal->space(spaceNum).surfaces) {
-                    if (state.dataSurface->Surface(surfNum).IsAirBoundarySurf) continue;
-                    ++enclosureSurfNum;
-                    thisEnclosure.SurfacePtr(enclosureSurfNum) = surfNum;
-                }
-                // Store SurfaceReportNums to maintain original reporting order
-                for (int surfNum : state.dataHeatBal->space(spaceNum).surfaces) {
->>>>>>> 430cbbeb
                     for (int enclSNum = priorZoneTotEnclSurfs + 1; enclSNum <= enclosureSurfNum; ++enclSNum) {
                         if (thisEnclosure.SurfacePtr(enclSNum) == state.dataSurface->AllSurfaceListReportOrder[surfNum - 1]) {
                             thisEnclosure.SurfaceReportNums.push_back(enclSNum);
