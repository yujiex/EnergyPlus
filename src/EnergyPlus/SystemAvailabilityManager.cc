// EnergyPlus, Copyright (c) 1996-2020, The Board of Trustees of the University of Illinois,
// The Regents of the University of California, through Lawrence Berkeley National Laboratory
// (subject to receipt of any required approvals from the U.S. Dept. of Energy), Oak Ridge
// National Laboratory, managed by UT-Battelle, Alliance for Sustainable Energy, LLC, and other
// contributors. All rights reserved.
//
// NOTICE: This Software was developed under funding from the U.S. Department of Energy and the
// U.S. Government consequently retains certain rights. As such, the U.S. Government has been
// granted for itself and others acting on its behalf a paid-up, nonexclusive, irrevocable,
// worldwide license in the Software to reproduce, distribute copies to the public, prepare
// derivative works, and perform publicly and display publicly, and to permit others to do so.
//
// Redistribution and use in source and binary forms, with or without modification, are permitted
// provided that the following conditions are met:
//
// (1) Redistributions of source code must retain the above copyright notice, this list of
//     conditions and the following disclaimer.
//
// (2) Redistributions in binary form must reproduce the above copyright notice, this list of
//     conditions and the following disclaimer in the documentation and/or other materials
//     provided with the distribution.
//
// (3) Neither the name of the University of California, Lawrence Berkeley National Laboratory,
//     the University of Illinois, U.S. Dept. of Energy nor the names of its contributors may be
//     used to endorse or promote products derived from this software without specific prior
//     written permission.
//
// (4) Use of EnergyPlus(TM) Name. If Licensee (i) distributes the software in stand-alone form
//     without changes from the version obtained under this License, or (ii) Licensee makes a
//     reference solely to the software portion of its product, Licensee must refer to the
//     software as "EnergyPlus version X" software, where "X" is the version number Licensee
//     obtained under this License and may not use a different name for the software. Except as
//     specifically required in this Section (4), Licensee shall not use in a company name, a
//     product name, in advertising, publicity, or other promotional activities any name, trade
//     name, trademark, logo, or other designation of "EnergyPlus", "E+", "e+" or confusingly
//     similar designation, without the U.S. Department of Energy's prior written consent.
//
// THIS SOFTWARE IS PROVIDED BY THE COPYRIGHT HOLDERS AND CONTRIBUTORS "AS IS" AND ANY EXPRESS OR
// IMPLIED WARRANTIES, INCLUDING, BUT NOT LIMITED TO, THE IMPLIED WARRANTIES OF MERCHANTABILITY
// AND FITNESS FOR A PARTICULAR PURPOSE ARE DISCLAIMED. IN NO EVENT SHALL THE COPYRIGHT OWNER OR
// CONTRIBUTORS BE LIABLE FOR ANY DIRECT, INDIRECT, INCIDENTAL, SPECIAL, EXEMPLARY, OR
// CONSEQUENTIAL DAMAGES (INCLUDING, BUT NOT LIMITED TO, PROCUREMENT OF SUBSTITUTE GOODS OR
// SERVICES; LOSS OF USE, DATA, OR PROFITS; OR BUSINESS INTERRUPTION) HOWEVER CAUSED AND ON ANY
// THEORY OF LIABILITY, WHETHER IN CONTRACT, STRICT LIABILITY, OR TORT (INCLUDING NEGLIGENCE OR
// OTHERWISE) ARISING IN ANY WAY OUT OF THE USE OF THIS SOFTWARE, EVEN IF ADVISED OF THE
// POSSIBILITY OF SUCH DAMAGE.

// C++ Headers
#include <algorithm>
#include <cmath>

// ObjexxFCL Headers
#include <ObjexxFCL/Array.functions.hh>
#include <ObjexxFCL/Array2D.hh>
#include <ObjexxFCL/Fmath.hh>

// EnergyPlus Headers
#include <AirflowNetwork/Elements.hpp>
#include <EnergyPlus/AirflowNetworkBalanceManager.hh>
#include <EnergyPlus/CurveManager.hh>
#include <EnergyPlus/DataAirLoop.hh>
#include <EnergyPlus/DataAirSystems.hh>
#include <EnergyPlus/DataContaminantBalance.hh>
#include <EnergyPlus/DataEnvironment.hh>
#include <EnergyPlus/DataGlobalConstants.hh>
#include <EnergyPlus/DataHVACGlobals.hh>
#include <EnergyPlus/DataHeatBalFanSys.hh>
#include <EnergyPlus/DataHeatBalance.hh>
#include <EnergyPlus/DataIPShortCuts.hh>
#include <EnergyPlus/DataLoopNode.hh>
#include <EnergyPlus/Data/EnergyPlusData.hh>
#include <EnergyPlus/Plant/DataPlant.hh>
#include <EnergyPlus/DataZoneControls.hh>
#include <EnergyPlus/DataZoneEquipment.hh>
#include <EnergyPlus/General.hh>
#include <EnergyPlus/InputProcessing/InputProcessor.hh>
#include <EnergyPlus/NodeInputManager.hh>
#include <EnergyPlus/OutputProcessor.hh>
#include <EnergyPlus/Psychrometrics.hh>
#include <EnergyPlus/ScheduleManager.hh>
#include <EnergyPlus/SystemAvailabilityManager.hh>
#include <EnergyPlus/ThermalComfort.hh>
#include <EnergyPlus/UtilityRoutines.hh>

namespace EnergyPlus {

namespace SystemAvailabilityManager {

    // Module containing the System Availability Manager routines

    // MODULE INFORMATION:
    //       AUTHOR         Fred Buhl
    //       DATE WRITTEN   August 2001
    //       MODIFIED       February 2004, PGE: Added plant managers.
    //       MODIFIED       March 2007, LG: Added hybrid ventilation control.
    //                      August 2008, R. Raustad - FSEC: added 2 new scheduled sys avail managers
    //                      March 2011, Chandan Sharma - FSEC: Added zone sys avail managers
    //                      August 2013, Xiufeng Pang (XP) - added algorithms for optimal start
    //       RE-ENGINEERED  na

    // PURPOSE OF THIS MODULE
    // To encapsulate the data and algorithms required to
    // determine system (loop) availability and "cycle on" status.

    // METHODOLOGY EMPLOYED:
    // Previous time step node data and current zone thermostat setpoints are used
    // in a set of fixed, precoded algorithms to determine the current time step
    // on/off status of systems and loops.

    // USE STATEMENTS:
    // Use statements for data only modules
    using namespace DataGlobals;
    using namespace DataHVACGlobals;
    using namespace ScheduleManager;
    using DataAirSystems::PrimaryAirSystem;
    using DataHeatBalance::ZoneList;

    // Data
    // MODULE PARAMETER DEFINITIONS
    static std::string const BlankString;

    Real64 CurrentEndTime(0.0);     // Current end time
    Real64 CurrentEndTimeLast(0.0); // last end time
    Real64 TimeStepSysLast(0.0);    // last system time step

    void ManageSystemAvailability(EnergyPlusData &state)
    {

        // SUBROUTINE INFORMATION:
        //       AUTHOR         Fred Buhl
        //       DATE WRITTEN   August 2001
        //       MODIFIED       L. Gu, April, 2007. Added hybrid ventilation control
        //                      Chandan Sharma, March 2011/July 2012 - FSEC: Added zone sys avail managers
        //       RE-ENGINEERED  na

        // PURPOSE OF THIS SUBROUTINE:
        // Manage the simulation of the System Availability Managers

        using DataZoneEquipment::NumValidSysAvailZoneComponents;
        using DataZoneEquipment::ZoneEquipAvail;
        using namespace DataLoopNode;
        using namespace DataAirLoop;
        using namespace DataPlant;

        int PriAirSysNum;         // Primary Air System index
        int PriAirSysAvailMgrNum; // Index of Sys Avail Manager in a Primary Air System
        int PlantNum;             // Plant Loop index
        int PlantAvailMgrNum;     // Index of Plant Avail Manager in a Plant Loop
        int AvailStatus;
        int PreviousStatus;
        int ZoneInSysNum;
        int CtrldZoneNum;
        int HybridVentNum;           // Hybrid ventilation control number
        int ZoneEquipType;           // Type of ZoneHVAC:* component
        int CompNum;                 // Index of ZoneHVAC:* component
        int ZoneCompAvailMgrNum;     // Index of availability manager associated with the ZoneHVAC:* component
        static int DummyArgument(1); // This variable is used when SimSysAvailManager is called for a ZoneHVAC:* component

        if (state.dataSystemAvailabilityManager->GetAvailMgrInputFlag) {
            GetSysAvailManagerInputs(state);
            state.dataSystemAvailabilityManager->GetAvailMgrInputFlag = false;
            return;
        }

        InitSysAvailManagers(state);

        for (PriAirSysNum = 1; PriAirSysNum <= NumPrimaryAirSys; ++PriAirSysNum) { // loop over the primary air systems

            PreviousStatus = state.dataAirLoop->PriAirSysAvailMgr(PriAirSysNum).AvailStatus; // Save the previous status for differential thermostat
            state.dataAirLoop->PriAirSysAvailMgr(PriAirSysNum).AvailStatus = NoAction;       // initialize the availability to "take no action"

            for (PriAirSysAvailMgrNum = 1; PriAirSysAvailMgrNum <= state.dataAirLoop->PriAirSysAvailMgr(PriAirSysNum).NumAvailManagers;
                 ++PriAirSysAvailMgrNum) { // loop over the avail managers in system

                SimSysAvailManager(state, state.dataAirLoop->PriAirSysAvailMgr(PriAirSysNum).AvailManagerType(PriAirSysAvailMgrNum),
                                   state.dataAirLoop->PriAirSysAvailMgr(PriAirSysNum).AvailManagerName(PriAirSysAvailMgrNum),
                                   state.dataAirLoop->PriAirSysAvailMgr(PriAirSysNum).AvailManagerNum(PriAirSysAvailMgrNum),
                                   PriAirSysNum,
                                   PreviousStatus,
                                   AvailStatus);

                if (AvailStatus == ForceOff) {
                    state.dataAirLoop->PriAirSysAvailMgr(PriAirSysNum).AvailStatus = ForceOff;
                    break; // Fans forced off takes precedence
                } else if (AvailStatus == CycleOnZoneFansOnly) {
                    state.dataAirLoop->PriAirSysAvailMgr(PriAirSysNum).AvailStatus = CycleOnZoneFansOnly; // zone fans only takes next precedence
                } else if ((AvailStatus == CycleOn) && (state.dataAirLoop->PriAirSysAvailMgr(PriAirSysNum).AvailStatus == NoAction)) {
                    state.dataAirLoop->PriAirSysAvailMgr(PriAirSysNum).AvailStatus = CycleOn; // cycle on is lowest precedence
                }

            } // end of availability manager loop

            // Add hybrid ventilation control
            if (NumHybridVentSysAvailMgrs > 0) {
                for (HybridVentNum = 1; HybridVentNum <= NumHybridVentSysAvailMgrs; ++HybridVentNum) {
                    if (state.dataSystemAvailabilityManager->HybridVentSysAvailMgrData(HybridVentNum).AirLoopNum == PriAirSysNum &&
                        state.dataSystemAvailabilityManager->HybridVentSysAvailMgrData(HybridVentNum).VentilationCtrl == state.dataSystemAvailabilityManager->HybridVentCtrl_Open) {
                        state.dataAirLoop->PriAirSysAvailMgr(PriAirSysNum).AvailStatus = ForceOff; // Force the system off
                    }
                }
            }

            // loop over the zones served by the system and set the zone equipment availability
            for (ZoneInSysNum = 1; ZoneInSysNum <= state.dataAirLoop->AirToZoneNodeInfo(PriAirSysNum).NumZonesCooled; ++ZoneInSysNum) {

                CtrldZoneNum = state.dataAirLoop->AirToZoneNodeInfo(PriAirSysNum).CoolCtrlZoneNums(ZoneInSysNum);
                ZoneEquipAvail(CtrldZoneNum) = state.dataAirLoop->PriAirSysAvailMgr(PriAirSysNum).AvailStatus;
            }

        } // end of primary air system loop

        for (PlantNum = 1; PlantNum <= NumPlantLoops; ++PlantNum) {

            PreviousStatus = PlantAvailMgr(PlantNum).AvailStatus; // Save the previous status for differential thermostat
            PlantAvailMgr(PlantNum).AvailStatus = NoAction;       // Initialize the availability to "take no action"

            for (PlantAvailMgrNum = 1; PlantAvailMgrNum <= PlantAvailMgr(PlantNum).NumAvailManagers;
                 ++PlantAvailMgrNum) { // loop over the avail managers in plant

                SimSysAvailManager(state,
                                   PlantAvailMgr(PlantNum).AvailManagerType(PlantAvailMgrNum),
                                   PlantAvailMgr(PlantNum).AvailManagerName(PlantAvailMgrNum),
                                   PlantAvailMgr(PlantNum).AvailManagerNum(PlantAvailMgrNum),
                                   PlantNum,
                                   PreviousStatus,
                                   AvailStatus);

                if (AvailStatus != NoAction) {
                    PlantAvailMgr(PlantNum).AvailStatus = AvailStatus;
                    break; // First manager to do anything other than "NoAction" gets to set the availability
                }

            } // end of availability manager loop

        } // end of plant loop

        for (ZoneEquipType = 1; ZoneEquipType <= NumValidSysAvailZoneComponents;
             ++ZoneEquipType) { // loop over the zone equipment types which allow system avail managers
            if (allocated(ZoneComp)) {
                if (ZoneComp(ZoneEquipType).TotalNumComp > 0) {
                    for (CompNum = 1; CompNum <= ZoneComp(ZoneEquipType).TotalNumComp; ++CompNum) {
                        if (allocated(ZoneComp(ZoneEquipType).ZoneCompAvailMgrs)) {
                            if (ZoneComp(ZoneEquipType).ZoneCompAvailMgrs(CompNum).NumAvailManagers > 0) {
                                // Save the previous status for differential thermostat
                                PreviousStatus = ZoneComp(ZoneEquipType).ZoneCompAvailMgrs(CompNum).AvailStatus;
                                // initialize the availability to "take no action"
                                ZoneComp(ZoneEquipType).ZoneCompAvailMgrs(CompNum).AvailStatus = NoAction;
                                for (ZoneCompAvailMgrNum = 1;
                                     ZoneCompAvailMgrNum <= ZoneComp(ZoneEquipType).ZoneCompAvailMgrs(CompNum).NumAvailManagers;
                                     ++ZoneCompAvailMgrNum) {
                                    // loop over the avail managers in ZoneHVAC:* components
                                    SimSysAvailManager(state,
                                                       ZoneComp(ZoneEquipType).ZoneCompAvailMgrs(CompNum).AvailManagerType(ZoneCompAvailMgrNum),
                                                       ZoneComp(ZoneEquipType).ZoneCompAvailMgrs(CompNum).AvailManagerName(ZoneCompAvailMgrNum),
                                                       ZoneComp(ZoneEquipType).ZoneCompAvailMgrs(CompNum).AvailManagerNum(ZoneCompAvailMgrNum),
                                                       DummyArgument,
                                                       PreviousStatus,
                                                       AvailStatus,
                                                       ZoneEquipType,
                                                       CompNum);
                                    if (AvailStatus == ForceOff) {
                                        ZoneComp(ZoneEquipType).ZoneCompAvailMgrs(CompNum).AvailStatus = ForceOff;
                                        break; // Fans forced off takes precedence
                                    } else if ((AvailStatus == CycleOn) &&
                                               (ZoneComp(ZoneEquipType).ZoneCompAvailMgrs(CompNum).AvailStatus == NoAction)) {
                                        // cycle on is next precedence
                                        ZoneComp(ZoneEquipType).ZoneCompAvailMgrs(CompNum).AvailStatus = CycleOn;
                                    }
                                } // end of availability manager loop
                            }
                        } else {
                            ZoneComp(ZoneEquipType).ZoneCompAvailMgrs(CompNum).AvailStatus = NoAction;
                        }
                        if (ZoneComp(ZoneEquipType).ZoneCompAvailMgrs(CompNum).ZoneNum > 0) {
                            if (NumHybridVentSysAvailMgrs > 0) {
                                for (HybridVentNum = 1; HybridVentNum <= NumHybridVentSysAvailMgrs; ++HybridVentNum) {
                                    if (!state.dataSystemAvailabilityManager->HybridVentSysAvailMgrData(HybridVentNum).HybridVentMgrConnectedToAirLoop) {
                                        if (state.dataSystemAvailabilityManager->HybridVentSysAvailMgrData(HybridVentNum).ActualZoneNum ==
                                            ZoneComp(ZoneEquipType).ZoneCompAvailMgrs(CompNum).ZoneNum) {
                                            if (state.dataSystemAvailabilityManager->HybridVentSysAvailMgrData(HybridVentNum).VentilationCtrl == state.dataSystemAvailabilityManager->HybridVentCtrl_Open) {
                                                ZoneComp(ZoneEquipType).ZoneCompAvailMgrs(CompNum).AvailStatus = ForceOff;
                                            }
                                        }
                                    }
                                }
                            }
                        }
                    }
                }
            }
        } // end of zone equip types
    }

    void GetSysAvailManagerInputs(EnergyPlusData &state)
    {

        // SUBROUTINE INFORMATION:
        //       AUTHOR         Fred Buhl
        //       DATE WRITTEN   August 2001
        //       MODIFIED       na
        //       RE-ENGINEERED  na

        // PURPOSE OF THIS SUBROUTINE:
        // Obtains input data for System Availability Managers and stores it in
        // appropriate data structures.

        // METHODOLOGY EMPLOYED:
        // Uses InputProcessor "Get" routines to obtain data.

        // Using/Aliasing
        using DataHeatBalance::NumOfZoneLists;
        using DataHeatBalance::Zone;
        using DataHeatBalance::ZoneList;
        using NodeInputManager::GetOnlySingleNode;
        using NodeInputManager::MarkNode;
        using namespace DataLoopNode;
        using DataZoneEquipment::cValidSysAvailManagerCompTypes;
        using DataZoneEquipment::NumValidSysAvailZoneComponents;

        // SUBROUTINE PARAMETER DEFINITIONS:
        static std::string const RoutineName("GetSysAvailManagerInputs: "); // include trailing blank

        // SUBROUTINE LOCAL VARIABLE DECLARATIONS:
        Array1D_string cAlphaFieldNames;
        Array1D_string cNumericFieldNames;
        Array1D_bool lNumericFieldBlanks;
        Array1D_bool lAlphaFieldBlanks;
        Array1D_string cAlphaArgs;
        Array1D<Real64> rNumericArgs;
        std::string cCurrentModuleObject;
        int NumAlphas;                  // Number of Alphas for each GetObjectItem call
        int NumNumbers;                 // Number of Numbers for each GetObjectItem call
        int maxAlphas;                  // maximum number of alphas for this set of objects
        int maxNumbers;                 // maximum number of numbers for this set of objects
        int numArgs;                    // maximum number of arguments for this set of objects
        int IOStatus;                   // Used in GetObjectItem
        static bool ErrorsFound(false); // Set to true if errors in input, fatal at end of routine
        int SysAvailNum;                // DO loop index for all System Availability Managers
        int CyclingTimeSteps;
        int ZoneEquipType;
        int TotalNumComp;
        int ZoneListNum;
        int ZoneNumInList;

        // Get the number of occurrences of each type of manager and read in data
        cCurrentModuleObject = "AvailabilityManager:Scheduled";
        inputProcessor->getObjectDefMaxArgs(cCurrentModuleObject, numArgs, NumAlphas, NumNumbers);
        maxNumbers = NumNumbers;
        maxAlphas = NumAlphas;
        cCurrentModuleObject = "AvailabilityManager:ScheduledOn";
        inputProcessor->getObjectDefMaxArgs(cCurrentModuleObject, numArgs, NumAlphas, NumNumbers);
        maxNumbers = max(maxNumbers, NumNumbers);
        maxAlphas = max(maxAlphas, NumAlphas);
        cCurrentModuleObject = "AvailabilityManager:ScheduledOff";
        inputProcessor->getObjectDefMaxArgs(cCurrentModuleObject, numArgs, NumAlphas, NumNumbers);
        maxNumbers = max(maxNumbers, NumNumbers);
        maxAlphas = max(maxAlphas, NumAlphas);
        cCurrentModuleObject = "AvailabilityManager:NightCycle";
        inputProcessor->getObjectDefMaxArgs(cCurrentModuleObject, numArgs, NumAlphas, NumNumbers);
        maxNumbers = max(maxNumbers, NumNumbers);
        maxAlphas = max(maxAlphas, NumAlphas);
        cCurrentModuleObject = "AvailabilityManager:DifferentialThermostat";
        inputProcessor->getObjectDefMaxArgs(cCurrentModuleObject, numArgs, NumAlphas, NumNumbers);
        maxNumbers = max(maxNumbers, NumNumbers);
        maxAlphas = max(maxAlphas, NumAlphas);
        cCurrentModuleObject = "AvailabilityManager:HighTemperatureTurnOff";
        inputProcessor->getObjectDefMaxArgs(cCurrentModuleObject, numArgs, NumAlphas, NumNumbers);
        maxNumbers = max(maxNumbers, NumNumbers);
        maxAlphas = max(maxAlphas, NumAlphas);
        cCurrentModuleObject = "AvailabilityManager:HighTemperatureTurnOn";
        inputProcessor->getObjectDefMaxArgs(cCurrentModuleObject, numArgs, NumAlphas, NumNumbers);
        maxNumbers = max(maxNumbers, NumNumbers);
        maxAlphas = max(maxAlphas, NumAlphas);
        cCurrentModuleObject = "AvailabilityManager:LowTemperatureTurnOff";
        inputProcessor->getObjectDefMaxArgs(cCurrentModuleObject, numArgs, NumAlphas, NumNumbers);
        maxNumbers = max(maxNumbers, NumNumbers);
        maxAlphas = max(maxAlphas, NumAlphas);
        cCurrentModuleObject = "AvailabilityManager:LowTemperatureTurnOn";
        inputProcessor->getObjectDefMaxArgs(cCurrentModuleObject, numArgs, NumAlphas, NumNumbers);
        maxNumbers = max(maxNumbers, NumNumbers);
        maxAlphas = max(maxAlphas, NumAlphas);
        cCurrentModuleObject = "AvailabilityManager:NightVentilation";
        inputProcessor->getObjectDefMaxArgs(cCurrentModuleObject, numArgs, NumAlphas, NumNumbers);
        maxNumbers = max(maxNumbers, NumNumbers);
        maxAlphas = max(maxAlphas, NumAlphas);
        cCurrentModuleObject = "AvailabilityManager:OptimumStart";
        inputProcessor->getObjectDefMaxArgs(cCurrentModuleObject, numArgs, NumAlphas, NumNumbers);
        maxNumbers = max(maxNumbers, NumNumbers);
        maxAlphas = max(maxAlphas, NumAlphas);

        cAlphaFieldNames.allocate(maxAlphas);
        cAlphaArgs.allocate(maxAlphas);
        lAlphaFieldBlanks.dimension(maxAlphas, false);
        cNumericFieldNames.allocate(maxNumbers);
        rNumericArgs.dimension(maxNumbers, 0.0);
        lNumericFieldBlanks.dimension(maxNumbers, false);

        if (!allocated(ZoneComp)) {
            ZoneComp.allocate(NumValidSysAvailZoneComponents);
        }

        for (ZoneEquipType = 1; ZoneEquipType <= NumValidSysAvailZoneComponents; ++ZoneEquipType) {
            if (!allocated(ZoneComp(ZoneEquipType).ZoneCompAvailMgrs)) {
                TotalNumComp = inputProcessor->getNumObjectsFound(cValidSysAvailManagerCompTypes(ZoneEquipType));
                ZoneComp(ZoneEquipType).TotalNumComp = TotalNumComp;
                if (TotalNumComp > 0) {
                    ZoneComp(ZoneEquipType).ZoneCompAvailMgrs.allocate(TotalNumComp);
                }
            }
        }

        cCurrentModuleObject = "AvailabilityManager:Scheduled";
        state.dataSystemAvailabilityManager->NumSchedSysAvailMgrs = inputProcessor->getNumObjectsFound(cCurrentModuleObject);

        if (state.dataSystemAvailabilityManager->NumSchedSysAvailMgrs > 0) {

            state.dataSystemAvailabilityManager->SchedSysAvailMgrData.allocate(state.dataSystemAvailabilityManager->NumSchedSysAvailMgrs);

            for (SysAvailNum = 1; SysAvailNum <= state.dataSystemAvailabilityManager->NumSchedSysAvailMgrs; ++SysAvailNum) {

                inputProcessor->getObjectItem(state,
                                              cCurrentModuleObject,
                                              SysAvailNum,
                                              cAlphaArgs,
                                              NumAlphas,
                                              rNumericArgs,
                                              NumNumbers,
                                              IOStatus,
                                              lNumericFieldBlanks,
                                              lAlphaFieldBlanks,
                                              cAlphaFieldNames,
                                              cNumericFieldNames);
                UtilityRoutines::IsNameEmpty(cAlphaArgs(1), cCurrentModuleObject, ErrorsFound);
                state.dataSystemAvailabilityManager->SchedSysAvailMgrData(SysAvailNum).Name = cAlphaArgs(1);
                state.dataSystemAvailabilityManager->SchedSysAvailMgrData(SysAvailNum).MgrType = state.dataSystemAvailabilityManager->SysAvailMgr_Scheduled;

                state.dataSystemAvailabilityManager->SchedSysAvailMgrData(SysAvailNum).SchedPtr = GetScheduleIndex(state, cAlphaArgs(2));
                if (state.dataSystemAvailabilityManager->SchedSysAvailMgrData(SysAvailNum).SchedPtr == 0) {
                    ShowSevereError(RoutineName + cCurrentModuleObject + "=\"" + cAlphaArgs(1) + "\", invalid");
                    ShowContinueError("not found: " + cAlphaFieldNames(2) + "=\"" + cAlphaArgs(2) + "\".");
                    ErrorsFound = true;
                }

                SetupOutputVariable(state, "Availability Manager Scheduled Control Status",
                                    OutputProcessor::Unit::None,
                                    state.dataSystemAvailabilityManager->SchedSysAvailMgrData(SysAvailNum).AvailStatus,
                                    "System",
                                    "Average",
                                    state.dataSystemAvailabilityManager->SchedSysAvailMgrData(SysAvailNum).Name);

            } // SysAvailNum
        }

        cCurrentModuleObject = "AvailabilityManager:ScheduledOn";
        state.dataSystemAvailabilityManager->NumSchedOnSysAvailMgrs = inputProcessor->getNumObjectsFound(cCurrentModuleObject);

        if (state.dataSystemAvailabilityManager->NumSchedOnSysAvailMgrs > 0) {

            state.dataSystemAvailabilityManager->SchedOnSysAvailMgrData.allocate(state.dataSystemAvailabilityManager->NumSchedOnSysAvailMgrs);

            for (SysAvailNum = 1; SysAvailNum <= state.dataSystemAvailabilityManager->NumSchedOnSysAvailMgrs; ++SysAvailNum) {

                inputProcessor->getObjectItem(state, cCurrentModuleObject,
                                              SysAvailNum,
                                              cAlphaArgs,
                                              NumAlphas,
                                              rNumericArgs,
                                              NumNumbers,
                                              IOStatus,
                                              lNumericFieldBlanks,
                                              lAlphaFieldBlanks,
                                              cAlphaFieldNames,
                                              cNumericFieldNames);
                UtilityRoutines::IsNameEmpty(cAlphaArgs(1), cCurrentModuleObject, ErrorsFound);
                state.dataSystemAvailabilityManager->SchedOnSysAvailMgrData(SysAvailNum).Name = cAlphaArgs(1);
                state.dataSystemAvailabilityManager->SchedOnSysAvailMgrData(SysAvailNum).MgrType = state.dataSystemAvailabilityManager->SysAvailMgr_ScheduledOn;

                state.dataSystemAvailabilityManager->SchedOnSysAvailMgrData(SysAvailNum).SchedPtr = GetScheduleIndex(state, cAlphaArgs(2));
                if (state.dataSystemAvailabilityManager->SchedOnSysAvailMgrData(SysAvailNum).SchedPtr == 0) {
                    ShowSevereError(RoutineName + cCurrentModuleObject + " = \"" + cAlphaArgs(1) + "\", invalid");
                    ShowContinueError("not found: " + cAlphaFieldNames(2) + "=\"" + cAlphaArgs(2) + "\".");
                    ErrorsFound = true;
                }

                SetupOutputVariable(state, "Availability Manager Scheduled On Control Status",
                                    OutputProcessor::Unit::None,
                                    state.dataSystemAvailabilityManager->SchedOnSysAvailMgrData(SysAvailNum).AvailStatus,
                                    "System",
                                    "Average",
                                    state.dataSystemAvailabilityManager->SchedOnSysAvailMgrData(SysAvailNum).Name);

            } // SysAvailNum
        }

        cCurrentModuleObject = "AvailabilityManager:ScheduledOff";
        state.dataSystemAvailabilityManager->NumSchedOffSysAvailMgrs = inputProcessor->getNumObjectsFound(cCurrentModuleObject);

        if (state.dataSystemAvailabilityManager->NumSchedOffSysAvailMgrs > 0) {

            state.dataSystemAvailabilityManager->SchedOffSysAvailMgrData.allocate(state.dataSystemAvailabilityManager->NumSchedOffSysAvailMgrs);

            for (SysAvailNum = 1; SysAvailNum <= state.dataSystemAvailabilityManager->NumSchedOffSysAvailMgrs; ++SysAvailNum) {

                inputProcessor->getObjectItem(state, cCurrentModuleObject,
                                              SysAvailNum,
                                              cAlphaArgs,
                                              NumAlphas,
                                              rNumericArgs,
                                              NumNumbers,
                                              IOStatus,
                                              lNumericFieldBlanks,
                                              lAlphaFieldBlanks,
                                              cAlphaFieldNames,
                                              cNumericFieldNames);
                UtilityRoutines::IsNameEmpty(cAlphaArgs(1), cCurrentModuleObject, ErrorsFound);
                state.dataSystemAvailabilityManager->SchedOffSysAvailMgrData(SysAvailNum).Name = cAlphaArgs(1);
                state.dataSystemAvailabilityManager->SchedOffSysAvailMgrData(SysAvailNum).MgrType = state.dataSystemAvailabilityManager->SysAvailMgr_ScheduledOff;

                state.dataSystemAvailabilityManager->SchedOffSysAvailMgrData(SysAvailNum).SchedPtr = GetScheduleIndex(state, cAlphaArgs(2));
                if (state.dataSystemAvailabilityManager->SchedOffSysAvailMgrData(SysAvailNum).SchedPtr == 0) {
                    ShowSevereError(RoutineName + cCurrentModuleObject + " = \"" + cAlphaArgs(1) + "\", invalid");
                    ShowContinueError("not found: " + cAlphaFieldNames(2) + "=\"" + cAlphaArgs(2) + "\".");
                    ErrorsFound = true;
                }

                SetupOutputVariable(state, "Availability Manager Scheduled Off Control Status",
                                    OutputProcessor::Unit::None,
                                    state.dataSystemAvailabilityManager->SchedOffSysAvailMgrData(SysAvailNum).AvailStatus,
                                    "System",
                                    "Average",
                                    state.dataSystemAvailabilityManager->SchedOffSysAvailMgrData(SysAvailNum).Name);

            } // SysAvailNum
        }

        cCurrentModuleObject = "AvailabilityManager:NightCycle";
        state.dataSystemAvailabilityManager->NumNCycSysAvailMgrs = inputProcessor->getNumObjectsFound(cCurrentModuleObject);
        CyclingTimeSteps = 0;

        if (state.dataSystemAvailabilityManager->NumNCycSysAvailMgrs > 0) {

            state.dataSystemAvailabilityManager->NCycSysAvailMgrData.allocate(state.dataSystemAvailabilityManager->NumNCycSysAvailMgrs);

            for (SysAvailNum = 1; SysAvailNum <= state.dataSystemAvailabilityManager->NumNCycSysAvailMgrs; ++SysAvailNum) {

                inputProcessor->getObjectItem(state, cCurrentModuleObject,
                                              SysAvailNum,
                                              cAlphaArgs,
                                              NumAlphas,
                                              rNumericArgs,
                                              NumNumbers,
                                              IOStatus,
                                              lNumericFieldBlanks,
                                              lAlphaFieldBlanks,
                                              cAlphaFieldNames,
                                              cNumericFieldNames);
                UtilityRoutines::IsNameEmpty(cAlphaArgs(1), cCurrentModuleObject, ErrorsFound);
                state.dataSystemAvailabilityManager->NCycSysAvailMgrData(SysAvailNum).Name = cAlphaArgs(1);
                state.dataSystemAvailabilityManager->NCycSysAvailMgrData(SysAvailNum).MgrType = state.dataSystemAvailabilityManager->SysAvailMgr_NightCycle;
                state.dataSystemAvailabilityManager->NCycSysAvailMgrData(SysAvailNum).TempTolRange = rNumericArgs(1);
                CyclingTimeSteps = nint((rNumericArgs(2) / DataGlobalConstants::SecInHour()) * double(NumOfTimeStepInHour));
                CyclingTimeSteps = max(1, CyclingTimeSteps);
                state.dataSystemAvailabilityManager->NCycSysAvailMgrData(SysAvailNum).CyclingTimeSteps = CyclingTimeSteps;
                state.dataSystemAvailabilityManager->NCycSysAvailMgrData(SysAvailNum).SchedPtr = GetScheduleIndex(state, cAlphaArgs(2));
                if (state.dataSystemAvailabilityManager->NCycSysAvailMgrData(SysAvailNum).SchedPtr == 0) {
                    ShowSevereError(RoutineName + cCurrentModuleObject + " = \"" + cAlphaArgs(1) + "\", invalid");
                    ShowContinueError("not found: " + cAlphaFieldNames(2) + "=\"" + cAlphaArgs(2) + "\".");
                    ErrorsFound = true;
                }
                state.dataSystemAvailabilityManager->NCycSysAvailMgrData(SysAvailNum).FanSched = cAlphaArgs(3);
                state.dataSystemAvailabilityManager->NCycSysAvailMgrData(SysAvailNum).FanSchedPtr = GetScheduleIndex(state, cAlphaArgs(3));
                if (state.dataSystemAvailabilityManager->NCycSysAvailMgrData(SysAvailNum).FanSchedPtr == 0) {
                    ShowSevereError(RoutineName + cCurrentModuleObject + " = \"" + cAlphaArgs(1) + "\", invalid");
                    ShowContinueError("not found: " + cAlphaFieldNames(3) + "=\"" + cAlphaArgs(3) + "\".");
                    ErrorsFound = true;
                }

                {
                    auto const SELECT_CASE_var(UtilityRoutines::MakeUPPERCase(cAlphaArgs(4)));
                    if (SELECT_CASE_var == "STAYOFF") {
                        state.dataSystemAvailabilityManager->NCycSysAvailMgrData(SysAvailNum).CtrlType = state.dataSystemAvailabilityManager->StayOff;
                    } else if (SELECT_CASE_var == "CYCLEONANY") {
                        state.dataSystemAvailabilityManager->NCycSysAvailMgrData(SysAvailNum).CtrlType = state.dataSystemAvailabilityManager->CycleOnAny;
                    } else if (SELECT_CASE_var == "CYCLEONCONTROLZONE") {
                        state.dataSystemAvailabilityManager->NCycSysAvailMgrData(SysAvailNum).CtrlType = state.dataSystemAvailabilityManager->CycleOnControlZone;
                    } else if (SELECT_CASE_var == "CYCLEONANYZONEFANSONLY") {
                        state.dataSystemAvailabilityManager->NCycSysAvailMgrData(SysAvailNum).CtrlType = state.dataSystemAvailabilityManager->ZoneFansOnly;
                    } else if (SELECT_CASE_var == "CYCLEONANYCOOLINGORHEATINGZONE") {
                        state.dataSystemAvailabilityManager->NCycSysAvailMgrData(SysAvailNum).CtrlType = state.dataSystemAvailabilityManager->CycleOnAnyCoolingOrHeatingZone;
                    } else if (SELECT_CASE_var == "CYCLEONANYCOOLINGZONE") {
                        state.dataSystemAvailabilityManager->NCycSysAvailMgrData(SysAvailNum).CtrlType = state.dataSystemAvailabilityManager->CycleOnAnyCoolingZone;
                    } else if (SELECT_CASE_var == "CYCLEONANYHEATINGZONE") {
                        state.dataSystemAvailabilityManager->NCycSysAvailMgrData(SysAvailNum).CtrlType = state.dataSystemAvailabilityManager->CycleOnAnyHeatingZone;
                    } else if (SELECT_CASE_var == "CYCLEONANYHEATINGZONEFANSONLY") {
                        state.dataSystemAvailabilityManager->NCycSysAvailMgrData(SysAvailNum).CtrlType = state.dataSystemAvailabilityManager->CycleOnAnyHeatingZoneFansOnly;
                    } else {
                        ShowSevereError(RoutineName + cCurrentModuleObject + "=\"" + cAlphaArgs(1) + "\", invalid");
                        ShowSevereError(RoutineName + "incorrect value: " + cAlphaFieldNames(4) + "=\"" + cAlphaArgs(4) + "\".");
                        ErrorsFound = true;
                    }
                }

                // Cycling Run Time Control Type
                if (!lAlphaFieldBlanks(5)) {
                    {
                        auto const SELECT_CASE_var(UtilityRoutines::MakeUPPERCase(cAlphaArgs(5)));
                        if (SELECT_CASE_var == "FIXEDRUNTIME") {
                            state.dataSystemAvailabilityManager->NCycSysAvailMgrData(SysAvailNum).CycRunTimeCntrlType = state.dataSystemAvailabilityManager->FixedRunTime;
                        } else if (SELECT_CASE_var == "THERMOSTAT") {
                            state.dataSystemAvailabilityManager->NCycSysAvailMgrData(SysAvailNum).CycRunTimeCntrlType = state.dataSystemAvailabilityManager->Thermostat;
                        } else if (SELECT_CASE_var == "THERMOSTATWITHMINIMUMRUNTIME") {
                            state.dataSystemAvailabilityManager->NCycSysAvailMgrData(SysAvailNum).CycRunTimeCntrlType = state.dataSystemAvailabilityManager->ThermostatWithMinimumRunTime;
                        } else {
                            ShowSevereError(RoutineName + cCurrentModuleObject + "=\"" + cAlphaArgs(1) + "\", invalid");
                            ShowSevereError(RoutineName + "incorrect value: " + cAlphaFieldNames(5) + "=\"" + cAlphaArgs(5) + "\".");
                            ErrorsFound = true;
                        }
                    }
                }

                // Control zone or zonelist
                if (!lAlphaFieldBlanks(6)) {
                    state.dataSystemAvailabilityManager->NCycSysAvailMgrData(SysAvailNum).CtrlZoneListName = cAlphaArgs(6);
                    int ZoneNum = UtilityRoutines::FindItemInList(cAlphaArgs(6), Zone);
                    if (ZoneNum > 0) {
                        state.dataSystemAvailabilityManager->NCycSysAvailMgrData(SysAvailNum).NumOfCtrlZones = 1;
                        state.dataSystemAvailabilityManager->NCycSysAvailMgrData(SysAvailNum).CtrlZonePtrs.allocate(1);
                        state.dataSystemAvailabilityManager->NCycSysAvailMgrData(SysAvailNum).CtrlZonePtrs(1) = ZoneNum;
                    } else {
                        int ZoneListNum = 0;
                        if (NumOfZoneLists > 0) ZoneListNum = UtilityRoutines::FindItemInList(cAlphaArgs(6), ZoneList);
                        if (ZoneListNum > 0) {
                            int NumZones = ZoneList(ZoneListNum).NumOfZones;
                            state.dataSystemAvailabilityManager->NCycSysAvailMgrData(SysAvailNum).NumOfCtrlZones = NumZones;
                            state.dataSystemAvailabilityManager->NCycSysAvailMgrData(SysAvailNum).CtrlZonePtrs.allocate(NumZones);
                            for (int ZoneNumInList = 1; ZoneNumInList <= NumZones; ++ZoneNumInList) {
                                state.dataSystemAvailabilityManager->NCycSysAvailMgrData(SysAvailNum).CtrlZonePtrs(ZoneNumInList) = ZoneList(ZoneListNum).Zone(ZoneNumInList);
                            }
                        } else {
                            ShowSevereError(RoutineName + cCurrentModuleObject + "=\"" + cAlphaArgs(1) + "\" invalid " + cAlphaFieldNames(6) + "=\"" +
                                            cAlphaArgs(6) + "\" not found.");
                            ErrorsFound = true;
                        }
                    }
                }

                // Cooling zone or zonelist
                if (!lAlphaFieldBlanks(7)) {
                    state.dataSystemAvailabilityManager->NCycSysAvailMgrData(SysAvailNum).CoolingZoneListName = cAlphaArgs(7);
                    int ZoneNum = UtilityRoutines::FindItemInList(cAlphaArgs(7), Zone);
                    if (ZoneNum > 0) {
                        state.dataSystemAvailabilityManager->NCycSysAvailMgrData(SysAvailNum).NumOfCoolingZones = 1;
                        state.dataSystemAvailabilityManager->NCycSysAvailMgrData(SysAvailNum).CoolingZonePtrs.allocate(1);
                        state.dataSystemAvailabilityManager->NCycSysAvailMgrData(SysAvailNum).CoolingZonePtrs(1) = ZoneNum;
                    } else {
                        int ZoneListNum = 0;
                        if (NumOfZoneLists > 0) ZoneListNum = UtilityRoutines::FindItemInList(cAlphaArgs(7), ZoneList);
                        if (ZoneListNum > 0) {
                            int NumZones = ZoneList(ZoneListNum).NumOfZones;
                            state.dataSystemAvailabilityManager->NCycSysAvailMgrData(SysAvailNum).NumOfCoolingZones = NumZones;
                            state.dataSystemAvailabilityManager->NCycSysAvailMgrData(SysAvailNum).CoolingZonePtrs.allocate(NumZones);
                            for (int ZoneNumInList = 1; ZoneNumInList <= NumZones; ++ZoneNumInList) {
                                state.dataSystemAvailabilityManager->NCycSysAvailMgrData(SysAvailNum).CoolingZonePtrs(ZoneNumInList) = ZoneList(ZoneListNum).Zone(ZoneNumInList);
                            }
                        } else {
                            ShowSevereError(RoutineName + cCurrentModuleObject + "=\"" + cAlphaArgs(1) + "\" invalid " + cAlphaFieldNames(7) + "=\"" +
                                            cAlphaArgs(7) + "\" not found.");
                            ErrorsFound = true;
                        }
                    }
                }

                // Heating zone or zonelist
                if (!lAlphaFieldBlanks(8)) {
                    state.dataSystemAvailabilityManager->NCycSysAvailMgrData(SysAvailNum).HeatingZoneListName = cAlphaArgs(8);
                    int ZoneNum = UtilityRoutines::FindItemInList(cAlphaArgs(8), Zone);
                    if (ZoneNum > 0) {
                        state.dataSystemAvailabilityManager->NCycSysAvailMgrData(SysAvailNum).NumOfHeatingZones = 1;
                        state.dataSystemAvailabilityManager->NCycSysAvailMgrData(SysAvailNum).HeatingZonePtrs.allocate(1);
                        state.dataSystemAvailabilityManager->NCycSysAvailMgrData(SysAvailNum).HeatingZonePtrs(1) = ZoneNum;
                    } else {
                        int ZoneListNum = 0;
                        if (NumOfZoneLists > 0) ZoneListNum = UtilityRoutines::FindItemInList(cAlphaArgs(8), ZoneList);
                        if (ZoneListNum > 0) {
                            int NumZones = ZoneList(ZoneListNum).NumOfZones;
                            state.dataSystemAvailabilityManager->NCycSysAvailMgrData(SysAvailNum).NumOfHeatingZones = NumZones;
                            state.dataSystemAvailabilityManager->NCycSysAvailMgrData(SysAvailNum).HeatingZonePtrs.allocate(NumZones);
                            for (int ZoneNumInList = 1; ZoneNumInList <= NumZones; ++ZoneNumInList) {
                                state.dataSystemAvailabilityManager->NCycSysAvailMgrData(SysAvailNum).HeatingZonePtrs(ZoneNumInList) = ZoneList(ZoneListNum).Zone(ZoneNumInList);
                            }
                        } else {
                            ShowSevereError(RoutineName + cCurrentModuleObject + "=\"" + cAlphaArgs(1) + "\" invalid " + cAlphaFieldNames(8) + "=\"" +
                                            cAlphaArgs(8) + "\" not found.");
                            ErrorsFound = true;
                        }
                    }
                }

                // HeatZnFan zone or zonelist
                if (!lAlphaFieldBlanks(9)) {
                    state.dataSystemAvailabilityManager->NCycSysAvailMgrData(SysAvailNum).HeatZnFanZoneListName = cAlphaArgs(9);
                    int ZoneNum = UtilityRoutines::FindItemInList(cAlphaArgs(9), Zone);
                    if (ZoneNum > 0) {
                        state.dataSystemAvailabilityManager->NCycSysAvailMgrData(SysAvailNum).NumOfHeatZnFanZones = 1;
                        state.dataSystemAvailabilityManager->NCycSysAvailMgrData(SysAvailNum).HeatZnFanZonePtrs.allocate(1);
                        state.dataSystemAvailabilityManager->NCycSysAvailMgrData(SysAvailNum).HeatZnFanZonePtrs(1) = ZoneNum;
                    } else {
                        int ZoneListNum = 0;
                        if (NumOfZoneLists > 0) ZoneListNum = UtilityRoutines::FindItemInList(cAlphaArgs(9), ZoneList);
                        if (ZoneListNum > 0) {
                            int NumZones = ZoneList(ZoneListNum).NumOfZones;
                            state.dataSystemAvailabilityManager->NCycSysAvailMgrData(SysAvailNum).NumOfHeatZnFanZones = NumZones;
                            state.dataSystemAvailabilityManager->NCycSysAvailMgrData(SysAvailNum).HeatZnFanZonePtrs.allocate(NumZones);
                            for (int ZoneNumInList = 1; ZoneNumInList <= NumZones; ++ZoneNumInList) {
                                state.dataSystemAvailabilityManager->NCycSysAvailMgrData(SysAvailNum).HeatZnFanZonePtrs(ZoneNumInList) = ZoneList(ZoneListNum).Zone(ZoneNumInList);
                            }
                        } else {
                            ShowSevereError(RoutineName + cCurrentModuleObject + "=\"" + cAlphaArgs(1) + "\" invalid " + cAlphaFieldNames(9) + "=\"" +
                                            cAlphaArgs(9) + "\" not found.");
                            ErrorsFound = true;
                        }
                    }
                }

                SetupOutputVariable(state, "Availability Manager Night Cycle Control Status",
                                    OutputProcessor::Unit::None,
                                    state.dataSystemAvailabilityManager->NCycSysAvailMgrData(SysAvailNum).AvailStatus,
                                    "System",
                                    "Average",
                                    state.dataSystemAvailabilityManager->NCycSysAvailMgrData(SysAvailNum).Name);

            } // SysAvailNum
        }

        cCurrentModuleObject = "AvailabilityManager:OptimumStart";
        state.dataSystemAvailabilityManager->NumOptStartSysAvailMgrs = inputProcessor->getNumObjectsFound(cCurrentModuleObject);
        CyclingTimeSteps = 0;

        if (state.dataSystemAvailabilityManager->NumOptStartSysAvailMgrs > 0) {
            // Array size of variable type OptStartSysAvailMgrData is updated
            state.dataSystemAvailabilityManager->OptStartSysAvailMgrData.allocate(state.dataSystemAvailabilityManager->NumOptStartSysAvailMgrs);

            for (SysAvailNum = 1; SysAvailNum <= state.dataSystemAvailabilityManager->NumOptStartSysAvailMgrs; ++SysAvailNum) {

                inputProcessor->getObjectItem(state, cCurrentModuleObject,
                                              SysAvailNum,
                                              cAlphaArgs,
                                              NumAlphas,
                                              rNumericArgs,
                                              NumNumbers,
                                              IOStatus,
                                              lNumericFieldBlanks,
                                              lAlphaFieldBlanks,
                                              cAlphaFieldNames,
                                              cNumericFieldNames);
                UtilityRoutines::IsNameEmpty(cAlphaArgs(1), cCurrentModuleObject, ErrorsFound);
                state.dataSystemAvailabilityManager->OptStartSysAvailMgrData(SysAvailNum).Name = cAlphaArgs(1);
                state.dataSystemAvailabilityManager->OptStartSysAvailMgrData(SysAvailNum).MgrType = state.dataSystemAvailabilityManager->SysAvailMgr_OptimumStart;
                state.dataSystemAvailabilityManager->OptStartSysAvailMgrData(SysAvailNum).SchedPtr = GetScheduleIndex(state, cAlphaArgs(2));
                if (state.dataSystemAvailabilityManager->OptStartSysAvailMgrData(SysAvailNum).SchedPtr == 0) {
                    ShowSevereError(RoutineName + cCurrentModuleObject + " = \"" + cAlphaArgs(1) + "\", invalid");
                    ShowContinueError("not found: " + cAlphaFieldNames(2) + "=\"" + cAlphaArgs(2) + "\".");
                    ErrorsFound = true;
                }
                state.dataSystemAvailabilityManager->OptStartSysAvailMgrData(SysAvailNum).FanSched = cAlphaArgs(3);
                state.dataSystemAvailabilityManager->OptStartSysAvailMgrData(SysAvailNum).FanSchedPtr = GetScheduleIndex(state, cAlphaArgs(3));
                if (state.dataSystemAvailabilityManager->OptStartSysAvailMgrData(SysAvailNum).FanSchedPtr == 0) {
                    ShowSevereError(RoutineName + cCurrentModuleObject + " = \"" + cAlphaArgs(1) + "\", invalid");
                    ShowContinueError("not found: " + cAlphaFieldNames(3) + "=\"" + cAlphaArgs(3) + "\".");
                    ErrorsFound = true;
                }

                state.dataSystemAvailabilityManager->OptStartSysAvailMgrData(SysAvailNum).MaxOptStartTime = rNumericArgs(1);

                {
                    auto const SELECT_CASE_var(UtilityRoutines::MakeUPPERCase(cAlphaArgs(4)));
                    if (SELECT_CASE_var == "STAYOFF") {
                        state.dataSystemAvailabilityManager->OptStartSysAvailMgrData(SysAvailNum).CtrlType = state.dataSystemAvailabilityManager->StayOff;
                    } else if (SELECT_CASE_var == "CONTROLZONE") {
                        state.dataSystemAvailabilityManager->OptStartSysAvailMgrData(SysAvailNum).CtrlType = state.dataSystemAvailabilityManager->ControlZone;
                    } else if (SELECT_CASE_var == "MAXIMUMOFZONELIST") {
                        state.dataSystemAvailabilityManager->OptStartSysAvailMgrData(SysAvailNum).CtrlType = state.dataSystemAvailabilityManager->MaximumOfZoneList;
                    } else {
                        state.dataSystemAvailabilityManager->OptStartSysAvailMgrData(SysAvailNum).CtrlType = state.dataSystemAvailabilityManager->ControlZone;
                        ShowSevereError(RoutineName + cCurrentModuleObject + "=\"" + cAlphaArgs(1) + "\", invalid");
                        ShowSevereError(RoutineName + "incorrect value: " + cAlphaFieldNames(4) + "=\"" + cAlphaArgs(4) + "\".");
                        ErrorsFound = true;
                    }
                }

                if (state.dataSystemAvailabilityManager->OptStartSysAvailMgrData(SysAvailNum).CtrlType == state.dataSystemAvailabilityManager->ControlZone) {
                    state.dataSystemAvailabilityManager->OptStartSysAvailMgrData(SysAvailNum).CtrlZoneName = cAlphaArgs(5);
                    state.dataSystemAvailabilityManager->OptStartSysAvailMgrData(SysAvailNum).ZoneNum = UtilityRoutines::FindItemInList(cAlphaArgs(5), Zone);
                    if (state.dataSystemAvailabilityManager->OptStartSysAvailMgrData(SysAvailNum).ZoneNum == 0) {
                        ShowSevereError(RoutineName + cCurrentModuleObject + "=\"" + cAlphaArgs(1) + "\", invalid");
                        ShowSevereError("not found: " + cAlphaFieldNames(5) + "=\"" + cAlphaArgs(5) + "\".");
                        ErrorsFound = true;
                    }
                }

                if (state.dataSystemAvailabilityManager->OptStartSysAvailMgrData(SysAvailNum).CtrlType == state.dataSystemAvailabilityManager->MaximumOfZoneList) {
                    state.dataSystemAvailabilityManager->OptStartSysAvailMgrData(SysAvailNum).ZoneListName = cAlphaArgs(6);
                    for (ZoneListNum = 1; ZoneListNum <= NumOfZoneLists; ++ZoneListNum) {
                        if (ZoneList(ZoneListNum).Name == cAlphaArgs(6)) {
                            state.dataSystemAvailabilityManager->OptStartSysAvailMgrData(SysAvailNum).NumOfZones = ZoneList(ZoneListNum).NumOfZones;
                            state.dataSystemAvailabilityManager->OptStartSysAvailMgrData(SysAvailNum).ZonePtrs.allocate(ZoneList(ZoneListNum).NumOfZones);
                            for (ZoneNumInList = 1; ZoneNumInList <= ZoneList(ZoneListNum).NumOfZones; ++ZoneNumInList) {
                                state.dataSystemAvailabilityManager->OptStartSysAvailMgrData(SysAvailNum).ZonePtrs(ZoneNumInList) = ZoneList(ZoneListNum).Zone(ZoneNumInList);
                            }
                        }
                    }
                    state.dataSystemAvailabilityManager->OptStartSysAvailMgrData(SysAvailNum).NumOfZones = UtilityRoutines::FindItemInList(cAlphaArgs(6), ZoneList);
                    if (state.dataSystemAvailabilityManager->OptStartSysAvailMgrData(SysAvailNum).NumOfZones == 0) {
                        ShowSevereError(RoutineName + cCurrentModuleObject + "=\"" + cAlphaArgs(1) + "\", invalid");
                        ShowSevereError("not found: " + cAlphaFieldNames(6) + "=\"" + cAlphaArgs(6) + "\".");
                        ErrorsFound = true;
                    }
                }

                {
                    auto const SELECT_CASE_var(UtilityRoutines::MakeUPPERCase(cAlphaArgs(7)));
                    if (SELECT_CASE_var == "CONSTANTTEMPERATUREGRADIENT") {
                        state.dataSystemAvailabilityManager->OptStartSysAvailMgrData(SysAvailNum).CtrlAlgType = state.dataSystemAvailabilityManager->ConstantTemperatureGradient;
                    } else if (SELECT_CASE_var == "ADAPTIVETEMPERATUREGRADIENT") {
                        state.dataSystemAvailabilityManager->OptStartSysAvailMgrData(SysAvailNum).CtrlAlgType = state.dataSystemAvailabilityManager->AdaptiveTemperatureGradient;
                    } else if (SELECT_CASE_var == "ADAPTIVEASHRAE") {
                        state.dataSystemAvailabilityManager->OptStartSysAvailMgrData(SysAvailNum).CtrlAlgType = state.dataSystemAvailabilityManager->AdaptiveASHRAE;
                    } else if (SELECT_CASE_var == "CONSTANTSTARTTIME") {
                        state.dataSystemAvailabilityManager->OptStartSysAvailMgrData(SysAvailNum).CtrlAlgType = state.dataSystemAvailabilityManager->ConstantStartTime;
                    } else {
                        state.dataSystemAvailabilityManager->OptStartSysAvailMgrData(SysAvailNum).CtrlAlgType = state.dataSystemAvailabilityManager->AdaptiveASHRAE;
                        ShowSevereError(RoutineName + cCurrentModuleObject + "=\"" + cAlphaArgs(1) + "\", invalid");
                        ShowSevereError(RoutineName + "incorrect value: " + cAlphaFieldNames(7) + "=\"" + cAlphaArgs(7) + "\".");
                        ErrorsFound = true;
                    }
                }

                if (state.dataSystemAvailabilityManager->OptStartSysAvailMgrData(SysAvailNum).CtrlAlgType == state.dataSystemAvailabilityManager->ConstantTemperatureGradient) {
                    state.dataSystemAvailabilityManager->OptStartSysAvailMgrData(SysAvailNum).ConstTGradCool = rNumericArgs(2);
                }

                if (state.dataSystemAvailabilityManager->OptStartSysAvailMgrData(SysAvailNum).CtrlAlgType == state.dataSystemAvailabilityManager->ConstantTemperatureGradient) {
                    state.dataSystemAvailabilityManager->OptStartSysAvailMgrData(SysAvailNum).ConstTGradHeat = rNumericArgs(3);
                }

                if (state.dataSystemAvailabilityManager->OptStartSysAvailMgrData(SysAvailNum).CtrlAlgType == state.dataSystemAvailabilityManager->AdaptiveTemperatureGradient) {
                    state.dataSystemAvailabilityManager->OptStartSysAvailMgrData(SysAvailNum).InitTGradCool = rNumericArgs(4);
                }

                if (state.dataSystemAvailabilityManager->OptStartSysAvailMgrData(SysAvailNum).CtrlAlgType == state.dataSystemAvailabilityManager->AdaptiveTemperatureGradient) {
                    state.dataSystemAvailabilityManager->OptStartSysAvailMgrData(SysAvailNum).InitTGradHeat = rNumericArgs(5);
                }

                if (state.dataSystemAvailabilityManager->OptStartSysAvailMgrData(SysAvailNum).CtrlAlgType == state.dataSystemAvailabilityManager->ConstantStartTime) {
                    state.dataSystemAvailabilityManager->OptStartSysAvailMgrData(SysAvailNum).ConstStartTime = rNumericArgs(6);
                }

                if (state.dataSystemAvailabilityManager->OptStartSysAvailMgrData(SysAvailNum).CtrlAlgType == state.dataSystemAvailabilityManager->AdaptiveTemperatureGradient) {
                    state.dataSystemAvailabilityManager->OptStartSysAvailMgrData(SysAvailNum).NumPreDays = rNumericArgs(7);
                }

                SetupOutputVariable(state, "Availability Manager Optimum Start Control Status",
                                    OutputProcessor::Unit::None,
                                    state.dataSystemAvailabilityManager->OptStartSysAvailMgrData(SysAvailNum).AvailStatus,
                                    "System",
                                    "Average",
                                    state.dataSystemAvailabilityManager->OptStartSysAvailMgrData(SysAvailNum).Name);

                // add
                SetupOutputVariable(state, "Availability Manager Optimum Start Time Before Occupancy",
                                    OutputProcessor::Unit::hr,
                                    state.dataSystemAvailabilityManager->OptStartSysAvailMgrData(SysAvailNum).NumHoursBeforeOccupancy,
                                    "System",
                                    "Average",
                                    state.dataSystemAvailabilityManager->OptStartSysAvailMgrData(SysAvailNum).Name,
                                    "Daily");
            }
        }

        cCurrentModuleObject = "AvailabilityManager:DifferentialThermostat";
        state.dataSystemAvailabilityManager->NumDiffTSysAvailMgrs = inputProcessor->getNumObjectsFound(cCurrentModuleObject);

        if (state.dataSystemAvailabilityManager->NumDiffTSysAvailMgrs > 0) {

            state.dataSystemAvailabilityManager->DiffTSysAvailMgrData.allocate(state.dataSystemAvailabilityManager->NumDiffTSysAvailMgrs);

            for (SysAvailNum = 1; SysAvailNum <= state.dataSystemAvailabilityManager->NumDiffTSysAvailMgrs; ++SysAvailNum) {

                inputProcessor->getObjectItem(state, cCurrentModuleObject,
                                              SysAvailNum,
                                              cAlphaArgs,
                                              NumAlphas,
                                              rNumericArgs,
                                              NumNumbers,
                                              IOStatus,
                                              lNumericFieldBlanks,
                                              lAlphaFieldBlanks,
                                              cAlphaFieldNames,
                                              cNumericFieldNames);
                UtilityRoutines::IsNameEmpty(cAlphaArgs(1), cCurrentModuleObject, ErrorsFound);
                state.dataSystemAvailabilityManager->DiffTSysAvailMgrData(SysAvailNum).Name = cAlphaArgs(1);
                state.dataSystemAvailabilityManager->DiffTSysAvailMgrData(SysAvailNum).MgrType = state.dataSystemAvailabilityManager->SysAvailMgr_DiffThermo;

                state.dataSystemAvailabilityManager->DiffTSysAvailMgrData(SysAvailNum).HotNode = GetOnlySingleNode(state, cAlphaArgs(2),
                                                                              ErrorsFound,
                                                                              cCurrentModuleObject,
                                                                              cAlphaArgs(1),
                                                                              NodeType_Unknown,
                                                                              NodeConnectionType_Sensor,
                                                                              1,
                                                                              ObjectIsNotParent);
                MarkNode(state.dataSystemAvailabilityManager->DiffTSysAvailMgrData(SysAvailNum).HotNode, cCurrentModuleObject, cAlphaArgs(1), "Hot Node");
                state.dataSystemAvailabilityManager->DiffTSysAvailMgrData(SysAvailNum).ColdNode = GetOnlySingleNode(state, cAlphaArgs(3),
                                                                               ErrorsFound,
                                                                               cCurrentModuleObject,
                                                                               cAlphaArgs(1),
                                                                               NodeType_Unknown,
                                                                               NodeConnectionType_Sensor,
                                                                               1,
                                                                               ObjectIsNotParent);
                MarkNode(state.dataSystemAvailabilityManager->DiffTSysAvailMgrData(SysAvailNum).ColdNode, cCurrentModuleObject, cAlphaArgs(1), "Cold Node");

                state.dataSystemAvailabilityManager->DiffTSysAvailMgrData(SysAvailNum).TempDiffOn = rNumericArgs(1);

                if (NumNumbers > 1) {
                    state.dataSystemAvailabilityManager->DiffTSysAvailMgrData(SysAvailNum).TempDiffOff = rNumericArgs(2);
                } else {
                    state.dataSystemAvailabilityManager->DiffTSysAvailMgrData(SysAvailNum).TempDiffOff = state.dataSystemAvailabilityManager->DiffTSysAvailMgrData(SysAvailNum).TempDiffOn;
                }

                if (state.dataSystemAvailabilityManager->DiffTSysAvailMgrData(SysAvailNum).TempDiffOff > state.dataSystemAvailabilityManager->DiffTSysAvailMgrData(SysAvailNum).TempDiffOn) {
                    ShowSevereError(RoutineName + cCurrentModuleObject + " = \"" + cAlphaArgs(1) + "\", invalid");
                    ShowContinueError("The " + cNumericFieldNames(2) + " is greater than the " + cNumericFieldNames(1) + '.');
                    ErrorsFound = true;
                }

                SetupOutputVariable(state, "Availability Manager Differential Thermostat Control Status",
                                    OutputProcessor::Unit::None,
                                    state.dataSystemAvailabilityManager->DiffTSysAvailMgrData(SysAvailNum).AvailStatus,
                                    "System",
                                    "Average",
                                    state.dataSystemAvailabilityManager->DiffTSysAvailMgrData(SysAvailNum).Name);

            } // SysAvailNum
        }

        cCurrentModuleObject = "AvailabilityManager:HighTemperatureTurnOff";
        state.dataSystemAvailabilityManager->NumHiTurnOffSysAvailMgrs = inputProcessor->getNumObjectsFound(cCurrentModuleObject);

        if (state.dataSystemAvailabilityManager->NumHiTurnOffSysAvailMgrs > 0) {
            state.dataSystemAvailabilityManager->HiTurnOffSysAvailMgrData.allocate(state.dataSystemAvailabilityManager->NumHiTurnOffSysAvailMgrs);

            for (SysAvailNum = 1; SysAvailNum <= state.dataSystemAvailabilityManager->NumHiTurnOffSysAvailMgrs; ++SysAvailNum) {

                inputProcessor->getObjectItem(state,
                                              cCurrentModuleObject,
                                              SysAvailNum,
                                              cAlphaArgs,
                                              NumAlphas,
                                              rNumericArgs,
                                              NumNumbers,
                                              IOStatus,
                                              lNumericFieldBlanks,
                                              lAlphaFieldBlanks,
                                              cAlphaFieldNames,
                                              cNumericFieldNames);
                UtilityRoutines::IsNameEmpty(cAlphaArgs(1), cCurrentModuleObject, ErrorsFound);
                state.dataSystemAvailabilityManager->HiTurnOffSysAvailMgrData(SysAvailNum).Name = cAlphaArgs(1);
                state.dataSystemAvailabilityManager->HiTurnOffSysAvailMgrData(SysAvailNum).MgrType = state.dataSystemAvailabilityManager->SysAvailMgr_HiTempTOff;

                state.dataSystemAvailabilityManager->HiTurnOffSysAvailMgrData(SysAvailNum).Node = GetOnlySingleNode(state, cAlphaArgs(2),
                                                                               ErrorsFound,
                                                                               cCurrentModuleObject,
                                                                               cAlphaArgs(1),
                                                                               NodeType_Unknown,
                                                                               NodeConnectionType_Sensor,
                                                                               1,
                                                                               ObjectIsNotParent);
                MarkNode(state.dataSystemAvailabilityManager->HiTurnOffSysAvailMgrData(SysAvailNum).Node, cCurrentModuleObject, cAlphaArgs(1), "Sensor Node");

                state.dataSystemAvailabilityManager->HiTurnOffSysAvailMgrData(SysAvailNum).Temp = rNumericArgs(1);

                SetupOutputVariable(state, "Availability Manager High Temperature Turn Off Control Status",
                                    OutputProcessor::Unit::None,
                                    state.dataSystemAvailabilityManager->HiTurnOffSysAvailMgrData(SysAvailNum).AvailStatus,
                                    "System",
                                    "Average",
                                    state.dataSystemAvailabilityManager->HiTurnOffSysAvailMgrData(SysAvailNum).Name);

            } // SysAvailNum
        }

        cCurrentModuleObject = "AvailabilityManager:HighTemperatureTurnOn";
        state.dataSystemAvailabilityManager->NumHiTurnOnSysAvailMgrs = inputProcessor->getNumObjectsFound(cCurrentModuleObject);

        if (state.dataSystemAvailabilityManager->NumHiTurnOnSysAvailMgrs > 0) {

            state.dataSystemAvailabilityManager->HiTurnOnSysAvailMgrData.allocate(state.dataSystemAvailabilityManager->NumHiTurnOnSysAvailMgrs);

            for (SysAvailNum = 1; SysAvailNum <= state.dataSystemAvailabilityManager->NumHiTurnOnSysAvailMgrs; ++SysAvailNum) {

                inputProcessor->getObjectItem(state, cCurrentModuleObject,
                                              SysAvailNum,
                                              cAlphaArgs,
                                              NumAlphas,
                                              rNumericArgs,
                                              NumNumbers,
                                              IOStatus,
                                              lNumericFieldBlanks,
                                              lAlphaFieldBlanks,
                                              cAlphaFieldNames,
                                              cNumericFieldNames);
                UtilityRoutines::IsNameEmpty(cAlphaArgs(1), cCurrentModuleObject, ErrorsFound);
                state.dataSystemAvailabilityManager->HiTurnOnSysAvailMgrData(SysAvailNum).Name = cAlphaArgs(1);
                state.dataSystemAvailabilityManager->HiTurnOnSysAvailMgrData(SysAvailNum).MgrType = state.dataSystemAvailabilityManager->SysAvailMgr_HiTempTOn;

                state.dataSystemAvailabilityManager->HiTurnOnSysAvailMgrData(SysAvailNum).Node = GetOnlySingleNode(state, cAlphaArgs(2),
                                                                              ErrorsFound,
                                                                              cCurrentModuleObject,
                                                                              cAlphaArgs(1),
                                                                              NodeType_Unknown,
                                                                              NodeConnectionType_Sensor,
                                                                              1,
                                                                              ObjectIsNotParent);
                MarkNode(state.dataSystemAvailabilityManager->HiTurnOnSysAvailMgrData(SysAvailNum).Node, cCurrentModuleObject, cAlphaArgs(1), "Sensor Node");

                state.dataSystemAvailabilityManager->HiTurnOnSysAvailMgrData(SysAvailNum).Temp = rNumericArgs(1);

                SetupOutputVariable(state, "Availability Manager High Temperature Turn On Control Status",
                                    OutputProcessor::Unit::None,
                                    state.dataSystemAvailabilityManager->HiTurnOnSysAvailMgrData(SysAvailNum).AvailStatus,
                                    "System",
                                    "Average",
                                    state.dataSystemAvailabilityManager->HiTurnOnSysAvailMgrData(SysAvailNum).Name);

            } // SysAvailNum
        }

        cCurrentModuleObject = "AvailabilityManager:LowTemperatureTurnOff";
        state.dataSystemAvailabilityManager->NumLoTurnOffSysAvailMgrs = inputProcessor->getNumObjectsFound(cCurrentModuleObject);

        if (state.dataSystemAvailabilityManager->NumLoTurnOffSysAvailMgrs > 0) {

            state.dataSystemAvailabilityManager->LoTurnOffSysAvailMgrData.allocate(state.dataSystemAvailabilityManager->NumLoTurnOffSysAvailMgrs);

            for (SysAvailNum = 1; SysAvailNum <= state.dataSystemAvailabilityManager->NumLoTurnOffSysAvailMgrs; ++SysAvailNum) {

                inputProcessor->getObjectItem(state, cCurrentModuleObject,
                                              SysAvailNum,
                                              cAlphaArgs,
                                              NumAlphas,
                                              rNumericArgs,
                                              NumNumbers,
                                              IOStatus,
                                              lNumericFieldBlanks,
                                              lAlphaFieldBlanks,
                                              cAlphaFieldNames,
                                              cNumericFieldNames);
                UtilityRoutines::IsNameEmpty(cAlphaArgs(1), cCurrentModuleObject, ErrorsFound);
                state.dataSystemAvailabilityManager->LoTurnOffSysAvailMgrData(SysAvailNum).Name = cAlphaArgs(1);
                state.dataSystemAvailabilityManager->LoTurnOffSysAvailMgrData(SysAvailNum).MgrType = state.dataSystemAvailabilityManager->SysAvailMgr_LoTempTOff;

                state.dataSystemAvailabilityManager->LoTurnOffSysAvailMgrData(SysAvailNum).Node = GetOnlySingleNode(state, cAlphaArgs(2),
                                                                               ErrorsFound,
                                                                               cCurrentModuleObject,
                                                                               cAlphaArgs(1),
                                                                               NodeType_Unknown,
                                                                               NodeConnectionType_Sensor,
                                                                               1,
                                                                               ObjectIsNotParent);
                MarkNode(state.dataSystemAvailabilityManager->LoTurnOffSysAvailMgrData(SysAvailNum).Node, cCurrentModuleObject, cAlphaArgs(1), "Sensor Node");

                state.dataSystemAvailabilityManager->LoTurnOffSysAvailMgrData(SysAvailNum).Temp = rNumericArgs(1);

                if (!lAlphaFieldBlanks(3)) {
                    state.dataSystemAvailabilityManager->LoTurnOffSysAvailMgrData(SysAvailNum).SchedPtr = GetScheduleIndex(state, cAlphaArgs(3));
                    if (state.dataSystemAvailabilityManager->LoTurnOffSysAvailMgrData(SysAvailNum).SchedPtr == 0) {
                        ShowSevereError(RoutineName + cAlphaFieldNames(3) + "=\"" + cAlphaArgs(3) + "\" not found.");
                        ShowContinueError("Occurs in " + cCurrentModuleObject + "=\"" + cAlphaArgs(1) + "\".");
                        ErrorsFound = true;
                    }
                } else {
                    state.dataSystemAvailabilityManager->LoTurnOffSysAvailMgrData(SysAvailNum).SchedPtr = 0;
                }

                SetupOutputVariable(state, "Availability Manager Low Temperature Turn Off Control Status",
                                    OutputProcessor::Unit::None,
                                    state.dataSystemAvailabilityManager->LoTurnOffSysAvailMgrData(SysAvailNum).AvailStatus,
                                    "System",
                                    "Average",
                                    state.dataSystemAvailabilityManager->LoTurnOffSysAvailMgrData(SysAvailNum).Name);

            } // SysAvailNum
        }

        cCurrentModuleObject = "AvailabilityManager:LowTemperatureTurnOn";
        state.dataSystemAvailabilityManager->NumLoTurnOnSysAvailMgrs = inputProcessor->getNumObjectsFound(cCurrentModuleObject);

        if (state.dataSystemAvailabilityManager->NumLoTurnOnSysAvailMgrs > 0) {

            state.dataSystemAvailabilityManager->LoTurnOnSysAvailMgrData.allocate(state.dataSystemAvailabilityManager->NumLoTurnOnSysAvailMgrs);

            for (SysAvailNum = 1; SysAvailNum <= state.dataSystemAvailabilityManager->NumLoTurnOnSysAvailMgrs; ++SysAvailNum) {

                inputProcessor->getObjectItem(state, cCurrentModuleObject,
                                              SysAvailNum,
                                              cAlphaArgs,
                                              NumAlphas,
                                              rNumericArgs,
                                              NumNumbers,
                                              IOStatus,
                                              lNumericFieldBlanks,
                                              lAlphaFieldBlanks,
                                              cAlphaFieldNames,
                                              cNumericFieldNames);
                UtilityRoutines::IsNameEmpty(cAlphaArgs(1), cCurrentModuleObject, ErrorsFound);
                state.dataSystemAvailabilityManager->LoTurnOnSysAvailMgrData(SysAvailNum).Name = cAlphaArgs(1);
                state.dataSystemAvailabilityManager->LoTurnOnSysAvailMgrData(SysAvailNum).MgrType = state.dataSystemAvailabilityManager->SysAvailMgr_LoTempTOn;

                state.dataSystemAvailabilityManager->LoTurnOnSysAvailMgrData(SysAvailNum).Node = GetOnlySingleNode(state, cAlphaArgs(2),
                                                                              ErrorsFound,
                                                                              cCurrentModuleObject,
                                                                              cAlphaArgs(1),
                                                                              NodeType_Unknown,
                                                                              NodeConnectionType_Sensor,
                                                                              1,
                                                                              ObjectIsNotParent);
                MarkNode(state.dataSystemAvailabilityManager->LoTurnOnSysAvailMgrData(SysAvailNum).Node, cCurrentModuleObject, cAlphaArgs(1), "Sensor Node");

                state.dataSystemAvailabilityManager->LoTurnOnSysAvailMgrData(SysAvailNum).Temp = rNumericArgs(1);

                SetupOutputVariable(state, "Availability Manager Low Temperature Turn On Control Status",
                                    OutputProcessor::Unit::None,
                                    state.dataSystemAvailabilityManager->LoTurnOnSysAvailMgrData(SysAvailNum).AvailStatus,
                                    "System",
                                    "Average",
                                    state.dataSystemAvailabilityManager->LoTurnOnSysAvailMgrData(SysAvailNum).Name);

            } // SysAvailNum
        }

        cCurrentModuleObject = "AvailabilityManager:NightVentilation";
        state.dataSystemAvailabilityManager->NumNVentSysAvailMgrs = inputProcessor->getNumObjectsFound(cCurrentModuleObject);

        if (state.dataSystemAvailabilityManager->NumNVentSysAvailMgrs > 0) {

            state.dataSystemAvailabilityManager->NVentSysAvailMgrData.allocate(state.dataSystemAvailabilityManager->NumNVentSysAvailMgrs);

            for (SysAvailNum = 1; SysAvailNum <= state.dataSystemAvailabilityManager->NumNVentSysAvailMgrs; ++SysAvailNum) {

                inputProcessor->getObjectItem(state, cCurrentModuleObject,
                                              SysAvailNum,
                                              cAlphaArgs,
                                              NumAlphas,
                                              rNumericArgs,
                                              NumNumbers,
                                              IOStatus,
                                              lNumericFieldBlanks,
                                              lAlphaFieldBlanks,
                                              cAlphaFieldNames,
                                              cNumericFieldNames);
                UtilityRoutines::IsNameEmpty(cAlphaArgs(1), cCurrentModuleObject, ErrorsFound);
                state.dataSystemAvailabilityManager->NVentSysAvailMgrData(SysAvailNum).Name = cAlphaArgs(1);
                state.dataSystemAvailabilityManager->NVentSysAvailMgrData(SysAvailNum).MgrType = state.dataSystemAvailabilityManager->SysAvailMgr_NightVent;

                state.dataSystemAvailabilityManager->NVentSysAvailMgrData(SysAvailNum).SchedPtr = GetScheduleIndex(state, cAlphaArgs(2));
                if (state.dataSystemAvailabilityManager->NVentSysAvailMgrData(SysAvailNum).SchedPtr == 0) {
                    ShowSevereError(RoutineName + cCurrentModuleObject + "=\"" + cAlphaArgs(1) + "\", invalid");
                    ShowContinueError("not found: " + cAlphaFieldNames(2) + "=\"" + cAlphaArgs(2) + "\".");
                    ErrorsFound = true;
                }
                state.dataSystemAvailabilityManager->NVentSysAvailMgrData(SysAvailNum).FanSched = cAlphaArgs(3);
                state.dataSystemAvailabilityManager->NVentSysAvailMgrData(SysAvailNum).FanSchedPtr = GetScheduleIndex(state, cAlphaArgs(3));
                if (state.dataSystemAvailabilityManager->NVentSysAvailMgrData(SysAvailNum).FanSchedPtr == 0) {
                    ShowSevereError(RoutineName + cCurrentModuleObject + "=\"" + cAlphaArgs(1) + "\", invalid");
                    ShowContinueError("not found: " + cAlphaFieldNames(3) + "=\"" + cAlphaArgs(3) + "\".");
                    ErrorsFound = true;
                }
                state.dataSystemAvailabilityManager->NVentSysAvailMgrData(SysAvailNum).VentTempSched = cAlphaArgs(4);
                state.dataSystemAvailabilityManager->NVentSysAvailMgrData(SysAvailNum).VentTempSchedPtr = GetScheduleIndex(state, cAlphaArgs(4));
                if (state.dataSystemAvailabilityManager->NVentSysAvailMgrData(SysAvailNum).VentTempSchedPtr == 0) {
                    ShowSevereError(RoutineName + cCurrentModuleObject + "=\"" + cAlphaArgs(1) + "\", invalid");
                    ShowContinueError("not found: " + cAlphaFieldNames(4) + "=\"" + cAlphaArgs(4) + "\".");
                    ErrorsFound = true;
                }
                state.dataSystemAvailabilityManager->NVentSysAvailMgrData(SysAvailNum).VentDelT = rNumericArgs(1);
                state.dataSystemAvailabilityManager->NVentSysAvailMgrData(SysAvailNum).VentTempLowLim = rNumericArgs(2);
                state.dataSystemAvailabilityManager->NVentSysAvailMgrData(SysAvailNum).VentFlowFrac = rNumericArgs(3);
                state.dataSystemAvailabilityManager->NVentSysAvailMgrData(SysAvailNum).CtrlZoneName = cAlphaArgs(5);
                state.dataSystemAvailabilityManager->NVentSysAvailMgrData(SysAvailNum).ZoneNum = UtilityRoutines::FindItemInList(cAlphaArgs(5), Zone);
                if (state.dataSystemAvailabilityManager->NVentSysAvailMgrData(SysAvailNum).ZoneNum == 0) {
                    ShowSevereError(RoutineName + cCurrentModuleObject + "=\"" + cAlphaArgs(1) + "\", invalid");
                    ShowContinueError("not found: " + cAlphaFieldNames(5) + "=\"" + cAlphaArgs(5) + "\".");
                    ErrorsFound = true;
                }

                SetupOutputVariable(state, "Availability Manager Night Ventilation Control Status",
                                    OutputProcessor::Unit::None,
                                    state.dataSystemAvailabilityManager->NVentSysAvailMgrData(SysAvailNum).AvailStatus,
                                    "System",
                                    "Average",
                                    state.dataSystemAvailabilityManager->NVentSysAvailMgrData(SysAvailNum).Name);

            } // SysAvailNum
        }

        cAlphaFieldNames.deallocate();
        cAlphaArgs.deallocate();
        lAlphaFieldBlanks.deallocate();
        cNumericFieldNames.deallocate();
        rNumericArgs.deallocate();
        lNumericFieldBlanks.deallocate();

        if (ErrorsFound) {
            ShowFatalError(RoutineName + "Errors found in input.  Preceding condition(s) cause termination.");
        }
    }

    void GetSysAvailManagerListInputs(EnergyPlusData &state)
    {

        // SUBROUTINE INFORMATION:
        //       AUTHOR         Linda Lawrie
        //       DATE WRITTEN   August 2007
        //       MODIFIED       na
        //       RE-ENGINEERED  na

        // PURPOSE OF THIS SUBROUTINE:
        // This routine gets the System Availability Manager List object input and stores
        // it for later retrieval of items from the Plant and Air Loops.

        // SUBROUTINE LOCAL VARIABLE DECLARATIONS:
        Array1D_string cAlphaFieldNames;
        Array1D_string cNumericFieldNames;
        Array1D_bool lNumericFieldBlanks;
        Array1D_bool lAlphaFieldBlanks;
        Array1D_string cAlphaArgs;
        Array1D<Real64> rNumericArgs;
        std::string cCurrentModuleObject;
        int NumAlphas;
        int NumNumbers;
        int numArgs;
        int Item;
        int IOStatus;
        bool ErrorsFound;
        int list;
        int itemnum;

        if (state.dataSystemAvailabilityManager->GetAvailMgrInputFlag) {
            GetSysAvailManagerInputs(state);
            state.dataSystemAvailabilityManager->GetAvailMgrInputFlag = false;
        }

        ErrorsFound = false;

        cCurrentModuleObject = "AvailabilityManagerAssignmentList";
        inputProcessor->getObjectDefMaxArgs(cCurrentModuleObject, numArgs, NumAlphas, NumNumbers);
        cAlphaFieldNames.allocate(NumAlphas);
        cAlphaArgs.allocate(NumAlphas);
        lAlphaFieldBlanks.dimension(NumAlphas, false);
        cNumericFieldNames.allocate(NumNumbers);
        rNumericArgs.dimension(NumNumbers, 0.0);
        lNumericFieldBlanks.dimension(NumNumbers, false);

        cCurrentModuleObject = "AvailabilityManagerAssignmentList";
        state.dataSystemAvailabilityManager->NumAvailManagerLists = inputProcessor->getNumObjectsFound(cCurrentModuleObject);

        if (state.dataSystemAvailabilityManager->NumAvailManagerLists > 0) {

            state.dataSystemAvailabilityManager->SysAvailMgrListData.allocate(state.dataSystemAvailabilityManager->NumAvailManagerLists);

            for (Item = 1; Item <= state.dataSystemAvailabilityManager->NumAvailManagerLists; ++Item) {
                inputProcessor->getObjectItem(state, cCurrentModuleObject,
                                              Item,
                                              cAlphaArgs,
                                              NumAlphas,
                                              rNumericArgs,
                                              NumNumbers,
                                              IOStatus,
                                              lNumericFieldBlanks,
                                              lAlphaFieldBlanks,
                                              cAlphaFieldNames,
                                              cNumericFieldNames);
                UtilityRoutines::IsNameEmpty(cAlphaArgs(1), cCurrentModuleObject, ErrorsFound);
                state.dataSystemAvailabilityManager->SysAvailMgrListData(Item).Name = cAlphaArgs(1);

                state.dataSystemAvailabilityManager->SysAvailMgrListData(Item).NumItems = (NumAlphas - 1) / 2; // Subtract off the list name first
                state.dataSystemAvailabilityManager->SysAvailMgrListData(Item).AvailManagerName.allocate(state.dataSystemAvailabilityManager->SysAvailMgrListData(Item).NumItems);
                state.dataSystemAvailabilityManager->SysAvailMgrListData(Item).AvailManagerName = "";
                state.dataSystemAvailabilityManager->SysAvailMgrListData(Item).cAvailManagerType.allocate(state.dataSystemAvailabilityManager->SysAvailMgrListData(Item).NumItems);
                state.dataSystemAvailabilityManager->SysAvailMgrListData(Item).cAvailManagerType = "";
                state.dataSystemAvailabilityManager->SysAvailMgrListData(Item).AvailManagerType.allocate(state.dataSystemAvailabilityManager->SysAvailMgrListData(Item).NumItems);
                state.dataSystemAvailabilityManager->SysAvailMgrListData(Item).AvailManagerType = 0;

                // retrieve data

                itemnum = 1;
                for (list = 1; list <= state.dataSystemAvailabilityManager->SysAvailMgrListData(Item).NumItems; ++list) {
                    ++itemnum;
                    state.dataSystemAvailabilityManager->SysAvailMgrListData(Item).cAvailManagerType(list) = cAlphaArgs(itemnum);
                    state.dataSystemAvailabilityManager->SysAvailMgrListData(Item).AvailManagerType(list) = ValidateAndSetSysAvailabilityManagerType(state, cAlphaArgs(itemnum));
                    // these are validated individually in the GetPlant, GetSystem and GetZoneEq lists
                    ++itemnum;
                    state.dataSystemAvailabilityManager->SysAvailMgrListData(Item).AvailManagerName(list) = cAlphaArgs(itemnum);
                } // End of retrieving items
            }
        }

        cAlphaFieldNames.deallocate();
        cAlphaArgs.deallocate();
        lAlphaFieldBlanks.deallocate();
        cNumericFieldNames.deallocate();
        rNumericArgs.deallocate();
        lNumericFieldBlanks.deallocate();

        if (ErrorsFound) {
            ShowFatalError("GetSysAvailManagerListInputs: Program terminates due to preceding conditions.");
        }
    }

    void GetPlantAvailabilityManager(EnergyPlusData &state,
                                     std::string const &AvailabilityListName, // name that should be an Availability Manager List Name
                                     int const Loop,                          // which loop this is
                                     int const NumPlantLoops,                 // Total number of plant loops
                                     bool &ErrorsFound                        // true if certain errors are detected here
    )
    {

        // SUBROUTINE INFORMATION:
        //       AUTHOR         Linda Lawrie
        //       DATE WRITTEN   August 2007
        //       MODIFIED       na
        //       RE-ENGINEERED  na

        // PURPOSE OF THIS SUBROUTINE:
        // This subroutine gets the plant availability manager data for the indicated
        // loop.  If the PlantAvailMgr structure has not been allocated, it will be allocated
        // to "number of plant loops".

        using namespace DataPlant;

        int Found;
        int Num;

        if (state.dataSystemAvailabilityManager->GetAvailListsInput) {
            GetSysAvailManagerListInputs(state);
            state.dataSystemAvailabilityManager->GetAvailListsInput = false;
        }

        if (!allocated(PlantAvailMgr)) {
            PlantAvailMgr.allocate(NumPlantLoops);
        }

        Found = 0;
        if (state.dataSystemAvailabilityManager->NumAvailManagerLists > 0) Found = UtilityRoutines::FindItemInList(AvailabilityListName, state.dataSystemAvailabilityManager->SysAvailMgrListData);

        if (Found != 0) {
            PlantAvailMgr(Loop).NumAvailManagers = state.dataSystemAvailabilityManager->SysAvailMgrListData(Found).NumItems;
            PlantAvailMgr(Loop).AvailStatus = NoAction;
            PlantAvailMgr(Loop).StartTime = 0;
            PlantAvailMgr(Loop).StopTime = 0;
            PlantAvailMgr(Loop).AvailManagerName.allocate(PlantAvailMgr(Loop).NumAvailManagers);
            PlantAvailMgr(Loop).AvailManagerType.allocate(PlantAvailMgr(Loop).NumAvailManagers);
            PlantAvailMgr(Loop).AvailManagerNum.allocate(PlantAvailMgr(Loop).NumAvailManagers);
            for (Num = 1; Num <= PlantAvailMgr(Loop).NumAvailManagers; ++Num) {
                PlantAvailMgr(Loop).AvailManagerName(Num) = state.dataSystemAvailabilityManager->SysAvailMgrListData(Found).AvailManagerName(Num);
                PlantAvailMgr(Loop).AvailManagerNum(Num) = 0;
                PlantAvailMgr(Loop).AvailManagerType(Num) = state.dataSystemAvailabilityManager->SysAvailMgrListData(Found).AvailManagerType(Num);
                if (PlantAvailMgr(Loop).AvailManagerType(Num) == 0) {
                    ShowSevereError("GetPlantLoopData/GetPlantAvailabilityManager: Invalid System Availability Manager Type entered=\"" +
                                    state.dataSystemAvailabilityManager->SysAvailMgrListData(Found).cAvailManagerType(Num) + "\".");
                    ShowContinueError("Occurs in AvailabilityManagerAssignmentList=\"" + AvailabilityListName + "\".");
                    ErrorsFound = true;
                }
                if (state.dataSystemAvailabilityManager->SysAvailMgrListData(Found).AvailManagerType(Num) == state.dataSystemAvailabilityManager->SysAvailMgr_DiffThermo && Num != PlantAvailMgr(Loop).NumAvailManagers) {
                    ShowWarningError("GetPlantLoopData/GetPlantAvailabilityManager: AvailabilityManager:DifferentialThermostat=\"" +
                                     state.dataSystemAvailabilityManager->SysAvailMgrListData(Found).AvailManagerName(Num) + "\".");
                    ShowContinueError(
                        "...is not the last manager on the AvailabilityManagerAssignmentList.  Any remaining managers will not be used.");
                    ShowContinueError("Occurs in AvailabilityManagerAssignmentList =\"" + AvailabilityListName + "\".");
                }
                if (state.dataSystemAvailabilityManager->SysAvailMgrListData(Found).AvailManagerType(Num) == state.dataSystemAvailabilityManager->SysAvailMgr_NightVent ||
                    state.dataSystemAvailabilityManager->SysAvailMgrListData(Found).AvailManagerType(Num) == state.dataSystemAvailabilityManager->SysAvailMgr_NightCycle) {
                    ShowSevereError("GetPlantLoopData/GetPlantAvailabilityManager: Invalid System Availability Manager Type entered=\"" +
                                    state.dataSystemAvailabilityManager->SysAvailMgrListData(Found).cAvailManagerType(Num) + "\".");
                    ShowContinueError("...this manager is not used in a Plant Loop.");
                    ShowContinueError("Occurs in AvailabilityManagerAssignmentList=\"" + AvailabilityListName + "\".");
                    ErrorsFound = true;
                }
            } // End of Num Loop

        } else {
            if (AvailabilityListName != "") {
                ShowWarningError("GetPlantLoopData/GetPlantAvailabilityManager: AvailabilityManagerAssignmentList=" + AvailabilityListName +
                                 " not found in lists.  No availability will be used.");
            }
            PlantAvailMgr(Loop).NumAvailManagers = 0;
            PlantAvailMgr(Loop).AvailStatus = NoAction;
            PlantAvailMgr(Loop).AvailManagerName.allocate(PlantAvailMgr(Loop).NumAvailManagers);
            PlantAvailMgr(Loop).AvailManagerType.allocate(PlantAvailMgr(Loop).NumAvailManagers);
            PlantAvailMgr(Loop).AvailManagerNum.allocate(PlantAvailMgr(Loop).NumAvailManagers);
        }
    }

    void GetAirLoopAvailabilityManager(EnergyPlusData &state,
                                       std::string const &AvailabilityListName, // name that should be an Availability Manager List Name
                                       int const Loop,                          // which loop this is
                                       int const NumAirLoops,                   // Total number of air loops
                                       bool &ErrorsFound                        // true if certain errors are detected here
    )
    {

        // SUBROUTINE INFORMATION:
        //       AUTHOR         Linda Lawrie
        //       DATE WRITTEN   August 2007
        //       MODIFIED       na
        //       RE-ENGINEERED  na

        // PURPOSE OF THIS SUBROUTINE:
        // This subroutine gets the availability manager data for the indicated air
        // loop or for the indicated type of zone equipment component.
        // If the PriAirSysAvailMgr structure has not been allocated, it will be allocated
        // to "number of air loops".

        using namespace DataAirLoop;

        int Found;
        int Num;
        //  INTEGER :: CompNumAvailManagers ! Number of availability managers associated with a ZoneHVAC:* component

        if (state.dataSystemAvailabilityManager->GetAvailListsInput) {
            GetSysAvailManagerListInputs(state);
            state.dataSystemAvailabilityManager->GetAvailListsInput = false;
        }

        if (!allocated(state.dataAirLoop->PriAirSysAvailMgr)) {
            state.dataAirLoop->PriAirSysAvailMgr.allocate(NumAirLoops);
        }

        Found = 0;
        if (state.dataSystemAvailabilityManager->NumAvailManagerLists > 0) Found = UtilityRoutines::FindItemInList(AvailabilityListName, state.dataSystemAvailabilityManager->SysAvailMgrListData);

        if (Found != 0) {
            state.dataAirLoop->PriAirSysAvailMgr(Loop).NumAvailManagers = state.dataSystemAvailabilityManager->SysAvailMgrListData(Found).NumItems;
            state.dataAirLoop->PriAirSysAvailMgr(Loop).AvailStatus = NoAction;
            state.dataAirLoop->PriAirSysAvailMgr(Loop).StartTime = 0;
            state.dataAirLoop->PriAirSysAvailMgr(Loop).StopTime = 0;
            state.dataAirLoop->PriAirSysAvailMgr(Loop).ReqSupplyFrac = 1.0;
            state.dataAirLoop->PriAirSysAvailMgr(Loop).AvailManagerName.allocate(state.dataAirLoop->PriAirSysAvailMgr(Loop).NumAvailManagers);
            state.dataAirLoop->PriAirSysAvailMgr(Loop).AvailManagerType.allocate(state.dataAirLoop->PriAirSysAvailMgr(Loop).NumAvailManagers);
            state.dataAirLoop->PriAirSysAvailMgr(Loop).AvailManagerNum.allocate(state.dataAirLoop->PriAirSysAvailMgr(Loop).NumAvailManagers);
            for (Num = 1; Num <= state.dataAirLoop->PriAirSysAvailMgr(Loop).NumAvailManagers; ++Num) {
                state.dataAirLoop->PriAirSysAvailMgr(Loop).AvailManagerName(Num) = state.dataSystemAvailabilityManager->SysAvailMgrListData(Found).AvailManagerName(Num);
                state.dataAirLoop->PriAirSysAvailMgr(Loop).AvailManagerNum(Num) = 0;
                state.dataAirLoop->PriAirSysAvailMgr(Loop).AvailManagerType(Num) = state.dataSystemAvailabilityManager->SysAvailMgrListData(Found).AvailManagerType(Num);
                if (state.dataAirLoop->PriAirSysAvailMgr(Loop).AvailManagerType(Num) == 0) {
                    ShowSevereError("GetAirPathData/GetAirLoopAvailabilityManager: Invalid AvailabilityManagerAssignmentList Type entered=\"" +
                                    state.dataSystemAvailabilityManager->SysAvailMgrListData(Found).cAvailManagerType(Num) + "\".");
                    ShowContinueError("Occurs in AvailabilityManagerAssignmentList=\"" + state.dataSystemAvailabilityManager->SysAvailMgrListData(Found).AvailManagerName(Num) + "\".");
                    ErrorsFound = true;
                }
                if (state.dataSystemAvailabilityManager->SysAvailMgrListData(Found).AvailManagerType(Num) == state.dataSystemAvailabilityManager->SysAvailMgr_DiffThermo && Num != state.dataAirLoop->PriAirSysAvailMgr(Loop).NumAvailManagers) {
                    ShowWarningError("GetAirPathData/GetAirLoopAvailabilityManager: AvailabilityManager:DifferentialThermostat=\"" +
                                     state.dataSystemAvailabilityManager->SysAvailMgrListData(Found).AvailManagerName(Num) + "\".");
                    ShowContinueError(
                        "...is not the last manager on the AvailabilityManagerAssignmentList.  Any remaining managers will not be used.");
                    ShowContinueError("Occurs in AvailabilityManagerAssignmentList=\"" + state.dataSystemAvailabilityManager->SysAvailMgrListData(Found).AvailManagerName(Num) + "\".");
                }
            } // End of Num Loop

        } else {
            if (AvailabilityListName != "") {
                ShowWarningError("GetAirPathData/GetAirLoopAvailabilityManager: AvailabilityManagerAssignmentList=" + AvailabilityListName +
                                 " not found in lists.  No availability will be used.");
            }
            state.dataAirLoop->PriAirSysAvailMgr(Loop).NumAvailManagers = 0;
            state.dataAirLoop->PriAirSysAvailMgr(Loop).AvailStatus = NoAction;
            state.dataAirLoop->PriAirSysAvailMgr(Loop).AvailManagerName.allocate(state.dataAirLoop->PriAirSysAvailMgr(Loop).NumAvailManagers);
            state.dataAirLoop->PriAirSysAvailMgr(Loop).AvailManagerType.allocate(state.dataAirLoop->PriAirSysAvailMgr(Loop).NumAvailManagers);
            state.dataAirLoop->PriAirSysAvailMgr(Loop).AvailManagerNum.allocate(state.dataAirLoop->PriAirSysAvailMgr(Loop).NumAvailManagers);
        }
    }

    void GetZoneEqAvailabilityManager(EnergyPlusData &state,
                                      int const ZoneEquipType, // Type of ZoneHVAC:* component
                                      int const CompNum,       // Index of a particular ZoneHVAC:* component
                                      bool &ErrorsFound        // true if certain errors are detected here
    )
    {

        // SUBROUTINE INFORMATION:
        //       AUTHOR         Linda Lawrie
        //       DATE WRITTEN   April 2011
        //       MODIFIED       Chandan Sharma, March 2011/July 2012 - FSEC: Added zone sys avail managers
        //       RE-ENGINEERED  na

        // PURPOSE OF THIS SUBROUTINE:
        // This subroutine gets the availability manager data for the indicated type of zone
        // equipment component.
        // If not allocated, ZoneComp structure will be allocated to "Total num of zone equip types" and
        // ZoneCompAvailMgrs structure will be allocated to "Total number of components of the indicated type".

        // SUBROUTINE LOCAL VARIABLE DECLARATIONS:
        std::string AvailabilityListName; // name that should be an Availability Manager List Name
        int Found;
        int Num;
        int CompNumAvailManagers; // Number of availability managers associated with a ZoneHVAC:* component

        if (state.dataSystemAvailabilityManager->GetAvailListsInput) {
            GetSysAvailManagerListInputs(state);
            state.dataSystemAvailabilityManager->GetAvailListsInput = false;
        }

        if (ZoneComp(ZoneEquipType).ZoneCompAvailMgrs(CompNum).Input) { // when both air loop and zone eq avail managers are present, zone avail mngrs
                                                                        // list name has not been read in first time through here (see end of if
                                                                        // block)
            AvailabilityListName = ZoneComp(ZoneEquipType).ZoneCompAvailMgrs(CompNum).AvailManagerListName;
            Found = 0;
            if (state.dataSystemAvailabilityManager->NumAvailManagerLists > 0) Found = UtilityRoutines::FindItemInList(AvailabilityListName, state.dataSystemAvailabilityManager->SysAvailMgrListData);
            if (Found != 0) {
                ZoneComp(ZoneEquipType).ZoneCompAvailMgrs(CompNum).NumAvailManagers = state.dataSystemAvailabilityManager->SysAvailMgrListData(Found).NumItems;
                CompNumAvailManagers = ZoneComp(ZoneEquipType).ZoneCompAvailMgrs(CompNum).NumAvailManagers;
                ZoneComp(ZoneEquipType).ZoneCompAvailMgrs(CompNum).AvailStatus = NoAction;
                ZoneComp(ZoneEquipType).ZoneCompAvailMgrs(CompNum).StartTime = 0;
                ZoneComp(ZoneEquipType).ZoneCompAvailMgrs(CompNum).StopTime = 0;
                if (!allocated(ZoneComp(ZoneEquipType).ZoneCompAvailMgrs(CompNum).AvailManagerName)) {
                    ZoneComp(ZoneEquipType).ZoneCompAvailMgrs(CompNum).AvailManagerName.allocate(CompNumAvailManagers);
                    ZoneComp(ZoneEquipType).ZoneCompAvailMgrs(CompNum).AvailManagerType.allocate(CompNumAvailManagers);
                    ZoneComp(ZoneEquipType).ZoneCompAvailMgrs(CompNum).AvailManagerNum.allocate(CompNumAvailManagers);
                }
                for (Num = 1; Num <= ZoneComp(ZoneEquipType).ZoneCompAvailMgrs(CompNum).NumAvailManagers; ++Num) {
                    ZoneComp(ZoneEquipType).ZoneCompAvailMgrs(CompNum).AvailManagerName(Num) = state.dataSystemAvailabilityManager->SysAvailMgrListData(Found).AvailManagerName(Num);
                    ZoneComp(ZoneEquipType).ZoneCompAvailMgrs(CompNum).AvailManagerNum(Num) = 0;
                    ZoneComp(ZoneEquipType).ZoneCompAvailMgrs(CompNum).AvailManagerType(Num) = state.dataSystemAvailabilityManager->SysAvailMgrListData(Found).AvailManagerType(Num);
                    if (ZoneComp(ZoneEquipType).ZoneCompAvailMgrs(CompNum).AvailManagerType(Num) == 0) {
                        ShowSevereError("GetZoneEqAvailabilityManager: Invalid AvailabilityManagerAssignmentList Type entered=\"" +
                                        state.dataSystemAvailabilityManager->SysAvailMgrListData(Found).cAvailManagerType(Num) + "\".");
                        ShowContinueError("Occurs in AvailabilityManagerAssignmentList=\"" + state.dataSystemAvailabilityManager->SysAvailMgrListData(Found).AvailManagerName(Num) +
                                          "\".");
                        ErrorsFound = true;
                    }
                    if (state.dataSystemAvailabilityManager->SysAvailMgrListData(Found).AvailManagerType(Num) == state.dataSystemAvailabilityManager->SysAvailMgr_DiffThermo &&
                        Num != ZoneComp(ZoneEquipType).ZoneCompAvailMgrs(CompNum).NumAvailManagers) {
                        ShowWarningError("GetZoneEqAvailabilityManager: AvailabilityManager:DifferentialThermostat=\"" +
                                         state.dataSystemAvailabilityManager->SysAvailMgrListData(Found).AvailManagerName(Num) + "\".");
                        ShowContinueError(
                            "...is not the last manager on the AvailabilityManagerAssignmentList.  Any remaining managers will not be used.");
                        ShowContinueError("Occurs in AvailabilityManagerAssignmentList=\"" + state.dataSystemAvailabilityManager->SysAvailMgrListData(Found).AvailManagerName(Num) +
                                          "\".");
                    }
                } // End of Num Loop
            }
            if (ZoneComp(ZoneEquipType).ZoneCompAvailMgrs(CompNum).Count > 0 || Found > 0)
                ZoneComp(ZoneEquipType).ZoneCompAvailMgrs(CompNum).Input = false;
            ZoneComp(ZoneEquipType).ZoneCompAvailMgrs(CompNum).Count += 1;
        }
    }

    void InitSysAvailManagers(EnergyPlusData &state)
    {

        // SUBROUTINE INFORMATION:
        //       AUTHOR         Fred Buhl
        //       DATE WRITTEN   August 2001
        //       MODIFIED       Brent Griffith, CR8376 initialize to NoAction every timestep
        //       RE-ENGINEERED  na

        // PURPOSE OF THIS SUBROUTINE:
        // This subroutine is for initializations of the System Availability Manager objects.

        // METHODOLOGY EMPLOYED:
        // Uses the status flags to trigger initializations.

        using DataZoneEquipment::NumValidSysAvailZoneComponents;
        using DataZoneEquipment::ZoneEquipConfig;

        int SysAvailNum; // DO loop indes for Sys Avail Manager objects
        int ZoneEquipType;
        int ZoneListNum;
        int ScanZoneListNum;
        int ZoneNum;
        // One time initializations

        if (state.dataSystemAvailabilityManager->InitSysAvailManagers_MyOneTimeFlag) {

            for (SysAvailNum = 1; SysAvailNum <= state.dataSystemAvailabilityManager->NumNCycSysAvailMgrs; ++SysAvailNum) {
                if (state.dataSystemAvailabilityManager->NCycSysAvailMgrData(SysAvailNum).CtrlType == state.dataSystemAvailabilityManager->CycleOnControlZone) {
                    // set the controlled zone numbers
                    for (int index = 1; index <= state.dataSystemAvailabilityManager->NCycSysAvailMgrData(SysAvailNum).NumOfCtrlZones; ++index) {
                        for (int ControlledZoneNum = 1; ControlledZoneNum <= NumOfZones; ++ControlledZoneNum) {
                            if (allocated(ZoneEquipConfig)) {
                                if (ZoneEquipConfig(ControlledZoneNum).ActualZoneNum == state.dataSystemAvailabilityManager->NCycSysAvailMgrData(SysAvailNum).CtrlZonePtrs(index)) {
                                    state.dataSystemAvailabilityManager->NCycSysAvailMgrData(SysAvailNum).CtrlZonePtrs(index) = ControlledZoneNum;
                                    break;
                                }
                            }
                        }
                    }
                }
            }

            for (SysAvailNum = 1; SysAvailNum <= state.dataSystemAvailabilityManager->NumOptStartSysAvailMgrs; ++SysAvailNum) {
                {
                    auto const SELECT_CASE_var(state.dataSystemAvailabilityManager->OptStartSysAvailMgrData(SysAvailNum).CtrlType);
                    if (SELECT_CASE_var == state.dataSystemAvailabilityManager->ControlZone) {
                        // set the controlled zone numbers
                        for (int ControlledZoneNum = 1; ControlledZoneNum <= NumOfZones; ++ControlledZoneNum) {
                            if (allocated(ZoneEquipConfig)) {
                                if (ZoneEquipConfig(ControlledZoneNum).ActualZoneNum == state.dataSystemAvailabilityManager->OptStartSysAvailMgrData(SysAvailNum).ZoneNum) {
                                    state.dataSystemAvailabilityManager->OptStartSysAvailMgrData(SysAvailNum).ControlledZoneNum = ControlledZoneNum;
                                    break;
                                }
                            }
                        }
                    } else if (SELECT_CASE_var == state.dataSystemAvailabilityManager->MaximumOfZoneList) {
                        // a zone list
                        ZoneListNum = UtilityRoutines::FindItemInList(state.dataSystemAvailabilityManager->OptStartSysAvailMgrData(SysAvailNum).ZoneListName, ZoneList);
                        if (ZoneListNum > 0) {
                            state.dataSystemAvailabilityManager->OptStartSysAvailMgrData(SysAvailNum).NumOfZones = ZoneList(ZoneListNum).NumOfZones;
                            if (!allocated(state.dataSystemAvailabilityManager->OptStartSysAvailMgrData(SysAvailNum).ZonePtrs)) {
                                state.dataSystemAvailabilityManager->OptStartSysAvailMgrData(SysAvailNum).ZonePtrs.allocate({1, ZoneList(ZoneListNum).NumOfZones});
                            }
                            for (ScanZoneListNum = 1; ScanZoneListNum <= ZoneList(ZoneListNum).NumOfZones; ++ScanZoneListNum) {
                                ZoneNum = ZoneList(ZoneListNum).Zone(ScanZoneListNum);
                                state.dataSystemAvailabilityManager->OptStartSysAvailMgrData(SysAvailNum).ZonePtrs(ScanZoneListNum) = ZoneNum;
                            }
                        }
                    }
                }
            }

            for (SysAvailNum = 1; SysAvailNum <= state.dataSystemAvailabilityManager->NumNVentSysAvailMgrs; ++SysAvailNum) {
                // set the controlled zone numbers
                for (int ControlledZoneNum = 1; ControlledZoneNum <= NumOfZones; ++ControlledZoneNum) {
                    if (allocated(ZoneEquipConfig)) {
                        if (ZoneEquipConfig(ControlledZoneNum).ActualZoneNum == state.dataSystemAvailabilityManager->NVentSysAvailMgrData(SysAvailNum).ZoneNum) {
                            state.dataSystemAvailabilityManager->NVentSysAvailMgrData(SysAvailNum).ControlledZoneNum = ControlledZoneNum;
                            break;
                        }
                    }
                }
            }

            state.dataSystemAvailabilityManager->InitSysAvailManagers_MyOneTimeFlag = false;

        } // end 1 time initializations

        // initialize individual availability managers to no action (CR 8376 reporting issue)
        if (allocated(state.dataSystemAvailabilityManager->SchedSysAvailMgrData))
            for (auto &e : state.dataSystemAvailabilityManager->SchedSysAvailMgrData)
                e.AvailStatus = NoAction;
        if (allocated(state.dataSystemAvailabilityManager->SchedOnSysAvailMgrData))
            for (auto &e : state.dataSystemAvailabilityManager->SchedOnSysAvailMgrData)
                e.AvailStatus = NoAction;
        if (allocated(state.dataSystemAvailabilityManager->SchedOffSysAvailMgrData))
            for (auto &e : state.dataSystemAvailabilityManager->SchedOffSysAvailMgrData)
                e.AvailStatus = NoAction;
        if (allocated(state.dataSystemAvailabilityManager->NCycSysAvailMgrData))
            for (auto &e : state.dataSystemAvailabilityManager->NCycSysAvailMgrData)
                e.AvailStatus = NoAction;
        if (allocated(state.dataSystemAvailabilityManager->NVentSysAvailMgrData))
            for (auto &e : state.dataSystemAvailabilityManager->NVentSysAvailMgrData)
                e.AvailStatus = NoAction;
        if (allocated(state.dataSystemAvailabilityManager->DiffTSysAvailMgrData))
            for (auto &e : state.dataSystemAvailabilityManager->DiffTSysAvailMgrData)
                e.AvailStatus = NoAction;
        if (allocated(state.dataSystemAvailabilityManager->HiTurnOffSysAvailMgrData))
            for (auto &e : state.dataSystemAvailabilityManager->HiTurnOffSysAvailMgrData)
                e.AvailStatus = NoAction;
        if (allocated(state.dataSystemAvailabilityManager->HiTurnOnSysAvailMgrData))
            for (auto &e : state.dataSystemAvailabilityManager->HiTurnOnSysAvailMgrData)
                e.AvailStatus = NoAction;
        if (allocated(state.dataSystemAvailabilityManager->LoTurnOffSysAvailMgrData))
            for (auto &e : state.dataSystemAvailabilityManager->LoTurnOffSysAvailMgrData)
                e.AvailStatus = NoAction;
        if (allocated(state.dataSystemAvailabilityManager->LoTurnOnSysAvailMgrData))
            for (auto &e : state.dataSystemAvailabilityManager->LoTurnOnSysAvailMgrData)
                e.AvailStatus = NoAction;
        if (allocated(state.dataSystemAvailabilityManager->OptStartSysAvailMgrData)) {
            for (auto &e : state.dataSystemAvailabilityManager->OptStartSysAvailMgrData) {
                e.AvailStatus = NoAction;
                e.isSimulated = false;
            }
        }
        //  HybridVentSysAvailMgrData%AvailStatus= NoAction
        for (ZoneEquipType = 1; ZoneEquipType <= NumValidSysAvailZoneComponents; ++ZoneEquipType) { // loop over the zone equipment types
            if (allocated(ZoneComp)) {
                if (ZoneComp(ZoneEquipType).TotalNumComp > 0)
                    for (auto &e : ZoneComp(ZoneEquipType).ZoneCompAvailMgrs)
                        e.AvailStatus = NoAction;
            }
        }
    }

    void SimSysAvailManager(EnergyPlusData &state,
                            int const SysAvailType,
                            std::string const &SysAvailName,
                            int &SysAvailNum,
                            int const PriAirSysNum, // Primary Air System index. If being called for a ZoneHVAC:* component
                            int const PreviousStatus,
                            int &AvailStatus,
                            Optional_int_const ZoneEquipType, // Type of ZoneHVAC:* equipment component
                            Optional_int_const CompNum        // Index of ZoneHVAC:* equipment component
    )
    {

        // SUBROUTINE INFORMATION:
        //       AUTHOR         Fred Buhl
        //       DATE WRITTEN   August 2001
        //       MODIFIED       na
        //       RE-ENGINEERED  na

        // PURPOSE OF THIS SUBROUTINE
        // Loop over all the System Availability Managers and invoke the correct
        // System Availability Manager algorithm.

        // Using/Aliasing
        using General::TrimSigDigits;

        {
            auto const SELECT_CASE_var(SysAvailType);
            if (SELECT_CASE_var == state.dataSystemAvailabilityManager->SysAvailMgr_Scheduled) { // 'AvailabilityManager:Scheduled'
                if (SysAvailNum == 0) {
                    SysAvailNum = UtilityRoutines::FindItemInList(SysAvailName, state.dataSystemAvailabilityManager->SchedSysAvailMgrData);
                }
                if (SysAvailNum > 0) {
                    CalcSchedSysAvailMgr(state, SysAvailNum, AvailStatus);
                } else {
                    ShowFatalError("SimSysAvailManager: AvailabilityManager:Scheduled not found: " + SysAvailName);
                }

            } else if (SELECT_CASE_var == state.dataSystemAvailabilityManager->SysAvailMgr_ScheduledOn) { // 'AvailabilityManager:ScheduledOn'
                if (SysAvailNum == 0) {
                    SysAvailNum = UtilityRoutines::FindItemInList(SysAvailName, state.dataSystemAvailabilityManager->SchedOnSysAvailMgrData);
                }
                if (SysAvailNum > 0) {
                    CalcSchedOnSysAvailMgr(state, SysAvailNum, AvailStatus);
                } else {
                    ShowFatalError("SimSysAvailManager: AvailabilityManager:ScheduledOn not found: " + SysAvailName);
                }

            } else if (SELECT_CASE_var == state.dataSystemAvailabilityManager->SysAvailMgr_ScheduledOff) { // 'AvailabilityManager:ScheduledOff'
                if (SysAvailNum == 0) {
                    SysAvailNum = UtilityRoutines::FindItemInList(SysAvailName, state.dataSystemAvailabilityManager->SchedOffSysAvailMgrData);
                }
                if (SysAvailNum > 0) {
                    CalcSchedOffSysAvailMgr(state, SysAvailNum, AvailStatus);
                } else {
                    ShowFatalError("SimSysAvailManager: AvailabilityManager:ScheduledOff not found: " + SysAvailName);
                }

            } else if (SELECT_CASE_var == state.dataSystemAvailabilityManager->SysAvailMgr_NightCycle) { // 'AvailabilityManager:NightCycle'
                if (SysAvailNum == 0) {
                    SysAvailNum = UtilityRoutines::FindItemInList(SysAvailName, state.dataSystemAvailabilityManager->NCycSysAvailMgrData);
                }
                if (SysAvailNum > 0) {
                    CalcNCycSysAvailMgr(state, SysAvailNum, PriAirSysNum, AvailStatus, ZoneEquipType, CompNum);
                } else {
                    ShowFatalError("SimSysAvailManager: AvailabilityManager:NightCycle not found: " + SysAvailName);
                }

            } else if (SELECT_CASE_var == state.dataSystemAvailabilityManager->SysAvailMgr_OptimumStart) { // 'AvailabilityManager:OptimumStart'
                if (SysAvailNum == 0) {
                    SysAvailNum = UtilityRoutines::FindItemInList(SysAvailName, state.dataSystemAvailabilityManager->OptStartSysAvailMgrData);
                }
                if (SysAvailNum > 0) {
                    CalcOptStartSysAvailMgr(state, SysAvailNum, PriAirSysNum, AvailStatus, ZoneEquipType, CompNum);
                } else {
                    ShowFatalError("SimSysAvailManager: AvailabilityManager:OptimumStart not found: " + SysAvailName);
                }

            } else if (SELECT_CASE_var == state.dataSystemAvailabilityManager->SysAvailMgr_NightVent) { // 'AvailabilityManager:NightVentilation'
                if (SysAvailNum == 0) {
                    SysAvailNum = UtilityRoutines::FindItemInList(SysAvailName, state.dataSystemAvailabilityManager->NVentSysAvailMgrData);
                }
                if (SysAvailNum > 0) {
                    CalcNVentSysAvailMgr(state, SysAvailNum, PriAirSysNum, AvailStatus, ZoneEquipType);
                } else {
                    ShowFatalError("SimSysAvailManager: AvailabilityManager:NightVentilation not found: " + SysAvailName);
                }

            } else if (SELECT_CASE_var == state.dataSystemAvailabilityManager->SysAvailMgr_DiffThermo) { // 'AvailabilityManager:DifferentialThermostat'
                if (SysAvailNum == 0) {
                    SysAvailNum = UtilityRoutines::FindItemInList(SysAvailName, state.dataSystemAvailabilityManager->DiffTSysAvailMgrData);
                }
                if (SysAvailNum > 0) {
                    CalcDiffTSysAvailMgr(state, SysAvailNum, PreviousStatus, AvailStatus);
                } else {
                    ShowFatalError("SimSysAvailManager: AvailabilityManager:DifferentialThermostat not found: " + SysAvailName);
                }

            } else if (SELECT_CASE_var == state.dataSystemAvailabilityManager->SysAvailMgr_HiTempTOff) { // 'AvailabilityManager:HighTemperatureTurnOff'
                if (SysAvailNum == 0) {
                    SysAvailNum = UtilityRoutines::FindItemInList(SysAvailName, state.dataSystemAvailabilityManager->HiTurnOffSysAvailMgrData);
                }
                if (SysAvailNum > 0) {
                    CalcHiTurnOffSysAvailMgr(state, SysAvailNum, AvailStatus);
                } else {
                    ShowFatalError("SimSysAvailManager: AvailabilityManager:HighTemperatureTurnOff not found: " + SysAvailName);
                }

            } else if (SELECT_CASE_var == state.dataSystemAvailabilityManager->SysAvailMgr_HiTempTOn) { // 'AvailabilityManager:HighTemperatureTurnOn'
                if (SysAvailNum == 0) {
                    SysAvailNum = UtilityRoutines::FindItemInList(SysAvailName, state.dataSystemAvailabilityManager->HiTurnOnSysAvailMgrData);
                }
                if (SysAvailNum > 0) {
                    CalcHiTurnOnSysAvailMgr(state, SysAvailNum, AvailStatus);
                } else {
                    ShowFatalError("SimSysAvailManager: AvailabilityManager:HighTemperatureTurnOn not found: " + SysAvailName);
                }

            } else if (SELECT_CASE_var == state.dataSystemAvailabilityManager->SysAvailMgr_LoTempTOff) { // 'AvailabilityManager:LowTemperatureTurnOff'
                if (SysAvailNum == 0) {
                    SysAvailNum = UtilityRoutines::FindItemInList(SysAvailName, state.dataSystemAvailabilityManager->LoTurnOffSysAvailMgrData);
                }
                if (SysAvailNum > 0) {
                    CalcLoTurnOffSysAvailMgr(state, SysAvailNum, AvailStatus);
                } else {
                    ShowFatalError("SimSysAvailManager: AvailabilityManager:LowTemperatureTurnOff not found: " + SysAvailName);
                }

            } else if (SELECT_CASE_var == state.dataSystemAvailabilityManager->SysAvailMgr_LoTempTOn) { // 'AvailabilityManager:LowTemperatureTurnOn'
                if (SysAvailNum == 0) {
                    SysAvailNum = UtilityRoutines::FindItemInList(SysAvailName, state.dataSystemAvailabilityManager->LoTurnOnSysAvailMgrData);
                }
                if (SysAvailNum > 0) {
                    CalcLoTurnOnSysAvailMgr(state, SysAvailNum, AvailStatus);
                } else {
                    ShowFatalError("SimSysAvailManager: AvailabilityManager:LowTemperatureTurnOn not found: " + SysAvailName);
                }

            } else {
                ShowSevereError("AvailabilityManager Type not found: " + TrimSigDigits(SysAvailType));
                ShowContinueError("Occurs in Manager=" + SysAvailName);
                ShowFatalError("Preceding condition causes termination.");
            }
        }
    }

    void CalcSchedSysAvailMgr(EnergyPlusData &state, int const SysAvailNum, // number of the current scheduled system availability manager
                              int &AvailStatus       // System status indicator
    )
    {

        // SUBROUTINE INFORMATION:
        //       AUTHOR         Fred Buhl
        //       DATE WRITTEN   August 2001
        //       MODIFIED       na
        //       RE-ENGINEERED  na

        // PURPOSE OF THIS SUBROUTINE:
        // Set AvailStatus indicator for a primary air loop, plant loop or ZoneHVAC component.

        // METHODOLOGY EMPLOYED:
        // Looks at the System Availability Manager schedule and sets the
        // AvailStatus indicator accordingly. Mostly a useless algorithm
        // since the fan schedules can do the same thing.

        if (GetCurrentScheduleValue(state.dataSystemAvailabilityManager->SchedSysAvailMgrData(SysAvailNum).SchedPtr) > 0.0) {
            AvailStatus = CycleOn;
        } else {
            AvailStatus = ForceOff;
        }

        state.dataSystemAvailabilityManager->SchedSysAvailMgrData(SysAvailNum).AvailStatus = AvailStatus;
    }

    void CalcSchedOnSysAvailMgr(EnergyPlusData &state, int const SysAvailNum, // number of the current scheduled on system availability manager
                                int &AvailStatus       // System status indicator
    )
    {

        // SUBROUTINE INFORMATION:
        //       AUTHOR         R. Raustad - FSEC
        //       DATE WRITTEN   August 2008
        //       MODIFIED       na
        //       RE-ENGINEERED  na

        // PURPOSE OF THIS SUBROUTINE:
        // Set AvailStatus indicator for a primary air loop, plant loop or ZoneHVAC component.

        // METHODOLOGY EMPLOYED:
        // Looks at the System Availability Manager schedule and sets the
        // AvailStatus indicator accordingly. If the schedule value is > 0
        // the availability status is CycleOn, ELSE the status is NoAction.

        if (GetCurrentScheduleValue(state.dataSystemAvailabilityManager->SchedOnSysAvailMgrData(SysAvailNum).SchedPtr) > 0.0) {
            AvailStatus = CycleOn;
        } else {
            AvailStatus = NoAction;
        }

        state.dataSystemAvailabilityManager->SchedOnSysAvailMgrData(SysAvailNum).AvailStatus = AvailStatus;
    }

    void CalcSchedOffSysAvailMgr(EnergyPlusData &state, int const SysAvailNum, // number of the current scheduled off system availability manager
                                 int &AvailStatus       // System status indicator
    )
    {

        // SUBROUTINE INFORMATION:
        //       AUTHOR         R. Raustad - FSEC
        //       DATE WRITTEN   August 2008
        //       MODIFIED       na
        //       RE-ENGINEERED  na

        // PURPOSE OF THIS SUBROUTINE:
        // Set AvailStatus indicator for a primary air loop, plant loop or ZoneHVAC component.

        // METHODOLOGY EMPLOYED:
        // Looks at the System Availability Manager schedule and sets the
        // AvailStatus indicator accordingly.  If the schedule value is = 0
        // the availability status is ForceOff, ELSE the status is NoAction.

        if (GetCurrentScheduleValue(state.dataSystemAvailabilityManager->SchedOffSysAvailMgrData(SysAvailNum).SchedPtr) == 0.0) {
            AvailStatus = ForceOff;
        } else {
            AvailStatus = NoAction;
        }

        state.dataSystemAvailabilityManager->SchedOffSysAvailMgrData(SysAvailNum).AvailStatus = AvailStatus;
    }

    void CalcNCycSysAvailMgr(EnergyPlusData &state,
                             int const SysAvailNum,            // number of the current scheduled system availability manager
                             int const PriAirSysNum,           // number of the primary air system affected by this Avail. Manager
                             int &AvailStatus,                 // System status indicator
                             Optional_int_const ZoneEquipType, // Type of ZoneHVAC equipment component
                             Optional_int_const CompNum        // Index of ZoneHVAC equipment component
    )
    {

        // SUBROUTINE INFORMATION:
        //       AUTHOR         Fred Buhl
        //       DATE WRITTEN   August 2001
        //       MODIFIED       March 2011, Chandan Sharma - FSEC: Allowed night cycle
        //                             availability manager to work for ZoneHVAC component
        //       RE-ENGINEERED  na

        // PURPOSE OF THIS SUBROUTINE:
        // Set AvailStatus indicator for a primary air loop or ZoneHVAC component.

        // METHODOLOGY EMPLOYED:
        // For air loop, depending on the type of control, looks at 1 named zone or all the zones
        // attached to a primary air system, compares zone temperature to the setup
        // or setback thermostat setpoint, and sets the AvailStaus indicator according
        // to whether the system needs to be cycled on or not.
        // For ZoneHVAC component, uses the exact same method as above but only looks at the
        // zone where component is located.

        using namespace DataAirLoop;
        using DataHeatBalFanSys::TempControlType;
        using DataHeatBalFanSys::TempTstatAir;
        using DataHeatBalFanSys::TempZoneThermostatSetPoint;
        using DataHeatBalFanSys::ZoneThermostatSetPointHi;
        using DataHeatBalFanSys::ZoneThermostatSetPointLo;
        using DataZoneEquipment::ZoneEquipConfig;

        int StartTime;
        int StopTime;
        int ZoneInSysNum;
        int CtrldZoneNum;
        int ZoneNum;
        Real64 TempTol;
        static Array1D_bool ZoneCompNCControlType;
        int CyclingRunTimeControlType;

        if (present(ZoneEquipType)) {
            if (WarmupFlag && state.dataGlobal->BeginDayFlag) {
                // reset start/stop times at beginning of each day during warmup to prevent non-convergence due to rotating start times
                ZoneComp(ZoneEquipType).ZoneCompAvailMgrs(CompNum).StartTime = SimTimeSteps;
                ZoneComp(ZoneEquipType).ZoneCompAvailMgrs(CompNum).StopTime = SimTimeSteps;
            }

            StartTime = ZoneComp(ZoneEquipType).ZoneCompAvailMgrs(CompNum).StartTime;
            StopTime = ZoneComp(ZoneEquipType).ZoneCompAvailMgrs(CompNum).StopTime;
            if (state.dataSystemAvailabilityManager->CalcNCycSysAvailMgr_OneTimeFlag) {
                ZoneCompNCControlType.dimension(state.dataSystemAvailabilityManager->NumNCycSysAvailMgrs, true);
                state.dataSystemAvailabilityManager->CalcNCycSysAvailMgr_OneTimeFlag = false;
            }
        } else {
            if (WarmupFlag && state.dataGlobal->BeginDayFlag) {
                // reset start/stop times at beginning of each day during warmup to prevent non-convergence due to rotating start times
                state.dataAirLoop->PriAirSysAvailMgr(PriAirSysNum).StartTime = SimTimeSteps;
                state.dataAirLoop->PriAirSysAvailMgr(PriAirSysNum).StopTime = SimTimeSteps;
            }

            StartTime = state.dataAirLoop->PriAirSysAvailMgr(PriAirSysNum).StartTime;
            StopTime = state.dataAirLoop->PriAirSysAvailMgr(PriAirSysNum).StopTime;
        }
        // CR 7913 changed to allow during warmup
        if ((GetCurrentScheduleValue(state.dataSystemAvailabilityManager->NCycSysAvailMgrData(SysAvailNum).SchedPtr) <= 0.0) ||
            (GetCurrentScheduleValue(state.dataSystemAvailabilityManager->NCycSysAvailMgrData(SysAvailNum).FanSchedPtr) > 0.0)) {
            AvailStatus = NoAction;
            state.dataSystemAvailabilityManager->NCycSysAvailMgrData(SysAvailNum).AvailStatus = AvailStatus; // CR 8358
            return;
        }

        CyclingRunTimeControlType = state.dataSystemAvailabilityManager->NCycSysAvailMgrData(SysAvailNum).CycRunTimeCntrlType;

        if (CyclingRunTimeControlType == state.dataSystemAvailabilityManager->FixedRunTime) {
            TempTol = 0.5 * state.dataSystemAvailabilityManager->NCycSysAvailMgrData(SysAvailNum).TempTolRange;
        } else {
            TempTol = 0.05;
        }

        if (present(ZoneEquipType)) {
            if (SimTimeSteps >= StartTime && SimTimeSteps < StopTime &&
                (CyclingRunTimeControlType == state.dataSystemAvailabilityManager->FixedRunTime || CyclingRunTimeControlType == state.dataSystemAvailabilityManager->ThermostatWithMinimumRunTime)) { // if cycled on
                AvailStatus = CycleOn;
            } else if (SimTimeSteps == StopTime && CyclingRunTimeControlType == state.dataSystemAvailabilityManager->FixedRunTime) { // if end of cycle run time, shut down if fan off
                AvailStatus = NoAction;
            } else {

                {
                    auto const SELECT_CASE_var(state.dataSystemAvailabilityManager->NCycSysAvailMgrData(SysAvailNum).CtrlType); // select type of night cycle control

                    if (SELECT_CASE_var == state.dataSystemAvailabilityManager->StayOff) {
                        AvailStatus = NoAction;

                    } else if (SELECT_CASE_var == state.dataSystemAvailabilityManager->CycleOnControlZone) {

                        ZoneNum = state.dataSystemAvailabilityManager->NCycSysAvailMgrData(SysAvailNum).CtrlZonePtrs(1);

                        {
                            auto const SELECT_CASE_var1(TempControlType(ZoneNum)); // select on thermostat control

                            if (SELECT_CASE_var1 == SingleHeatingSetPoint) {
                                if (TempTstatAir(ZoneNum) < TempZoneThermostatSetPoint(ZoneNum) - TempTol) {
                                    AvailStatus = CycleOn;
                                } else {
                                    AvailStatus = NoAction;
                                }

                            } else if (SELECT_CASE_var1 == SingleCoolingSetPoint) {
                                if (TempTstatAir(ZoneNum) > TempZoneThermostatSetPoint(ZoneNum) + TempTol) {
                                    AvailStatus = CycleOn;
                                } else {
                                    AvailStatus = NoAction;
                                }

                            } else if (SELECT_CASE_var1 == SingleHeatCoolSetPoint) {
                                if ((TempTstatAir(ZoneNum) < TempZoneThermostatSetPoint(ZoneNum) - TempTol) ||
                                    (TempTstatAir(ZoneNum) > TempZoneThermostatSetPoint(ZoneNum) + TempTol)) {
                                    AvailStatus = CycleOn;
                                } else {
                                    AvailStatus = NoAction;
                                }

                            } else if (SELECT_CASE_var1 == DualSetPointWithDeadBand) {
                                if ((TempTstatAir(ZoneNum) < ZoneThermostatSetPointLo(ZoneNum) - TempTol) ||
                                    (TempTstatAir(ZoneNum) > ZoneThermostatSetPointHi(ZoneNum) + TempTol)) {
                                    AvailStatus = CycleOn;
                                } else {
                                    AvailStatus = NoAction;
                                }

                            } else {
                                AvailStatus = NoAction;
                            }
                        } // end select on thermostat control

                    } else if ((SELECT_CASE_var == state.dataSystemAvailabilityManager->CycleOnAny) || (SELECT_CASE_var == state.dataSystemAvailabilityManager->ZoneFansOnly)) {
                        if (ZoneCompNCControlType(SysAvailNum)) {
                            ShowWarningError("AvailabilityManager:NightCycle = " + state.dataSystemAvailabilityManager->NCycSysAvailMgrData(SysAvailNum).Name +
                                             ", is specified for a ZoneHVAC component.");
                            ShowContinueError("The only valid Control Types for ZoneHVAC components are CycleOnControlZone and StayOff.");
                            ShowContinueError("Night Cycle operation will not be modeled for ZoneHVAC components that reference this manager.");
                            ZoneCompNCControlType(SysAvailNum) = false;
                        }
                        AvailStatus = NoAction;

                    } else {
                        AvailStatus = NoAction;
                    }
                } // end select type of night cycle control

                if (AvailStatus == CycleOn) {                      // reset the start and stop times
                    if (CyclingRunTimeControlType == state.dataSystemAvailabilityManager->Thermostat) { // Cycling Run Time is ignored
                        ZoneComp(ZoneEquipType).ZoneCompAvailMgrs(CompNum).StartTime = SimTimeSteps;
                        ZoneComp(ZoneEquipType).ZoneCompAvailMgrs(CompNum).StopTime = SimTimeSteps;
                    } else {
                        ZoneComp(ZoneEquipType).ZoneCompAvailMgrs(CompNum).StartTime = SimTimeSteps;
                        ZoneComp(ZoneEquipType).ZoneCompAvailMgrs(CompNum).StopTime =
                            SimTimeSteps + state.dataSystemAvailabilityManager->NCycSysAvailMgrData(SysAvailNum).CyclingTimeSteps;
                    }
                }
            }
        } else {
            if (SimTimeSteps >= StartTime && SimTimeSteps < StopTime &&
                (CyclingRunTimeControlType == state.dataSystemAvailabilityManager->FixedRunTime || CyclingRunTimeControlType == state.dataSystemAvailabilityManager->ThermostatWithMinimumRunTime)) { // if cycled on
                AvailStatus = state.dataSystemAvailabilityManager->NCycSysAvailMgrData(SysAvailNum).PriorAvailStatus;
                if (state.dataSystemAvailabilityManager->NCycSysAvailMgrData(SysAvailNum).CtrlType == state.dataSystemAvailabilityManager->ZoneFansOnly) AvailStatus = CycleOnZoneFansOnly;
            } else if (SimTimeSteps == StopTime && CyclingRunTimeControlType == state.dataSystemAvailabilityManager->FixedRunTime) { // if end of cycle run time, shut down if fan off
                AvailStatus = NoAction;
            } else {

                {
                    auto const SELECT_CASE_var(state.dataSystemAvailabilityManager->NCycSysAvailMgrData(SysAvailNum).CtrlType); // select type of night cycle control

                    if (SELECT_CASE_var == state.dataSystemAvailabilityManager->StayOff) {
                        AvailStatus = NoAction;

                    } else if ((SELECT_CASE_var == state.dataSystemAvailabilityManager->CycleOnAny) || (SELECT_CASE_var == state.dataSystemAvailabilityManager->ZoneFansOnly)) {

                        // If no zones cooled, Availstatus could be "unknown"
                        AvailStatus = NoAction;

                        for (ZoneInSysNum = 1; ZoneInSysNum <= state.dataAirLoop->AirToZoneNodeInfo(PriAirSysNum).NumZonesCooled;
                             ++ZoneInSysNum) { // loop over zones in system

                            CtrldZoneNum = state.dataAirLoop->AirToZoneNodeInfo(PriAirSysNum).CoolCtrlZoneNums(ZoneInSysNum);
                            ZoneNum = ZoneEquipConfig(CtrldZoneNum).ActualZoneNum;

                            {
                                auto const SELECT_CASE_var1(TempControlType(ZoneNum)); // select on thermostat control

                                if (SELECT_CASE_var1 == SingleHeatingSetPoint) {
                                    if (TempTstatAir(ZoneNum) < TempZoneThermostatSetPoint(ZoneNum) - TempTol) {
                                        AvailStatus = CycleOn;
                                        break;
                                    } else {
                                        AvailStatus = NoAction;
                                    }

                                } else if (SELECT_CASE_var1 == SingleCoolingSetPoint) {
                                    if (TempTstatAir(ZoneNum) > TempZoneThermostatSetPoint(ZoneNum) + TempTol) {
                                        AvailStatus = CycleOn;
                                        break;
                                    } else {
                                        AvailStatus = NoAction;
                                    }

                                } else if (SELECT_CASE_var1 == SingleHeatCoolSetPoint) {
                                    if ((TempTstatAir(ZoneNum) < TempZoneThermostatSetPoint(ZoneNum) - TempTol) ||
                                        (TempTstatAir(ZoneNum) > TempZoneThermostatSetPoint(ZoneNum) + TempTol)) {
                                        AvailStatus = CycleOn;
                                        break;
                                    } else {
                                        AvailStatus = NoAction;
                                    }

                                } else if (SELECT_CASE_var1 == DualSetPointWithDeadBand) {
                                    if ((TempTstatAir(ZoneNum) < ZoneThermostatSetPointLo(ZoneNum) - TempTol) ||
                                        (TempTstatAir(ZoneNum) > ZoneThermostatSetPointHi(ZoneNum) + TempTol)) {
                                        AvailStatus = CycleOn;
                                        break;
                                    } else {
                                        AvailStatus = NoAction;
                                    }

                                } else {
                                    AvailStatus = NoAction;
                                }
                            } // end select on thermostat control

                        } // end loop over zones in system

                    } else if (SELECT_CASE_var == state.dataSystemAvailabilityManager->CycleOnControlZone) {
                        AvailStatus = NoAction;
                        if (CoolingZoneOutOfTolerance(
                                state.dataSystemAvailabilityManager->NCycSysAvailMgrData(SysAvailNum).CtrlZonePtrs, state.dataSystemAvailabilityManager->NCycSysAvailMgrData(SysAvailNum).NumOfCtrlZones, TempTol))
                            AvailStatus = CycleOn;
                        if (HeatingZoneOutOfTolerance(
                                state.dataSystemAvailabilityManager->NCycSysAvailMgrData(SysAvailNum).CtrlZonePtrs, state.dataSystemAvailabilityManager->NCycSysAvailMgrData(SysAvailNum).NumOfCtrlZones, TempTol))
                            AvailStatus = CycleOn;
                    } else if (SELECT_CASE_var == state.dataSystemAvailabilityManager->CycleOnAnyCoolingOrHeatingZone) {
                        if (CoolingZoneOutOfTolerance(
                                state.dataSystemAvailabilityManager->NCycSysAvailMgrData(SysAvailNum).CoolingZonePtrs, state.dataSystemAvailabilityManager->NCycSysAvailMgrData(SysAvailNum).NumOfCoolingZones, TempTol)) {
                            AvailStatus = CycleOn;
                        } else if (HeatingZoneOutOfTolerance(state.dataSystemAvailabilityManager->NCycSysAvailMgrData(SysAvailNum).HeatingZonePtrs,
                                                             state.dataSystemAvailabilityManager->NCycSysAvailMgrData(SysAvailNum).NumOfHeatingZones,
                                                             TempTol)) {
                            AvailStatus = CycleOn;
                        } else if (HeatingZoneOutOfTolerance(state.dataSystemAvailabilityManager->NCycSysAvailMgrData(SysAvailNum).HeatZnFanZonePtrs,
                                                             state.dataSystemAvailabilityManager->NCycSysAvailMgrData(SysAvailNum).NumOfHeatZnFanZones,
                                                             TempTol)) {
                            AvailStatus = CycleOnZoneFansOnly;
                        } else {
                            AvailStatus = NoAction;
                        }
                    } else if (SELECT_CASE_var == state.dataSystemAvailabilityManager->CycleOnAnyCoolingZone) {
                        if (CoolingZoneOutOfTolerance(
                                state.dataSystemAvailabilityManager->NCycSysAvailMgrData(SysAvailNum).CoolingZonePtrs, state.dataSystemAvailabilityManager->NCycSysAvailMgrData(SysAvailNum).NumOfCoolingZones, TempTol)) {
                            AvailStatus = CycleOn;
                        } else {
                            AvailStatus = NoAction;
                        }
                    } else if (SELECT_CASE_var == state.dataSystemAvailabilityManager->CycleOnAnyHeatingZone) {
                        if (HeatingZoneOutOfTolerance(
                                state.dataSystemAvailabilityManager->NCycSysAvailMgrData(SysAvailNum).HeatingZonePtrs, state.dataSystemAvailabilityManager->NCycSysAvailMgrData(SysAvailNum).NumOfHeatingZones, TempTol)) {
                            AvailStatus = CycleOn;
                        } else if (HeatingZoneOutOfTolerance(state.dataSystemAvailabilityManager->NCycSysAvailMgrData(SysAvailNum).HeatZnFanZonePtrs,
                                                             state.dataSystemAvailabilityManager->NCycSysAvailMgrData(SysAvailNum).NumOfHeatZnFanZones,
                                                             TempTol)) {
                            AvailStatus = CycleOnZoneFansOnly;
                        } else {
                            AvailStatus = NoAction;
                        }
                    } else if (SELECT_CASE_var == state.dataSystemAvailabilityManager->CycleOnControlZone) {
                        if (HeatingZoneOutOfTolerance(
                                state.dataSystemAvailabilityManager->NCycSysAvailMgrData(SysAvailNum).HeatZnFanZonePtrs, state.dataSystemAvailabilityManager->NCycSysAvailMgrData(SysAvailNum).NumOfHeatZnFanZones, TempTol)) {
                            AvailStatus = CycleOnZoneFansOnly;
                        } else {
                            AvailStatus = NoAction;
                        }
                    } else {
                        AvailStatus = NoAction;
                    }
                } // end select type of night cycle control

                if ((AvailStatus == CycleOn) || (AvailStatus == CycleOnZoneFansOnly)) { // reset the start and stop times
                    if (state.dataSystemAvailabilityManager->NCycSysAvailMgrData(SysAvailNum).CtrlType == state.dataSystemAvailabilityManager->ZoneFansOnly) AvailStatus = CycleOnZoneFansOnly;
                    // issue #6151
                    if (CyclingRunTimeControlType == state.dataSystemAvailabilityManager->Thermostat) { // Cycling Run Time is ignored
                        state.dataAirLoop->PriAirSysAvailMgr(PriAirSysNum).StartTime = SimTimeSteps;
                        state.dataAirLoop->PriAirSysAvailMgr(PriAirSysNum).StopTime = SimTimeSteps;
                    } else {
                        state.dataAirLoop->PriAirSysAvailMgr(PriAirSysNum).StartTime = SimTimeSteps;
                        state.dataAirLoop->PriAirSysAvailMgr(PriAirSysNum).StopTime = SimTimeSteps + state.dataSystemAvailabilityManager->NCycSysAvailMgrData(SysAvailNum).CyclingTimeSteps;
                    }
                }
            }
        }
        state.dataSystemAvailabilityManager->NCycSysAvailMgrData(SysAvailNum).AvailStatus = AvailStatus;
        state.dataSystemAvailabilityManager->NCycSysAvailMgrData(SysAvailNum).PriorAvailStatus = AvailStatus;
    }

    bool CoolingZoneOutOfTolerance(Array1D_int const ZonePtrList, // list of controlled zone pointers
                                   int const NumZones,            // number of zones in list
                                   Real64 const TempTolerance     // temperature tolerance
    )
    {
        // Check if any zone temperature is above the cooling setpoint plus tolerance
        for (int Index = 1; Index <= NumZones; ++Index) { // loop over zones in list
            int ZoneNum = ZonePtrList(Index);
            {
                auto const tstatType(DataHeatBalFanSys::TempControlType(ZoneNum));

                if ((tstatType == SingleCoolingSetPoint) || (tstatType == SingleHeatCoolSetPoint)) {
                    if (DataHeatBalFanSys::TempTstatAir(ZoneNum) > DataHeatBalFanSys::TempZoneThermostatSetPoint(ZoneNum) + TempTolerance) {
                        return true; // return on the first zone found
                    }
                } else if (tstatType == DualSetPointWithDeadBand) {
                    if (DataHeatBalFanSys::TempTstatAir(ZoneNum) > DataHeatBalFanSys::ZoneThermostatSetPointHi(ZoneNum) + TempTolerance) {
                        return true; // return on the first zone found
                    }
                }
            }
        }
        return false;
    }

    bool HeatingZoneOutOfTolerance(Array1D_int const ZonePtrList, // list of controlled zone pointers
                                   int const NumZones,            // number of zones in list
                                   Real64 const TempTolerance     // temperature tolerance
    )
    {
        // Check if any zone temperature is below the heating setpoint less tolerance
        for (int Index = 1; Index <= NumZones; ++Index) { // loop over zones in list
            int ZoneNum = ZonePtrList(Index);
            {
                auto const tstatType(DataHeatBalFanSys::TempControlType(ZoneNum));

                if ((tstatType == SingleHeatingSetPoint) || (tstatType == SingleHeatCoolSetPoint)) {
                    if (DataHeatBalFanSys::TempTstatAir(ZoneNum) < DataHeatBalFanSys::TempZoneThermostatSetPoint(ZoneNum) - TempTolerance) {
                        return true; // return on the first zone found
                    }
                } else if (tstatType == DualSetPointWithDeadBand) {
                    if (DataHeatBalFanSys::TempTstatAir(ZoneNum) < DataHeatBalFanSys::ZoneThermostatSetPointLo(ZoneNum) - TempTolerance) {
                        return true; // return on the first zone found
                    }
                }
            }
        }
        return false;
    }

    void CalcOptStartSysAvailMgr(EnergyPlusData &state,
                                 int const SysAvailNum,                       // number of the current scheduled system availability manager
                                 int const PriAirSysNum,                      // number of the primary air system affected by this Avail. Manager
                                 int &AvailStatus,                            // System status indicator
                                 Optional_int_const EP_UNUSED(ZoneEquipType), // Type of ZoneHVAC equipment component
                                 Optional_int_const EP_UNUSED(CompNum)        // Index of ZoneHVAC equipment component
    )
    {

        // SUBROUTINE INFORMATION:
        //       AUTHOR            Xiufeng Pang (XP)
        //       DATE WRITTEN      August 2013
        //       MODIFIED
        //       RE-ENGINEERED

        // PURPOSE OF THIS SUBROUTINE:
        // Set AvailStatus indicator for a primary air loop, plant loop or ZoneHVAC component

        // METHODOLOGY EMPLOYED:
        // Sets the AvailStatus indicator according to the
        // optimum start algorithm

        // Using/Aliasing
        using namespace DataAirLoop;
        using DataEnvironment::DayOfWeekTomorrow;
        using DataEnvironment::DayOfYear;
        using DataEnvironment::DSTIndicator;
        using DataHeatBalFanSys::TempControlType;
        using DataHeatBalFanSys::TempTstatAir;
        using DataHeatBalFanSys::TempZoneThermostatSetPoint;
        using DataHeatBalFanSys::ZoneThermostatSetPointHi;
        using DataHeatBalFanSys::ZoneThermostatSetPointLo;
        using DataZoneControls::OccRoomTSetPointCool;
        using DataZoneControls::OccRoomTSetPointHeat;
        using DataZoneEquipment::ZoneEquipConfig;

        // SUBROUTINE LOCAL VARIABLE DECLARATIONS:

        int ScheduleIndex;
        Array2D<Real64> DayValues;
        Array2D<Real64> DayValuesTmr;
        int JDay;
        int TmrJDay;
        int TmrDayOfWeek;
        int ZoneNum;
        Real64 FanStartTime;
        Real64 FanStartTimeTmr;
        Real64 PreStartTime;
        Real64 PreStartTimeTmr;
        Real64 DeltaTime;
        Real64 TempDiff;
        Real64 TempDiffHi;
        Real64 TempDiffLo;
        bool FirstTimeATGFlag(true);
        bool OverNightStartFlag(false); // Flag to indicate the optimum start starts before mid night.
        bool CycleOnFlag(false);
        bool OSReportVarFlag(true);
        int NumPreDays;
        int NumOfZonesInList;
        Real64 AdaTempGradHeat;
        Real64 AdaTempGradCool;
        Real64 ATGUpdateTime1(0.0);
        Real64 ATGUpdateTime2(0.0);
        Real64 ATGUpdateTemp1(0.0);
        Real64 ATGUpdateTemp2(0.0);
        bool ATGUpdateFlag1(false);
        bool ATGUpdateFlag2(false);
        int ATGCounter;
        int ATGWCZoneNumHi;
        int ATGWCZoneNumLo;
        Real64 NumHoursBeforeOccupancy; // Variable to store the number of hours before occupancy in optimum start period
        bool exitLoop;                  // exit loop on found data

        auto &OptStartMgr(state.dataSystemAvailabilityManager->OptStartSysAvailMgrData(SysAvailNum));

        // some avail managers may be used in air loop and plant availability manager lists, if so they only need be simulated once
        if (OptStartMgr.isSimulated) {
            AvailStatus = OptStartMgr.AvailStatus;
            return;
        }
        OptStartMgr.isSimulated = true;

        // update air loop specific data
        TempDiffLo = OptStartMgr.TempDiffLo;
        TempDiffHi = OptStartMgr.TempDiffHi;
        ATGWCZoneNumLo = OptStartMgr.ATGWCZoneNumLo;
        ATGWCZoneNumHi = OptStartMgr.ATGWCZoneNumHi;
        CycleOnFlag = OptStartMgr.CycleOnFlag;
        ATGUpdateFlag1 = OptStartMgr.ATGUpdateFlag1;
        ATGUpdateFlag2 = OptStartMgr.ATGUpdateFlag2;
        NumHoursBeforeOccupancy = OptStartMgr.NumHoursBeforeOccupancy;
        FirstTimeATGFlag = OptStartMgr.FirstTimeATGFlag;
        OverNightStartFlag = OptStartMgr.OverNightStartFlag;
        OSReportVarFlag = OptStartMgr.OSReportVarFlag;

        if (OptStartMgr.CtrlAlgType == state.dataSystemAvailabilityManager->AdaptiveTemperatureGradient) {
            NumPreDays = OptStartMgr.NumPreDays;
            if (!allocated(state.dataSystemAvailabilityManager->OptStart_AdaTempGradTrdHeat)) {
                state.dataSystemAvailabilityManager->OptStart_AdaTempGradTrdHeat.allocate(NumPreDays);
                state.dataSystemAvailabilityManager->OptStart_AdaTempGradTrdCool.allocate(NumPreDays);
            }
            if (!allocated(OptStartMgr.AdaTempGradTrdHeat)) {
                OptStartMgr.AdaTempGradTrdHeat.allocate(NumPreDays);
                OptStartMgr.AdaTempGradTrdHeat = 0.0;
                OptStartMgr.AdaTempGradTrdCool.allocate(NumPreDays);
                OptStartMgr.AdaTempGradTrdCool = 0.0;
            }
            state.dataSystemAvailabilityManager->OptStart_AdaTempGradTrdHeat = OptStartMgr.AdaTempGradTrdHeat;
            state.dataSystemAvailabilityManager->OptStart_AdaTempGradTrdCool = OptStartMgr.AdaTempGradTrdCool;
            AdaTempGradHeat = OptStartMgr.AdaTempGradHeat;
            AdaTempGradCool = OptStartMgr.AdaTempGradCool;
            ATGUpdateTime1 = OptStartMgr.ATGUpdateTime1;
            ATGUpdateTime2 = OptStartMgr.ATGUpdateTime2;
            ATGUpdateTemp1 = OptStartMgr.ATGUpdateTemp1;
            ATGUpdateTemp2 = OptStartMgr.ATGUpdateTemp2;
        }

        // add or use a new variable OptStartSysAvailMgrData(SysAvailNum)%FanSchIndex
        if (KickOffSimulation) {
            AvailStatus = NoAction;
        } else {
            ScheduleIndex = GetScheduleIndex(state, OptStartMgr.FanSched);
            JDay = DayOfYear;
            TmrJDay = JDay + 1;
            TmrDayOfWeek = DayOfWeekTomorrow;

            DayValues.allocate(NumOfTimeStepInHour, 24);
            DayValuesTmr.allocate(NumOfTimeStepInHour, 24);
            if (!allocated(OptStartData.OptStartFlag)) {
                OptStartData.OptStartFlag.allocate(NumOfZones);
                OptStartData.OccStartTime.allocate(NumOfZones);
            }
            if (!allocated(OptStartData.ActualZoneNum)) OptStartData.ActualZoneNum.allocate(NumOfZones);

            // OptStartFlag needs to be reset each timestep to not stay set to true post-occupancy
            OptStartData.OptStartFlag = false;

            // reset OptStartData once per beginning of day
            if (state.dataGlobal->BeginDayFlag) {
                NumHoursBeforeOccupancy = 0.0; // Initialize the hours of optimum start period. This variable is for reporting purpose.
                if (state.dataSystemAvailabilityManager->BeginOfDayResetFlag) {
                    OptStartData.OccStartTime = 22.99; // initialize the zone occupancy start time
                    state.dataSystemAvailabilityManager->BeginOfDayResetFlag = false;
                }
            }
<<<<<<< HEAD
            if (!state.dataGlobal->BeginDayFlag) BeginOfDayResetFlag = true;
=======
            if (!BeginDayFlag) state.dataSystemAvailabilityManager->BeginOfDayResetFlag = true;
>>>>>>> 25f58cb6

            GetScheduleValuesForDay(state, ScheduleIndex, DayValues);
            GetScheduleValuesForDay(state, ScheduleIndex, DayValuesTmr, TmrJDay, TmrDayOfWeek);

            FanStartTime = 0.0;
            FanStartTimeTmr = 0.0;
            exitLoop = false;
            for (int I = 1; I <= 24; ++I) {
                for (int J = 1; J <= NumOfTimeStepInHour; ++J) {
                    if (DayValues(J, I) <= 0.0) continue;
                    FanStartTime = I - 1 + 1.0 / NumOfTimeStepInHour * J - 0.01;
                    exitLoop = true;
                    break;
                }
                if (exitLoop) break;
            }

            exitLoop = false;
            for (int I = 1; I <= 24; ++I) {
                for (int J = 1; J <= NumOfTimeStepInHour; ++J) {
                    if (DayValuesTmr(J, I) <= 0.0) continue;
                    FanStartTimeTmr = I - 1 + 1.0 / NumOfTimeStepInHour * J - 0.01;
                    exitLoop = true;
                    break;
                }
                if (exitLoop) break;
            }

            if (FanStartTimeTmr == 0.0) FanStartTimeTmr = 24.0;

            // Pass the start time to ZoneTempPredictorCorrector
            for (int counter = 1; counter <= state.dataAirLoop->AirToZoneNodeInfo(PriAirSysNum).NumZonesCooled; ++counter) {
                int actZoneNum = ZoneEquipConfig(state.dataAirLoop->AirToZoneNodeInfo(PriAirSysNum).CoolCtrlZoneNums(counter)).ActualZoneNum;
                OptStartData.OccStartTime(actZoneNum) = FanStartTime;
                OptStartData.ActualZoneNum(actZoneNum) = actZoneNum;
            }
            for (int counter = 1; counter <= state.dataAirLoop->AirToZoneNodeInfo(PriAirSysNum).NumZonesHeated; ++counter) {
                int actZoneNum = ZoneEquipConfig(state.dataAirLoop->AirToZoneNodeInfo(PriAirSysNum).HeatCtrlZoneNums(counter)).ActualZoneNum;
                OptStartData.OccStartTime(actZoneNum) = FanStartTime;
                OptStartData.ActualZoneNum(actZoneNum) = actZoneNum;
            }

            if (DSTIndicator > 0) {
                --FanStartTime;
                --FanStartTimeTmr;
            }

            {
                auto const SELECT_CASE_var(OptStartMgr.CtrlAlgType);
                if (SELECT_CASE_var == state.dataSystemAvailabilityManager->ConstantStartTime) {
                    if (OptStartMgr.CtrlType == state.dataSystemAvailabilityManager->StayOff) {
                        AvailStatus = NoAction;
                    } else {
                        DeltaTime = OptStartMgr.ConstStartTime;
                        if (DeltaTime > OptStartMgr.MaxOptStartTime) {
                            DeltaTime = OptStartMgr.MaxOptStartTime;
                        }
                        PreStartTime = FanStartTime - DeltaTime;
                        if (PreStartTime < 0.0) PreStartTime = -0.1;
                        PreStartTimeTmr = FanStartTimeTmr - DeltaTime;
                        if (PreStartTimeTmr < 0.0) {
                            PreStartTimeTmr += 24.0;
                            OverNightStartFlag = true;
                        } else {
                            OverNightStartFlag = false;
                        }
                        if (!OverNightStartFlag) {
                            if (FanStartTime == 0.0 || PreviousHour > FanStartTime) {
                                AvailStatus = NoAction;
                                OSReportVarFlag = true;
                            } else if (PreStartTime < CurrentTime) {
                                if (OSReportVarFlag) {
                                    NumHoursBeforeOccupancy = DeltaTime;
                                    OSReportVarFlag = false;
                                }
                                AvailStatus = CycleOn;
                                OptStartMgr.SetOptStartFlag(state, PriAirSysNum);
                            } else {
                                AvailStatus = NoAction;
                                OSReportVarFlag = true;
                            }
                        } else {
                            if (FanStartTime == 0.0 || (HourOfDay > FanStartTime && CurrentTime <= PreStartTimeTmr)) {
                                AvailStatus = NoAction;
                                OSReportVarFlag = true;
                            } else if (PreStartTime < CurrentTime || PreStartTimeTmr < CurrentTime) {
                                if (OSReportVarFlag) {
                                    NumHoursBeforeOccupancy = DeltaTime;
                                    OSReportVarFlag = false;
                                }
                                AvailStatus = CycleOn;
                                OptStartMgr.SetOptStartFlag(state, PriAirSysNum);
                            } else {
                                AvailStatus = NoAction;
                                OSReportVarFlag = true;
                            }
                        }
                    }

                } else if (SELECT_CASE_var == state.dataSystemAvailabilityManager->ConstantTemperatureGradient) {
                    if (OptStartMgr.CtrlType == state.dataSystemAvailabilityManager->ControlZone) {
                        ZoneNum = OptStartMgr.ZoneNum;
                        if ((!allocated(TempTstatAir)) || (!allocated(ZoneThermostatSetPointLo)) || (!allocated(ZoneThermostatSetPointHi))) {
                            TempDiff = 0.0;
                        } else {
                            if (!CycleOnFlag) {
                                if (allocated(OccRoomTSetPointHeat) && allocated(OccRoomTSetPointCool)) {
                                    TempDiffHi = TempTstatAir(ZoneNum) - OccRoomTSetPointCool(ZoneNum);
                                    TempDiffLo = TempTstatAir(ZoneNum) - OccRoomTSetPointHeat(ZoneNum);
                                } else {
                                    TempDiffHi = 0.0;
                                    TempDiffLo = 0.0;
                                }
                            }
                        }

                        if (TempDiffHi < 0.0) {
                            TempDiff = TempDiffLo;
                            if (TempDiff < 0.0) { // Heating Mode
                                TempDiff = std::abs(TempDiff);
                                DeltaTime = TempDiff / OptStartMgr.ConstTGradHeat;
                                if (DeltaTime > OptStartMgr.MaxOptStartTime) {
                                    DeltaTime = OptStartMgr.MaxOptStartTime;
                                }
                                PreStartTime = FanStartTime - DeltaTime;
                                if (PreStartTime < 0) PreStartTime = -0.1;
                                PreStartTimeTmr = FanStartTimeTmr - DeltaTime;
                                if (PreStartTimeTmr < 0) {
                                    PreStartTimeTmr += 24.0;
                                    OverNightStartFlag = true;
                                } else {
                                    OverNightStartFlag = false;
                                }
                                if (!OverNightStartFlag) {
                                    if (FanStartTime == 0.0 || CurrentTime > FanStartTime) {
                                        CycleOnFlag = false;
                                        OSReportVarFlag = true;
                                    } else if (CycleOnFlag) {
                                        AvailStatus = CycleOn;
                                        OptStartMgr.SetOptStartFlag(state, PriAirSysNum);
                                        if (CurrentTime > FanStartTime) CycleOnFlag = false;
                                    } else if (PreStartTime < CurrentTime) {
                                        AvailStatus = CycleOn;
                                        CycleOnFlag = true;
                                        if (OSReportVarFlag) {
                                            NumHoursBeforeOccupancy = DeltaTime;
                                            OSReportVarFlag = false;
                                        }
                                        OptStartMgr.SetOptStartFlag(state, PriAirSysNum);
                                    } else {
                                        AvailStatus = NoAction;
                                        CycleOnFlag = false;
                                        OSReportVarFlag = true;
                                    }
                                } else {
                                    if (FanStartTime == 0.0 || (CurrentTime > FanStartTime && CurrentTime <= PreStartTimeTmr)) {
                                        AvailStatus = NoAction;
                                        CycleOnFlag = false;
                                        OSReportVarFlag = true;
                                    } else if (CycleOnFlag) {
                                        AvailStatus = CycleOn;
                                        OptStartMgr.SetOptStartFlag(state, PriAirSysNum);
                                        if (CurrentTime > FanStartTime && CurrentTime < PreStartTimeTmr) CycleOnFlag = false;
                                    } else if (PreStartTime < CurrentTime || PreStartTimeTmr < CurrentTime) {
                                        if (OSReportVarFlag) {
                                            NumHoursBeforeOccupancy = DeltaTime;
                                            OSReportVarFlag = false;
                                        }
                                        AvailStatus = CycleOn;
                                        CycleOnFlag = true;
                                        OptStartMgr.SetOptStartFlag(state, PriAirSysNum);
                                    } else {
                                        AvailStatus = NoAction;
                                        CycleOnFlag = false;
                                        OSReportVarFlag = true;
                                    }
                                }
                            } else {
                                AvailStatus = NoAction;
                                CycleOnFlag = false;
                            }
                        } else if (OccRoomTSetPointCool(ZoneNum) < 50.0) { // Cooling Mode
                            TempDiff = TempDiffHi;
                            DeltaTime = TempDiff / OptStartMgr.ConstTGradCool;
                            if (DeltaTime > OptStartMgr.MaxOptStartTime) {
                                DeltaTime = OptStartMgr.MaxOptStartTime;
                            }
                            PreStartTime = FanStartTime - DeltaTime;
                            if (PreStartTime < 0) PreStartTime = -0.1;
                            PreStartTimeTmr = FanStartTimeTmr - DeltaTime;
                            if (PreStartTimeTmr < 0) {
                                PreStartTimeTmr += 24.0;
                                OverNightStartFlag = true;
                            } else {
                                OverNightStartFlag = false;
                            }
                            if (!OverNightStartFlag) {
                                if (FanStartTime == 0.0 || CurrentTime > FanStartTime) {
                                    AvailStatus = NoAction;
                                    CycleOnFlag = false;
                                    OSReportVarFlag = true;
                                } else if (CycleOnFlag) {
                                    AvailStatus = CycleOn;
                                    OptStartMgr.SetOptStartFlag(state, PriAirSysNum);
                                } else if (PreStartTime < CurrentTime) {
                                    if (OSReportVarFlag) {
                                        NumHoursBeforeOccupancy = DeltaTime;
                                        OSReportVarFlag = false;
                                    }
                                    AvailStatus = CycleOn;
                                    CycleOnFlag = true;
                                    OptStartMgr.SetOptStartFlag(state, PriAirSysNum);
                                } else {
                                    AvailStatus = NoAction;
                                    CycleOnFlag = false;
                                    OSReportVarFlag = true;
                                }
                            } else {
                                if (FanStartTime == 0.0 || (CurrentTime > FanStartTime && CurrentTime <= PreStartTimeTmr)) {
                                    AvailStatus = NoAction;
                                    CycleOnFlag = false;
                                    OSReportVarFlag = true;
                                } else if (CycleOnFlag) {
                                    AvailStatus = CycleOn;
                                    OptStartMgr.SetOptStartFlag(state, PriAirSysNum);
                                } else if (PreStartTime < CurrentTime || PreStartTimeTmr < CurrentTime) {
                                    if (OSReportVarFlag) {
                                        NumHoursBeforeOccupancy = DeltaTime;
                                        OSReportVarFlag = false;
                                    }
                                    AvailStatus = CycleOn;
                                    CycleOnFlag = true;
                                    OptStartMgr.SetOptStartFlag(state, PriAirSysNum);
                                } else {
                                    AvailStatus = NoAction;
                                    CycleOnFlag = false;
                                    OSReportVarFlag = true;
                                }
                            }
                        } else {
                            AvailStatus = NoAction;
                            CycleOnFlag = false;
                        }
                    } else if (OptStartMgr.CtrlType == state.dataSystemAvailabilityManager->MaximumOfZoneList) {

                        NumOfZonesInList = OptStartMgr.NumOfZones;
                        if ((!allocated(TempTstatAir)) || (!allocated(ZoneThermostatSetPointLo)) || (!allocated(ZoneThermostatSetPointHi))) {
                            TempDiff = 0.0;
                        } else {
                            if (!CycleOnFlag) {
                                if (allocated(OccRoomTSetPointHeat) && allocated(OccRoomTSetPointCool)) {
                                    TempDiffHi = 0.0;
                                    TempDiffLo = 0.0;
                                    for (ZoneNum = 1; ZoneNum <= NumOfZonesInList; ++ZoneNum) {
                                        TempDiff = TempTstatAir(OptStartMgr.ZonePtrs(ZoneNum)) - OccRoomTSetPointCool(OptStartMgr.ZonePtrs(ZoneNum));
                                        TempDiffHi = max(TempDiffHi, TempDiff);
                                        TempDiff = TempTstatAir(OptStartMgr.ZonePtrs(ZoneNum)) - OccRoomTSetPointHeat(OptStartMgr.ZonePtrs(ZoneNum));
                                        TempDiffLo = min(TempDiffLo, TempDiff);
                                    }
                                } else {
                                    TempDiffHi = 0.0;
                                    TempDiffLo = 0.0;
                                }
                            }
                        }
                        if ((TempDiffHi < 0.0 && TempDiffLo < 0.0) ||
                            (std::abs(TempDiffLo) > std::abs(TempDiffHi) && TempDiffLo < 0)) { // Heating Mode
                            TempDiff = TempDiffLo;
                            TempDiff = std::abs(TempDiff);
                            DeltaTime = TempDiff / OptStartMgr.ConstTGradHeat;
                            if (DeltaTime > OptStartMgr.MaxOptStartTime) {
                                DeltaTime = OptStartMgr.MaxOptStartTime;
                            }
                            PreStartTime = FanStartTime - DeltaTime;
                            if (PreStartTime < 0) PreStartTime = -0.1;
                            PreStartTimeTmr = FanStartTimeTmr - DeltaTime;
                            if (PreStartTimeTmr < 0) {
                                PreStartTimeTmr += 24.0;
                                OverNightStartFlag = true;
                            } else {
                                OverNightStartFlag = false;
                            }
                            if (!OverNightStartFlag) {
                                if (FanStartTime == 0.0 || CurrentTime > FanStartTime) {
                                    AvailStatus = NoAction;
                                    CycleOnFlag = false;
                                    OSReportVarFlag = true;
                                } else if (CycleOnFlag) {
                                    AvailStatus = CycleOn;
                                    OptStartMgr.SetOptStartFlag(state, PriAirSysNum);
                                    if (CurrentTime > FanStartTime) CycleOnFlag = false;
                                } else if (PreStartTime < CurrentTime) {
                                    if (OSReportVarFlag) {
                                        NumHoursBeforeOccupancy = DeltaTime;
                                        OSReportVarFlag = false;
                                    }
                                    AvailStatus = CycleOn;
                                    CycleOnFlag = true;
                                    OptStartMgr.SetOptStartFlag(state, PriAirSysNum);
                                } else {
                                    AvailStatus = NoAction;
                                    CycleOnFlag = false;
                                    OSReportVarFlag = true;
                                }
                            } else {
                                if (FanStartTime == 0.0 || (CurrentTime > FanStartTime && CurrentTime <= PreStartTimeTmr)) {
                                    AvailStatus = NoAction;
                                    CycleOnFlag = false;
                                    OSReportVarFlag = true;
                                } else if (CycleOnFlag) {
                                    AvailStatus = CycleOn;
                                    OptStartMgr.SetOptStartFlag(state, PriAirSysNum);
                                    if (CurrentTime > FanStartTime && CurrentTime < PreStartTimeTmr) CycleOnFlag = false;
                                } else if (PreStartTime < CurrentTime || PreStartTimeTmr < CurrentTime) {
                                    if (OSReportVarFlag) {
                                        NumHoursBeforeOccupancy = DeltaTime;
                                        OSReportVarFlag = false;
                                    }
                                    AvailStatus = CycleOn;
                                    CycleOnFlag = true;
                                    OptStartMgr.SetOptStartFlag(state, PriAirSysNum);
                                } else {
                                    AvailStatus = NoAction;
                                    CycleOnFlag = false;
                                    OSReportVarFlag = true;
                                }
                            }
                        } else if (TempDiffHi <= 0.0 && TempDiffLo >= 0.0) { // not heating and not cooling
                            AvailStatus = NoAction;
                            CycleOnFlag = false;
                            TempDiffHi = 0.0;
                            TempDiffLo = 0.0;
                        } else if (TempDiffHi < 30.0) { // Cooling Mode
                            TempDiff = TempDiffHi;
                            DeltaTime = TempDiff / OptStartMgr.ConstTGradCool;
                            if (DeltaTime > OptStartMgr.MaxOptStartTime) {
                                DeltaTime = OptStartMgr.MaxOptStartTime;
                            }
                            PreStartTime = FanStartTime - DeltaTime;
                            if (PreStartTime < 0) PreStartTime = -0.1;
                            PreStartTimeTmr = FanStartTimeTmr - DeltaTime;
                            if (PreStartTimeTmr < 0) {
                                PreStartTimeTmr += 24.0;
                                OverNightStartFlag = true;
                            } else {
                                OverNightStartFlag = false;
                            }
                            if (!OverNightStartFlag) {
                                if (FanStartTime == 0.0 || CurrentTime > FanStartTime) {
                                    AvailStatus = NoAction;
                                    CycleOnFlag = false;
                                    OSReportVarFlag = true;
                                } else if (CycleOnFlag) {
                                    AvailStatus = CycleOn;
                                    OptStartMgr.SetOptStartFlag(state, PriAirSysNum);
                                } else if (PreStartTime < CurrentTime) {
                                    if (OSReportVarFlag) {
                                        NumHoursBeforeOccupancy = DeltaTime;
                                        OSReportVarFlag = false;
                                    }
                                    AvailStatus = CycleOn;
                                    CycleOnFlag = true;
                                    OptStartMgr.SetOptStartFlag(state, PriAirSysNum);
                                } else {
                                    AvailStatus = NoAction;
                                    CycleOnFlag = false;
                                    OSReportVarFlag = true;
                                }
                            } else {
                                if (FanStartTime == 0.0 || (CurrentTime > FanStartTime && CurrentTime <= PreStartTimeTmr)) {
                                    AvailStatus = NoAction;
                                    CycleOnFlag = false;
                                    OSReportVarFlag = true;
                                } else if (CycleOnFlag) {
                                    AvailStatus = CycleOn;
                                    OptStartMgr.SetOptStartFlag(state, PriAirSysNum);
                                } else if (PreStartTime < CurrentTime || PreStartTimeTmr < CurrentTime) {
                                    if (OSReportVarFlag) {
                                        NumHoursBeforeOccupancy = DeltaTime;
                                        OSReportVarFlag = false;
                                    }
                                    AvailStatus = CycleOn;
                                    CycleOnFlag = true;
                                    OptStartMgr.SetOptStartFlag(state, PriAirSysNum);
                                } else {
                                    AvailStatus = NoAction;
                                    CycleOnFlag = false;
                                    OSReportVarFlag = true;
                                }
                            }
                        } else {
                            AvailStatus = NoAction;
                            CycleOnFlag = false;
                        }
                    } else {
                        AvailStatus = NoAction;
                    }

                } else if (SELECT_CASE_var == state.dataSystemAvailabilityManager->AdaptiveTemperatureGradient) {

                    if (OptStartMgr.CtrlType == state.dataSystemAvailabilityManager->ControlZone) {
                        ZoneNum = OptStartMgr.ZoneNum;
                        if ((!allocated(TempTstatAir)) || (!allocated(ZoneThermostatSetPointLo)) || (!allocated(ZoneThermostatSetPointHi))) {
                            TempDiff = 0.0;
                        } else {
                            if (!CycleOnFlag) {
                                if (allocated(OccRoomTSetPointHeat) && allocated(OccRoomTSetPointCool)) {
                                    TempDiffHi = TempTstatAir(ZoneNum) - OccRoomTSetPointCool(ZoneNum);
                                    TempDiffLo = TempTstatAir(ZoneNum) - OccRoomTSetPointHeat(ZoneNum);
                                } else {
                                    TempDiffHi = 0.0;
                                    TempDiffLo = 0.0;
                                }
                            }
                        }
                        // Store adaptive temperature gradients for previous days and calculate the adaptive temp gradients
                        //-----------------------------------------------------------------------------
                        if (WarmupFlag) {
                            AdaTempGradHeat = OptStartMgr.InitTGradHeat;
                            AdaTempGradCool = OptStartMgr.InitTGradCool;
<<<<<<< HEAD
                        } else if (state.dataGlobal->DayOfSim == 1 && state.dataGlobal->BeginDayFlag) {
                            OptStart_AdaTempGradTrdHeat = OptStartMgr.InitTGradHeat;
=======
                        } else if (DayOfSim == 1 && BeginDayFlag) {
                            state.dataSystemAvailabilityManager->OptStart_AdaTempGradTrdHeat = OptStartMgr.InitTGradHeat;
>>>>>>> 25f58cb6
                            AdaTempGradHeat = OptStartMgr.InitTGradHeat;
                            state.dataSystemAvailabilityManager->OptStart_AdaTempGradTrdCool = OptStartMgr.InitTGradCool;
                            AdaTempGradCool = OptStartMgr.InitTGradCool;
                        } else {
                            if (state.dataGlobal->BeginDayFlag && FirstTimeATGFlag) {
                                FirstTimeATGFlag = false;
                                AdaTempGradHeat += state.dataSystemAvailabilityManager->OptStart_AdaTempGradTrdHeat(NumPreDays) / NumPreDays - state.dataSystemAvailabilityManager->OptStart_AdaTempGradTrdHeat(1) / NumPreDays;
                                AdaTempGradCool += state.dataSystemAvailabilityManager->OptStart_AdaTempGradTrdCool(NumPreDays) / NumPreDays - state.dataSystemAvailabilityManager->OptStart_AdaTempGradTrdCool(1) / NumPreDays;
                                if (FanStartTime > 0) {
                                    for (ATGCounter = 1; ATGCounter <= NumPreDays - 1; ++ATGCounter) {
                                        state.dataSystemAvailabilityManager->OptStart_AdaTempGradTrdHeat(ATGCounter) = state.dataSystemAvailabilityManager->OptStart_AdaTempGradTrdHeat(ATGCounter + 1);
                                        state.dataSystemAvailabilityManager->OptStart_AdaTempGradTrdCool(ATGCounter) = state.dataSystemAvailabilityManager->OptStart_AdaTempGradTrdCool(ATGCounter + 1);
                                    }
                                }
                            }
                        }

                        if (CurrentTime >= 1.0) FirstTimeATGFlag = true;
                        //------------------------------------------------------------------------------

                        if (TempDiffHi < 0.0) {
                            TempDiff = TempDiffLo;
                            if (TempDiff < 0.0) { // Heating Mode
                                TempDiff = std::abs(TempDiff);
                                DeltaTime = TempDiff / AdaTempGradHeat;
                                if (DeltaTime > OptStartMgr.MaxOptStartTime) {
                                    DeltaTime = OptStartMgr.MaxOptStartTime;
                                }
                                PreStartTime = FanStartTime - DeltaTime;
                                if (PreStartTime < 0.0) PreStartTime = -0.1;
                                PreStartTimeTmr = FanStartTimeTmr - DeltaTime;
                                if (PreStartTimeTmr < 0.0) {
                                    PreStartTimeTmr += 24.0;
                                    OverNightStartFlag = true;
                                } else {
                                    OverNightStartFlag = false;
                                }
                                if (!OverNightStartFlag) {
                                    if (FanStartTime == 0.0 || CurrentTime > FanStartTime) {
                                        AvailStatus = NoAction;
                                        CycleOnFlag = false;
                                        OSReportVarFlag = true;
                                    } else if (CycleOnFlag) {
                                        AvailStatus = CycleOn;
                                        OptStartMgr.SetOptStartFlag(state, PriAirSysNum);
                                        if (CurrentTime > FanStartTime) CycleOnFlag = false;
                                        // Calculate the current day actual temperature gradient --------------------------
                                        if (!WarmupFlag) {
                                            if (ATGUpdateFlag1) {
                                                ATGUpdateTime1 = CurrentTime;
                                                ATGUpdateTemp1 = TempTstatAir(ZoneNum);
                                                ATGUpdateFlag1 = false;
                                            }
                                            if (TempTstatAir(ZoneNum) >= OccRoomTSetPointHeat(ZoneNum) && ATGUpdateFlag2) {
                                                ATGUpdateTime2 = CurrentTime;
                                                ATGUpdateTemp2 = TempTstatAir(ZoneNum);
                                                ATGUpdateFlag2 = false;
                                                if (std::abs(ATGUpdateTime2 - ATGUpdateTime1) > 1.e-10) {
                                                    state.dataSystemAvailabilityManager->OptStart_AdaTempGradTrdHeat(NumPreDays) =
                                                        (ATGUpdateTemp2 - ATGUpdateTemp1) / (ATGUpdateTime2 - ATGUpdateTime1);
                                                } else {
                                                    state.dataSystemAvailabilityManager->OptStart_AdaTempGradTrdHeat(NumPreDays) = (ATGUpdateTemp2 - ATGUpdateTemp1) * NumOfTimeStepInHour;
                                                }
                                            }
                                        }
                                        //---------------------------------------------------------------------------------
                                    } else if (PreStartTime < CurrentTime) {
                                        if (OSReportVarFlag) {
                                            NumHoursBeforeOccupancy = DeltaTime;
                                            OSReportVarFlag = false;
                                        }
                                        AvailStatus = CycleOn;
                                        CycleOnFlag = true;
                                        ATGUpdateFlag1 = true;
                                        ATGUpdateFlag2 = true;
                                        OptStartMgr.SetOptStartFlag(state, PriAirSysNum);
                                    } else {
                                        AvailStatus = NoAction;
                                        CycleOnFlag = false;
                                        OSReportVarFlag = true;
                                    }
                                } else {
                                    if (FanStartTime == 0.0 || (CurrentTime > FanStartTime && CurrentTime <= PreStartTimeTmr)) {
                                        AvailStatus = NoAction;
                                        CycleOnFlag = false;
                                        OSReportVarFlag = true;
                                    } else if (CycleOnFlag) {
                                        AvailStatus = CycleOn;
                                        OptStartMgr.SetOptStartFlag(state, PriAirSysNum);
                                        if (CurrentTime > FanStartTime && CurrentTime < PreStartTimeTmr) CycleOnFlag = false;
                                        // Calculate the current day actual temperature gradient --------------------------
                                        if (!WarmupFlag) {
                                            if (ATGUpdateFlag1) {
                                                ATGUpdateTime1 = CurrentTime;
                                                ATGUpdateTemp1 = TempTstatAir(ZoneNum);
                                                ATGUpdateFlag1 = false;
                                            }
                                            if (TempTstatAir(ZoneNum) >= OccRoomTSetPointHeat(ZoneNum) && ATGUpdateFlag2) {
                                                ATGUpdateTime2 = CurrentTime;
                                                ATGUpdateTemp2 = TempTstatAir(ZoneNum);
                                                ATGUpdateFlag2 = false;
                                                if (std::abs(ATGUpdateTime2 - ATGUpdateTime1 + 24.0) > 1.e-10) {
                                                    state.dataSystemAvailabilityManager->OptStart_AdaTempGradTrdHeat(NumPreDays) =
                                                        (ATGUpdateTemp2 - ATGUpdateTemp1) / (ATGUpdateTime2 - ATGUpdateTime1 + 24.0);
                                                } else {
                                                    state.dataSystemAvailabilityManager->OptStart_AdaTempGradTrdHeat(NumPreDays) = (ATGUpdateTemp2 - ATGUpdateTemp1) * NumOfTimeStepInHour;
                                                }
                                            }
                                        }
                                        //---------------------------------------------------------------------------------
                                    } else if (PreStartTime < CurrentTime || PreStartTimeTmr < CurrentTime) {
                                        if (OSReportVarFlag) {
                                            NumHoursBeforeOccupancy = DeltaTime;
                                            OSReportVarFlag = false;
                                        }
                                        AvailStatus = CycleOn;
                                        CycleOnFlag = true;
                                        ATGUpdateFlag1 = true;
                                        ATGUpdateFlag2 = true;
                                        OptStartMgr.SetOptStartFlag(state, PriAirSysNum);
                                    } else {
                                        AvailStatus = NoAction;
                                        CycleOnFlag = false;
                                        OSReportVarFlag = true;
                                    }
                                }
                            } else {
                                AvailStatus = NoAction;
                                CycleOnFlag = false;
                            }
                        } else if (OccRoomTSetPointCool(ZoneNum) < 50.0) { // Cooling Mode
                            TempDiff = TempDiffHi;
                            DeltaTime = TempDiff / AdaTempGradCool;
                            if (DeltaTime > OptStartMgr.MaxOptStartTime) {
                                DeltaTime = OptStartMgr.MaxOptStartTime;
                            }
                            PreStartTime = FanStartTime - DeltaTime;
                            if (PreStartTime < 0.0) PreStartTime = -0.1;
                            PreStartTimeTmr = FanStartTimeTmr - DeltaTime;
                            if (PreStartTimeTmr < 0.0) {
                                PreStartTimeTmr += 24.0;
                                OverNightStartFlag = true;
                            } else {
                                OverNightStartFlag = false;
                            }
                            if (!OverNightStartFlag) {
                                if (FanStartTime == 0.0 || CurrentTime > FanStartTime) {
                                    AvailStatus = NoAction;
                                    CycleOnFlag = false;
                                    OSReportVarFlag = true;
                                } else if (CycleOnFlag) {
                                    if (OSReportVarFlag) {
                                        NumHoursBeforeOccupancy = DeltaTime;
                                        OSReportVarFlag = false;
                                    }
                                    AvailStatus = CycleOn;
                                    OptStartMgr.SetOptStartFlag(state, PriAirSysNum);
                                    if (!WarmupFlag) {
                                        if (ATGUpdateFlag1) {
                                            ATGUpdateTime1 = CurrentTime;
                                            ATGUpdateTemp1 = TempTstatAir(ZoneNum);
                                            ATGUpdateFlag1 = false;
                                        }
                                        if (TempTstatAir(ZoneNum) <= OccRoomTSetPointCool(ZoneNum) && ATGUpdateFlag2) {
                                            ATGUpdateTime2 = CurrentTime;
                                            ATGUpdateTemp2 = TempTstatAir(ZoneNum);
                                            ATGUpdateFlag2 = false;
                                            if (std::abs(ATGUpdateTime2 - ATGUpdateTime1) > 1.e-10) {
                                                state.dataSystemAvailabilityManager->OptStart_AdaTempGradTrdCool(NumPreDays) =
                                                    (ATGUpdateTemp1 - ATGUpdateTemp2) / (ATGUpdateTime2 - ATGUpdateTime1);
                                            } else {
                                                state.dataSystemAvailabilityManager->OptStart_AdaTempGradTrdCool(NumPreDays) = (ATGUpdateTemp1 - ATGUpdateTemp2) * NumOfTimeStepInHour;
                                            }
                                        }
                                    }
                                } else if (PreStartTime < CurrentTime) {
                                    AvailStatus = CycleOn;
                                    CycleOnFlag = true;
                                    ATGUpdateFlag1 = true;
                                    ATGUpdateFlag2 = true;
                                    OptStartMgr.SetOptStartFlag(state, PriAirSysNum);
                                } else {
                                    AvailStatus = NoAction;
                                    CycleOnFlag = false;
                                    OSReportVarFlag = true;
                                }
                            } else {
                                if (FanStartTime == 0.0 || (CurrentTime > FanStartTime && CurrentTime <= PreStartTimeTmr)) {
                                    AvailStatus = NoAction;
                                    CycleOnFlag = false;
                                    OSReportVarFlag = true;
                                } else if (CycleOnFlag) {
                                    AvailStatus = CycleOn;
                                    if (!WarmupFlag) {
                                        if (ATGUpdateFlag1) {
                                            ATGUpdateTime1 = CurrentTime;
                                            ATGUpdateTemp1 = TempTstatAir(ZoneNum);
                                            ATGUpdateFlag1 = false;
                                        }
                                        if (TempTstatAir(ZoneNum) <= OccRoomTSetPointCool(ZoneNum) && ATGUpdateFlag2) {
                                            ATGUpdateTime2 = CurrentTime;
                                            ATGUpdateTemp2 = TempTstatAir(ZoneNum);
                                            ATGUpdateFlag2 = false;
                                            if (std::abs(ATGUpdateTime2 - ATGUpdateTime1 + 24.0) > 1.e-10) {
                                                state.dataSystemAvailabilityManager->OptStart_AdaTempGradTrdCool(NumPreDays) =
                                                    (ATGUpdateTemp1 - ATGUpdateTemp2) / (ATGUpdateTime2 - ATGUpdateTime1 + 24.0);
                                            } else {
                                                state.dataSystemAvailabilityManager->OptStart_AdaTempGradTrdCool(NumPreDays) = (ATGUpdateTemp1 - ATGUpdateTemp2) * NumOfTimeStepInHour;
                                            }
                                        }
                                    }
                                    OptStartMgr.SetOptStartFlag(state, PriAirSysNum);
                                } else if (PreStartTime < CurrentTime || PreStartTimeTmr < CurrentTime) {
                                    if (OSReportVarFlag) {
                                        NumHoursBeforeOccupancy = DeltaTime;
                                        OSReportVarFlag = false;
                                    }
                                    AvailStatus = CycleOn;
                                    CycleOnFlag = true;
                                    ATGUpdateFlag1 = true;
                                    ATGUpdateFlag2 = true;
                                    OptStartMgr.SetOptStartFlag(state, PriAirSysNum);
                                } else {
                                    AvailStatus = NoAction;
                                    CycleOnFlag = false;
                                    OSReportVarFlag = true;
                                }
                            }
                        } else { // Not heating nor cooling mode
                            AvailStatus = NoAction;
                            CycleOnFlag = false;
                        }
                    } else if (OptStartMgr.CtrlType == state.dataSystemAvailabilityManager->MaximumOfZoneList) {

                        NumOfZonesInList = OptStartMgr.NumOfZones;
                        ATGWCZoneNumHi = OptStartMgr.ZonePtrs(1);
                        ATGWCZoneNumLo = OptStartMgr.ZonePtrs(1);
                        if ((!allocated(TempTstatAir)) || (!allocated(ZoneThermostatSetPointLo)) || (!allocated(ZoneThermostatSetPointHi))) {
                            TempDiff = 0.0;
                        } else {
                            if (!CycleOnFlag) {
                                if (allocated(OccRoomTSetPointHeat) && allocated(OccRoomTSetPointCool)) {
                                    TempDiffHi = 0.0;
                                    TempDiffLo = 0.0;
                                    ATGWCZoneNumHi = OptStartMgr.ZonePtrs(1);
                                    ATGWCZoneNumLo = OptStartMgr.ZonePtrs(1);
                                    for (ZoneNum = 1; ZoneNum <= NumOfZonesInList; ++ZoneNum) {
                                        TempDiff = TempTstatAir(OptStartMgr.ZonePtrs(ZoneNum)) - OccRoomTSetPointCool(OptStartMgr.ZonePtrs(ZoneNum));
                                        TempDiffHi = max(TempDiffHi, TempDiff);
                                        // Store the worse case zone number for actual temperature gradient calculation
                                        if (TempDiff == TempDiffHi) {
                                            ATGWCZoneNumHi = OptStartMgr.ZonePtrs(ZoneNum);
                                        }
                                        TempDiff = TempTstatAir(OptStartMgr.ZonePtrs(ZoneNum)) - OccRoomTSetPointHeat(OptStartMgr.ZonePtrs(ZoneNum));
                                        TempDiffLo = min(TempDiffLo, TempDiff);
                                        if (TempDiff == TempDiffLo) {
                                            ATGWCZoneNumLo = OptStartMgr.ZonePtrs(ZoneNum);
                                        }
                                    }
                                } else {
                                    TempDiffHi = 0.0;
                                    TempDiffLo = 0.0;
                                }
                            }
                        }
                        // Store adaptive temperature gradients for previous days and calculate the adaptive temp gradients
                        //-----------------------------------------------------------------------------
                        if (WarmupFlag) {
                            AdaTempGradHeat = OptStartMgr.InitTGradHeat;
                            AdaTempGradCool = OptStartMgr.InitTGradCool;
<<<<<<< HEAD
                        } else if (state.dataGlobal->DayOfSim == 1 && state.dataGlobal->BeginDayFlag) {
                            OptStart_AdaTempGradTrdHeat = OptStartMgr.InitTGradHeat;
=======
                        } else if (DayOfSim == 1 && BeginDayFlag) {
                            state.dataSystemAvailabilityManager->OptStart_AdaTempGradTrdHeat = OptStartMgr.InitTGradHeat;
>>>>>>> 25f58cb6
                            AdaTempGradHeat = OptStartMgr.InitTGradHeat;
                            state.dataSystemAvailabilityManager->OptStart_AdaTempGradTrdCool = OptStartMgr.InitTGradCool;
                            AdaTempGradCool = OptStartMgr.InitTGradCool;
                        } else {
                            if (state.dataGlobal->BeginDayFlag && FirstTimeATGFlag) {
                                FirstTimeATGFlag = false;
                                AdaTempGradHeat += state.dataSystemAvailabilityManager->OptStart_AdaTempGradTrdHeat(NumPreDays) / NumPreDays - state.dataSystemAvailabilityManager->OptStart_AdaTempGradTrdHeat(1) / NumPreDays;
                                AdaTempGradCool += state.dataSystemAvailabilityManager->OptStart_AdaTempGradTrdCool(NumPreDays) / NumPreDays - state.dataSystemAvailabilityManager->OptStart_AdaTempGradTrdCool(1) / NumPreDays;
                                if (FanStartTime > 0) {
                                    for (ATGCounter = 1; ATGCounter <= NumPreDays - 1; ++ATGCounter) {
                                        state.dataSystemAvailabilityManager->OptStart_AdaTempGradTrdHeat(ATGCounter) = state.dataSystemAvailabilityManager->OptStart_AdaTempGradTrdHeat(ATGCounter + 1);
                                        state.dataSystemAvailabilityManager->OptStart_AdaTempGradTrdCool(ATGCounter) = state.dataSystemAvailabilityManager->OptStart_AdaTempGradTrdCool(ATGCounter + 1);
                                    }
                                }
                            }
                        }

                        if (CurrentTime >= 1.0) FirstTimeATGFlag = true;
                        //------------------------------------------------------------------------------

                        if ((TempDiffHi < 0.0 && TempDiffLo < 0.0) ||
                            (std::abs(TempDiffLo) > std::abs(TempDiffHi) && TempDiffLo < 0.0)) { // Heating Mode
                            TempDiff = TempDiffLo;
                            TempDiff = std::abs(TempDiff);
                            DeltaTime = TempDiff / AdaTempGradHeat;
                            if (DeltaTime > OptStartMgr.MaxOptStartTime) {
                                DeltaTime = OptStartMgr.MaxOptStartTime;
                            }
                            PreStartTime = FanStartTime - DeltaTime;
                            if (PreStartTime < 0.0) PreStartTime = -0.1;
                            PreStartTimeTmr = FanStartTimeTmr - DeltaTime;
                            if (PreStartTimeTmr < 0.0) {
                                PreStartTimeTmr += 24.0;
                                OverNightStartFlag = true;
                            } else {
                                OverNightStartFlag = false;
                            }
                            if (!OverNightStartFlag) {
                                if (FanStartTime == 0.0 || CurrentTime > FanStartTime) {
                                    OSReportVarFlag = true;
                                    AvailStatus = NoAction;
                                    CycleOnFlag = false;
                                } else if (CycleOnFlag) {
                                    AvailStatus = CycleOn;
                                    OptStartMgr.SetOptStartFlag(state, PriAirSysNum);
                                    if (CurrentTime > FanStartTime) CycleOnFlag = false;
                                    // Calculate the current day actual temperature gradient --------------------------
                                    if (!WarmupFlag) {
                                        if (ATGUpdateFlag1) {
                                            ATGUpdateTime1 = CurrentTime;
                                            ATGUpdateTemp1 = TempTstatAir(ATGWCZoneNumLo);
                                            ATGUpdateFlag1 = false;
                                        }
                                        if (TempTstatAir(ATGWCZoneNumLo) >= OccRoomTSetPointHeat(ATGWCZoneNumLo) && ATGUpdateFlag2) {
                                            ATGUpdateTime2 = CurrentTime;
                                            ATGUpdateTemp2 = TempTstatAir(ATGWCZoneNumLo);
                                            ATGUpdateFlag2 = false;
                                            if (std::abs(ATGUpdateTime2 - ATGUpdateTime1) > 1.e-10) {
                                                state.dataSystemAvailabilityManager->OptStart_AdaTempGradTrdHeat(NumPreDays) =
                                                    (ATGUpdateTemp2 - ATGUpdateTemp1) / (ATGUpdateTime2 - ATGUpdateTime1);
                                            } else {
                                                state.dataSystemAvailabilityManager->OptStart_AdaTempGradTrdHeat(NumPreDays) = (ATGUpdateTemp2 - ATGUpdateTemp1) * NumOfTimeStepInHour;
                                            }
                                        }
                                    }
                                    //---------------------------------------------------------------------------------
                                } else if (PreStartTime < CurrentTime) {
                                    if (OSReportVarFlag) {
                                        NumHoursBeforeOccupancy = DeltaTime;
                                        OSReportVarFlag = false;
                                    }
                                    AvailStatus = CycleOn;
                                    CycleOnFlag = true;
                                    ATGUpdateFlag1 = true;
                                    ATGUpdateFlag2 = true;
                                    OptStartMgr.SetOptStartFlag(state, PriAirSysNum);
                                } else {
                                    AvailStatus = NoAction;
                                    CycleOnFlag = false;
                                    OSReportVarFlag = true;
                                }
                            } else {
                                if (FanStartTime == 0.0 || (CurrentTime > FanStartTime && CurrentTime <= PreStartTimeTmr)) {
                                    AvailStatus = NoAction;
                                    CycleOnFlag = false;
                                    OSReportVarFlag = true;
                                } else if (CycleOnFlag) {
                                    AvailStatus = CycleOn;
                                    // Calculate the current day actual temperature gradient --------------------------
                                    if (!WarmupFlag) {
                                        if (ATGUpdateFlag1) {
                                            ATGUpdateTime1 = CurrentTime;
                                            ATGUpdateTemp1 = TempTstatAir(ATGWCZoneNumLo);
                                            ATGUpdateFlag1 = false;
                                        }
                                        if (TempTstatAir(ATGWCZoneNumLo) >= OccRoomTSetPointHeat(ATGWCZoneNumLo) && ATGUpdateFlag2) {
                                            ATGUpdateTime2 = CurrentTime;
                                            ATGUpdateTemp2 = TempTstatAir(ATGWCZoneNumLo);
                                            ATGUpdateFlag2 = false;
                                            if (std::abs(ATGUpdateTime2 - ATGUpdateTime1 + 24.0) > 1.e-10) {
                                                state.dataSystemAvailabilityManager->OptStart_AdaTempGradTrdHeat(NumPreDays) =
                                                    (ATGUpdateTemp2 - ATGUpdateTemp1) / (ATGUpdateTime2 - ATGUpdateTime1 + 24.0);
                                            } else {
                                                state.dataSystemAvailabilityManager->OptStart_AdaTempGradTrdHeat(NumPreDays) = (ATGUpdateTemp2 - ATGUpdateTemp1) * NumOfTimeStepInHour;
                                            }
                                        }
                                    }
                                    //---------------------------------------------------------------------------------
                                    OptStartMgr.SetOptStartFlag(state, PriAirSysNum);
                                    if (CurrentTime > FanStartTime && CurrentTime < PreStartTimeTmr) CycleOnFlag = false;
                                } else if (PreStartTime < CurrentTime || PreStartTimeTmr < CurrentTime) {
                                    if (OSReportVarFlag) {
                                        NumHoursBeforeOccupancy = DeltaTime;
                                        OSReportVarFlag = false;
                                    }
                                    AvailStatus = CycleOn;
                                    CycleOnFlag = true;
                                    ATGUpdateFlag1 = true;
                                    ATGUpdateFlag2 = true;
                                    OptStartMgr.SetOptStartFlag(state, PriAirSysNum);
                                } else {
                                    AvailStatus = NoAction;
                                    CycleOnFlag = false;
                                    OSReportVarFlag = true;
                                }
                            }
                        } else if (TempDiffHi <= 0.0 && TempDiffLo >= 0.0) { // not heating and not cooling
                            AvailStatus = NoAction;
                            CycleOnFlag = false;
                            TempDiffHi = 0.0;
                            TempDiffLo = 0.0;
                        } else if (TempDiffHi < 30.0) { // Cooling Mode
                            TempDiff = TempDiffHi;
                            DeltaTime = TempDiff / AdaTempGradCool;
                            if (DeltaTime > OptStartMgr.MaxOptStartTime) {
                                DeltaTime = OptStartMgr.MaxOptStartTime;
                            }
                            PreStartTime = FanStartTime - DeltaTime;
                            if (PreStartTime < 0) PreStartTime = -0.1;
                            PreStartTimeTmr = FanStartTimeTmr - DeltaTime;
                            if (PreStartTimeTmr < 0) {
                                PreStartTimeTmr += 24.0;
                                OverNightStartFlag = true;
                            } else {
                                OverNightStartFlag = false;
                            }
                            if (!OverNightStartFlag) {
                                if (FanStartTime == 0.0 || CurrentTime > FanStartTime) {
                                    AvailStatus = NoAction;
                                    CycleOnFlag = false;
                                    OSReportVarFlag = true;
                                } else if (CycleOnFlag) {
                                    AvailStatus = CycleOn;
                                    // Calculate the current day actual temperature gradient --------------------------
                                    if (!WarmupFlag) {
                                        if (ATGUpdateFlag1) {
                                            ATGUpdateTime1 = CurrentTime;
                                            ATGUpdateTemp1 = TempTstatAir(ATGWCZoneNumHi);
                                            ATGUpdateFlag1 = false;
                                        }
                                        if (TempTstatAir(ATGWCZoneNumHi) <= OccRoomTSetPointCool(ATGWCZoneNumHi) && ATGUpdateFlag2) {
                                            ATGUpdateTime2 = CurrentTime;
                                            ATGUpdateTemp2 = TempTstatAir(ATGWCZoneNumHi);
                                            ATGUpdateFlag2 = false;
                                            if (std::abs(ATGUpdateTime2 - ATGUpdateTime1) > 1.e-10) {
                                                state.dataSystemAvailabilityManager->OptStart_AdaTempGradTrdCool(NumPreDays) =
                                                    (ATGUpdateTemp1 - ATGUpdateTemp2) / (ATGUpdateTime2 - ATGUpdateTime1);
                                            } else {
                                                state.dataSystemAvailabilityManager->OptStart_AdaTempGradTrdCool(NumPreDays) = (ATGUpdateTemp1 - ATGUpdateTemp2) * NumOfTimeStepInHour;
                                            }
                                        }
                                    }
                                    //---------------------------------------------------------------------------------
                                    OptStartMgr.SetOptStartFlag(state, PriAirSysNum);
                                } else if (PreStartTime < CurrentTime) {
                                    if (OSReportVarFlag) {
                                        NumHoursBeforeOccupancy = DeltaTime;
                                        OSReportVarFlag = false;
                                    }
                                    AvailStatus = CycleOn;
                                    CycleOnFlag = true;
                                    ATGUpdateFlag1 = true;
                                    ATGUpdateFlag2 = true;
                                    OptStartMgr.SetOptStartFlag(state, PriAirSysNum);
                                } else {
                                    AvailStatus = NoAction;
                                    CycleOnFlag = false;
                                    OSReportVarFlag = true;
                                }
                            } else {
                                if (FanStartTime == 0.0 || (CurrentTime > FanStartTime && CurrentTime <= PreStartTimeTmr)) {
                                    AvailStatus = NoAction;
                                    CycleOnFlag = false;
                                    OSReportVarFlag = true;
                                } else if (CycleOnFlag) {
                                    AvailStatus = CycleOn;
                                    // Calculate the current day actual temperature gradient --------------------------
                                    if (!WarmupFlag) {
                                        if (ATGUpdateFlag1) {
                                            ATGUpdateTime1 = CurrentTime;
                                            ATGUpdateTemp1 = TempTstatAir(ATGWCZoneNumHi);
                                            ATGUpdateFlag1 = false;
                                        }
                                        if (TempTstatAir(ATGWCZoneNumHi) <= OccRoomTSetPointCool(ATGWCZoneNumHi) && ATGUpdateFlag2) {
                                            ATGUpdateTime2 = CurrentTime;
                                            ATGUpdateTemp2 = TempTstatAir(ATGWCZoneNumHi);
                                            ATGUpdateFlag2 = false;
                                            if (std::abs(ATGUpdateTime2 - ATGUpdateTime1 + 24.0) > 1.e-10) {
                                                state.dataSystemAvailabilityManager->OptStart_AdaTempGradTrdCool(NumPreDays) =
                                                    (ATGUpdateTemp1 - ATGUpdateTemp2) / (ATGUpdateTime2 - ATGUpdateTime1 + 24.0);
                                            } else {
                                                state.dataSystemAvailabilityManager->OptStart_AdaTempGradTrdCool(NumPreDays) = (ATGUpdateTemp1 - ATGUpdateTemp2) * NumOfTimeStepInHour;
                                            }
                                        }
                                    }
                                    //---------------------------------------------------------------------------------
                                    OptStartMgr.SetOptStartFlag(state, PriAirSysNum);
                                } else if (PreStartTime < CurrentTime || PreStartTimeTmr < CurrentTime) {
                                    if (OSReportVarFlag) {
                                        NumHoursBeforeOccupancy = DeltaTime;
                                        OSReportVarFlag = false;
                                    }
                                    AvailStatus = CycleOn;
                                    CycleOnFlag = true;
                                    ATGUpdateFlag2 = true;
                                    ATGUpdateFlag1 = true;
                                    OptStartMgr.SetOptStartFlag(state, PriAirSysNum);
                                } else {
                                    AvailStatus = NoAction;
                                    CycleOnFlag = false;
                                    OSReportVarFlag = true;
                                }
                            }
                        } else {
                            AvailStatus = NoAction;
                            CycleOnFlag = false;
                        }
                    } else {
                        AvailStatus = NoAction;
                    }

                } else if (SELECT_CASE_var == state.dataSystemAvailabilityManager->AdaptiveASHRAE) {
                    AvailStatus = NoAction;
                }
            }
        }

        OptStartMgr.AvailStatus = AvailStatus;
        OptStartMgr.NumHoursBeforeOccupancy = NumHoursBeforeOccupancy;
        OptStartMgr.TempDiffLo = TempDiffLo;
        OptStartMgr.TempDiffHi = TempDiffHi;
        OptStartMgr.ATGWCZoneNumLo = ATGWCZoneNumLo;
        OptStartMgr.ATGWCZoneNumHi = ATGWCZoneNumHi;
        OptStartMgr.CycleOnFlag = CycleOnFlag;
        OptStartMgr.ATGUpdateFlag1 = ATGUpdateFlag1;
        OptStartMgr.ATGUpdateFlag2 = ATGUpdateFlag2;
        OptStartMgr.FirstTimeATGFlag = FirstTimeATGFlag;
        OptStartMgr.OverNightStartFlag = OverNightStartFlag;
        OptStartMgr.OSReportVarFlag = OSReportVarFlag;
        if (OptStartMgr.CtrlAlgType == state.dataSystemAvailabilityManager->AdaptiveTemperatureGradient) {
            OptStartMgr.AdaTempGradTrdHeat = state.dataSystemAvailabilityManager->OptStart_AdaTempGradTrdHeat;
            OptStartMgr.AdaTempGradTrdCool = state.dataSystemAvailabilityManager->OptStart_AdaTempGradTrdCool;
            OptStartMgr.AdaTempGradHeat = AdaTempGradHeat;
            OptStartMgr.AdaTempGradCool = AdaTempGradCool;
            OptStartMgr.ATGUpdateTime1 = ATGUpdateTime1;
            OptStartMgr.ATGUpdateTime2 = ATGUpdateTime2;
            OptStartMgr.ATGUpdateTemp1 = ATGUpdateTemp1;
            OptStartMgr.ATGUpdateTemp2 = ATGUpdateTemp2;
        }
    }

    void DefineOptStartSysAvailManager::SetOptStartFlag(EnergyPlusData &state, int const AirLoopNum)
    {
        // Set the OptStartFlag true for all zones on the air loop
        auto const &thisAirToZoneNodeInfo(state.dataAirLoop->AirToZoneNodeInfo(AirLoopNum));
        for (int counter = 1; counter <= thisAirToZoneNodeInfo.NumZonesCooled; ++counter) {
            int actZoneNum = DataZoneEquipment::ZoneEquipConfig(thisAirToZoneNodeInfo.CoolCtrlZoneNums(counter)).ActualZoneNum;
            OptStartData.OptStartFlag(actZoneNum) = true;
        }
        for (int counter = 1; counter <= thisAirToZoneNodeInfo.NumZonesHeated; ++counter) {
            int actZoneNum = DataZoneEquipment::ZoneEquipConfig(thisAirToZoneNodeInfo.HeatCtrlZoneNums(counter)).ActualZoneNum;
            OptStartData.OptStartFlag(actZoneNum) = true;
        }
    }
    void CalcNVentSysAvailMgr(EnergyPlusData &state,
                              int const SysAvailNum,           // number of the current scheduled system availability manager
                              int const PriAirSysNum,          // number of the primary air system affected by this Avail. Manager
                              int &AvailStatus,                // System status indicator
                              Optional_int_const ZoneEquipType // Type of zone equipment component
    )
    {

        // SUBROUTINE INFORMATION:
        //       AUTHOR         Fred Buhl
        //       DATE WRITTEN   December 2004
        //       MODIFIED       March 2011, Chandan Sharma - FSEC: Allowed night ventilation
        //                             availability manager to work for zone component
        //       RE-ENGINEERED  na

        // PURPOSE OF THIS SUBROUTINE:
        // Set AvailStatus indicator for a primary air loop and ZoneHVAC component and sets a specified flow
        // rate fraction for the air loop for use during night ventilation.

        // METHODOLOGY EMPLOYED:
        // Looks at outside and indoor conditions to determine if night ventilation
        // is beneficial. If it is and it is scheduled on the AvailStatus is set to cycle
        // on and the loop flow rate fractionis set to the specified night ventilation
        // value.

        using namespace DataAirLoop;
        using DataEnvironment::OutDryBulbTemp;
        using DataHeatBalFanSys::TempControlType;
        using DataHeatBalFanSys::TempTstatAir;
        using DataHeatBalFanSys::TempZoneThermostatSetPoint;
        using DataHeatBalFanSys::ZoneThermostatSetPointHi;
        using DataHeatBalFanSys::ZoneThermostatSetPointLo;
        using DataZoneEquipment::ZoneEquipConfig;

        int ZoneInSysNum;
        int CtrldZoneNum;
        int ZoneNum;
        bool TempCheck;     // TRUE if one zone's temperature is above the value of the vent temp sched
        bool DelTCheck;     // TRUE if the control zone temperature - outside temperature > VentDelT
        bool LowLimCheck;   // TRUE if one zones's air temperature is below this value
        Real64 VentTemp;    // value of the ventilation temperature schedule
        int ControlZoneNum; // actual zone number of the control zone

        TempCheck = false;
        DelTCheck = false;
        LowLimCheck = false;
        // check if night venting allowed: not allowed if avail sched is off or fan sched is on
        // CR 7913 changed to allow during warmup
        if ((GetCurrentScheduleValue(state.dataSystemAvailabilityManager->NVentSysAvailMgrData(SysAvailNum).SchedPtr) <= 0.0) ||
            (GetCurrentScheduleValue(state.dataSystemAvailabilityManager->NVentSysAvailMgrData(SysAvailNum).FanSchedPtr) > 0.0)) {
            AvailStatus = NoAction;
        } else {

            VentTemp = GetCurrentScheduleValue(state.dataSystemAvailabilityManager->NVentSysAvailMgrData(SysAvailNum).VentTempSchedPtr);
            ControlZoneNum = state.dataSystemAvailabilityManager->NVentSysAvailMgrData(SysAvailNum).ZoneNum;

            if (present(ZoneEquipType)) {
                // if the room temperature is greater than the vent temp sched value, set the vent temp check to TRUE
                if (TempTstatAir(ControlZoneNum) > VentTemp) {
                    TempCheck = true;
                }
                // if the room temperature is less than the low limit set the low limit check to TRUE
                if (TempTstatAir(ControlZoneNum) < state.dataSystemAvailabilityManager->NVentSysAvailMgrData(SysAvailNum).VentTempLowLim) {
                    LowLimCheck = true;
                }
            } else {
                for (ZoneInSysNum = 1; ZoneInSysNum <= state.dataAirLoop->AirToZoneNodeInfo(PriAirSysNum).NumZonesCooled; ++ZoneInSysNum) { // loop over zones in system

                    CtrldZoneNum = state.dataAirLoop->AirToZoneNodeInfo(PriAirSysNum).CoolCtrlZoneNums(ZoneInSysNum);
                    ZoneNum = ZoneEquipConfig(CtrldZoneNum).ActualZoneNum;
                    // if the room temperature is greater than the vent temp sched value, set the vent temp check to TRUE
                    if (TempTstatAir(ZoneNum) > VentTemp) {
                        TempCheck = true;
                    }
                    // if the room temperature is less than the low limit set the low limit check to TRUE
                    if (TempTstatAir(ZoneNum) < state.dataSystemAvailabilityManager->NVentSysAvailMgrData(SysAvailNum).VentTempLowLim) {
                        LowLimCheck = true;
                    }
                }
            }
            // If the difference between the control zone temperature and the outside temperature is greater than
            // the specified night venting delta T then set the delta T check to TRUE
            if ((TempTstatAir(ControlZoneNum) - OutDryBulbTemp) > state.dataSystemAvailabilityManager->NVentSysAvailMgrData(SysAvailNum).VentDelT) {
                DelTCheck = true;
            }
            // If the limit requirements are met turn on night ventilation
            if (TempCheck && DelTCheck && !LowLimCheck) {
                AvailStatus = CycleOn;
            } else {
                AvailStatus = NoAction;
            }
        }

        if (!present(ZoneEquipType)) {
            if (AvailStatus == CycleOn) {
                state.dataAirLoop->AirLoopControlInfo(PriAirSysNum).LoopFlowRateSet = true;
                state.dataAirLoop->AirLoopControlInfo(PriAirSysNum).NightVent = true;
                state.dataAirLoop->AirLoopFlow(PriAirSysNum).ReqSupplyFrac = state.dataSystemAvailabilityManager->NVentSysAvailMgrData(SysAvailNum).VentFlowFrac;
            }
        }

        state.dataSystemAvailabilityManager->NVentSysAvailMgrData(SysAvailNum).AvailStatus = AvailStatus;
    }

    void CalcDiffTSysAvailMgr(EnergyPlusData &state, int const SysAvailNum,    // Number of the current scheduled system availability manager
                              int const PreviousStatus, // System status for the previous timestep
                              int &AvailStatus          // System status indicator
    )
    {

        // SUBROUTINE INFORMATION:
        //       AUTHOR         Peter Graham Ellis
        //       DATE WRITTEN   February 2004
        //       MODIFIED       na
        //       RE-ENGINEERED  na

        // PURPOSE OF THIS SUBROUTINE:
        // Set AvailStatus indicator for a plant loop, primary air loop or ZoneHVAC component.

        // METHODOLOGY EMPLOYED:

        // Using/Aliasing
        using DataLoopNode::Node;
        using DataPlant::PlantAvailMgr;

        Real64 DeltaTemp;

        DeltaTemp = Node(state.dataSystemAvailabilityManager->DiffTSysAvailMgrData(SysAvailNum).HotNode).Temp - Node(state.dataSystemAvailabilityManager->DiffTSysAvailMgrData(SysAvailNum).ColdNode).Temp;

        if (DeltaTemp >= state.dataSystemAvailabilityManager->DiffTSysAvailMgrData(SysAvailNum).TempDiffOn) {
            AvailStatus = CycleOn;
        } else if (DeltaTemp <= state.dataSystemAvailabilityManager->DiffTSysAvailMgrData(SysAvailNum).TempDiffOff) {
            AvailStatus = ForceOff;
        } else {

            if (PreviousStatus == NoAction) {
                AvailStatus = ForceOff;
            } else {
                AvailStatus = PreviousStatus; // No change, but not "NoAction"; it should always be on or off.
            }
        }

        state.dataSystemAvailabilityManager->DiffTSysAvailMgrData(SysAvailNum).AvailStatus = AvailStatus;
    }

    void CalcHiTurnOffSysAvailMgr(EnergyPlusData &state, int const SysAvailNum, // Number of the current scheduled system availability manager
                                  int &AvailStatus       // System status indicator
    )
    {

        // SUBROUTINE INFORMATION:
        //       AUTHOR         Peter Graham Ellis
        //       DATE WRITTEN   February 2004
        //       MODIFIED       na
        //       RE-ENGINEERED  na

        // PURPOSE OF THIS SUBROUTINE:
        // Set AvailStatus indicator for a plant loop, primary air loop or ZoneHVAC component.

        using DataLoopNode::Node;

        if (Node(state.dataSystemAvailabilityManager->HiTurnOffSysAvailMgrData(SysAvailNum).Node).Temp >= state.dataSystemAvailabilityManager->HiTurnOffSysAvailMgrData(SysAvailNum).Temp) {
            AvailStatus = ForceOff;
        } else {
            AvailStatus = NoAction;
        }

        state.dataSystemAvailabilityManager->HiTurnOffSysAvailMgrData(SysAvailNum).AvailStatus = AvailStatus;
    }

    void CalcHiTurnOnSysAvailMgr(EnergyPlusData &state, int const SysAvailNum, // Number of the current scheduled system availability manager
                                 int &AvailStatus       // System status indicator
    )
    {

        // SUBROUTINE INFORMATION:
        //       AUTHOR         Peter Graham Ellis
        //       DATE WRITTEN   February 2004
        //       MODIFIED       na
        //       RE-ENGINEERED  na

        // PURPOSE OF THIS SUBROUTINE:
        // Set AvailStatus indicator for a plant loop, primary air loop or ZoneHVAC component.

        using DataLoopNode::Node;

        if (Node(state.dataSystemAvailabilityManager->HiTurnOnSysAvailMgrData(SysAvailNum).Node).Temp >= state.dataSystemAvailabilityManager->HiTurnOnSysAvailMgrData(SysAvailNum).Temp) {
            AvailStatus = CycleOn;
        } else {
            AvailStatus = NoAction;
        }

        state.dataSystemAvailabilityManager->HiTurnOnSysAvailMgrData(SysAvailNum).AvailStatus = AvailStatus;
    }

    void CalcLoTurnOffSysAvailMgr(EnergyPlusData &state, int const SysAvailNum, // Number of the current scheduled system availability manager
                                  int &AvailStatus       // System status indicator
    )
    {

        // SUBROUTINE INFORMATION:
        //       AUTHOR         Peter Graham Ellis
        //       DATE WRITTEN   February 2004
        //       MODIFIED       na
        //       RE-ENGINEERED  na

        // PURPOSE OF THIS SUBROUTINE:
        // Set AvailStatus indicator for a plant loop, primary air loop or ZoneHVAC component.

        using DataLoopNode::Node;

        // If applicability schedule is off, then availability manager is inactive, return no action
        if (state.dataSystemAvailabilityManager->LoTurnOffSysAvailMgrData(SysAvailNum).SchedPtr > 0) {
            if (GetCurrentScheduleValue(state.dataSystemAvailabilityManager->LoTurnOffSysAvailMgrData(SysAvailNum).SchedPtr) <= 0.0) {
                AvailStatus = NoAction;
                state.dataSystemAvailabilityManager->LoTurnOffSysAvailMgrData(SysAvailNum).AvailStatus = AvailStatus;
                return;
            }
        }

        // Availability manager is active, check temperature limit
        if (Node(state.dataSystemAvailabilityManager->LoTurnOffSysAvailMgrData(SysAvailNum).Node).Temp <= state.dataSystemAvailabilityManager->LoTurnOffSysAvailMgrData(SysAvailNum).Temp) {
            AvailStatus = ForceOff;
        } else {
            AvailStatus = NoAction;
        }

        state.dataSystemAvailabilityManager->LoTurnOffSysAvailMgrData(SysAvailNum).AvailStatus = AvailStatus;
    }

    void CalcLoTurnOnSysAvailMgr(EnergyPlusData &state, int const SysAvailNum, // Number of the current scheduled system availability manager
                                 int &AvailStatus       // System status indicator
    )
    {

        // SUBROUTINE INFORMATION:
        //       AUTHOR         Peter Graham Ellis
        //       DATE WRITTEN   February 2004
        //       MODIFIED       na
        //       RE-ENGINEERED  na

        // PURPOSE OF THIS SUBROUTINE:
        // Set AvailStatus indicator for a plant loop, primary air loop or ZoneHVAC component.

        using DataLoopNode::Node;

        if (Node(state.dataSystemAvailabilityManager->LoTurnOnSysAvailMgrData(SysAvailNum).Node).Temp <= state.dataSystemAvailabilityManager->LoTurnOnSysAvailMgrData(SysAvailNum).Temp) {
            AvailStatus = CycleOn;
        } else {
            AvailStatus = NoAction;
        }

        state.dataSystemAvailabilityManager->LoTurnOnSysAvailMgrData(SysAvailNum).AvailStatus = AvailStatus;
    }

    int ValidateAndSetSysAvailabilityManagerType(EnergyPlusData &state, std::string const &AvailMgrName) // name to validate
    {

        // FUNCTION INFORMATION:
        //       AUTHOR         Linda Lawrie
        //       DATE WRITTEN   April 2005
        //       MODIFIED       na
        //       RE-ENGINEERED  na

        // PURPOSE OF THIS FUNCTION:
        // This function returns true for a valid System Availability Manager Type
        // and false if not.

        // Return value
        int ValidType; // result of validation

        // FUNCTION LOCAL VARIABLE DECLARATIONS:
        int Found;

        Found = UtilityRoutines::FindItem(AvailMgrName, state.dataSystemAvailabilityManager->cValidSysAvailManagerTypes, state.dataSystemAvailabilityManager->NumValidSysAvailManagerTypes);
        if (Found > 0) {
            //   Hybrid ventilation must not be specified in a list
            if (state.dataSystemAvailabilityManager->ValidSysAvailManagerTypes(Found) != state.dataSystemAvailabilityManager->SysAvailMgr_HybridVent) {
                ValidType = state.dataSystemAvailabilityManager->ValidSysAvailManagerTypes(Found);
            } else {
                ValidType = 0;
            }
        } else {
            ValidType = 0;
        }

        return ValidType;
    }

    void ManageHybridVentilation(EnergyPlusData &state)
    {
        // SUBROUTINE INFORMATION:
        //       AUTHOR         Lixing Gu
        //       DATE WRITTEN   March 2007
        //       MODIFIED       July 2012, Chandan Sharma - FSEC: Added zone sys avail managers
        //       RE-ENGINEERED  na

        // PURPOSE OF THIS SUBROUTINE:
        // Manage the simulation of the Hybrid Ventilation Control System Availability Managers

        using DataZoneEquipment::ZoneEquipConfig;
        using namespace DataLoopNode;
        using namespace DataAirLoop;

        int PriAirSysNum; // Primary Air System index
        int SysAvailNum;

        if (state.dataSystemAvailabilityManager->GetHybridInputFlag) {
            GetHybridVentilationInputs(state);
            state.dataSystemAvailabilityManager->GetHybridInputFlag = false;
        }

        if (NumHybridVentSysAvailMgrs == 0) return;

        InitHybridVentSysAvailMgr(state);

        for (SysAvailNum = 1; SysAvailNum <= NumHybridVentSysAvailMgrs; ++SysAvailNum) {
            if (state.dataSystemAvailabilityManager->HybridVentSysAvailMgrData(SysAvailNum).HybridVentMgrConnectedToAirLoop) {
                for (PriAirSysNum = 1; PriAirSysNum <= NumPrimaryAirSys; ++PriAirSysNum) {
                    if (state.dataSystemAvailabilityManager->HybridVentSysAvailMgrData(SysAvailNum).AirLoopNum == PriAirSysNum) CalcHybridVentSysAvailMgr(state, SysAvailNum, PriAirSysNum);
                }
            } else {
                // Hybrid ventilation manager is applied to zone component
                if (state.dataSystemAvailabilityManager->HybridVentSysAvailMgrData(SysAvailNum).SimHybridVentSysAvailMgr) {
                    CalcHybridVentSysAvailMgr(state, SysAvailNum);
                }
            }
        }
    }

    void GetHybridVentilationInputs(EnergyPlusData &state)
    {

        // SUBROUTINE INFORMATION:
        //       AUTHOR         Lixing Gu
        //       DATE WRITTEN   March 2007
        //       MODIFIED       L. GU, 6/23/08, Added more controls, including simple airflow objects
        //       RE-ENGINEERED  na

        // PURPOSE OF THIS SUBROUTINE:
        // Obtains input data for Hybrid Ventilation Control System Availability Managers and stores it in
        // appropriate data structures.

        // METHODOLOGY EMPLOYED:
        // Uses InputProcessor "Get" routines to obtain data.

        // Using/Aliasing
        using DataHeatBalance::TotVentilation;
        using DataHeatBalance::Ventilation;
        using DataHeatBalance::Zone;
        using NodeInputManager::GetOnlySingleNode;
        using NodeInputManager::MarkNode;
        using namespace DataLoopNode;
        using General::TrimSigDigits;
        using namespace DataIPShortCuts;
        using CurveManager::CurveValue;
        using CurveManager::GetCurveIndex;
        using CurveManager::GetCurveMinMaxValues;
        using DataContaminantBalance::Contaminant;

        // SUBROUTINE PARAMETER DEFINITIONS:
        static std::string const RoutineName("GetHybridVentilationInputs: "); // include trailing blank

        // SUBROUTINE LOCAL VARIABLE DECLARATIONS:
        int NumAlphas;                  // Number of Alphas for each GetObjectItem call
        int NumNumbers;                 // Number of Numbers for each GetObjectItem call
        int IOStatus;                   // Used in GetObjectItem
        static bool ErrorsFound(false); // Set to true if errors in input, fatal at end of routine
        int SysAvailNum;                // DO loop index for all System Availability Managers
        Real64 SchedMin;                // Minimum value specified in a schedule
        Real64 SchedMax;                // Maximum value specified in a schedule
        Real64 CurveMin;                // Minimum value specified in a curve
        Real64 CurveMax;                // Maximum value specified in a curve
        Real64 CurveVal;                // Curve value

        // Get the number of occurrences of each type of System Availability Manager
        cCurrentModuleObject = "AvailabilityManager:HybridVentilation";
        NumHybridVentSysAvailMgrs = inputProcessor->getNumObjectsFound(cCurrentModuleObject);

        if (NumHybridVentSysAvailMgrs == 0) return;

        // Allocate the data arrays
        state.dataSystemAvailabilityManager->HybridVentSysAvailMgrData.allocate(NumHybridVentSysAvailMgrs);
        HybridVentSysAvailAirLoopNum.allocate(NumHybridVentSysAvailMgrs);
        HybridVentSysAvailActualZoneNum.allocate(NumHybridVentSysAvailMgrs);
        HybridVentSysAvailVentCtrl.allocate(NumHybridVentSysAvailMgrs);
        HybridVentSysAvailANCtrlStatus.allocate(NumHybridVentSysAvailMgrs);
        HybridVentSysAvailMaster.allocate(NumHybridVentSysAvailMgrs);
        HybridVentSysAvailWindModifier.allocate(NumHybridVentSysAvailMgrs);
        HybridVentSysAvailANCtrlStatus = 0;
        HybridVentSysAvailMaster = 0;

        for (SysAvailNum = 1; SysAvailNum <= NumHybridVentSysAvailMgrs; ++SysAvailNum) {

            inputProcessor->getObjectItem(state,
                                          cCurrentModuleObject,
                                          SysAvailNum,
                                          cAlphaArgs,
                                          NumAlphas,
                                          rNumericArgs,
                                          NumNumbers,
                                          IOStatus,
                                          lNumericFieldBlanks,
                                          lAlphaFieldBlanks,
                                          cAlphaFieldNames,
                                          cNumericFieldNames);
            UtilityRoutines::IsNameEmpty(cAlphaArgs(1), cCurrentModuleObject, ErrorsFound);
            state.dataSystemAvailabilityManager->HybridVentSysAvailMgrData(SysAvailNum).Name = cAlphaArgs(1);
            state.dataSystemAvailabilityManager->HybridVentSysAvailMgrData(SysAvailNum).MgrType = state.dataSystemAvailabilityManager->SysAvailMgr_HybridVent;

            state.dataSystemAvailabilityManager->HybridVentSysAvailMgrData(SysAvailNum).AirLoopName = cAlphaArgs(2);

            if (lAlphaFieldBlanks(2)) { // Hybrid ventilation manager applied to zone
                state.dataSystemAvailabilityManager->HybridVentSysAvailMgrData(SysAvailNum).HybridVentMgrConnectedToAirLoop = false;
            }
            state.dataSystemAvailabilityManager->HybridVentSysAvailMgrData(SysAvailNum).ControlZoneName = cAlphaArgs(3);
            // Check zone number
            state.dataSystemAvailabilityManager->HybridVentSysAvailMgrData(SysAvailNum).ActualZoneNum = UtilityRoutines::FindItemInList(cAlphaArgs(3), Zone);
            if (state.dataSystemAvailabilityManager->HybridVentSysAvailMgrData(SysAvailNum).ActualZoneNum == 0) {
                ShowSevereError(RoutineName + cCurrentModuleObject + "=\"" + cAlphaArgs(1) + "\" invalid");
                ShowContinueError("not found: " + cAlphaFieldNames(3) + "=\"" + cAlphaArgs(3) + "\".");
                ErrorsFound = true;
            }

            state.dataSystemAvailabilityManager->HybridVentSysAvailMgrData(SysAvailNum).ControlModeSchedPtr = GetScheduleIndex(state, cAlphaArgs(4));
            if (state.dataSystemAvailabilityManager->HybridVentSysAvailMgrData(SysAvailNum).ControlModeSchedPtr == 0) {
                ShowSevereError(RoutineName + cCurrentModuleObject + "=\"" + cAlphaArgs(1) + "\" invalid");
                ShowContinueError("not found: " + cAlphaFieldNames(4) + "=\"" + cAlphaArgs(4) + "\".");
                ErrorsFound = true;
            }

            // Check schedule values
            SchedMin = GetScheduleMinValue(state.dataSystemAvailabilityManager->HybridVentSysAvailMgrData(SysAvailNum).ControlModeSchedPtr);
            SchedMax = GetScheduleMaxValue(state.dataSystemAvailabilityManager->HybridVentSysAvailMgrData(SysAvailNum).ControlModeSchedPtr);
            if (SchedMin == 0 && SchedMax == 0) {
                ShowWarningError(RoutineName + cCurrentModuleObject + "=\"" + cAlphaArgs(1) + "\"");
                ShowContinueError(cAlphaFieldNames(4) + "=\"" + cAlphaArgs(4) + "\" specifies control mode 0 for all entries.");
                ShowContinueError("All zones using this " + cAlphaFieldNames(4) + " have no hybrid ventilation control.");
            }
            if (SchedMax > 7.0) {
                ShowSevereError(RoutineName + cCurrentModuleObject + "=\"" + cAlphaArgs(1) + "\"");
                ShowContinueError(cAlphaFieldNames(4) + "=\"" + cAlphaArgs(4) + "\", the maximum schedule value should be 7. However, ");
                ShowContinueError("the maximum entered value in the schedule is " + TrimSigDigits(SchedMax, 1));
                ErrorsFound = true;
            }
            if (SchedMin < 0.0) {
                ShowSevereError(RoutineName + cCurrentModuleObject + "=\"" + cAlphaArgs(1) + "\"");
                ShowContinueError(cAlphaFieldNames(4) + "=\"" + cAlphaArgs(4) + "the minimum schedule value should be 0. However, ");
                ShowContinueError("the minimum entered value in the schedule is " + TrimSigDigits(SchedMin, 1));
                ErrorsFound = true;
            }
            if (SchedMax == 7.0 && !Contaminant.CO2Simulation) {
                ShowSevereError(RoutineName + cCurrentModuleObject + "=\"" + cAlphaArgs(1) + "\"");
                ShowContinueError(cAlphaFieldNames(4) + "=\"" + cAlphaArgs(4) +
                                  "\", When the schedule value is 7, carbon dioxide (CO2) control is requested. ");
                ShowContinueError("However, CO2 simulation is not enabled. Please use ZoneAirContaminantBalance object to simulate CO2.");
                ErrorsFound = true;
            }
            // Read use weather rain indicator
            if (UtilityRoutines::SameString(cAlphaArgs(5), "YES")) {
                state.dataSystemAvailabilityManager->HybridVentSysAvailMgrData(SysAvailNum).UseRainIndicator = true;
            } else if (UtilityRoutines::SameString(cAlphaArgs(5), "NO")) {
                state.dataSystemAvailabilityManager->HybridVentSysAvailMgrData(SysAvailNum).UseRainIndicator = false;
            } else {
                ShowSevereError(RoutineName + cCurrentModuleObject + "=\"" + cAlphaArgs(1) + "\"");
                ShowContinueError("..invalid value: " + cAlphaFieldNames(5) + "=\"" + cAlphaArgs(5) + "\".");
                ShowContinueError("Valid choices are Yes or No.");
                ErrorsFound = true;
            }

            // Check max wind speed
            if (NumNumbers > 0) {
                state.dataSystemAvailabilityManager->HybridVentSysAvailMgrData(SysAvailNum).MaxWindSpeed = rNumericArgs(1);
                if (rNumericArgs(1) > 40.0 || rNumericArgs(1) < 0.0) {
                    ShowSevereError(RoutineName + cCurrentModuleObject + "=\"" + cAlphaArgs(1) + "\"");
                    ShowContinueError(cNumericFieldNames(1) + " is beyond the range.");
                    ShowContinueError("The input value is " + TrimSigDigits(rNumericArgs(1), 0) + ". The allowed value must be >= 0 and <= 40 m/s");
                    ErrorsFound = true;
                }
            }

            // Read Max and Min outdoor temperature
            if (NumNumbers > 1) {
                state.dataSystemAvailabilityManager->HybridVentSysAvailMgrData(SysAvailNum).MinOutdoorTemp = rNumericArgs(2);
                if (rNumericArgs(2) > 100.0 || rNumericArgs(2) < -100.0) {
                    ShowSevereError(RoutineName + cCurrentModuleObject + "=\"" + cAlphaArgs(1) + "\"");
                    ShowContinueError(cNumericFieldNames(2) + " is beyond the range.");
                    ShowContinueError("The input value is " + TrimSigDigits(rNumericArgs(2), 0) +
                                      ". The allowed value must be between -100 C and +100 C");
                    ErrorsFound = true;
                }
            }
            if (NumNumbers > 2) {
                state.dataSystemAvailabilityManager->HybridVentSysAvailMgrData(SysAvailNum).MaxOutdoorTemp = rNumericArgs(3);
                if (rNumericArgs(3) > 100.0 || rNumericArgs(3) < -100.0) {
                    ShowSevereError(RoutineName + cCurrentModuleObject + "=\"" + cAlphaArgs(1) + "\"");
                    ShowContinueError(cNumericFieldNames(3) + " is beyond the range.");
                    ShowContinueError("The input value is " + TrimSigDigits(rNumericArgs(3), 0) +
                                      ". The allowed value must be between -100 C and +100 C");
                    ErrorsFound = true;
                }
            }
            // Ensure MaxTemp >= MinTemp
            if (rNumericArgs(2) >= rNumericArgs(3)) {
                ShowSevereError(RoutineName + cCurrentModuleObject + "=\"" + cAlphaArgs(1) + "\" The " + cNumericFieldNames(2) +
                                " must be less than the " + cNumericFieldNames(3));
                ShowContinueError("The " + cNumericFieldNames(2) + " is " + TrimSigDigits(rNumericArgs(2), 0) + ". The " + cNumericFieldNames(3) +
                                  " is " + TrimSigDigits(rNumericArgs(3), 0) + '.');
                ErrorsFound = true;
            }

            // Read Max and Min outdoor enthalpy
            if (NumNumbers > 3) {
                state.dataSystemAvailabilityManager->HybridVentSysAvailMgrData(SysAvailNum).MinOutdoorEnth = rNumericArgs(4);
                if (rNumericArgs(4) > 300000.0 || rNumericArgs(4) < 0.0) {
                    ShowSevereError(RoutineName + cCurrentModuleObject + "=\"" + cAlphaArgs(1) + "\"");
                    ShowContinueError(cNumericFieldNames(4) + " is beyond the range.");
                    ShowContinueError("The input value is " + TrimSigDigits(rNumericArgs(4), 0) +
                                      ". The allowed value must be between 0 and 300000 J/kg");
                    ErrorsFound = true;
                }
            }
            if (NumNumbers > 4) {
                state.dataSystemAvailabilityManager->HybridVentSysAvailMgrData(SysAvailNum).MaxOutdoorEnth = rNumericArgs(5);
                if (rNumericArgs(5) > 300000.0 || rNumericArgs(5) < 0.0) {
                    ShowSevereError(RoutineName + cCurrentModuleObject + "=\"" + cAlphaArgs(1) + "\"");
                    ShowContinueError(cNumericFieldNames(5) + " is beyond the range.");
                    ShowContinueError("The input value is " + TrimSigDigits(rNumericArgs(5), 0) +
                                      ". The allowed value must be between 0 and 300000 J/kg");
                    ErrorsFound = true;
                }
            }
            // Ensure MaxEnth >= MiniEnth
            if (rNumericArgs(4) >= rNumericArgs(5)) {
                ShowSevereError(RoutineName + cCurrentModuleObject + "=\"" + cAlphaArgs(1) + "\" The " + cNumericFieldNames(4) +
                                " must be less than the " + cNumericFieldNames(5));
                ShowContinueError("The " + cNumericFieldNames(4) + " is " + TrimSigDigits(rNumericArgs(4), 0) + ". The " + cNumericFieldNames(5) +
                                  " is " + TrimSigDigits(rNumericArgs(5), 0) + '.');
                ErrorsFound = true;
            }

            // Read Max and Min outdoor dew point
            if (NumNumbers > 5) {
                state.dataSystemAvailabilityManager->HybridVentSysAvailMgrData(SysAvailNum).MinOutdoorDewPoint = rNumericArgs(6);
                if (rNumericArgs(6) > 100.0 || rNumericArgs(6) < -100.0) {
                    ShowSevereError(RoutineName + cCurrentModuleObject + "=\"" + cAlphaArgs(1) + "\"");
                    ShowContinueError(cNumericFieldNames(6) + " is beyond the range.");
                    ShowContinueError("The input value is " + TrimSigDigits(rNumericArgs(6), 0) +
                                      ". The allowed value must be between -100 C and +100 C");
                    ErrorsFound = true;
                }
            }
            if (NumNumbers > 6) {
                state.dataSystemAvailabilityManager->HybridVentSysAvailMgrData(SysAvailNum).MaxOutdoorDewPoint = rNumericArgs(7);
                if (rNumericArgs(7) > 100.0 || rNumericArgs(7) < -100.0) {
                    ShowSevereError(RoutineName + cCurrentModuleObject + "=\"" + cAlphaArgs(1) + "\"");
                    ShowContinueError(cNumericFieldNames(7) + " is beyond the range.");
                    ShowContinueError("The input value is " + TrimSigDigits(rNumericArgs(7), 0) +
                                      ". The allowed value must be between -100 C and +100 C");
                    ErrorsFound = true;
                }
            }
            // Ensure MaxTemp >= MinTemp
            if (rNumericArgs(6) >= rNumericArgs(7)) {
                ShowSevereError(RoutineName + cCurrentModuleObject + "=\"" + cAlphaArgs(1) + "\" The " + cNumericFieldNames(6) +
                                " must be less than the " + cNumericFieldNames(7));
                ShowContinueError("The " + cNumericFieldNames(6) + " is " + TrimSigDigits(rNumericArgs(6), 0) + ". The " + cNumericFieldNames(7) +
                                  " is " + TrimSigDigits(rNumericArgs(7), 0) + '.');
                ErrorsFound = true;
            }

            state.dataSystemAvailabilityManager->HybridVentSysAvailMgrData(SysAvailNum).MinOASched = cAlphaArgs(6);
            state.dataSystemAvailabilityManager->HybridVentSysAvailMgrData(SysAvailNum).MinOASchedPtr = GetScheduleIndex(state, cAlphaArgs(6));
            if (state.dataSystemAvailabilityManager->HybridVentSysAvailMgrData(SysAvailNum).MinOASchedPtr == 0) {
                ShowSevereError(RoutineName + cCurrentModuleObject + "=\"" + cAlphaArgs(1) + "\", invalid");
                ShowContinueError("..not found: " + cAlphaFieldNames(6) + "=\"" + cAlphaArgs(6) + "\".");
                ErrorsFound = true;
            }
            SchedMin = GetScheduleMinValue(state.dataSystemAvailabilityManager->HybridVentSysAvailMgrData(SysAvailNum).MinOASchedPtr);
            if (SchedMin < 0.0) {
                ShowSevereError(RoutineName + cCurrentModuleObject + "=\"" + cAlphaArgs(1) + "\", Schedule value must be >= 0 in " +
                                cAlphaFieldNames(6) + "=\"" + cAlphaArgs(6) + "\".");
                ShowContinueError("The minimum schedule value is " + TrimSigDigits(SchedMin, 1));
                ErrorsFound = true;
            }

            if (!lAlphaFieldBlanks(7)) {
                state.dataSystemAvailabilityManager->HybridVentSysAvailMgrData(SysAvailNum).OpeningFactorFWS = GetCurveIndex(state, cAlphaArgs(7));
                if (state.dataSystemAvailabilityManager->HybridVentSysAvailMgrData(SysAvailNum).OpeningFactorFWS <= 0) {
                    ShowSevereError(RoutineName + cCurrentModuleObject + "=\"" + cAlphaArgs(1) + "\"");
                    ShowContinueError(" not found: " + cAlphaFieldNames(7) + "=\"" + cAlphaArgs(7) + "\".");
                    ErrorsFound = true;
                } else {
                    GetCurveMinMaxValues(state, state.dataSystemAvailabilityManager->HybridVentSysAvailMgrData(SysAvailNum).OpeningFactorFWS, CurveMin, CurveMax);
                    if (CurveMin < 0.0) {
                        ShowSevereError(RoutineName + cCurrentModuleObject + "=\"" + cAlphaArgs(1) + "\"");
                        ShowContinueError("The minimum wind speed used in " + cAlphaFieldNames(7) + "=\"" + cAlphaArgs(7) +
                                          "should be greater than or equal to 0.0 (m/s)");
                        ShowContinueError("Curve minimum value appears to be less than 0.");
                        ErrorsFound = true;
                    }
                    CurveVal = CurveValue(state, state.dataSystemAvailabilityManager->HybridVentSysAvailMgrData(SysAvailNum).OpeningFactorFWS, CurveMin);
                    if (CurveVal < 0.0) {
                        ShowSevereError(RoutineName + cCurrentModuleObject + "=\"" + cAlphaArgs(1) + "\"");
                        ShowContinueError("The minimum value of " + cAlphaFieldNames(7) +
                                          " must be greater than or equal to 0.0 at the minimum value of wind speed.");
                        ShowContinueError(cAlphaFieldNames(7) + "=\"" + cAlphaArgs(7) + "\".");
                        ShowContinueError("Curve output at the minimum wind speed = " + TrimSigDigits(CurveVal, 3));
                        ErrorsFound = true;
                    }
                    CurveVal = CurveValue(state, state.dataSystemAvailabilityManager->HybridVentSysAvailMgrData(SysAvailNum).OpeningFactorFWS, CurveMax);
                    if (CurveVal > 1.0) {
                        ShowSevereError(RoutineName + cCurrentModuleObject + "=\"" + cAlphaArgs(1) + "\"");
                        ShowContinueError("The maximum value of " + cAlphaFieldNames(7) +
                                          " must be less than or equal to 1.0 at the maximum value of wind speed.");
                        ShowContinueError(cAlphaFieldNames(7) + "=\"" + cAlphaArgs(7) + "\".");
                        ShowContinueError("Curve output at the maximum wind speed = " + TrimSigDigits(CurveVal, 3));
                        ErrorsFound = true;
                    }
                    // Check curve type
                    ErrorsFound |= CurveManager::CheckCurveDims(state,
                        state.dataSystemAvailabilityManager->HybridVentSysAvailMgrData(SysAvailNum).OpeningFactorFWS,   // Curve index
                        {1},                            // Valid dimensions
                        RoutineName,                    // Routine name
                        cCurrentModuleObject,            // Object Type
                        state.dataSystemAvailabilityManager->HybridVentSysAvailMgrData(SysAvailNum).Name,     // Object Name
                        cAlphaFieldNames(7));    // Field Name
                }
            }

            state.dataSystemAvailabilityManager->HybridVentSysAvailMgrData(SysAvailNum).ANControlTypeSchedPtr = GetScheduleIndex(state, cAlphaArgs(8));
            if (state.dataSystemAvailabilityManager->HybridVentSysAvailMgrData(SysAvailNum).ANControlTypeSchedPtr > 0) {
                HybridVentSysAvailMaster(SysAvailNum) = state.dataSystemAvailabilityManager->HybridVentSysAvailMgrData(SysAvailNum).ActualZoneNum;
                // Check schedule values
                SchedMin = GetScheduleMinValue(state.dataSystemAvailabilityManager->HybridVentSysAvailMgrData(SysAvailNum).ANControlTypeSchedPtr);
                SchedMax = GetScheduleMaxValue(state.dataSystemAvailabilityManager->HybridVentSysAvailMgrData(SysAvailNum).ANControlTypeSchedPtr);
                HybridVentSysAvailANCtrlStatus(SysAvailNum) = state.dataSystemAvailabilityManager->HybridVentSysAvailMgrData(SysAvailNum).ANControlTypeSchedPtr;
                if (SchedMax > 1.0) {
                    ShowSevereError(RoutineName + cCurrentModuleObject + "=\"" + cAlphaArgs(1) + "\"");
                    ShowContinueError(" For " + cAlphaFieldNames(8) + "=\"" + cAlphaArgs(8) + "\",");
                    ShowContinueError("the maximum schedule value should be 1. However, ");
                    ShowContinueError("the maximum entered value in the schedule is " + TrimSigDigits(SchedMax, 1));
                    ErrorsFound = true;
                }
                if (SchedMin < 0.0) {
                    ShowSevereError(RoutineName + cCurrentModuleObject + "=\"" + cAlphaArgs(1) + "\"");
                    ShowContinueError("For " + cAlphaFieldNames(8) + "=\"" + cAlphaArgs(8) + "\",");
                    ShowContinueError("the minimum schedule value should be 0. However, ");
                    ShowContinueError("the minimum entered value in the schedule is " + TrimSigDigits(SchedMin, 1));
                    ErrorsFound = true;
                }
            }

            state.dataSystemAvailabilityManager->HybridVentSysAvailMgrData(SysAvailNum).SimpleControlTypeSchedPtr = GetScheduleIndex(state, cAlphaArgs(9));
            if (state.dataSystemAvailabilityManager->HybridVentSysAvailMgrData(SysAvailNum).SimpleControlTypeSchedPtr > 0 &&
                state.dataSystemAvailabilityManager->HybridVentSysAvailMgrData(SysAvailNum).ANControlTypeSchedPtr > 0) {
                ShowWarningError(RoutineName + cCurrentModuleObject + "=\"" + cAlphaArgs(1) + "\"");
                ShowContinueError("The inputs for" + cAlphaFieldNames(8) + " and " + cAlphaFieldNames(9) + " are valid.");
                ShowContinueError("But both objects cannot work at the same time. The Simple Airflow Control is disabled");
                state.dataSystemAvailabilityManager->HybridVentSysAvailMgrData(SysAvailNum).SimpleControlTypeSchedPtr = 0;
            } else if (state.dataSystemAvailabilityManager->HybridVentSysAvailMgrData(SysAvailNum).SimpleControlTypeSchedPtr > 0) {
                // Check schedule values
                SchedMin = GetScheduleMinValue(state.dataSystemAvailabilityManager->HybridVentSysAvailMgrData(SysAvailNum).SimpleControlTypeSchedPtr);
                SchedMax = GetScheduleMaxValue(state.dataSystemAvailabilityManager->HybridVentSysAvailMgrData(SysAvailNum).SimpleControlTypeSchedPtr);
                if (SchedMax > 1.0) {
                    ShowSevereError(RoutineName + cCurrentModuleObject + "=\"" + cAlphaArgs(1) + "\"");
                    ShowContinueError("For " + cAlphaFieldNames(9) + "=\"" + cAlphaArgs(9) + "\",");
                    ShowContinueError("the maximum schedule value should be 1. However, ");
                    ShowContinueError("the maximum entered value in the schedule is " + TrimSigDigits(SchedMax, 1));
                    ErrorsFound = true;
                }
                if (SchedMin < 0.0) {
                    ShowSevereError(RoutineName + cCurrentModuleObject + "=\"" + cAlphaArgs(1) + "\"");
                    ShowContinueError("For " + cAlphaFieldNames(9) + "=\"" + cAlphaArgs(9) + "\",");
                    ShowContinueError("the minimum schedule value should be 0. However, ");
                    ShowContinueError("the minimum entered value in the schedule is " + TrimSigDigits(SchedMin, 1));
                    ErrorsFound = true;
                }
            }

            if (state.dataSystemAvailabilityManager->HybridVentSysAvailMgrData(SysAvailNum).SimpleControlTypeSchedPtr > 0) {
                state.dataSystemAvailabilityManager->HybridVentSysAvailMgrData(SysAvailNum).VentilationName = cAlphaArgs(10);
                if (TotVentilation > 0) {
                    state.dataSystemAvailabilityManager->HybridVentSysAvailMgrData(SysAvailNum).VentilationPtr = UtilityRoutines::FindItemInList(cAlphaArgs(10), Ventilation);
                    HybridVentSysAvailMaster(SysAvailNum) = state.dataSystemAvailabilityManager->HybridVentSysAvailMgrData(SysAvailNum).VentilationPtr;
                    SchedMax = GetScheduleMaxValue(state.dataSystemAvailabilityManager->HybridVentSysAvailMgrData(SysAvailNum).SimpleControlTypeSchedPtr);
                    if (state.dataSystemAvailabilityManager->HybridVentSysAvailMgrData(SysAvailNum).VentilationPtr <= 0 && int(SchedMax) == 1) {
                        ShowSevereError(RoutineName + cCurrentModuleObject + "=\"" + cAlphaArgs(1) + "\"");
                        ShowContinueError(cAlphaFieldNames(10) + "=\"" + cAlphaArgs(10) + "\" is required and not found.");
                        ErrorsFound = true;
                    } // Otherwise check later
                }
            }

            // Check simple airflow object
            if (state.dataSystemAvailabilityManager->HybridVentSysAvailMgrData(SysAvailNum).SimpleControlTypeSchedPtr > 0 && state.dataSystemAvailabilityManager->HybridVentSysAvailMgrData(SysAvailNum).VentilationPtr > 0) {
                if (state.dataSystemAvailabilityManager->HybridVentSysAvailMgrData(SysAvailNum).ActualZoneNum !=
                    Ventilation(state.dataSystemAvailabilityManager->HybridVentSysAvailMgrData(SysAvailNum).VentilationPtr).ZonePtr) {
                    ShowSevereError(RoutineName + cCurrentModuleObject + "=\"" + cAlphaArgs(1) + "\"");
                    ShowContinueError("The Zone name specified in the Ventilation object " +
                                      Zone(Ventilation(state.dataSystemAvailabilityManager->HybridVentSysAvailMgrData(SysAvailNum).VentilationPtr).ZonePtr).Name);
                    ShowContinueError("is not equal to the " + cAlphaFieldNames(3) + "=\"" + cAlphaArgs(3) + "\".");
                    ErrorsFound = true;
                }
            }

            if (state.dataSystemAvailabilityManager->HybridVentSysAvailMgrData(SysAvailNum).SimpleControlTypeSchedPtr > 0 &&
                AirflowNetwork::SimulateAirflowNetwork > AirflowNetwork::AirflowNetworkControlSimple) {
                ShowSevereError(RoutineName + cCurrentModuleObject + "=\"" + state.dataSystemAvailabilityManager->HybridVentSysAvailMgrData(SysAvailNum).Name + "\"");
                ShowContinueError("The simple airflow objects are used for natural ventilation calculation.");
                ShowContinueError("The Airflow Network model is not allowed to perform. Please set the control type = NoMultizoneOrDistribution");
                ErrorsFound = true;
            }

            if (state.dataSystemAvailabilityManager->HybridVentSysAvailMgrData(SysAvailNum).SimpleControlTypeSchedPtr == 0) {
                if (AirflowNetwork::SimulateAirflowNetwork <= AirflowNetwork::AirflowNetworkControlSimple) {
                    ShowWarningError(RoutineName + cCurrentModuleObject + "=\"" + state.dataSystemAvailabilityManager->HybridVentSysAvailMgrData(SysAvailNum).Name + "\"");
                    ShowContinueError("The Airflow Network model is not available for Hybrid Ventilation Control.");
                } else if (AirflowNetwork::SimulateAirflowNetwork == AirflowNetwork::AirflowNetworkControlSimpleADS) {
                    ShowWarningError(RoutineName + cCurrentModuleObject + "=\"" + state.dataSystemAvailabilityManager->HybridVentSysAvailMgrData(SysAvailNum).Name + "\"");
                    ShowContinueError("Please check the AirflowNetwork Control field in the AirflowNetwork:SimulationControl object.");
                    ShowContinueError("The suggested choices are MultizoneWithDistribution or MultizoneWithoutDistribution.");
                }
            }

            // Disallow combination of simple control and OA control mode
            SchedMax = GetScheduleMaxValue(state.dataSystemAvailabilityManager->HybridVentSysAvailMgrData(SysAvailNum).ControlModeSchedPtr);
            if (state.dataSystemAvailabilityManager->HybridVentSysAvailMgrData(SysAvailNum).SimpleControlTypeSchedPtr > 0 && SchedMax == 4.0) {
                ShowSevereError(RoutineName + cCurrentModuleObject + "=\"" + cAlphaArgs(1) + "\"");
                ShowContinueError("The outdoor ventilation air control type defined in " + cAlphaArgs(4) + " cannot work together with " +
                                  cAlphaFieldNames(9));
                ErrorsFound = true;
            }

            if (!lNumericFieldBlanks(8)) {
                state.dataSystemAvailabilityManager->HybridVentSysAvailMgrData(SysAvailNum).MinOperTime = rNumericArgs(8);
            }
            if (!lNumericFieldBlanks(9)) {
                state.dataSystemAvailabilityManager->HybridVentSysAvailMgrData(SysAvailNum).MinVentTime = rNumericArgs(9);
            }

        } // SysAvailNum

        if (NumHybridVentSysAvailMgrs > 1) {
            for (SysAvailNum = 2; SysAvailNum <= NumHybridVentSysAvailMgrs; ++SysAvailNum) {
                if (state.dataSystemAvailabilityManager->HybridVentSysAvailMgrData(SysAvailNum - 1).ANControlTypeSchedPtr > 0) {
                    if (state.dataSystemAvailabilityManager->HybridVentSysAvailMgrData(SysAvailNum).SimpleControlTypeSchedPtr > 0) {
                        ShowSevereError("The AirflowNetwork model is used for natural ventilation calculation in " + cCurrentModuleObject + "=\"" +
                                        state.dataSystemAvailabilityManager->HybridVentSysAvailMgrData(SysAvailNum - 1).Name + "\"");
                        ShowContinueError("The simple airflow objects are used for natural ventilation calculation in " + cCurrentModuleObject +
                                          "=\"" + state.dataSystemAvailabilityManager->HybridVentSysAvailMgrData(SysAvailNum).Name + "\"");
                        ShowContinueError("The hybrid ventilation control requires the same models to calculate natural ventilation");
                        ErrorsFound = true;
                    }
                }
                if (state.dataSystemAvailabilityManager->HybridVentSysAvailMgrData(SysAvailNum - 1).SimpleControlTypeSchedPtr > 0) {
                    if (state.dataSystemAvailabilityManager->HybridVentSysAvailMgrData(SysAvailNum).ANControlTypeSchedPtr > 0) {
                        ShowSevereError("The Airflow Network model is used for natural ventilation calculation in " + cCurrentModuleObject + "=\"" +
                                        state.dataSystemAvailabilityManager->HybridVentSysAvailMgrData(SysAvailNum).Name + "\"");
                        ShowContinueError("The simple airflow objects are used for natural ventilation calculation in " + cCurrentModuleObject +
                                          "=\"" + state.dataSystemAvailabilityManager->HybridVentSysAvailMgrData(SysAvailNum - 1).Name + "\"");
                        ShowContinueError("The hybrid ventilation control requires the same models to calculate natural ventilation");
                        ErrorsFound = true;
                    }
                }
            } // SysAvailNum
        }

        if (ErrorsFound) {
            ShowFatalError(RoutineName + "Errors found in input.  Preceding condition(s) cause termination.");
        }

        // Set up output variables
        for (SysAvailNum = 1; SysAvailNum <= NumHybridVentSysAvailMgrs; ++SysAvailNum) {
            if (state.dataSystemAvailabilityManager->HybridVentSysAvailMgrData(SysAvailNum).HybridVentMgrConnectedToAirLoop) {
                SetupOutputVariable(state, "Availability Manager Hybrid Ventilation Control Status",
                                    OutputProcessor::Unit::None,
                                    state.dataSystemAvailabilityManager->HybridVentSysAvailMgrData(SysAvailNum).VentilationCtrl,
                                    "System",
                                    "Average",
                                    state.dataSystemAvailabilityManager->HybridVentSysAvailMgrData(SysAvailNum).AirLoopName);
                SetupOutputVariable(state, "Availability Manager Hybrid Ventilation Control Mode",
                                    OutputProcessor::Unit::None,
                                    state.dataSystemAvailabilityManager->HybridVentSysAvailMgrData(SysAvailNum).ControlMode,
                                    "System",
                                    "Average",
                                    state.dataSystemAvailabilityManager->HybridVentSysAvailMgrData(SysAvailNum).AirLoopName);
            } else {
                SetupOutputVariable(state, "Availability Manager Hybrid Ventilation Control Status",
                                    OutputProcessor::Unit::None,
                                    state.dataSystemAvailabilityManager->HybridVentSysAvailMgrData(SysAvailNum).VentilationCtrl,
                                    "System",
                                    "Average",
                                    state.dataSystemAvailabilityManager->HybridVentSysAvailMgrData(SysAvailNum).ControlZoneName);
                SetupOutputVariable(state, "Availability Manager Hybrid Ventilation Control Mode",
                                    OutputProcessor::Unit::None,
                                    state.dataSystemAvailabilityManager->HybridVentSysAvailMgrData(SysAvailNum).ControlMode,
                                    "System",
                                    "Average",
                                    state.dataSystemAvailabilityManager->HybridVentSysAvailMgrData(SysAvailNum).ControlZoneName);
            }

            if (state.dataSystemAvailabilityManager->HybridVentSysAvailMgrData(SysAvailNum).MinOperTime > 0) {
                SetupOutputVariable(state, "Hybrid Ventilation Control HVAC System Operation Elapsed Time",
                                    OutputProcessor::Unit::min,
                                    state.dataSystemAvailabilityManager->HybridVentSysAvailMgrData(SysAvailNum).TimeOperDuration,
                                    "System",
                                    "Average",
                                    state.dataSystemAvailabilityManager->HybridVentSysAvailMgrData(SysAvailNum).Name);
            }

            if (state.dataSystemAvailabilityManager->HybridVentSysAvailMgrData(SysAvailNum).MinVentTime > 0) {
                SetupOutputVariable(state, "Hybrid Ventilation Control Natural Ventilation Elapsed Time",
                                    OutputProcessor::Unit::min,
                                    state.dataSystemAvailabilityManager->HybridVentSysAvailMgrData(SysAvailNum).TimeVentDuration,
                                    "System",
                                    "Average",
                                    state.dataSystemAvailabilityManager->HybridVentSysAvailMgrData(SysAvailNum).Name);
            }

            if (CheckScheduleValue(state.dataSystemAvailabilityManager->HybridVentSysAvailMgrData(SysAvailNum).ControlModeSchedPtr, state.dataSystemAvailabilityManager->HybridVentMode_OperT80) ||
                CheckScheduleValue(state.dataSystemAvailabilityManager->HybridVentSysAvailMgrData(SysAvailNum).ControlModeSchedPtr, state.dataSystemAvailabilityManager->HybridVentMode_OperT90)) {
                SetupOutputVariable(state, "Hybrid Ventilation Operative Temperature",
                                    OutputProcessor::Unit::C,
                                    state.dataSystemAvailabilityManager->HybridVentSysAvailMgrData(SysAvailNum).OperativeTemp,
                                    "System",
                                    "Average",
                                    state.dataSystemAvailabilityManager->HybridVentSysAvailMgrData(SysAvailNum).Name);
                SetupOutputVariable(state, "Hybrid Ventilation Lower Limit Operative Temperature",
                                    OutputProcessor::Unit::C,
                                    state.dataSystemAvailabilityManager->HybridVentSysAvailMgrData(SysAvailNum).minAdaTem,
                                    "System",
                                    "Average",
                                    state.dataSystemAvailabilityManager->HybridVentSysAvailMgrData(SysAvailNum).Name);
                SetupOutputVariable(state, "Hybrid Ventilation Upper Limit Operative Temperature",
                                    OutputProcessor::Unit::C,
                                    state.dataSystemAvailabilityManager->HybridVentSysAvailMgrData(SysAvailNum).maxAdaTem,
                                    "System",
                                    "Average",
                                    state.dataSystemAvailabilityManager->HybridVentSysAvailMgrData(SysAvailNum).Name);
            }

            if (CheckScheduleValue(state.dataSystemAvailabilityManager->HybridVentSysAvailMgrData(SysAvailNum).ControlModeSchedPtr, state.dataSystemAvailabilityManager->HybridVentMode_CO2)) {
                SetupOutputVariable(state, "Hybrid Ventilation CO2 Concentration",
                                    OutputProcessor::Unit::ppm,
                                    state.dataSystemAvailabilityManager->HybridVentSysAvailMgrData(SysAvailNum).CO2,
                                    "System",
                                    "Average",
                                    state.dataSystemAvailabilityManager->HybridVentSysAvailMgrData(SysAvailNum).Name);
            }
        }
    }

    void InitHybridVentSysAvailMgr(EnergyPlusData &state)
    {

        // SUBROUTINE INFORMATION:
        //       AUTHOR         Lixing Gu
        //       DATE WRITTEN   March 2007
        //       MODIFIED       na
        //       RE-ENGINEERED  na

        // PURPOSE OF THIS SUBROUTINE:
        // This subroutine is for initializations of the Hybrid Ventilation Control System Availability Manager

        // METHODOLOGY EMPLOYED:
        // Uses the status flags to trigger initializations.

        // Using/Aliasing
        using DataHeatBalance::AdaptiveComfortRequested_ASH55;
        using DataHeatBalance::TotVentilation;
        using DataHeatBalance::Ventilation;
        using DataZoneEquipment::NumValidSysAvailZoneComponents;
        using DataZoneEquipment::ZoneEquipConfig;

        // SUBROUTINE LOCAL VARIABLE DECLARATIONS:
        static bool MyOneTimeFlag(true); // One time flag
        static bool MyEnvrnFlag(true);
        int SysAvailNum;                // DO loop index for Sys Avail Manager objects
        int ControlledZoneNum;          // Index into the ZoneEquipConfig array
        static bool ErrorsFound(false); // Set to true if errors in input, fatal at end of routine
        int AirLoopNum;                 // Air loop number
        int ControlMode;                // Hybrid control mode
        int AirLoopCount;               // Air loop name count
        Real64 SchedMax;                // Maximum value specified in a schedule
        int SysAvailIndex;              // Hybrid Ventilation Sys Avail Manager index
        int ZoneEquipType;
        int HybridVentNum;

        // One time initializations
        if (MyOneTimeFlag && allocated(ZoneEquipConfig) && allocated(PrimaryAirSystem)) {

            // Ensure the controlled zone is listed and defined in an HVAC Air Loop
            for (SysAvailNum = 1; SysAvailNum <= NumHybridVentSysAvailMgrs; ++SysAvailNum) {
                if (state.dataSystemAvailabilityManager->HybridVentSysAvailMgrData(SysAvailNum).SimpleControlTypeSchedPtr > 0 && TotVentilation > 0 &&
                    state.dataSystemAvailabilityManager->HybridVentSysAvailMgrData(SysAvailNum).VentilationPtr == 0) {
                    state.dataSystemAvailabilityManager->HybridVentSysAvailMgrData(SysAvailNum).VentilationPtr =
                        UtilityRoutines::FindItemInList(state.dataSystemAvailabilityManager->HybridVentSysAvailMgrData(SysAvailNum).VentilationName, Ventilation);
                    HybridVentSysAvailMaster(SysAvailNum) = state.dataSystemAvailabilityManager->HybridVentSysAvailMgrData(SysAvailNum).VentilationPtr;
                    SchedMax = GetScheduleMaxValue(state.dataSystemAvailabilityManager->HybridVentSysAvailMgrData(SysAvailNum).SimpleControlTypeSchedPtr);
                    if (state.dataSystemAvailabilityManager->HybridVentSysAvailMgrData(SysAvailNum).VentilationPtr <= 0 && int(SchedMax) == 1) {
                        ShowSevereError("ZoneVentilation Object Name=\"" + state.dataSystemAvailabilityManager->HybridVentSysAvailMgrData(SysAvailNum).VentilationName +
                                        "\" is required and not found.");
                        ShowContinueError("Occurs in AvailabilityManager:HybridVentilation=\"" + state.dataSystemAvailabilityManager->HybridVentSysAvailMgrData(SysAvailNum).Name + "\".");
                        ErrorsFound = true;
                    }
                }
                // Check air loop number
                for (AirLoopNum = 1; AirLoopNum <= NumPrimaryAirSys; ++AirLoopNum) { // loop over the primary air systems
                    if (UtilityRoutines::SameString(PrimaryAirSystem(AirLoopNum).Name, state.dataSystemAvailabilityManager->HybridVentSysAvailMgrData(SysAvailNum).AirLoopName)) {
                        state.dataSystemAvailabilityManager->HybridVentSysAvailMgrData(SysAvailNum).AirLoopNum = AirLoopNum;
                    }
                }
                HybridVentSysAvailAirLoopNum(SysAvailNum) = state.dataSystemAvailabilityManager->HybridVentSysAvailMgrData(SysAvailNum).AirLoopNum;
                HybridVentSysAvailActualZoneNum(SysAvailNum) = state.dataSystemAvailabilityManager->HybridVentSysAvailMgrData(SysAvailNum).ActualZoneNum;

                // set the controlled zone numbers
                for (ControlledZoneNum = 1; ControlledZoneNum <= NumOfZones; ++ControlledZoneNum) {
                    if (ZoneEquipConfig(ControlledZoneNum).ActualZoneNum == state.dataSystemAvailabilityManager->HybridVentSysAvailMgrData(SysAvailNum).ActualZoneNum) {
                        state.dataSystemAvailabilityManager->HybridVentSysAvailMgrData(SysAvailNum).ControlledZoneNum = ControlledZoneNum;
                        bool zoneFound = false;
                        if (state.dataSystemAvailabilityManager->HybridVentSysAvailMgrData(SysAvailNum).HybridVentMgrConnectedToAirLoop) {
                            if (state.dataSystemAvailabilityManager->HybridVentSysAvailMgrData(SysAvailNum).ControlledZoneNum > 0) {
                                for (int zoneInNode = 1; zoneInNode <= ZoneEquipConfig(ControlledZoneNum).NumInletNodes; ++zoneInNode) {
                                    if (ZoneEquipConfig(ControlledZoneNum).InletNodeAirLoopNum(zoneInNode) ==
                                        state.dataSystemAvailabilityManager->HybridVentSysAvailMgrData(SysAvailNum).AirLoopNum) {
                                        zoneFound = true;
                                        break;
                                    }
                                }
                                if (!zoneFound) {
                                    ShowSevereError(state.dataSystemAvailabilityManager->cValidSysAvailManagerTypes(state.dataSystemAvailabilityManager->HybridVentSysAvailMgrData(SysAvailNum).MgrType) +
                                                    ", The controlled zone =" + state.dataSystemAvailabilityManager->HybridVentSysAvailMgrData(SysAvailNum).ControlZoneName +
                                                    " is not served by this Air Loop=" + state.dataSystemAvailabilityManager->HybridVentSysAvailMgrData(SysAvailNum).AirLoopName);
                                    ErrorsFound = true;
                                }
                            }
                            break;
                        }
                    }
                    if (std::any_of(
                            state.dataSystemAvailabilityManager->HybridVentSysAvailMgrData.begin(),
                            state.dataSystemAvailabilityManager->HybridVentSysAvailMgrData.end(),
                            [](SystemAvailabilityManager::DefineHybridVentSysAvailManager const &e) { return e.HybridVentMgrConnectedToAirLoop; })) {
                        for (int zoneInNode = 1; zoneInNode <= ZoneEquipConfig(ControlledZoneNum).NumInletNodes; ++zoneInNode) {
                            if (ZoneEquipConfig(ControlledZoneNum).InletNodeAirLoopNum(zoneInNode) ==
                                    state.dataSystemAvailabilityManager->HybridVentSysAvailMgrData(SysAvailNum).AirLoopNum &&
                                state.dataSystemAvailabilityManager->HybridVentSysAvailMgrData(SysAvailNum).AirLoopNum > 0) {
                                for (HybridVentNum = 1; HybridVentNum <= NumHybridVentSysAvailMgrs; ++HybridVentNum) {
                                    if (!state.dataSystemAvailabilityManager->HybridVentSysAvailMgrData(HybridVentNum).HybridVentMgrConnectedToAirLoop && (HybridVentNum != SysAvailNum)) {
                                        if (ZoneEquipConfig(ControlledZoneNum).ActualZoneNum ==
                                                state.dataSystemAvailabilityManager->HybridVentSysAvailMgrData(HybridVentNum).ActualZoneNum &&
                                            ZoneEquipConfig(ControlledZoneNum).ActualZoneNum > 0) {
                                            ShowWarningError("AvailabilityManager:HybridVentilation = \"" +
                                                             state.dataSystemAvailabilityManager->HybridVentSysAvailMgrData(HybridVentNum).Name + "\" has the controlled zone name = \"" +
                                                             state.dataSystemAvailabilityManager->HybridVentSysAvailMgrData(HybridVentNum).ControlZoneName + "\".");
                                            ShowContinueError(
                                                "This controlled zone already has hybrid ventilation control through this air loop = \"" +
                                                state.dataSystemAvailabilityManager->HybridVentSysAvailMgrData(SysAvailNum).AirLoopName + "\".");
                                            ShowContinueError("Only AvailabilityManager:HybridVentilation = \"" +
                                                              state.dataSystemAvailabilityManager->HybridVentSysAvailMgrData(SysAvailNum).Name +
                                                              "\" will be simulated. Simulation continues...");
                                        } else {
                                            state.dataSystemAvailabilityManager->HybridVentSysAvailMgrData(HybridVentNum).SimHybridVentSysAvailMgr = true;
                                        }
                                    }
                                }
                            }
                        }
                    } else {
                        for (auto &e : state.dataSystemAvailabilityManager->HybridVentSysAvailMgrData)
                            e.SimHybridVentSysAvailMgr = true;
                    }
                }

                if (state.dataSystemAvailabilityManager->HybridVentSysAvailMgrData(SysAvailNum).ControlledZoneNum == 0) {
                    ShowSevereError(state.dataSystemAvailabilityManager->cValidSysAvailManagerTypes(state.dataSystemAvailabilityManager->HybridVentSysAvailMgrData(SysAvailNum).MgrType) +
                                    ", The controlled zone is not defined correctly =" + state.dataSystemAvailabilityManager->HybridVentSysAvailMgrData(SysAvailNum).ControlZoneName);
                    ErrorsFound = true;
                }
                // check schedule value for adaptive temperature control
                if (CheckScheduleValue(state.dataSystemAvailabilityManager->HybridVentSysAvailMgrData(SysAvailNum).ControlModeSchedPtr, 5.0) ||
                    CheckScheduleValue(state.dataSystemAvailabilityManager->HybridVentSysAvailMgrData(SysAvailNum).ControlModeSchedPtr, 6.0)) {
                    if (!AdaptiveComfortRequested_ASH55) {
                        ShowSevereError("GetHybridVentilationInputs: AvailabilityManager:HybridVentilation =\"" +
                                        state.dataSystemAvailabilityManager->HybridVentSysAvailMgrData(SysAvailNum).Name + "\"");
                        ShowContinueError("Ventilation Control Mode Schedule Name =\"" +
                                          Schedule(state.dataSystemAvailabilityManager->HybridVentSysAvailMgrData(SysAvailNum).ControlModeSchedPtr).Name +
                                          "\", When the schedule value is 5 or 6, operative temperature control is requested. ");
                        ShowContinueError("However, AdaptiveASH55 is not entered in the Thermal Comfort Model Type fields in the People object.");
                        ErrorsFound = true;
                    }
                }
            }

            // Ensure an airloop name is not used more than once in the hybrid ventilation control objects
            for (AirLoopNum = 1; AirLoopNum <= NumPrimaryAirSys; ++AirLoopNum) { // loop over the primary air systems
                AirLoopCount = 0;
                for (SysAvailNum = 1; SysAvailNum <= NumHybridVentSysAvailMgrs; ++SysAvailNum) {
                    if (UtilityRoutines::SameString(PrimaryAirSystem(AirLoopNum).Name, state.dataSystemAvailabilityManager->HybridVentSysAvailMgrData(SysAvailNum).AirLoopName)) {
                        ++AirLoopCount;
                        if (AirLoopCount > 1) SysAvailIndex = SysAvailNum;
                    }
                }
                if (AirLoopCount > 1) {
                    ShowSevereError(state.dataSystemAvailabilityManager->cValidSysAvailManagerTypes(state.dataSystemAvailabilityManager->HybridVentSysAvailMgrData(SysAvailIndex).MgrType) +
                                    ", The AirLoopHVAC name found more than once=" + PrimaryAirSystem(AirLoopNum).Name);
                    ShowContinueError("Each AirLoopHVAC allows one hybrid ventilation control object.");
                    ErrorsFound = true;
                }
            }

            if (ErrorsFound) {
                ShowFatalError("Errors found in getting AvailabilityManager:* inputs");
            }

            MyOneTimeFlag = false;

        } // end 1 time initializations

        for (SysAvailNum = 1; SysAvailNum <= NumHybridVentSysAvailMgrs; ++SysAvailNum) {
            ControlMode = GetCurrentScheduleValue(state.dataSystemAvailabilityManager->HybridVentSysAvailMgrData(SysAvailNum).ControlModeSchedPtr);
            state.dataSystemAvailabilityManager->HybridVentSysAvailMgrData(SysAvailNum).ControlMode = ControlMode;
            // -1 means that the value will be determined inside CalcHybridVentSysAvailMgr.
            // IF the value is still -1, the program will stop.
            HybridVentSysAvailVentCtrl(SysAvailNum) = -1;
            HybridVentSysAvailWindModifier(SysAvailNum) = -1.0;
        }

        if (allocated(state.dataSystemAvailabilityManager->HybridVentSysAvailMgrData))
            for (auto &e : state.dataSystemAvailabilityManager->HybridVentSysAvailMgrData)
                e.AvailStatus = NoAction;

        for (ZoneEquipType = 1; ZoneEquipType <= NumValidSysAvailZoneComponents; ++ZoneEquipType) { // loop over the zone equipment types
            if (allocated(ZoneComp)) {
                if (ZoneComp(ZoneEquipType).TotalNumComp > 0)
                    for (auto &e : ZoneComp(ZoneEquipType).ZoneCompAvailMgrs)
                        e.AvailStatus = NoAction;
            }
        }

        if (state.dataGlobal->BeginEnvrnFlag && MyEnvrnFlag) {
            for (SysAvailNum = 1; SysAvailNum <= NumHybridVentSysAvailMgrs; ++SysAvailNum) {
                state.dataSystemAvailabilityManager->HybridVentSysAvailMgrData(SysAvailNum).TimeVentDuration = 0.0;
                state.dataSystemAvailabilityManager->HybridVentSysAvailMgrData(SysAvailNum).TimeOperDuration = 0.0;
            }
            MyEnvrnFlag = false;
        }
        if (!state.dataGlobal->BeginEnvrnFlag) {
            MyEnvrnFlag = true;
        }
        // check minimum operation time
        CurrentEndTime = CurrentTime + SysTimeElapsed;
        if (CurrentEndTime > CurrentEndTimeLast && TimeStepSys >= TimeStepSysLast) {
            for (SysAvailNum = 1; SysAvailNum <= NumHybridVentSysAvailMgrs; ++SysAvailNum) {
                if (state.dataSystemAvailabilityManager->HybridVentSysAvailMgrData(SysAvailNum).VentilationCtrl == state.dataSystemAvailabilityManager->HybridVentCtrl_NoAction) {
                    state.dataSystemAvailabilityManager->HybridVentSysAvailMgrData(SysAvailNum).TimeOperDuration = 0.0;
                    state.dataSystemAvailabilityManager->HybridVentSysAvailMgrData(SysAvailNum).TimeVentDuration = 0.0;
                }
                if (state.dataSystemAvailabilityManager->HybridVentSysAvailMgrData(SysAvailNum).MinVentTime > 0.0) {
                    if (state.dataSystemAvailabilityManager->HybridVentSysAvailMgrData(SysAvailNum).VentilationCtrl == state.dataSystemAvailabilityManager->HybridVentCtrl_Open) {
                        state.dataSystemAvailabilityManager->HybridVentSysAvailMgrData(SysAvailNum).TimeVentDuration += (CurrentEndTime - CurrentEndTimeLast) * 60.0;
                        state.dataSystemAvailabilityManager->HybridVentSysAvailMgrData(SysAvailNum).TimeOperDuration = 0.0;
                    }
                }
                if (state.dataSystemAvailabilityManager->HybridVentSysAvailMgrData(SysAvailNum).MinOperTime > 0.0) {
                    if (state.dataSystemAvailabilityManager->HybridVentSysAvailMgrData(SysAvailNum).VentilationCtrl == state.dataSystemAvailabilityManager->HybridVentCtrl_Close) {
                        state.dataSystemAvailabilityManager->HybridVentSysAvailMgrData(SysAvailNum).TimeOperDuration += (CurrentEndTime - CurrentEndTimeLast) * 60.0;
                        state.dataSystemAvailabilityManager->HybridVentSysAvailMgrData(SysAvailNum).TimeVentDuration = 0.0;
                    }
                }
            }
        }
        TimeStepSysLast = TimeStepSys;
        CurrentEndTimeLast = CurrentEndTime;
    }

    void CalcHybridVentSysAvailMgr(EnergyPlusData &state,
                                   int const SysAvailNum,          // number of the current scheduled system availability manager
                                   Optional_int_const PriAirSysNum // number of the primary air system affected by this Avail. Manager
    )
    {

        // SUBROUTINE INFORMATION:
        //       AUTHOR         Lixing Gu
        //       DATE WRITTEN   March 2007
        //       MODIFIED       July 2012, Chandan Sharma - FSEC: Added zone sys avail managers
        //       RE-ENGINEERED  na

        // PURPOSE OF THIS SUBROUTINE:
        // Set AvailStatus indicator for a primary air loop and AirflowNetwork model to prevent
        // windows or doors open during HVAC system operation

        // METHODOLOGY EMPLOYED:
        // Looks at outside and indoor conditions to determine if hybrid ventilation
        // is beneficial. If it is and it is scheduled on the AvailStatus is set to cycle
        // on and open windows or doors.

        using namespace DataAirLoop;
        using AirflowNetworkBalanceManager::GetZoneInfilAirChangeRate;
        using AirflowNetworkBalanceManager::ManageAirflowNetworkBalance;
        using CurveManager::CurveValue;
        using DataContaminantBalance::ZoneAirCO2;
        using DataContaminantBalance::ZoneCO2SetPoint;
        using DataEnvironment::IsRain;
        using DataEnvironment::OutBaroPress;
        using DataEnvironment::OutDewPointTemp;
        using DataEnvironment::OutEnthalpy;
        using DataEnvironment::OutHumRat;
        using DataHeatBalance::HybridControlTypeClose;
        using DataHeatBalance::HybridControlTypeGlobal;
        using DataHeatBalance::HybridControlTypeIndiv;
        using DataHeatBalance::Mixing;
        using DataHeatBalance::MRT;
        using DataHeatBalance::TotMixing;
        using DataHeatBalance::TotVentilation;
        using DataHeatBalance::Ventilation;
        using DataHeatBalance::Zone;
        using DataHeatBalFanSys::MAT;
        using DataHeatBalFanSys::TempControlType;
        using DataHeatBalFanSys::TempZoneThermostatSetPoint;
        using DataHeatBalFanSys::ZoneAirHumRat;
        using DataHeatBalFanSys::ZoneThermostatSetPointHi;
        using DataHeatBalFanSys::ZoneThermostatSetPointLo;
        using DataZoneControls::HumidityControlZone;
        using DataZoneControls::NumHumidityControlZones;
        using DataZoneEquipment::NumValidSysAvailZoneComponents;
        using DataZoneEquipment::ZoneEquipConfig;
        using Psychrometrics::PsyHFnTdbW;
        using Psychrometrics::PsyRhFnTdbWPb;
        using Psychrometrics::PsyTdpFnWPb;
        using Psychrometrics::PsyWFnTdbRhPb;

        int ZoneNum;            // actual zone number of the control zone
        int ControlMode;        // Hybrid control mode
        int HStatZoneNum;       // Humidity control zone number
        Real64 ZoneAirEnthalpy; // Zone air enthalpy
        Real64 ZoneAirDewPoint; // Zone air dew point temperature
        Real64 ZoneAirRH;       // Zone air relative humidity
        Real64 TempExt;         // Outdoor dry bulb temperature at zone height
        Real64 WindExt;         // Outdoor wind spped at zone height
        // unused  REAL(r64)    :: RHSetPoint      ! RH setpoint from a given schedule
        Real64 WSetPoint;                   // Humidity ratio setpoint from a given RH setpoint schedule
        Real64 OASetPoint;                  // Outdoor air setpoint from a given OA setpoint schedule
        Real64 ACH;                         // Zone air change per hour
        bool found;                         // Used for humidistat object
        bool HybridVentModeOA;              // USed to check whether HybridVentModeOA is allowed
        Real64 ZoneRHHumidifyingSetPoint;   // Zone humidifying setpoint (%)
        Real64 ZoneRHDehumidifyingSetPoint; // Zone dehumidifying setpoint (%)
        int ControlledZoneNum;              // Index into the ZoneEquipConfig array
        int SimpleControlType;              // Simple control type from a schedule: 0 individual, 1 global
        int i;                              // Array index
        Real64 minAdaTem;                   // minimum adaptive temperature for adaptive temperature control
        Real64 maxAdaTem;                   // maximum adaptive temperature for adaptive temperature control
        bool KeepStatus;                    // true, if minimum time operation is needed
        int ZoneEquipType;
        int ZoneCompNum;
        int AirLoopNum;
        int Num;
        int AvailStatus;

        KeepStatus = false;
        if (state.dataSystemAvailabilityManager->HybridVentSysAvailMgrData(SysAvailNum).TimeVentDuration > 0.0 &&
            state.dataSystemAvailabilityManager->HybridVentSysAvailMgrData(SysAvailNum).TimeVentDuration <= state.dataSystemAvailabilityManager->HybridVentSysAvailMgrData(SysAvailNum).MinVentTime) {
            KeepStatus = true;
        }
        if (state.dataSystemAvailabilityManager->HybridVentSysAvailMgrData(SysAvailNum).TimeOperDuration > 0.0 &&
            state.dataSystemAvailabilityManager->HybridVentSysAvailMgrData(SysAvailNum).TimeOperDuration <= state.dataSystemAvailabilityManager->HybridVentSysAvailMgrData(SysAvailNum).MinOperTime) {
            KeepStatus = true;
        }

        ControlMode = state.dataSystemAvailabilityManager->HybridVentSysAvailMgrData(SysAvailNum).ControlMode;

        ZoneNum = state.dataSystemAvailabilityManager->HybridVentSysAvailMgrData(SysAvailNum).ActualZoneNum;
        if (!KeepStatus) state.dataSystemAvailabilityManager->HybridVentSysAvailMgrData(SysAvailNum).VentilationCtrl = state.dataSystemAvailabilityManager->HybridVentCtrl_NoAction;
        TempExt = Zone(ZoneNum).OutDryBulbTemp;
        WindExt = Zone(ZoneNum).WindSpeed;
        state.dataSystemAvailabilityManager->HybridVentSysAvailMgrData(SysAvailNum).OperativeTemp = 0.0;
        state.dataSystemAvailabilityManager->HybridVentSysAvailMgrData(SysAvailNum).minAdaTem = 0.0;
        state.dataSystemAvailabilityManager->HybridVentSysAvailMgrData(SysAvailNum).maxAdaTem = 0.0;

        if (!KeepStatus) {
            {
                auto const SELECT_CASE_var(ControlMode);

                if (SELECT_CASE_var == state.dataSystemAvailabilityManager->HybridVentMode_No) {
                    state.dataSystemAvailabilityManager->HybridVentSysAvailMgrData(SysAvailNum).VentilationCtrl = state.dataSystemAvailabilityManager->HybridVentCtrl_NoAction;

                    // Temperature control
                } else if (SELECT_CASE_var == state.dataSystemAvailabilityManager->HybridVentMode_Temp) {
                    if (TempExt >= state.dataSystemAvailabilityManager->HybridVentSysAvailMgrData(SysAvailNum).MinOutdoorTemp &&
                        TempExt <= state.dataSystemAvailabilityManager->HybridVentSysAvailMgrData(SysAvailNum).MaxOutdoorTemp) {
                        state.dataSystemAvailabilityManager->HybridVentSysAvailMgrData(SysAvailNum).VentilationCtrl = state.dataSystemAvailabilityManager->HybridVentCtrl_Open;
                    } else {
                        state.dataSystemAvailabilityManager->HybridVentSysAvailMgrData(SysAvailNum).VentilationCtrl = state.dataSystemAvailabilityManager->HybridVentCtrl_Close;
                    }

                    // Enthalpy control
                } else if (SELECT_CASE_var == state.dataSystemAvailabilityManager->HybridVentMode_Enth) {
                    ZoneAirEnthalpy = PsyHFnTdbW(MAT(ZoneNum), ZoneAirHumRat(ZoneNum));
                    if (OutEnthalpy >= state.dataSystemAvailabilityManager->HybridVentSysAvailMgrData(SysAvailNum).MinOutdoorEnth &&
                        OutEnthalpy <= state.dataSystemAvailabilityManager->HybridVentSysAvailMgrData(SysAvailNum).MaxOutdoorEnth) {
                        state.dataSystemAvailabilityManager->HybridVentSysAvailMgrData(SysAvailNum).VentilationCtrl = state.dataSystemAvailabilityManager->HybridVentCtrl_Open;
                    } else {
                        state.dataSystemAvailabilityManager->HybridVentSysAvailMgrData(SysAvailNum).VentilationCtrl = state.dataSystemAvailabilityManager->HybridVentCtrl_Close;
                    }

                    // Dew point control
                } else if (SELECT_CASE_var == state.dataSystemAvailabilityManager->HybridVentMode_DewPoint) {
                    if (OutDewPointTemp >= state.dataSystemAvailabilityManager->HybridVentSysAvailMgrData(SysAvailNum).MinOutdoorDewPoint &&
                        OutDewPointTemp <= state.dataSystemAvailabilityManager->HybridVentSysAvailMgrData(SysAvailNum).MaxOutdoorDewPoint) {
                        state.dataSystemAvailabilityManager->HybridVentSysAvailMgrData(SysAvailNum).VentilationCtrl = state.dataSystemAvailabilityManager->HybridVentCtrl_Open;
                    } else {
                        state.dataSystemAvailabilityManager->HybridVentSysAvailMgrData(SysAvailNum).VentilationCtrl = state.dataSystemAvailabilityManager->HybridVentCtrl_Close;
                    }

                } else if (SELECT_CASE_var == state.dataSystemAvailabilityManager->HybridVentMode_OA) {
                    OASetPoint = GetCurrentScheduleValue(state.dataSystemAvailabilityManager->HybridVentSysAvailMgrData(SysAvailNum).MinOASchedPtr);
                    ACH = 0.0;
                    HybridVentModeOA = true;
                    if (!state.dataSystemAvailabilityManager->HybridVentSysAvailMgrData(SysAvailNum).HybridVentMgrConnectedToAirLoop) {
                        if (AirflowNetwork::SimulateAirflowNetwork <= AirflowNetwork::AirflowNetworkControlSimple) {
                            HybridVentModeOA = false;
                        }
                    }

                    if (state.dataSystemAvailabilityManager->HybridVentSysAvailMgrData(SysAvailNum).ANControlTypeSchedPtr > 0 && HybridVentModeOA) {
                        ManageAirflowNetworkBalance(state, true);
                        ACH = GetZoneInfilAirChangeRate(state, ZoneNum);
                    }
                    if (ACH > OASetPoint) {
                        state.dataSystemAvailabilityManager->HybridVentSysAvailMgrData(SysAvailNum).VentilationCtrl = state.dataSystemAvailabilityManager->HybridVentCtrl_Open;
                    } else {
                        state.dataSystemAvailabilityManager->HybridVentSysAvailMgrData(SysAvailNum).VentilationCtrl = state.dataSystemAvailabilityManager->HybridVentCtrl_Close;
                    }

                } else if (SELECT_CASE_var == state.dataSystemAvailabilityManager->HybridVentMode_OperT80) {
                    if (state.dataThermalComforts->runningAverageASH >= 10.0 && state.dataThermalComforts->runningAverageASH <= 33.5) {
                        state.dataSystemAvailabilityManager->HybridVentSysAvailMgrData(SysAvailNum).OperativeTemp = 0.5 * (MAT(ZoneNum) + MRT(ZoneNum));
                        minAdaTem = 0.31 * state.dataThermalComforts->runningAverageASH + 14.3;
                        maxAdaTem = 0.31 * state.dataThermalComforts->runningAverageASH + 21.3;
                        state.dataSystemAvailabilityManager->HybridVentSysAvailMgrData(SysAvailNum).minAdaTem = minAdaTem;
                        state.dataSystemAvailabilityManager->HybridVentSysAvailMgrData(SysAvailNum).maxAdaTem = maxAdaTem;
                        if (state.dataSystemAvailabilityManager->HybridVentSysAvailMgrData(SysAvailNum).OperativeTemp <= maxAdaTem &&
                            state.dataSystemAvailabilityManager->HybridVentSysAvailMgrData(SysAvailNum).OperativeTemp >= minAdaTem) {
                            state.dataSystemAvailabilityManager->HybridVentSysAvailMgrData(SysAvailNum).VentilationCtrl = state.dataSystemAvailabilityManager->HybridVentCtrl_Open;
                        } else {
                            state.dataSystemAvailabilityManager->HybridVentSysAvailMgrData(SysAvailNum).VentilationCtrl = state.dataSystemAvailabilityManager->HybridVentCtrl_Close;
                        }
                    } else {
                        state.dataSystemAvailabilityManager->HybridVentSysAvailMgrData(SysAvailNum).VentilationCtrl = state.dataSystemAvailabilityManager->HybridVentCtrl_Close;
                    }

                } else if (SELECT_CASE_var == state.dataSystemAvailabilityManager->HybridVentMode_OperT90) {
                    if (state.dataThermalComforts->runningAverageASH >= 10.0 && state.dataThermalComforts->runningAverageASH <= 33.5) {
                        state.dataSystemAvailabilityManager->HybridVentSysAvailMgrData(SysAvailNum).OperativeTemp = 0.5 * (MAT(ZoneNum) + MRT(ZoneNum));
                        minAdaTem = 0.31 * state.dataThermalComforts->runningAverageASH + 15.3;
                        maxAdaTem = 0.31 * state.dataThermalComforts->runningAverageASH + 20.3;
                        state.dataSystemAvailabilityManager->HybridVentSysAvailMgrData(SysAvailNum).minAdaTem = minAdaTem;
                        state.dataSystemAvailabilityManager->HybridVentSysAvailMgrData(SysAvailNum).maxAdaTem = maxAdaTem;
                        if (state.dataSystemAvailabilityManager->HybridVentSysAvailMgrData(SysAvailNum).OperativeTemp <= maxAdaTem &&
                            state.dataSystemAvailabilityManager->HybridVentSysAvailMgrData(SysAvailNum).OperativeTemp >= minAdaTem) {
                            state.dataSystemAvailabilityManager->HybridVentSysAvailMgrData(SysAvailNum).VentilationCtrl = state.dataSystemAvailabilityManager->HybridVentCtrl_Open;
                        } else {
                            state.dataSystemAvailabilityManager->HybridVentSysAvailMgrData(SysAvailNum).VentilationCtrl = state.dataSystemAvailabilityManager->HybridVentCtrl_Close;
                        }
                    } else {
                        state.dataSystemAvailabilityManager->HybridVentSysAvailMgrData(SysAvailNum).VentilationCtrl = state.dataSystemAvailabilityManager->HybridVentCtrl_Close;
                    }

                } else if (SELECT_CASE_var == state.dataSystemAvailabilityManager->HybridVentMode_CO2) {
                    state.dataSystemAvailabilityManager->HybridVentSysAvailMgrData(SysAvailNum).CO2 = ZoneAirCO2(ZoneNum);
                    if (ZoneAirCO2(ZoneNum) > ZoneCO2SetPoint(ZoneNum)) {
                        if (state.dataSystemAvailabilityManager->HybridVentSysAvailMgrData(SysAvailNum).HybridVentMgrConnectedToAirLoop) {
                            AirLoopNum = state.dataSystemAvailabilityManager->HybridVentSysAvailMgrData(SysAvailNum).AirLoopNum;
                            for (Num = 1; Num <= state.dataAirLoop->PriAirSysAvailMgr(state.dataSystemAvailabilityManager->HybridVentSysAvailMgrData(SysAvailNum).AirLoopNum).NumAvailManagers; ++Num) {
                                SimSysAvailManager(state,
                                                   state.dataAirLoop->PriAirSysAvailMgr(AirLoopNum).AvailManagerType(Num),
                                                   state.dataAirLoop->PriAirSysAvailMgr(AirLoopNum).AvailManagerName(Num),
                                                   state.dataAirLoop->PriAirSysAvailMgr(AirLoopNum).AvailManagerNum(Num),
                                                   AirLoopNum,
                                                   state.dataAirLoop->PriAirSysAvailMgr(AirLoopNum).AvailStatus,
                                                   AvailStatus);
                            }
                            if (AvailStatus == CycleOn) {
                                state.dataSystemAvailabilityManager->HybridVentSysAvailMgrData(SysAvailNum).VentilationCtrl = state.dataSystemAvailabilityManager->HybridVentCtrl_Close;
                            } else {
                                state.dataSystemAvailabilityManager->HybridVentSysAvailMgrData(SysAvailNum).VentilationCtrl = state.dataSystemAvailabilityManager->HybridVentCtrl_Open;
                            }
                        } else if (state.dataSystemAvailabilityManager->HybridVentSysAvailMgrData(SysAvailNum).SimHybridVentSysAvailMgr) {
                            state.dataSystemAvailabilityManager->HybridVentSysAvailMgrData(SysAvailNum).VentilationCtrl = state.dataSystemAvailabilityManager->HybridVentCtrl_Open;
                            for (ZoneEquipType = 1; ZoneEquipType <= NumValidSysAvailZoneComponents; ++ZoneEquipType) {
                                for (ZoneCompNum = 1; ZoneCompNum <= ZoneComp(ZoneEquipType).TotalNumComp; ++ZoneCompNum) {
                                    if (ZoneComp(ZoneEquipType).ZoneCompAvailMgrs(ZoneCompNum).AvailStatus == CycleOn) {
                                        state.dataSystemAvailabilityManager->HybridVentSysAvailMgrData(SysAvailNum).VentilationCtrl = state.dataSystemAvailabilityManager->HybridVentCtrl_Close;
                                        break;
                                    }
                                }
                            }
                        } else {
                            state.dataSystemAvailabilityManager->HybridVentSysAvailMgrData(SysAvailNum).VentilationCtrl = state.dataSystemAvailabilityManager->HybridVentCtrl_Open;
                        }
                    }
                } else {
                    ShowSevereError(state.dataSystemAvailabilityManager->cValidSysAvailManagerTypes(state.dataSystemAvailabilityManager->HybridVentSysAvailMgrData(SysAvailNum).MgrType) +
                                    ": incorrect Control Type: " + state.dataSystemAvailabilityManager->HybridVentSysAvailMgrData(SysAvailNum).AirLoopName);
                    ShowFatalError("Errors found in getting " + state.dataSystemAvailabilityManager->cValidSysAvailManagerTypes(state.dataSystemAvailabilityManager->HybridVentSysAvailMgrData(SysAvailNum).MgrType) +
                                   " Control mode value");
                }
            }

            if (state.dataSystemAvailabilityManager->HybridVentSysAvailMgrData(SysAvailNum).VentilationCtrl == state.dataSystemAvailabilityManager->HybridVentCtrl_Open) {

                // Temperature and enthalpy control
                if (state.dataSystemAvailabilityManager->HybridVentSysAvailMgrData(SysAvailNum).ControlMode == state.dataSystemAvailabilityManager->HybridVentMode_Temp ||
                    state.dataSystemAvailabilityManager->HybridVentSysAvailMgrData(SysAvailNum).ControlMode == state.dataSystemAvailabilityManager->HybridVentMode_Enth) {

                    {
                        auto const SELECT_CASE_var(TempControlType(ZoneNum)); // select on thermostat control

                        if (SELECT_CASE_var == SingleHeatingSetPoint) {
                            if (MAT(ZoneNum) < TempZoneThermostatSetPoint(ZoneNum)) {
                                state.dataSystemAvailabilityManager->HybridVentSysAvailMgrData(SysAvailNum).VentilationCtrl = state.dataSystemAvailabilityManager->HybridVentCtrl_Close;
                            }

                        } else if (SELECT_CASE_var == SingleCoolingSetPoint) {
                            if (MAT(ZoneNum) > TempZoneThermostatSetPoint(ZoneNum)) {
                                state.dataSystemAvailabilityManager->HybridVentSysAvailMgrData(SysAvailNum).VentilationCtrl = state.dataSystemAvailabilityManager->HybridVentCtrl_Close;
                            }

                        } else if (SELECT_CASE_var == SingleHeatCoolSetPoint) {
                            state.dataSystemAvailabilityManager->HybridVentSysAvailMgrData(SysAvailNum).VentilationCtrl = state.dataSystemAvailabilityManager->HybridVentCtrl_Close;
                            ++state.dataSystemAvailabilityManager->HybridVentSysAvailMgrData(SysAvailNum).SingleHCErrCount;
                            if (state.dataSystemAvailabilityManager->HybridVentSysAvailMgrData(SysAvailNum).SingleHCErrCount < 2) {
                                ShowWarningError("Hybrid ventilation control: " + state.dataSystemAvailabilityManager->HybridVentSysAvailMgrData(SysAvailNum).AirLoopName +
                                                 ": The zone temperature control type is ThermostatSetpoint:SingleHeatingOrCooling. Natural "
                                                 "ventilation is not allowed.");
                                ShowContinueErrorTimeStamp("");
                            } else {
                                ShowRecurringWarningErrorAtEnd(
                                    "Hybrid ventilation control: " + state.dataSystemAvailabilityManager->HybridVentSysAvailMgrData(SysAvailNum).AirLoopName +
                                        ": No natural ventilation continues with a ThermostatSetpoint:SingleHeatingOrCooling type...",
                                    state.dataSystemAvailabilityManager->HybridVentSysAvailMgrData(SysAvailNum).SingleHCErrIndex,
                                    double(state.dataSystemAvailabilityManager->HybridVentSysAvailMgrData(SysAvailNum).ControlMode),
                                    double(state.dataSystemAvailabilityManager->HybridVentSysAvailMgrData(SysAvailNum).ControlMode));
                            }

                        } else if (SELECT_CASE_var == DualSetPointWithDeadBand) {
                            if ((MAT(ZoneNum) < ZoneThermostatSetPointLo(ZoneNum)) || (MAT(ZoneNum) > ZoneThermostatSetPointHi(ZoneNum))) {
                                state.dataSystemAvailabilityManager->HybridVentSysAvailMgrData(SysAvailNum).VentilationCtrl = state.dataSystemAvailabilityManager->HybridVentCtrl_Close;
                            }

                        } else {
                        }
                    } // end select on thermostat control
                }

                // Dew point control mode
                if (state.dataSystemAvailabilityManager->HybridVentSysAvailMgrData(SysAvailNum).ControlMode == state.dataSystemAvailabilityManager->HybridVentMode_DewPoint) {
                    ZoneAirRH = PsyRhFnTdbWPb(MAT(ZoneNum), ZoneAirHumRat(ZoneNum), OutBaroPress) * 100.0;
                    ZoneAirDewPoint = PsyTdpFnWPb(ZoneAirHumRat(ZoneNum), OutBaroPress);
                    if (NumHumidityControlZones == 0) {
                        ++state.dataSystemAvailabilityManager->HybridVentSysAvailMgrData(SysAvailNum).DewPointNoRHErrCount;
                        if (state.dataSystemAvailabilityManager->HybridVentSysAvailMgrData(SysAvailNum).DewPointNoRHErrCount < 2) {
                            ShowWarningError("Hybrid ventilation control: Dew point control mode is selected, but no ZoneControl:Humidistat object=" +
                                             state.dataSystemAvailabilityManager->HybridVentSysAvailMgrData(SysAvailNum).AirLoopName);
                            ShowContinueError("The hybrid ventilation control is triggered by outdoor min and max dewpoint only.");
                            ShowContinueError("HVAC system may turn off when outdoor dewpoint is between min and max dewpoint.");
                            ShowContinueErrorTimeStamp("");
                        } else {
                            ShowRecurringWarningErrorAtEnd("Hybrid ventilation control: " + state.dataSystemAvailabilityManager->HybridVentSysAvailMgrData(SysAvailNum).AirLoopName +
                                                               ": no ZoneControl:Humidistat object continues...",
                                                           state.dataSystemAvailabilityManager->HybridVentSysAvailMgrData(SysAvailNum).DewPointNoRHErrIndex,
                                                           double(state.dataSystemAvailabilityManager->HybridVentSysAvailMgrData(SysAvailNum).ControlMode),
                                                           double(state.dataSystemAvailabilityManager->HybridVentSysAvailMgrData(SysAvailNum).ControlMode));
                        }
                    }
                    found = false;
                    for (HStatZoneNum = 1; HStatZoneNum <= NumHumidityControlZones; ++HStatZoneNum) {
                        if (HumidityControlZone(HStatZoneNum).ActualZoneNum == ZoneNum) {
                            found = true;
                            ZoneRHHumidifyingSetPoint = GetCurrentScheduleValue(HumidityControlZone(HStatZoneNum).HumidifyingSchedIndex);
                            ZoneRHDehumidifyingSetPoint = GetCurrentScheduleValue(HumidityControlZone(HStatZoneNum).DehumidifyingSchedIndex);
                            if (ZoneAirRH > ZoneRHDehumidifyingSetPoint) { // Need dehumidification
                                WSetPoint = PsyWFnTdbRhPb(MAT(ZoneNum), (ZoneRHDehumidifyingSetPoint / 100.0), OutBaroPress);
                                if (WSetPoint < OutHumRat) state.dataSystemAvailabilityManager->HybridVentSysAvailMgrData(SysAvailNum).VentilationCtrl = state.dataSystemAvailabilityManager->HybridVentCtrl_Close;
                            } else if (ZoneAirRH < ZoneRHHumidifyingSetPoint) { // Need humidification
                                WSetPoint = PsyWFnTdbRhPb(MAT(ZoneNum), (ZoneRHHumidifyingSetPoint / 100.0), OutBaroPress);
                                if (WSetPoint > OutHumRat) state.dataSystemAvailabilityManager->HybridVentSysAvailMgrData(SysAvailNum).VentilationCtrl = state.dataSystemAvailabilityManager->HybridVentCtrl_Close;
                            } else {
                                state.dataSystemAvailabilityManager->HybridVentSysAvailMgrData(SysAvailNum).VentilationCtrl = state.dataSystemAvailabilityManager->HybridVentCtrl_Close;
                            }
                        }
                    }
                    if (!found && NumHumidityControlZones > 0) {
                        ++state.dataSystemAvailabilityManager->HybridVentSysAvailMgrData(SysAvailNum).DewPointErrCount;
                        if (state.dataSystemAvailabilityManager->HybridVentSysAvailMgrData(SysAvailNum).DewPointErrCount < 2) {
                            ShowWarningError("Hybrid ventilation control: The zone for dew point control mode is different from the zone for "
                                             "ZoneControl:Humidistat=" +
                                             state.dataSystemAvailabilityManager->HybridVentSysAvailMgrData(SysAvailNum).AirLoopName);
                            ShowContinueError("The Zone name for hybrid control is " + Zone(ZoneNum).Name + ". Humidistat has no impact");
                            ShowContinueError("HVAC system may turn off when outdoor dewpoint is between min and max dewpoint.");
                            ShowContinueErrorTimeStamp("");
                        } else {
                            ShowRecurringWarningErrorAtEnd("Hybrid ventilation control: " + state.dataSystemAvailabilityManager->HybridVentSysAvailMgrData(SysAvailNum).AirLoopName +
                                                               " No humidistat control impact continues...",
                                                           state.dataSystemAvailabilityManager->HybridVentSysAvailMgrData(SysAvailNum).DewPointErrIndex,
                                                           double(state.dataSystemAvailabilityManager->HybridVentSysAvailMgrData(SysAvailNum).ControlMode),
                                                           double(state.dataSystemAvailabilityManager->HybridVentSysAvailMgrData(SysAvailNum).ControlMode));
                        }
                    }
                }

                // Outdoor ventilation air control mode
                if (state.dataSystemAvailabilityManager->HybridVentSysAvailMgrData(SysAvailNum).ControlMode == state.dataSystemAvailabilityManager->HybridVentMode_OA) {
                }
            }
        }

        if (WindExt > state.dataSystemAvailabilityManager->HybridVentSysAvailMgrData(SysAvailNum).MaxWindSpeed) {
            state.dataSystemAvailabilityManager->HybridVentSysAvailMgrData(SysAvailNum).VentilationCtrl = state.dataSystemAvailabilityManager->HybridVentCtrl_Close;
        }

        if (IsRain && state.dataSystemAvailabilityManager->HybridVentSysAvailMgrData(SysAvailNum).UseRainIndicator) {
            state.dataSystemAvailabilityManager->HybridVentSysAvailMgrData(SysAvailNum).VentilationCtrl = state.dataSystemAvailabilityManager->HybridVentCtrl_Close;
        }
        // Sent a signal to the AirflowNetwork to ensure large onpenings are close or open based on this logic
        HybridVentSysAvailVentCtrl(SysAvailNum) = state.dataSystemAvailabilityManager->HybridVentSysAvailMgrData(SysAvailNum).VentilationCtrl;
        if (HybridVentSysAvailVentCtrl(SysAvailNum) < 0) {
            // Fatal error
            ShowFatalError(
                "Hybrid ventilation control: the ventilation control status is beyond the range. Please check input of control mode schedule");
        }

        if (state.dataSystemAvailabilityManager->HybridVentSysAvailMgrData(SysAvailNum).HybridVentMgrConnectedToAirLoop) {
            if (state.dataSystemAvailabilityManager->HybridVentSysAvailMgrData(SysAvailNum).VentilationCtrl == state.dataSystemAvailabilityManager->HybridVentCtrl_Close) {
                state.dataAirLoop->PriAirSysAvailMgr(PriAirSysNum).AvailStatus = CycleOn;
            }
        }

        if (state.dataSystemAvailabilityManager->HybridVentSysAvailMgrData(SysAvailNum).VentilationCtrl == state.dataSystemAvailabilityManager->HybridVentCtrl_Open &&
            state.dataSystemAvailabilityManager->HybridVentSysAvailMgrData(SysAvailNum).ANControlTypeSchedPtr > 0 && state.dataSystemAvailabilityManager->HybridVentSysAvailMgrData(SysAvailNum).OpeningFactorFWS > 0) {
            HybridVentSysAvailWindModifier(SysAvailNum) = CurveValue(state, state.dataSystemAvailabilityManager->HybridVentSysAvailMgrData(SysAvailNum).OpeningFactorFWS, WindExt);
        }

        // Set up flags to control simple airflow objects
        if (state.dataSystemAvailabilityManager->HybridVentSysAvailMgrData(SysAvailNum).AirLoopNum > 0 && state.dataSystemAvailabilityManager->HybridVentSysAvailMgrData(SysAvailNum).SimpleControlTypeSchedPtr > 0) {
            SimpleControlType = GetCurrentScheduleValue(state.dataSystemAvailabilityManager->HybridVentSysAvailMgrData(SysAvailNum).SimpleControlTypeSchedPtr);
            for (ControlledZoneNum = 1; ControlledZoneNum <= NumOfZones; ++ControlledZoneNum) {
                for (int zoneInNode = 1; zoneInNode <= ZoneEquipConfig(ControlledZoneNum).NumInletNodes; ++zoneInNode) {
                    if (state.dataSystemAvailabilityManager->HybridVentSysAvailMgrData(SysAvailNum).AirLoopNum == ZoneEquipConfig(ControlledZoneNum).InletNodeAirLoopNum(zoneInNode)) {
                        // Setup flag for ventilation objects
                        for (i = 1; i <= TotVentilation; ++i) {
                            if (Ventilation(i).ZonePtr == ZoneEquipConfig(ControlledZoneNum).ActualZoneNum) {
                                Ventilation(i).HybridControlType = HybridControlTypeIndiv;
                                if (state.dataSystemAvailabilityManager->HybridVentSysAvailMgrData(SysAvailNum).VentilationCtrl == state.dataSystemAvailabilityManager->HybridVentCtrl_Close) {
                                    Ventilation(i).HybridControlType = HybridControlTypeClose;
                                } else {
                                    if (SimpleControlType == 1) {
                                        Ventilation(i).HybridControlType = HybridControlTypeGlobal;
                                        Ventilation(i).HybridControlMasterNum = state.dataSystemAvailabilityManager->HybridVentSysAvailMgrData(SysAvailNum).VentilationPtr;
                                    }
                                }
                            }
                        }
                        // Setup flag for Mixing objects
                        for (i = 1; i <= TotMixing; ++i) {
                            if (Mixing(i).ZonePtr == ZoneEquipConfig(ControlledZoneNum).ActualZoneNum) {
                                Mixing(i).HybridControlType = HybridControlTypeIndiv;
                                if (state.dataSystemAvailabilityManager->HybridVentSysAvailMgrData(SysAvailNum).VentilationCtrl == state.dataSystemAvailabilityManager->HybridVentCtrl_Close) {
                                    Mixing(i).HybridControlType = HybridControlTypeClose;
                                } else {
                                    if (SimpleControlType == 1) {
                                        Mixing(i).HybridControlType = HybridControlTypeGlobal;
                                        Mixing(i).HybridControlMasterNum = state.dataSystemAvailabilityManager->HybridVentSysAvailMgrData(SysAvailNum).VentilationPtr;
                                    }
                                }
                            }
                        }
                    }
                }
            }
        } else if (state.dataSystemAvailabilityManager->HybridVentSysAvailMgrData(SysAvailNum).SimpleControlTypeSchedPtr > 0) {
            SimpleControlType = GetCurrentScheduleValue(state.dataSystemAvailabilityManager->HybridVentSysAvailMgrData(SysAvailNum).SimpleControlTypeSchedPtr);
            // Hybrid ventilation manager is applied to zone component
            // setup flag for ventilation objects
            for (i = 1; i <= TotVentilation; ++i) {
                if (Ventilation(i).ZonePtr == state.dataSystemAvailabilityManager->HybridVentSysAvailMgrData(SysAvailNum).ActualZoneNum) {
                    Ventilation(i).HybridControlType = HybridControlTypeIndiv;
                    if (state.dataSystemAvailabilityManager->HybridVentSysAvailMgrData(SysAvailNum).VentilationCtrl == state.dataSystemAvailabilityManager->HybridVentCtrl_Close) {
                        Ventilation(i).HybridControlType = HybridControlTypeClose;
                    } else {
                        if (SimpleControlType == 1) {
                            Ventilation(i).HybridControlType = HybridControlTypeGlobal;
                            Ventilation(i).HybridControlMasterNum = state.dataSystemAvailabilityManager->HybridVentSysAvailMgrData(SysAvailNum).VentilationPtr;
                        }
                    }
                }
            }
            // Setup flag for Mixing objects
            for (i = 1; i <= TotMixing; ++i) {
                if (Mixing(i).ZonePtr == state.dataSystemAvailabilityManager->HybridVentSysAvailMgrData(SysAvailNum).ActualZoneNum) {
                    Mixing(i).HybridControlType = HybridControlTypeIndiv;
                    if (state.dataSystemAvailabilityManager->HybridVentSysAvailMgrData(SysAvailNum).VentilationCtrl == state.dataSystemAvailabilityManager->HybridVentCtrl_Close) {
                        Mixing(i).HybridControlType = HybridControlTypeClose;
                    } else {
                        if (SimpleControlType == 1) {
                            Mixing(i).HybridControlType = HybridControlTypeGlobal;
                            Mixing(i).HybridControlMasterNum = state.dataSystemAvailabilityManager->HybridVentSysAvailMgrData(SysAvailNum).VentilationPtr;
                        }
                    }
                }
            }
        }
    }

    bool GetHybridVentilationControlStatus(EnergyPlusData &state, int const ZoneNum) // Index of zone
    {

        // SUBROUTINE INFORMATION:
        //       AUTHOR         Lixing Gu
        //       DATE WRITTEN   July 2010
        //       MODIFIED       na
        //       RE-ENGINEERED  na

        // PURPOSE OF THIS SUBROUTINE:
        // This routine was designed to find whether this zone is controlled by hybrid ventilation
        // ventilation control option.

        using General::TrimSigDigits;

        // Return value
        bool VentControl; // Set to true if ventilation control in the same zone

        int SysAvailNum; // index to system availability manager number

        if (state.dataSystemAvailabilityManager->GetHybridInputFlag) { // First time subroutine has been entered
            GetHybridVentilationInputs(state);
            state.dataSystemAvailabilityManager->GetHybridInputFlag = false;
        }

        VentControl = false;

        for (SysAvailNum = 1; SysAvailNum <= NumHybridVentSysAvailMgrs; ++SysAvailNum) {
            if (state.dataSystemAvailabilityManager->HybridVentSysAvailMgrData(SysAvailNum).ActualZoneNum == ZoneNum) {
                if (state.dataSystemAvailabilityManager->HybridVentSysAvailMgrData(SysAvailNum).SimpleControlTypeSchedPtr > 0) {
                    VentControl = true;
                }
            }
        }

        return VentControl;
    }

} // namespace SystemAvailabilityManager

} // namespace EnergyPlus<|MERGE_RESOLUTION|>--- conflicted
+++ resolved
@@ -2421,11 +2421,7 @@
                     state.dataSystemAvailabilityManager->BeginOfDayResetFlag = false;
                 }
             }
-<<<<<<< HEAD
-            if (!state.dataGlobal->BeginDayFlag) BeginOfDayResetFlag = true;
-=======
-            if (!BeginDayFlag) state.dataSystemAvailabilityManager->BeginOfDayResetFlag = true;
->>>>>>> 25f58cb6
+            if (!state.dataGlobal->BeginDayFlag) state.dataSystemAvailabilityManager->BeginOfDayResetFlag = true;
 
             GetScheduleValuesForDay(state, ScheduleIndex, DayValues);
             GetScheduleValuesForDay(state, ScheduleIndex, DayValuesTmr, TmrJDay, TmrDayOfWeek);
@@ -2846,13 +2842,8 @@
                         if (WarmupFlag) {
                             AdaTempGradHeat = OptStartMgr.InitTGradHeat;
                             AdaTempGradCool = OptStartMgr.InitTGradCool;
-<<<<<<< HEAD
                         } else if (state.dataGlobal->DayOfSim == 1 && state.dataGlobal->BeginDayFlag) {
-                            OptStart_AdaTempGradTrdHeat = OptStartMgr.InitTGradHeat;
-=======
-                        } else if (DayOfSim == 1 && BeginDayFlag) {
                             state.dataSystemAvailabilityManager->OptStart_AdaTempGradTrdHeat = OptStartMgr.InitTGradHeat;
->>>>>>> 25f58cb6
                             AdaTempGradHeat = OptStartMgr.InitTGradHeat;
                             state.dataSystemAvailabilityManager->OptStart_AdaTempGradTrdCool = OptStartMgr.InitTGradCool;
                             AdaTempGradCool = OptStartMgr.InitTGradCool;
@@ -3123,13 +3114,8 @@
                         if (WarmupFlag) {
                             AdaTempGradHeat = OptStartMgr.InitTGradHeat;
                             AdaTempGradCool = OptStartMgr.InitTGradCool;
-<<<<<<< HEAD
                         } else if (state.dataGlobal->DayOfSim == 1 && state.dataGlobal->BeginDayFlag) {
-                            OptStart_AdaTempGradTrdHeat = OptStartMgr.InitTGradHeat;
-=======
-                        } else if (DayOfSim == 1 && BeginDayFlag) {
                             state.dataSystemAvailabilityManager->OptStart_AdaTempGradTrdHeat = OptStartMgr.InitTGradHeat;
->>>>>>> 25f58cb6
                             AdaTempGradHeat = OptStartMgr.InitTGradHeat;
                             state.dataSystemAvailabilityManager->OptStart_AdaTempGradTrdCool = OptStartMgr.InitTGradCool;
                             AdaTempGradCool = OptStartMgr.InitTGradCool;
