--- conflicted
+++ resolved
@@ -118,11 +118,8 @@
     // Beginning of Record Keeping subroutines for the HB Module
     // *****************************************************************************
 
-<<<<<<< HEAD
-    void UpdateFinalSurfaceHeatBalance(ConvectionCoefficientsData &dataConvectionCoefficients);
-=======
-    void UpdateFinalSurfaceHeatBalance(ChilledCeilingPanelSimpleData &dataChilledCeilingPanelSimple);
->>>>>>> 5732ba20
+    void UpdateFinalSurfaceHeatBalance(ChilledCeilingPanelSimpleData &dataChilledCeilingPanelSimple,
+                                       ConvectionCoefficientsData &dataConvectionCoefficients);
 
     void UpdateThermalHistories();
 
@@ -165,11 +162,7 @@
                              bool &ErrorFlag         // Error flag for movable insulation problem
     );
 
-<<<<<<< HEAD
     void CalcExteriorVentedCavity(ConvectionCoefficientsData &dataConvectionCoefficients, int SurfNum); // index of surface
-=======
-    void CalcExteriorVentedCavity(int SurfNum); // index of surface
->>>>>>> 5732ba20
 
     void GatherComponentLoadsSurfAbsFact();
 
