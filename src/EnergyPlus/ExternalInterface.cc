// EnergyPlus, Copyright (c) 1996-2020, The Board of Trustees of the University of Illinois,
// The Regents of the University of California, through Lawrence Berkeley National Laboratory
// (subject to receipt of any required approvals from the U.S. Dept. of Energy), Oak Ridge
// National Laboratory, managed by UT-Battelle, Alliance for Sustainable Energy, LLC, and other
// contributors. All rights reserved.
//
// NOTICE: This Software was developed under funding from the U.S. Department of Energy and the
// U.S. Government consequently retains certain rights. As such, the U.S. Government has been
// granted for itself and others acting on its behalf a paid-up, nonexclusive, irrevocable,
// worldwide license in the Software to reproduce, distribute copies to the public, prepare
// derivative works, and perform publicly and display publicly, and to permit others to do so.
//
// Redistribution and use in source and binary forms, with or without modification, are permitted
// provided that the following conditions are met:
//
// (1) Redistributions of source code must retain the above copyright notice, this list of
//     conditions and the following disclaimer.
//
// (2) Redistributions in binary form must reproduce the above copyright notice, this list of
//     conditions and the following disclaimer in the documentation and/or other materials
//     provided with the distribution.
//
// (3) Neither the name of the University of California, Lawrence Berkeley National Laboratory,
//     the University of Illinois, U.S. Dept. of Energy nor the names of its contributors may be
//     used to endorse or promote products derived from this software without specific prior
//     written permission.
//
// (4) Use of EnergyPlus(TM) Name. If Licensee (i) distributes the software in stand-alone form
//     without changes from the version obtained under this License, or (ii) Licensee makes a
//     reference solely to the software portion of its product, Licensee must refer to the
//     software as "EnergyPlus version X" software, where "X" is the version number Licensee
//     obtained under this License and may not use a different name for the software. Except as
//     specifically required in this Section (4), Licensee shall not use in a company name, a
//     product name, in advertising, publicity, or other promotional activities any name, trade
//     name, trademark, logo, or other designation of "EnergyPlus", "E+", "e+" or confusingly
//     similar designation, without the U.S. Department of Energy's prior written consent.
//
// THIS SOFTWARE IS PROVIDED BY THE COPYRIGHT HOLDERS AND CONTRIBUTORS "AS IS" AND ANY EXPRESS OR
// IMPLIED WARRANTIES, INCLUDING, BUT NOT LIMITED TO, THE IMPLIED WARRANTIES OF MERCHANTABILITY
// AND FITNESS FOR A PARTICULAR PURPOSE ARE DISCLAIMED. IN NO EVENT SHALL THE COPYRIGHT OWNER OR
// CONTRIBUTORS BE LIABLE FOR ANY DIRECT, INDIRECT, INCIDENTAL, SPECIAL, EXEMPLARY, OR
// CONSEQUENTIAL DAMAGES (INCLUDING, BUT NOT LIMITED TO, PROCUREMENT OF SUBSTITUTE GOODS OR
// SERVICES; LOSS OF USE, DATA, OR PROFITS; OR BUSINESS INTERRUPTION) HOWEVER CAUSED AND ON ANY
// THEORY OF LIABILITY, WHETHER IN CONTRACT, STRICT LIABILITY, OR TORT (INCLUDING NEGLIGENCE OR
// OTHERWISE) ARISING IN ANY WAY OUT OF THE USE OF THIS SOFTWARE, EVEN IF ADVISED OF THE
// POSSIBILITY OF SUCH DAMAGE.

// FMI-Related Headers
extern "C" {
#include <BCVTB/utilSocket.h>
#include <BCVTB/utilXml.h>
#include <FMI/main.h>
}

// C++ Headers
#include <string>

// ObjexxFCL Headers
#include <ObjexxFCL/Array.functions.hh>
#include <ObjexxFCL/string.functions.hh>

// EnergyPlus Headers
#include <EnergyPlus/Data/EnergyPlusData.hh>
#include <EnergyPlus/DataEnvironment.hh>
#include <EnergyPlus/DataIPShortCuts.hh>
#include <EnergyPlus/DataStringGlobals.hh>
#include <EnergyPlus/DataSystemVariables.hh>
#include <EnergyPlus/DisplayRoutines.hh>
#include <EnergyPlus/EMSManager.hh>
#include <EnergyPlus/ExternalInterface.hh>
#include <EnergyPlus/FileSystem.hh>
#include <EnergyPlus/General.hh>
#include <EnergyPlus/GlobalNames.hh>
#include <EnergyPlus/InputProcessing/InputProcessor.hh>
#include <EnergyPlus/OutputProcessor.hh>
#include <EnergyPlus/RuntimeLanguageProcessor.hh>
#include <EnergyPlus/ScheduleManager.hh>
#include <EnergyPlus/UtilityRoutines.hh>

namespace EnergyPlus {

namespace ExternalInterface {

    // Module containing the routines dealing with the BCVTB interface

    // MODULE INFORMATION:
    //       AUTHOR         Michael Wetter
    //       DATE WRITTEN   2Dec2007
    //       MODIFIED       Rui Zhang July 2009
    //       MODIFIED       Thierry S. Nouidui 2011
    //       RE-ENGINEERED  na

    // PURPOSE OF THIS MODULE:
    // To encapsulate the data and routines required to interface
    // the Building Controls Virtual Test Bed (BCVTB) and FunctionalMockupUnits (FMU)

    // REFERENCES:
    // http://simulationresearch.lbl.gov/bcvtb
    // http://www.modelisar.com

    // Data
    Real64 tComm(0.0);                // Communication time step
    Real64 tStop(3600.0);             // Stop time used during the warmup period
    Real64 tStart(0.0);               // Start time used during the warmup period
    Real64 hStep(15.0);               // Communication step size
    bool FlagReIni(false);            // Flag for reinitialization of states in GetSetAndDoStep
    std::string FMURootWorkingFolder; // FMU root working folder

    // MODULE PARAMETER DEFINITIONS:
    int const maxVar(100000);                     // Maximum number of variables to be exchanged
    int const maxErrMsgLength(10000);             // Maximum error message length from xml schema validation
    int const indexSchedule(1);                   // Index for schedule in inpVarTypes
    int const indexVariable(2);                   // Index for variable in inpVarTypes
    int const indexActuator(3);                   // Index for actuator in inpVarTypes
    int nInKeys(3);                               // Number of input variables available in ExternalInterface (=highest index* number)
    int const fmiOK(0);                           // fmiOK
    int const fmiWarning(1);                      // fmiWarning
    int const fmiDiscard(2);                      // fmiDiscard
    int const fmiError(3);                        // fmiError
    int const fmiFatal(4);                        // fmiPending
    int const fmiPending(5);                      // fmiPending
    std::string const socCfgFilNam("socket.cfg"); // socket configuration file
    std::string const BlankString;

    // MODULE VARIABLE DECLARATIONS:

    int NumExternalInterfaces(0);               // Number of ExternalInterface objects
    int NumExternalInterfacesBCVTB(0);          // Number of BCVTB ExternalInterface objects
    int NumExternalInterfacesFMUImport(0);      // Number of FMU ExternalInterface objects
    int NumExternalInterfacesFMUExport(0);      // Number of FMU ExternalInterface objects
    int NumFMUObjects(0);                       // Number of FMU objects
    int FMUExportActivate(0);                   // FMU Export flag
    bool haveExternalInterfaceBCVTB(false);     // Flag for BCVTB interface
    bool haveExternalInterfaceFMUImport(false); // Flag for FMU-Import interface
    bool haveExternalInterfaceFMUExport(false); // Flag for FMU-Export interface
    int simulationStatus(1);                    // Status flag. Used to report during
    // which phase an error occurred.
    // (1=initialization, 2=time stepping)

    Array1D_int keyVarIndexes; // Array index for specific key name
    Array1D_int varTypes;      // Types of variables in keyVarIndexes
    Array1D_int varInd;        // Index of ErlVariables for ExternalInterface
    int socketFD(-1);          // socket file descriptor
    bool ErrorsFound(false);   // Set to true if errors are found
    bool noMoreValues(false);  // Flag, true if no more values
    // will be sent by the server

    Array1D_string varKeys;     // Keys of report variables used for data exchange
    Array1D_string varNames;    // Names of report variables used for data exchange
    Array1D_int inpVarTypes;    // Names of report variables used for data exchange
    Array1D_string inpVarNames; // Names of report variables used for data exchange

    bool configuredControlPoints(false); // True if control points have been configured
    bool useEMS(false);                  // Will be set to true if ExternalInterface writes to EMS variables or actuators

    // SUBROUTINE SPECIFICATIONS FOR MODULE ExternalInterface:

    // Object Data
    Array1D<FMUType> FMU; // Variable Types structure
    std::unordered_map<std::string, std::string> UniqueFMUInputVarNames;
    Array1D<FMUType> FMUTemp;                            // Variable Types structure
    Array1D<checkFMUInstanceNameType> checkInstanceName; // Variable Types structure for checking instance names

    // Functions
    bool firstCall(true);
    bool showContinuationWithoutUpdate(true);
    bool GetInputFlag(true); // First time, input is "gotten"
    bool InitExternalInterfacefirstCall(true);
    bool FirstCallGetSetDoStep(true); // Flag to check when External Interface is called first time
    bool FirstCallIni(true); // First time, input has been read
    bool FirstCallDesignDays(true); // Flag fo first call during warmup
    bool FirstCallWUp(true);        // Flag fo first call during warmup
    bool FirstCallTStep(true);      // Flag for first call during time stepping
    int fmiEndSimulation(0);        // Flag to indicate end of simulation

    void clear_state() {

        // Data
        tComm = 0.0;
        tStop = 3600.0;
        tStart = 0.0;
        hStep = 15.0;
        FlagReIni = false;
        FMURootWorkingFolder = "";
        nInKeys = 3;
        NumExternalInterfaces = 0;
        NumExternalInterfacesBCVTB = 0;
        NumExternalInterfacesFMUImport = 0;
        NumExternalInterfacesFMUExport = 0;
        NumFMUObjects = 0;
        FMUExportActivate = 0;
        haveExternalInterfaceBCVTB = false;
        haveExternalInterfaceFMUImport = false;
        haveExternalInterfaceFMUExport = false;
        simulationStatus = 1;
        keyVarIndexes.clear();
        varTypes.clear();
        varInd.clear();
        socketFD = -1;
        ErrorsFound = false;
        noMoreValues = false;
        varKeys.clear();
        varNames.clear();
        inpVarTypes.clear();
        inpVarNames.clear();
        configuredControlPoints = false;
        useEMS = false;
        FMU.clear();
        UniqueFMUInputVarNames.clear();
        FMUTemp.clear();
        checkInstanceName.clear();
        firstCall = true;
        showContinuationWithoutUpdate = true;
        GetInputFlag = true;
        InitExternalInterfacefirstCall = true;
        FirstCallGetSetDoStep = true;
        FirstCallIni = true;
        FirstCallDesignDays = true;
        FirstCallWUp = true;
        FirstCallTStep = true;
        fmiEndSimulation = 0;
    }

    void ExternalInterfaceExchangeVariables(EnergyPlusData &state)
    {

        // SUBROUTINE INFORMATION:
        //       AUTHOR         Michael Wetter
        //       DATE WRITTEN   2Dec2007
        //       MODIFIED       na
        //       RE-ENGINEERED  na

        // PURPOSE OF THIS SUBROUTINE:
        // Exchanges variables between EnergyPlus and the BCVTB socket.

        // Using/Aliasing
        using DataGlobals::WarmupFlag;

        // SUBROUTINE LOCAL VARIABLE DECLARATIONS:
        std::string errorMessage;       // Error message
        int retValErrMsg;

        if (GetInputFlag) {
            GetExternalInterfaceInput(state);
            GetInputFlag = false;
        }

        if (haveExternalInterfaceBCVTB || haveExternalInterfaceFMUExport) {
            InitExternalInterface(state);
            // Exchange data only after sizing and after warm-up.
            // Note that checking for ZoneSizingCalc SysSizingCalc does not work here, hence we
            // use the KindOfSim flag
            if (!WarmupFlag && (state.dataGlobal->KindOfSim == DataGlobalConstants::KindOfSim::RunPeriodWeather)) {
                CalcExternalInterface(state);
            }
        }

        if (haveExternalInterfaceFMUImport) {
            char *errorMessagePtr(&errorMessage[0]);
            retValErrMsg = checkOperatingSystem(errorMessagePtr);
            if (retValErrMsg != 0) {
                ShowSevereError(state, "ExternalInterface/ExternalInterfaceExchangeVariables:" + std::string(errorMessagePtr));
                ErrorsFound = true;
                StopExternalInterfaceIfError(state);
            }
            // initialize the FunctionalMockupUnitImport interface
            InitExternalInterfaceFMUImport(state);
            // No Data exchange during design days
            // Data Exchange data during warmup and after warmup
            CalcExternalInterfaceFMUImport(state);
        }
    }

    void GetExternalInterfaceInput(EnergyPlusData &state)
    {

        // SUBROUTINE INFORMATION:
        //       AUTHOR         Michael Wetter
        //       DATE WRITTEN   2Dec2007
        //       MODIFIED       na
        //       RE-ENGINEERED  na

        // PURPOSE OF THIS SUBROUTINE:
        // Obtains input data for ExternalInterface

        // METHODOLOGY EMPLOYED:
        // Uses InputProcessor "Get" routines to obtain data.

        // Using/Aliasing
        using DataIPShortCuts::cAlphaArgs;
        using DataIPShortCuts::cAlphaFieldNames;
        using DataIPShortCuts::cCurrentModuleObject;
        using DataIPShortCuts::cNumericFieldNames;
        using DataIPShortCuts::rNumericArgs;

        // SUBROUTINE LOCAL VARIABLE DECLARATIONS:
        int NumAlphas;  // Number of Alphas for each GetObjectItem call
        int NumNumbers; // Number of Numbers for each GetObjectItem call
        int IOStatus;   // Used in GetObjectItem
        int Loop;       // Loop counter

        cCurrentModuleObject = "ExternalInterface";
        NumExternalInterfaces = inputProcessor->getNumObjectsFound(state, cCurrentModuleObject);

        for (Loop = 1; Loop <= NumExternalInterfaces; ++Loop) { // This loop determines whether the external interface is for FMU or BCVTB
            inputProcessor->getObjectItem(
                state, cCurrentModuleObject, Loop, cAlphaArgs, NumAlphas, rNumericArgs, NumNumbers, IOStatus, _, _, cAlphaFieldNames, cNumericFieldNames);
            if (UtilityRoutines::SameString(cAlphaArgs(1), "PtolemyServer")) { // The BCVTB interface is activated.
                ++NumExternalInterfacesBCVTB;
            } else if (UtilityRoutines::SameString(cAlphaArgs(1),
                                                   "FunctionalMockupUnitImport")) { // The functional mock up unit import interface is activated.
                ++NumExternalInterfacesFMUImport;
            } else if (UtilityRoutines::SameString(cAlphaArgs(1),
                                                   "FunctionalMockupUnitExport")) { // The functional mock up unit export interface is activated.
                ++NumExternalInterfacesFMUExport;
            }
        }

        // Check if objects are used although BCVTB interface object is not defined
        if (NumExternalInterfacesBCVTB == 0) {
            WarnIfExternalInterfaceObjectsAreUsed(state, "ExternalInterface:Schedule");
            WarnIfExternalInterfaceObjectsAreUsed(state, "ExternalInterface:Variable");
            WarnIfExternalInterfaceObjectsAreUsed(state, "ExternalInterface:Actuator");
        }

        // Check if objects are used although FMUExport interface is not defined
        if (NumExternalInterfacesFMUExport == 0) {
            WarnIfExternalInterfaceObjectsAreUsed(state, "ExternalInterface:FunctionalMockupUnitExport:To:Schedule");
            WarnIfExternalInterfaceObjectsAreUsed(state, "ExternalInterface:FunctionalMockupUnitExport:To:Variable");
            WarnIfExternalInterfaceObjectsAreUsed(state, "ExternalInterface:FunctionalMockupUnitExport:To:Actuator");
        }

        // Check if objects are used although FMU Import interface is not defined
        if (NumExternalInterfacesFMUImport == 0) {
            WarnIfExternalInterfaceObjectsAreUsed(state, "ExternalInterface:FunctionalMockupUnitImport:To:Schedule");
            WarnIfExternalInterfaceObjectsAreUsed(state, "ExternalInterface:FunctionalMockupUnitImport:To:Variable");
            WarnIfExternalInterfaceObjectsAreUsed(state, "ExternalInterface:FunctionalMockupUnitImport:To:Actuator");
        }

        if ((NumExternalInterfacesBCVTB == 1) && (NumExternalInterfacesFMUExport == 0)) {
            haveExternalInterfaceBCVTB = true;
            DisplayString("Instantiating Building Controls Virtual Test Bed");
            varKeys.allocate(maxVar);         // Keys of report variables used for data exchange
            varNames.allocate(maxVar);        // Names of report variables used for data exchange
            inpVarTypes.dimension(maxVar, 0); // Names of report variables used for data exchange
            inpVarNames.allocate(maxVar);     // Names of report variables used for data exchange
            VerifyExternalInterfaceObject(state);
        } else if ((NumExternalInterfacesBCVTB == 0) && (NumExternalInterfacesFMUExport == 1)) {
            haveExternalInterfaceFMUExport = true;
            FMUExportActivate = 1;
            DisplayString("Instantiating FunctionalMockupUnitExport interface");
            varKeys.allocate(maxVar);         // Keys of report variables used for data exchange
            varNames.allocate(maxVar);        // Names of report variables used for data exchange
            inpVarTypes.dimension(maxVar, 0); // Names of report variables used for data exchange
            inpVarNames.allocate(maxVar);     // Names of report variables used for data exchange
            VerifyExternalInterfaceObject(state);
        } else if ((NumExternalInterfacesBCVTB == 1) && (NumExternalInterfacesFMUExport != 0)) {
            ShowSevereError(state, "GetExternalInterfaceInput: Cannot have Ptolemy and FMU-Export interface simultaneously.");
            ErrorsFound = true;
        }

        if ((NumExternalInterfacesFMUImport == 1) && (NumExternalInterfacesFMUExport == 0)) {
            haveExternalInterfaceFMUImport = true;
            DisplayString("Instantiating FunctionalMockupUnitImport interface");
            cCurrentModuleObject = "ExternalInterface:FunctionalMockupUnitImport";
            NumFMUObjects = inputProcessor->getNumObjectsFound(state, cCurrentModuleObject);
            VerifyExternalInterfaceObject(state);
        } else if ((NumExternalInterfacesFMUImport == 1) && (NumExternalInterfacesFMUExport != 0)) {
            ShowSevereError(state, "GetExternalInterfaceInput: Cannot have FMU-Import and FMU-Export interface simultaneously.");
            ErrorsFound = true;
        }

        if (NumExternalInterfacesBCVTB > 1) {
            ShowSevereError(state, "GetExternalInterfaceInput: Cannot have more than one Ptolemy interface.");
            ShowContinueError(state, "GetExternalInterfaceInput: Errors found in input.");
            ErrorsFound = true;
        }

        if (NumExternalInterfacesFMUExport > 1) {
            ShowSevereError(state, "GetExternalInterfaceInput: Cannot have more than one FMU-Export interface.");
            ShowContinueError(state, "Errors found in input.");
            ErrorsFound = true;
        }

        if (NumExternalInterfacesFMUImport > 1) {
            ShowSevereError(state, "GetExternalInterfaceInput: Cannot have more than one FMU-Import interface.");
            ShowContinueError(state, "Errors found in input.");
            ErrorsFound = true;
        }

        if (ErrorsFound) {
            ShowFatalError(state, "GetExternalInterfaceInput: preceding conditions cause termination.");
        }

        StopExternalInterfaceIfError(state);
    }

    void StopExternalInterfaceIfError(EnergyPlusData &state)
    {
        // SUBROUTINE INFORMATION:
        //       AUTHOR         Michael Wetter
        //       DATE WRITTEN   9Jan2008
        //       MODIFIED       na
        //       RE-ENGINEERED  na

        // PURPOSE OF THIS SUBROUTINE:
        // This subroutine gracefully stops the ExternalInterface if an error has been found.
        // It sends an appropriate message to the ExternalInterface
        // and then calls a fatal error to stop EnergyPlus.

        // SUBROUTINE LOCAL VARIABLE DECLARATIONS:
        int retVal; // Return value, needed to catch return value of function call
        int const flag1(-10);
        int const flag2(-20);

        if ((NumExternalInterfacesBCVTB != 0) || (NumExternalInterfacesFMUExport != 0)) {
            if (ErrorsFound) {
                // Check if the socket is open
                if (socketFD >= 0) {
                    // Socket is open
                    if (simulationStatus == 1) {
                        retVal = sendclientmessage(&socketFD, &flag1);
                    } else {
                        retVal = sendclientmessage(&socketFD, &flag2);
                    }
                }
                ShowFatalError(state, "Error in ExternalInterface: Check EnergyPlus *.err file.");
            }
        }
        if (NumExternalInterfacesFMUImport != 0) {
            if (ErrorsFound) {
                ShowFatalError(state, "ExternalInterface/StopExternalInterfaceIfError: Error in ExternalInterface: Check EnergyPlus *.err file.");
            }
        }
    }

    void CloseSocket(int const FlagToWriteToSocket)
    {
        // SUBROUTINE INFORMATION:
        //       AUTHOR         Michael Wetter
        //       DATE WRITTEN   December 2008
        //       MODIFIED       na
        //       RE-ENGINEERED  na

        // PURPOSE OF THIS SUBROUTINE:
        // This subroutine tries to write the optional error code to the
        // socket and then closes the socket

        // SUBROUTINE ARGUMENT DEFINITIONS:
        // +1: E+ reached final time
        // -1: E+ had some error

        // SUBROUTINE LOCAL VARIABLE DECLARATIONS:
        int retVal;     // Return value, needed to catch return value of function call
        bool fileExist; // Set to true if file exists

        // Try to establish socket connection. This is needed if Ptolemy started E+,
        //  but E+ had an error before the call to InitExternalInterface.

        fileExist = FileSystem::fileExists(socCfgFilNam);

        if ((socketFD == -1) && fileExist) {
            socketFD = establishclientsocket(socCfgFilNam.c_str());
        }

        if (socketFD >= 0) {
            retVal = sendclientmessage(&socketFD, &FlagToWriteToSocket);
            // Don't close socket as this may give sometimes an IOException in Windows
            // This problem seems to affect only Windows but not Mac
            //     close(socketFD)
        }
    }

    void ParseString(std::string const &str, // The string, with all elements separated by ';'
                     Array1D_string &ele,     // The elements
                     int const nEle          // The number of elements
    )
    {
        // SUBROUTINE INFORMATION:
        //       AUTHOR         Michael Wetter
        //       DATE WRITTEN   8Jan2008
        //       MODIFIED       na
        //       RE-ENGINEERED  na

        // PURPOSE OF THIS SUBROUTINE:
        // This subroutine parses the semicolon separated string xmlStr
        // and assigns each element to ele

        // SUBROUTINE VARIABLE DEFINITIONS:
        int i;                         // Counter
        std::string::size_type iSta;   // Start of substring
        std::string::size_type iEnd;   // End of substring
        std::string::size_type iCol;   // Index of ;
        std::string::size_type lenStr; // Length of string

        lenStr = len(str);
        iEnd = 0;
        for (i = 1; i <= nEle; ++i) {
            iSta = iEnd; // add one to skip ';'
            iCol = str.find(';', iSta);
            if (iCol != std::string::npos) {
                iEnd = iCol + 1;
            } else { // Use rest of string
                iEnd = lenStr;
            }
            ele(i) = UtilityRoutines::MakeUPPERCase(str.substr(iSta, iEnd - iSta - 1));
        }
    }

    void InitExternalInterface(EnergyPlusData &state)
    {
        // SUBROUTINE INFORMATION:
        //       AUTHOR         Michael Wetter
        //       DATE WRITTEN   2Dec2007
        //       MODIFIED       Rui Zhang Aug 2009
        //       RE-ENGINEERED  na

        // PURPOSE OF THIS SUBROUTINE:
        // This subroutine is for initializations of the ExternalInterface

        // Using/Aliasing
        using General::TrimSigDigits;
        using RuntimeLanguageProcessor::FindEMSVariable;
        using RuntimeLanguageProcessor::isExternalInterfaceErlVariable;
        using ScheduleManager::GetDayScheduleIndex;

        // SUBROUTINE PARAMETER DEFINITIONS:

        std::string const simCfgFilNam("variables.cfg");               // Configuration file
        std::string const xmlStrInKey("schedule,variable,actuator\0"); // xml values in string, separated by ','

        // SUBROUTINE LOCAL VARIABLE DECLARATIONS:
        int i;                    // loop counters
        std::string xmlStrOut;    // xml values in string, separated by ';'
        std::string xmlStrOutTyp; // xml values in string, separated by ';'
        std::string xmlStrIn;     // xml values in string, separated by ';'
        static int nOutVal;       // Number of output values (E+ -> ExternalInterface)
        static int nInpVar;       // Number of input values (ExternalInterface -> E+)
        int retVal;               // Return value of function call, used for error handling
        int mainVersion;          // The version number

        if (InitExternalInterfacefirstCall) {
            DisplayString("ExternalInterface initializes.");
            // do one time initializations

            if (haveExternalInterfaceBCVTB) {
                // Check version number
                mainVersion = getmainversionnumber();
                if (mainVersion < 0) {
                    ShowSevereError(state, "ExternalInterface: BCVTB is not installed in this version.");
                    ErrorsFound = true;
                    StopExternalInterfaceIfError(state);
                }
            }

            // Get port number
            if (FileSystem::fileExists(socCfgFilNam)) {
                socketFD = establishclientsocket(socCfgFilNam.c_str());
                if (socketFD < 0) {
                    ShowSevereError(state, "ExternalInterface: Could not open socket. File descriptor = " + TrimSigDigits(socketFD) + '.');
                    ErrorsFound = true;
                }
            } else {
                ShowSevereError(state, "ExternalInterface: Did not find file \"" + socCfgFilNam + "\".");
                ShowContinueError(state, "This file needs to be in same directory as in.idf.");
                ShowContinueError(state, "Check the documentation for the ExternalInterface.");
                ErrorsFound = true;
            }

            // Make sure that idf file specified a run period other than
            // design day and system sizing.
            ValidateRunControl(state);

            StopExternalInterfaceIfError(state);

            // make a single length here for all strings to be passed to getepvariables
            size_t lenXmlStr(maxVar * DataGlobalConstants::MaxNameLength()); // Length of strings being passed to getepvariables

            // initialize all the strings to this length with blanks
            xmlStrOut = std::string(lenXmlStr, ' ');
            xmlStrOutTyp = std::string(lenXmlStr, ' ');
            xmlStrIn = std::string(lenXmlStr, ' ');

            // Get input and output variables for EnergyPlus in sequence
            // Check if simCfgFilNam exists.
            if (FileSystem::fileExists(simCfgFilNam)) {

                // preprocess the strings into char vectors before making the library call
                auto xmlStrOutTypArr(getCharArrayFromString(xmlStrOutTyp));
                auto xmlStrOutArr(getCharArrayFromString(xmlStrOut));
                auto xmlStrInArr(getCharArrayFromString(xmlStrIn));

                // now make the library call
                if (haveExternalInterfaceBCVTB) {
                    retVal = getepvariables(simCfgFilNam.c_str(),
                                            &xmlStrOutTypArr[0],
                                            &xmlStrOutArr[0],
                                            &nOutVal,
                                            xmlStrInKey.c_str(),
                                            &nInKeys,
                                            &xmlStrInArr[0],
                                            &nInpVar,
                                            inpVarTypes.data(),
                                            &lenXmlStr);
                } else if (haveExternalInterfaceFMUExport) {
                    retVal = getepvariablesFMU(simCfgFilNam.c_str(),
                                               &xmlStrOutTypArr[0],
                                               &xmlStrOutArr[0],
                                               &nOutVal,
                                               xmlStrInKey.c_str(),
                                               &nInKeys,
                                               &xmlStrInArr[0],
                                               &nInpVar,
                                               inpVarTypes.data(),
                                               &lenXmlStr);
                } else {
                    // there should be no else condition at this point, however we'll still assign the error value for completeness
                    retVal = -1;
                }

                // then postprocess the char vectors in case they are used after the fact
                xmlStrOutTyp = getStringFromCharArray(xmlStrOutTypArr);
                xmlStrOut = getStringFromCharArray(xmlStrOutArr);
                xmlStrIn = getStringFromCharArray(xmlStrInArr);

                xmlStrOutTypArr.clear();
                xmlStrOutArr.clear();
                xmlStrInArr.clear();

                // handle errors when reading variables.cfg file
                if (retVal < 0) {
                    ShowSevereError(state, "ExternalInterface: Error when getting input and output variables for EnergyPlus,");
                    ShowContinueError(state, "check simulation.log for error message.");
                    ErrorsFound = true;
                }

            } else {

                ShowSevereError(state, "ExternalInterface: Did not find file \"" + simCfgFilNam + "\".");
                ShowContinueError(state, "This file needs to be in same directory as in.idf.");
                ShowContinueError(state, "Check the documentation for the ExternalInterface.");
                ErrorsFound = true;
            }
            StopExternalInterfaceIfError(state);

            if (nOutVal + nInpVar > maxVar) {
                ShowSevereError(state, "ExternalInterface: Too many variables to be exchanged.");
                ShowContinueError(state, "Attempted to exchange " + TrimSigDigits(nOutVal) + " outputs");
                ShowContinueError(state, "plus " + TrimSigDigits(nOutVal) + " inputs.");
                ShowContinueError(state, "Maximum allowed is sum is " + TrimSigDigits(maxVar) + '.');
                ShowContinueError(state, "To fix, increase maxVar in ExternalInterface.cc");
                ErrorsFound = true;
            }
            StopExternalInterfaceIfError(state);

            if (nOutVal < 0) {
                ShowSevereError(state, "ExternalInterface: Error when getting number of xml values for outputs.");
                ErrorsFound = true;
            } else {
                ParseString(xmlStrOut, varNames, nOutVal);
                ParseString(xmlStrOutTyp, varKeys, nOutVal);
            }
            StopExternalInterfaceIfError(state);

            if (nInpVar < 0) {
                ShowSevereError(state, "ExternalInterface: Error when getting number of xml values for inputs.");
                ErrorsFound = true;
            } else {
                ParseString(xmlStrIn, inpVarNames, nInpVar);
            }
            StopExternalInterfaceIfError(state);

            DisplayString("Number of outputs in ExternalInterface = " + TrimSigDigits(nOutVal));
            DisplayString("Number of inputs  in ExternalInterface = " + TrimSigDigits(nInpVar));

            InitExternalInterfacefirstCall = false;

        } else if (!configuredControlPoints) {
            keyVarIndexes.allocate(nOutVal);
            varTypes.allocate(nOutVal);
            GetReportVariableKey(state, varKeys, nOutVal, varNames, keyVarIndexes, varTypes);
            varInd.allocate(nInpVar);
            for (i = 1; i <= nInpVar; ++i) {
                if (inpVarTypes(i) == indexSchedule) {
                    varInd(i) = GetDayScheduleIndex(state, inpVarNames(i));
                } else if (inpVarTypes(i) == indexVariable) {
                    varInd(i) = FindEMSVariable(inpVarNames(i), 0);
                } else if (inpVarTypes(i) == indexActuator) {
                    varInd(i) = FindEMSVariable(inpVarNames(i), 0);
                }
                if (varInd(i) <= 0) {
                    ShowSevereError(state, "ExternalInterface: Error, xml file \"" + simCfgFilNam + "\" declares variable \"" + inpVarNames(i) + "\",");
                    ShowContinueError(state, "but variable was not found in idf file.");
                    ErrorsFound = true;
                }
            }
            StopExternalInterfaceIfError(state);
            // Configure Erl variables
            for (i = 1; i <= nInpVar; ++i) {
                if (inpVarTypes(i) == indexVariable) { // ems-globalvariable
                    useEMS = true;
                    if (!isExternalInterfaceErlVariable(varInd(i))) {
                        ShowSevereError(state, "ExternalInterface: Error, xml file \"" + simCfgFilNam + "\" declares variable \"" + inpVarNames(i) + "\",");
                        ShowContinueError(state, "But this variable is an ordinary Erl variable, not an ExternalInterface variable.");
                        ShowContinueError(state, "You must specify a variable of type \"ExternalInterface:Variable\".");
                        ErrorsFound = true;
                    }
                } else if (inpVarTypes(i) == indexActuator) { // ems-actuator
                    useEMS = true;
                    if (!isExternalInterfaceErlVariable(varInd(i))) {
                        ShowSevereError(state, "ExternalInterface: Error, xml file \"" + simCfgFilNam + "\" declares variable \"" + inpVarNames(i) + "\",");
                        ShowContinueError(state, "But this variable is an ordinary Erl actuator, not an ExternalInterface actuator.");
                        ShowContinueError(state, "You must specify a variable of type \"ExternalInterface:Actuator\".");
                        ErrorsFound = true;
                    }
                }
            }
            configuredControlPoints = true;
        }
        StopExternalInterfaceIfError(state);
    }

    void GetSetVariablesAndDoStepFMUImport(EnergyPlusData &state)
    {
        // SUBROUTINE INFORMATION:
        //       AUTHOR         Thierry S. Nouidui, Michael Wetter, Wangda Zuo
        //       DATE WRITTEN   08Aug2011
        //       MODIFIED       na
        //       RE-ENGINEERED  na

        // PURPOSE OF THIS SUBROUTINE:
        // This routine gets, sets and does the time integration in FMUs.

        // Using/Aliasing
        using DataGlobals::WarmupFlag;
        using EMSManager::ManageEMS;
        using General::TrimSigDigits;
        using RuntimeLanguageProcessor::ExternalInterfaceSetErlVariable;
        using RuntimeLanguageProcessor::FindEMSVariable;
        using RuntimeLanguageProcessor::isExternalInterfaceErlVariable;
        using ScheduleManager::ExternalInterfaceSetSchedule;

        // SUBROUTINE PARAMETER DEFINITIONS:

        // SUBROUTINE LOCAL VARIABLE DECLARATIONS:
        int i, j, k; // Loop counters

        for (i = 1; i <= NumFMUObjects; ++i) {
            for (j = 1; j <= FMU(i).NumInstances; ++j) {
                if (FlagReIni) {
                    // Get from FMUs, values that will be set in EnergyPlus (Schedule)
                    for (k = 1; k <= FMUTemp(i).Instance(j).NumOutputVariablesSchedule; ++k) {
                        FMU(i).Instance(j).fmuOutputVariableSchedule(k).RealVarValue =
                            FMUTemp(i).Instance(j).fmuOutputVariableSchedule(k).RealVarValue;
                    }

                    // Get from FMUs, values that will be set in EnergyPlus (Variable)
                    for (k = 1; k <= FMUTemp(i).Instance(j).NumOutputVariablesVariable; ++k) {
                        FMU(i).Instance(j).fmuOutputVariableVariable(k).RealVarValue =
                            FMUTemp(i).Instance(j).fmuOutputVariableVariable(k).RealVarValue;
                    }

                    // Get from FMUs, values that will be set in EnergyPlus (Actuator)
                    for (k = 1; k <= FMUTemp(i).Instance(j).NumOutputVariablesActuator; ++k) {
                        FMU(i).Instance(j).fmuOutputVariableActuator(k).RealVarValue =
                            FMUTemp(i).Instance(j).fmuOutputVariableActuator(k).RealVarValue;
                    }
                } else {
                    // Get from FMUs, values that will be set in EnergyPlus (Schedule)

                    if (size(FMU(i).Instance(j).fmuOutputVariableSchedule) > 0) {

                        // generate vectors here first
                        std::vector<unsigned int> valueReferenceVec;
                        std::vector<Real64> realVarValueVec;
                        for (unsigned long x = 1; x <= size(FMU(i).Instance(j).fmuOutputVariableSchedule); ++x) {
                            valueReferenceVec.push_back(FMU(i).Instance(j).fmuOutputVariableSchedule(x).ValueReference);
                            realVarValueVec.push_back(FMU(i).Instance(j).fmuOutputVariableSchedule(x).RealVarValue);
                        }

                        // pass in the vectors as pointers to the first member of the vector
                        FMU(i).Instance(j).fmistatus = fmiEPlusGetReal(&FMU(i).Instance(j).fmicomponent,
                                                                       &valueReferenceVec[0],
                                                                       &realVarValueVec[0],
                                                                       &FMU(i).Instance(j).NumOutputVariablesSchedule,
                                                                       &FMU(i).Instance(j).Index);

                        for (unsigned long x = 1; x <= size(FMU(i).Instance(j).fmuOutputVariableSchedule); ++x) {
                            FMU(i).Instance(j).fmuOutputVariableSchedule(x).ValueReference = valueReferenceVec[x - 1];
                            FMU(i).Instance(j).fmuOutputVariableSchedule(x).RealVarValue = realVarValueVec[x - 1];
                        }

                        if (FMU(i).Instance(j).fmistatus != fmiOK) {
                            ShowSevereError(state, "ExternalInterface/GetSetVariablesAndDoStepFMUImport: Error when trying to get outputs");
                            ShowContinueError(state, "in instance \"" + FMU(i).Instance(j).Name + "\" of FMU \"" + FMU(i).Name + "\"");
                            ShowContinueError(state, "Error Code = \"" + TrimSigDigits(FMU(i).Instance(j).fmistatus) + "\"");
                            ErrorsFound = true;
                            StopExternalInterfaceIfError(state);
                        }
                    }

                    // generate vectors here first
                    if (size(FMU(i).Instance(j).fmuOutputVariableVariable) > 0) {

                        std::vector<unsigned int> valueReferenceVec2;
                        std::vector<Real64> realVarValueVec2;
                        for (unsigned long x = 1; x <= size(FMU(i).Instance(j).fmuOutputVariableVariable); ++x) {
                            valueReferenceVec2.push_back(FMU(i).Instance(j).fmuOutputVariableVariable(x).ValueReference);
                            realVarValueVec2.push_back(FMU(i).Instance(j).fmuOutputVariableVariable(x).RealVarValue);
                        }

                        // pass in the vectors as pointers to the first member of the vector
                        FMU(i).Instance(j).fmistatus = fmiEPlusGetReal(&FMU(i).Instance(j).fmicomponent,
                                                                       &valueReferenceVec2[0],
                                                                       &realVarValueVec2[0],
                                                                       &FMU(i).Instance(j).NumOutputVariablesVariable,
                                                                       &FMU(i).Instance(j).Index);

                        for (unsigned long x = 1; x <= size(FMU(i).Instance(j).fmuOutputVariableVariable); ++x) {
                            FMU(i).Instance(j).fmuOutputVariableVariable(x).ValueReference = valueReferenceVec2[x - 1];
                            FMU(i).Instance(j).fmuOutputVariableVariable(x).RealVarValue = realVarValueVec2[x - 1];
                        }

                        if (FMU(i).Instance(j).fmistatus != fmiOK) {
                            ShowSevereError(state, "ExternalInterface/GetSetVariablesAndDoStepFMUImport: Error when trying to get outputs");
                            ShowContinueError(state, "in instance \"" + FMU(i).Instance(j).Name + "\" of FMU \"" + FMU(i).Name + "\"");
                            ShowContinueError(state, "Error Code = \"" + TrimSigDigits(FMU(i).Instance(j).fmistatus) + "\"");
                            ErrorsFound = true;
                            StopExternalInterfaceIfError(state);
                        }
                    }

                    if (size(FMU(i).Instance(j).fmuOutputVariableActuator) > 0) {

                        // generate vectors here first
                        std::vector<unsigned int> valueReferenceVec3;
                        std::vector<Real64> realVarValueVec3;
                        for (unsigned long x = 1; x <= size(FMU(i).Instance(j).fmuOutputVariableActuator); ++x) {
                            valueReferenceVec3.push_back(FMU(i).Instance(j).fmuOutputVariableActuator(x).ValueReference);
                            realVarValueVec3.push_back(FMU(i).Instance(j).fmuOutputVariableActuator(x).RealVarValue);
                        }

                        // pass in the vectors as pointers to the first member of the vector
                        FMU(i).Instance(j).fmistatus = fmiEPlusGetReal(&FMU(i).Instance(j).fmicomponent,
                                                                       &valueReferenceVec3[0],
                                                                       &realVarValueVec3[0],
                                                                       &FMU(i).Instance(j).NumOutputVariablesActuator,
                                                                       &FMU(i).Instance(j).Index);

                        for (unsigned long x = 1; x <= size(FMU(i).Instance(j).fmuOutputVariableActuator); ++x) {
                            FMU(i).Instance(j).fmuOutputVariableActuator(x).ValueReference = valueReferenceVec3[x - 1];
                            FMU(i).Instance(j).fmuOutputVariableActuator(x).RealVarValue = realVarValueVec3[x - 1];
                        }

                        if (FMU(i).Instance(j).fmistatus != fmiOK) {
                            ShowSevereError(state, "ExternalInterface/GetSetVariablesAndDoStepFMUImport: Error when trying to get outputs");
                            ShowContinueError(state, "in instance \"" + FMU(i).Instance(j).Name + "\" of FMU \"" + FMU(i).Name + "\"");
                            ShowContinueError(state, "Error Code = \"" + TrimSigDigits(FMU(i).Instance(j).fmistatus) + "\"");
                            ErrorsFound = true;
                            StopExternalInterfaceIfError(state);
                        }
                    }
                }

                // Set in EnergyPlus the values of the schedules
                for (k = 1; k <= FMU(i).Instance(j).NumOutputVariablesSchedule; ++k) {
                    ExternalInterfaceSetSchedule(FMU(i).Instance(j).eplusInputVariableSchedule(k).VarIndex,
                                                 FMU(i).Instance(j).fmuOutputVariableSchedule(k).RealVarValue);
                }

                // Set in EnergyPlus the values of the variables
                for (k = 1; k <= FMU(i).Instance(j).NumOutputVariablesVariable; ++k) {
                    ExternalInterfaceSetErlVariable(FMU(i).Instance(j).eplusInputVariableVariable(k).VarIndex,
                                                    FMU(i).Instance(j).fmuOutputVariableVariable(k).RealVarValue);
                }

                // Set in EnergyPlus the values of the actuators
                for (k = 1; k <= FMU(i).Instance(j).NumOutputVariablesActuator; ++k) {
                    ExternalInterfaceSetErlVariable(FMU(i).Instance(j).eplusInputVariableActuator(k).VarIndex,
                                                    FMU(i).Instance(j).fmuOutputVariableActuator(k).RealVarValue);
                }

                if (FirstCallGetSetDoStep) {
                    // Get from EnergyPlus, values that will be set in fmus
                    for (k = 1; k <= FMU(i).Instance(j).NumInputVariablesInIDF; ++k) {
                        // This make sure that the variables are updated at the Zone Time Step
                        FMU(i).Instance(j).eplusOutputVariable(k).RTSValue = GetInternalVariableValue(state,
                            FMU(i).Instance(j).eplusOutputVariable(k).VarType, FMU(i).Instance(j).eplusOutputVariable(k).VarIndex);
                    }
                } else {
                    // Get from EnergyPlus, values that will be set in fmus
                    for (k = 1; k <= FMU(i).Instance(j).NumInputVariablesInIDF; ++k) {
                        // This make sure that the variables are updated at the Zone Time Step
                        FMU(i).Instance(j).eplusOutputVariable(k).RTSValue = GetInternalVariableValueExternalInterface(
                            state, FMU(i).Instance(j).eplusOutputVariable(k).VarType, FMU(i).Instance(j).eplusOutputVariable(k).VarIndex);
                    }
                }

                if (!FlagReIni) {

                    // generate vectors here first
                    std::vector<unsigned int> valueReferenceVec4;
                    for (unsigned long x = 1; x <= size(FMU(i).Instance(j).fmuInputVariable); ++x) {
                        valueReferenceVec4.push_back(FMU(i).Instance(j).fmuInputVariable(x).ValueReference);
                    }

                    std::vector<Real64> rtsValueVec4;
                    for (unsigned long x = 1; x <= size(FMU(i).Instance(j).eplusOutputVariable); ++x) {
                        rtsValueVec4.push_back(FMU(i).Instance(j).eplusOutputVariable(x).RTSValue);
                    }

                    FMU(i).Instance(j).fmistatus = fmiEPlusSetReal(&FMU(i).Instance(j).fmicomponent,
                                                                   &valueReferenceVec4[0],
                                                                   &rtsValueVec4[0],
                                                                   &FMU(i).Instance(j).NumInputVariablesInIDF,
                                                                   &FMU(i).Instance(j).Index);

                    if (FMU(i).Instance(j).fmistatus != fmiOK) {
                        ShowSevereError(state, "ExternalInterface/GetSetVariablesAndDoStepFMUImport: Error when trying to set inputs");
                        ShowContinueError(state, "in instance \"" + FMU(i).Instance(j).Name + "\" of FMU \"" + FMU(i).Name + "\"");
                        ShowContinueError(state, "Error Code = \"" + TrimSigDigits(FMU(i).Instance(j).fmistatus) + "\"");
                        ErrorsFound = true;
                        StopExternalInterfaceIfError(state);
                    }
                }
                int localfmitrue(fmiTrue);
                // Call and simulate the FMUs to get values at the corresponding timestep.
                FMU(i).Instance(j).fmistatus =
                    fmiEPlusDoStep(&FMU(i).Instance(j).fmicomponent, &tComm, &hStep, &localfmitrue, &FMU(i).Instance(j).Index);
                if (FMU(i).Instance(j).fmistatus != fmiOK) {
                    ShowSevereError(state, "ExternalInterface/GetSetVariablesAndDoStepFMUImport: Error when trying to");
                    ShowContinueError(state, "do the coSimulation with instance \"" + FMU(i).Instance(j).Name + "\"");
                    ShowContinueError(state, "of FMU \"" + FMU(i).Name + "\"");
                    ShowContinueError(state, "Error Code = \"" + TrimSigDigits(FMU(i).Instance(j).fmistatus) + "\"");
                    ErrorsFound = true;
                    StopExternalInterfaceIfError(state);
                }
            }
        }

        // If we have Erl variables, we need to call ManageEMS so that they get updated in the Erl data structure
        if (useEMS) {
            bool anyRan;
            ManageEMS(state, EMSManager::EMSCallFrom::ExternalInterface, anyRan, ObjexxFCL::Optional_int_const());
        }

        FirstCallGetSetDoStep = false;
    }

    void InstantiateInitializeFMUImport(EnergyPlusData &state)
    {
        // SUBROUTINE INFORMATION:
        //       AUTHOR         Thierry S. Nouidui, Michael Wetter, Wangda Zuo
        //       DATE WRITTEN   08Aug2011
        //       MODIFIED       na
        //       RE-ENGINEERED  na

        // PURPOSE OF THIS SUBROUTINE:
        // This routine instantiates and initializes FMUs.

        // Using/Aliasing
        using General::TrimSigDigits;

        // SUBROUTINE LOCAL VARIABLE DECLARATIONS:
        int i, j; // Loop counters

        // Instantiate FMUs
        for (i = 1; i <= NumFMUObjects; ++i) {
            for (j = 1; j <= FMU(i).NumInstances; ++j) {
                FMU(i).Instance(j).fmicomponent = fmiEPlusInstantiateSlave((char *)FMU(i).Instance(j).WorkingFolder.c_str(),
                                                                           &FMU(i).Instance(j).LenWorkingFolder,
                                                                           &FMU(i).TimeOut,
                                                                           &FMU(i).Visible,
                                                                           &FMU(i).Interactive,
                                                                           &FMU(i).LoggingOn,
                                                                           &FMU(i).Instance(j).Index);
                // TODO: This is doing a null pointer check; OK?
                if (!FMU(i).Instance(j).fmicomponent) {
                    ShowSevereError(state, "ExternalInterface/CalcExternalInterfaceFMUImport: Error when trying to instantiate");
                    ShowContinueError(state, "instance \"" + FMU(i).Instance(j).Name + "\" of FMU \"" + FMU(i).Name + "\"");
                    ErrorsFound = true;
                    StopExternalInterfaceIfError(state);
                }
            }
        }

        // Initialize FMUs
        int localfmiTrue(fmiTrue);
        for (i = 1; i <= NumFMUObjects; ++i) {
            for (j = 1; j <= FMU(i).NumInstances; ++j) {
                FMU(i).Instance(j).fmistatus =
                    fmiEPlusInitializeSlave(&FMU(i).Instance(j).fmicomponent, &tStart, &localfmiTrue, &tStop, &FMU(i).Instance(j).Index);
                if (FMU(i).Instance(j).fmistatus != fmiOK) {
                    ShowSevereError(state, "ExternalInterface/CalcExternalInterfaceFMUImport: Error when trying to initialize");
                    ShowContinueError(state, "instance \"" + FMU(i).Instance(j).Name + "\" of FMU \"" + FMU(i).Name + "\"");
                    ShowContinueError(state, "Error Code = \"" + TrimSigDigits(FMU(i).Instance(j).fmistatus) + "\"");
                    ErrorsFound = true;
                    StopExternalInterfaceIfError(state);
                }
            }
        }
    }

    void InitializeFMU(EnergyPlusData &state)
    {
        // SUBROUTINE INFORMATION:
        //       AUTHOR         Thierry S. Nouidui, Michael Wetter, Wangda Zuo
        //       DATE WRITTEN   08Aug2011
        //       MODIFIED       na
        //       RE-ENGINEERED  na

        // PURPOSE OF THIS SUBROUTINE:
        // This routine reinitializes FMUs.

        // Using/Aliasing
        using General::TrimSigDigits;

        // SUBROUTINE LOCAL VARIABLE DECLARATIONS:
        int i, j; // Loop counters
        int localfmiTrue(fmiTrue);

        // Initialize FMUs
        for (i = 1; i <= NumFMUObjects; ++i) {
            for (j = 1; j <= FMU(i).NumInstances; ++j) {
                FMU(i).Instance(j).fmistatus =
                    fmiEPlusInitializeSlave(&FMU(i).Instance(j).fmicomponent, &tStart, &localfmiTrue, &tStop, &FMU(i).Instance(j).Index);
                if (FMU(i).Instance(j).fmistatus != fmiOK) {
                    ShowSevereError(state, "ExternalInterface/CalcExternalInterfaceFMUImport: Error when trying to initialize");
                    ShowContinueError(state, "instance \"" + FMU(i).Instance(j).Name + "\" of FMU \"" + FMU(i).Name + "\"");
                    ShowContinueError(state, "Error Code = \"" + TrimSigDigits(FMU(i).Instance(j).fmistatus) + "\"");
                    ErrorsFound = true;
                    StopExternalInterfaceIfError(state);
                }
            }
        }
    }

    void TerminateResetFreeFMUImport(EnergyPlusData &state, int fmiEndSimulation)
    {
        // SUBROUTINE INFORMATION:
        //       AUTHOR         Thierry S. Nouidui, Michael Wetter, Wangda Zuo
        //       DATE WRITTEN   08Aug2011
        //       MODIFIED       na
        //       RE-ENGINEERED  na

        // PURPOSE OF THIS SUBROUTINE:
        // This routine terminates the FMUs instances

        // SUBROUTINE LOCAL VARIABLE DECLARATIONS:
        int i, j; // Loop counter

        //----Needs to have function that allows to terminates FMU. Was not defined in version 1.0 -- fixme
        for (i = 1; i <= NumFMUObjects; ++i) {
            for (j = 1; j <= FMU(i).NumInstances; ++j) {
                if (FMU(i).Instance(j).fmistatus != fmiFatal) {
                    // Cleanup slaves
                    FMU(i).Instance(j).fmistatus = fmiEPlusFreeSlave(&FMU(i).Instance(j).fmicomponent, &FMU(i).Instance(j).Index, &fmiEndSimulation);
                }
                // check if fmiComponent has been freed
                if (!FMU(i).Instance(j).fmicomponent) {
                    ShowSevereError(state, "ExternalInterface/TerminateResetFreeFMUImport: Error when trying to terminate");
                    ShowContinueError(state, "instance \"" + FMU(i).Instance(j).Name + "\" of FMU \"" + FMU(i).Name + "\"");
                    ErrorsFound = true;
                    StopExternalInterfaceIfError(state);
                }
            }
        }
    }

    void InitExternalInterfaceFMUImport(EnergyPlusData &state)
    {

        // SUBROUTINE INFORMATION:
        //       AUTHOR         Thierry S. Nouidui, Michael Wetter, Wangda Zuo
        //       DATE WRITTEN   08Aug2011
        //       MODIFIED       na
        //       RE-ENGINEERED  na

        // PURPOSE OF THIS SUBROUTINE:
        // This routine initializes the input and outputs variables used for the co-simulation with FMUs.

        // Using/Aliasing
        using DataIPShortCuts::cAlphaArgs;
        using DataIPShortCuts::cAlphaFieldNames;
        using DataIPShortCuts::cCurrentModuleObject;
        using DataIPShortCuts::cNumericFieldNames;
        using DataIPShortCuts::rNumericArgs;
        using DataStringGlobals::altpathChar;
        using DataStringGlobals::CurrentWorkingFolder;
        using DataStringGlobals::pathChar;
        using DataSystemVariables::CheckForActualFileName;
        using General::TrimSigDigits;
        using RuntimeLanguageProcessor::FindEMSVariable;
        using RuntimeLanguageProcessor::isExternalInterfaceErlVariable;
        using ScheduleManager::GetDayScheduleIndex;

        // Locals
        int i, j, k, l, Loop;        // Loop counters
        int retVal;                  // Return value of function call, used for error handling
        int NumAlphas(0);            // Number of Alphas for each GetObjectItem call
        int NumNumbers(0);           // Number of Numbers for each GetObjectItem call
        int IOStatus(0);             // Used in GetObjectItem
        int NumFMUInputVariables(0); // Number of FMU input variables
        std::string Name_NEW;        // Units sting, may be blank
        std::string Name_OLD;        // Units sting, may be blank

        Array1D_int keyIndexes(1);     // Array index for
        Array1D_int varTypes(1);       // Array index for
        Array1D_string NamesOfKeys(1); // Specific key name
        int retValfmiVersion;
        int retValfmiPathLib;
        Array1D_string NameListInstances(5);
        bool fileExist;
        std::string tempFullFileName;
        Array1D_string strippedFileName; // remove path from entered file name
        Array1D_string fullFileName;     // entered file name/found
        std::string::size_type pos;
        int FOUND;

        if (FirstCallIni) {
            DisplayString("Initializing FunctionalMockupUnitImport interface");
            // do one time initializations
            ValidateRunControl(state);
            FMU.allocate(NumFMUObjects);

            // there used to be code in here to apply the root working folder to create an absolute path
            // however, this wasn't working, as the root working folder was coming back empty
            // in any case, the relative paths work fine here

            // post process as needed in case these are used later
            FMURootWorkingFolder = "tmp-fmus";
            FMURootWorkingFolder += pathChar; // getStringFromCharArray( FMUWorkingFolderCharArr );

            // Get and store the names of all FMUs in EnergyPlus data structure
            strippedFileName.allocate(NumFMUObjects);
            fullFileName.allocate(NumFMUObjects);
            cCurrentModuleObject = "ExternalInterface:FunctionalMockupUnitImport";
            for (Loop = 1; Loop <= NumFMUObjects; ++Loop) {
                inputProcessor->getObjectItem(state,
                                              cCurrentModuleObject,
                                              Loop,
                                              cAlphaArgs,
                                              NumAlphas,
                                              rNumericArgs,
                                              NumNumbers,
                                              IOStatus,
                                              _,
                                              _,
                                              cAlphaFieldNames,
                                              cNumericFieldNames);
                // Get the FMU name
                FMU(Loop).Name = cAlphaArgs(1);

                std::string contextString = cCurrentModuleObject + ", " + cAlphaFieldNames(1) + ": ";

                CheckForActualFileName(state, cAlphaArgs(1), fileExist, tempFullFileName, contextString);

                if (fileExist) {
                    pos = index(FMU(Loop).Name, pathChar, true); // look backwards
                    if (pos != std::string::npos) {
                        strippedFileName(Loop) = FMU(Loop).Name.substr(pos + 1);
                    } else {                                            // pos == 0, look for alt path char
                        pos = index(FMU(Loop).Name, altpathChar, true); // look backwards
                        if (pos != std::string::npos) {
                            strippedFileName(Loop) = FMU(Loop).Name.substr(pos + 1);
                        } else {
                            strippedFileName(Loop) = FMU(Loop).Name;
                        }
                    }
                    fullFileName(Loop) = tempFullFileName;
                } else {
<<<<<<< HEAD
=======
                    ShowSevereError(state, "ExternalInterface/InitExternalInterfaceFMUImport:");
                    ShowContinueError(state, "file not located = \"" + cAlphaArgs(1) + "\".");
>>>>>>> cdc98a54
                    ErrorsFound = true;
                }
                // Get fmu time out
                FMU(Loop).TimeOut = rNumericArgs(1);
                // Get fmu logging on
                FMU(Loop).LoggingOn = rNumericArgs(2);
            }

            // check for dups that aren't the same file
            // this is windows code...
            for (j = 1; j <= NumFMUObjects; ++j) {
                for (k = 2; k <= NumFMUObjects; ++k) {
                    if (!UtilityRoutines::SameString(strippedFileName(j), strippedFileName(k))) continue;
                    // base file names are the same
                    if (UtilityRoutines::SameString(fullFileName(j), fullFileName(k))) continue;
                    ShowSevereError(state, "ExternalInterface/InitExternalInterfaceFMUImport:");
                    ShowContinueError(state, "duplicate file names (but not same file) entered.");
                    ShowContinueError(state, "...entered file name=\"" + FMU(j).Name + "\"");
                    ShowContinueError(state, "...   full file name=\"" + fullFileName(j) + "\"");
                    ShowContinueError(state, "...entered file name=\"" + FMU(k).Name + "\"");
                    ShowContinueError(state, "...   full file name=\"" + fullFileName(k) + "\"");
                    ShowContinueError(state, "...name collision but not same file name.");
                    ErrorsFound = true;
                }
            }
            if (ErrorsFound) {
                strippedFileName.deallocate();
                fullFileName.deallocate();
                StopExternalInterfaceIfError(state);
            }

            // get the names of the input variables each fmu(and the names of the
            // corresponding output variables in EnergyPlus --).
            cCurrentModuleObject = "ExternalInterface:FunctionalMockupUnitImport:From:Variable";
            NumFMUInputVariables = inputProcessor->getNumObjectsFound(state, cCurrentModuleObject);
            // Determine the number of instances for each FMUs
            for (i = 1; i <= NumFMUObjects; ++i) {
                Name_NEW = "";
                Name_OLD = "";
                j = 1;
                k = 1;
                FMU(i).Instance.allocate(NumFMUInputVariables);
                checkInstanceName.allocate(NumFMUInputVariables);
                for (l = 1; l <= NumFMUInputVariables; ++l) {
                    inputProcessor->getObjectItem(state,
                                                  cCurrentModuleObject,
                                                  l,
                                                  cAlphaArgs,
                                                  NumAlphas,
                                                  rNumericArgs,
                                                  NumNumbers,
                                                  IOStatus,
                                                  _,
                                                  _,
                                                  cAlphaFieldNames,
                                                  cNumericFieldNames);
                    if (UtilityRoutines::SameString(cAlphaArgs(3), FMU(i).Name)) {
                        Name_NEW = cAlphaArgs(4);
                        if (!UtilityRoutines::SameString(Name_OLD, Name_NEW)) {
                            FOUND = UtilityRoutines::FindItem(Name_NEW, checkInstanceName);
                            if (FOUND == 0) {
                                checkInstanceName(l).Name = Name_NEW;
                                FMU(i).NumInstances = j;
                                FMU(i).Instance(j).Name = Name_NEW;
                                ++j;
                                Name_OLD = Name_NEW;
                            }
                        }
                        FMU(i).TotNumInputVariablesInIDF = k;
                        ++k;
                    }
                }
                checkInstanceName.deallocate();
            }

            for (i = 1; i <= NumFMUObjects; ++i) {
                if (FMU(i).NumInstances == 0) {
                    ShowSevereError(state, "ExternalInterface/InitExternalInterfaceFMUImport: The FMU \"" + FMU(i).Name + "\" does");
                    ShowContinueError(state, "not have any instances or any input variable. An FMU should have at least one instance");
                    ShowContinueError(state, "or one input variable defined in input file. Check FMU object in the input file.");
                    ErrorsFound = true;
                    StopExternalInterfaceIfError(state);
                }
                if (NumFMUInputVariables > 0 && FMU(i).TotNumInputVariablesInIDF == 0) {
                    ShowWarningError(state, "InitExternalInterfaceFMUImport: The FMU \"" + FMU(i).Name + "\"");
                    ShowContinueError(state, "is defined but has no input variables.");
                    ShowContinueError(state, "Check the input field of the corresponding object");
                    ShowContinueError(state, "ExternalInterface:FunctionalMockupUnitImport:From:Variable.");
                }
            }

            // write output folder where FMUs will be unpacked later on.
            for (i = 1; i <= NumFMUObjects; ++i) {
                for (j = 1; j <= FMU(i).NumInstances; ++j) {
                    FMU(i).Instance(j).WorkingFolder = FMURootWorkingFolder + strippedFileName(i) + '_' + FMU(i).Instance(j).Name;
                }
            }

            // parse the fmu defined in the idf using the fmuUnpack.
            for (i = 1; i <= NumFMUObjects; ++i) {
                for (j = 1; j <= FMU(i).NumInstances; ++j) {
                    // get the length of working folder trimmed
                    FMU(i).Instance(j).LenWorkingFolder = FMU(i).Instance(j).WorkingFolder.length();
                    // unpack fmus
                    // preprocess arguments for library call
                    {
                        auto fullFileNameArr(getCharArrayFromString(fullFileName(i)));
                        auto workingFolderArr(getCharArrayFromString(FMU(i).Instance(j).WorkingFolder));
                        int lenFileName(len(fullFileName(i)));

                        // make the library call
                        retVal = fmiEPlusUnpack(&fullFileNameArr[0], &workingFolderArr[0], &lenFileName, &FMU(i).Instance(j).LenWorkingFolder);

                        if (retVal != 0) {
                            ShowSevereError(state, "ExternalInterface/InitExternalInterfaceFMUImport: Error when trying to");
                            ShowContinueError(state, "unpack the FMU \"" + FMU(i).Name + "\".");
                            ShowContinueError(state, "Check if the FMU exists. Also check if the FMU folder is not write protected.");
                            ErrorsFound = true;
                            StopExternalInterfaceIfError(state);
                        }
                    }

                    {
                        // determine modelID and modelGUID of all FMU instances
                        // preprocess arguments for library call
                        auto workingFolderArr(getCharArrayFromString(FMU(i).Instance(j).WorkingFolder));

                        // make the library call
                        FMU(i).Instance(j).Index = model_ID_GUID((char *)FMU(i).Instance(j).Name.c_str(),
                                                                 &workingFolderArr[0],
                                                                 &FMU(i).Instance(j).LenWorkingFolder,
                                                                 &FMU(i).Instance(j).NumInputVariablesInFMU,
                                                                 &FMU(i).Instance(j).NumOutputVariablesInFMU);

                        if (FMU(i).Instance(j).Index < 0) {
                            ShowSevereError(state, "ExternalInterface/InitExternalInterfaceFMUImport: Error when trying to");
                            ShowContinueError(state, "get the model ID and model GUID");
                            ShowContinueError(state, "of instance \"" + FMU(i).Instance(j).Name + "\" of FMU \"" + FMU(i).Name + "\".");
                            ShowContinueError(state, "Check if modelDescription.xml exists in the folder where the FMU has been unpacked.");
                            ErrorsFound = true;
                            StopExternalInterfaceIfError(state);
                        }
                    }

                    {
                        // get the path to the binaries
                        // preprocess args for library call
                        auto workingFolderArr(getCharArrayFromString(FMU(i).Instance(j).WorkingFolder));
                        FMU(i).Instance(j).WorkingFolder_wLib =
                            FMU(i).Instance(j).WorkingFolder +
                            "                                                                                           ";
                        auto workingFolderWithLibArr(getCharArrayFromString(FMU(i).Instance(j).WorkingFolder_wLib));

                        // make the library call
                        retValfmiPathLib = addLibPathCurrentWorkingFolder(
                            &workingFolderWithLibArr[0], &workingFolderArr[0], &FMU(i).Instance(j).LenWorkingFolder, &FMU(i).Instance(j).Index);

                        // post process args in case they are used later
                        FMU(i).Instance(j).WorkingFolder_wLib = trim(getStringFromCharArray(workingFolderWithLibArr));

                        if (retValfmiPathLib != 0) {
                            ShowSevereError(state, "ExternalInterface/InitExternalInterfaceFMUImport: Error when trying to");
                            ShowContinueError(state, "get the path to the binaries of instance");
                            ShowContinueError(state, "\"" + FMU(i).Instance(j).Name + "\" of FMU \"" + FMU(i).Name + "\".");
                            ShowContinueError(state, "Check if binaries folder exists where the FMU has been unpacked.");
                            ErrorsFound = true;
                            StopExternalInterfaceIfError(state);
                        }

                        // get the length of the working folder with libraries
                        FMU(i).Instance(j).LenWorkingFolder_wLib = FMU(i).Instance(j).WorkingFolder_wLib.length();
                    }

                    {
                        // determine the FMI version
                        // preprocess args for library call
                        auto workingFolderWithLibArr(getCharArrayFromString(FMU(i).Instance(j).WorkingFolder_wLib));
                        auto VersionNumArr(
                            getCharArrayFromString("    ")); // the version should only be 3 characters long, since for now we only handle "1.0"

                        // make the library call
                        retValfmiVersion = getfmiEPlusVersion(
                            &workingFolderWithLibArr[0], &FMU(i).Instance(j).LenWorkingFolder_wLib, &VersionNumArr[0], &FMU(i).Instance(j).Index);

                        // post process in case args are used later
                        FMU(i).Instance(j).fmiVersionNumber = getStringFromCharArray(VersionNumArr);

                        if (retValfmiVersion != 0) {
                            ShowSevereError(state, "ExternalInterface/InitExternalInterfaceFMUImport: Error when trying to");
                            ShowContinueError(state, "load FMI functions library of instance");
                            ShowContinueError(state, "\"" + FMU(i).Instance(j).Name + "\" of FMU \"" + FMU(i).Name + "\".");
                            ShowContinueError(state, "\"" + FMU(i).Instance(j).fmiVersionNumber + "\".");
                            ErrorsFound = true;
                            StopExternalInterfaceIfError(state);
                        }

                        if (FMU(i).Instance(j).fmiVersionNumber.substr(0, 3) != "1.0") {
                            ShowSevereError(state, "ExternalInterface/InitExternalInterfaceFMUImport: Error when getting version");
                            ShowContinueError(state, "number of instance \"" + FMU(i).Instance(j).Name + "\"");
                            ShowContinueError(state, "of FMU \"" + FMU(i).Name + "\".");
                            ShowContinueError(state, "The version number found (\"" + FMU(i).Instance(j).fmiVersionNumber.substr(0, 3) + "\")");
                            ShowContinueError(state, "differs from version 1.0 which is currently supported.");
                            ErrorsFound = true;
                            StopExternalInterfaceIfError(state);
                        }
                    }
                }
            }

            strippedFileName.deallocate();
            fullFileName.deallocate();

            UniqueFMUInputVarNames.reserve(static_cast<unsigned>(NumFMUInputVariables));
            for (i = 1; i <= NumFMUObjects; ++i) {
                for (j = 1; j <= FMU(i).NumInstances; ++j) {
                    FMU(i).Instance(j).fmuInputVariable.allocate(NumFMUInputVariables);
                    FMU(i).Instance(j).checkfmuInputVariable.allocate(NumFMUInputVariables);
                    UniqueFMUInputVarNames.clear();
                    FMU(i).Instance(j).eplusOutputVariable.allocate(NumFMUInputVariables);
                    k = 1;
                    for (l = 1; l <= NumFMUInputVariables; ++l) {
                        inputProcessor->getObjectItem(state,
                                                      cCurrentModuleObject,
                                                      l,
                                                      cAlphaArgs,
                                                      NumAlphas,
                                                      rNumericArgs,
                                                      NumNumbers,
                                                      IOStatus,
                                                      _,
                                                      _,
                                                      cAlphaFieldNames,
                                                      cNumericFieldNames);
                        if (UtilityRoutines::SameString(cAlphaArgs(3), FMU(i).Name) &&
                            UtilityRoutines::SameString(cAlphaArgs(4), FMU(i).Instance(j).Name)) {
                            FMU(i).Instance(j).fmuInputVariable(k).Name = cAlphaArgs(5);
                            FMU(i).Instance(j).eplusOutputVariable(k).VarKey = cAlphaArgs(1);
                            FMU(i).Instance(j).eplusOutputVariable(k).Name = cAlphaArgs(2);
                            // verify whether we have duplicate FMU input variables in the idf
                            GlobalNames::VerifyUniqueInterObjectName(state, UniqueFMUInputVarNames,
                                                                     FMU(i).Instance(j).fmuInputVariable(k).Name,
                                                                     cCurrentModuleObject,
                                                                     FMU(i).Instance(j).Name,
                                                                     ErrorsFound);
                            //							UtilityRoutines::VerifyName( FMU( i ).Instance( j ).fmuInputVariable(
                            //k
                            //).Name,  FMU(
                            // i
                            //).Instance(
                            // j
                            //).checkfmuInputVariable, NumFMUInputVariables, IsNotOK, IsBlank, "The FMU input variable \"" + FMU( i ).Instance( j
                            //).fmuInputVariable( k ).Name + "\" of instance \"" + FMU( i ).Instance( j ).Name + "\" of FMU \"" + FMU( i ).Name + "\"
                            // has duplicates. Please check the input file again and delete duplicated entries." );
                            if (ErrorsFound) {
                                StopExternalInterfaceIfError(state);
                            } else {
                                FMU(i).Instance(j).checkfmuInputVariable(k).Name = FMU(i).Instance(j).fmuInputVariable(k).Name;
                            }

                            // preprocess args for library call
                            auto inputVarNameArr(getCharArrayFromString(FMU(i).Instance(j).fmuInputVariable(k).Name));
                            int inputVarNameLen(len(FMU(i).Instance(j).fmuInputVariable(k).Name));

                            // make the library call
                            FMU(i).Instance(j).fmuInputVariable(k).ValueReference =
                                getValueReferenceByNameFMUInputVariables(&inputVarNameArr[0], &inputVarNameLen, &FMU(i).Instance(j).Index);

                            // postprocess args in case they are used later
                            FMU(i).Instance(j).fmuInputVariable(k).Name = getStringFromCharArray(inputVarNameArr);

                            if (FMU(i).Instance(j).fmuInputVariable(k).ValueReference == -999) {
                                ShowSevereError(state, "ExternalInterface/InitExternalInterfaceFMUImport: Error when trying to");
                                ShowContinueError(state, "get the value reference of FMU input variable");
                                ShowContinueError(state, "\"" + FMU(i).Instance(j).fmuInputVariable(k).Name + "\" of instance \"" + FMU(i).Instance(j).Name +
                                                  "\" of FMU");
                                ShowContinueError(state, "of FMU \"" + FMU(i).Name + "\". Please check the name of input variable");
                                ShowContinueError(state, "in the input file and in the modelDescription file.");
                                ErrorsFound = true;
                                StopExternalInterfaceIfError(state);
                            }

                            if (FMU(i).Instance(j).fmuInputVariable(k).ValueReference == -1) {
                                ShowSevereError(state, "ExternalInterface/InitExternalInterfaceFMUImport: Error when trying to");
                                ShowContinueError(state, "get the value reference of FMU input variable");
                                ShowContinueError(state, "\"" + FMU(i).Instance(j).fmuInputVariable(k).Name + "\" of instance \"" + FMU(i).Instance(j).Name +
                                                  "\" of FMU");
                                ShowContinueError(state, "\"" + FMU(i).Name + "\". This variable is not an FMU input variable.");
                                ShowContinueError(state, "Please check the causality of the variable in the modelDescription file.");
                                ErrorsFound = true;
                                StopExternalInterfaceIfError(state);
                            }

                            // The next call expects an array, but a single item is passed
                            // Therefore create a single item array here first
                            Array1D_string tempSingleStringA(1, FMU(i).Instance(j).eplusOutputVariable(k).VarKey);
                            Array1D_string tempSingleStringB(1, FMU(i).Instance(j).eplusOutputVariable(k).Name);

                            // Make the call with arrays
                            GetReportVariableKey(state, tempSingleStringA, 1, tempSingleStringB, keyIndexes, varTypes);

                            // Then postprocess the array items back in case they changed
                            FMU(i).Instance(j).eplusOutputVariable(k).VarKey = tempSingleStringA(1);
                            FMU(i).Instance(j).eplusOutputVariable(k).Name = tempSingleStringB(1);

                            FMU(i).Instance(j).eplusOutputVariable(k).VarIndex = keyIndexes(1);
                            FMU(i).Instance(j).eplusOutputVariable(k).VarType = varTypes(1);
                            FMU(i).Instance(j).NumInputVariablesInIDF = k;
                            ++k;
                        }
                    }

                    if (NumFMUInputVariables > 0 && FMU(i).Instance(j).NumInputVariablesInIDF == 0) {
                        ShowWarningError(state, "InitExternalInterfaceFMUImport: The instance \"" + FMU(i).Instance(j).Name + "\" of FMU \"" + FMU(i).Name +
                                         "\"");
                        ShowContinueError(state, "is defined but has no input variables. Check the input field of the");
                        ShowContinueError(state, "corresponding object: ExternalInterface:FunctionalMockupUnitImport:From:Variable.");
                    }
                }
            }

            for (i = 1; i <= NumFMUObjects; ++i) {
                for (j = 1; j <= FMU(i).NumInstances; ++j) {
                    // check whether the number of input variables in fmu is bigger than in the idf
                    if (FMU(i).Instance(j).NumInputVariablesInFMU > FMU(i).Instance(j).NumInputVariablesInIDF) {
                        ShowWarningError(state, "InitExternalInterfaceFMUImport: The number of input variables defined in input file (" +
                                         TrimSigDigits(FMU(i).Instance(j).NumInputVariablesInIDF) + ')');
                        ShowContinueError(state, "of instance \"" + FMU(i).Instance(j).Name + "\" of FMU \"" + FMU(i).Name +
                                          "\" is less than the number of input variables");
                        ShowContinueError(state, "in the modelDescription file (" + TrimSigDigits(FMU(i).Instance(j).NumInputVariablesInFMU) + ").");
                        ShowContinueError(state, "Check the input file and the modelDescription file again.");
                    }
                    // check whether the number of input variables in fmu is less than in the idf
                    if (FMU(i).Instance(j).NumInputVariablesInFMU < FMU(i).Instance(j).NumInputVariablesInIDF) {
                        ShowWarningError(state, "InitExternalInterfaceFMUImport: The number of input variables defined in input file (" +
                                         TrimSigDigits(FMU(i).Instance(j).NumInputVariablesInIDF) + ')');
                        ShowContinueError(state, "of instance \"" + FMU(i).Instance(j).Name + "\" of FMU \"" + FMU(i).Name +
                                          "\" is bigger than the number of input variables");
                        ShowContinueError(state, "in the modelDescription file (" + TrimSigDigits(FMU(i).Instance(j).NumInputVariablesInFMU) + ").");
                        ShowContinueError(state, "Check the input file and the modelDescription file again.");
                    }
                }
            }

            // get the names of the output variables each fmu (and the names of the
            // corresponding input variables in EnergyPlus -- schedule).
            cCurrentModuleObject = "ExternalInterface:FunctionalMockupUnitImport:To:Schedule";
            NumFMUInputVariables = inputProcessor->getNumObjectsFound(state, cCurrentModuleObject);

            for (i = 1; i <= NumFMUObjects; ++i) {
                j = 1;
                for (k = 1; k <= NumFMUInputVariables; ++k) {
                    inputProcessor->getObjectItem(state,
                                                  cCurrentModuleObject,
                                                  k,
                                                  cAlphaArgs,
                                                  NumAlphas,
                                                  rNumericArgs,
                                                  NumNumbers,
                                                  IOStatus,
                                                  _,
                                                  _,
                                                  cAlphaFieldNames,
                                                  cNumericFieldNames);
                    if (UtilityRoutines::SameString(cAlphaArgs(3), FMU(i).Name)) {
                        FMU(i).TotNumOutputVariablesSchedule = j;
                        ++j;
                    }
                }
            }

            for (i = 1; i <= NumFMUObjects; ++i) {
                for (j = 1; j <= FMU(i).NumInstances; ++j) {
                    FMU(i).Instance(j).fmuOutputVariableSchedule.allocate(NumFMUInputVariables);
                    FMU(i).Instance(j).eplusInputVariableSchedule.allocate(NumFMUInputVariables);
                    k = 1;
                    for (l = 1; l <= NumFMUInputVariables; ++l) {
                        inputProcessor->getObjectItem(state,
                                                      cCurrentModuleObject,
                                                      l,
                                                      cAlphaArgs,
                                                      NumAlphas,
                                                      rNumericArgs,
                                                      NumNumbers,
                                                      IOStatus,
                                                      _,
                                                      _,
                                                      cAlphaFieldNames,
                                                      cNumericFieldNames);
                        if (UtilityRoutines::SameString(cAlphaArgs(3), FMU(i).Name) &&
                            UtilityRoutines::SameString(cAlphaArgs(4), FMU(i).Instance(j).Name)) {
                            FMU(i).Instance(j).fmuOutputVariableSchedule(k).Name = cAlphaArgs(5);
                            FMU(i).Instance(j).eplusInputVariableSchedule(k).Name = cAlphaArgs(1);
                            FMU(i).Instance(j).eplusInputVariableSchedule(k).InitialValue = rNumericArgs(1);

                            // get the value reference by using the FMU name and the variable name.

                            // preprocess the arguments before the following library call
                            auto NameCharArr(getCharArrayFromString(FMU(i).Instance(j).fmuOutputVariableSchedule(k).Name));
                            int lengthVar(len(FMU(i).Instance(j).fmuOutputVariableSchedule(k).Name));

                            // make the library call
                            FMU(i).Instance(j).fmuOutputVariableSchedule(k).ValueReference =
                                getValueReferenceByNameFMUOutputVariables(&NameCharArr[0], &lengthVar, &FMU(i).Instance(j).Index);

                            // postprocess the arguments after the library call in case they are changed and used later
                            FMU(i).Instance(j).fmuOutputVariableSchedule(k).Name = getStringFromCharArray(NameCharArr);

                            if (FMU(i).Instance(j).fmuOutputVariableSchedule(k).ValueReference == -999) {
                                ShowSevereError(state, "ExternalInterface/InitExternalInterfaceFMUImport: Error when trying to get the value reference of "
                                                "the FMU output variable");
                                ShowContinueError(state, "\"" + FMU(i).Instance(j).fmuOutputVariableSchedule(k).Name + "\" of instance \"" +
                                                  FMU(i).Instance(j).Name + "\"");
                                ShowContinueError(state, "of FMU \"" + FMU(i).Name + "\" that will be mapped to a schedule.");
                                ShowContinueError(state, "Please check the name of output variables in the input file and");
                                ShowContinueError(state, "in the modelDescription file.");
                                ErrorsFound = true;
                                StopExternalInterfaceIfError(state);
                            }

                            if (FMU(i).Instance(j).fmuOutputVariableSchedule(k).ValueReference == -1) {
                                ShowSevereError(state, "ExternalInterface/InitExternalInterfaceFMUImport: Error when trying to get the value reference of "
                                                "the FMU output variable");
                                ShowContinueError(state, "\"" + FMU(i).Instance(j).fmuOutputVariableSchedule(k).Name + "\" of instance \"" +
                                                  FMU(i).Instance(j).Name + "\"");
                                ShowContinueError(state, "of FMU \"" + FMU(i).Name + "\" that will be mapped to a schedule.");
                                ShowContinueError(state, "This variable is not an FMU output variable.");
                                ShowContinueError(state, "Please check the causality of the variable in the modelDescription file.");
                                ErrorsFound = true;
                                StopExternalInterfaceIfError(state);
                            }

                            FMU(i).Instance(j).eplusInputVariableSchedule(k).VarIndex =
                                GetDayScheduleIndex(state, FMU(i).Instance(j).eplusInputVariableSchedule(k).Name);
                            FMU(i).Instance(j).NumOutputVariablesSchedule = k;
                            if (FMU(i).Instance(j).eplusInputVariableSchedule(k).VarIndex <= 0) {
                                ShowSevereError(state, "ExternalInterface/InitExternalInterfaceFMUImport:declares variable \"" +
                                                FMU(i).Instance(j).eplusInputVariableSchedule(k).Name + "\",");
                                ShowContinueError(state, "but variable is not a schedule variable.");
                                ErrorsFound = true;
                                StopExternalInterfaceIfError(state);
                            }
                            ++k;
                        }
                    }
                }
            }

            // get the names of the output variables each fmu (and the names of the
            // corresponding input variables in EnergyPlus -- variable).
            cCurrentModuleObject = "ExternalInterface:FunctionalMockupUnitImport:To:Variable";
            NumFMUInputVariables = inputProcessor->getNumObjectsFound(state, cCurrentModuleObject);

            for (i = 1; i <= NumFMUObjects; ++i) {
                j = 1;
                for (k = 1; k <= NumFMUInputVariables; ++k) {
                    inputProcessor->getObjectItem(state,
                                                  cCurrentModuleObject,
                                                  k,
                                                  cAlphaArgs,
                                                  NumAlphas,
                                                  rNumericArgs,
                                                  NumNumbers,
                                                  IOStatus,
                                                  _,
                                                  _,
                                                  cAlphaFieldNames,
                                                  cNumericFieldNames);
                    if (UtilityRoutines::SameString(cAlphaArgs(2), FMU(i).Name)) {
                        FMU(i).TotNumOutputVariablesVariable = j;
                        ++j;
                    }
                }
            }

            for (i = 1; i <= NumFMUObjects; ++i) {
                for (j = 1; j <= FMU(i).NumInstances; ++j) {
                    FMU(i).Instance(j).fmuOutputVariableVariable.allocate(NumFMUInputVariables);
                    FMU(i).Instance(j).eplusInputVariableVariable.allocate(NumFMUInputVariables);
                    k = 1;
                    for (l = 1; l <= NumFMUInputVariables; ++l) {
                        inputProcessor->getObjectItem(state,
                                                      cCurrentModuleObject,
                                                      l,
                                                      cAlphaArgs,
                                                      NumAlphas,
                                                      rNumericArgs,
                                                      NumNumbers,
                                                      IOStatus,
                                                      _,
                                                      _,
                                                      cAlphaFieldNames,
                                                      cNumericFieldNames);
                        if (UtilityRoutines::SameString(cAlphaArgs(2), FMU(i).Name) &&
                            UtilityRoutines::SameString(cAlphaArgs(3), FMU(i).Instance(j).Name)) {
                            FMU(i).Instance(j).fmuOutputVariableVariable(k).Name = cAlphaArgs(4);
                            FMU(i).Instance(j).eplusInputVariableVariable(k).Name = cAlphaArgs(1);

                            // get the value reference by using the FMU name and the variable name.
                            auto NameCharArr(getCharArrayFromString(FMU(i).Instance(j).fmuOutputVariableVariable(k).Name));
                            int tempLength(len(FMU(i).Instance(j).fmuOutputVariableVariable(k).Name));
                            FMU(i).Instance(j).fmuOutputVariableVariable(k).ValueReference =
                                getValueReferenceByNameFMUOutputVariables(&NameCharArr[0], &tempLength, &FMU(i).Instance(j).Index);
                            // FMU( i ).Instance( j ).fmuOutputVariableVariable( k ).Name = getStringFromCharArray( NameCharArr );

                            if (FMU(i).Instance(j).fmuOutputVariableVariable(k).ValueReference == -999) {
                                ShowSevereError(state, "ExternalInterface/InitExternalInterfaceFMUImport: Error when trying to get the value reference of "
                                                "the FMU output variable");
                                ShowContinueError(state, "\"" + FMU(i).Instance(j).fmuOutputVariableVariable(k).Name + "\" of instance \"" +
                                                  FMU(i).Instance(j).Name + "\"");
                                ShowContinueError(state, "of FMU \"" + FMU(i).Name + "\" that will be mapped to a variable.");
                                ShowContinueError(state, "Please check the name of output variables in the input file and in the modelDescription file.");
                                ErrorsFound = true;
                                StopExternalInterfaceIfError(state);
                            }

                            if (FMU(i).Instance(j).fmuOutputVariableVariable(k).ValueReference == -1) {
                                ShowSevereError(state, "ExternalInterface/InitExternalInterfaceFMUImport: Error when trying to get the value reference of "
                                                "the FMU output variable");
                                ShowContinueError(state, "\"" + FMU(i).Instance(j).fmuOutputVariableVariable(k).Name + "\" of instance \"" +
                                                  FMU(i).Instance(j).Name + "\"");
                                ShowContinueError(state, "of FMU \"" + FMU(i).Name + "\" that will be mapped to a variable.");
                                ShowContinueError(state, "This variable is not an FMU output variable. Please check the causality of the variable in the "
                                                  "modelDescription file.");
                                ErrorsFound = true;
                                StopExternalInterfaceIfError(state);
                            }

                            FMU(i).Instance(j).eplusInputVariableVariable(k).VarIndex =
                                FindEMSVariable(FMU(i).Instance(j).eplusInputVariableVariable(k).Name, 0);
                            FMU(i).Instance(j).NumOutputVariablesVariable = k;
                            if (FMU(i).Instance(j).eplusInputVariableVariable(k).VarIndex <= 0) {
                                ShowSevereError(state, "ExternalInterface/InitExternalInterfaceFMUImport:declares variable \"" +
                                                FMU(i).Instance(j).eplusInputVariableVariable(k).Name + "\",");
                                ShowContinueError(state, "but variable is not an EMS variable.");
                                ErrorsFound = true;
                                StopExternalInterfaceIfError(state);
                            }
                            ++k;
                        }
                    }
                    if (FMU(i).Instance(j).NumOutputVariablesVariable >= 1) {
                        useEMS = true;
                    }
                }
            }

            // get the names of the output variables each fmu (and the names of the
            // corresponding input variables in EnergyPlus -- actuator).
            cCurrentModuleObject = "ExternalInterface:FunctionalMockupUnitImport:To:Actuator";
            NumFMUInputVariables = inputProcessor->getNumObjectsFound(state, cCurrentModuleObject);

            for (i = 1; i <= NumFMUObjects; ++i) {
                j = 1;
                for (k = 1; k <= NumFMUInputVariables; ++k) {
                    inputProcessor->getObjectItem(state,
                                                  cCurrentModuleObject,
                                                  k,
                                                  cAlphaArgs,
                                                  NumAlphas,
                                                  rNumericArgs,
                                                  NumNumbers,
                                                  IOStatus,
                                                  _,
                                                  _,
                                                  cAlphaFieldNames,
                                                  cNumericFieldNames);
                    if (UtilityRoutines::SameString(cAlphaArgs(5), FMU(i).Name)) {
                        FMU(i).TotNumOutputVariablesActuator = j;
                        ++j;
                    }
                }
            }

            for (i = 1; i <= NumFMUObjects; ++i) {
                for (j = 1; j <= FMU(i).NumInstances; ++j) {
                    FMU(i).Instance(j).fmuOutputVariableActuator.allocate(NumFMUInputVariables);
                    FMU(i).Instance(j).eplusInputVariableActuator.allocate(NumFMUInputVariables);
                    k = 1;
                    for (l = 1; l <= NumFMUInputVariables; ++l) {
                        inputProcessor->getObjectItem(state,
                                                      cCurrentModuleObject,
                                                      l,
                                                      cAlphaArgs,
                                                      NumAlphas,
                                                      rNumericArgs,
                                                      NumNumbers,
                                                      IOStatus,
                                                      _,
                                                      _,
                                                      cAlphaFieldNames,
                                                      cNumericFieldNames);
                        if (UtilityRoutines::SameString(cAlphaArgs(5), FMU(i).Name) &&
                            UtilityRoutines::SameString(cAlphaArgs(6), FMU(i).Instance(j).Name)) {
                            FMU(i).Instance(j).fmuOutputVariableActuator(k).Name = cAlphaArgs(7);
                            FMU(i).Instance(j).eplusInputVariableActuator(k).Name = cAlphaArgs(1);

                            // get the value reference by using the FMU name and the variable name.
                            auto tempNameArr(getCharArrayFromString(FMU(i).Instance(j).fmuOutputVariableActuator(k).Name));
                            int tempLength(len(FMU(i).Instance(j).fmuOutputVariableActuator(k).Name));
                            FMU(i).Instance(j).fmuOutputVariableActuator(k).ValueReference =
                                getValueReferenceByNameFMUOutputVariables(&tempNameArr[0], &tempLength, &FMU(i).Instance(j).Index);
                            // FMU( i ).Instance( j ).fmuOutputVariableActuator( k ).Name = getStringFromCharArray( tempNameArr );

                            if (FMU(i).Instance(j).fmuOutputVariableActuator(k).ValueReference == -999) {
                                ShowSevereError(state, "ExternalInterface/InitExternalInterfaceFMUImport: Error when trying to get the value reference of "
                                                "the FMU output variable");
                                ShowContinueError(state, "\"" + FMU(i).Instance(j).fmuOutputVariableActuator(k).Name + "\" of instance \"" +
                                                  FMU(i).Instance(j).Name + "\"");
                                ShowContinueError(state, "of FMU \"" + FMU(i).Name + "\" that will be mapped to an actuator.");
                                ShowContinueError(state, "Please check the name of output variables in the input file and in the modelDescription file.");
                                ErrorsFound = true;
                                StopExternalInterfaceIfError(state);
                            }

                            if (FMU(i).Instance(j).fmuOutputVariableActuator(k).ValueReference == -1) {
                                ShowSevereError(state, "ExternalInterface/InitExternalInterfaceFMUImport: Error when trying to get the value reference of "
                                                "the FMU output variable");
                                ShowContinueError(state, "\"" + FMU(i).Instance(j).fmuOutputVariableActuator(k).Name + "\" of instance \"" +
                                                  FMU(i).Instance(j).Name + "\"");
                                ShowContinueError(state, "of FMU \"" + FMU(i).Name + "\" that will be mapped to an actuator.");
                                ShowContinueError(state, "This variable is not an FMU output variable. Please check the causality of the variable in the "
                                                  "modelDescription file.");
                                ErrorsFound = true;
                                StopExternalInterfaceIfError(state);
                            }

                            FMU(i).Instance(j).eplusInputVariableActuator(k).VarIndex =
                                FindEMSVariable(FMU(i).Instance(j).eplusInputVariableActuator(k).Name, 0);
                            FMU(i).Instance(j).NumOutputVariablesActuator = k;
                            if (FMU(i).Instance(j).eplusInputVariableActuator(k).VarIndex <= 0) {
                                ShowSevereError(state, "ExternalInterface/InitExternalInterfaceFMUImport:declares variable \"" +
                                                FMU(i).Instance(j).eplusInputVariableActuator(k).Name + "\",");
                                ShowContinueError(state, "but variable is not an EMS variable.");
                                ErrorsFound = true;
                                StopExternalInterfaceIfError(state);
                            }
                            ++k;
                        }
                    }
                    // set the flag useEMs to true. This will be used then to update the erl variables in erl data structure
                    if (FMU(i).Instance(j).NumOutputVariablesActuator >= 1) {
                        useEMS = true;
                    }
                }
            }

            // parse the fmu defined in the idf using the fmuUnpack with the flag --unpack.
            for (i = 1; i <= NumFMUObjects; ++i) {
                for (j = 1; j <= FMU(i).NumInstances; ++j) {
                    FMU(i).Instance(j).NumOutputVariablesInIDF = FMU(i).Instance(j).NumOutputVariablesSchedule +
                                                                 FMU(i).Instance(j).NumOutputVariablesVariable +
                                                                 FMU(i).Instance(j).NumOutputVariablesActuator;
                    // check whether the number of output variables in fmu is bigger than in the idf
                    if (FMU(i).Instance(j).NumOutputVariablesInFMU > FMU(i).Instance(j).NumOutputVariablesInIDF) {
                        ShowWarningError(state, "InitExternalInterfaceFMUImport: The number of output variables defined in input file (" +
                                         TrimSigDigits(FMU(i).Instance(j).NumOutputVariablesInIDF) + ')');
                        ShowContinueError(state, "of instance \"" + FMU(i).Instance(j).Name + "\" of FMU \"" + FMU(i).Name +
                                          "\" is less than the number of output variables");
                        ShowContinueError(state, "in the modelDescription file (" + TrimSigDigits(FMU(i).Instance(j).NumOutputVariablesInFMU) + ").");
                        ShowContinueError(state, "Check the input file and the modelDescription file again.");
                    }
                    // check whether the number of output variables in fmu is less than in the idf
                    if (FMU(i).Instance(j).NumOutputVariablesInFMU < FMU(i).Instance(j).NumOutputVariablesInIDF) {
                        ShowWarningError(state, "InitExternalInterfaceFMUImport: The number of output variables defined in input file (" +
                                         TrimSigDigits(FMU(i).Instance(j).NumOutputVariablesInIDF) + ')');
                        ShowContinueError(state, "of instance \"" + FMU(i).Instance(j).Name + "\" of FMU \"" + FMU(i).Name +
                                          "\" is bigger than the number of output variables");
                        ShowContinueError(state, "in the modelDescription file (" + TrimSigDigits(FMU(i).Instance(j).NumOutputVariablesInFMU) + ").");
                        ShowContinueError(state, "Check the input file and the modelDescription file again.");
                    }

                    DisplayString("Number of inputs in instance \"" + FMU(i).Instance(j).Name + "\" of FMU \"" + FMU(i).Name + "\" = \"" +
                                  TrimSigDigits(FMU(i).Instance(j).NumInputVariablesInIDF) + "\".");
                    DisplayString("Number of outputs in instance \"" + FMU(i).Instance(j).Name + "\" of FMU \"" + FMU(i).Name + "\" = \"" +
                                  TrimSigDigits(FMU(i).Instance(j).NumOutputVariablesInIDF) + "\".");
                }
            }
            StopExternalInterfaceIfError(state);
            FirstCallIni = false;
        }
    }

    std::string trim(std::string const &str)
    {
        std::size_t first = str.find_first_not_of(' ');
        std::size_t last = str.find_last_not_of(' ');
        return str.substr(first, last - first + 1);
    }

    Real64 GetCurSimStartTimeSeconds()
    {
        // FUNCTION INFORMATION:
        //       AUTHOR         Thierry S. Nouidui, Michael Wetter, Wangda Zuo
        //       DATE WRITTEN   August 2011
        //       MODIFIED       na
        //       RE-ENGINEERED  na

        // PURPOSE OF THIS FUNCTION:
        //  Get the current month and day in the runperiod and convert
        //  it into seconds.

        // Using/Aliasing
        using DataEnvironment::CurrentYearIsLeapYear;
        using DataEnvironment::DayOfMonth;
        using DataEnvironment::Month;
        using DataGlobals::HourOfDay;

        // Locals
        Real64 simtime;

        if (!CurrentYearIsLeapYear) {
            switch (Month) {
            case 1:
                simtime = 0;
                break;
            case 2:
                simtime = 31;
                break;
            case 3:
                simtime = 59;
                break;
            case 4:
                simtime = 90;
                break;
            case 5:
                simtime = 120;
                break;
            case 6:
                simtime = 151;
                break;
            case 7:
                simtime = 181;
                break;
            case 8:
                simtime = 212;
                break;
            case 9:
                simtime = 243;
                break;
            case 10:
                simtime = 273;
                break;
            case 11:
                simtime = 304;
                break;
            case 12:
                simtime = 334;
                break;
            default:
                simtime = 0;
            }
        } else {
            switch (Month) {
            case 1:
                simtime = 0;
                break;
            case 2:
                simtime = 31;
                break;
            case 3:
                simtime = 59 + 1;
                break;
            case 4:
                simtime = 90 + 1;
                break;
            case 5:
                simtime = 120 + 1;
                break;
            case 6:
                simtime = 151 + 1;
                break;
            case 7:
                simtime = 181 + 1;
                break;
            case 8:
                simtime = 212 + 1;
                break;
            case 9:
                simtime = 243 + 1;
                break;
            case 10:
                simtime = 273 + 1;
                break;
            case 11:
                simtime = 304 + 1;
                break;
            case 12:
                simtime = 334 + 1;
                break;
            default:
                simtime = 0;
            }
        }

        simtime = 24 * (simtime + (DayOfMonth - 1)); // day of month does not need to be stubtracted??
        simtime = 60 * (simtime + (HourOfDay - 1));  // hours to minutes
        simtime = 60 * (simtime);                    // minutes to seconds

        return simtime;
    }

    void CalcExternalInterfaceFMUImport(EnergyPlusData &state)
    {

        // SUBROUTINE INFORMATION:
        //       AUTHOR         Thierry S. Nouidui, Michael Wetter, Wangda Zuo
        //       DATE WRITTEN   08Aug2011
        //       MODIFIED       na
        //       RE-ENGINEERED  na

        // PURPOSE OF THIS SUBROUTINE:
        // This subroutine organizes the data exchange between FMU and EnergyPlus.

        // Using/Aliasing
        using DataEnvironment::TotalOverallSimDays;
        using DataEnvironment::TotDesDays;
        using DataGlobals::TimeStepZone;
        using DataGlobals::WarmupFlag;
        using DataSystemVariables::UpdateDataDuringWarmupExternalInterface;
        using EMSManager::ManageEMS;
        using General::TrimSigDigits;
        using RuntimeLanguageProcessor::ExternalInterfaceSetErlVariable;
        using RuntimeLanguageProcessor::FindEMSVariable;
        using RuntimeLanguageProcessor::isExternalInterfaceErlVariable;
        using ScheduleManager::ExternalInterfaceSetSchedule;
        using ScheduleManager::GetDayScheduleIndex;

        // SUBROUTINE PARAMETER DEFINITIONS:

        // SUBROUTINE LOCAL VARIABLE DECLARATIONS:
        int i, j, k; // Loop counter

        Array1D_string Alphas(5);
        Array1D_int keyIndexes(1);     // Array index for
        Array1D_string NamesOfKeys(1); // Specific key name

        if (WarmupFlag && (state.dataGlobal->KindOfSim != DataGlobalConstants::KindOfSim::RunPeriodWeather)) { // No data exchange during design days
            if (FirstCallDesignDays) {
                ShowWarningError(state, "ExternalInterface/CalcExternalInterfaceFMUImport: ExternalInterface does not exchange data during design days.");
            }
            FirstCallDesignDays = false;
        }
        if (WarmupFlag && (state.dataGlobal->KindOfSim == DataGlobalConstants::KindOfSim::RunPeriodWeather)) { // Data exchange after design days
            if (FirstCallWUp) {
                // set the report during warmup to true so that variables are also updated during the warmup
                UpdateDataDuringWarmupExternalInterface = true;
                hStep = (60.0 * TimeStepZone) * 60.0;
                tStart = GetCurSimStartTimeSeconds();
                tStop = tStart + 24.0 * 3600.0;
                tComm = tStart;

                // instantiate and initialize the unpack fmus
                InstantiateInitializeFMUImport(state);

                // allocate memory for a temporary FMU that will be used at the end of the warmup
                FMUTemp.allocate(NumFMUObjects);
                for (i = 1; i <= NumFMUObjects; ++i) {
                    FMUTemp(i).Instance.allocate(FMU(i).NumInstances);
                }
                for (i = 1; i <= NumFMUObjects; ++i) {
                    for (j = 1; j <= FMU(i).NumInstances; ++j) {
                        FMUTemp(i).Instance(j).fmuInputVariable.allocate(FMU(i).Instance(j).NumInputVariablesInIDF);
                        FMUTemp(i).Instance(j).eplusOutputVariable.allocate(FMU(i).Instance(j).NumInputVariablesInIDF);
                        FMUTemp(i).Instance(j).fmuOutputVariableSchedule.allocate(FMU(i).Instance(j).NumOutputVariablesSchedule);
                        FMUTemp(i).Instance(j).fmuOutputVariableVariable.allocate(FMU(i).Instance(j).NumOutputVariablesVariable);
                        FMUTemp(i).Instance(j).fmuOutputVariableActuator.allocate(FMU(i).Instance(j).NumOutputVariablesActuator);
                    }
                }

                GetSetVariablesAndDoStepFMUImport(state);
                tComm += hStep;
                FirstCallWUp = false;

            } else {
                if (tComm < tStop) {
                    GetSetVariablesAndDoStepFMUImport(state);
                    // Advance the communication time step
                    tComm += hStep;
                } else {
                    for (i = 1; i <= NumFMUObjects; ++i) {
                        for (j = 1; j <= FMU(i).NumInstances; ++j) {

                            FMUTemp(i).Instance(j).NumInputVariablesInIDF = FMU(i).Instance(j).NumInputVariablesInIDF;
                            for (k = 1; k <= FMU(i).Instance(j).NumInputVariablesInIDF; ++k) {
                                FMUTemp(i).Instance(j).fmuInputVariable(k).ValueReference = FMU(i).Instance(j).fmuInputVariable(k).ValueReference;
                                FMUTemp(i).Instance(j).eplusOutputVariable(k).RTSValue = FMU(i).Instance(j).eplusOutputVariable(k).RTSValue;
                                FMUTemp(i).Instance(j).eplusOutputVariable(k).ITSValue = FMU(i).Instance(j).eplusOutputVariable(k).ITSValue;
                                FMUTemp(i).Instance(j).eplusOutputVariable(k).VarType = FMU(i).Instance(j).eplusOutputVariable(k).VarType;
                            }

                            // save values that will be set in EnergyPlus (Schedule)
                            FMUTemp(i).Instance(j).NumOutputVariablesSchedule = FMU(i).Instance(j).NumOutputVariablesSchedule;
                            for (k = 1; k <= FMU(i).Instance(j).NumOutputVariablesSchedule; ++k) {
                                FMUTemp(i).Instance(j).fmuOutputVariableSchedule(k).RealVarValue =
                                    FMU(i).Instance(j).fmuOutputVariableSchedule(k).RealVarValue;
                            }

                            // save values that will be set in EnergyPlus (Variable)
                            FMUTemp(i).Instance(j).NumOutputVariablesVariable = FMU(i).Instance(j).NumOutputVariablesVariable;
                            for (k = 1; k <= FMU(i).Instance(j).NumOutputVariablesVariable; ++k) {
                                FMUTemp(i).Instance(j).fmuOutputVariableVariable(k).RealVarValue =
                                    FMU(i).Instance(j).fmuOutputVariableVariable(k).RealVarValue;
                            }

                            // save values that will be set in EnergyPlus (Actuator)
                            FMUTemp(i).Instance(j).NumOutputVariablesActuator = FMU(i).Instance(j).NumOutputVariablesActuator;
                            for (k = 1; k <= FMU(i).Instance(j).NumOutputVariablesActuator; ++k) {
                                FMUTemp(i).Instance(j).fmuOutputVariableActuator(k).RealVarValue =
                                    FMU(i).Instance(j).fmuOutputVariableActuator(k).RealVarValue;
                            }
                        }
                    }

                    StopExternalInterfaceIfError(state);

                    // Terminate all FMUs
                    TerminateResetFreeFMUImport(state, fmiEndSimulation);

                    // Reset the communication time step
                    tComm = tStart;

                    // Reinstantiate and reinitialize the FMUs
                    InstantiateInitializeFMUImport(state);

                    // Set the values that have been saved in the FMUs-- saveFMUStateVariables ()
                    for (i = 1; i <= NumFMUObjects; ++i) {
                        for (j = 1; j <= FMU(i).NumInstances; ++j) {

                            std::vector<unsigned int> valRefVec;
                            for (unsigned long x = 1; x <= size(FMU(i).Instance(j).fmuInputVariable); ++x) {
                                valRefVec.push_back(FMU(i).Instance(j).fmuInputVariable(x).ValueReference);
                            }

                            std::vector<Real64> rtsValVec;
                            for (unsigned long x = 1; x <= size(FMU(i).Instance(j).eplusOutputVariable); ++x) {
                                rtsValVec.push_back(FMU(i).Instance(j).eplusOutputVariable(x).RTSValue);
                            }

                            // make the library call
                            FMU(i).Instance(j).fmistatus = fmiEPlusSetReal(&FMU(i).Instance(j).fmicomponent,
                                                                           &valRefVec[0],
                                                                           &rtsValVec[0],
                                                                           &FMUTemp(i).Instance(j).NumInputVariablesInIDF,
                                                                           &FMU(i).Instance(j).Index);

                            if (FMU(i).Instance(j).fmistatus != fmiOK) {
                                ShowSevereError(state,
                                    "ExternalInterface/CalcExternalInterfaceFMUImport: Error when trying to set an input value in instance \"" +
                                    FMU(i).Instance(j).Name + "\"");
                                ShowContinueError(state, "of FMU \"" + FMU(i).Name + "\"; Error Code = \"" + TrimSigDigits(FMU(i).Instance(j).fmistatus) +
                                                  "\"");
                                ErrorsFound = true;
                                StopExternalInterfaceIfError(state);
                            }
                        }
                    }
                    // set the flag to reinitialize states to be true
                    FlagReIni = true;
                    GetSetVariablesAndDoStepFMUImport(state);
                    FlagReIni = false;
                    // advance one time step ahead for the next calculation
                    tComm += hStep;
                }
            }
        }
        // BeginSimulation
        if (!WarmupFlag && (state.dataGlobal->KindOfSim == DataGlobalConstants::KindOfSim::RunPeriodWeather)) {

            if (FirstCallTStep) {
                // reset the UpdateDataDuringWarmupExternalInterface to be false.
                UpdateDataDuringWarmupExternalInterface = false;
                // The time is computed in seconds for FMU
                tStart = GetCurSimStartTimeSeconds();
                tStop = tStart + (TotalOverallSimDays - TotDesDays) * 24.0 * 3600.0;
                tComm = tStart;

                // Terminate all FMUs
                TerminateResetFreeFMUImport(state, fmiEndSimulation);

                // Reinstantiate and reinitialize the FMUs
                InstantiateInitializeFMUImport(state);

                // Set the values that have been saved in the FMUs-- saveFMUStateVariables ()
                for (i = 1; i <= NumFMUObjects; ++i) {
                    for (j = 1; j <= FMU(i).NumInstances; ++j) {

                        // make vectors first
                        std::vector<unsigned int> valRefVec;
                        for (unsigned long x = 1; x <= size(FMUTemp(i).Instance(j).fmuInputVariable); ++x) {
                            valRefVec.push_back(FMUTemp(i).Instance(j).fmuInputVariable(x).ValueReference);
                        }
                        std::vector<Real64> rtsValVec;
                        for (unsigned long x = 1; x <= size(FMUTemp(i).Instance(j).eplusOutputVariable); ++x) {
                            rtsValVec.push_back(FMUTemp(i).Instance(j).eplusOutputVariable(x).RTSValue);
                        }

                        // make the library call
                        FMU(i).Instance(j).fmistatus = fmiEPlusSetReal(&FMU(i).Instance(j).fmicomponent,
                                                                       &valRefVec[0],
                                                                       &rtsValVec[0],
                                                                       &FMUTemp(i).Instance(j).NumInputVariablesInIDF,
                                                                       &FMU(i).Instance(j).Index);

                        if (FMU(i).Instance(j).fmistatus != fmiOK) {
                            ShowSevereError(state, "ExternalInterface/CalcExternalInterfaceFMUImport: ");
                            ShowContinueError(state, "Error when trying to set inputs in instance");
                            ShowContinueError(state, "\"" + FMU(i).Instance(j).Name + "\" of FMU \"" + FMU(i).Name + "\"");
                            ShowContinueError(state, "Error Code = \"" + TrimSigDigits(FMU(i).Instance(j).fmistatus) + "\"");
                            ErrorsFound = true;
                            StopExternalInterfaceIfError(state);
                        }
                    }
                }
                // set the flag to reinitialize states to be true
                FlagReIni = true;
                GetSetVariablesAndDoStepFMUImport(state);
                FlagReIni = false;
                // advance one time step ahead for the next calculation
                tComm += hStep;
                FirstCallTStep = false;
            } else {
                if (tComm != tStop) {
                    GetSetVariablesAndDoStepFMUImport(state);
                    tComm += hStep;
                } else {
                    // Terminate reset and free Slaves
                    fmiEndSimulation = 1;
                    TerminateResetFreeFMUImport(state, fmiEndSimulation);
                    for (i = 1; i <= NumFMUObjects; ++i) {
                        for (j = 1; j <= FMU(i).NumInstances; ++j) {
                            // Deallocate used objects
                            FMUTemp(i).Instance(j).fmuInputVariable.deallocate();
                            FMUTemp(i).Instance(j).eplusOutputVariable.deallocate();
                            FMUTemp(i).Instance(j).fmuOutputVariableSchedule.deallocate();
                            FMUTemp(i).Instance(j).fmuOutputVariableVariable.deallocate();
                            FMUTemp(i).Instance(j).fmuOutputVariableActuator.deallocate();
                        }
                    }

                    for (i = 1; i <= NumFMUObjects; ++i) {
                        FMUTemp(i).Instance.deallocate();
                    }

                    FMUTemp.deallocate();

                    for (i = 1; i <= NumFMUObjects; ++i) {
                        for (j = 1; j <= FMU(i).NumInstances; ++j) {
                            FMU(i).Instance(j).eplusInputVariableSchedule.deallocate();
                            FMU(i).Instance(j).fmuOutputVariableSchedule.deallocate();
                            FMU(i).Instance(j).eplusInputVariableVariable.deallocate();
                            FMU(i).Instance(j).fmuOutputVariableVariable.deallocate();
                            FMU(i).Instance(j).eplusInputVariableActuator.deallocate();
                            FMU(i).Instance(j).fmuOutputVariableActuator.deallocate();
                            FMU(i).Instance(j).fmuInputVariable.deallocate();
                            FMU(i).Instance(j).checkfmuInputVariable.deallocate();
                        }
                    }

                    for (i = 1; i <= NumFMUObjects; ++i) {
                        FMU(i).Instance.deallocate();
                    }
                    FMU.deallocate();
                }
            }
        }
    }

    void ValidateRunControl(EnergyPlusData &state)
    {
        // SUBROUTINE INFORMATION:
        //       AUTHOR         Michael Wetter
        //       DATE WRITTEN   December 2009
        //       MODIFIED       na
        //       RE-ENGINEERED  na

        // PURPOSE OF THIS SUBROUTINE:
        // This subroutine ensures that the RunControl object is valid.

        // METHODOLOGY EMPLOYED:
        // Use GetObjectItem from the Input Processor

        // Using/Aliasing
        using DataIPShortCuts::cAlphaArgs;
        using DataIPShortCuts::cAlphaFieldNames;
        using DataIPShortCuts::cCurrentModuleObject;
        using DataIPShortCuts::cNumericFieldNames;
        using DataIPShortCuts::rNumericArgs;

        // SUBROUTINE LOCAL VARIABLE DECLARATIONS:
        int NumAlphas(0);  // Number of Alphas for each GetObjectItem call
        int NumNumbers(0); // Number of Numbers for each GetObjectItem call
        int IOStatus(0);   // Used in GetObjectItem

        cCurrentModuleObject = "SimulationControl";
        int const NumRunControl = inputProcessor->getNumObjectsFound(state, cCurrentModuleObject);
        if (NumRunControl > 0) {
            inputProcessor->getObjectItem(
                state, cCurrentModuleObject, 1, cAlphaArgs, NumAlphas, rNumericArgs, NumNumbers, IOStatus, _, _, cAlphaFieldNames, cNumericFieldNames);
            if (cAlphaArgs(5) == "NO") { // This run does not have a weather file simulation.
                ShowSevereError(state, "ExternalInterface: Error in idf file, section SimulationControl:");
                ShowContinueError(state, "When using the ExternalInterface, a run period from the weather file must be specified");
                ShowContinueError(state, "in the idf file, because the ExternalInterface interface is not active during");
                ShowContinueError(state, "warm-up and during sizing.");
                ErrorsFound = true;
            }
        }
    }

    void CalcExternalInterface(EnergyPlusData &state)
    {
        // SUBROUTINE INFORMATION:
        //       AUTHOR         Michael Wetter
        //       DATE WRITTEN   2Dec2007
        //       MODIFIED       na
        //       RE-ENGINEERED  na

        // Using/Aliasing
        using DataGlobals::MinutesPerTimeStep;
        using DataGlobals::SimTimeSteps;
        using EMSManager::ManageEMS;
        using General::TrimSigDigits;
        using RuntimeLanguageProcessor::ExternalInterfaceSetErlVariable;
        using ScheduleManager::ExternalInterfaceSetSchedule;
        // using DataPrecisionGlobals;

        // SUBROUTINE PARAMETER DEFINITIONS:
        int const nDblMax(1024); // Maximum number of doubles

        // SUBROUTINE LOCAL VARIABLE DECLARATIONS:
        int i;      // Loop counter
        int retVal; // Return value from socket

        int flaWri;       // flag to write to the socket
        int flaRea;       // flag read from the socket
        int nDblWri;      // number of doubles to write to socket
        int nDblRea;      // number of doubles to read from socket
        Real64 curSimTim; // current simulation time
        Real64 preSimTim; // previous time step's simulation time

        Array1D<Real64> dblValWri(nDblMax);
        Array1D<Real64> dblValRea(nDblMax);
        bool continueSimulation; // Flag, true if simulation should continue

        if (firstCall) {
            DisplayString("ExternalInterface starts first data exchange.");
            simulationStatus = 2;
            preSimTim = 0; // In the first call, E+ did not reset SimTimeSteps to zero
        } else {
            preSimTim = SimTimeSteps * MinutesPerTimeStep * 60.0;
        }

        // Socket asked to terminate simulation, but simulation continues
        if (noMoreValues && showContinuationWithoutUpdate) {
            if (haveExternalInterfaceBCVTB) {
                ShowWarningError(state, "ExternalInterface: Continue simulation without updated values from server at t =" +
                                 TrimSigDigits(preSimTim / 3600.0, 2) + " hours");
            }
            showContinuationWithoutUpdate = false;
        }

        // Usual branch, control is configured and simulation should continue
        if (configuredControlPoints && (!noMoreValues)) {
            // Data to be exchanged
            nDblWri = size(varTypes);
            nDblRea = 0;
            flaWri = 0;

            // Get EnergyPlus variables
            if (firstCall) { // bug fix causing external interface to send zero at the beginning of sim, Thierry Nouidui
                for (i = 1; i <= nDblWri; ++i) {
                    dblValWri(i) = GetInternalVariableValue(state, varTypes(i), keyVarIndexes(i));
                }
            } else {
                for (i = 1; i <= nDblWri; ++i) {
                    dblValWri(i) = GetInternalVariableValueExternalInterface(state, varTypes(i), keyVarIndexes(i));
                }
            }

            // Exchange data with socket
            retVal = 0;
            flaRea = 0;
            if (haveExternalInterfaceBCVTB) {
                retVal = exchangedoubleswithsocket(
                    &socketFD, &flaWri, &flaRea, &nDblWri, &nDblRea, &preSimTim, dblValWri.data(), &curSimTim, dblValRea.data());
            } else if (haveExternalInterfaceFMUExport) {
                retVal = exchangedoubleswithsocketFMU(
                    &socketFD, &flaWri, &flaRea, &nDblWri, &nDblRea, &preSimTim, dblValWri.data(), &curSimTim, dblValRea.data(), &FMUExportActivate);
            }
            continueSimulation = true;

            // Check for errors, in which case we terminate the simulation loop
            // Added a check since the FMUExport is terminated with the flaRea set to 1.
            if (haveExternalInterfaceBCVTB || (haveExternalInterfaceFMUExport && (flaRea == 0))) {
                if (retVal != 0) {
                    continueSimulation = false;
                    ShowSevereError(state, format("ExternalInterface: Socket communication received error value \"{:2}\" at time = {:.2T} hours.", retVal,
                                    preSimTim / 3600));
                    ShowContinueError(state, format("ExternalInterface: Flag from server \"{:2}\".", flaRea));
                    ErrorsFound = true;
                    StopExternalInterfaceIfError(state);
                }
            }

            // Check communication flag
            if (flaRea != 0) {
                // No more values will be received in future steps
                // Added a check since the FMUExport  is terminated with the flaRea set to 1.
                noMoreValues = true;
                if (haveExternalInterfaceBCVTB) {
                    ShowSevereError(state, format("ExternalInterface: Received end of simulation flag at time = {:.2T} hours.", preSimTim / 3600));
                    StopExternalInterfaceIfError(state);
                }
            }

            // Make sure we get the right number of double values, unless retVal != 0
            if ((flaRea == 0) && (!ErrorsFound) && continueSimulation && (nDblRea != isize(varInd))) {
                ShowSevereError(state, "ExternalInterface: Received \"" + TrimSigDigits(nDblRea) + "\" double values, expected \"" +
                                TrimSigDigits(size(varInd)) + "\".");
                ErrorsFound = true;
                StopExternalInterfaceIfError(state);
            }

            // No errors found. Assign exchanged variables
            if ((flaRea == 0) && continueSimulation) {
                for (i = 1; i <= isize(varInd); ++i) {
                    if (inpVarTypes(i) == indexSchedule) {
                        ExternalInterfaceSetSchedule(varInd(i), dblValRea(i));
                    } else if ((inpVarTypes(i) == indexVariable) || (inpVarTypes(i) == indexActuator)) {
                        ExternalInterfaceSetErlVariable(varInd(i), dblValRea(i));
                    } else {
                        ShowContinueError(state, "ExternalInterface: Error in finding the type of the input variable for EnergyPlus");
                        ShowContinueError(state, "variable index: " + std::to_string(i) + ". Variable will not be updated.");
                    }
                }
            }
        }

        // If we have Erl variables, we need to call ManageEMS so that they get updated in the Erl data structure
        if (useEMS) {
            bool anyRan;
            ManageEMS(state, EMSManager::EMSCallFrom::ExternalInterface, anyRan, ObjexxFCL::Optional_int_const());
        }

        firstCall = false; // bug fix causing external interface to send zero at the beginning of sim, Thierry Nouidui
    }

    void GetReportVariableKey(EnergyPlusData &state,
                              const Array1D_string &varKeys,  // Standard variable name
                              int const numberOfKeys,        // Number of keys=size(varKeys)
                              const Array1D_string &varNames, // Standard variable name
                              Array1D_int &keyVarIndexes,     // Array index
                              Array1D_int &varTypes           // Types of variables in keyVarIndexes
    )
    {
        // SUBROUTINE INFORMATION:
        //       AUTHOR         Michael Wetter
        //       DATE WRITTEN   2Dec2007
        //       MODIFIED       na
        //       RE-ENGINEERED  na

        // PURPOSE OF THIS SUBROUTINE:
        // Gets the sensor key index and type for the specified variable key and name

        // SUBROUTINE LOCAL VARIABLE DECLARATIONS:
        int varType(0);                                                             // 0=not found, 1=integer, 2=real, 3=meter
        int numKeys(0);                                                             // Number of keys found
        OutputProcessor::StoreType varAvgSum(OutputProcessor::StoreType::Averaged); // Variable  is Averaged=1 or Summed=2
        OutputProcessor::TimeStepType varStepType(OutputProcessor::TimeStepType::TimeStepZone); // Variable time step is Zone=1 or HVAC=2
        OutputProcessor::Unit varUnits(OutputProcessor::Unit::None);                // Units sting, may be blank
        Array1D_int keyIndexes;                                                     // Array index for
        Array1D_string NamesOfKeys;                                                 // Specific key name
        int Loop, iKey;                                                             // Loop counters

        // Get pointers for variables to be sent to Ptolemy
        for (Loop = 1; Loop <= numberOfKeys; ++Loop) {
            GetVariableKeyCountandType(state, varNames(Loop), numKeys, varType, varAvgSum, varStepType, varUnits);
            if (varType != 0) {
                NamesOfKeys.allocate(numKeys);
                keyIndexes.allocate(numKeys);
                GetVariableKeys(state, varNames(Loop), varType, NamesOfKeys, keyIndexes);
                // Find key index whose keyName is equal to keyNames(Loop)
                int max(NamesOfKeys.size());
                for (iKey = 1; iKey <= max; ++iKey) {
                    if (NamesOfKeys(iKey) == varKeys(Loop)) {
                        keyVarIndexes(Loop) = keyIndexes(iKey);
                        varTypes(Loop) = varType;
                        break;
                    }
                }
                keyIndexes.deallocate();
                NamesOfKeys.deallocate();
            }
            if ((varType == 0) || (iKey > numKeys)) {
                ShowSevereError(state, "ExternalInterface: Simulation model has no variable \"" + varNames(Loop) + "\" with key \"" + varKeys(Loop) + "\".");
                ErrorsFound = true;
            }
        }
    }

    void WarnIfExternalInterfaceObjectsAreUsed(EnergyPlusData &state, std::string const &ObjectWord)
    {
        // SUBROUTINE INFORMATION:
        //       AUTHOR         Michael Wetter
        //       DATE WRITTEN   December 2009
        //       MODIFIED       na
        //       RE-ENGINEERED  na

        // PURPOSE OF THIS SUBROUTINE:
        // This subroutine writes a warning if ExternalInterface objects are used in the
        // idf file, but the ExternalInterface link is not specified.

        int const NumObjects = inputProcessor->getNumObjectsFound(state, ObjectWord);
        if (NumObjects > 0) {
            ShowWarningError(state, "IDF file contains object \"" + ObjectWord + "\",");
            ShowContinueError(state, "but object \"ExternalInterface\" with appropriate key entry is not specified. Values will not be updated.");
        }
    }

    void VerifyExternalInterfaceObject(EnergyPlusData &state)
    {
        // SUBROUTINE INFORMATION:
        //       AUTHOR         Michael Wetter
        //       DATE WRITTEN   12Dec2009
        //       MODIFIED       na
        //       RE-ENGINEERED  na

        // PURPOSE OF THIS SUBROUTINE:
        // This subroutine verifies the correctness of the fields of
        // the ExternalInterface object in the idf file

        // Using/Aliasing
        using DataIPShortCuts::cAlphaArgs;
        using DataIPShortCuts::cAlphaFieldNames;
        using DataIPShortCuts::cCurrentModuleObject;
        using DataIPShortCuts::cNumericFieldNames;
        using DataIPShortCuts::rNumericArgs;

        // SUBROUTINE LOCAL VARIABLE DECLARATIONS:
        int NumAlphas(0);  // Number of Alphas for each GetObjectItem call
        int NumNumbers(0); // Number of Numbers for each GetObjectItem call
        int IOStatus(0);   // Used in GetObjectItem

        cCurrentModuleObject = "ExternalInterface";
        inputProcessor->getObjectItem(
            state, cCurrentModuleObject, 1, cAlphaArgs, NumAlphas, rNumericArgs, NumNumbers, IOStatus, _, _, cAlphaFieldNames, cNumericFieldNames);
        if ((!UtilityRoutines::SameString(cAlphaArgs(1), "PtolemyServer")) &&
            (!UtilityRoutines::SameString(cAlphaArgs(1), "FunctionalMockupUnitImport")) &&
            (!UtilityRoutines::SameString(cAlphaArgs(1), "FunctionalMockupUnitExport"))) {
            ShowSevereError(state, "VerifyExternalInterfaceObject: " + cCurrentModuleObject + ", invalid " + cAlphaFieldNames(1) + "=\"" + cAlphaArgs(1) +
                            "\".");
            ShowContinueError(state, "only \"PtolemyServer or FunctionalMockupUnitImport or FunctionalMockupUnitExport\" allowed.");
            ErrorsFound = true;
        }
    }

    std::vector<char> getCharArrayFromString(std::string const &originalString)
    {
        // c_str returns null terminated, so we don't need a +1?
        return std::vector<char>(originalString.c_str(), originalString.c_str() + originalString.size());
    }

    std::string getStringFromCharArray(std::vector<char> originalCharArray)
    {
        originalCharArray.push_back('\0');
        return std::string(&originalCharArray.front());
    }

} // namespace ExternalInterface

} // namespace EnergyPlus<|MERGE_RESOLUTION|>--- conflicted
+++ resolved
@@ -1169,11 +1169,6 @@
                     }
                     fullFileName(Loop) = tempFullFileName;
                 } else {
-<<<<<<< HEAD
-=======
-                    ShowSevereError(state, "ExternalInterface/InitExternalInterfaceFMUImport:");
-                    ShowContinueError(state, "file not located = \"" + cAlphaArgs(1) + "\".");
->>>>>>> cdc98a54
                     ErrorsFound = true;
                 }
                 // Get fmu time out
