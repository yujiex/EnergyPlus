// EnergyPlus, Copyright (c) 1996-2019, The Board of Trustees of the University of Illinois,
// The Regents of the University of California, through Lawrence Berkeley National Laboratory
// (subject to receipt of any required approvals from the U.S. Dept. of Energy), Oak Ridge
// National Laboratory, managed by UT-Battelle, Alliance for Sustainable Energy, LLC, and other
// contributors. All rights reserved.
//
// NOTICE: This Software was developed under funding from the U.S. Department of Energy and the
// U.S. Government consequently retains certain rights. As such, the U.S. Government has been
// granted for itself and others acting on its behalf a paid-up, nonexclusive, irrevocable,
// worldwide license in the Software to reproduce, distribute copies to the public, prepare
// derivative works, and perform publicly and display publicly, and to permit others to do so.
//
// Redistribution and use in source and binary forms, with or without modification, are permitted
// provided that the following conditions are met:
//
// (1) Redistributions of source code must retain the above copyright notice, this list of
//     conditions and the following disclaimer.
//
// (2) Redistributions in binary form must reproduce the above copyright notice, this list of
//     conditions and the following disclaimer in the documentation and/or other materials
//     provided with the distribution.
//
// (3) Neither the name of the University of California, Lawrence Berkeley National Laboratory,
//     the University of Illinois, U.S. Dept. of Energy nor the names of its contributors may be
//     used to endorse or promote products derived from this software without specific prior
//     written permission.
//
// (4) Use of EnergyPlus(TM) Name. If Licensee (i) distributes the software in stand-alone form
//     without changes from the version obtained under this License, or (ii) Licensee makes a
//     reference solely to the software portion of its product, Licensee must refer to the
//     software as "EnergyPlus version X" software, where "X" is the version number Licensee
//     obtained under this License and may not use a different name for the software. Except as
//     specifically required in this Section (4), Licensee shall not use in a company name, a
//     product name, in advertising, publicity, or other promotional activities any name, trade
//     name, trademark, logo, or other designation of "EnergyPlus", "E+", "e+" or confusingly
//     similar designation, without the U.S. Department of Energy's prior written consent.
//
// THIS SOFTWARE IS PROVIDED BY THE COPYRIGHT HOLDERS AND CONTRIBUTORS "AS IS" AND ANY EXPRESS OR
// IMPLIED WARRANTIES, INCLUDING, BUT NOT LIMITED TO, THE IMPLIED WARRANTIES OF MERCHANTABILITY
// AND FITNESS FOR A PARTICULAR PURPOSE ARE DISCLAIMED. IN NO EVENT SHALL THE COPYRIGHT OWNER OR
// CONTRIBUTORS BE LIABLE FOR ANY DIRECT, INDIRECT, INCIDENTAL, SPECIAL, EXEMPLARY, OR
// CONSEQUENTIAL DAMAGES (INCLUDING, BUT NOT LIMITED TO, PROCUREMENT OF SUBSTITUTE GOODS OR
// SERVICES; LOSS OF USE, DATA, OR PROFITS; OR BUSINESS INTERRUPTION) HOWEVER CAUSED AND ON ANY
// THEORY OF LIABILITY, WHETHER IN CONTRACT, STRICT LIABILITY, OR TORT (INCLUDING NEGLIGENCE OR
// OTHERWISE) ARISING IN ANY WAY OUT OF THE USE OF THIS SOFTWARE, EVEN IF ADVISED OF THE
// POSSIBILITY OF SUCH DAMAGE.

// EnergyPlus::Standalone ERV Unit Tests

// Google Test Headers
#include <gtest/gtest.h>

#include "Fixtures/EnergyPlusFixture.hh"
#include "Fixtures/SQLiteFixture.hh"

// EnergyPlus Headers
#include <EnergyPlus/DataAirSystems.hh>
#include <EnergyPlus/DataEnvironment.hh>
#include <EnergyPlus/DataHVACGlobals.hh>
#include <EnergyPlus/DataPrecisionGlobals.hh>
#include <EnergyPlus/DataSizing.hh>
#include <EnergyPlus/DataZoneEquipment.hh>
#include <EnergyPlus/Fans.hh>
#include <EnergyPlus/HVACFan.hh>
#include <EnergyPlus/OutputReportPredefined.hh>
#include <EnergyPlus/OutputReportTabular.hh>
#include <EnergyPlus/Psychrometrics.hh>
#include <EnergyPlus/ReportSizingManager.hh>
#include <EnergyPlus/UtilityRoutines.hh>
#include <EnergyPlus/WeatherManager.hh>

using namespace EnergyPlus;
using namespace ObjexxFCL;
using namespace EnergyPlus::DataAirSystems;
using namespace EnergyPlus::DataGlobals;
using namespace EnergyPlus::DataEnvironment;
using namespace EnergyPlus::DataHVACGlobals;
using namespace EnergyPlus::DataSizing;
using namespace EnergyPlus::DataZoneEquipment;
using namespace EnergyPlus::Fans;
using namespace EnergyPlus::Psychrometrics;
using namespace EnergyPlus::ReportSizingManager;

TEST_F(EnergyPlusFixture, ReportSizingManager_GetCoilDesFlowT)
{
    // setup global allocation
    DataSizing::SysSizInput.allocate(1);
    DataSizing::SysSizPeakDDNum.allocate(1);
    DataSizing::FinalSysSizing.allocate(1);
    DataSizing::CalcSysSizing.allocate(1);
    DataSizing::CalcSysSizing(1).SumZoneCoolLoadSeq.allocate(1);
    DataSizing::CalcSysSizing(1).CoolZoneAvgTempSeq.allocate(1);
    DataSizing::SysSizPeakDDNum(1).TimeStepAtSensCoolPk.allocate(1);
    DataSizing::SysSizPeakDDNum(1).TimeStepAtCoolFlowPk.allocate(1);
    DataSizing::SysSizPeakDDNum(1).TimeStepAtTotCoolPk.allocate(1);

    // one-time global initialization
    int const DesignDayForPeak = 1;
    DataSizing::SysSizPeakDDNum(1).SensCoolPeakDD = DesignDayForPeak;
    DataSizing::SysSizPeakDDNum(1).CoolFlowPeakDD = DesignDayForPeak;
    DataSizing::SysSizPeakDDNum(1).TotCoolPeakDD = DesignDayForPeak;
    DataSizing::SysSizPeakDDNum(1).TimeStepAtSensCoolPk(DesignDayForPeak) = 1;
    DataSizing::SysSizPeakDDNum(1).TimeStepAtCoolFlowPk(DesignDayForPeak) = 1;
    DataSizing::SysSizPeakDDNum(1).TimeStepAtTotCoolPk(DesignDayForPeak) = 1;
    DataSizing::FinalSysSizing(1).CoolSupTemp = 10;
    DataSizing::FinalSysSizing(1).MassFlowAtCoolPeak = 2.0;
    DataSizing::FinalSysSizing(1).DesCoolVolFlow = 0.15;
    DataSizing::DataAirFlowUsedForSizing = 0.2;
    DataEnvironment::StdRhoAir = 1000;
    DataSizing::CalcSysSizing(1).SumZoneCoolLoadSeq(1) = 1250000;

    // one-time argument initialization
    int const sysNum = 1;
    Real64 const CpAir = 4179;

    // argument return values
    Real64 designFlowValue;
    Real64 designExitTemp;
    Real64 designExitHumRat;

    DataSizing::SysSizInput(1).CoolingPeakLoadType = DataSizing::TotalCoolingLoad;
    DataSizing::FinalSysSizing(1).CoolingPeakLoadType = DataSizing::TotalCoolingLoad;

    // Single path for VAV
    DataSizing::SysSizInput(1).CoolCapControl = DataSizing::VAV;
<<<<<<< HEAD
    ReportSizingManager::GetCoilDesFlowT(sysNum, CpAir, designFlowValue, designExitTemp, designExitHumRat);
=======
    ReportSizingManager::GetCoilDesFlowT(sysNum, CpAir, designFlowValue, designExitTemp);
    EXPECT_FALSE(has_err_output(true));
>>>>>>> 69be7c0e
    EXPECT_DOUBLE_EQ(DataSizing::FinalSysSizing(1).CoolSupTemp, designExitTemp);
    EXPECT_DOUBLE_EQ(0.002, designFlowValue);

    // Single path for OnOff
    DataSizing::SysSizInput(1).CoolCapControl = DataSizing::OnOff;
<<<<<<< HEAD
    ReportSizingManager::GetCoilDesFlowT(sysNum, CpAir, designFlowValue, designExitTemp, designExitHumRat);
=======
    ReportSizingManager::GetCoilDesFlowT(sysNum, CpAir, designFlowValue, designExitTemp);
    EXPECT_FALSE(has_err_output(true));
>>>>>>> 69be7c0e
    EXPECT_DOUBLE_EQ(DataSizing::FinalSysSizing(1).CoolSupTemp, designExitTemp);
    EXPECT_DOUBLE_EQ(0.2, designFlowValue);

    // Two paths for VT:
    // CoolSupTemp > calculated value
    DataSizing::SysSizInput(1).CoolCapControl = DataSizing::VT;
    DataSizing::CalcSysSizing(1).CoolZoneAvgTempSeq(1) = 10;
<<<<<<< HEAD
    ReportSizingManager::GetCoilDesFlowT(sysNum, CpAir, designFlowValue, designExitTemp, designExitHumRat);
=======
    ReportSizingManager::GetCoilDesFlowT(sysNum, CpAir, designFlowValue, designExitTemp);
    EXPECT_FALSE(has_err_output(true));
>>>>>>> 69be7c0e
    EXPECT_DOUBLE_EQ(DataSizing::FinalSysSizing(1).CoolSupTemp, designExitTemp);
    EXPECT_DOUBLE_EQ(DataSizing::FinalSysSizing(1).DesCoolVolFlow, designFlowValue);
    // CoolSupTemp < calculated value
    DataSizing::SysSizInput(1).CoolCapControl = DataSizing::VT;
    DataSizing::CalcSysSizing(1).CoolZoneAvgTempSeq(1) = 15;
<<<<<<< HEAD
    ReportSizingManager::GetCoilDesFlowT(sysNum, CpAir, designFlowValue, designExitTemp, designExitHumRat);
=======
    ReportSizingManager::GetCoilDesFlowT(sysNum, CpAir, designFlowValue, designExitTemp);
    EXPECT_FALSE(has_err_output(true));
>>>>>>> 69be7c0e
    EXPECT_NEAR(13.00590, designExitTemp, 0.0001);
    EXPECT_DOUBLE_EQ(DataSizing::FinalSysSizing(1).DesCoolVolFlow, designFlowValue);

    // Two paths for bypass:
    // MixTemp > DesExitTemp
    DataSizing::SysSizInput(1).CoolCapControl = DataSizing::Bypass;
    DataSizing::CalcSysSizing(1).CoolZoneAvgTempSeq(1) = 13;
    DataSizing::CalcSysSizing(1).MixTempAtCoolPeak = 15;
<<<<<<< HEAD
    ReportSizingManager::GetCoilDesFlowT(sysNum, CpAir, designFlowValue, designExitTemp, designExitHumRat);
=======
    ReportSizingManager::GetCoilDesFlowT(sysNum, CpAir, designFlowValue, designExitTemp);
    EXPECT_FALSE(has_err_output(true));
>>>>>>> 69be7c0e
    EXPECT_DOUBLE_EQ(10, designExitTemp);
    EXPECT_NEAR(0.119823, designFlowValue, 0.0001);
    // MixTemp < DesExitTemp
    DataSizing::CalcSysSizing(1).MixTempAtCoolPeak = 5;
<<<<<<< HEAD
    ReportSizingManager::GetCoilDesFlowT(sysNum, CpAir, designFlowValue, designExitTemp, designExitHumRat);
=======
    ReportSizingManager::GetCoilDesFlowT(sysNum, CpAir, designFlowValue, designExitTemp);
    EXPECT_FALSE(has_err_output(true));
>>>>>>> 69be7c0e
    EXPECT_DOUBLE_EQ(10, designExitTemp);
    EXPECT_DOUBLE_EQ(DataSizing::FinalSysSizing(1).DesCoolVolFlow, designFlowValue);

    // Oh and the sensible cases
    DataSizing::SysSizInput(1).CoolingPeakLoadType = DataSizing::SensibleCoolingLoad;
    DataSizing::FinalSysSizing(1).CoolingPeakLoadType = DataSizing::SensibleCoolingLoad;
    // Repeat a VT case
    DataSizing::SysSizInput(1).CoolCapControl = DataSizing::VT;
    DataSizing::CalcSysSizing(1).CoolZoneAvgTempSeq(1) = 10;
<<<<<<< HEAD
    ReportSizingManager::GetCoilDesFlowT(sysNum, CpAir, designFlowValue, designExitTemp, designExitHumRat);
=======
    ReportSizingManager::GetCoilDesFlowT(sysNum, CpAir, designFlowValue, designExitTemp);
    EXPECT_FALSE(has_err_output(true));
>>>>>>> 69be7c0e
    EXPECT_DOUBLE_EQ(DataSizing::FinalSysSizing(1).CoolSupTemp, designExitTemp);
    EXPECT_DOUBLE_EQ(DataSizing::FinalSysSizing(1).DesCoolVolFlow, designFlowValue);
    // And a bypass case
    DataSizing::SysSizInput(1).CoolCapControl = DataSizing::Bypass;
    DataSizing::CalcSysSizing(1).CoolZoneAvgTempSeq(1) = 13;
    DataSizing::CalcSysSizing(1).MixTempAtCoolPeak = 15;
<<<<<<< HEAD
    ReportSizingManager::GetCoilDesFlowT(sysNum, CpAir, designFlowValue, designExitTemp, designExitHumRat);
=======
    ReportSizingManager::GetCoilDesFlowT(sysNum, CpAir, designFlowValue, designExitTemp);
    EXPECT_FALSE(has_err_output(true));
>>>>>>> 69be7c0e
    EXPECT_DOUBLE_EQ(10, designExitTemp);
    EXPECT_NEAR(0.119823, designFlowValue, 0.0001);

}
TEST_F(EnergyPlusFixture, ReportSizingManager_GetCoilDesFlowT_NoPeak)
{
    // setup global allocation
    DataSizing::SysSizInput.allocate(1);
    DataSizing::SysSizPeakDDNum.allocate(1);
    DataSizing::FinalSysSizing.allocate(1);
    DataSizing::CalcSysSizing.allocate(1);
    DataSizing::CalcSysSizing(1).SumZoneCoolLoadSeq.allocate(1);
    DataSizing::CalcSysSizing(1).CoolZoneAvgTempSeq.allocate(1);
    DataSizing::SysSizPeakDDNum(1).TimeStepAtSensCoolPk.allocate(1);
    DataSizing::SysSizPeakDDNum(1).TimeStepAtCoolFlowPk.allocate(1);
    DataSizing::SysSizPeakDDNum(1).TimeStepAtTotCoolPk.allocate(1);

    // one-time global initialization
    int const DesignDayForPeak = 0;
    DataSizing::SysSizPeakDDNum(1).SensCoolPeakDD = DesignDayForPeak;
    DataSizing::SysSizPeakDDNum(1).CoolFlowPeakDD = DesignDayForPeak;
    DataSizing::SysSizPeakDDNum(1).TotCoolPeakDD = DesignDayForPeak;
    DataSizing::FinalSysSizing(1).CoolSupTemp = 10;
    DataSizing::FinalSysSizing(1).MassFlowAtCoolPeak = 2.0;
    DataSizing::FinalSysSizing(1).DesCoolVolFlow = 0.15;
    DataSizing::DataAirFlowUsedForSizing = 0.2;
    DataEnvironment::StdRhoAir = 1000;
    DataSizing::CalcSysSizing(1).SumZoneCoolLoadSeq(1) = 1250000;

    // one-time argument initialization
    int const sysNum = 1;
    Real64 const CpAir = 4179;

    // argument return values
    Real64 designFlowValue;
    Real64 designExitTemp;

    DataSizing::SysSizInput(1).CoolingPeakLoadType = DataSizing::TotalCoolingLoad;
    DataSizing::FinalSysSizing(1).CoolingPeakLoadType = DataSizing::TotalCoolingLoad;

    // Single path for VAV
    DataSizing::SysSizInput(1).CoolCapControl = DataSizing::VAV;
    ReportSizingManager::GetCoilDesFlowT(sysNum, CpAir, designFlowValue, designExitTemp);
    EXPECT_FALSE(has_err_output(true));
    EXPECT_DOUBLE_EQ(DataSizing::FinalSysSizing(1).CoolSupTemp, designExitTemp);
    EXPECT_DOUBLE_EQ(0.002, designFlowValue);

    // Single path for OnOff
    DataSizing::SysSizInput(1).CoolCapControl = DataSizing::OnOff;
    ReportSizingManager::GetCoilDesFlowT(sysNum, CpAir, designFlowValue, designExitTemp);
    EXPECT_FALSE(has_err_output(true));
    EXPECT_DOUBLE_EQ(DataSizing::FinalSysSizing(1).CoolSupTemp, designExitTemp);
    EXPECT_DOUBLE_EQ(0.2, designFlowValue);

    // VT
    // CoolSupTemp > calculated value
    DataSizing::SysSizInput(1).CoolCapControl = DataSizing::VT;
    ReportSizingManager::GetCoilDesFlowT(sysNum, CpAir, designFlowValue, designExitTemp);
    // Expect warning and same result as VAV
    EXPECT_TRUE(has_err_output(true));
    EXPECT_DOUBLE_EQ(DataSizing::FinalSysSizing(1).CoolSupTemp, designExitTemp);
    EXPECT_DOUBLE_EQ(0.002, designFlowValue);

    // Bypass
    DataSizing::SysSizInput(1).CoolCapControl = DataSizing::Bypass;
    ReportSizingManager::GetCoilDesFlowT(sysNum, CpAir, designFlowValue, designExitTemp);
    // Expect warning and same result as VAV
    EXPECT_TRUE(has_err_output(true));
    EXPECT_DOUBLE_EQ(DataSizing::FinalSysSizing(1).CoolSupTemp, designExitTemp);
    EXPECT_DOUBLE_EQ(0.002, designFlowValue);
}
TEST_F(EnergyPlusFixture, ReportSizingManager_RequestSizingSystem)
{

    std::string CompName;       // component name
    std::string CompType;       // component type
    std::string SizingString;   // input field sizing description
    int SizingType;             // integer type of sizing requested
    Real64 SizingResult;        // autosized value of coil input field
    bool PrintWarning;          // true when sizing information is reported in the eio file
    std::string CallingRoutine; // calling routine

    DataConstantUsedForSizing = 1.0;
    DataFractionUsedForSizing = 1.0;
    DataTotCapCurveIndex = 0;
    DataDesOutletAirTemp = 0.0;

    CurZoneEqNum = 0;
    CurOASysNum = 0;
    CurSysNum = 1;
    FinalSysSizing.allocate(1);
    FinalSysSizing(CurSysNum).CoolSupTemp = 12.0;
    FinalSysSizing(CurSysNum).CoolSupHumRat = 0.0085;
    FinalSysSizing(CurSysNum).MixTempAtCoolPeak = 28.0;
    FinalSysSizing(CurSysNum).MixHumRatAtCoolPeak = 0.0075;
    FinalSysSizing(CurSysNum).DesCoolVolFlow = 1.00;
    FinalSysSizing(CurSysNum).DesOutAirVolFlow = 0.2;

    PrimaryAirSystem.allocate(1);
    PrimaryAirSystem(CurSysNum).NumOACoolCoils = 0;
    PrimaryAirSystem(CurSysNum).SupFanNum = 0;
    PrimaryAirSystem(CurSysNum).RetFanNum = 0;

    SysSizingRunDone = true;
    SysSizInput.allocate(1);
    SysSizInput(1).AirLoopNum = CurSysNum;
    DataSizing::NumSysSizInput = 1;

    StdBaroPress = 101325.0;
    InitializePsychRoutines();

    DataFlowUsedForSizing = FinalSysSizing(CurSysNum).DesCoolVolFlow;
    // Need this to prevent crash in RequestSizing
    UnitarySysEqSizing.allocate(1);
    OASysEqSizing.allocate(1);

    CompType = "COIL:COOLING:DX:SINGLESPEED";
    CompName = "Single Speed DX Cooling Coil";
    SizingType = DataHVACGlobals::CoolingCapacitySizing;
    SizingString = "Nominal Capacity";
    SizingResult = DataSizing::AutoSize;
    PrintWarning = true;
    CallingRoutine = "RequestSizing";
    DataIsDXCoil = true;

    // dx cooling coil capacity sizing
    ReportSizingManager::RequestSizing(CompType, CompName, SizingType, SizingString, SizingResult, PrintWarning, CallingRoutine);
    EXPECT_NEAR(18882.0, SizingResult, 0.1);

    CompType = "COIL:COOLING:WATER";
    CompName = "Chilled Water Cooling Coil";
    SizingResult = DataSizing::AutoSize;
    DataEnvironment::StdRhoAir = 1.18;
    DataIsDXCoil = false;

    // chilled water cooling coil capacity sizing
    ReportSizingManager::RequestSizing(CompType, CompName, SizingType, SizingString, SizingResult, PrintWarning, CallingRoutine);
    EXPECT_NEAR(19234.6, SizingResult, 0.1);

}

TEST_F(EnergyPlusFixture, ReportSizingManager_RequestSizingSystemWithFans)
{

    // Add three fans to this model - one Fan:ConstantVolume, and three Fan:SystemModel in order to make the SupFanIndex=2
    std::string const idf_objects = delimited_string({

        "  Fan:SystemModel,",
        "    Test Fan 1 ,                   !- Name",
        "    ,                            !- Availability Schedule Name",
        "    TestFanAirInletNode,         !- Air Inlet Node Name",
        "    TestFanOutletNode,           !- Air Outlet Node Name",
        "    1.0 ,                        !- Design Maximum Air Flow Rate",
        "    Discrete ,                   !- Speed Control Method",
        "    0.0,                         !- Electric Power Minimum Flow Rate Fraction",
        "    50.0,                       !- Design Pressure Rise",
        "    0.9 ,                        !- Motor Efficiency",
        "    1.0 ,                        !- Motor In Air Stream Fraction",
        "    AUTOSIZE,                    !- Design Electric Power Consumption",
        "    TotalEfficiencyAndPressure,  !- Design Power Sizing Method",
        "    ,                            !- Electric Power Per Unit Flow Rate",
        "    ,                            !- Electric Power Per Unit Flow Rate Per Unit Pressure",
        "    0.50;                        !- Fan Total Efficiency",
        "  ",
        "  Fan:SystemModel,",
        "    Test Fan 2 ,                   !- Name",
        "    ,                            !- Availability Schedule Name",
        "    TestFan2AirInletNode,         !- Air Inlet Node Name",
        "    TestFan2OutletNode,           !- Air Outlet Node Name",
        "    1.0 ,                        !- Design Maximum Air Flow Rate",
        "    Discrete ,                   !- Speed Control Method",
        "    0.0,                         !- Electric Power Minimum Flow Rate Fraction",
        "    100.0,                       !- Design Pressure Rise",
        "    0.9 ,                        !- Motor Efficiency",
        "    1.0 ,                        !- Motor In Air Stream Fraction",
        "    AUTOSIZE,                    !- Design Electric Power Consumption",
        "    TotalEfficiencyAndPressure,  !- Design Power Sizing Method",
        "    ,                            !- Electric Power Per Unit Flow Rate",
        "    ,                            !- Electric Power Per Unit Flow Rate Per Unit Pressure",
        "    0.50;                        !- Fan Total Efficiency",
        "  Fan:SystemModel,",
        "    Test Fan 3 ,                   !- Name",
        "    ,                            !- Availability Schedule Name",
        "    TestFan3AirInletNode,         !- Air Inlet Node Name",
        "    TestFan3OutletNode,           !- Air Outlet Node Name",
        "    1.0 ,                        !- Design Maximum Air Flow Rate",
        "    Discrete ,                   !- Speed Control Method",
        "    0.0,                         !- Electric Power Minimum Flow Rate Fraction",
        "    200.0,                       !- Design Pressure Rise",
        "    0.9 ,                        !- Motor Efficiency",
        "    1.0 ,                        !- Motor In Air Stream Fraction",
        "    AUTOSIZE,                    !- Design Electric Power Consumption",
        "    TotalEfficiencyAndPressure,  !- Design Power Sizing Method",
        "    ,                            !- Electric Power Per Unit Flow Rate",
        "    ,                            !- Electric Power Per Unit Flow Rate Per Unit Pressure",
        "    0.50;                        !- Fan Total Efficiency",
        "  Fan:ConstantVolume,",
        "    Test Fan 4,            !- Name",
        "    ,    !- Availability Schedule Name",
        "    0.5,                     !- Fan Total Efficiency",
        "    25.0,                   !- Pressure Rise {Pa}",
        "    1.0,                  !- Maximum Flow Rate {m3/s}",
        "    0.9,                     !- Motor Efficiency",
        "    1.0,                     !- Motor In Airstream Fraction",
        "    TestFan4AirInletNode,         !- Air Inlet Node Name",
        "    TestFan4OutletNode;           !- Air Outlet Node Name",
    });

    ASSERT_TRUE(process_idf(idf_objects));

    std::string fanName = "TEST FAN 1";
    HVACFan::fanObjs.emplace_back(new HVACFan::FanSystem(fanName)); // call constructor
    DataSizing::CurZoneEqNum = 0;
    DataSizing::CurSysNum = 0;
    DataSizing::CurOASysNum = 0;
    DataEnvironment::StdRhoAir = 1.2;
    HVACFan::fanObjs[0]->simulate(_, _, _, _);                         // triggers sizing call
    Real64 locFanSizeVdot = HVACFan::fanObjs[0]->designAirVolFlowRate; // get function
    Real64 locDesignHeatGain1 = HVACFan::fanObjs[0]->getFanDesignHeatGain(locFanSizeVdot);
    EXPECT_NEAR(locDesignHeatGain1, 100.0, 0.1);

    fanName = "TEST FAN 2";
    HVACFan::fanObjs.emplace_back(new HVACFan::FanSystem(fanName)); // call constructor
    HVACFan::fanObjs[1]->simulate(_, _, _, _);                      // triggers sizing call
    locFanSizeVdot = HVACFan::fanObjs[1]->designAirVolFlowRate;     // get function
    Real64 locDesignHeatGain2 = HVACFan::fanObjs[1]->getFanDesignHeatGain(locFanSizeVdot);
    EXPECT_NEAR(locDesignHeatGain2, 200.0, 0.1);

    fanName = "TEST FAN 3";
    HVACFan::fanObjs.emplace_back(new HVACFan::FanSystem(fanName)); // call constructor
    DataEnvironment::StdRhoAir = 1.2;
    HVACFan::fanObjs[2]->simulate(_, _, _, _);                  // triggers sizing call
    locFanSizeVdot = HVACFan::fanObjs[2]->designAirVolFlowRate; // get function
    Real64 locDesignHeatGain3 = HVACFan::fanObjs[2]->getFanDesignHeatGain(locFanSizeVdot);
    EXPECT_NEAR(locDesignHeatGain3, 400.0, 0.1);

    GetFanInput();
    Real64 locDesignHeatGain4 = FanDesHeatGain(1, locFanSizeVdot);
    EXPECT_NEAR(locDesignHeatGain4, 50.0, 0.1);

    std::string CompName;       // component name
    std::string CompType;       // component type
    std::string SizingString;   // input field sizing description
    int SizingType;             // integer type of sizing requested
    Real64 SizingResult;        // autosized value of coil input field
    bool PrintWarning;          // true when sizing information is reported in the eio file
    std::string CallingRoutine; // calling routine

    DataConstantUsedForSizing = 1.0;
    DataFractionUsedForSizing = 1.0;
    DataTotCapCurveIndex = 0;
    DataDesOutletAirTemp = 0.0;

    CurZoneEqNum = 0;
    CurOASysNum = 0;
    CurSysNum = 1;
    FinalSysSizing.allocate(1);
    FinalSysSizing(CurSysNum).CoolSupTemp = 12.0;
    FinalSysSizing(CurSysNum).CoolSupHumRat = 0.0085;
    FinalSysSizing(CurSysNum).MixTempAtCoolPeak = 28.0;
    FinalSysSizing(CurSysNum).MixHumRatAtCoolPeak = 0.0075;
    FinalSysSizing(CurSysNum).DesCoolVolFlow = 1.00;
    FinalSysSizing(CurSysNum).DesOutAirVolFlow = 0.2;

    PrimaryAirSystem.allocate(1);
    PrimaryAirSystem(CurSysNum).NumOACoolCoils = 0;
    PrimaryAirSystem(CurSysNum).SupFanNum = 0;
    PrimaryAirSystem(CurSysNum).RetFanNum = 0;
    PrimaryAirSystem(CurSysNum).supFanModelTypeEnum = DataAirSystems::fanModelTypeNotYetSet;

    SysSizingRunDone = true;
    SysSizInput.allocate(1);
    SysSizInput(1).AirLoopNum = CurSysNum;
    DataSizing::NumSysSizInput = 1;

    StdBaroPress = 101325.0;
    InitializePsychRoutines();

    DataFlowUsedForSizing = FinalSysSizing(CurSysNum).DesCoolVolFlow;
    // Need this to prevent crash in RequestSizing
    UnitarySysEqSizing.allocate(1);
    OASysEqSizing.allocate(1);

    // Without fan heat
    CompType = "COIL:COOLING:DX:SINGLESPEED";
    CompName = "Single Speed DX Cooling Coil";
    SizingType = DataHVACGlobals::CoolingCapacitySizing;
    SizingString = "Nominal Capacity";
    SizingResult = DataSizing::AutoSize;
    PrintWarning = true;
    CallingRoutine = "RequestSizing";
    DataIsDXCoil = true;

    // dx cooling coil capacity sizing
    ReportSizingManager::RequestSizing(CompType, CompName, SizingType, SizingString, SizingResult, PrintWarning, CallingRoutine);
    EXPECT_NEAR(18882.0, SizingResult, 0.1);
    Real64 dxCoilSizeNoFan = SizingResult;

    // With Test Fan 4 fan heat
    PrimaryAirSystem(CurSysNum).SupFanNum = 1;
    PrimaryAirSystem(CurSysNum).RetFanNum = 0;
    PrimaryAirSystem(CurSysNum).supFanModelTypeEnum = DataAirSystems::structArrayLegacyFanModels;
    CompType = "COIL:COOLING:DX:SINGLESPEED";
    CompName = "Single Speed DX Cooling Coil";
    SizingType = DataHVACGlobals::CoolingCapacitySizing;
    SizingString = "Nominal Capacity";
    SizingResult = DataSizing::AutoSize;
    PrintWarning = true;
    CallingRoutine = "RequestSizing";
    DataIsDXCoil = true;
    // Expect coil size to increase by fan heat for fan 4
    Real64 expectedDXCoilSize = dxCoilSizeNoFan + locDesignHeatGain4;

    // dx cooling coil capacity sizing
    ReportSizingManager::RequestSizing(CompType, CompName, SizingType, SizingString, SizingResult, PrintWarning, CallingRoutine);
    EXPECT_NEAR(expectedDXCoilSize, SizingResult, 0.1);

    // With Test Fan 3 fan heat - this fails before the #6126 fix in ReportSizingManager
    PrimaryAirSystem(CurSysNum).SupFanNum = 2;
    PrimaryAirSystem(CurSysNum).supFanVecIndex = 2;
    PrimaryAirSystem(CurSysNum).RetFanNum = 0;
    PrimaryAirSystem(CurSysNum).supFanModelTypeEnum = DataAirSystems::objectVectorOOFanSystemModel;
    CompType = "COIL:COOLING:DX:SINGLESPEED";
    CompName = "Single Speed DX Cooling Coil";
    SizingType = DataHVACGlobals::CoolingCapacitySizing;
    SizingString = "Nominal Capacity";
    SizingResult = DataSizing::AutoSize;
    PrintWarning = true;
    CallingRoutine = "RequestSizing";
    DataIsDXCoil = true;
    // Expect coil size to increase by fan heat for fan 3
    expectedDXCoilSize = dxCoilSizeNoFan + locDesignHeatGain3;

    // dx cooling coil capacity sizing
    ReportSizingManager::RequestSizing(CompType, CompName, SizingType, SizingString, SizingResult, PrintWarning, CallingRoutine);
    EXPECT_NEAR(expectedDXCoilSize, SizingResult, 0.1);

}

TEST_F(EnergyPlusFixture, ReportSizingManager_RequestSizingZone)
{
    int const ZoneNum = 1;
    std::string CompName;       // component name
    std::string CompType;       // component type
    std::string SizingString;   // input field sizing description
    int SizingType;             // integerized type of sizing requested
    Real64 SizingResult;        // autosized value of coil input field
    bool PrintWarning;          // true when sizing information is reported in the eio file
    std::string CallingRoutine; // calling routine

    DataConstantUsedForSizing = 1.0;
    DataFractionUsedForSizing = 1.0;
    DataTotCapCurveIndex = 0;
    DataDesOutletAirTemp = 0.0;

    CurZoneEqNum = 1;
    CurOASysNum = 0;
    CurSysNum = 0;
    FinalZoneSizing.allocate(1);
    FinalZoneSizing(CurZoneEqNum).CoolDesTemp = 12.0;
    FinalZoneSizing(CurZoneEqNum).CoolDesHumRat = 0.0085;
    FinalZoneSizing(CurZoneEqNum).DesCoolCoilInTemp = 28.0;
    FinalZoneSizing(CurZoneEqNum).DesCoolCoilInHumRat = 0.0075;
    FinalZoneSizing(CurZoneEqNum).DesCoolOAFlowFrac = 0.2;
    FinalZoneSizing(CurZoneEqNum).DesCoolVolFlow = 0.30;

    ZoneSizingRunDone = true;
    StdBaroPress = 101325.0;
    InitializePsychRoutines();

    // Need this to prevent crash in RequestSizing
    ZoneEqSizing.allocate(1);
    ZoneSizingInput.allocate(1);
    ZoneSizingInput(1).ZoneNum = ZoneNum;
    DataSizing::NumZoneSizingInput = 1;
    ZoneEqSizing(CurZoneEqNum).DesignSizeFromParent = false;
    DataFlowUsedForSizing = FinalZoneSizing(CurZoneEqNum).DesCoolVolFlow;

    CompType = "COIL:COOLING:DX:SINGLESPEED";
    CompName = "Single Speed DX Cooling Coil";
    SizingType = DataHVACGlobals::CoolingCapacitySizing;
    SizingString = "Nominal Capacity";
    SizingResult = DataSizing::AutoSize;
    PrintWarning = true;
    CallingRoutine = "RequestSizing";
    DataIsDXCoil = true;

    // dx cooling coil capacity sizing
    ReportSizingManager::RequestSizing(CompType, CompName, SizingType, SizingString, SizingResult, PrintWarning, CallingRoutine);
    EXPECT_NEAR(5664.6, SizingResult, 0.1);

    CompType = "COIL:COOLING:WATER";
    CompName = "Chilled Water Cooling Coil";
    SizingResult = DataSizing::AutoSize;
    DataEnvironment::StdRhoAir = 1.18;
    FinalZoneSizing(CurZoneEqNum).DesCoolMassFlow = FinalZoneSizing(CurZoneEqNum).DesCoolVolFlow * StdRhoAir;
    DataIsDXCoil = false;

    // chilled water cooling coil capacity sizing
    ReportSizingManager::RequestSizing(CompType, CompName, SizingType, SizingString, SizingResult, PrintWarning, CallingRoutine);
    EXPECT_NEAR(5770.4, SizingResult, 0.1);

}

TEST_F(SQLiteFixture, ReportSizingManager_SQLiteRecordReportSizingOutputTest)
{
    // issue #6112
    std::string CompName;
    std::string CompType;
    std::string VarDesc;
    std::string UsrDesc;
    Real64 VarValue;
    Real64 UsrValue;

    // input values
    CompType = "BOILER:HOTWATER";
    CompName = "RESIDENTIAL BOILER ELECTRIC";
    VarDesc = "Design Size Nominal Capacity [W]";
    VarValue = 105977.98934;
    UsrDesc = "User-Specified Nominal Capacity [W]";
    UsrValue = 26352.97405;
    // boiler hot water autosizing and userspecified nominal capacity reporting to SQLite output
    ReportSizingManager::ReportSizingOutput(CompType, CompName, VarDesc, VarValue, UsrDesc, UsrValue);
    // get the sqlite output
    // query the sqLite
    auto result = queryResult("SELECT * FROM ComponentSizes;", "ComponentSizes");
    EnergyPlus::sqlite->sqliteCommit();
    // check that there are two sizing result records
    ASSERT_EQ(2ul, result.size());
    std::vector<std::string> testResult0{"1", "BOILER:HOTWATER", "RESIDENTIAL BOILER ELECTRIC", "Design Size Nominal Capacity", "105977.98934", "W"};
    std::vector<std::string> testResult1{
        "2", "BOILER:HOTWATER", "RESIDENTIAL BOILER ELECTRIC", "User-Specified Nominal Capacity", "26352.97405", "W"};
    EXPECT_EQ(testResult0, result[0]);
    EXPECT_EQ(testResult1, result[1]);
}

TEST_F(EnergyPlusFixture, setOAFracForZoneEqSizing_Test)
{
    DataSizing::ZoneEqSizing.allocate(1);
    DataSizing::CurZoneEqNum = 1;
    DataSizing::ZoneEqSizing(DataSizing::CurZoneEqNum).OAVolFlow = 0.34;
    DataSizing::ZoneEqSizing(DataSizing::CurZoneEqNum).ATMixerVolFlow = 0.0;
    DataEnvironment::StdRhoAir = 1.23;

    Real64 oaFrac = 0.0;
    Real64 DesMassFlow = 0.685;
    Real64 massFlowRate = DataEnvironment::StdRhoAir * DataSizing::ZoneEqSizing(DataSizing::CurZoneEqNum).OAVolFlow;
    Real64 oaFrac_Test = massFlowRate / DesMassFlow;

    ZoneEqSizingData &zoneEqSizing = DataSizing::ZoneEqSizing(1);

    // ATMixer flow rate = 0 so oaFrac depends on ZoneEqSizing.OAVolFlow
    oaFrac = setOAFracForZoneEqSizing(DesMassFlow, zoneEqSizing);
    EXPECT_EQ(oaFrac, oaFrac_Test);

    zoneEqSizing.ATMixerVolFlow = 0.11;

    oaFrac = 0.0;
    massFlowRate = DataEnvironment::StdRhoAir * zoneEqSizing.ATMixerVolFlow;
    oaFrac_Test = massFlowRate / DesMassFlow;

    // ATMixer flow rate > 0 so oaFrac depends on ZoneEqSizing.ATMixerVolFlow
    oaFrac = setOAFracForZoneEqSizing(DesMassFlow, zoneEqSizing);
    EXPECT_EQ(oaFrac, oaFrac_Test);

    DesMassFlow = 0.0;
    oaFrac = 1.0;
    oaFrac_Test = 0.0;
    zoneEqSizing.OAVolFlow = 1.0;
    zoneEqSizing.ATMixerVolFlow = 1.0;
    // DesMassFlow = 0 so oaFrac = 0 regardless of OAVolFlow or ATMixerVolFlow
    oaFrac = setOAFracForZoneEqSizing(DesMassFlow, zoneEqSizing);
    EXPECT_EQ(oaFrac, oaFrac_Test);
}

TEST_F(EnergyPlusFixture, setZoneCoilInletConditions)
{
    DataSizing::ZoneEqSizing.allocate(1);
    DataSizing::CurZoneEqNum = 1;
    DataSizing::ZoneEqSizingData &zoneEqSizing = ZoneEqSizing(CurZoneEqNum);
    DataSizing::FinalZoneSizing.allocate(1);
    DataSizing::ZoneSizingData &finalZoneSizing = DataSizing::FinalZoneSizing(CurZoneEqNum);

    zoneEqSizing.OAVolFlow = 0.34;
    zoneEqSizing.ATMixerVolFlow = 0.0;
    DataEnvironment::StdRhoAir = 1.23;

    Real64 DesMassFlow = 0.685;
    Real64 massFlowRate = DataEnvironment::StdRhoAir * zoneEqSizing.OAVolFlow;
    Real64 oaFrac = massFlowRate / DesMassFlow;

    // Test heating mode coil inlet temperature
    zoneEqSizing.ATMixerHeatPriDryBulb = 22.0;
    finalZoneSizing.ZoneRetTempAtHeatPeak = 25.0;
    finalZoneSizing.ZoneTempAtHeatPeak = 20.0;
    finalZoneSizing.OutTempAtHeatPeak = 10.0;

    // ATMixer flow rate = 0 and ZoneEqSizing.OAVolFlow = 0 so coilInlet condition = zone condition
    zoneEqSizing.ATMixerVolFlow = 0.0;
    zoneEqSizing.OAVolFlow = 0.0;
    Real64 zoneCond = finalZoneSizing.ZoneTempAtHeatPeak;
    Real64 calcCoilInletCond = zoneCond;
    Real64 coilInletCond = setHeatCoilInletTempForZoneEqSizing(oaFrac, zoneEqSizing, finalZoneSizing);
    EXPECT_EQ(coilInletCond, calcCoilInletCond);

    // ATMixer flow rate > 0 and ZoneEqSizing.OAVolFlow = 0 so coilInlet condition based on mixed return and ATMixer condition
    zoneEqSizing.ATMixerVolFlow = 1.0;
    zoneEqSizing.OAVolFlow = 0.0;
    zoneCond = finalZoneSizing.ZoneRetTempAtHeatPeak;
    Real64 oaCond = zoneEqSizing.ATMixerHeatPriDryBulb;
    calcCoilInletCond = (oaFrac * oaCond) + ((1.0 - oaFrac) * zoneCond);
    coilInletCond = setHeatCoilInletTempForZoneEqSizing(oaFrac, zoneEqSizing, finalZoneSizing);
    EXPECT_EQ(coilInletCond, calcCoilInletCond);

    // ATMixer flow rate = 0 and ZoneEqSizing.OAVolFlow > 0 so coilInlet condition based on mixed return and OA condition
    zoneEqSizing.ATMixerVolFlow = 0.0;
    zoneEqSizing.OAVolFlow = 1.0;
    zoneCond = finalZoneSizing.ZoneTempAtHeatPeak;
    oaCond = finalZoneSizing.OutTempAtHeatPeak;
    calcCoilInletCond = (oaFrac * oaCond) + ((1.0 - oaFrac) * zoneCond);
    coilInletCond = setHeatCoilInletTempForZoneEqSizing(oaFrac, zoneEqSizing, finalZoneSizing);
    EXPECT_EQ(coilInletCond, calcCoilInletCond);

    // Test heating mode coil inlet humidity ratio
    zoneEqSizing.ATMixerHeatPriDryBulb = 0.0;
    finalZoneSizing.ZoneRetTempAtHeatPeak = 0.0;
    finalZoneSizing.ZoneTempAtHeatPeak = 0.0;
    finalZoneSizing.OutTempAtHeatPeak = 0.0;

    zoneEqSizing.ATMixerHeatPriHumRat = 0.008;
    finalZoneSizing.ZoneHumRatAtHeatPeak = 0.01;
    finalZoneSizing.OutHumRatAtHeatPeak = 0.003;

    // ATMixer flow rate = 0 and ZoneEqSizing.OAVolFlow = 0 so coilInlet condition = zone condition
    zoneEqSizing.ATMixerVolFlow = 0.0;
    zoneEqSizing.OAVolFlow = 0.0;
    zoneCond = finalZoneSizing.ZoneHumRatAtHeatPeak;
    calcCoilInletCond = zoneCond;
    coilInletCond = setHeatCoilInletHumRatForZoneEqSizing(oaFrac, zoneEqSizing, finalZoneSizing);
    EXPECT_EQ(coilInletCond, calcCoilInletCond);

    // ATMixer flow rate > 0 and ZoneEqSizing.OAVolFlow = 0 so coilInlet condition based on mixed return and ATMixer condition
    zoneEqSizing.ATMixerVolFlow = 1.0;
    zoneEqSizing.OAVolFlow = 0.0;
    zoneCond = finalZoneSizing.ZoneHumRatAtHeatPeak;
    oaCond = zoneEqSizing.ATMixerHeatPriHumRat;
    calcCoilInletCond = (oaFrac * oaCond) + ((1.0 - oaFrac) * zoneCond);
    coilInletCond = setHeatCoilInletHumRatForZoneEqSizing(oaFrac, zoneEqSizing, finalZoneSizing);
    EXPECT_EQ(coilInletCond, calcCoilInletCond);

    // ATMixer flow rate = 0 and ZoneEqSizing.OAVolFlow > 0 so coilInlet condition based on mixed return and OA condition
    zoneEqSizing.ATMixerVolFlow = 0.0;
    zoneEqSizing.OAVolFlow = 1.0;
    zoneCond = finalZoneSizing.ZoneHumRatAtHeatPeak;
    oaCond = finalZoneSizing.OutHumRatAtHeatPeak;
    calcCoilInletCond = (oaFrac * oaCond) + ((1.0 - oaFrac) * zoneCond);
    coilInletCond = setHeatCoilInletHumRatForZoneEqSizing(oaFrac, zoneEqSizing, finalZoneSizing);
    EXPECT_EQ(coilInletCond, calcCoilInletCond);

    // Test cooling mode coil inlet temperature
    zoneEqSizing.ATMixerHeatPriHumRat = 0.0;
    finalZoneSizing.ZoneHumRatAtHeatPeak = 0.0;
    finalZoneSizing.OutHumRatAtHeatPeak = 0.0;

    zoneEqSizing.ATMixerCoolPriDryBulb = 22.0;
    finalZoneSizing.ZoneRetTempAtCoolPeak = 25.0;
    finalZoneSizing.ZoneTempAtCoolPeak = 20.0;
    finalZoneSizing.OutTempAtCoolPeak = 10.0;

    // ATMixer flow rate = 0 and ZoneEqSizing.OAVolFlow = 0 so coilInlet condition = zone condition
    zoneEqSizing.ATMixerVolFlow = 0.0;
    zoneEqSizing.OAVolFlow = 0.0;
    zoneCond = finalZoneSizing.ZoneTempAtCoolPeak;
    calcCoilInletCond = zoneCond;
    coilInletCond = setCoolCoilInletTempForZoneEqSizing(oaFrac, zoneEqSizing, finalZoneSizing);
    EXPECT_EQ(coilInletCond, calcCoilInletCond);

    // ATMixer flow rate > 0 and ZoneEqSizing.OAVolFlow = 0 so coilInlet condition based on mixed return and ATMixer condition
    zoneEqSizing.ATMixerVolFlow = 1.0;
    zoneEqSizing.OAVolFlow = 0.0;
    zoneCond = finalZoneSizing.ZoneRetTempAtCoolPeak;
    oaCond = zoneEqSizing.ATMixerCoolPriDryBulb;
    calcCoilInletCond = (oaFrac * oaCond) + ((1.0 - oaFrac) * zoneCond);
    coilInletCond = setCoolCoilInletTempForZoneEqSizing(oaFrac, zoneEqSizing, finalZoneSizing);
    EXPECT_EQ(coilInletCond, calcCoilInletCond);

    // ATMixer flow rate = 0 and ZoneEqSizing.OAVolFlow > 0 so coilInlet condition based on mixed return and OA condition
    zoneEqSizing.ATMixerVolFlow = 0.0;
    zoneEqSizing.OAVolFlow = 1.0;
    zoneCond = finalZoneSizing.ZoneTempAtCoolPeak;
    oaCond = finalZoneSizing.OutTempAtCoolPeak;
    calcCoilInletCond = (oaFrac * oaCond) + ((1.0 - oaFrac) * zoneCond);
    coilInletCond = setCoolCoilInletTempForZoneEqSizing(oaFrac, zoneEqSizing, finalZoneSizing);
    EXPECT_EQ(coilInletCond, calcCoilInletCond);

    // Test cooling mode coil inlet humidity ratio
    zoneEqSizing.ATMixerCoolPriDryBulb = 0.0;
    finalZoneSizing.ZoneRetTempAtCoolPeak = 0.0;
    finalZoneSizing.ZoneTempAtCoolPeak = 0.0;
    finalZoneSizing.OutTempAtCoolPeak = 0.0;

    zoneEqSizing.ATMixerCoolPriHumRat = 0.008;
    finalZoneSizing.ZoneHumRatAtCoolPeak = 0.01;
    finalZoneSizing.OutHumRatAtCoolPeak = 0.003;

    // ATMixer flow rate = 0 and ZoneEqSizing.OAVolFlow = 0 so coilInlet condition = zone condition
    zoneEqSizing.ATMixerVolFlow = 0.0;
    zoneEqSizing.OAVolFlow = 0.0;
    zoneCond = finalZoneSizing.ZoneHumRatAtCoolPeak;
    calcCoilInletCond = zoneCond;
    coilInletCond = setCoolCoilInletHumRatForZoneEqSizing(oaFrac, zoneEqSizing, finalZoneSizing);
    EXPECT_EQ(coilInletCond, calcCoilInletCond);

    // ATMixer flow rate > 0 and ZoneEqSizing.OAVolFlow = 0 so coilInlet condition based on mixed return and ATMixer condition
    zoneEqSizing.ATMixerVolFlow = 1.0;
    zoneEqSizing.OAVolFlow = 0.0;
    zoneCond = finalZoneSizing.ZoneHumRatAtCoolPeak;
    oaCond = zoneEqSizing.ATMixerCoolPriHumRat;
    calcCoilInletCond = (oaFrac * oaCond) + ((1.0 - oaFrac) * zoneCond);
    coilInletCond = setCoolCoilInletHumRatForZoneEqSizing(oaFrac, zoneEqSizing, finalZoneSizing);
    EXPECT_EQ(coilInletCond, calcCoilInletCond);

    // ATMixer flow rate = 0 and ZoneEqSizing.OAVolFlow > 0 so coilInlet condition based on mixed return and OA condition
    zoneEqSizing.ATMixerVolFlow = 0.0;
    zoneEqSizing.OAVolFlow = 1.0;
    zoneCond = finalZoneSizing.ZoneHumRatAtCoolPeak;
    oaCond = finalZoneSizing.OutHumRatAtCoolPeak;
    calcCoilInletCond = (oaFrac * oaCond) + ((1.0 - oaFrac) * zoneCond);
    coilInletCond = setCoolCoilInletHumRatForZoneEqSizing(oaFrac, zoneEqSizing, finalZoneSizing);
    EXPECT_EQ(coilInletCond, calcCoilInletCond);

    zoneEqSizing.ATMixerCoolPriHumRat = 0.0;
    finalZoneSizing.ZoneHumRatAtCoolPeak = 0.0;
    finalZoneSizing.OutHumRatAtCoolPeak = 0.0;

    // all ZoneEqSizing and FinalZoneSizing temp and humrat variables have been zero'd out now, all results should = 0
    zoneEqSizing.ATMixerVolFlow = 0.0;
    zoneEqSizing.OAVolFlow = 0.0;
    coilInletCond = setHeatCoilInletTempForZoneEqSizing(oaFrac, zoneEqSizing, finalZoneSizing);
    EXPECT_EQ(coilInletCond, 0.0);
    coilInletCond = setHeatCoilInletHumRatForZoneEqSizing(oaFrac, zoneEqSizing, finalZoneSizing);
    EXPECT_EQ(coilInletCond, 0.0);
    coilInletCond = setCoolCoilInletTempForZoneEqSizing(oaFrac, zoneEqSizing, finalZoneSizing);
    EXPECT_EQ(coilInletCond, 0.0);
    coilInletCond = setCoolCoilInletHumRatForZoneEqSizing(oaFrac, zoneEqSizing, finalZoneSizing);
    EXPECT_EQ(coilInletCond, 0.0);

    zoneEqSizing.ATMixerVolFlow = 1.0;
    zoneEqSizing.OAVolFlow = 0.0;
    coilInletCond = setHeatCoilInletTempForZoneEqSizing(oaFrac, zoneEqSizing, finalZoneSizing);
    EXPECT_EQ(coilInletCond, 0.0);
    coilInletCond = setHeatCoilInletHumRatForZoneEqSizing(oaFrac, zoneEqSizing, finalZoneSizing);
    EXPECT_EQ(coilInletCond, 0.0);
    coilInletCond = setCoolCoilInletTempForZoneEqSizing(oaFrac, zoneEqSizing, finalZoneSizing);
    EXPECT_EQ(coilInletCond, 0.0);
    coilInletCond = setCoolCoilInletHumRatForZoneEqSizing(oaFrac, zoneEqSizing, finalZoneSizing);
    EXPECT_EQ(coilInletCond, 0.0);

    zoneEqSizing.ATMixerVolFlow = 0.0;
    zoneEqSizing.OAVolFlow = 1.0;
    coilInletCond = setHeatCoilInletTempForZoneEqSizing(oaFrac, zoneEqSizing, finalZoneSizing);
    EXPECT_EQ(coilInletCond, 0.0);
    coilInletCond = setHeatCoilInletHumRatForZoneEqSizing(oaFrac, zoneEqSizing, finalZoneSizing);
    EXPECT_EQ(coilInletCond, 0.0);
    coilInletCond = setCoolCoilInletTempForZoneEqSizing(oaFrac, zoneEqSizing, finalZoneSizing);
    EXPECT_EQ(coilInletCond, 0.0);
    coilInletCond = setCoolCoilInletHumRatForZoneEqSizing(oaFrac, zoneEqSizing, finalZoneSizing);
    EXPECT_EQ(coilInletCond, 0.0);
}

// This tests checks that the Design Day + Peak Time is filled up for Fans
// https://github.com/NREL/EnergyPlus/issues/6899
TEST_F(EnergyPlusFixture, ReportSizingManager_FanPeak)
{

    // This is needed to compute time of Peak as a string
    DataGlobals::NumOfTimeStepInHour = 4;
    DataGlobals::MinutesPerTimeStep = 15;

    // Setup the predefined tables, because that's where the info is written.
    EnergyPlus::OutputReportPredefined::SetPredefinedTables();

    // If you wanted to check SQL, you also need this:
    // We enable the report we care about, making sure it's the right one
    // EXPECT_EQ("EquipmentSummary", OutputReportPredefined::reportName(5).name);
    // OutputReportPredefined::reportName(5).show = true;

    int const ZoneNum = 1;
    std::string CompName;       // component name
    std::string CompType;       // component type
    std::string SizingString;   // input field sizing description
    int SizingType;             // integerized type of sizing requested
    Real64 SizingResult;        // autosized value of coil input field
    bool PrintWarning;          // true when sizing information is reported in the eio file
    std::string CallingRoutine; // calling routine

    CompType = "Fan:ConstantVolume";
    CompName = "My Fan";
    SizingType = DataHVACGlobals::SystemAirflowSizing;
    SizingString = "Nominal Capacity";
    SizingResult = DataSizing::AutoSize;
    PrintWarning = true;
    CallingRoutine = "Size Fan: ";
    DataSizing::DataIsDXCoil = false;

    DataSizing::CurZoneEqNum = 1;
    DataSizing::CurOASysNum = 0;
    DataSizing::CurSysNum = 0;
    DataSizing::FinalZoneSizing.allocate(1);
    DataSizing::FinalZoneSizing(CurZoneEqNum).DesCoolVolFlow = 0.30;
    DataSizing::FinalZoneSizing(CurZoneEqNum).CoolDDNum = 1;
    // Time of peak, should equal to 18:00:00
    DataSizing::FinalZoneSizing(CurZoneEqNum).TimeStepNumAtCoolMax = 72;

    // Fake a design day
    WeatherManager::DesDayInput.allocate(1);
    std::string DDTitle = "CHICAGO ANN CLG 1% CONDNS DB=>MWB";
    WeatherManager::DesDayInput(FinalZoneSizing(CurZoneEqNum).CoolDDNum).Title = DDTitle;
    WeatherManager::DesDayInput(FinalZoneSizing(CurZoneEqNum).CoolDDNum).Month = 7;
    WeatherManager::DesDayInput(FinalZoneSizing(CurZoneEqNum).CoolDDNum).DayOfMonth = 15;
    // Also need to set this, it's used to check if DDNum <= TotDesDays
    DataEnvironment::TotDesDays = 1;

    DataSizing::ZoneSizingRunDone = true;

    // Need this to prevent crash in RequestSizing
    ZoneEqSizing.allocate(1);
    ZoneSizingInput.allocate(1);
    ZoneSizingInput(1).ZoneNum = ZoneNum;
    DataSizing::NumZoneSizingInput = 1;
    ZoneEqSizing(CurZoneEqNum).DesignSizeFromParent = false;
    ZoneEqSizing(CurZoneEqNum).SizingMethod.allocate(DataHVACGlobals::NumOfSizingTypes);
    ZoneEqSizing(CurZoneEqNum).SizingMethod(SizingType) = DataSizing::SupplyAirFlowRate;

    // Now, we're ready to call the function
    ReportSizingManager::RequestSizing(CompType, CompName, SizingType, SizingString, SizingResult, PrintWarning, CallingRoutine);

    // Check that the Design Day/Time is filled
    EXPECT_EQ(DDTitle, OutputReportPredefined::RetrievePreDefTableEntry(OutputReportPredefined::pdchFanDesDay, CompName));
    EXPECT_EQ("7/15 18:00:00", OutputReportPredefined::RetrievePreDefTableEntry(OutputReportPredefined::pdchFanPkTime, CompName));

    // Bonus test for #6949
    EXPECT_EQ("End Use Subcategory", OutputReportPredefined::columnTag(OutputReportPredefined::pdchFanEndUse).heading);
}<|MERGE_RESOLUTION|>--- conflicted
+++ resolved
@@ -123,23 +123,15 @@
 
     // Single path for VAV
     DataSizing::SysSizInput(1).CoolCapControl = DataSizing::VAV;
-<<<<<<< HEAD
-    ReportSizingManager::GetCoilDesFlowT(sysNum, CpAir, designFlowValue, designExitTemp, designExitHumRat);
-=======
-    ReportSizingManager::GetCoilDesFlowT(sysNum, CpAir, designFlowValue, designExitTemp);
+    ReportSizingManager::GetCoilDesFlowT(sysNum, CpAir, designFlowValue, designExitTemp, designExitHumRat);
     EXPECT_FALSE(has_err_output(true));
->>>>>>> 69be7c0e
     EXPECT_DOUBLE_EQ(DataSizing::FinalSysSizing(1).CoolSupTemp, designExitTemp);
     EXPECT_DOUBLE_EQ(0.002, designFlowValue);
 
     // Single path for OnOff
     DataSizing::SysSizInput(1).CoolCapControl = DataSizing::OnOff;
-<<<<<<< HEAD
-    ReportSizingManager::GetCoilDesFlowT(sysNum, CpAir, designFlowValue, designExitTemp, designExitHumRat);
-=======
-    ReportSizingManager::GetCoilDesFlowT(sysNum, CpAir, designFlowValue, designExitTemp);
+    ReportSizingManager::GetCoilDesFlowT(sysNum, CpAir, designFlowValue, designExitTemp, designExitHumRat);
     EXPECT_FALSE(has_err_output(true));
->>>>>>> 69be7c0e
     EXPECT_DOUBLE_EQ(DataSizing::FinalSysSizing(1).CoolSupTemp, designExitTemp);
     EXPECT_DOUBLE_EQ(0.2, designFlowValue);
 
@@ -147,23 +139,15 @@
     // CoolSupTemp > calculated value
     DataSizing::SysSizInput(1).CoolCapControl = DataSizing::VT;
     DataSizing::CalcSysSizing(1).CoolZoneAvgTempSeq(1) = 10;
-<<<<<<< HEAD
-    ReportSizingManager::GetCoilDesFlowT(sysNum, CpAir, designFlowValue, designExitTemp, designExitHumRat);
-=======
-    ReportSizingManager::GetCoilDesFlowT(sysNum, CpAir, designFlowValue, designExitTemp);
+    ReportSizingManager::GetCoilDesFlowT(sysNum, CpAir, designFlowValue, designExitTemp, designExitHumRat);
     EXPECT_FALSE(has_err_output(true));
->>>>>>> 69be7c0e
     EXPECT_DOUBLE_EQ(DataSizing::FinalSysSizing(1).CoolSupTemp, designExitTemp);
     EXPECT_DOUBLE_EQ(DataSizing::FinalSysSizing(1).DesCoolVolFlow, designFlowValue);
     // CoolSupTemp < calculated value
     DataSizing::SysSizInput(1).CoolCapControl = DataSizing::VT;
     DataSizing::CalcSysSizing(1).CoolZoneAvgTempSeq(1) = 15;
-<<<<<<< HEAD
-    ReportSizingManager::GetCoilDesFlowT(sysNum, CpAir, designFlowValue, designExitTemp, designExitHumRat);
-=======
-    ReportSizingManager::GetCoilDesFlowT(sysNum, CpAir, designFlowValue, designExitTemp);
+    ReportSizingManager::GetCoilDesFlowT(sysNum, CpAir, designFlowValue, designExitTemp, designExitHumRat);
     EXPECT_FALSE(has_err_output(true));
->>>>>>> 69be7c0e
     EXPECT_NEAR(13.00590, designExitTemp, 0.0001);
     EXPECT_DOUBLE_EQ(DataSizing::FinalSysSizing(1).DesCoolVolFlow, designFlowValue);
 
@@ -172,22 +156,14 @@
     DataSizing::SysSizInput(1).CoolCapControl = DataSizing::Bypass;
     DataSizing::CalcSysSizing(1).CoolZoneAvgTempSeq(1) = 13;
     DataSizing::CalcSysSizing(1).MixTempAtCoolPeak = 15;
-<<<<<<< HEAD
-    ReportSizingManager::GetCoilDesFlowT(sysNum, CpAir, designFlowValue, designExitTemp, designExitHumRat);
-=======
-    ReportSizingManager::GetCoilDesFlowT(sysNum, CpAir, designFlowValue, designExitTemp);
+    ReportSizingManager::GetCoilDesFlowT(sysNum, CpAir, designFlowValue, designExitTemp, designExitHumRat);
     EXPECT_FALSE(has_err_output(true));
->>>>>>> 69be7c0e
     EXPECT_DOUBLE_EQ(10, designExitTemp);
     EXPECT_NEAR(0.119823, designFlowValue, 0.0001);
     // MixTemp < DesExitTemp
     DataSizing::CalcSysSizing(1).MixTempAtCoolPeak = 5;
-<<<<<<< HEAD
-    ReportSizingManager::GetCoilDesFlowT(sysNum, CpAir, designFlowValue, designExitTemp, designExitHumRat);
-=======
-    ReportSizingManager::GetCoilDesFlowT(sysNum, CpAir, designFlowValue, designExitTemp);
+    ReportSizingManager::GetCoilDesFlowT(sysNum, CpAir, designFlowValue, designExitTemp, designExitHumRat);
     EXPECT_FALSE(has_err_output(true));
->>>>>>> 69be7c0e
     EXPECT_DOUBLE_EQ(10, designExitTemp);
     EXPECT_DOUBLE_EQ(DataSizing::FinalSysSizing(1).DesCoolVolFlow, designFlowValue);
 
@@ -197,24 +173,16 @@
     // Repeat a VT case
     DataSizing::SysSizInput(1).CoolCapControl = DataSizing::VT;
     DataSizing::CalcSysSizing(1).CoolZoneAvgTempSeq(1) = 10;
-<<<<<<< HEAD
-    ReportSizingManager::GetCoilDesFlowT(sysNum, CpAir, designFlowValue, designExitTemp, designExitHumRat);
-=======
-    ReportSizingManager::GetCoilDesFlowT(sysNum, CpAir, designFlowValue, designExitTemp);
+    ReportSizingManager::GetCoilDesFlowT(sysNum, CpAir, designFlowValue, designExitTemp, designExitHumRat);
     EXPECT_FALSE(has_err_output(true));
->>>>>>> 69be7c0e
     EXPECT_DOUBLE_EQ(DataSizing::FinalSysSizing(1).CoolSupTemp, designExitTemp);
     EXPECT_DOUBLE_EQ(DataSizing::FinalSysSizing(1).DesCoolVolFlow, designFlowValue);
     // And a bypass case
     DataSizing::SysSizInput(1).CoolCapControl = DataSizing::Bypass;
     DataSizing::CalcSysSizing(1).CoolZoneAvgTempSeq(1) = 13;
     DataSizing::CalcSysSizing(1).MixTempAtCoolPeak = 15;
-<<<<<<< HEAD
-    ReportSizingManager::GetCoilDesFlowT(sysNum, CpAir, designFlowValue, designExitTemp, designExitHumRat);
-=======
-    ReportSizingManager::GetCoilDesFlowT(sysNum, CpAir, designFlowValue, designExitTemp);
+    ReportSizingManager::GetCoilDesFlowT(sysNum, CpAir, designFlowValue, designExitTemp, designExitHumRat);
     EXPECT_FALSE(has_err_output(true));
->>>>>>> 69be7c0e
     EXPECT_DOUBLE_EQ(10, designExitTemp);
     EXPECT_NEAR(0.119823, designFlowValue, 0.0001);
 
@@ -251,20 +219,21 @@
     // argument return values
     Real64 designFlowValue;
     Real64 designExitTemp;
+    Real64 designExitHumRat;
 
     DataSizing::SysSizInput(1).CoolingPeakLoadType = DataSizing::TotalCoolingLoad;
     DataSizing::FinalSysSizing(1).CoolingPeakLoadType = DataSizing::TotalCoolingLoad;
 
     // Single path for VAV
     DataSizing::SysSizInput(1).CoolCapControl = DataSizing::VAV;
-    ReportSizingManager::GetCoilDesFlowT(sysNum, CpAir, designFlowValue, designExitTemp);
+    ReportSizingManager::GetCoilDesFlowT(sysNum, CpAir, designFlowValue, designExitTemp, designExitHumRat);
     EXPECT_FALSE(has_err_output(true));
     EXPECT_DOUBLE_EQ(DataSizing::FinalSysSizing(1).CoolSupTemp, designExitTemp);
     EXPECT_DOUBLE_EQ(0.002, designFlowValue);
 
     // Single path for OnOff
     DataSizing::SysSizInput(1).CoolCapControl = DataSizing::OnOff;
-    ReportSizingManager::GetCoilDesFlowT(sysNum, CpAir, designFlowValue, designExitTemp);
+    ReportSizingManager::GetCoilDesFlowT(sysNum, CpAir, designFlowValue, designExitTemp, designExitHumRat);
     EXPECT_FALSE(has_err_output(true));
     EXPECT_DOUBLE_EQ(DataSizing::FinalSysSizing(1).CoolSupTemp, designExitTemp);
     EXPECT_DOUBLE_EQ(0.2, designFlowValue);
@@ -272,7 +241,7 @@
     // VT
     // CoolSupTemp > calculated value
     DataSizing::SysSizInput(1).CoolCapControl = DataSizing::VT;
-    ReportSizingManager::GetCoilDesFlowT(sysNum, CpAir, designFlowValue, designExitTemp);
+    ReportSizingManager::GetCoilDesFlowT(sysNum, CpAir, designFlowValue, designExitTemp, designExitHumRat);
     // Expect warning and same result as VAV
     EXPECT_TRUE(has_err_output(true));
     EXPECT_DOUBLE_EQ(DataSizing::FinalSysSizing(1).CoolSupTemp, designExitTemp);
@@ -280,7 +249,7 @@
 
     // Bypass
     DataSizing::SysSizInput(1).CoolCapControl = DataSizing::Bypass;
-    ReportSizingManager::GetCoilDesFlowT(sysNum, CpAir, designFlowValue, designExitTemp);
+    ReportSizingManager::GetCoilDesFlowT(sysNum, CpAir, designFlowValue, designExitTemp, designExitHumRat);
     // Expect warning and same result as VAV
     EXPECT_TRUE(has_err_output(true));
     EXPECT_DOUBLE_EQ(DataSizing::FinalSysSizing(1).CoolSupTemp, designExitTemp);
