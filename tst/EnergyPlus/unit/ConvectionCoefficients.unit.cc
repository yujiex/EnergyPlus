--- conflicted
+++ resolved
@@ -630,11 +630,7 @@
     Hc = 0.0;
     state->dataSurface->Surface( SurfNum ).CosTilt = -1;
 
-<<<<<<< HEAD
-    HcExpectedValue = CalcASHRAETARPNatural(DataHeatBalSurface::TH(2, 1, 1), state->dataHeatBalFanSys->MAT(1), -DataSurfaces::Surface( SurfNum ).CosTilt);
-=======
-    HcExpectedValue = CalcASHRAETARPNatural(DataHeatBalSurface::TH(2, 1, 1), DataHeatBalFanSys::MAT(1), -state->dataSurface->Surface( SurfNum ).CosTilt);
->>>>>>> 3e8aa3d5
+    HcExpectedValue = CalcASHRAETARPNatural(DataHeatBalSurface::TH(2, 1, 1), state->dataHeatBalFanSys->MAT(1), -state->dataSurface->Surface( SurfNum ).CosTilt);
 
     EvaluateIntHcModels(*state, SurfNum, ConvModelEquationNum, Hc );
     EXPECT_EQ( state->dataSurface->Surface(SurfNum).TAirRef, DataSurfaces::ZoneMeanAirTemp );
@@ -645,11 +641,7 @@
     Hc = 0.0;
     state->dataSurface->Surface( SurfNum ).CosTilt = 1;
 
-<<<<<<< HEAD
-    HcExpectedValue = CalcASHRAETARPNatural(DataHeatBalSurface::TH(2, 1, 1), state->dataHeatBalFanSys->MAT(1), -DataSurfaces::Surface( SurfNum ).CosTilt);
-=======
-    HcExpectedValue = CalcASHRAETARPNatural(DataHeatBalSurface::TH(2, 1, 1), DataHeatBalFanSys::MAT(1), -state->dataSurface->Surface( SurfNum ).CosTilt);
->>>>>>> 3e8aa3d5
+    HcExpectedValue = CalcASHRAETARPNatural(DataHeatBalSurface::TH(2, 1, 1), state->dataHeatBalFanSys->MAT(1), -state->dataSurface->Surface( SurfNum ).CosTilt);
 
     EvaluateIntHcModels(*state, SurfNum, ConvModelEquationNum, Hc );
     EXPECT_EQ( state->dataSurface->Surface(SurfNum).TAirRef, DataSurfaces::ZoneMeanAirTemp );
@@ -660,11 +652,7 @@
     Hc = 0.0;
     state->dataSurface->Surface( SurfNum ).CosTilt = 0;
 
-<<<<<<< HEAD
-    HcExpectedValue = CalcASHRAETARPNatural(DataHeatBalSurface::TH(2, 1, 1), state->dataHeatBalFanSys->MAT(1), -DataSurfaces::Surface( SurfNum ).CosTilt);
-=======
-    HcExpectedValue = CalcASHRAETARPNatural(DataHeatBalSurface::TH(2, 1, 1), DataHeatBalFanSys::MAT(1), -state->dataSurface->Surface( SurfNum ).CosTilt);
->>>>>>> 3e8aa3d5
+    HcExpectedValue = CalcASHRAETARPNatural(DataHeatBalSurface::TH(2, 1, 1), state->dataHeatBalFanSys->MAT(1), -state->dataSurface->Surface( SurfNum ).CosTilt);
 
     EvaluateIntHcModels(*state, SurfNum, ConvModelEquationNum, Hc );
     EXPECT_EQ( state->dataSurface->Surface(SurfNum).TAirRef, DataSurfaces::ZoneMeanAirTemp );
