--- conflicted
+++ resolved
@@ -713,11 +713,7 @@
         // The order of these initializations is important currently.  Over time we hope to
         //  take the appropriate parts of these inits to the other heat balance managers
         if (InitSurfaceHeatBalancefirstTime) DisplayString("Initializing Solar Heat Gains");
-<<<<<<< HEAD
         InitSolarHeatGains(state.dataWindowComplexManager, state.dataWindowEquivalentLayer, state.dataWindowManager);
-=======
-        InitSolarHeatGains(state.dataWindowManager);
->>>>>>> b517d6ae
         if (SunIsUp && (BeamSolarRad + GndSolarRad + DifSolarRad > 0.0)) {
             for (NZ = 1; NZ <= NumOfZones; ++NZ) {
                 if (ZoneDaylight(NZ).TotalDaylRefPoints > 0) {
@@ -1022,11 +1018,7 @@
                             TransVisNorm = dataConstruction.Construct(curCons).VisTransNorm;
                         } else {
                             // must calculate Summer SHGC
-<<<<<<< HEAD
-                            if (!Construct(curCons).WindowTypeEQL) {
-=======
                             if (!dataConstruction.Construct(curCons).WindowTypeEQL) {
->>>>>>> b517d6ae
                                 CalcNominalWindowCond(dataWindowManager, curCons, 2, nomCond, SHGCSummer, TransSolNorm, TransVisNorm, errFlag);
                             }
                         }
@@ -1193,11 +1185,7 @@
                             TransVisNorm = dataConstruction.Construct(curCons).VisTransNorm;
                         } else {
                             // must calculate Summer SHGC
-<<<<<<< HEAD
-                            if (!Construct(curCons).WindowTypeEQL) {
-=======
                             if (!dataConstruction.Construct(curCons).WindowTypeEQL) {
->>>>>>> b517d6ae
                                 CalcNominalWindowCond(dataWindowManager, curCons, 2, nomCond, SHGCSummer, TransSolNorm, TransVisNorm, errFlag);
                             }
                         }
@@ -2201,11 +2189,7 @@
         }
     }
 
-<<<<<<< HEAD
     void InitSolarHeatGains(WindowComplexManagerData &dataWindowComplexManager, WindowEquivalentLayerData &dataWindowEquivalentLayer, WindowManagerData &dataWindowManager)
-=======
-    void InitSolarHeatGains(WindowManagerData &dataWindowManager)
->>>>>>> b517d6ae
     {
 
         // SUBROUTINE INFORMATION:
@@ -2565,11 +2549,7 @@
             if (CalcWindowRevealReflection) CalcBeamSolarOnWinRevealSurface();
 
             if (dataWindowManager.inExtWindowModel->isExternalLibraryModel() && dataWindowManager.winOpticalModel->isSimplifiedModel()) {
-<<<<<<< HEAD
                 CalcInteriorSolarDistributionWCE(dataWindowComplexManager, dataWindowManager);
-=======
-                CalcInteriorSolarDistributionWCE(dataWindowManager);
->>>>>>> b517d6ae
             } else {
                 CalcInteriorSolarDistribution(dataWindowEquivalentLayer);
             }
@@ -2770,11 +2750,7 @@
 
                                 if (SurfaceWindow(SurfNum).WindowModelType != WindowBSDFModel &&
                                     SurfaceWindow(SurfNum).WindowModelType != WindowEQLModel && !dataWindowManager.inExtWindowModel->isExternalLibraryModel()) {
-<<<<<<< HEAD
-                                    TotGlassLay = Construct(ConstrNum).TotGlassLayers;
-=======
                                     TotGlassLay = dataConstruction.Construct(ConstrNum).TotGlassLayers;
->>>>>>> b517d6ae
                                     for (Lay = 1; Lay <= TotGlassLay; ++Lay) {
                                         AbsDiffWin(Lay) = dataConstruction.Construct(ConstrNum).AbsDiff(Lay);
                                     }
@@ -2930,11 +2906,7 @@
                                     }
                                     QRadSWwinAbsTotEnergy(SurfNum) = QRadSWwinAbsTot(SurfNum) * TimeStepZoneSec;
                                 } else if (dataWindowManager.inExtWindowModel->isExternalLibraryModel()) {
-<<<<<<< HEAD
                                     std::pair<Real64, Real64> incomingAngle = getSunWCEAngles(dataWindowComplexManager, SurfNum2, BSDFHemisphere::Incoming);
-=======
-                                    std::pair<Real64, Real64> incomingAngle = getSunWCEAngles(SurfNum2, BSDFHemisphere::Incoming);
->>>>>>> b517d6ae
                                     Real64 Theta = incomingAngle.first;
                                     Real64 Phi = incomingAngle.second;
 
@@ -6513,11 +6485,7 @@
 
                         // Following call determines inside surface temperature of glazing, and of
                         // frame and/or divider, if present
-<<<<<<< HEAD
                         CalcWindowHeatBalance(state.dataWindowComplexManager, state.dataWindowEquivalentLayer, state.dataWindowManager, SurfNum, HcExtSurf(SurfNum), TempSurfInTmp(SurfNum), TH11);
-=======
-                        CalcWindowHeatBalance(state.dataWindowManager, SurfNum, HcExtSurf(SurfNum), TempSurfInTmp(SurfNum), TH11);
->>>>>>> b517d6ae
 
                         TempSurfIn(SurfNum) = TempSurfInTmp(SurfNum);
                     }
