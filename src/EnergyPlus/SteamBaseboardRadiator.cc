// EnergyPlus, Copyright (c) 1996-2020, The Board of Trustees of the University of Illinois,
// The Regents of the University of California, through Lawrence Berkeley National Laboratory
// (subject to receipt of any required approvals from the U.S. Dept. of Energy), Oak Ridge
// National Laboratory, managed by UT-Battelle, Alliance for Sustainable Energy, LLC, and other
// contributors. All rights reserved.
//
// NOTICE: This Software was developed under funding from the U.S. Department of Energy and the
// U.S. Government consequently retains certain rights. As such, the U.S. Government has been
// granted for itself and others acting on its behalf a paid-up, nonexclusive, irrevocable,
// worldwide license in the Software to reproduce, distribute copies to the public, prepare
// derivative works, and perform publicly and display publicly, and to permit others to do so.
//
// Redistribution and use in source and binary forms, with or without modification, are permitted
// provided that the following conditions are met:
//
// (1) Redistributions of source code must retain the above copyright notice, this list of
//     conditions and the following disclaimer.
//
// (2) Redistributions in binary form must reproduce the above copyright notice, this list of
//     conditions and the following disclaimer in the documentation and/or other materials
//     provided with the distribution.
//
// (3) Neither the name of the University of California, Lawrence Berkeley National Laboratory,
//     the University of Illinois, U.S. Dept. of Energy nor the names of its contributors may be
//     used to endorse or promote products derived from this software without specific prior
//     written permission.
//
// (4) Use of EnergyPlus(TM) Name. If Licensee (i) distributes the software in stand-alone form
//     without changes from the version obtained under this License, or (ii) Licensee makes a
//     reference solely to the software portion of its product, Licensee must refer to the
//     software as "EnergyPlus version X" software, where "X" is the version number Licensee
//     obtained under this License and may not use a different name for the software. Except as
//     specifically required in this Section (4), Licensee shall not use in a company name, a
//     product name, in advertising, publicity, or other promotional activities any name, trade
//     name, trademark, logo, or other designation of "EnergyPlus", "E+", "e+" or confusingly
//     similar designation, without the U.S. Department of Energy's prior written consent.
//
// THIS SOFTWARE IS PROVIDED BY THE COPYRIGHT HOLDERS AND CONTRIBUTORS "AS IS" AND ANY EXPRESS OR
// IMPLIED WARRANTIES, INCLUDING, BUT NOT LIMITED TO, THE IMPLIED WARRANTIES OF MERCHANTABILITY
// AND FITNESS FOR A PARTICULAR PURPOSE ARE DISCLAIMED. IN NO EVENT SHALL THE COPYRIGHT OWNER OR
// CONTRIBUTORS BE LIABLE FOR ANY DIRECT, INDIRECT, INCIDENTAL, SPECIAL, EXEMPLARY, OR
// CONSEQUENTIAL DAMAGES (INCLUDING, BUT NOT LIMITED TO, PROCUREMENT OF SUBSTITUTE GOODS OR
// SERVICES; LOSS OF USE, DATA, OR PROFITS; OR BUSINESS INTERRUPTION) HOWEVER CAUSED AND ON ANY
// THEORY OF LIABILITY, WHETHER IN CONTRACT, STRICT LIABILITY, OR TORT (INCLUDING NEGLIGENCE OR
// OTHERWISE) ARISING IN ANY WAY OUT OF THE USE OF THIS SOFTWARE, EVEN IF ADVISED OF THE
// POSSIBILITY OF SUCH DAMAGE.

// C++ Headers
#include <cmath>

// ObjexxFCL Headers
#include <ObjexxFCL/Array.functions.hh>

// EnergyPlus Headers
#include <EnergyPlus/BranchNodeConnections.hh>
#include <EnergyPlus/Data/EnergyPlusData.hh>
#include <EnergyPlus/DataBranchAirLoopPlant.hh>
#include <EnergyPlus/DataEnvironment.hh>
#include <EnergyPlus/DataHVACGlobals.hh>
#include <EnergyPlus/DataHeatBalFanSys.hh>
#include <EnergyPlus/DataHeatBalSurface.hh>
#include <EnergyPlus/DataHeatBalance.hh>
#include <EnergyPlus/DataIPShortCuts.hh>
#include <EnergyPlus/DataLoopNode.hh>
#include <EnergyPlus/DataPrecisionGlobals.hh>
#include <EnergyPlus/DataSizing.hh>
#include <EnergyPlus/DataSurfaces.hh>
#include <EnergyPlus/DataZoneEnergyDemands.hh>
#include <EnergyPlus/DataZoneEquipment.hh>
#include <EnergyPlus/FluidProperties.hh>
#include <EnergyPlus/General.hh>
#include <EnergyPlus/GeneralRoutines.hh>
#include <EnergyPlus/GlobalNames.hh>
#include <EnergyPlus/HeatBalanceIntRadExchange.hh>
#include <EnergyPlus/HeatBalanceSurfaceManager.hh>
#include <EnergyPlus/InputProcessing/InputProcessor.hh>
#include <EnergyPlus/NodeInputManager.hh>
#include <EnergyPlus/OutputProcessor.hh>
#include <EnergyPlus/Plant/DataPlant.hh>
#include <EnergyPlus/PlantUtilities.hh>
#include <EnergyPlus/Psychrometrics.hh>
#include <EnergyPlus/ReportSizingManager.hh>
#include <EnergyPlus/ScheduleManager.hh>
#include <EnergyPlus/SteamBaseboardRadiator.hh>
#include <EnergyPlus/UtilityRoutines.hh>

namespace EnergyPlus {

namespace SteamBaseboardRadiator {

    // Module -- (ref: Object: ZoneHVAC:Baseboard:RadiantConvective:Steam)

    // Module containing the routines dealing with the steam baseboard heaters

    // MODULE INFORMATION:
    //       AUTHOR         Daeho Kang
    //       DATE WRITTEN   September 2009
    //       MODIFIED       na
    //       RE-ENGINEERED  na

    // PURPOSE OF THIS MODULE:
    // The purpose of this module is to simulate steam baseboard heaters.

    // METHODOLOGY EMPLOYED:

    // REFERENCES:
    // 1. HWBaseboardRadiator module (ZoneHVAC:Baseboard:RadiantConvective:Water)
    // 2. SteamCoils module (Coil:Heating:Steam)

    // OTHER NOTES:
    // na

    // USE STATEMENTS:
    // Use statements for data only modules
    // Using/Aliasing
    using namespace DataPrecisionGlobals;
    using namespace DataGlobals;
    using DataHVACGlobals::SmallLoad;
    using DataHVACGlobals::SysTimeElapsed;
    using DataHVACGlobals::TimeStepSys;
    using DataLoopNode::Node;
    using DataLoopNode::NodeConnectionType_Inlet;
    using DataLoopNode::NodeConnectionType_Outlet;
    using DataLoopNode::NodeType_Steam;
    using DataLoopNode::ObjectIsNotParent;
    using DataPlant::PlantLoop;
    using DataPlant::TypeOf_Baseboard_Rad_Conv_Steam;
    using DataZoneEquipment::CheckZoneEquipmentList;
    using DataZoneEquipment::ZoneEquipConfig;
    using DataZoneEquipment::ZoneEquipInputsFilled;

    // Use statements for access to subroutines in other modules
    using Psychrometrics::PsyCpAirFnW;
    using Psychrometrics::PsyRhoAirFnPbTdbW;

    // Data
    // MODULE PARAMETER DEFINITIONS
    std::string const cCMO_BBRadiator_Steam("ZoneHVAC:Baseboard:RadiantConvective:Steam");
    static std::string const fluidNameSteam("STEAM");

    // DERIVED TYPE DEFINITIONS

    // MODULE VARIABLE DECLARATIONS:
    int NumSteamBaseboards(0);
    int SteamIndex(0);

    Array1D<Real64> QBBSteamRadSource;    // Need to keep the last value in case we are still iterating
    Array1D<Real64> QBBSteamRadSrcAvg;    // Need to keep the last value in case we are still iterating
    Array1D<Real64> ZeroSourceSumHATsurf; // Equal to the SumHATsurf for all the walls in a zone
    // with no source

    // Record keeping variables used to calculate QBBRadSrcAvg locally
    Array1D<Real64> LastQBBSteamRadSrc; // Need to keep the last value in case we are still iterating
    Array1D<Real64> LastSysTimeElapsed; // Need to keep the last value in case we are still iterating
    Array1D<Real64> LastTimeStepSys;    // Need to keep the last value in case we are still iterating
    Array1D_bool MySizeFlag;
    Array1D_bool CheckEquipName;
    Array1D_bool SetLoopIndexFlag; // get loop number flag
    bool GetInputFlag(true); // one time get input flag
    bool MyOneTimeFlag(true);
    bool ZoneEquipmentListChecked(false);

    // Object Data
    Array1D<SteamBaseboardParams> SteamBaseboard;
    Array1D<SteamBaseboardNumericFieldData> SteamBaseboardNumericFields;

    void clear_state() {
        NumSteamBaseboards = 0;
        SteamIndex = 0;
        QBBSteamRadSource.clear();
        QBBSteamRadSrcAvg.clear();
        ZeroSourceSumHATsurf.clear();
        LastQBBSteamRadSrc.clear();
        LastSysTimeElapsed.clear();
        LastTimeStepSys.clear();
        MySizeFlag.clear();
        CheckEquipName.clear();
        SetLoopIndexFlag.clear();
        GetInputFlag = true;
        MyOneTimeFlag = true;
        ZoneEquipmentListChecked = false;
        SteamBaseboard.clear();
        SteamBaseboardNumericFields.clear();
    }
    // Functions

    void SimSteamBaseboard(EnergyPlusData &state, std::string const &EquipName,
                           int const ActualZoneNum,
                           int const ControlledZoneNum,
                           bool const FirstHVACIteration,
                           Real64 &PowerMet,
                           int &CompIndex)
    {

        // SUBROUTINE INFORMATION:
        //       AUTHOR         Russ Taylor
        //       DATE WRITTEN   Nov 1997
        //       MODIFIED
        //       RE-ENGINEERED  na

        // PURPOSE OF THIS SUBROUTINE:
        // This subroutine simulates the steam baseboards or radiators.

        // Using/Aliasing
        using DataZoneEnergyDemands::CurDeadBandOrSetback;
        using DataZoneEnergyDemands::ZoneSysEnergyDemand;
        using General::TrimSigDigits;
        using PlantUtilities::SetComponentFlowRate;
        using ScheduleManager::GetCurrentScheduleValue;

        // SUBROUTINE LOCAL VARIABLE DECLARATIONS:
        int BaseboardNum;               // index of unit in baseboard array
        Real64 QZnReq;                  // zone load not yet satisfied
        Real64 MaxSteamFlow;
        Real64 MinSteamFlow;
        static Real64 mdot(0.0);

        if (GetInputFlag) {
            GetSteamBaseboardInput();
            GetInputFlag = false;
        }

        // Find the correct Baseboard Equipment
        if (CompIndex == 0) {
            BaseboardNum = UtilityRoutines::FindItemInList(EquipName, SteamBaseboard, &SteamBaseboardParams::EquipID);
            if (BaseboardNum == 0) {
                ShowFatalError("SimSteamBaseboard: Unit not found=" + EquipName);
            }
            CompIndex = BaseboardNum;
        } else {
            BaseboardNum = CompIndex;
            if (BaseboardNum > NumSteamBaseboards || BaseboardNum < 1) {
                ShowFatalError("SimSteamBaseboard:  Invalid CompIndex passed=" + TrimSigDigits(BaseboardNum) +
                               ", Number of Units=" + TrimSigDigits(NumSteamBaseboards) + ", Entered Unit name=" + EquipName);
            }
            if (CheckEquipName(BaseboardNum)) {
                if (EquipName != SteamBaseboard(BaseboardNum).EquipID) {
                    ShowFatalError("SimSteamBaseboard: Invalid CompIndex passed=" + TrimSigDigits(BaseboardNum) + ", Unit name=" + EquipName +
                                   ", stored Unit Name for that index=" + SteamBaseboard(BaseboardNum).EquipID);
                }
                CheckEquipName(BaseboardNum) = false;
            }
        }

        if (CompIndex > 0) {

            InitSteamBaseboard(state, BaseboardNum, ControlledZoneNum, FirstHVACIteration);

            QZnReq = ZoneSysEnergyDemand(ActualZoneNum).RemainingOutputReqToHeatSP;

            if (QZnReq > SmallLoad && !CurDeadBandOrSetback(ActualZoneNum) &&
                (GetCurrentScheduleValue(SteamBaseboard(BaseboardNum).SchedPtr) > 0.0)) {

                // On the first HVAC iteration the system values are given to the controller, but after that
                // the demand limits are in place and there needs to be feedback to the Zone Equipment
                if (FirstHVACIteration) {
                    MaxSteamFlow = SteamBaseboard(BaseboardNum).SteamMassFlowRateMax;
                    MinSteamFlow = 0.0;
                } else {
                    MaxSteamFlow = Node(SteamBaseboard(BaseboardNum).SteamInletNode).MassFlowRateMaxAvail;
                    MinSteamFlow = Node(SteamBaseboard(BaseboardNum).SteamInletNode).MassFlowRateMinAvail;
                }

                {
                    auto const SELECT_CASE_var(SteamBaseboard(BaseboardNum).EquipType);

                    if (SELECT_CASE_var == TypeOf_Baseboard_Rad_Conv_Steam) { // 'ZoneHVAC:Baseboard:RadiantConvective:Steam'
                        ControlCompOutput(state, SteamBaseboard(BaseboardNum).EquipID,
                                          cCMO_BBRadiator_Steam,
                                          BaseboardNum,
                                          FirstHVACIteration,
                                          QZnReq,
                                          SteamBaseboard(BaseboardNum).SteamInletNode,
                                          MaxSteamFlow,
                                          MinSteamFlow,
                                          SteamBaseboard(BaseboardNum).Offset,
                                          SteamBaseboard(BaseboardNum).ControlCompTypeNum,
                                          SteamBaseboard(BaseboardNum).CompErrIndex,
                                          _,
                                          _,
                                          _,
                                          _,
                                          _,
                                          SteamBaseboard(BaseboardNum).LoopNum,
                                          SteamBaseboard(BaseboardNum).LoopSideNum,
                                          SteamBaseboard(BaseboardNum).BranchNum);
                    } else {
                        ShowSevereError("SimSteamBaseboard: Errors in Baseboard=" + SteamBaseboard(BaseboardNum).EquipID);
                        ShowContinueError("Invalid or unimplemented equipment type=" + TrimSigDigits(SteamBaseboard(BaseboardNum).EquipType));
                        ShowFatalError("Preceding condition causes termination.");
                    }
                }

                PowerMet = SteamBaseboard(BaseboardNum).TotPower;
            } else {
                // baseboard is off, don't bother going into ControlCompOutput
                mdot = 0.0;
                SetComponentFlowRate(mdot,
                                     SteamBaseboard(BaseboardNum).SteamInletNode,
                                     SteamBaseboard(BaseboardNum).SteamOutletNode,
                                     SteamBaseboard(BaseboardNum).LoopNum,
                                     SteamBaseboard(BaseboardNum).LoopSideNum,
                                     SteamBaseboard(BaseboardNum).BranchNum,
                                     SteamBaseboard(BaseboardNum).CompNum);
                CalcSteamBaseboard(state, BaseboardNum, PowerMet);
            }

            UpdateSteamBaseboard(BaseboardNum);

            ReportSteamBaseboard(BaseboardNum);

        } else {
            ShowFatalError("SimSteamBaseboard: Unit not found=" + EquipName);
        }
    }

    void GetSteamBaseboardInput()
    {

        // SUBROUTINE INFORMATION:
        //       AUTHOR         Daeho Kang
        //       DATE WRITTEN   September 2009
        //       MODIFIED       na
        //       RE-ENGINEERED  na

        // PURPOSE OF THIS SUBROUTINE:
        // This subroutine gets the input for the baseboard units.

        // METHODOLOGY EMPLOYED:
        // Standard input processor calls.

        // REFERENCES:
        // HWBaseboardRadiator module

        // Using/Aliasing
        using BranchNodeConnections::TestCompSet;
        using DataSurfaces::Surface;
        using FluidProperties::FindRefrigerant;
        using General::RoundSigDigits;
        using General::TrimSigDigits;
        using GlobalNames::VerifyUniqueBaseboardName;
        using NodeInputManager::GetOnlySingleNode;
        using ScheduleManager::GetCurrentScheduleValue;
        using ScheduleManager::GetScheduleIndex;
        using namespace DataIPShortCuts;
        using namespace DataSizing;
        using ReportSizingManager::ReportSizingOutput;

        // SUBROUTINE PARAMETER DEFINITIONS:
        static std::string const RoutineName("GetSteamBaseboardInput:");
        Real64 const MaxFraction(1.0);       // Maximum limit of fractional values
        Real64 const MinFraction(0.0);       // Minimum limit of fractional values
        Real64 const MaxSteamFlowRate(10.0); // Maximum limit of steam volume flow rate in m3/s
        Real64 const MinSteamFlowRate(0.0);  // Minimum limit of steam volume flow rate in m3/s
        //    INTEGER,PARAMETER :: MaxDistribSurfaces   = 20          ! Maximum number of surfaces that a baseboard heater can radiate to
        int const MinDistribSurfaces(1);            // Minimum number of surfaces that a baseboard heater can radiate to
        int const iHeatCAPMAlphaNum(5);             // get input index to steam baseboard Radiator system heating capacity sizing method
        int const iHeatDesignCapacityNumericNum(1); // get input index to steam baseboard Radiator system electric heating capacity
        int const iHeatCapacityPerFloorAreaNumericNum(
            2); // get input index to steam baseboard Radiator system electric heating capacity per floor area sizing
        int const iHeatFracOfAutosizedCapacityNumericNum(
            3); //  get input index to steam baseboard Radiator system electric heating capacity sizing as fraction of autozized heating capacity

        // SUBROUTINE LOCAL VARIABLE DECLARATIONS:
        Real64 AllFracsSummed; // Sum of the fractions radiant
        int BaseboardNum;      // Baseboard number
        int NumAlphas;         // Number of Alphas for each GetobjectItem call
        int NumNumbers;        // Number of Numbers for each GetobjectItem call
        int SurfNum;           // Surface number Do loop counter
        int IOStat;
        bool ErrorsFound(false); // If errors detected in input
        bool SteamMessageNeeded;

        SteamMessageNeeded = true;
        NumSteamBaseboards = inputProcessor->getNumObjectsFound(cCMO_BBRadiator_Steam);

        // Count total number of baseboard units

        SteamBaseboard.allocate(NumSteamBaseboards);
        CheckEquipName.dimension(NumSteamBaseboards, true);
        SteamBaseboardNumericFields.allocate(NumSteamBaseboards);

        // Get the data from the user input related to baseboard heaters
        for (BaseboardNum = 1; BaseboardNum <= NumSteamBaseboards; ++BaseboardNum) {

            inputProcessor->getObjectItem(cCMO_BBRadiator_Steam,
                                          BaseboardNum,
                                          cAlphaArgs,
                                          NumAlphas,
                                          rNumericArgs,
                                          NumNumbers,
                                          IOStat,
                                          lNumericFieldBlanks,
                                          lAlphaFieldBlanks,
                                          cAlphaFieldNames,
                                          cNumericFieldNames);
            UtilityRoutines::IsNameEmpty(cAlphaArgs(1), cCMO_BBRadiator_Steam, ErrorsFound);
            SteamBaseboardNumericFields(BaseboardNum).FieldNames.allocate(NumNumbers);
            SteamBaseboardNumericFields(BaseboardNum).FieldNames = "";
            SteamBaseboardNumericFields(BaseboardNum).FieldNames = cNumericFieldNames;

            // ErrorsFound will be set to True if problem was found, left untouched otherwise
            VerifyUniqueBaseboardName(cCMO_BBRadiator_Steam, cAlphaArgs(1), ErrorsFound, cCMO_BBRadiator_Steam + " Name");

            SteamBaseboard(BaseboardNum).EquipID = cAlphaArgs(1);                     // Name of the baseboard
            SteamBaseboard(BaseboardNum).EquipType = TypeOf_Baseboard_Rad_Conv_Steam; //'ZoneHVAC:Baseboard:RadiantConvective:Steam'

            // Get schedule
            SteamBaseboard(BaseboardNum).Schedule = cAlphaArgs(2);
            if (lAlphaFieldBlanks(2)) {
                SteamBaseboard(BaseboardNum).SchedPtr = ScheduleAlwaysOn;
            } else {
                SteamBaseboard(BaseboardNum).SchedPtr = GetScheduleIndex(cAlphaArgs(2));
                if (SteamBaseboard(BaseboardNum).SchedPtr == 0) {
                    ShowSevereError(RoutineName + cCMO_BBRadiator_Steam + "=\"" + cAlphaArgs(1) + "\", " + cAlphaFieldNames(2) + "=\"" +
                                    cAlphaArgs(2) + "\" not found.");
                    ErrorsFound = true;
                }
            }

            // Get inlet node number
            SteamBaseboard(BaseboardNum).SteamInletNode = GetOnlySingleNode(
                cAlphaArgs(3), ErrorsFound, cCMO_BBRadiator_Steam, cAlphaArgs(1), NodeType_Steam, NodeConnectionType_Inlet, 1, ObjectIsNotParent);

            // Get outlet node number
            SteamBaseboard(BaseboardNum).SteamOutletNode = GetOnlySingleNode(
                cAlphaArgs(4), ErrorsFound, cCMO_BBRadiator_Steam, cAlphaArgs(1), NodeType_Steam, NodeConnectionType_Outlet, 1, ObjectIsNotParent);
            TestCompSet(cCMO_BBRadiator_Steam, cAlphaArgs(1), cAlphaArgs(3), cAlphaArgs(4), "Hot Steam Nodes");

            // Determine steam baseboard radiator system heating design capacity sizing method
            if (UtilityRoutines::SameString(cAlphaArgs(iHeatCAPMAlphaNum), "HeatingDesignCapacity")) {
                SteamBaseboard(BaseboardNum).HeatingCapMethod = HeatingDesignCapacity;

                if (!lNumericFieldBlanks(iHeatDesignCapacityNumericNum)) {
                    SteamBaseboard(BaseboardNum).ScaledHeatingCapacity = rNumericArgs(iHeatDesignCapacityNumericNum);
                    if (SteamBaseboard(BaseboardNum).ScaledHeatingCapacity < 0.0 && SteamBaseboard(BaseboardNum).ScaledHeatingCapacity != AutoSize) {
                        ShowSevereError(cCMO_BBRadiator_Steam + " = " + SteamBaseboard(BaseboardNum).EquipID);
                        ShowContinueError("Illegal " + cNumericFieldNames(iHeatDesignCapacityNumericNum) + " = " +
                                          TrimSigDigits(rNumericArgs(iHeatDesignCapacityNumericNum), 7));
                        ErrorsFound = true;
                    }
                } else {
                    ShowSevereError(cCMO_BBRadiator_Steam + " = " + SteamBaseboard(BaseboardNum).EquipID);
                    ShowContinueError("Input for " + cAlphaFieldNames(iHeatCAPMAlphaNum) + " = " + cAlphaArgs(iHeatCAPMAlphaNum));
                    ShowContinueError("Blank field not allowed for " + cNumericFieldNames(iHeatDesignCapacityNumericNum));
                    ErrorsFound = true;
                }
            } else if (UtilityRoutines::SameString(cAlphaArgs(iHeatCAPMAlphaNum), "CapacityPerFloorArea")) {
                SteamBaseboard(BaseboardNum).HeatingCapMethod = CapacityPerFloorArea;
                if (!lNumericFieldBlanks(iHeatCapacityPerFloorAreaNumericNum)) {
                    SteamBaseboard(BaseboardNum).ScaledHeatingCapacity = rNumericArgs(iHeatCapacityPerFloorAreaNumericNum);
                    if (SteamBaseboard(BaseboardNum).ScaledHeatingCapacity <= 0.0) {
                        ShowSevereError(cCMO_BBRadiator_Steam + " = " + SteamBaseboard(BaseboardNum).EquipID);
                        ShowContinueError("Input for " + cAlphaFieldNames(iHeatCAPMAlphaNum) + " = " + cAlphaArgs(iHeatCAPMAlphaNum));
                        ShowContinueError("Illegal " + cNumericFieldNames(iHeatCapacityPerFloorAreaNumericNum) + " = " +
                                          TrimSigDigits(rNumericArgs(iHeatCapacityPerFloorAreaNumericNum), 7));
                        ErrorsFound = true;
                    } else if (SteamBaseboard(BaseboardNum).ScaledHeatingCapacity == AutoSize) {
                        ShowSevereError(cCMO_BBRadiator_Steam + " = " + SteamBaseboard(BaseboardNum).EquipID);
                        ShowContinueError("Input for " + cAlphaFieldNames(iHeatCAPMAlphaNum) + " = " + cAlphaArgs(iHeatCAPMAlphaNum));
                        ShowContinueError("Illegal " + cNumericFieldNames(iHeatCapacityPerFloorAreaNumericNum) + " = Autosize");
                        ErrorsFound = true;
                    }
                } else {
                    ShowSevereError(cCMO_BBRadiator_Steam + " = " + SteamBaseboard(BaseboardNum).EquipID);
                    ShowContinueError("Input for " + cAlphaFieldNames(iHeatCAPMAlphaNum) + " = " + cAlphaArgs(iHeatCAPMAlphaNum));
                    ShowContinueError("Blank field not allowed for " + cNumericFieldNames(iHeatCapacityPerFloorAreaNumericNum));
                    ErrorsFound = true;
                }
            } else if (UtilityRoutines::SameString(cAlphaArgs(iHeatCAPMAlphaNum), "FractionOfAutosizedHeatingCapacity")) {
                SteamBaseboard(BaseboardNum).HeatingCapMethod = FractionOfAutosizedHeatingCapacity;
                if (!lNumericFieldBlanks(iHeatFracOfAutosizedCapacityNumericNum)) {
                    SteamBaseboard(BaseboardNum).ScaledHeatingCapacity = rNumericArgs(iHeatFracOfAutosizedCapacityNumericNum);
                    if (SteamBaseboard(BaseboardNum).ScaledHeatingCapacity < 0.0) {
                        ShowSevereError(cCMO_BBRadiator_Steam + " = " + SteamBaseboard(BaseboardNum).EquipID);
                        ShowContinueError("Illegal " + cNumericFieldNames(iHeatFracOfAutosizedCapacityNumericNum) + " = " +
                                          TrimSigDigits(rNumericArgs(iHeatFracOfAutosizedCapacityNumericNum), 7));
                        ErrorsFound = true;
                    }
                } else {
                    ShowSevereError(cCMO_BBRadiator_Steam + " = " + SteamBaseboard(BaseboardNum).EquipID);
                    ShowContinueError("Input for " + cAlphaFieldNames(iHeatCAPMAlphaNum) + " = " + cAlphaArgs(iHeatCAPMAlphaNum));
                    ShowContinueError("Blank field not allowed for " + cNumericFieldNames(iHeatFracOfAutosizedCapacityNumericNum));
                    ErrorsFound = true;
                }
            } else {
                ShowSevereError(cCMO_BBRadiator_Steam + " = " + SteamBaseboard(BaseboardNum).EquipID);
                ShowContinueError("Illegal " + cAlphaFieldNames(iHeatCAPMAlphaNum) + " = " + cAlphaArgs(iHeatCAPMAlphaNum));
                ErrorsFound = true;
            }

            // Desired degree of cooling
            SteamBaseboard(BaseboardNum).DegOfSubcooling = rNumericArgs(4);
            // Maximum steam flow rate
            SteamBaseboard(BaseboardNum).SteamVolFlowRateMax = rNumericArgs(5);
            if (SteamBaseboard(BaseboardNum).SteamVolFlowRateMax >= MaxSteamFlowRate) {
                ShowWarningError(RoutineName + cCMO_BBRadiator_Steam + "=\"" + cAlphaArgs(1) + "\", " + cNumericFieldNames(5) +
                                 " was higher than the allowable maximum.");
                ShowContinueError("...reset to maximum value=[" + RoundSigDigits(MaxSteamFlowRate, 2) + "].");
                SteamBaseboard(BaseboardNum).SteamVolFlowRateMax = MaxSteamFlowRate;
            } else if (SteamBaseboard(BaseboardNum).SteamVolFlowRateMax <= MinSteamFlowRate &&
                       SteamBaseboard(BaseboardNum).SteamVolFlowRateMax != AutoSize) {
                ShowWarningError(RoutineName + cCMO_BBRadiator_Steam + "=\"" + cAlphaArgs(1) + "\", " + cNumericFieldNames(2) +
                                 " was less than the allowable minimum.");
                ShowContinueError("...reset to minimum value=[" + RoundSigDigits(MinSteamFlowRate, 2) + "].");
                SteamBaseboard(BaseboardNum).SteamVolFlowRateMax = MinSteamFlowRate;
            }

            SteamBaseboard(BaseboardNum).Offset = rNumericArgs(6);
            // Set default convergence tolerance
            if (SteamBaseboard(BaseboardNum).Offset <= 0.0) {
                SteamBaseboard(BaseboardNum).Offset = 0.001;
                ShowWarningError(RoutineName + cCMO_BBRadiator_Steam + "=\"" + cAlphaArgs(1) + "\", " + cNumericFieldNames(6) +
                                 " was less than the allowable minimum.");
                ShowContinueError("...reset to default value=[0.001].");
            }
            // Fraction of radiant heat out of the total heating rate of the unit
            SteamBaseboard(BaseboardNum).FracRadiant = rNumericArgs(7);
            if (SteamBaseboard(BaseboardNum).FracRadiant < MinFraction) {
                ShowWarningError(RoutineName + cCMO_BBRadiator_Steam + "=\"" + cAlphaArgs(1) + "\", " + cNumericFieldNames(7) +
                                 " was lower than the allowable minimum.");
                ShowContinueError("...reset to minimum value=[" + RoundSigDigits(MinFraction, 3) + "].");
                SteamBaseboard(BaseboardNum).FracRadiant = MinFraction;
            } else if (SteamBaseboard(BaseboardNum).FracRadiant > MaxFraction) {
                ShowWarningError(RoutineName + cCMO_BBRadiator_Steam + "=\"" + cAlphaArgs(1) + "\", " + cNumericFieldNames(7) +
                                 " was higher than the allowable maximum.");
                ShowContinueError("...reset to maximum value=[" + RoundSigDigits(MaxFraction, 3) + "].");
                SteamBaseboard(BaseboardNum).FracRadiant = MaxFraction;
            }

            // Remaining fraction is added to the zone as convective heat transfer
            AllFracsSummed = SteamBaseboard(BaseboardNum).FracRadiant;
            if (AllFracsSummed > MaxFraction) {
                ShowWarningError(RoutineName + cCMO_BBRadiator_Steam + "=\"" + cAlphaArgs(1) +
                                 "\", Fraction Radiant was higher than the allowable maximum.");
                SteamBaseboard(BaseboardNum).FracRadiant = MaxFraction;
                SteamBaseboard(BaseboardNum).FracConvect = 0.0;
            } else {
                SteamBaseboard(BaseboardNum).FracConvect = 1.0 - AllFracsSummed;
            }
            // Fraction of radiant heat addition to the people within the radiant heating capacity specified by the user
            SteamBaseboard(BaseboardNum).FracDistribPerson = rNumericArgs(8);
            if (SteamBaseboard(BaseboardNum).FracDistribPerson < MinFraction) {
                ShowWarningError(RoutineName + cCMO_BBRadiator_Steam + "=\"" + cAlphaArgs(1) + "\", " + cNumericFieldNames(8) +
                                 " was lower than the allowable minimum.");
                ShowContinueError("...reset to minimum value=[" + RoundSigDigits(MinFraction, 3) + "].");
                SteamBaseboard(BaseboardNum).FracDistribPerson = MinFraction;
            }
            if (SteamBaseboard(BaseboardNum).FracDistribPerson > MaxFraction) {
                ShowWarningError(RoutineName + cCMO_BBRadiator_Steam + "=\"" + cAlphaArgs(1) + "\", " + cNumericFieldNames(8) +
                                 " was higher than the allowable maximum.");
                ShowContinueError("...reset to maximum value=[" + RoundSigDigits(MaxFraction, 3) + "].");
                SteamBaseboard(BaseboardNum).FracDistribPerson = MaxFraction;
            }
            SteamBaseboard(BaseboardNum).TotSurfToDistrib = NumNumbers - 8;
            //      IF (SteamBaseboard(BaseboardNum)%TotSurfToDistrib > MaxDistribSurfaces) THEN
            //        CALL ShowWarningError(RoutineName//cCMO_BBRadiator_Steam//'="'//TRIM(cAlphaArgs(1))// &
            //          '", the number of surface/radiant fraction groups entered was higher than the allowable maximum.')
            //        CALL ShowContinueError('...only the maximum value=['//TRIM(RoundSigDigits(MaxDistribSurfaces))//  &
            //           '] will be processed.')
            //        SteamBaseboard(BaseboardNum)%TotSurfToDistrib = MaxDistribSurfaces
            //      END IF
            if ((SteamBaseboard(BaseboardNum).TotSurfToDistrib < MinDistribSurfaces) && (SteamBaseboard(BaseboardNum).FracRadiant > MinFraction)) {
                ShowSevereError(RoutineName + cCMO_BBRadiator_Steam + "=\"" + cAlphaArgs(1) +
                                "\", the number of surface/radiant fraction groups entered was less than the allowable minimum.");
                ShowContinueError("...the minimum that must be entered=[" + RoundSigDigits(MinDistribSurfaces) + "].");
                ErrorsFound = true;
                SteamBaseboard(BaseboardNum).TotSurfToDistrib = 0;
            }
            // Allocate the surfaces and fractions
            SteamBaseboard(BaseboardNum).SurfaceName.allocate(SteamBaseboard(BaseboardNum).TotSurfToDistrib);
            SteamBaseboard(BaseboardNum).SurfaceName = "";
            SteamBaseboard(BaseboardNum).SurfacePtr.allocate(SteamBaseboard(BaseboardNum).TotSurfToDistrib);
            SteamBaseboard(BaseboardNum).SurfacePtr = 0;
            SteamBaseboard(BaseboardNum).FracDistribToSurf.allocate(SteamBaseboard(BaseboardNum).TotSurfToDistrib);
            SteamBaseboard(BaseboardNum).FracDistribToSurf = 0.0;

            // search zone equipment list structure for zone index
            for (int ctrlZone = 1; ctrlZone <= DataGlobals::NumOfZones; ++ctrlZone) {
                for (int zoneEquipTypeNum = 1; zoneEquipTypeNum <= DataZoneEquipment::ZoneEquipList(ctrlZone).NumOfEquipTypes; ++zoneEquipTypeNum) {
                    if (DataZoneEquipment::ZoneEquipList(ctrlZone).EquipType_Num(zoneEquipTypeNum) == DataZoneEquipment::BBSteam_Num &&
                        DataZoneEquipment::ZoneEquipList(ctrlZone).EquipName(zoneEquipTypeNum) == SteamBaseboard(BaseboardNum).EquipID) {
                        SteamBaseboard(BaseboardNum).ZonePtr = ctrlZone;
                    }
                }
            }
            if (SteamBaseboard(BaseboardNum).ZonePtr <= 0) {
                ShowSevereError(RoutineName + cCMO_BBRadiator_Steam + "=\"" + SteamBaseboard(BaseboardNum).EquipID +
                                "\" is not on any ZoneHVAC:EquipmentList.");
                ErrorsFound = true;
                continue;
            }

            AllFracsSummed = SteamBaseboard(BaseboardNum).FracDistribPerson;
            for (SurfNum = 1; SurfNum <= SteamBaseboard(BaseboardNum).TotSurfToDistrib; ++SurfNum) {
                SteamBaseboard(BaseboardNum).SurfaceName(SurfNum) = cAlphaArgs(SurfNum + 5);
                SteamBaseboard(BaseboardNum).SurfacePtr(SurfNum) =
                    HeatBalanceIntRadExchange::GetRadiantSystemSurface(cCMO_BBRadiator_Steam,
                                                                       SteamBaseboard(BaseboardNum).EquipID,
                                                                       SteamBaseboard(BaseboardNum).ZonePtr,
                                                                       SteamBaseboard(BaseboardNum).SurfaceName(SurfNum),
                                                                       ErrorsFound);
                SteamBaseboard(BaseboardNum).FracDistribToSurf(SurfNum) = rNumericArgs(SurfNum + 8);
                if (SteamBaseboard(BaseboardNum).FracDistribToSurf(SurfNum) > MaxFraction) {
                    ShowWarningError(RoutineName + cCMO_BBRadiator_Steam + "=\"" + cAlphaArgs(1) + "\", " + cNumericFieldNames(SurfNum + 8) +
                                     "was greater than the allowable maximum.");
                    ShowContinueError("...reset to maximum value=[" + RoundSigDigits(MaxFraction, 1) + "].");
                    SteamBaseboard(BaseboardNum).TotSurfToDistrib = MaxFraction;
                }
                if (SteamBaseboard(BaseboardNum).FracDistribToSurf(SurfNum) < MinFraction) {
                    ShowWarningError(RoutineName + cCMO_BBRadiator_Steam + "=\"" + cAlphaArgs(1) + "\", " + cNumericFieldNames(SurfNum + 8) +
                                     "was less than the allowable minimum.");
                    ShowContinueError("...reset to maximum value=[" + RoundSigDigits(MinFraction, 1) + "].");
                    SteamBaseboard(BaseboardNum).TotSurfToDistrib = MinFraction;
                }
                if (SteamBaseboard(BaseboardNum).SurfacePtr(SurfNum) != 0) {
                    Surface(SteamBaseboard(BaseboardNum).SurfacePtr(SurfNum)).IntConvSurfGetsRadiantHeat = true;
                }

                AllFracsSummed += SteamBaseboard(BaseboardNum).FracDistribToSurf(SurfNum);
            } // surfaces

            if (AllFracsSummed > (MaxFraction + 0.01)) {
                ShowSevereError("Fraction of radiation distributed to surfaces sums up to greater than 1 for " + cAlphaArgs(1));
                ShowContinueError("Occurs in Baseboard Heater=" + cAlphaArgs(1));
                ErrorsFound = true;
            }
            if ((AllFracsSummed < (MaxFraction - 0.01)) &&
                (SteamBaseboard(BaseboardNum).FracRadiant >
                 MinFraction)) { // User didn't distribute all of the | radiation warn that some will be lost
                ShowWarningError(RoutineName + cCMO_BBRadiator_Steam + "=\"" + cAlphaArgs(1) +
                                 "\", Summed radiant fractions for people + surface groups < 1.0");
                ShowContinueError("The rest of the radiant energy delivered by the baseboard heater will be lost");
            }

            if (SteamIndex == 0 && BaseboardNum == 1) {
                SteamIndex = FindRefrigerant("Steam");
                if (SteamIndex == 0) {
                    ShowSevereError(RoutineName + "Steam Properties for " + cAlphaArgs(1) + " not found.");
                    if (SteamMessageNeeded) ShowContinueError("Steam Fluid Properties should have been included in the input file.");
                    ErrorsFound = true;
                    SteamMessageNeeded = false;
                }
            }

            SteamBaseboard(BaseboardNum).FluidIndex = SteamIndex;
        }

        if (ErrorsFound) {
            ShowFatalError(RoutineName + cCMO_BBRadiator_Steam + "Errors found getting input. Program terminates.");
        }

        // Setup Report variables for the Coils
        for (BaseboardNum = 1; BaseboardNum <= NumSteamBaseboards; ++BaseboardNum) {
            // CurrentModuleObject='ZoneHVAC:Baseboard:RadiantConvective:Steam'
            SetupOutputVariable("Baseboard Total Heating Rate",
                                OutputProcessor::Unit::W,
                                SteamBaseboard(BaseboardNum).TotPower,
                                "System",
                                "Average",
                                SteamBaseboard(BaseboardNum).EquipID);

            SetupOutputVariable("Baseboard Convective Heating Rate",
                                OutputProcessor::Unit::W,
                                SteamBaseboard(BaseboardNum).ConvPower,
                                "System",
                                "Average",
                                SteamBaseboard(BaseboardNum).EquipID);
            SetupOutputVariable("Baseboard Radiant Heating Rate",
                                OutputProcessor::Unit::W,
                                SteamBaseboard(BaseboardNum).RadPower,
                                "System",
                                "Average",
                                SteamBaseboard(BaseboardNum).EquipID);
            SetupOutputVariable("Baseboard Total Heating Energy",
                                OutputProcessor::Unit::J,
                                SteamBaseboard(BaseboardNum).TotEnergy,
                                "System",
                                "Sum",
                                SteamBaseboard(BaseboardNum).EquipID,
                                _,
                                "ENERGYTRANSFER",
                                "BASEBOARD",
                                _,
                                "System");
            SetupOutputVariable("Baseboard Convective Heating Energy",
                                OutputProcessor::Unit::J,
                                SteamBaseboard(BaseboardNum).ConvEnergy,
                                "System",
                                "Sum",
                                SteamBaseboard(BaseboardNum).EquipID);
            SetupOutputVariable("Baseboard Radiant Heating Energy",
                                OutputProcessor::Unit::J,
                                SteamBaseboard(BaseboardNum).RadEnergy,
                                "System",
                                "Sum",
                                SteamBaseboard(BaseboardNum).EquipID);
            SetupOutputVariable("Baseboard Steam Energy",
                                OutputProcessor::Unit::J,
                                SteamBaseboard(BaseboardNum).Energy,
                                "System",
                                "Sum",
                                SteamBaseboard(BaseboardNum).EquipID,
                                _,
                                "PLANTLOOPHEATINGDEMAND",
                                "BASEBOARD",
                                _,
                                "System");
            SetupOutputVariable("Baseboard Steam Rate",
                                OutputProcessor::Unit::W,
                                SteamBaseboard(BaseboardNum).Power,
                                "System",
                                "Average",
                                SteamBaseboard(BaseboardNum).EquipID);
            SetupOutputVariable("Baseboard Steam Mass Flow Rate",
                                OutputProcessor::Unit::kg_s,
                                SteamBaseboard(BaseboardNum).SteamMassFlowRate,
                                "System",
                                "Average",
                                SteamBaseboard(BaseboardNum).EquipID);
            SetupOutputVariable("Baseboard Steam Inlet Temperature",
                                OutputProcessor::Unit::C,
                                SteamBaseboard(BaseboardNum).SteamInletTemp,
                                "System",
                                "Average",
                                SteamBaseboard(BaseboardNum).EquipID);
            SetupOutputVariable("Baseboard Steam Outlet Temperature",
                                OutputProcessor::Unit::C,
                                SteamBaseboard(BaseboardNum).SteamOutletTemp,
                                "System",
                                "Average",
                                SteamBaseboard(BaseboardNum).EquipID);
        }
    }

    void InitSteamBaseboard(EnergyPlusData &state, int const BaseboardNum, int const ControlledZoneNumSub, bool const FirstHVACIteration)
    {

        // SUBROUTINE INFORMATION:
        //       AUTHOR         Russ Taylor
        //                      Rick Strand
        //       DATE WRITTEN   Nov 1997
        //                      Feb 2001
        //       MODIFIED       Sep 2009 Daeho Kang (Add Radiant Component)
        //                      Sept 2010 Chandan Sharma, FSEC (plant interactions)
        //       RE-ENGINEERED  na

        // PURPOSE OF THIS SUBROUTINE:
        // This subroutine initializes the baseboard units.

        // METHODOLOGY EMPLOYED:
        // The initialization subrotines both in high temperature radiant radiator
        // and convective only baseboard radiator are combined and modified.
        // The heater is assumed to be crossflow with both fluids unmixed.

        // REFERENCES:

        // Using/Aliasing
        using FluidProperties::GetSatDensityRefrig;
        using FluidProperties::GetSatEnthalpyRefrig;
        using PlantUtilities::InitComponentNodes;
        using PlantUtilities::ScanPlantLoopsForObject;

        // Locals
        // SUBROUTINE ARGUMENT DEFINITIONS:

        // SUBROUTINE PARAMETER DEFINITIONS:
        static std::string const RoutineName("InitSteamCoil");

        // INTERFACE BLOCK SPECIFICATIONS
        // na

        // DERIVED TYPE DEFINITIONS
        // na

        // SUBROUTINE LOCAL VARIABLE DECLARATIONS:
        static Array1D_bool MyEnvrnFlag;
        int Loop;
        int SteamInletNode;
        int ZoneNode;
        int ZoneNum;
        Real64 StartEnthSteam;
        Real64 SteamDensity;
        bool errFlag;

        // Do the one time initializations
        if (MyOneTimeFlag) {

            // initialize the environment and sizing flags
            MyEnvrnFlag.allocate(NumSteamBaseboards);
            MySizeFlag.allocate(NumSteamBaseboards);
            ZeroSourceSumHATsurf.dimension(NumOfZones, 0.0);
            QBBSteamRadSource.dimension(NumSteamBaseboards, 0.0);
            QBBSteamRadSrcAvg.dimension(NumSteamBaseboards, 0.0);
            LastQBBSteamRadSrc.dimension(NumSteamBaseboards, 0.0);
            LastSysTimeElapsed.dimension(NumSteamBaseboards, 0.0);
            LastTimeStepSys.dimension(NumSteamBaseboards, 0.0);
            SetLoopIndexFlag.allocate(NumSteamBaseboards);
            MyEnvrnFlag = true;
            MySizeFlag = true;
            MyOneTimeFlag = false;
            SetLoopIndexFlag = true;
        }

        if (SteamBaseboard(BaseboardNum).ZonePtr <= 0) SteamBaseboard(BaseboardNum).ZonePtr = ZoneEquipConfig(ControlledZoneNumSub).ActualZoneNum;

        // Need to check all units to see if they are on ZoneHVAC:EquipmentList or issue warning
        if (!ZoneEquipmentListChecked && ZoneEquipInputsFilled) {
            ZoneEquipmentListChecked = true;
            for (Loop = 1; Loop <= NumSteamBaseboards; ++Loop) {
                if (CheckZoneEquipmentList(cCMO_BBRadiator_Steam, SteamBaseboard(Loop).EquipID)) continue;
                ShowSevereError("InitBaseboard: Unit=[" + cCMO_BBRadiator_Steam + ',' + SteamBaseboard(Loop).EquipID +
                                "] is not on any ZoneHVAC:EquipmentList.  It will not be simulated.");
            }
        }

        if (SetLoopIndexFlag(BaseboardNum)) {
            if (allocated(PlantLoop)) {
                errFlag = false;
                ScanPlantLoopsForObject(state,
                                        SteamBaseboard(BaseboardNum).EquipID,
                                        SteamBaseboard(BaseboardNum).EquipType,
                                        SteamBaseboard(BaseboardNum).LoopNum,
                                        SteamBaseboard(BaseboardNum).LoopSideNum,
                                        SteamBaseboard(BaseboardNum).BranchNum,
                                        SteamBaseboard(BaseboardNum).CompNum,
                                        errFlag,
                                        _,
                                        _,
                                        _,
                                        _,
                                        _);
                SetLoopIndexFlag(BaseboardNum) = false;
                if (errFlag) {
                    ShowFatalError("InitSteamBaseboard: Program terminated for previous conditions.");
                }
            }
        }

        if (!SysSizingCalc && MySizeFlag(BaseboardNum) && (!SetLoopIndexFlag(BaseboardNum))) {
            // For each coil, do the sizing once
            SizeSteamBaseboard(state, BaseboardNum);
            MySizeFlag(BaseboardNum) = false;
        }

        // Do the Begin Environment initializations
        if (BeginEnvrnFlag && MyEnvrnFlag(BaseboardNum)) {
            // Initialize
            SteamInletNode = SteamBaseboard(BaseboardNum).SteamInletNode;
            Node(SteamInletNode).Temp = 100.0;
            Node(SteamInletNode).Press = 101325.0;
            SteamDensity = GetSatDensityRefrig(fluidNameSteam, Node(SteamInletNode).Temp, 1.0, Node(SteamInletNode).FluidIndex, RoutineName);
            StartEnthSteam = GetSatEnthalpyRefrig(fluidNameSteam, Node(SteamInletNode).Temp, 1.0, Node(SteamInletNode).FluidIndex, RoutineName);
            SteamBaseboard(BaseboardNum).SteamMassFlowRateMax = SteamDensity * SteamBaseboard(BaseboardNum).SteamVolFlowRateMax;
            InitComponentNodes(0.0,
                               SteamBaseboard(BaseboardNum).SteamMassFlowRateMax,
                               SteamBaseboard(BaseboardNum).SteamInletNode,
                               SteamBaseboard(BaseboardNum).SteamOutletNode,
                               SteamBaseboard(BaseboardNum).LoopNum,
                               SteamBaseboard(BaseboardNum).LoopSideNum,
                               SteamBaseboard(BaseboardNum).BranchNum,
                               SteamBaseboard(BaseboardNum).CompNum);
            Node(SteamInletNode).Enthalpy = StartEnthSteam;
            Node(SteamInletNode).Quality = 1.0;
            Node(SteamInletNode).HumRat = 0.0;

            // Initializes radiant sources
            ZeroSourceSumHATsurf = 0.0;
            QBBSteamRadSource = 0.0;
            QBBSteamRadSrcAvg = 0.0;
            LastQBBSteamRadSrc = 0.0;
            LastSysTimeElapsed = 0.0;
            LastTimeStepSys = 0.0;

            MyEnvrnFlag(BaseboardNum) = false;
        }

        if (!BeginEnvrnFlag) {
            MyEnvrnFlag(BaseboardNum) = true;
        }

        if (BeginTimeStepFlag && FirstHVACIteration) {
            ZoneNum = SteamBaseboard(BaseboardNum).ZonePtr;
            ZeroSourceSumHATsurf(ZoneNum) = SumHATsurf(ZoneNum);
            QBBSteamRadSrcAvg(BaseboardNum) = 0.0;
            LastQBBSteamRadSrc(BaseboardNum) = 0.0;
            LastSysTimeElapsed(BaseboardNum) = 0.0;
            LastTimeStepSys(BaseboardNum) = 0.0;
        }

        // Do the every time step initializations
        SteamInletNode = SteamBaseboard(BaseboardNum).SteamInletNode;
        ZoneNode = ZoneEquipConfig(ControlledZoneNumSub).ZoneNode;
        SteamBaseboard(BaseboardNum).SteamMassFlowRate = Node(SteamInletNode).MassFlowRate;
        SteamBaseboard(BaseboardNum).SteamInletTemp = Node(SteamInletNode).Temp;
        SteamBaseboard(BaseboardNum).SteamInletEnthalpy = Node(SteamInletNode).Enthalpy;
        SteamBaseboard(BaseboardNum).SteamInletPress = Node(SteamInletNode).Press;
        SteamBaseboard(BaseboardNum).SteamInletQuality = Node(SteamInletNode).Quality;

        SteamBaseboard(BaseboardNum).TotPower = 0.0;
        SteamBaseboard(BaseboardNum).Power = 0.0;
        SteamBaseboard(BaseboardNum).ConvPower = 0.0;
        SteamBaseboard(BaseboardNum).RadPower = 0.0;
        SteamBaseboard(BaseboardNum).TotEnergy = 0.0;
        SteamBaseboard(BaseboardNum).Energy = 0.0;
        SteamBaseboard(BaseboardNum).ConvEnergy = 0.0;
        SteamBaseboard(BaseboardNum).RadEnergy = 0.0;
    }

    void SizeSteamBaseboard(EnergyPlusData &state, int const BaseboardNum)
    {

        // SUBROUTINE INFORMATION:
        //       AUTHOR         Fred Buhl
        //       DATE WRITTEN   February 2002
        //       MODIFIED       August 2013 Daeho Kang, add component sizing table entries
        //                      August 2014 Bereket Nigusse, added scalable sizing
        //       RE-ENGINEERED  na

        // PURPOSE OF THIS SUBROUTINE:
        // This subroutine is for sizing steam baseboard components

        // METHODOLOGY EMPLOYED:
        // Obtains flow rates from the zone sizing arrays and plant sizing data.

        // REFERENCES:
        // na

        // Using/Aliasing
        using namespace DataSizing;
        using FluidProperties::GetSatDensityRefrig;
        using FluidProperties::GetSatEnthalpyRefrig;
        using FluidProperties::GetSatSpecificHeatRefrig;
        using PlantUtilities::RegisterPlantCompDesignFlow;
        //  USE BranchInputManager,  ONLY: MyPlantSizingIndex
        using DataHeatBalance::Zone;
        using DataHVACGlobals::HeatingCapacitySizing;
        using General::RoundSigDigits;
        using ReportSizingManager::ReportSizingOutput;
        using ReportSizingManager::RequestSizing;

        // Locals
        // SUBROUTINE ARGUMENT DEFINITIONS:

        // SUBROUTINE PARAMETER DEFINITIONS:
        static std::string const RoutineName("SizeSteamBaseboard");

        // INTERFACE BLOCK SPECIFICATIONS
        // na

        // DERIVED TYPE DEFINITIONS
        // na

        // SUBROUTINE LOCAL VARIABLE DECLARATIONS:
        int PltSizSteamNum(0);               // Index of plant sizing object for 1st steam loop
        Real64 DesCoilLoad(0.0);             // Design heating load in the zone
        Real64 SteamInletTemp;               // Inlet steam temperature in C
        Real64 EnthSteamInDry;               // Enthalpy of dry steam
        Real64 EnthSteamOutWet;              // Enthalpy of wet steam
        Real64 LatentHeatSteam;              // latent heat of steam
        Real64 SteamDensity;                 // Density of steam
        Real64 Cp;                           // local fluid specific heat
        bool ErrorsFound(false);             // If errors detected in input
        bool IsAutoSize(false);              // Indicator to autosizing steam flow
        Real64 SteamVolFlowRateMaxDes(0.0);  // Design maximum steam volume flow for reporting
        Real64 SteamVolFlowRateMaxUser(0.0); // User hard-sized maximum steam volume flow for reporting
        std::string CompName;                // component name
        std::string CompType;                // component type
        std::string SizingString;            // input field sizing description (e.g., Nominal Capacity)
        Real64 TempSize;                     // autosized value of coil input field
        int FieldNum = 1;                    // IDD numeric field number where input field description is found
        int SizingMethod;                    // Integer representation of sizing method name (HeatingCapacitySizing)
        bool PrintFlag;                      // TRUE when sizing information is reported in the eio file
        int CapSizingMethod(0); // capacity sizing methods (HeatingDesignCapacity, CapacityPerFloorArea, and FractionOfAutosizedHeatingCapacity )

        // Find the appropriate steam plant sizing object
        PltSizSteamNum = PlantLoop(SteamBaseboard(BaseboardNum).LoopNum).PlantSizNum;
        //    PltSizSteamNum = MyPlantSizingIndex('Coil:Heating:Steam', SteamBaseboard(BaseboardNum)%EquipID, &
        //                    SteamBaseboard(BaseboardNum)%SteamInletNode, &
        //                    SteamBaseboard(BaseboardNum)%SteamOutletNode, ErrorsFound)

        if (PltSizSteamNum > 0) {

            DataScalableCapSizingON = false;

            if (CurZoneEqNum > 0) {

                if (SteamBaseboard(BaseboardNum).SteamVolFlowRateMax == AutoSize) {
                    IsAutoSize = true;
                }
                if (!IsAutoSize && !ZoneSizingRunDone) {
                    if (SteamBaseboard(BaseboardNum).SteamVolFlowRateMax > 0.0) {
                        ReportSizingOutput(cCMO_BBRadiator_Steam,
                                           SteamBaseboard(BaseboardNum).EquipID,
                                           "User-Specified Maximum Water Flow Rate [m3/s]",
                                           SteamBaseboard(BaseboardNum).SteamVolFlowRateMax);
                    }
                } else {
                    CheckZoneSizing(cCMO_BBRadiator_Steam, SteamBaseboard(BaseboardNum).EquipID);

                    CompType = cCMO_BBRadiator_Steam;
                    CompName = SteamBaseboard(BaseboardNum).EquipID;
                    DataFracOfAutosizedHeatingCapacity = 1.0;
                    DataZoneNumber = SteamBaseboard(BaseboardNum).ZonePtr;
                    SizingMethod = HeatingCapacitySizing;
                    FieldNum = 1;
                    PrintFlag = false;
                    SizingString = SteamBaseboardNumericFields(BaseboardNum).FieldNames(FieldNum) + " [W]";
                    CapSizingMethod = SteamBaseboard(BaseboardNum).HeatingCapMethod;
                    ZoneEqSizing(CurZoneEqNum).SizingMethod(SizingMethod) = CapSizingMethod;
                    if (CapSizingMethod == HeatingDesignCapacity || CapSizingMethod == CapacityPerFloorArea ||
                        CapSizingMethod == FractionOfAutosizedHeatingCapacity) {

                        if (CapSizingMethod == HeatingDesignCapacity) {
                            if (SteamBaseboard(BaseboardNum).ScaledHeatingCapacity == AutoSize) {
                                CheckZoneSizing(CompType, CompName);
                                ZoneEqSizing(CurZoneEqNum).HeatingCapacity = true;
                                ZoneEqSizing(CurZoneEqNum).DesHeatingLoad = FinalZoneSizing(CurZoneEqNum).NonAirSysDesHeatLoad;
                            }
                            TempSize = SteamBaseboard(BaseboardNum).ScaledHeatingCapacity;
                        } else if (CapSizingMethod == CapacityPerFloorArea) {
                            ZoneEqSizing(CurZoneEqNum).HeatingCapacity = true;
                            ZoneEqSizing(CurZoneEqNum).DesHeatingLoad =
                                SteamBaseboard(BaseboardNum).ScaledHeatingCapacity * Zone(DataZoneNumber).FloorArea;
                            TempSize = ZoneEqSizing(CurZoneEqNum).DesHeatingLoad;
                            DataScalableCapSizingON = true;
                        } else if (CapSizingMethod == FractionOfAutosizedHeatingCapacity) {
                            CheckZoneSizing(CompType, CompName);
                            ZoneEqSizing(CurZoneEqNum).HeatingCapacity = true;
                            DataFracOfAutosizedHeatingCapacity = SteamBaseboard(BaseboardNum).ScaledHeatingCapacity;
                            ZoneEqSizing(CurZoneEqNum).DesHeatingLoad = FinalZoneSizing(CurZoneEqNum).NonAirSysDesHeatLoad;
                            TempSize = AutoSize;
                            DataScalableCapSizingON = true;
                        } else {
                            TempSize = SteamBaseboard(BaseboardNum).ScaledHeatingCapacity;
                        }
                        RequestSizing(state, CompType, CompName, SizingMethod, SizingString, TempSize, PrintFlag, RoutineName);
                        DesCoilLoad = TempSize;
                        DataScalableCapSizingON = false;
                    } else {
                        DesCoilLoad = 0.0; // FinalZoneSizing(CurZoneEqNum).NonAirSysDesHeatLoad;
                    }

                    if (DesCoilLoad >= SmallLoad) {
                        SteamInletTemp = 100.0;
                        EnthSteamInDry =
                            GetSatEnthalpyRefrig(fluidNameSteam, SteamInletTemp, 1.0, SteamBaseboard(BaseboardNum).FluidIndex, RoutineName);
                        EnthSteamOutWet =
                            GetSatEnthalpyRefrig(fluidNameSteam, SteamInletTemp, 0.0, SteamBaseboard(BaseboardNum).FluidIndex, RoutineName);
                        LatentHeatSteam = EnthSteamInDry - EnthSteamOutWet;
                        SteamDensity = GetSatDensityRefrig(fluidNameSteam, SteamInletTemp, 1.0, SteamBaseboard(BaseboardNum).FluidIndex, RoutineName);
                        Cp = GetSatSpecificHeatRefrig(fluidNameSteam, SteamInletTemp, 0.0, SteamBaseboard(BaseboardNum).FluidIndex, RoutineName);

                        SteamVolFlowRateMaxDes = DesCoilLoad / (SteamDensity * (LatentHeatSteam + SteamBaseboard(BaseboardNum).DegOfSubcooling * Cp));
                    } else {
                        SteamVolFlowRateMaxDes = 0.0;
                    }

                    if (IsAutoSize) {
                        SteamBaseboard(BaseboardNum).SteamVolFlowRateMax = SteamVolFlowRateMaxDes;
                        ReportSizingOutput(cCMO_BBRadiator_Steam,
                                           SteamBaseboard(BaseboardNum).EquipID,
                                           "Design Size Maximum Steam Flow Rate [m3/s]",
                                           SteamVolFlowRateMaxDes);
                    } else { // Hard size with sizing data
                        if (SteamBaseboard(BaseboardNum).SteamVolFlowRateMax > 0.0 && SteamVolFlowRateMaxDes > 0.0) {
                            SteamVolFlowRateMaxUser = SteamBaseboard(BaseboardNum).SteamVolFlowRateMax;
                            ReportSizingOutput(cCMO_BBRadiator_Steam,
                                               SteamBaseboard(BaseboardNum).EquipID,
                                               "Design Size Maximum Steam Flow Rate [m3/s]",
                                               SteamVolFlowRateMaxDes,
                                               "User-Speicified Maximum Steam Flow Rate [m3/s]",
                                               SteamVolFlowRateMaxUser);
                            if (DisplayExtraWarnings) {
                                // Report difference between design size and user-specified values
                                if ((std::abs(SteamVolFlowRateMaxDes - SteamVolFlowRateMaxUser) / SteamVolFlowRateMaxUser) >
                                    AutoVsHardSizingThreshold) {
                                    ShowMessage("SizeSteamBaseboard: Potential issue with equipment sizing for "
                                                "ZoneHVAC:Baseboard:RadiantConvective:Steam=\"" +
                                                SteamBaseboard(BaseboardNum).EquipID + "\".");
                                    ShowContinueError("User-Specified Maximum Steam Flow Rate of " + RoundSigDigits(SteamVolFlowRateMaxUser, 5) +
                                                      " [m3/s]");
                                    ShowContinueError("differs from Design Size Maximum Steam Flow Rate of " +
                                                      RoundSigDigits(SteamVolFlowRateMaxDes, 5) + " [m3/s]");
                                    ShowContinueError("This may, or may not, indicate mismatched component sizes.");
                                    ShowContinueError("Verify that the value entered is intended and is consistent with other components.");
                                }
                            }
                        }
                    }
                }
            }
        } else {
            if (IsAutoSize) {
                // if there is no heating Sizing:Plant object and autosizng was requested, issue an error message
                // first error will be issued by MyPlantSizingIndex
                ShowSevereError("Autosizing of steam baseboard requires a heating loop Sizing:Plant object");
                ShowContinueError("Occurs in Baseboard Heater=" + SteamBaseboard(BaseboardNum).EquipID);
                ErrorsFound = true;
            }
        }

        RegisterPlantCompDesignFlow(SteamBaseboard(BaseboardNum).SteamInletNode, SteamBaseboard(BaseboardNum).SteamVolFlowRateMax);

        if (ErrorsFound) {
            ShowFatalError("Preceding sizing errors cause program termination");
        }
    }

    void CalcSteamBaseboard(EnergyPlusData &state, int &BaseboardNum, Real64 &LoadMet)
    {
        // SUBROUTINE INFORMATION:
        //       AUTHOR         Daeho Kang
        //       DATE WRITTEN   September 2009
        //       MODIFIED       Sep 2011 LKL/BG - resimulate only zones needing it for Radiant systems
        //       RE-ENGINEERED  na

        // PURPOSE OF THIS SUBROUTINE:
        // This subroutine calculates both the convective and radiant heat transfer rate
        // of steam baseboard heaters. The heater is assumed to be crossflow with
        // both fluids unmixed. The air flow is bouyancy driven and a constant airflow.

        // METHODOLOGY EMPLOYED:
        // Equations that calculates heating capacity of steam coils and outlet air and water temperatures
        // of the zone control steam coil in steam coil module in EnergyPlus are employed.

        // REFERENCES:

        // Using/Aliasing
        using DataHVACGlobals::SmallLoad;
        using DataZoneEnergyDemands::CurDeadBandOrSetback;
        using DataZoneEnergyDemands::ZoneSysEnergyDemand;
        using FluidProperties::GetSatDensityRefrig;
        using FluidProperties::GetSatEnthalpyRefrig;
        using FluidProperties::GetSatSpecificHeatRefrig;
        using ScheduleManager::GetCurrentScheduleValue;

        // Locals
        // SUBROUTINE ARGUMENT DEFINITIONS:

        // SUBROUTINE PARAMETER DEFINITIONS:
        static std::string const RoutineName("CalcSteamBaseboard");

        // INTERFACE BLOCK SPECIFICATIONS
        // na

        // DERIVED TYPE DEFINITIONS
        // na

        // SUBROUTINE LOCAL VARIABLE DECLARATIONS:
        int ZoneNum;
        Real64 RadHeat;
        Real64 SteamBBHeat;
        Real64 SteamInletTemp;
        Real64 SteamOutletTemp;
        Real64 SteamMassFlowRate;
        Real64 SubcoolDeltaT;
        Real64 QZnReq;
        Real64 EnthSteamInDry;
        Real64 EnthSteamOutWet;
        Real64 LatentHeatSteam;
        Real64 Cp;

        ZoneNum = SteamBaseboard(BaseboardNum).ZonePtr;
        QZnReq = ZoneSysEnergyDemand(ZoneNum).RemainingOutputReqToHeatSP;
        SteamInletTemp = Node(SteamBaseboard(BaseboardNum).SteamInletNode).Temp;
        SteamOutletTemp = SteamInletTemp;
        SteamMassFlowRate = Node(SteamBaseboard(BaseboardNum).SteamInletNode).MassFlowRate;
        SubcoolDeltaT = SteamBaseboard(BaseboardNum).DegOfSubcooling;

        if (QZnReq > SmallLoad && !CurDeadBandOrSetback(ZoneNum) && SteamMassFlowRate > 0.0 &&
            GetCurrentScheduleValue(SteamBaseboard(BaseboardNum).SchedPtr) > 0) {
            // Unit is on
            EnthSteamInDry = GetSatEnthalpyRefrig(fluidNameSteam, SteamInletTemp, 1.0, SteamBaseboard(BaseboardNum).FluidIndex, RoutineName);
            EnthSteamOutWet = GetSatEnthalpyRefrig(fluidNameSteam, SteamInletTemp, 0.0, SteamBaseboard(BaseboardNum).FluidIndex, RoutineName);
            LatentHeatSteam = EnthSteamInDry - EnthSteamOutWet;
            Cp = GetSatSpecificHeatRefrig(fluidNameSteam, SteamInletTemp, 0.0, SteamBaseboard(BaseboardNum).FluidIndex, RoutineName);
            SteamBBHeat = SteamMassFlowRate * (LatentHeatSteam + SubcoolDeltaT * Cp); // Baseboard heating rate
            SteamOutletTemp = SteamInletTemp - SubcoolDeltaT;                         // Outlet temperature of steam
            // Estimate radiant heat addition
            RadHeat = SteamBBHeat * SteamBaseboard(BaseboardNum).FracRadiant; // Radiant heating rate
            QBBSteamRadSource(BaseboardNum) = RadHeat;                        // Radiant heat source which will be distributed to surfaces and people

            // Now, distribute the radiant energy of all systems to the appropriate surfaces, to people, and the air
            DistributeBBSteamRadGains();
            // Now "simulate" the system by recalculating the heat balances
<<<<<<< HEAD
            HeatBalanceSurfaceManager::CalcHeatBalanceOutsideSurf(state, state.files, ZoneNum);
=======
            HeatBalanceSurfaceManager::CalcHeatBalanceOutsideSurf(state, state.dataConvectionCoefficients, state.files, ZoneNum);
>>>>>>> dcd039da
            HeatBalanceSurfaceManager::CalcHeatBalanceInsideSurf(state, ZoneNum);

            // Here an assumption is made regarding radiant heat transfer to people.
            // While the radiant heat transfer to people array will be used by the thermal comfort
            // routines, the energy transfer to people would get lost from the perspective
            // of the heat balance.  So, to avoid this net loss of energy which clearly
            // gets added to the zones, we must account for it somehow.  This assumption
            // that all energy radiated to people is converted to convective energy is
            // not very precise, but at least it conserves energy. The system impact to heat balance
            // should include this.

            // Actual system load that the unit should meet
            LoadMet = (SumHATsurf(ZoneNum) - ZeroSourceSumHATsurf(ZoneNum)) + (SteamBBHeat * SteamBaseboard(BaseboardNum).FracConvect) +
                      (RadHeat * SteamBaseboard(BaseboardNum).FracDistribPerson);
            SteamBaseboard(BaseboardNum).SteamOutletEnthalpy = SteamBaseboard(BaseboardNum).SteamInletEnthalpy - SteamBBHeat / SteamMassFlowRate;
            SteamBaseboard(BaseboardNum).SteamOutletQuality = 0.0;
        } else {
            SteamOutletTemp = SteamInletTemp;
            SteamBBHeat = 0.0;
            LoadMet = 0.0;
            RadHeat = 0.0;
            SteamMassFlowRate = 0.0;
            QBBSteamRadSource(BaseboardNum) = 0.0;
            SteamBaseboard(BaseboardNum).SteamOutletQuality = 0.0;
            SteamBaseboard(BaseboardNum).SteamOutletEnthalpy = SteamBaseboard(BaseboardNum).SteamInletEnthalpy;
        }

        SteamBaseboard(BaseboardNum).SteamOutletTemp = SteamOutletTemp;
        SteamBaseboard(BaseboardNum).SteamMassFlowRate = SteamMassFlowRate;
        SteamBaseboard(BaseboardNum).SteamOutletEnthalpy = SteamBaseboard(BaseboardNum).SteamOutletEnthalpy;
        SteamBaseboard(BaseboardNum).SteamOutletQuality = SteamBaseboard(BaseboardNum).SteamOutletQuality;
        SteamBaseboard(BaseboardNum).TotPower = LoadMet;
        SteamBaseboard(BaseboardNum).Power = SteamBBHeat;
        SteamBaseboard(BaseboardNum).ConvPower = SteamBBHeat - RadHeat;
        SteamBaseboard(BaseboardNum).RadPower = RadHeat;
    }

    void UpdateSteamBaseboard(int const BaseboardNum)
    {
        // SUBROUTINE INFORMATION:
        //       AUTHOR         Russ Taylor
        //                      Rick Strand
        //       DATE WRITTEN   Nov 1997
        //                      February 2001
        //       MODIFIED       Sep 2009 Daeho Kang (add radiant component)
        //       RE-ENGINEERED  na

        // PURPOSE OF THIS SUBROUTINE:

        // METHODOLOGY EMPLOYED:
        // The update subrotines both in high temperature radiant radiator
        // and convective only baseboard radiator are combined and modified.

        // REFERENCES:
        // na

        // Using/Aliasing
        using DataGlobals::BeginEnvrnFlag;
        using DataGlobals::TimeStepZone;
        using PlantUtilities::SafeCopyPlantNode;

        // Locals
        // SUBROUTINE ARGUMENT DEFINITIONS:

        // SUBROUTINE PARAMETER DEFINITIONS:
        // na

        // INTERFACE BLOCK SPECIFICATIONS
        // na

        // DERIVED TYPE DEFINITIONS
        // na

        // SUBROUTINE LOCAL VARIABLE DECLARATIONS:
        int SteamInletNode;
        int SteamOutletNode;

        // First, update the running average if necessary...
        if (LastSysTimeElapsed(BaseboardNum) == SysTimeElapsed) {
            QBBSteamRadSrcAvg(BaseboardNum) -= LastQBBSteamRadSrc(BaseboardNum) * LastTimeStepSys(BaseboardNum) / TimeStepZone;
        }
        // Update the running average and the "last" values with the current values of the appropriate variables
        QBBSteamRadSrcAvg(BaseboardNum) += QBBSteamRadSource(BaseboardNum) * TimeStepSys / TimeStepZone;

        LastQBBSteamRadSrc(BaseboardNum) = QBBSteamRadSource(BaseboardNum);
        LastSysTimeElapsed(BaseboardNum) = SysTimeElapsed;
        LastTimeStepSys(BaseboardNum) = TimeStepSys;

        SteamInletNode = SteamBaseboard(BaseboardNum).SteamInletNode;
        SteamOutletNode = SteamBaseboard(BaseboardNum).SteamOutletNode;

        // Set the outlet air nodes of the Baseboard
        // Set the outlet water nodes for the Coil
        SafeCopyPlantNode(SteamInletNode, SteamOutletNode);
        Node(SteamOutletNode).Temp = SteamBaseboard(BaseboardNum).SteamOutletTemp;
        Node(SteamOutletNode).Enthalpy = SteamBaseboard(BaseboardNum).SteamOutletEnthalpy;
    }

    void UpdateBBSteamRadSourceValAvg(bool &SteamBaseboardSysOn) // .TRUE. if the radiant system has run this zone time step
    {

        // SUBROUTINE INFORMATION:
        //       AUTHOR         Rick Strand
        //       DATE WRITTEN   February 2001
        //       MODIFIED       Aug 2009 Daeho Kang (modify only for baseboard)
        //       RE-ENGINEERED  na

        // PURPOSE OF THIS SUBROUTINE:
        // To transfer the average value of the heat source over the entire
        // zone time step back to the heat balance routines so that the heat
        // balance algorithms can simulate one last time with the average source
        // to maintain some reasonable amount of continuity and energy balance
        // in the temperature and flux histories.

        // METHODOLOGY EMPLOYED:
        // All of the record keeping for the average term is done in the Update
        // routine so the only other thing that this subroutine does is check to
        // see if the system was even on.  If any average term is non-zero, then
        // one or more of the radiant systems was running.

        // REFERENCES:
        // na

        // USE STATEMENTS:
        // na

        // Locals
        // SUBROUTINE ARGUMENT DEFINITIONS:

        // SUBROUTINE PARAMETER DEFINITIONS:
        // na

        // INTERFACE BLOCK SPECIFICATIONS
        // na

        // DERIVED TYPE DEFINITIONS
        // na

        // SUBROUTINE LOCAL VARIABLE DECLARATIONS:
        int BaseboardNum; // DO loop counter for surface index

        // FLOW:
        SteamBaseboardSysOn = false;

        // If this was never allocated, then there are no radiant systems in this input file (just RETURN)
        if (!allocated(QBBSteamRadSrcAvg)) return;

        // If it was allocated, then we have to check to see if this was running at all...
        for (BaseboardNum = 1; BaseboardNum <= NumSteamBaseboards; ++BaseboardNum) {
            if (QBBSteamRadSrcAvg(BaseboardNum) != 0.0) {
                SteamBaseboardSysOn = true;
                break; // DO loop
            }
        }

        QBBSteamRadSource = QBBSteamRadSrcAvg;

        DistributeBBSteamRadGains(); // QBBRadSource has been modified so we need to redistribute gains
    }

    void DistributeBBSteamRadGains()
    {

        // SUBROUTINE INFORMATION:
        //       AUTHOR         Rick Strand
        //       DATE WRITTEN   February 2001
        //       MODIFIED       Aug. 2009 Daeho Kang (modify only for steam baseboard)
        //                      April 2010 Brent Griffith, max limit to protect surface temperature calcs
        //       RE-ENGINEERED  na

        // PURPOSE OF THIS SUBROUTINE:
        // To distribute the gains from the steam basebaord heater
        // as specified in the user input file.  This includes distribution
        // of long wavelength radiant gains to surfaces and "people."

        // METHODOLOGY EMPLOYED:
        // We must cycle through all of the radiant systems because each
        // surface could feel the effect of more than one radiant system.
        // Note that the energy radiated to people is assumed to affect them
        // but them it is assumed to be convected to the air.

        // REFERENCES:
        // na

        // Using/Aliasing
        using DataHeatBalance::Zone;
        using DataHeatBalFanSys::MaxRadHeatFlux;
        using DataHeatBalFanSys::QSteamBaseboardSurf;
        using DataHeatBalFanSys::QSteamBaseboardToPerson;
        using DataSurfaces::Surface;
        using General::RoundSigDigits;

        // Locals
        // SUBROUTINE ARGUMENT DEFINITIONS:

        // SUBROUTINE PARAMETER DEFINITIONS:
        Real64 const SmallestArea(0.001); // Smallest area in meters squared (to avoid a divide by zero)

        // INTERFACE BLOCK SPECIFICATIONS
        // na

        // DERIVED TYPE DEFINITIONS
        // na

        // SUBROUTINE LOCAL VARIABLE DECLARATIONS:
        int RadSurfNum;           // Counter for surfaces receiving radiation from radiant heater
        int BaseboardNum;         // Counter for the baseboard
        int SurfNum;              // Pointer to the Surface derived type
        int ZoneNum;              // Pointer to the Zone derived type
        Real64 ThisSurfIntensity; // temporary for W/m2 term for rad on a surface

        // FLOW:
        // Initialize arrays
        QSteamBaseboardSurf = 0.0;
        QSteamBaseboardToPerson = 0.0;

        for (BaseboardNum = 1; BaseboardNum <= NumSteamBaseboards; ++BaseboardNum) {

            ZoneNum = SteamBaseboard(BaseboardNum).ZonePtr;
            QSteamBaseboardToPerson(ZoneNum) += QBBSteamRadSource(BaseboardNum) * SteamBaseboard(BaseboardNum).FracDistribPerson;

            for (RadSurfNum = 1; RadSurfNum <= SteamBaseboard(BaseboardNum).TotSurfToDistrib; ++RadSurfNum) {
                SurfNum = SteamBaseboard(BaseboardNum).SurfacePtr(RadSurfNum);
                if (Surface(SurfNum).Area > SmallestArea) {
                    ThisSurfIntensity =
                        (QBBSteamRadSource(BaseboardNum) * SteamBaseboard(BaseboardNum).FracDistribToSurf(RadSurfNum) / Surface(SurfNum).Area);
                    QSteamBaseboardSurf(SurfNum) += ThisSurfIntensity;

                    if (ThisSurfIntensity > MaxRadHeatFlux) { // CR 8074, trap for excessive intensity (throws off surface balance )
                        ShowSevereError("DistributeBBSteamRadGains:  excessive thermal radiation heat flux intensity detected");
                        ShowContinueError("Surface = " + Surface(SurfNum).Name);
                        ShowContinueError("Surface area = " + RoundSigDigits(Surface(SurfNum).Area, 3) + " [m2]");
                        ShowContinueError("Occurs in " + cCMO_BBRadiator_Steam + " = " + SteamBaseboard(BaseboardNum).EquipID);
                        ShowContinueError("Radiation intensity = " + RoundSigDigits(ThisSurfIntensity, 2) + " [W/m2]");
                        ShowContinueError("Assign a larger surface area or more surfaces in " + cCMO_BBRadiator_Steam);
                        ShowFatalError("DistributeBBSteamRadGains:  excessive thermal radiation heat flux intensity detected");
                    }
                } else { // small surface
                    ShowSevereError("DistributeBBSteamRadGains:  surface not large enough to receive thermal radiation heat flux");
                    ShowContinueError("Surface = " + Surface(SurfNum).Name);
                    ShowContinueError("Surface area = " + RoundSigDigits(Surface(SurfNum).Area, 3) + " [m2]");
                    ShowContinueError("Occurs in " + cCMO_BBRadiator_Steam + " = " + SteamBaseboard(BaseboardNum).EquipID);
                    ShowContinueError("Assign a larger surface area or more surfaces in " + cCMO_BBRadiator_Steam);
                    ShowFatalError("DistributeBBSteamRadGains:  surface not large enough to receive thermal radiation heat flux");
                }
            }
        }
    }

    void ReportSteamBaseboard(int const BaseboardNum)
    {

        // SUBROUTINE INFORMATION:
        //       AUTHOR         Daeho Kang
        //       DATE WRITTEN   September 2009
        //       MODIFIED       na
        //       RE-ENGINEERED  na

        // PURPOSE OF THIS SUBROUTINE:

        // METHODOLOGY EMPLOYED:
        // na

        // REFERENCES:
        // na

        // Using/Aliasing
        using DataSurfaces::Surface;

        // Locals
        // SUBROUTINE ARGUMENT DEFINITIONS:

        // SUBROUTINE PARAMETER DEFINITIONS:
        // na

        // INTERFACE BLOCK SPECIFICATIONS
        // na

        // DERIVED TYPE DEFINITIONS
        // na

        // SUBROUTINE LOCAL VARIABLE DECLARATIONS:

        SteamBaseboard(BaseboardNum).TotEnergy = SteamBaseboard(BaseboardNum).TotPower * TimeStepSys * SecInHour;
        SteamBaseboard(BaseboardNum).Energy = SteamBaseboard(BaseboardNum).Power * TimeStepSys * SecInHour;
        SteamBaseboard(BaseboardNum).ConvEnergy = SteamBaseboard(BaseboardNum).ConvPower * TimeStepSys * SecInHour;
        SteamBaseboard(BaseboardNum).RadEnergy = SteamBaseboard(BaseboardNum).RadPower * TimeStepSys * SecInHour;
    }

    Real64 SumHATsurf(int const ZoneNum) // Zone number
    {

        // FUNCTION INFORMATION:
        //       AUTHOR         Peter Graham Ellis
        //       DATE WRITTEN   July 2003
        //       MODIFIED       na
        //       RE-ENGINEERED  na

        // PURPOSE OF THIS FUNCTION:
        // This function calculates the zone sum of Hc*Area*Tsurf.  It replaces the old SUMHAT.
        // The SumHATsurf code below is also in the CalcZoneSums subroutine in ZoneTempPredictorCorrector
        // and should be updated accordingly.

        // METHODOLOGY EMPLOYED:
        // na

        // REFERENCES:
        // na

        // Using/Aliasing
        using namespace DataSurfaces;
        using namespace DataHeatBalance;
        using namespace DataHeatBalSurface;

        // Return value
        Real64 SumHATsurf;

        // Locals
        // FUNCTION ARGUMENT DEFINITIONS:

        // FUNCTION LOCAL VARIABLE DECLARATIONS:
        int SurfNum; // Surface number
        Real64 Area; // Effective surface area

        // FLOW:
        SumHATsurf = 0.0;

        for (SurfNum = Zone(ZoneNum).SurfaceFirst; SurfNum <= Zone(ZoneNum).SurfaceLast; ++SurfNum) {
            if (!Surface(SurfNum).HeatTransSurf) continue; // Skip non-heat transfer surfaces

            Area = Surface(SurfNum).Area;

            if (Surface(SurfNum).Class == SurfaceClass_Window) {
                if (SurfWinShadingFlag(SurfNum) == IntShadeOn || SurfWinShadingFlag(SurfNum) == IntBlindOn) {
                    // The area is the shade or blind area = the sum of the glazing area and the divider area (which is zero if no divider)
                    Area += SurfWinDividerArea(SurfNum);
                }

                if (SurfWinFrameArea(SurfNum) > 0.0) {
                    // Window frame contribution
                    SumHATsurf += HConvIn(SurfNum) * SurfWinFrameArea(SurfNum) * (1.0 + SurfWinProjCorrFrIn(SurfNum)) *
                                  SurfWinFrameTempSurfIn(SurfNum);
                }

                if (SurfWinDividerArea(SurfNum) > 0.0 && SurfWinShadingFlag(SurfNum) != IntShadeOn &&
                    SurfWinShadingFlag(SurfNum) != IntBlindOn) {
                    // Window divider contribution (only from shade or blind for window with divider and interior shade or blind)
                    SumHATsurf += HConvIn(SurfNum) * SurfWinDividerArea(SurfNum) * (1.0 + 2.0 * SurfWinProjCorrDivIn(SurfNum)) *
                                  SurfWinDividerTempSurfIn(SurfNum);
                }
            }

            SumHATsurf += HConvIn(SurfNum) * Area * TempSurfInTmp(SurfNum);
        }

        return SumHATsurf;
    }

    void UpdateSteamBaseboardPlantConnection(int const BaseboardTypeNum,         // type index
                                             std::string const &BaseboardName,   // component name
                                             int const EP_UNUSED(EquipFlowCtrl), // Flow control mode for the equipment
                                             int const EP_UNUSED(LoopNum),       // Plant loop index for where called from
                                             int const EP_UNUSED(LoopSide),      // Plant loop side index for where called from
                                             int &CompIndex,                     // Chiller number pointer
                                             bool const EP_UNUSED(FirstHVACIteration),
                                             bool &InitLoopEquip // If not zero, calculate the max load for operating conditions
    )
    {

        // SUBROUTINE INFORMATION:
        //       AUTHOR         Chandan Sharma
        //       DATE WRITTEN   Sept. 2010
        //       MODIFIED       na
        //       RE-ENGINEERED  na

        // PURPOSE OF THIS SUBROUTINE:
        // update sim routine called from plant

        // METHODOLOGY EMPLOYED:
        // check input, provide comp index, call utility routines

        // REFERENCES:
        // Based on UpdateBaseboardPlantConnection from Brent Griffith, Sept 2010

        // Using/Aliasing
        using DataGlobals::KickOffSimulation;
        using DataPlant::ccSimPlantEquipTypes;
        using DataPlant::CriteriaType_HeatTransferRate;
        using DataPlant::CriteriaType_MassFlowRate;
        using DataPlant::CriteriaType_Temperature;
        using DataPlant::TypeOf_Baseboard_Rad_Conv_Steam;
        using General::TrimSigDigits;
        using PlantUtilities::PullCompInterconnectTrigger;

        // SUBROUTINE LOCAL VARIABLE DECLARATIONS:

        int BaseboardNum;

        // Find the correct baseboard
        if (CompIndex == 0) {
            BaseboardNum = UtilityRoutines::FindItemInList(BaseboardName, SteamBaseboard, &SteamBaseboardParams::EquipID);
            if (BaseboardNum == 0) {
                ShowFatalError("UpdateSteamBaseboardPlantConnection: Specified baseboard not valid =" + BaseboardName);
            }
            CompIndex = BaseboardNum;
        } else {
            BaseboardNum = CompIndex;
            if (BaseboardNum > NumSteamBaseboards || BaseboardNum < 1) {
                ShowFatalError("UpdateSteamBaseboardPlantConnection:  Invalid CompIndex passed=" + TrimSigDigits(BaseboardNum) +
                               ", Number of baseboards=" + TrimSigDigits(NumSteamBaseboards) + ", Entered baseboard name=" + BaseboardName);
            }
            if (KickOffSimulation) {
                if (BaseboardName != SteamBaseboard(BaseboardNum).EquipID) {
                    ShowFatalError("UpdateSteamBaseboardPlantConnection: Invalid CompIndex passed=" + TrimSigDigits(BaseboardNum) +
                                   ", baseboard name=" + BaseboardName +
                                   ", stored baseboard Name for that index=" + SteamBaseboard(BaseboardNum).EquipID);
                }
                if (BaseboardTypeNum != TypeOf_Baseboard_Rad_Conv_Steam) {
                    ShowFatalError("UpdateSteamBaseboardPlantConnection: Invalid CompIndex passed=" + TrimSigDigits(BaseboardNum) +
                                   ", baseboard name=" + BaseboardName +
                                   ", stored baseboard Name for that index=" + ccSimPlantEquipTypes(BaseboardTypeNum));
                }
            }
        }

        if (InitLoopEquip) {
            return;
        }

        PullCompInterconnectTrigger(SteamBaseboard(BaseboardNum).LoopNum,
                                    SteamBaseboard(BaseboardNum).LoopSideNum,
                                    SteamBaseboard(BaseboardNum).BranchNum,
                                    SteamBaseboard(BaseboardNum).CompNum,
                                    SteamBaseboard(BaseboardNum).BBLoadReSimIndex,
                                    SteamBaseboard(BaseboardNum).LoopNum,
                                    SteamBaseboard(BaseboardNum).LoopSideNum,
                                    CriteriaType_HeatTransferRate,
                                    SteamBaseboard(BaseboardNum).Power);

        PullCompInterconnectTrigger(SteamBaseboard(BaseboardNum).LoopNum,
                                    SteamBaseboard(BaseboardNum).LoopSideNum,
                                    SteamBaseboard(BaseboardNum).BranchNum,
                                    SteamBaseboard(BaseboardNum).CompNum,
                                    SteamBaseboard(BaseboardNum).BBLoadReSimIndex,
                                    SteamBaseboard(BaseboardNum).LoopNum,
                                    SteamBaseboard(BaseboardNum).LoopSideNum,
                                    CriteriaType_MassFlowRate,
                                    SteamBaseboard(BaseboardNum).SteamMassFlowRate);

        PullCompInterconnectTrigger(SteamBaseboard(BaseboardNum).LoopNum,
                                    SteamBaseboard(BaseboardNum).LoopSideNum,
                                    SteamBaseboard(BaseboardNum).BranchNum,
                                    SteamBaseboard(BaseboardNum).CompNum,
                                    SteamBaseboard(BaseboardNum).BBLoadReSimIndex,
                                    SteamBaseboard(BaseboardNum).LoopNum,
                                    SteamBaseboard(BaseboardNum).LoopSideNum,
                                    CriteriaType_Temperature,
                                    SteamBaseboard(BaseboardNum).SteamOutletTemp);
    }

} // namespace SteamBaseboardRadiator

} // namespace EnergyPlus<|MERGE_RESOLUTION|>--- conflicted
+++ resolved
@@ -1184,11 +1184,7 @@
             // Now, distribute the radiant energy of all systems to the appropriate surfaces, to people, and the air
             DistributeBBSteamRadGains();
             // Now "simulate" the system by recalculating the heat balances
-<<<<<<< HEAD
             HeatBalanceSurfaceManager::CalcHeatBalanceOutsideSurf(state, state.files, ZoneNum);
-=======
-            HeatBalanceSurfaceManager::CalcHeatBalanceOutsideSurf(state, state.dataConvectionCoefficients, state.files, ZoneNum);
->>>>>>> dcd039da
             HeatBalanceSurfaceManager::CalcHeatBalanceInsideSurf(state, ZoneNum);
 
             // Here an assumption is made regarding radiant heat transfer to people.
