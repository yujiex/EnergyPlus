// EnergyPlus, Copyright (c) 1996-2020, The Board of Trustees of the University of Illinois,
// The Regents of the University of California, through Lawrence Berkeley National Laboratory
// (subject to receipt of any required approvals from the U.S. Dept. of Energy), Oak Ridge
// National Laboratory, managed by UT-Battelle, Alliance for Sustainable Energy, LLC, and other
// contributors. All rights reserved.
//
// NOTICE: This Software was developed under funding from the U.S. Department of Energy and the
// U.S. Government consequently retains certain rights. As such, the U.S. Government has been
// granted for itself and others acting on its behalf a paid-up, nonexclusive, irrevocable,
// worldwide license in the Software to reproduce, distribute copies to the public, prepare
// derivative works, and perform publicly and display publicly, and to permit others to do so.
//
// Redistribution and use in source and binary forms, with or without modification, are permitted
// provided that the following conditions are met:
//
// (1) Redistributions of source code must retain the above copyright notice, this list of
//     conditions and the following disclaimer.
//
// (2) Redistributions in binary form must reproduce the above copyright notice, this list of
//     conditions and the following disclaimer in the documentation and/or other materials
//     provided with the distribution.
//
// (3) Neither the name of the University of California, Lawrence Berkeley National Laboratory,
//     the University of Illinois, U.S. Dept. of Energy nor the names of its contributors may be
//     used to endorse or promote products derived from this software without specific prior
//     written permission.
//
// (4) Use of EnergyPlus(TM) Name. If Licensee (i) distributes the software in stand-alone form
//     without changes from the version obtained under this License, or (ii) Licensee makes a
//     reference solely to the software portion of its product, Licensee must refer to the
//     software as "EnergyPlus version X" software, where "X" is the version number Licensee
//     obtained under this License and may not use a different name for the software. Except as
//     specifically required in this Section (4), Licensee shall not use in a company name, a
//     product name, in advertising, publicity, or other promotional activities any name, trade
//     name, trademark, logo, or other designation of "EnergyPlus", "E+", "e+" or confusingly
//     similar designation, without the U.S. Department of Energy's prior written consent.
//
// THIS SOFTWARE IS PROVIDED BY THE COPYRIGHT HOLDERS AND CONTRIBUTORS "AS IS" AND ANY EXPRESS OR
// IMPLIED WARRANTIES, INCLUDING, BUT NOT LIMITED TO, THE IMPLIED WARRANTIES OF MERCHANTABILITY
// AND FITNESS FOR A PARTICULAR PURPOSE ARE DISCLAIMED. IN NO EVENT SHALL THE COPYRIGHT OWNER OR
// CONTRIBUTORS BE LIABLE FOR ANY DIRECT, INDIRECT, INCIDENTAL, SPECIAL, EXEMPLARY, OR
// CONSEQUENTIAL DAMAGES (INCLUDING, BUT NOT LIMITED TO, PROCUREMENT OF SUBSTITUTE GOODS OR
// SERVICES; LOSS OF USE, DATA, OR PROFITS; OR BUSINESS INTERRUPTION) HOWEVER CAUSED AND ON ANY
// THEORY OF LIABILITY, WHETHER IN CONTRACT, STRICT LIABILITY, OR TORT (INCLUDING NEGLIGENCE OR
// OTHERWISE) ARISING IN ANY WAY OUT OF THE USE OF THIS SOFTWARE, EVEN IF ADVISED OF THE
// POSSIBILITY OF SUCH DAMAGE.

// C++ Headers
#include <cmath>

// ObjexxFCL Headers
#include <ObjexxFCL/Fmath.hh>
#include <ObjexxFCL/numeric.hh>

// EnergyPlus Headers
#include <EnergyPlus/Construction.hh>
#include <EnergyPlus/Data/EnergyPlusData.hh>
#include <EnergyPlus/DataDaylighting.hh>
#include <EnergyPlus/DataDaylightingDevices.hh>
#include <EnergyPlus/DataGlobals.hh>
#include <EnergyPlus/DataHeatBalance.hh>
#include <EnergyPlus/DataIPShortCuts.hh>
#include <EnergyPlus/DataSurfaces.hh>
#include <EnergyPlus/DataSystemVariables.hh>
#include <EnergyPlus/DaylightingDevices.hh>
#include <EnergyPlus/DisplayRoutines.hh>
#include <EnergyPlus/FluidProperties.hh>
#include <EnergyPlus/General.hh>
#include <EnergyPlus/HeatBalanceInternalHeatGains.hh>
#include <EnergyPlus/InputProcessing/InputProcessor.hh>
#include <EnergyPlus/OutputProcessor.hh>
#include <EnergyPlus/UtilityRoutines.hh>

namespace EnergyPlus {

namespace DaylightingDevices {

    // MODULE INFORMATION:
    //       AUTHOR         Peter Graham Ellis
    //       DATE WRITTEN   May 2003
    //       MODIFIED       PGE, Aug 2003:  Added daylighting shelves.
    //       RE-ENGINEERED  na

    // PURPOSE OF THIS MODULE:
    // Simulates daylighting devices, namely tubular daylighting devices (a.k.a. light pipes, sun pipes, or
    // tubular skylights) and daylighting shelves (a.k.a. light shelves).

    // METHODOLOGY EMPLOYED:
    // TUBULAR DAYLIGHTING DEVICE
    // A tubular daylighting device (TDD) is constructed of three components:  a dome, a pipe, and a diffuser.
    // The dome and diffuser are treated as special window surfaces to take advantage of many of the already
    // existing daylighting and heat transfer routines.  Together the dome and diffuser become "receiver"
    // and "transmitter", i.e. radiation entering the dome ends up exiting the diffuser.  The geometry and
    // construction of the pipe and the constructions of the window surfaces determine the transmittance of
    // the TDD.
    // The main task of the module is to determine the total transmittance of the TDD for several
    // types of radiation, including visible beam, solar beam, solar isotropic, and solar anisotropic sky.
    // The fundamental building block for each type of radiation is the transmittance of a beam or ray of
    // radiation (visible or solar) at a given incident angle.  This transmittance is calculated and
    // tabulated for each TDD during initialization using a numerical integral based on the analytical
    // solution derived by Swift and Smith.  Diffuse transmittances are subsequently calculated by integrating
    // discrete rays over the viewable area.
    // There are three parts to the TDD model:
    //   1. Daylighting
    //   2. Solar gain
    //   3. Thermal conductive/convective gain
    // The daylighting simulation uses the visible beam transmittance to find the amount of direct beam
    // solar illuminance that enters the zone.  The visible beam transmittance is also used for calculating
    // the contribution of each discrete ray from a differential area during a comprehensive sky/ground
    // integration.
    // The heat balance simulation handles both the solar gain and thermal conductive/convective gain.
    // Although visible and solar radiation are similar, solar gain is simulated very differently from the
    // daylighting illuminance calculations.  The gain from direct beam solar is found using the
    // solar beam transmittance.  The diffuse solar, however, is more complicated.  A sky/ground integration
    // is NOT performed.  Instead anisotropic sky view factor multipliers (AnisoSkyMult) are calculated for
    // each surface.  The diffuse sky/ground transmittance of the TDD is solved using a modification of the
    // AnisoSkyMult.  The ground radiation transmittance and anisotropic sky transmittance are found separately.
    // See CalcTDDTransSolIso, CalcTDDTransSolHorizon, CalcTDDTransSolAniso below.
    // For thermal conductive/convective gain, TDDs are treated as one big object with an effective R value.
    // The outside face temperature of the dome and the inside face temperature of the diffuser are calculated
    // with the outside and inside heat balances respectively.  The temperatures are then copied to the inside
    // face of the dome and the outside face of the diffuser.  Normal exterior and interior convection and IR
    // radiation exchange occurs for both surfaces.
    // Solar radiation that is not transmitted through the pipe is absorbed and distributed among the transition
    // zones that the pipe passes through between dome and diffuser.  The heat is distributed proportionate to
    // the length of the zone.  Any exterior length of pipe also receives a proportionate amount of heat, but
    // this is lost to the outside.
    // REFERENCES:
    // Ellis, P. G., and Strand, R. K.  Paper to be published.
    // Swift, P. D., and Smith, G. B.  "Cylindrical Mirror Light Pipes",
    //   Solar Energy Materials and Solar Cells 36 (1995), pp. 159-168.
    // DAYLIGHTING SHELVES
    // A daylighting shelf is constructed of up to three components: a window, an inside shelf, and an outside
    // shelf.  Both inside shelf and outside shelf are optional, but if neither is specified, nothing happens.
    // The window must be divided into two window surfaces: an upper window and a lower window.  The upper
    // window interacts with the daylighting shelf but the lower window does not, except to receive shading from
    // the outside shelf.  The inside shelf, if specified, acts to reflect all transmitted light from the
    // upper window onto the ceiling of the zone as diffuse light.  The outside shelf, if specified, changes
    // the total amount of light incident on the window.  All light reflected from the outside shelf also goes
    // onto the zone ceiling.
    // Most of the work for daylighting shelves is actually done in DaylightingManager.cc, SolarShading.cc,
    // and HeatBalanceSurfaceManager.cc.  The main task of the module is to get the input and initialize the
    // shelf.  The biggest part of initialization is calculating the window view factor to the outside shelf.
    // It is up to the user to reduce the window view factor to ground accordingly.
    // The inside shelf is modeled in both daylighting and heat balance simulations by converting all light
    // transmitted by the upper window into diffuse upgoing flux.  No beam or downgoing flux can pass the end
    // of the shelf regardless of the shelf's position or orientation.  Since it is defined as a partition,
    // the inside shelf is essentially the same as an internal mass surface.  The initialization doubles the
    // surface area so that both sides are exposed to the zone air.  All beam solar transmitted by the window
    // is absorbed in one side of the shelf, i.e. half of the doubled area.
    // The outside shelf is modeled in the daylighting simulation after the detailed sky/ground integration has
    // been completed.  Since exterior surfaces currently do not reflect or have a luminance in the Daylighting
    // Manager, the shelf just serves to block part of the ground luminance.  The luminance of the shelf itself
    // is added as a lump sum based on the view factor to the shelf, the sunlit fraction, the reflectance of the
    // shelf construction, and the sun and sky illuminance on the shelf.  All the luminance is added to the
    // diffuse upgoing flux.  The shelf view factor to sky is assumed to be 1.0 for lack of better information.
    // The outside shelf is treated similarly in the heat balance simulation, but here the shelf view factor to
    // sky is conveniently given by AnisoSkyMult.  NOTE:  The solar shading code was modified to allow sunlit
    // fraction, sunlit area, AnisoSkyMult, etc. to be calculated for attached shading surfaces.
    // Future shelf model improvements:
    // 1. Allow beam and downgoing flux to pass the end of the inside shelf depending on actual shelf goemetry.
    // 2. Reduce outside shelf view factor to sky (for daylighting) by taking into account anisotropic sky
    //    distribution and shading, i.e. the daylighting equivalent of AnisoSkyMult.
    // 3. Expand view factor to shelf calculation to handle more complicated geometry.
    // REFERENCES:
    // Mills, A. F.  Heat and Mass Transfer, 1995, p. 499.  (Shape factor for adjacent rectangles.)

    // Using/Aliasing
    using DataGlobals::NumOfZones;
    using DataHeatBalance::MinimalShadowing;
    using DataHeatBalance::SolarDistribution;
    using DataHeatBalance::TotConstructs;
    using DataHeatBalance::Zone;
    using DataSurfaces::CalcSolRefl;
    using DataSurfaces::ExternalEnvironment;
    using DataSurfaces::ShadingTransmittanceVaries;
    using DataSurfaces::Surface;
    using DataSurfaces::SurfaceClass;
    using DataSurfaces::TotSurfaces;
    using namespace DataDaylightingDevices;

    // Data
    // MODULE PARAMETER DEFINITIONS: na
    // DERIVED TYPE DEFINITIONS: na
    // MODULE VARIABLE TYPE DECLARATIONS: na

    // MODULE VARIABLE DECLARATIONS:
    Array1D<Real64> COSAngle(NumOfAngles); // List of cosines of incident angle
    bool ShelfReported = false;

    // SUBROUTINE SPECIFICATIONS:

    // MODULE SUBROUTINES:

    void clear_state() {
        COSAngle.clear();
        COSAngle.allocate(NumOfAngles);
        ShelfReported = false;
    }

    // Functions

    void InitDaylightingDevices(EnergyPlusData &state)
    {

        // SUBROUTINE INFORMATION:
        //       AUTHOR         Peter Graham Ellis
        //       DATE WRITTEN   May 2003
        //       MODIFIED       PGE, Aug 2003:  Added daylighting shelves.
        //       RE-ENGINEERED  na

        // PURPOSE OF THIS SUBROUTINE:
        // This subroutine initializes all daylighting device:  TDD pipes and daylighting shelves.
        // This is only called once at the beginning of the simulation under the BeginSimFlag.

        // METHODOLOGY EMPLOYED:
        // Daylighting and thermal variables are calculated.  BeamTrans/COSAngle table is calculated.

        // REFERENCES: na

        // Using/Aliasing
        using DataHeatBalance::IntGainTypeOf_DaylightingDeviceTubular;
        using General::RoundSigDigits;

        // Locals
        // SUBROUTINE ARGUMENT DEFINITIONS: na

        // DERIVED TYPE DEFINITIONS:


        // SUBROUTINE LOCAL VARIABLE DECLARATIONS:
        int PipeNum;   // TDD pipe object number
        int StoredNum; // Stored TDD pipe object number
        int AngleNum;
        int TZoneNum;
        int Loop;
        Real64 Theta;       // Angle of entry in degrees, 0 is parallel to pipe axis
        Real64 dTheta;      // Angle increment
        Real64 Reflectance; // Visible or solar reflectance of surface
        Real64 SumTZoneLengths;
        bool Found;
        int ShelfNum;  // Daylighting shelf object number
        int ShelfSurf; // Daylighting shelf surface number
        int WinSurf;   // Window surface number

        int NumStored(0); // Counter for number of pipes stored as they are calculated

        struct TDDPipeStoredData
        {
            // Members
            Real64 AspectRatio;        // Aspect ratio, length / diameter
            Real64 Reflectance;        // Reflectance of surface
            Array1D<Real64> TransBeam; // Table of beam transmittance vs. cosine angle

            // Default Constructor
            TDDPipeStoredData() : AspectRatio(0.0), Reflectance(0.0), TransBeam(NumOfAngles, 0.0)
            {
            }
        };

        // Object Data
        Array1D<TDDPipeStoredData> TDDPipeStored;

        // FLOW:
        // Initialize tubular daylighting devices (TDDs)
        GetTDDInput(state);

        if (NumOfTDDPipes > 0) {
            DisplayString("Initializing Tubular Daylighting Devices");
            // Setup COSAngle list for all TDDs
            COSAngle(1) = 0.0;
            COSAngle(NumOfAngles) = 1.0;

            dTheta = 90.0 * DataGlobalConstants::DegToRadians() / (NumOfAngles - 1.0);
            Theta = 90.0 * DataGlobalConstants::DegToRadians();
            for (AngleNum = 2; AngleNum <= NumOfAngles - 1; ++AngleNum) {
                Theta -= dTheta;
                COSAngle(AngleNum) = std::cos(Theta);
            } // AngleNum

            TDDPipeStored.allocate(NumOfTDDPipes * 2);

            for (PipeNum = 1; PipeNum <= NumOfTDDPipes; ++PipeNum) {
                // Initialize optical properties
                TDDPipe(PipeNum).AspectRatio = TDDPipe(PipeNum).TotLength / TDDPipe(PipeNum).Diameter;
                TDDPipe(PipeNum).ReflectVis = 1.0 - state.dataConstruction->Construct(TDDPipe(PipeNum).Construction).InsideAbsorpVis;
                TDDPipe(PipeNum).ReflectSol = 1.0 - state.dataConstruction->Construct(TDDPipe(PipeNum).Construction).InsideAbsorpSolar;

                // Calculate the beam transmittance table for visible and solar spectrum
                // First time thru use the visible reflectance
                Reflectance = TDDPipe(PipeNum).ReflectVis;
                for (Loop = 1; Loop <= 2; ++Loop) {
                    // For computational efficiency, search stored pipes to see if an identical pipe has already been calculated
                    Found = false;
                    for (StoredNum = 1; StoredNum <= NumStored; ++StoredNum) {
                        if (TDDPipeStored(StoredNum).AspectRatio != TDDPipe(PipeNum).AspectRatio) continue;
                        if (TDDPipeStored(StoredNum).Reflectance == Reflectance) {
                            Found = true; // StoredNum points to the matching TDDPipeStored
                            break;
                        }
                    } // StoredNum

                    if (!Found) { // Not yet calculated

                        // Add a new pipe to TDDPipeStored
                        ++NumStored;
                        TDDPipeStored(NumStored).AspectRatio = TDDPipe(PipeNum).AspectRatio;
                        TDDPipeStored(NumStored).Reflectance = Reflectance;

                        // Set beam transmittances for 0 and 90 degrees
                        TDDPipeStored(NumStored).TransBeam(1) = 0.0;
                        TDDPipeStored(NumStored).TransBeam(NumOfAngles) = 1.0;

                        // Calculate intermediate beam transmittances between 0 and 90 degrees
                        Theta = 90.0 * DataGlobalConstants::DegToRadians();
                        for (AngleNum = 2; AngleNum <= NumOfAngles - 1; ++AngleNum) {
                            Theta -= dTheta;
                            TDDPipeStored(NumStored).TransBeam(AngleNum) = CalcPipeTransBeam(Reflectance, TDDPipe(PipeNum).AspectRatio, Theta);
                        } // AngleNum

                        StoredNum = NumStored;
                    }

                    // Assign stored values to TDDPipe
                    if (Loop == 1) { // Visible
                        TDDPipe(PipeNum).PipeTransVisBeam = TDDPipeStored(StoredNum).TransBeam;
                    } else { // Solar
                        TDDPipe(PipeNum).PipeTransSolBeam = TDDPipeStored(StoredNum).TransBeam;
                    }

                    // Second time thru use the solar reflectance
                    Reflectance = TDDPipe(PipeNum).ReflectSol;
                } // Loop

                // Calculate the solar isotropic diffuse and horizon transmittances.  These values are constant for a given TDD.
                TDDPipe(PipeNum).TransSolIso = CalcTDDTransSolIso(state, PipeNum);
                TDDPipe(PipeNum).TransSolHorizon = CalcTDDTransSolHorizon(state, PipeNum);

                // Initialize thermal properties
                SumTZoneLengths = 0.0;
                for (TZoneNum = 1; TZoneNum <= TDDPipe(PipeNum).NumOfTZones; ++TZoneNum) {
                    SumTZoneLengths += TDDPipe(PipeNum).TZoneLength(TZoneNum);

                    SetupZoneInternalGain(state, TDDPipe(PipeNum).TZone(TZoneNum),
                                          "DaylightingDevice:Tubular",
                                          TDDPipe(PipeNum).Name,
                                          IntGainTypeOf_DaylightingDeviceTubular,
                                          &TDDPipe(PipeNum).TZoneHeatGain(TZoneNum));

                } // TZoneNum

                TDDPipe(PipeNum).ExtLength = TDDPipe(PipeNum).TotLength - SumTZoneLengths;

                // Setup report variables: CurrentModuleObject='DaylightingDevice:Tubular'
                SetupOutputVariable(state, "Tubular Daylighting Device Transmitted Solar Radiation Rate",
                                    OutputProcessor::Unit::W,
                                    TDDPipe(PipeNum).TransmittedSolar,
                                    "Zone",
                                    "Average",
                                    TDDPipe(PipeNum).Name);
                SetupOutputVariable(state, "Tubular Daylighting Device Pipe Absorbed Solar Radiation Rate",
                                    OutputProcessor::Unit::W,
                                    TDDPipe(PipeNum).PipeAbsorbedSolar,
                                    "Zone",
                                    "Average",
                                    TDDPipe(PipeNum).Name);
                SetupOutputVariable(state, "Tubular Daylighting Device Heat Gain Rate",
                                    OutputProcessor::Unit::W,
                                    TDDPipe(PipeNum).HeatGain,
                                    "Zone",
                                    "Average",
                                    TDDPipe(PipeNum).Name);
                SetupOutputVariable(state, "Tubular Daylighting Device Heat Loss Rate",
                                    OutputProcessor::Unit::W,
                                    TDDPipe(PipeNum).HeatLoss,
                                    "Zone",
                                    "Average",
                                    TDDPipe(PipeNum).Name);

                SetupOutputVariable(state, "Tubular Daylighting Device Beam Solar Transmittance",
                                    OutputProcessor::Unit::None,
                                    TDDPipe(PipeNum).TransSolBeam,
                                    "Zone",
                                    "Average",
                                    TDDPipe(PipeNum).Name);
                SetupOutputVariable(state, "Tubular Daylighting Device Beam Visible Transmittance",
                                    OutputProcessor::Unit::None,
                                    TDDPipe(PipeNum).TransVisBeam,
                                    "Zone",
                                    "Average",
                                    TDDPipe(PipeNum).Name);
                SetupOutputVariable(state, "Tubular Daylighting Device Diffuse Solar Transmittance",
                                    OutputProcessor::Unit::None,
                                    TDDPipe(PipeNum).TransSolDiff,
                                    "Zone",
                                    "Average",
                                    TDDPipe(PipeNum).Name);
                SetupOutputVariable(state, "Tubular Daylighting Device Diffuse Visible Transmittance",
                                    OutputProcessor::Unit::None,
                                    TDDPipe(PipeNum).TransVisDiff,
                                    "Zone",
                                    "Average",
                                    TDDPipe(PipeNum).Name);

            } // PipeNum

            TDDPipeStored.deallocate();
        }

        // Initialize daylighting shelves
        GetShelfInput(state);

        if (NumOfShelf > 0) DisplayString("Initializing Light Shelf Daylighting Devices");

        for (ShelfNum = 1; ShelfNum <= NumOfShelf; ++ShelfNum) {
            WinSurf = Shelf(ShelfNum).Window;

            ShelfSurf = Shelf(ShelfNum).InSurf;
            if (ShelfSurf > 0) {
                // Double surface area so that both sides of the shelf are treated as internal mass
                Surface(ShelfSurf).Area *= 2.0;
            }

            ShelfSurf = Shelf(ShelfNum).OutSurf;
            if (ShelfSurf > 0) {
                Shelf(ShelfNum).OutReflectVis = 1.0 - state.dataConstruction->Construct(Shelf(ShelfNum).Construction).OutsideAbsorpVis;
                Shelf(ShelfNum).OutReflectSol = 1.0 - state.dataConstruction->Construct(Shelf(ShelfNum).Construction).OutsideAbsorpSolar;

                if (Shelf(ShelfNum).ViewFactor < 0) CalcViewFactorToShelf(state, ShelfNum);

                if (Shelf(ShelfNum).ViewFactor + Surface(WinSurf).ViewFactorSky + Surface(WinSurf).ViewFactorGround > 1.0) {
                    ShowWarningError(state, "DaylightingDevice:Shelf = " + Shelf(ShelfNum).Name + ":  Window view factors to sky [" +
                                     RoundSigDigits(Surface(WinSurf).ViewFactorSky, 2) + "],");
                    ShowContinueError(state, "ground [" + RoundSigDigits(Surface(WinSurf).ViewFactorGround, 2) + "], and outside shelf [" +
                                      RoundSigDigits(Shelf(ShelfNum).ViewFactor, 2) + "] add up to > 1.0.");
                }

                // Report calculated view factor so that user knows what to make the view factor to ground
                if (!ShelfReported) {
                    print(state.files.eio,
                        "! <Shelf Details>,Name,View Factor to Outside Shelf,Window Name,Window View Factor to Sky,Window View Factor to Ground\n");
                    ShelfReported = true;
                }
                print(state.files.eio,
                      "{},{:.2R},{},{:.2R},{:.2R}\n",
                      Shelf(ShelfNum).Name,
                      Shelf(ShelfNum).ViewFactor,
                      Surface(WinSurf).Name,
                      Surface(WinSurf).ViewFactorSky,
                      Surface(WinSurf).ViewFactorGround);
                //      CALL SetupOutputVariable(state, 'View Factor To Outside Shelf []', &
                //        Shelf(ShelfNum)%ViewFactor,'Zone','Average',Shelf(ShelfNum)%Name)
            }
        }

        // Warning that if Calculate Solar Reflection From Exterior Surfaces = Yes in Building input, then
        // solar reflection calculated from obstructions will not be used in daylighting shelf or tubular device
        // calculation

        if (CalcSolRefl && (NumOfTDDPipes > 0 || NumOfShelf > 0)) {
            ShowWarningError(state, "InitDaylightingDevices: Solar Distribution Model includes Solar Reflection calculations;");
            ShowContinueError(state, "the resulting reflected solar values will not be used in the");
            ShowContinueError(state, "DaylightingDevice:Shelf or DaylightingDevice:Tubular calculations.");
        }
    }

    void GetTDDInput(EnergyPlusData &state)
    {

        // SUBROUTINE INFORMATION:
        //       AUTHOR         Peter Graham Ellis
        //       DATE WRITTEN   May 2003
        //       MODIFIED       na
        //       RE-ENGINEERED  na

        // PURPOSE OF THIS SUBROUTINE:
        // Gets the input for TDD pipes and does some error checking.

        // METHODOLOGY EMPLOYED:
        // Standard EnergyPlus methodology.

        // Using/Aliasing
        using namespace DataIPShortCuts;
        using General::RoundSigDigits;
        using General::SafeDivide;

        // SUBROUTINE LOCAL VARIABLE DECLARATIONS:
        static bool ErrorsFound(false); // Set to true if errors in input, fatal at end of routine
        int IOStatus;                   // Used in GetObjectItem
        int NumAlphas;         // Number of Alphas for each GetObjectItem call
        int NumNumbers;        // Number of Numbers for each GetObjectItem call
        int PipeNum;           // TDD pipe object number
        int SurfNum;           // Dome or diffuser surface
        int TZoneNum;          // Transition zone loop
        std::string TZoneName; // Transition zone name
        Real64 PipeArea;

        // FLOW:
        cCurrentModuleObject = "DaylightingDevice:Tubular";
        NumOfTDDPipes = inputProcessor->getNumObjectsFound(state, cCurrentModuleObject);

        if (NumOfTDDPipes > 0) {
            TDDPipe.allocate(NumOfTDDPipes);

            for (PipeNum = 1; PipeNum <= NumOfTDDPipes; ++PipeNum) {
                inputProcessor->getObjectItem(state,
                                              cCurrentModuleObject,
                                              PipeNum,
                                              cAlphaArgs,
                                              NumAlphas,
                                              rNumericArgs,
                                              NumNumbers,
                                              IOStatus,
                                              lNumericFieldBlanks,
                                              lAlphaFieldBlanks,
                                              cAlphaFieldNames,
                                              cNumericFieldNames);
                UtilityRoutines::IsNameEmpty(state, cAlphaArgs(1), cCurrentModuleObject, ErrorsFound);
                // Pipe name
                TDDPipe(PipeNum).Name = cAlphaArgs(1);

                // Get TDD:DOME object
                SurfNum = UtilityRoutines::FindItemInList(cAlphaArgs(2), Surface);

                if (SurfNum == 0) {
                    ShowSevereError(state, cCurrentModuleObject + " = " + cAlphaArgs(1) + ":  Dome " + cAlphaArgs(2) + " not found.");
                    ErrorsFound = true;
                } else {
                    if (FindTDDPipe(state, SurfNum) > 0) {
                        ShowSevereError(state, cCurrentModuleObject + " = " + cAlphaArgs(1) + ":  Dome " + cAlphaArgs(2) +
                                        " is referenced by more than one TDD.");
                        ErrorsFound = true;
                    }

<<<<<<< HEAD
                    if (Surface(SurfNum).Class != SurfaceClass::TDD_Dome) {
                        ShowSevereError(cCurrentModuleObject + " = " + cAlphaArgs(1) + ":  Dome " + cAlphaArgs(2) +
=======
                    if (Surface(SurfNum).Class != SurfaceClass_TDD_Dome) {
                        ShowSevereError(state, cCurrentModuleObject + " = " + cAlphaArgs(1) + ":  Dome " + cAlphaArgs(2) +
>>>>>>> 7a932605
                                        " is not of surface type TubularDaylightDome.");
                        ErrorsFound = true;
                    }

                    if (state.dataConstruction->Construct(Surface(SurfNum).Construction).TotGlassLayers > 1) {
                        ShowSevereError(state, cCurrentModuleObject + " = " + cAlphaArgs(1) + ":  Dome " + cAlphaArgs(2) + " construction (" +
                                        state.dataConstruction->Construct(Surface(SurfNum).Construction).Name + ") must have only 1 glass layer.");
                        ErrorsFound = true;
                    }

                    if (Surface(SurfNum).HasShadeControl) {
                        ShowSevereError(state, cCurrentModuleObject + " = " + cAlphaArgs(1) + ":  Dome " + cAlphaArgs(2) +
                                        " must not have a shading control.");
                        ErrorsFound = true;
                    }

                    if (Surface(SurfNum).FrameDivider > 0) {
                        ShowSevereError(state, cCurrentModuleObject + " = " + cAlphaArgs(1) + ":  Dome " + cAlphaArgs(2) +
                                        " must not have a frame/divider.");
                        ErrorsFound = true;
                    }

                    if (state.dataConstruction->Construct(Surface(SurfNum).Construction).WindowTypeEQL) {
                        ShowSevereError(state, cCurrentModuleObject + " = " + cAlphaArgs(1) + ":  Dome " + cAlphaArgs(2) +
                                        " Equivalent Layer Window is not supported.");
                        ErrorsFound = true;
                    }
                    // Window multiplier is already handled in SurfaceGeometry.cc

                    if (!Surface(SurfNum).ExtSolar) {
                        ShowWarningError(state, cCurrentModuleObject + " = " + cAlphaArgs(1) + ":  Dome " + cAlphaArgs(2) +
                                         " is not exposed to exterior radiation.");
                    }

                    TDDPipe(PipeNum).Dome = SurfNum;
                    DataSurfaces::SurfWinTDDPipeNum(SurfNum) = PipeNum;
                }

                // Get TDD:DIFFUSER object
                SurfNum = UtilityRoutines::FindItemInList(cAlphaArgs(3), Surface);

                if (SurfNum == 0) {
                    ShowSevereError(state, cCurrentModuleObject + " = " + cAlphaArgs(1) + ":  Diffuser " + cAlphaArgs(3) + " not found.");
                    ErrorsFound = true;
                } else {
                    if (FindTDDPipe(state, SurfNum) > 0) {
                        ShowSevereError(state, cCurrentModuleObject + " = " + cAlphaArgs(1) + ":  Diffuser " + cAlphaArgs(3) +
                                        " is referenced by more than one TDD.");
                        ErrorsFound = true;
                    }

<<<<<<< HEAD
                    if (DataSurfaces::SurfWinOriginalClass(SurfNum) != SurfaceClass::TDD_Diffuser) {
                        ShowSevereError(cCurrentModuleObject + " = " + cAlphaArgs(1) + ":  Diffuser " + cAlphaArgs(3) +
=======
                    if (DataSurfaces::SurfWinOriginalClass(SurfNum) != SurfaceClass_TDD_Diffuser) {
                        ShowSevereError(state, cCurrentModuleObject + " = " + cAlphaArgs(1) + ":  Diffuser " + cAlphaArgs(3) +
>>>>>>> 7a932605
                                        " is not of surface type TubularDaylightDiffuser.");
                        ErrorsFound = true;
                    }

                    if (state.dataConstruction->Construct(Surface(SurfNum).Construction).TotGlassLayers > 1) {
                        ShowSevereError(state, cCurrentModuleObject + " = " + cAlphaArgs(1) + ":  Diffuser " + cAlphaArgs(3) + " construction (" +
                                        state.dataConstruction->Construct(Surface(SurfNum).Construction).Name + ") must have only 1 glass layer.");
                        ErrorsFound = true;
                    }

                    if (state.dataConstruction->Construct(Surface(SurfNum).Construction).TransDiff <= 1.0e-10) {
                        ShowSevereError(state, cCurrentModuleObject + " = " + cAlphaArgs(1) + ":  Diffuser " + cAlphaArgs(3) + " construction (" +
                                        state.dataConstruction->Construct(Surface(SurfNum).Construction).Name + ") invalid value.");
                        ShowContinueError(state, "Diffuse solar transmittance of construction [" +
                                          RoundSigDigits(state.dataConstruction->Construct(Surface(SurfNum).Construction).TransDiff, 4) + "] too small for calculations.");
                        ErrorsFound = true;
                    }

                    if (TDDPipe(PipeNum).Dome > 0 && std::abs(Surface(SurfNum).Area - Surface(TDDPipe(PipeNum).Dome).Area) > 0.1) {
                        if (SafeDivide(std::abs(Surface(SurfNum).Area - Surface(TDDPipe(PipeNum).Dome).Area), Surface(TDDPipe(PipeNum).Dome).Area) >
                            0.1) { // greater than 10%
                            ShowSevereError(state, cCurrentModuleObject + " = " + cAlphaArgs(1) +
                                            ":  Dome and diffuser areas are significantly different (>10%).");
                            ShowContinueError(state, "...Diffuser Area=[" + RoundSigDigits(Surface(SurfNum).Area, 4) + "]; Dome Area=[" +
                                              RoundSigDigits(Surface(TDDPipe(PipeNum).Dome).Area, 4) + "].");
                            ErrorsFound = true;
                        } else {
                            ShowWarningError(state, cCurrentModuleObject + " = " + cAlphaArgs(1) + ":  Dome and diffuser areas differ by > .1 m2.");
                            ShowContinueError(state, "...Diffuser Area=[" + RoundSigDigits(Surface(SurfNum).Area, 4) + "]; Dome Area=[" +
                                              RoundSigDigits(Surface(TDDPipe(PipeNum).Dome).Area, 4) + "].");
                        }
                    }

                    if (Surface(SurfNum).HasShadeControl) {
                        ShowSevereError(state, cCurrentModuleObject + " = " + cAlphaArgs(1) + ":  Diffuser " + cAlphaArgs(3) +
                                        " must not have a shading control.");
                        ErrorsFound = true;
                    }

                    if (Surface(SurfNum).FrameDivider > 0) {
                        ShowSevereError(state, cCurrentModuleObject + " = " + cAlphaArgs(1) + ":  Diffuser " + cAlphaArgs(3) +
                                        " must not have a frame/divider.");
                        ErrorsFound = true;
                    }

                    if (state.dataConstruction->Construct(Surface(SurfNum).Construction).WindowTypeEQL) {
                        ShowSevereError(state, cCurrentModuleObject + " = " + cAlphaArgs(1) + ":  Diffuser " + cAlphaArgs(2) +
                                        " Equivalent Layer Window is not supported.");
                        ErrorsFound = true;
                    }

                    // Window multiplier is already handled in SurfaceGeometry.cc

                    TDDPipe(PipeNum).Diffuser = SurfNum;
                    DataSurfaces::SurfWinTDDPipeNum(SurfNum) = PipeNum;
                }

                // Construction
                TDDPipe(PipeNum).Construction = UtilityRoutines::FindItemInList(cAlphaArgs(4), state.dataConstruction->Construct);

                if (TDDPipe(PipeNum).Construction == 0) {
                    ShowSevereError(state, cCurrentModuleObject + " = " + cAlphaArgs(1) + ":  Pipe construction " + cAlphaArgs(4) + " not found.");
                    ErrorsFound = true;
                } else {
                    state.dataConstruction->Construct(TDDPipe(PipeNum).Construction).IsUsed = true;
                }

                if (rNumericArgs(1) > 0) {
                    TDDPipe(PipeNum).Diameter = rNumericArgs(1);
                } else {
                    ShowSevereError(state, cCurrentModuleObject + " = " + cAlphaArgs(1) + ":  Pipe diameter must be greater than zero.");
                    ErrorsFound = true;
                }

                PipeArea = 0.25 * DataGlobalConstants::Pi() * pow_2(TDDPipe(PipeNum).Diameter);
                if (TDDPipe(PipeNum).Dome > 0 && std::abs(PipeArea - Surface(TDDPipe(PipeNum).Dome).Area) > 0.1) {
                    if (SafeDivide(std::abs(PipeArea - Surface(TDDPipe(PipeNum).Dome).Area), Surface(TDDPipe(PipeNum).Dome).Area) >
                        0.1) { // greater than 10%
                        ShowSevereError(state, cCurrentModuleObject + " = " + cAlphaArgs(1) +
                                        ":  Pipe and dome/diffuser areas are significantly different (>10%).");
                        ShowContinueError(state, "...Pipe Area=[" + RoundSigDigits(PipeArea, 4) + "]; Dome/Diffuser Area=[" +
                                          RoundSigDigits(Surface(TDDPipe(PipeNum).Dome).Area, 4) + "].");
                        ErrorsFound = true;
                    } else {
                        ShowWarningError(state, cCurrentModuleObject + " = " + cAlphaArgs(1) + ":  Pipe and dome/diffuser areas differ by > .1 m2.");
                        ShowContinueError(state, "...Pipe Area=[" + RoundSigDigits(PipeArea, 4) + "]; Dome/Diffuser Area=[" +
                                          RoundSigDigits(Surface(TDDPipe(PipeNum).Dome).Area, 4) + "].");
                    }
                }

                if (rNumericArgs(2) > 0) {
                    TDDPipe(PipeNum).TotLength = rNumericArgs(2);
                } else {
                    ShowSevereError(state, cCurrentModuleObject + " = " + cAlphaArgs(1) + ":  Pipe length must be greater than zero.");
                    ErrorsFound = true;
                }

                if (rNumericArgs(3) > 0) {
                    TDDPipe(PipeNum).Reff = rNumericArgs(3);
                } else {
                    ShowSevereError(state, cCurrentModuleObject + " = " + cAlphaArgs(1) +
                                    ":  Effective thermal resistance (R value) must be greater than zero.");
                    ErrorsFound = true;
                }

                // Transition zones
                TDDPipe(PipeNum).NumOfTZones = NumAlphas - 4;

                if (TDDPipe(PipeNum).NumOfTZones < 1) {
                    ShowWarningError(state, cCurrentModuleObject + " = " + cAlphaArgs(1) +
                                     ":  No transition zones specified.  All pipe absorbed solar goes to exterior.");
                } else if (TDDPipe(PipeNum).NumOfTZones > MaxTZones) {
                    ShowSevereError(state, cCurrentModuleObject + " = " + cAlphaArgs(1) + ":  Maximum number of transition zones exceeded.");
                    ErrorsFound = true;
                } else {
                    TDDPipe(PipeNum).TZone.allocate(TDDPipe(PipeNum).NumOfTZones);
                    TDDPipe(PipeNum).TZoneLength.allocate(TDDPipe(PipeNum).NumOfTZones);
                    TDDPipe(PipeNum).TZoneHeatGain.allocate(TDDPipe(PipeNum).NumOfTZones);

                    TDDPipe(PipeNum).TZone = 0;
                    TDDPipe(PipeNum).TZoneLength = 0.0;
                    TDDPipe(PipeNum).TZoneHeatGain = 0.0;

                    for (TZoneNum = 1; TZoneNum <= TDDPipe(PipeNum).NumOfTZones; ++TZoneNum) {
                        TZoneName = cAlphaArgs(TZoneNum + 4);
                        TDDPipe(PipeNum).TZone(TZoneNum) = UtilityRoutines::FindItemInList(TZoneName, Zone);
                        if (TDDPipe(PipeNum).TZone(TZoneNum) == 0) {
                            ShowSevereError(state, cCurrentModuleObject + " = " + cAlphaArgs(1) + ":  Transition zone " + TZoneName + " not found.");
                            ErrorsFound = true;
                        }

                        TDDPipe(PipeNum).TZoneLength(TZoneNum) = rNumericArgs(TZoneNum + 3);
                        if (TDDPipe(PipeNum).TZoneLength(TZoneNum) < 0) {
                            ShowSevereError(state, cCurrentModuleObject + " = " + cAlphaArgs(1) + ":  Transition zone length for " + TZoneName +
                                            " must be zero or greater.");
                            ErrorsFound = true;
                        }
                    } // TZoneNum
                }

            } // PipeNum

            if (ErrorsFound) ShowFatalError(state, "Errors in DaylightingDevice:Tubular input.");
        }
    }

    void GetShelfInput(EnergyPlusData &state)
    {

        // SUBROUTINE INFORMATION:
        //       AUTHOR         Peter Graham Ellis
        //       DATE WRITTEN   August 2003
        //       MODIFIED       na
        //       RE-ENGINEERED  na

        // PURPOSE OF THIS SUBROUTINE:
        // Gets the input for light shelves and does some error checking.

        // METHODOLOGY EMPLOYED:
        // Standard EnergyPlus methodology.

        // Using/Aliasing
        using namespace DataIPShortCuts;

        // SUBROUTINE LOCAL VARIABLE DECLARATIONS:
        static bool ErrorsFound(false); // Set to true if errors in input, fatal at end of routine
        int IOStatus;                   // Used in GetObjectItem
        int NumAlphas;                  // Number of Alphas for each GetObjectItem call
        int NumNumbers;                 // Number of Numbers for each GetObjectItem call
        int ShelfNum;                   // Daylighting shelf object number
        int SurfNum;                    // Window, inside, or outside shelf surfaces
        int ConstrNum;                  // Outside shelf construction object number

        // FLOW:
        cCurrentModuleObject = "DaylightingDevice:Shelf";
        NumOfShelf = inputProcessor->getNumObjectsFound(state, cCurrentModuleObject);

        if (NumOfShelf > 0) {
            Shelf.allocate(NumOfShelf);

            for (ShelfNum = 1; ShelfNum <= NumOfShelf; ++ShelfNum) {
                inputProcessor->getObjectItem(state,
                                              cCurrentModuleObject,
                                              ShelfNum,
                                              cAlphaArgs,
                                              NumAlphas,
                                              rNumericArgs,
                                              NumNumbers,
                                              IOStatus,
                                              lNumericFieldBlanks,
                                              lAlphaFieldBlanks,
                                              cAlphaFieldNames,
                                              cNumericFieldNames);
                UtilityRoutines::IsNameEmpty(state, cAlphaArgs(1), cCurrentModuleObject, ErrorsFound);
                // Shelf name
                Shelf(ShelfNum).Name = cAlphaArgs(1);

                // Get window object
                SurfNum = UtilityRoutines::FindItemInList(cAlphaArgs(2), Surface);

                if (SurfNum == 0) {
                    ShowSevereError(state, cCurrentModuleObject + " = " + cAlphaArgs(1) + ":  Window " + cAlphaArgs(2) + " not found.");
                    ErrorsFound = true;
                } else {
<<<<<<< HEAD
                    if (Surface(SurfNum).Class != SurfaceClass::Window) {
                        ShowSevereError(cCurrentModuleObject + " = " + cAlphaArgs(1) + ":  Window " + cAlphaArgs(2) +
=======
                    if (Surface(SurfNum).Class != SurfaceClass_Window) {
                        ShowSevereError(state, cCurrentModuleObject + " = " + cAlphaArgs(1) + ":  Window " + cAlphaArgs(2) +
>>>>>>> 7a932605
                                        " is not of surface type WINDOW.");
                        ErrorsFound = true;
                    }

                    if (Surface(SurfNum).Shelf > 0) {
                        ShowSevereError(state, cCurrentModuleObject + " = " + cAlphaArgs(1) + ":  Window " + cAlphaArgs(2) +
                                        " is referenced by more than one shelf.");
                        ErrorsFound = true;
                    }

                    if (Surface(SurfNum).HasShadeControl) {
                        ShowSevereError(state, cCurrentModuleObject + " = " + cAlphaArgs(1) + ":  Window " + cAlphaArgs(2) +
                                        " must not have a shading control.");
                        ErrorsFound = true;
                    }

                    if (Surface(SurfNum).FrameDivider > 0) {
                        ShowSevereError(state, cCurrentModuleObject + " = " + cAlphaArgs(1) + ":  Window " + cAlphaArgs(2) +
                                        " must not have a frame/divider.");
                        ErrorsFound = true;
                    }

                    if (Surface(SurfNum).Sides != 4) {
                        ShowSevereError(state, cCurrentModuleObject + " = " + cAlphaArgs(1) + ":  Window " + cAlphaArgs(2) + " must have 4 sides.");
                        ErrorsFound = true;
                    }
                    if (state.dataConstruction->Construct(Surface(SurfNum).Construction).WindowTypeEQL) {
                        ShowSevereError(state, cCurrentModuleObject + " = " + cAlphaArgs(1) + ":  Window " + cAlphaArgs(2) +
                                        " Equivalent Layer Window is not supported.");
                        ErrorsFound = true;
                    }

                    Shelf(ShelfNum).Window = SurfNum;
                    Surface(SurfNum).Shelf = ShelfNum;
                }

                // Get inside shelf heat transfer surface (optional)
                if (cAlphaArgs(3) != "") {
                    SurfNum = UtilityRoutines::FindItemInList(cAlphaArgs(3), Surface);

                    if (SurfNum == 0) {
                        ShowSevereError(state, cCurrentModuleObject + " = " + cAlphaArgs(1) + ":  Inside shelf " + cAlphaArgs(3) + " not found.");
                        ErrorsFound = true;
                    } else {
                        // No error if shelf belongs to more than one window, e.g. concave corners

                        if (Surface(SurfNum).ExtBoundCond != SurfNum) {
                            ShowSevereError(state, cCurrentModuleObject + " = " + cAlphaArgs(1) + ":  Inside shelf " + cAlphaArgs(3) +
                                            " must be its own Outside Boundary Condition Object.");
                            ErrorsFound = true;
                        }

                        if (Surface(SurfNum).Sides != 4) {
                            ShowSevereError(state, cCurrentModuleObject + " = " + cAlphaArgs(1) + ":  Inside shelf " + cAlphaArgs(3) +
                                            " must have 4 sides.");
                            ErrorsFound = true;
                        }

                        Shelf(ShelfNum).InSurf = SurfNum;
                    }
                }

                // Get outside shelf attached shading surface (optional)
                if (cAlphaArgs(4) != "") {
                    SurfNum = UtilityRoutines::FindItemInList(cAlphaArgs(4), Surface);

                    if (SurfNum == 0) {
                        ShowSevereError(state, cCurrentModuleObject + " = " + cAlphaArgs(1) + ":  Outside shelf " + cAlphaArgs(4) + " not found.");
                        ErrorsFound = true;
                    } else {
                        // No error if shelf belongs to more than one window, e.g. concave corners

<<<<<<< HEAD
                        if (Surface(SurfNum).Class != SurfaceClass::Shading) {
                            ShowSevereError(cCurrentModuleObject + " = " + cAlphaArgs(1) + ":  Outside shelf " + cAlphaArgs(4) +
=======
                        if (Surface(SurfNum).Class != SurfaceClass_Shading) {
                            ShowSevereError(state, cCurrentModuleObject + " = " + cAlphaArgs(1) + ":  Outside shelf " + cAlphaArgs(4) +
>>>>>>> 7a932605
                                            " is not a Shading:Zone:Detailed object.");
                            ErrorsFound = true;
                        }

                        if (Surface(SurfNum).SchedShadowSurfIndex > 0) {
                            ShowSevereError(state, cCurrentModuleObject + " = " + cAlphaArgs(1) + ":  Outside shelf " + cAlphaArgs(4) +
                                            " must not have a transmittance schedule.");
                            ErrorsFound = true;
                        }

                        if (Surface(SurfNum).Sides != 4) {
                            ShowSevereError(state, cCurrentModuleObject + " = " + cAlphaArgs(1) + ":  Outside shelf " + cAlphaArgs(4) +
                                            " must have 4 sides.");
                            ErrorsFound = true;
                        }

                        // Get outside shelf construction (required if outside shelf is specified)
                        if (cAlphaArgs(5) != "") {
                            ConstrNum = UtilityRoutines::FindItemInList(cAlphaArgs(5), state.dataConstruction->Construct);

                            if (ConstrNum == 0) {
                                ShowSevereError(state, cCurrentModuleObject + " = " + cAlphaArgs(1) + ":  Outside shelf construction " + cAlphaArgs(5) +
                                                " not found.");
                                ErrorsFound = true;
                            } else if (state.dataConstruction->Construct(ConstrNum).TypeIsWindow) {
                                ShowSevereError(state, cCurrentModuleObject + " = " + cAlphaArgs(1) + ":  Outside shelf construction " + cAlphaArgs(5) +
                                                " must not have WindowMaterial:Glazing.");
                                ErrorsFound = true;
                            } else {
                                Shelf(ShelfNum).Construction = ConstrNum;
                                state.dataConstruction->Construct(ConstrNum).IsUsed = true;
                            }
                        } else {
                            ShowSevereError(state, cCurrentModuleObject + " = " + cAlphaArgs(1) +
                                            ":  Outside shelf requires an outside shelf construction to be specified.");
                            ErrorsFound = true;
                        }

                        // Get view factor to outside shelf (optional)
                        if (NumNumbers > 0) {
                            Shelf(ShelfNum).ViewFactor = rNumericArgs(1);

                            if (rNumericArgs(1) == 0.0) {
                                ShowWarningError(state, cCurrentModuleObject + " = " + cAlphaArgs(1) +
                                                 ":  View factor to outside shelf is zero.  Shelf does not reflect on window.");
                            }
                        } else {
                            Shelf(ShelfNum).ViewFactor = -1.0; // Flag to have the view factor calculated during initialization
                        }

                        Shelf(ShelfNum).OutSurf = SurfNum;

                        // Reset some properties of the SURFACE:SHADING:ATTACHED object in order to receive radiation and shading
                        // Normally this would be done during initialization, but that's not early enough for some shading calculations
                        Surface(SurfNum).BaseSurf = SurfNum;
                        Surface(SurfNum).HeatTransSurf = true;
                        Surface(SurfNum).Construction = ConstrNum; // Kludge to allow shading surface to be a heat transfer surface
                        state.dataConstruction->Construct(ConstrNum).IsUsed = true;
                    }
                }

                if (Shelf(ShelfNum).InSurf == 0 && Shelf(ShelfNum).OutSurf == 0)
                    ShowWarningError(state, cCurrentModuleObject + " = " + cAlphaArgs(1) + ":  No inside shelf or outside shelf was specified.");

            } // ShelfNum

            if (ErrorsFound) ShowFatalError(state, "Errors in DaylightingDevice:Shelf input.");
        }
    }

    Real64 CalcPipeTransBeam(Real64 const R,    // Reflectance of surface, constant (can be made R = f(theta) later)
                             Real64 const A,    // Aspect ratio, L / d
                             Real64 const Theta // Angle of entry in radians
    )
    {

        // SUBROUTINE INFORMATION:
        //       AUTHOR         Peter Graham Ellis
        //       DATE WRITTEN   May 2003
        //       MODIFIED       na
        //       RE-ENGINEERED  na

        // PURPOSE OF THIS SUBROUTINE:
        // Calculates the numerical integral for the transmittance of a reflective cylinder with
        // incident collimated beam radiation as described in Swift and Smith.

        // METHODOLOGY EMPLOYED:
        // Since this integral can be slow, a table of values is calculated and stored during
        // initialization of the TDD.  Intermediate values are calculated by interpolation.
        // Transmittance of sky and ground diffuse radiation is done by other functions.

        // REFERENCES:
        // Swift, P. D., and Smith, G. B.  "Cylindrical Mirror Light Pipes",
        //   Solar Energy Materials and Solar Cells 36 (1995), pp. 159-168.

        // OTHER NOTES:
        // The execution time of this function can be reduced by adjusting parameters N and xTol below.
        // However, there is some penalty in accuracy for N < 100,000 and xTol > 150.

        // USE STATEMENTS: na

        // Return value
        Real64 CalcPipeTransBeam;

        // Locals
        // FUNCTION ARGUMENT DEFINITIONS:

        // FUNCTION PARAMETER DEFINITIONS:
        Real64 const N(100000.0); // Number of integration points
        Real64 const xTol(150.0); // Tolerance factor to skip iterations where dT is approximately 0
        // Must be >= 1.0, increase this number to decrease the execution time
        Real64 const myLocalTiny(TINY(1.0));

        // FUNCTION LOCAL VARIABLE DECLARATIONS:
        Real64 i; // Integration interval between points
        Real64 s; // Entry point
        Real64 dT;
        Real64 T; // Beam transmittance for collimated solar real
        Real64 x; // Intermediate variables for speed optimization
        Real64 c1;
        Real64 c2;
        Real64 xLimit; // Limiting x value to prevent floating point underflow

        // FLOW:
        CalcPipeTransBeam = 0.0;

        T = 0.0;
        i = 1.0 / N;

        xLimit = (std::log(pow_2(N) * myLocalTiny) / std::log(R)) / xTol;

        c1 = A * std::tan(Theta);
        c2 = 4.0 / DataGlobalConstants::Pi();

        s = i;
        while (s < (1.0 - i)) {
            x = c1 / s;

            if (x < xLimit) {
                dT = c2 * std::pow(R, int(x)) * (1.0 - (1.0 - R) * (x - int(x))) * pow_2(s) / std::sqrt(1.0 - pow_2(s));
                T += dT;
            }

            s += i;
        }

        T /= (N - 1.0); // - 1.0, because started on i, not 0

        CalcPipeTransBeam = T;

        return CalcPipeTransBeam;
    }

    Real64 CalcTDDTransSolIso(EnergyPlusData &state, int const PipeNum) // TDD pipe object number
    {

        // SUBROUTINE INFORMATION:
        //       AUTHOR         Peter Graham Ellis
        //       DATE WRITTEN   July 2003
        //       MODIFIED       na
        //       RE-ENGINEERED  na

        // PURPOSE OF THIS SUBROUTINE:
        // Calculates the transmittance of sky isotropic radiation for use with the anisotropic sky transmittance.
        // This value is also used for all ground reflected solar radiation (which is isotropic).

        // METHODOLOGY EMPLOYED:
        // The transmittance is calculated and stored once at initialization because the value is a constant.
        // The routine numerically integrates over the entire sky.  All radiation is isotropic, but incident
        // angle varies over the hemisphere.
        // Trans = Flux Transmitted / Flux Incident
        // Not sure if shading and tilt is adequately accounted for by DifShdgRatioIsoSky later on or not...

        // REFERENCES:
        // See AnisoSkyViewFactors in SolarShading.cc.

        // USE STATEMENTS: na

        // Return value
        Real64 CalcTDDTransSolIso;

        // Locals
        // FUNCTION ARGUMENT DEFINITIONS:

        // FUNCTION PARAMETER DEFINITIONS:
        int const NPH(1000); // Number of altitude integration points

        // FUNCTION LOCAL VARIABLE DECLARATIONS:
        Real64 FluxInc = 0.0;   // Incident solar flux
        Real64 FluxTrans = 0.0; // Transmitted solar flux
        Real64 trans;           // Total beam solar transmittance of TDD
        Real64 COSI;            // Cosine of incident angle
        Real64 SINI;            // Sine of incident angle

        Real64 const dPH = 90.0 * DataGlobalConstants::DegToRadians() / NPH; // Altitude angle of sky element
        Real64 PH = 0.5 * dPH;                        // Altitude angle increment

        // Integrate from 0 to Pi/2 altitude
        for (int N = 1; N <= NPH; ++N) {
            COSI = std::cos(DataGlobalConstants::PiOvr2() - PH);
            SINI = std::sin(DataGlobalConstants::PiOvr2() - PH);

            Real64 P = COSI; // Angular distribution function: P = COS(Incident Angle) for diffuse isotropic

            // Calculate total TDD transmittance for given angle
            trans = TransTDD(state, PipeNum, COSI, SolarBeam);

            FluxInc += P * SINI * dPH;
            FluxTrans += trans * P * SINI * dPH;

            PH += dPH; // Increment the altitude angle
        }              // N

        CalcTDDTransSolIso = FluxTrans / FluxInc;

        return CalcTDDTransSolIso;
    }

    Real64 CalcTDDTransSolHorizon(EnergyPlusData &state, int const PipeNum) // TDD pipe object number
    {

        // SUBROUTINE INFORMATION:
        //       AUTHOR         Peter Graham Ellis
        //       DATE WRITTEN   July 2003
        //       MODIFIED       na
        //       RE-ENGINEERED  na

        // PURPOSE OF THIS SUBROUTINE:
        // Calculates the transmittance of sky horizon radiation for use with the anisotropic sky transmittance.

        // METHODOLOGY EMPLOYED:
        // The transmittance is calculated and stored once at initialization because the value is a constant.
        // The routine numerically integrates over the horizon as an infinitesimally narrow strip of the sky.
        // Horizon radiation is isotropic, but incident angle varies over the semicircle.
        // Trans = Flux Transmitted / Flux Incident
        // Not sure if shading is adequately accounted for by DifShdgRatioHoriz later on or not...

        // REFERENCES:
        // See AnisoSkyViewFactors in SolarShading.cc.

        // Using/Aliasing
        using namespace DataSurfaces;

        // Return value
        Real64 CalcTDDTransSolHorizon;

        // Locals
        // FUNCTION ARGUMENT DEFINITIONS:

        // FUNCTION PARAMETER DEFINITIONS:
        int const NTH(18); // Number of azimuth integration points

        // FUNCTION LOCAL VARIABLE DECLARATIONS:
        Real64 FluxInc = 0.0;   // Incident solar flux
        Real64 FluxTrans = 0.0; // Transmitted solar flux
        Real64 CosPhi;          // Cosine of TDD:DOME altitude angle
        Real64 Theta;           // TDD:DOME azimuth angle

        CosPhi = std::cos(DataGlobalConstants::PiOvr2() - Surface(TDDPipe(PipeNum).Dome).Tilt * DataGlobalConstants::DegToRadians());
        Theta = Surface(TDDPipe(PipeNum).Dome).Azimuth * DataGlobalConstants::DegToRadians();

        if (CosPhi > 0.01) { // Dome has a view of the horizon
            // Integrate over the semicircle
            Real64 const THMIN = Theta - DataGlobalConstants::PiOvr2(); // Minimum azimuth integration limit
            // Real64 const THMAX = Theta + PiOvr2; // Maximum azimuth integration limit
            Real64 const dTH = 180.0 * DataGlobalConstants::DegToRadians() / NTH; // Azimuth angle increment
            Real64 TH = THMIN + 0.5 * dTH;                 // Azimuth angle of sky horizon element

            for (int N = 1; N <= NTH; ++N) {
                // Calculate incident angle between dome outward normal and horizon element
                Real64 COSI = CosPhi * std::cos(TH - Theta); // Cosine of the incident angle

                // Calculate total TDD transmittance for given angle
                Real64 trans = TransTDD(state, PipeNum, COSI, SolarBeam); // Total beam solar transmittance of TDD

                FluxInc += COSI * dTH;
                FluxTrans += trans * COSI * dTH;

                TH += dTH; // Increment the azimuth angle
            }              // N

            CalcTDDTransSolHorizon = FluxTrans / FluxInc;

        } else {                          // Dome is nearly horizontal and has almost no view of the horizon
            CalcTDDTransSolHorizon = 0.0; // = TransTDD(state, PipeNum, ???, SolarBeam) ! Could change to an angle near the horizon
        }

        return CalcTDDTransSolHorizon;
    }

    Real64 CalcTDDTransSolAniso(EnergyPlusData &state,
                                int const PipeNum, // TDD pipe object number
                                Real64 const COSI  // Cosine of the incident angle
    )
    {

        // SUBROUTINE INFORMATION:
        //       AUTHOR         Peter Graham Ellis
        //       DATE WRITTEN   July 2003
        //       MODIFIED       na
        //       RE-ENGINEERED  na

        // PURPOSE OF THIS SUBROUTINE:
        // Calculates the transmittance of the anisotropic sky.

        // METHODOLOGY EMPLOYED:
        // Similar to the Trans = FluxTrans/FluxInc integrations above, the anisotropic sky can be decomposed
        // and have a different transmittance applied to each component.
        //   FluxInc = IsoSkyRad + CircumSolarRad + HorizonRad
        //   FluxTrans = T1*IsoSkyRad + T2*CircumSolarRad + T3*HorizonRad
        // It turns out that FluxTrans/FluxInc is equivalent to AnisoSkyTDDMult/AnisoSkyMult.
        // AnisoSkyMult has been conveniently calculated already in AnisoSkyViewFactors in SolarShading.cc.
        // AnisoSkyMult = MultIsoSky*DifShdgRatioIsoSky + MultCircumSolar*SunlitFrac + MultHorizonZenith*DifShdgRatioHoriz
        // In this routine a similar AnisoSkyTDDMult is calculated that applies the appropriate transmittance to each
        // of the components above.  The result is Trans = AnisoSkyTDDMult/AnisoSkyMult.
        // Shading and orientation are already taken care of by DifShdgRatioIsoSky and DifShdgRatioHoriz.

        // REFERENCES:
        // See AnisoSkyViewFactors in SolarShading.cc.

        // USE STATEMENTS: na
        // Using/Aliasing
        using DataGlobals::HourOfDay;
        using DataGlobals::TimeStep;
        using DataHeatBalance::AnisoSkyMult;
        using DataHeatBalance::curDifShdgRatioIsoSky;
        using DataHeatBalance::DifShdgRatioHoriz;
        using DataHeatBalance::DifShdgRatioHorizHRTS;
        using DataHeatBalance::DifShdgRatioIsoSky;
        using DataHeatBalance::MultCircumSolar;
        using DataHeatBalance::MultHorizonZenith;
        using DataHeatBalance::MultIsoSky;
        using DataHeatBalance::SunlitFrac;
        using DataSystemVariables::DetailedSkyDiffuseAlgorithm;

        // Return value
        Real64 CalcTDDTransSolAniso;

        // Locals
        // FUNCTION ARGUMENT DEFINITIONS:

        // FUNCTION LOCAL VARIABLE DECLARATIONS:
        int DomeSurf;           // TDD:DOME surface number
        Real64 IsoSkyRad;       // Isotropic sky radiation component
        Real64 CircumSolarRad;  // Circumsolar sky radiation component
        Real64 HorizonRad;      // Horizon sky radiation component
        Real64 AnisoSkyTDDMult; // Anisotropic sky multiplier for TDD

        // FLOW:
        DomeSurf = TDDPipe(PipeNum).Dome;

        if (!DetailedSkyDiffuseAlgorithm || !ShadingTransmittanceVaries || SolarDistribution == MinimalShadowing) {
            IsoSkyRad = MultIsoSky(DomeSurf) * DifShdgRatioIsoSky(DomeSurf);
            HorizonRad = MultHorizonZenith(DomeSurf) * DifShdgRatioHoriz(DomeSurf);
        } else {
            IsoSkyRad = MultIsoSky(DomeSurf) * curDifShdgRatioIsoSky(DomeSurf);
            HorizonRad = MultHorizonZenith(DomeSurf) * DifShdgRatioHorizHRTS(TimeStep, HourOfDay, DomeSurf);
        }
        CircumSolarRad = MultCircumSolar(DomeSurf) * SunlitFrac(TimeStep, HourOfDay, DomeSurf);

        AnisoSkyTDDMult = TDDPipe(PipeNum).TransSolIso * IsoSkyRad + TransTDD(state, PipeNum, COSI, SolarBeam) * CircumSolarRad +
                          TDDPipe(PipeNum).TransSolHorizon * HorizonRad;

        if (AnisoSkyMult(DomeSurf) > 0.0) {
            CalcTDDTransSolAniso = AnisoSkyTDDMult / AnisoSkyMult(DomeSurf);
        } else {
            CalcTDDTransSolAniso = 0.0;
        }

        return CalcTDDTransSolAniso;
    }

    Real64 TransTDD(EnergyPlusData &state,
                    int const PipeNum,      // TDD pipe object number
                    Real64 const COSI,      // Cosine of the incident angle
                    int const RadiationType // Radiation type flag
    )
    {

        // SUBROUTINE INFORMATION:
        //       AUTHOR         Peter Graham Ellis
        //       DATE WRITTEN   May 2003
        //       MODIFIED       na
        //       RE-ENGINEERED  na

        // PURPOSE OF THIS SUBROUTINE:
        // Calculates the total transmittance of the TDD for specified radiation type.

        // METHODOLOGY EMPLOYED:
        // The transmittances for each component (i.e. TDD:DIFFUSER, TDD:DOME, and pipe) are calculated.
        // All transmittances are multiplied to get the total for the TDD:
        //   TransTDD = transDome * transPipe * transDiff
        // Transmittance of beam radiation is calculated by interpolating the values in a
        // table created during initialization.  The table values are from Swift and Smith's
        // numerical integral for collimated beam radiation.
        // Transmittances of isotropic and anisotropic diffuse radiation are more complicated and call
        // other subroutines in this module.
        // All light reaching the TDD:DIFFUSER is assumed to be diffuse.
        // NOTE: Dome transmittance could be improved by taking into account curvature of the dome.

        // REFERENCES:
        // Swift, P. D., and Smith, G. B.  "Cylindrical Mirror Light Pipes",
        //   Solar Energy Materials and Solar Cells 36 (1995), pp. 159-168.

        // Using/Aliasing
        using General::POLYF;

        // Return value
        Real64 TransTDD;

        // Locals
        // FUNCTION ARGUMENT DEFINITIONS:

        // FUNCTION LOCAL VARIABLE DECLARATIONS:
        int constDome; // Construction object number for TDD:DOME
        int constDiff; // Construction object number for TDD:DIFFUSER
        Real64 transDome;
        Real64 transPipe;
        Real64 transDiff;

        // FLOW:
        TransTDD = 0.0;

        // Get constructions of each TDD component
        constDome = Surface(TDDPipe(PipeNum).Dome).Construction;
        constDiff = Surface(TDDPipe(PipeNum).Diffuser).Construction;

        // Get the transmittance of each component and of total TDD
        {
            auto const SELECT_CASE_var(RadiationType);

            if (SELECT_CASE_var == VisibleBeam) {
                transDome = POLYF(COSI, state.dataConstruction->Construct(constDome).TransVisBeamCoef);
                transPipe = InterpolatePipeTransBeam(COSI, TDDPipe(PipeNum).PipeTransVisBeam);
                transDiff = state.dataConstruction->Construct(constDiff).TransDiffVis; // May want to change to POLYF also!

                TransTDD = transDome * transPipe * transDiff;

            } else if (SELECT_CASE_var == SolarBeam) {
                transDome = POLYF(COSI, state.dataConstruction->Construct(constDome).TransSolBeamCoef);
                transPipe = InterpolatePipeTransBeam(COSI, TDDPipe(PipeNum).PipeTransSolBeam);
                transDiff = state.dataConstruction->Construct(constDiff).TransDiff; // May want to change to POLYF also!

                TransTDD = transDome * transPipe * transDiff;

            } else if (SELECT_CASE_var == SolarAniso) {
                TransTDD = CalcTDDTransSolAniso(state, PipeNum, COSI);

            } else if (SELECT_CASE_var == SolarIso) {
                TransTDD = TDDPipe(PipeNum).TransSolIso;
            }
        }

        return TransTDD;
    }

    Real64 InterpolatePipeTransBeam(Real64 const COSI,               // Cosine of the incident angle
                                    const Array1D<Real64> &transBeam // Table of beam transmittance vs. cosine angle
    )
    {

        // SUBROUTINE INFORMATION:
        //       AUTHOR         Peter Graham Ellis
        //       DATE WRITTEN   July 2003
        //       MODIFIED       na
        //       RE-ENGINEERED  na

        // PURPOSE OF THIS SUBROUTINE:
        // Interpolates the beam transmittance vs. cosine angle table.

        // METHODOLOGY EMPLOYED: na
        // REFERENCES: na

        // Using/Aliasing
        using FluidProperties::FindArrayIndex; // USEd code could be copied here to eliminate dependence on FluidProperties

        // Return value
        Real64 InterpolatePipeTransBeam;

        // Argument array dimensioning
        EP_SIZE_CHECK(transBeam, NumOfAngles);

        // Locals
        // FUNCTION ARGUMENT DEFINITIONS:

        // FUNCTION LOCAL VARIABLE DECLARATIONS:
        int Lo;
        int Hi;
        Real64 m;
        Real64 b;

        // FLOW:
        InterpolatePipeTransBeam = 0.0;

        // Linearly interpolate transBeam/COSAngle table to get value at current cosine of the angle
        Lo = FindArrayIndex(COSI, COSAngle);
        Hi = Lo + 1;

        if (Lo > 0 && Hi <= NumOfAngles) {
            m = (transBeam(Hi) - transBeam(Lo)) / (COSAngle(Hi) - COSAngle(Lo));
            b = transBeam(Lo) - m * COSAngle(Lo);

            InterpolatePipeTransBeam = m * COSI + b;
        } else {
            InterpolatePipeTransBeam = 0.0;
        }

        return InterpolatePipeTransBeam;
    }

    int FindTDDPipe(EnergyPlusData &state, int const WinNum)
    {

        // SUBROUTINE INFORMATION:
        //       AUTHOR         Peter Graham Ellis
        //       DATE WRITTEN   May 2003
        //       MODIFIED       na
        //       RE-ENGINEERED  na

        // PURPOSE OF THIS SUBROUTINE:
        // Given the TDD:DOME or TDD:DIFFUSER object number, returns TDD pipe number.

        // METHODOLOGY EMPLOYED:
        // Similar to UtilityRoutines::FindItemInList( defined in InputProcessor.

        // REFERENCES: na
        // Using/Aliasing
        using DataSurfaces::Surface;

        // Return value
        int FindTDDPipe;

        // Locals
        // FUNCTION ARGUMENT DEFINITIONS:

        // FUNCTION LOCAL VARIABLE DECLARATIONS:
        int PipeNum; // TDD pipe object number

        // FLOW:
        FindTDDPipe = 0;

        if (NumOfTDDPipes <= 0) {
            ShowFatalError(state,
                "FindTDDPipe: Surface=" + Surface(WinNum).Name +
                ", TDD:Dome object does not reference a valid Diffuser object....needs DaylightingDevice:Tubular of same name as Surface.");
        }

        for (PipeNum = 1; PipeNum <= NumOfTDDPipes; ++PipeNum) {
            if ((WinNum == TDDPipe(PipeNum).Dome) || (WinNum == TDDPipe(PipeNum).Diffuser)) {
                FindTDDPipe = PipeNum;
                break;
            }
        } // PipeNum

        return FindTDDPipe;
    }

    void DistributeTDDAbsorbedSolar(EnergyPlusData &state)
    {

        // SUBROUTINE INFORMATION:
        //       AUTHOR         Peter Graham Ellis
        //       DATE WRITTEN   July 2003
        //       MODIFIED       na
        //       RE-ENGINEERED  na

        // PURPOSE OF THIS SUBROUTINE:
        // Sums the absorbed solar gains from TDD pipes that pass through transition zones.

        // METHODOLOGY EMPLOYED:
        // The total absorbed solar gain is a sum of the following gains:
        //   1. Inward bound solar absorbed by multiple pipe reflections (solar entering pipe - solar exiting pipe)
        //   2. Outward bound solar absorbed by multiple pipe reflections due to:
        //     a. Reflection off of diffuser surface (inside of TDD)
        //     b. Zone diffuse interior shortwave incident on the diffuser from windows, lights, etc.
        //   3. Inward absorbed solar in dome and diffuser glass
        // This subroutine is called by InitIntSolarDistribution in HeatBalanceSurfaceManager.cc.

        // REFERENCES: na

        // Using/Aliasing
        using DataHeatBalance::SurfQRadSWOutIncident;
        using DataHeatBalance::SurfWinQRadSWwinAbs;
        using DataHeatBalance::SurfWinQRadSWwinAbsTot;
        using DataHeatBalance::QS;
        using DataSurfaces::SurfWinTransSolar;

        // Locals
        // SUBROUTINE ARGUMENT DEFINITIONS: na

        // SUBROUTINE LOCAL VARIABLE DECLARATIONS:
        int PipeNum;  // TDD pipe object number
        int DiffSurf; // Surface number of TDD:DIFFUSER
        int TZoneNum; // Transition zone index
        //  INTEGER :: ActualZone     ! Actual transition zone number
        Real64 transDiff;      // Diffuse transmittance of TDD:DIFFUSER
        Real64 QRefl;          // Diffuse radiation reflected back up the pipe
        Real64 TotTDDPipeGain; // Total absorbed solar gain in the tubular daylighting device pipe

        // FLOW:
        for (PipeNum = 1; PipeNum <= NumOfTDDPipes; ++PipeNum) {
            DiffSurf = TDDPipe(PipeNum).Diffuser;
            transDiff = state.dataConstruction->Construct(Surface(DiffSurf).Construction).TransDiff;

            // Calculate diffuse solar reflected back up the pipe by the inside surface of the TDD:DIFFUSER
            // All solar arriving at the diffuser is assumed to be isotropically diffuse by this point
            QRefl = (SurfQRadSWOutIncident(DiffSurf) - SurfWinQRadSWwinAbsTot(DiffSurf)) * Surface(DiffSurf).Area - SurfWinTransSolar(DiffSurf);

            // Add diffuse interior shortwave reflected from zone surfaces and from zone sources, lights, etc.
            QRefl += QS(Surface(DiffSurf).SolarEnclIndex) * Surface(DiffSurf).Area * transDiff;

            TotTDDPipeGain = SurfWinTransSolar(TDDPipe(PipeNum).Dome) - SurfQRadSWOutIncident(DiffSurf) * Surface(DiffSurf).Area +
                             QRefl * (1.0 - TDDPipe(PipeNum).TransSolIso / transDiff) +
                             SurfWinQRadSWwinAbs(1, TDDPipe(PipeNum).Dome) * Surface(DiffSurf).Area / 2.0 +
                             SurfWinQRadSWwinAbs(1, DiffSurf) * Surface(DiffSurf).Area / 2.0; // Solar entering pipe | Solar exiting pipe | Absorbed due to
                                                                                       // reflections on the way out | Inward absorbed solar from dome
                                                                                       // glass | Inward absorbed solar from diffuser glass
            TDDPipe(PipeNum).PipeAbsorbedSolar = max(0.0, TotTDDPipeGain); // Report variable [W]

            for (TZoneNum = 1; TZoneNum <= TDDPipe(PipeNum).NumOfTZones; ++TZoneNum) {
                // Distribute absorbed solar gain in proportion to transition zone length
                TDDPipe(PipeNum).TZoneHeatGain(TZoneNum) = TotTDDPipeGain * (TDDPipe(PipeNum).TZoneLength(TZoneNum) / TDDPipe(PipeNum).TotLength);
            } // TZoneNum
        }
    }

    void CalcViewFactorToShelf(EnergyPlusData &state, int const ShelfNum) // Daylighting shelf object number
    {

        // SUBROUTINE INFORMATION:
        //       AUTHOR         Peter Graham Ellis
        //       DATE WRITTEN   August 2003
        //       MODIFIED       na
        //       RE-ENGINEERED  na

        // PURPOSE OF THIS SUBROUTINE:
        // Attempts to calculate exact analytical view factor from window to outside shelf.

        // METHODOLOGY EMPLOYED:
        // Uses a standard analytical solution.  It is required that window and shelf have the same width, i.e.
        // one edge (or two vertices) shared in common.  An error or warning is issued if not true.
        // A more general routine should be implemented at some point to solve for more complicated geometries.
        // Until then, the user has the option to specify their own solution for the view factor in the input object.

        // REFERENCES:
        // Mills, A. F.  Heat and Mass Transfer, 1995, p. 499.  (Shape factor for adjacent rectangles.)

        // USE STATEMENTS:

        // Locals
        // SUBROUTINE ARGUMENT DEFINITIONS:

        // SUBROUTINE LOCAL VARIABLE DECLARATIONS:
        Real64 W; // Width, height, and length of window/shelf geometry
        Real64 H;
        Real64 L;
        Real64 M; // Intermediate variables
        Real64 N;
        Real64 E1; // Intermediate equations
        Real64 E2;
        Real64 E3;
        Real64 E4;
        int VWin; // Vertex indices
        int VShelf;
        int NumMatch; // Number of vertices matched

        // FLOW:
        W = Surface(Shelf(ShelfNum).Window).Width;
        H = Surface(Shelf(ShelfNum).Window).Height;

        // Find length, i.e. projection, of outside shelf
        if (Surface(Shelf(ShelfNum).OutSurf).Width == W) {
            L = Surface(Shelf(ShelfNum).OutSurf).Height;
        } else if (Surface(Shelf(ShelfNum).OutSurf).Height == W) {
            L = Surface(Shelf(ShelfNum).OutSurf).Width;
        } else {
            ShowFatalError(state, "DaylightingDevice:Shelf = " + Shelf(ShelfNum).Name + ":  Width of window and outside shelf do not match.");
        }

        // Error if more or less than two vertices match
        NumMatch = 0;
        for (VWin = 1; VWin <= 4; ++VWin) {
            for (VShelf = 1; VShelf <= 4; ++VShelf) {
                if (distance(Surface(Shelf(ShelfNum).Window).Vertex(VWin), Surface(Shelf(ShelfNum).OutSurf).Vertex(VShelf)) == 0.0) ++NumMatch;
            }
        }

        if (NumMatch < 2) {
            ShowWarningError(state, "DaylightingDevice:Shelf = " + Shelf(ShelfNum).Name +
                             ":  Window and outside shelf must share two vertices.  View factor calculation may be inaccurate.");
        } else if (NumMatch > 2) {
            ShowFatalError(state, "DaylightingDevice:Shelf = " + Shelf(ShelfNum).Name + ":  Window and outside shelf share too many vertices.");
        }

        // Calculate exact analytical view factor from window to outside shelf
        M = H / W;
        N = L / W;

        E1 = M * std::atan(1.0 / M) + N * std::atan(1.0 / N) - std::sqrt(pow_2(N) + pow_2(M)) * std::atan(std::pow(pow_2(N) + pow_2(M), -0.5));
        E2 = ((1.0 + pow_2(M)) * (1.0 + pow_2(N))) / (1.0 + pow_2(M) + pow_2(N));
        E3 = std::pow(pow_2(M) * (1.0 + pow_2(M) + pow_2(N)) / ((1.0 + pow_2(M)) * (pow_2(M) + pow_2(N))), pow_2(M));
        E4 = std::pow(pow_2(N) * (1.0 + pow_2(M) + pow_2(N)) / ((1.0 + pow_2(N)) * (pow_2(M) + pow_2(N))), pow_2(N));

        Shelf(ShelfNum).ViewFactor = (1.0 / (DataGlobalConstants::Pi() * M)) * (E1 + 0.25 * std::log(E2 * E3 * E4));
    }

    void FigureTDDZoneGains(EnergyPlusData &state)
    {

        // SUBROUTINE INFORMATION:
        //       AUTHOR         B. Griffith
        //       DATE WRITTEN   Dec 2011
        //       MODIFIED       na
        //       RE-ENGINEERED  na

        // PURPOSE OF THIS SUBROUTINE:
        // intialize zone gains at begin new environment

        // METHODOLOGY EMPLOYED:
        // <description>

        // REFERENCES:
        // na

        // Using/Aliasing
        // Locals
        // SUBROUTINE ARGUMENT DEFINITIONS:
        // na

        // SUBROUTINE PARAMETER DEFINITIONS:
        // na

        // INTERFACE BLOCK SPECIFICATIONS:
        // na

        // DERIVED TYPE DEFINITIONS:
        // na

        // SUBROUTINE LOCAL VARIABLE DECLARATIONS:
        static bool MyEnvrnFlag(true);
        int Loop;

        if (NumOfTDDPipes == 0) return;

        if (state.dataGlobal->BeginEnvrnFlag && MyEnvrnFlag) {
            for (Loop = 1; Loop <= NumOfTDDPipes; ++Loop) {
                TDDPipe(Loop).TZoneHeatGain = 0.0;
            }
            MyEnvrnFlag = false;
        }
        if (!state.dataGlobal->BeginEnvrnFlag) MyEnvrnFlag = true;
    }

} // namespace DaylightingDevices

} // namespace EnergyPlus<|MERGE_RESOLUTION|>--- conflicted
+++ resolved
@@ -532,13 +532,8 @@
                         ErrorsFound = true;
                     }
 
-<<<<<<< HEAD
                     if (Surface(SurfNum).Class != SurfaceClass::TDD_Dome) {
-                        ShowSevereError(cCurrentModuleObject + " = " + cAlphaArgs(1) + ":  Dome " + cAlphaArgs(2) +
-=======
-                    if (Surface(SurfNum).Class != SurfaceClass_TDD_Dome) {
                         ShowSevereError(state, cCurrentModuleObject + " = " + cAlphaArgs(1) + ":  Dome " + cAlphaArgs(2) +
->>>>>>> 7a932605
                                         " is not of surface type TubularDaylightDome.");
                         ErrorsFound = true;
                     }
@@ -590,13 +585,8 @@
                         ErrorsFound = true;
                     }
 
-<<<<<<< HEAD
                     if (DataSurfaces::SurfWinOriginalClass(SurfNum) != SurfaceClass::TDD_Diffuser) {
-                        ShowSevereError(cCurrentModuleObject + " = " + cAlphaArgs(1) + ":  Diffuser " + cAlphaArgs(3) +
-=======
-                    if (DataSurfaces::SurfWinOriginalClass(SurfNum) != SurfaceClass_TDD_Diffuser) {
                         ShowSevereError(state, cCurrentModuleObject + " = " + cAlphaArgs(1) + ":  Diffuser " + cAlphaArgs(3) +
->>>>>>> 7a932605
                                         " is not of surface type TubularDaylightDiffuser.");
                         ErrorsFound = true;
                     }
@@ -801,13 +791,8 @@
                     ShowSevereError(state, cCurrentModuleObject + " = " + cAlphaArgs(1) + ":  Window " + cAlphaArgs(2) + " not found.");
                     ErrorsFound = true;
                 } else {
-<<<<<<< HEAD
                     if (Surface(SurfNum).Class != SurfaceClass::Window) {
-                        ShowSevereError(cCurrentModuleObject + " = " + cAlphaArgs(1) + ":  Window " + cAlphaArgs(2) +
-=======
-                    if (Surface(SurfNum).Class != SurfaceClass_Window) {
                         ShowSevereError(state, cCurrentModuleObject + " = " + cAlphaArgs(1) + ":  Window " + cAlphaArgs(2) +
->>>>>>> 7a932605
                                         " is not of surface type WINDOW.");
                         ErrorsFound = true;
                     }
@@ -880,13 +865,8 @@
                     } else {
                         // No error if shelf belongs to more than one window, e.g. concave corners
 
-<<<<<<< HEAD
                         if (Surface(SurfNum).Class != SurfaceClass::Shading) {
-                            ShowSevereError(cCurrentModuleObject + " = " + cAlphaArgs(1) + ":  Outside shelf " + cAlphaArgs(4) +
-=======
-                        if (Surface(SurfNum).Class != SurfaceClass_Shading) {
                             ShowSevereError(state, cCurrentModuleObject + " = " + cAlphaArgs(1) + ":  Outside shelf " + cAlphaArgs(4) +
->>>>>>> 7a932605
                                             " is not a Shading:Zone:Detailed object.");
                             ErrorsFound = true;
                         }
