--- conflicted
+++ resolved
@@ -737,12 +737,7 @@
                     AirDistUnit(AirDistUnitNum).airTerminalPtr->simulate(state, FirstHVACIteration, NonAirSysOutput);
 
                 } else if (SELECT_CASE_var == SingleDuctUserDefined) {
-<<<<<<< HEAD
-                    SimAirTerminalUserDefined(state.dataBranchInputManager,
-                                              state.files,
-=======
-                    SimAirTerminalUserDefined(state, state.dataBranchInputManager,
->>>>>>> e7001b2e
+                    SimAirTerminalUserDefined(state,
                                               AirDistUnit(AirDistUnitNum).EquipName(AirDistCompNum),
                                               FirstHVACIteration,
                                               ActualZoneNum,
