// EnergyPlus, Copyright (c) 1996-2020, The Board of Trustees of the University of Illinois,
// The Regents of the University of California, through Lawrence Berkeley National Laboratory
// (subject to receipt of any required approvals from the U.S. Dept. of Energy), Oak Ridge
// National Laboratory, managed by UT-Battelle, Alliance for Sustainable Energy, LLC, and other
// contributors. All rights reserved.
//
// NOTICE: This Software was developed under funding from the U.S. Department of Energy and the
// U.S. Government consequently retains certain rights. As such, the U.S. Government has been
// granted for itself and others acting on its behalf a paid-up, nonexclusive, irrevocable,
// worldwide license in the Software to reproduce, distribute copies to the public, prepare
// derivative works, and perform publicly and display publicly, and to permit others to do so.
//
// Redistribution and use in source and binary forms, with or without modification, are permitted
// provided that the following conditions are met:
//
// (1) Redistributions of source code must retain the above copyright notice, this list of
//     conditions and the following disclaimer.
//
// (2) Redistributions in binary form must reproduce the above copyright notice, this list of
//     conditions and the following disclaimer in the documentation and/or other materials
//     provided with the distribution.
//
// (3) Neither the name of the University of California, Lawrence Berkeley National Laboratory,
//     the University of Illinois, U.S. Dept. of Energy nor the names of its contributors may be
//     used to endorse or promote products derived from this software without specific prior
//     written permission.
//
// (4) Use of EnergyPlus(TM) Name. If Licensee (i) distributes the software in stand-alone form
//     without changes from the version obtained under this License, or (ii) Licensee makes a
//     reference solely to the software portion of its product, Licensee must refer to the
//     software as "EnergyPlus version X" software, where "X" is the version number Licensee
//     obtained under this License and may not use a different name for the software. Except as
//     specifically required in this Section (4), Licensee shall not use in a company name, a
//     product name, in advertising, publicity, or other promotional activities any name, trade
//     name, trademark, logo, or other designation of "EnergyPlus", "E+", "e+" or confusingly
//     similar designation, without the U.S. Department of Energy's prior written consent.
//
// THIS SOFTWARE IS PROVIDED BY THE COPYRIGHT HOLDERS AND CONTRIBUTORS "AS IS" AND ANY EXPRESS OR
// IMPLIED WARRANTIES, INCLUDING, BUT NOT LIMITED TO, THE IMPLIED WARRANTIES OF MERCHANTABILITY
// AND FITNESS FOR A PARTICULAR PURPOSE ARE DISCLAIMED. IN NO EVENT SHALL THE COPYRIGHT OWNER OR
// CONTRIBUTORS BE LIABLE FOR ANY DIRECT, INDIRECT, INCIDENTAL, SPECIAL, EXEMPLARY, OR
// CONSEQUENTIAL DAMAGES (INCLUDING, BUT NOT LIMITED TO, PROCUREMENT OF SUBSTITUTE GOODS OR
// SERVICES; LOSS OF USE, DATA, OR PROFITS; OR BUSINESS INTERRUPTION) HOWEVER CAUSED AND ON ANY
// THEORY OF LIABILITY, WHETHER IN CONTRACT, STRICT LIABILITY, OR TORT (INCLUDING NEGLIGENCE OR
// OTHERWISE) ARISING IN ANY WAY OUT OF THE USE OF THIS SOFTWARE, EVEN IF ADVISED OF THE
// POSSIBILITY OF SUCH DAMAGE.

// C++ Headers
#include <cmath>

// ObjexxFCL Headers
#include <ObjexxFCL/Array.functions.hh>
#include <ObjexxFCL/Fmath.hh>

// EnergyPlus Headers
#include <AirflowNetwork/Elements.hpp>
#include <EnergyPlus/BranchNodeConnections.hh>
#include <EnergyPlus/CurveManager.hh>
#include <EnergyPlus/DXCoils.hh>
#include <EnergyPlus/DataAirLoop.hh>
#include <EnergyPlus/DataAirSystems.hh>
#include <EnergyPlus/DataBranchNodeConnections.hh>
#include <EnergyPlus/DataEnvironment.hh>
#include <EnergyPlus/DataHVACGlobals.hh>
#include <EnergyPlus/DataHeatBalFanSys.hh>
#include <EnergyPlus/DataHeatBalance.hh>
#include <EnergyPlus/DataLoopNode.hh>
#include <EnergyPlus/Plant/DataPlant.hh>
#include <EnergyPlus/DataPrecisionGlobals.hh>
#include <EnergyPlus/DataSizing.hh>
#include <EnergyPlus/DataZoneControls.hh>
#include <EnergyPlus/DataZoneEnergyDemands.hh>
#include <EnergyPlus/DataZoneEquipment.hh>
#include <EnergyPlus/Fans.hh>
#include <EnergyPlus/FluidProperties.hh>
#include <EnergyPlus/General.hh>
#include <EnergyPlus/GeneralRoutines.hh>
#include <EnergyPlus/GlobalNames.hh>
#include <EnergyPlus/Data/EnergyPlusData.hh>
#include <EnergyPlus/HVACMultiSpeedHeatPump.hh>
#include <EnergyPlus/HeatingCoils.hh>
#include <EnergyPlus/InputProcessing/InputProcessor.hh>
#include <EnergyPlus/NodeInputManager.hh>
#include <EnergyPlus/OutputProcessor.hh>
#include <EnergyPlus/PlantUtilities.hh>
#include <EnergyPlus/Psychrometrics.hh>
#include <EnergyPlus/ReportSizingManager.hh>
#include <EnergyPlus/ScheduleManager.hh>
#include <EnergyPlus/SteamCoils.hh>
#include <EnergyPlus/TempSolveRoot.hh>
#include <EnergyPlus/UtilityRoutines.hh>
#include <EnergyPlus/WaterCoils.hh>
#include <EnergyPlus/ZoneTempPredictorCorrector.hh>

namespace EnergyPlus {

namespace HVACMultiSpeedHeatPump {

    // Module containing the Multi Speed Heat Pump simulation routines

    // MODULE INFORMATION:
    //       AUTHOR         Lixing Gu, Florida Solar Energy Center
    //       DATE WRITTEN   June 2007
    //       MODIFIED       Bereket Nigusse, FSEC, June 2010 - deprecated supply air flow fraction through controlled
    //                      zone from the furnace object input field. Now, the flow fraction is calculated internally
    //                      Brent Griffith, NREL, Dec 2010 -- upgrade to new plant for heat recovery, general fluid props.
    //                      Bereket Nigusse, FSEC, Jan. 2012 -- added hot water and steam heating coil

    //       RE-ENGINEERED  na

    // PURPOSE OF THIS MODULE:
    // To encapsulate the data and algorithms required to simulate Multi Speed Heat Pump in
    // EnergyPlus.

    // Module currently models air-cooled or evap-cooled direct expansion systems
    // (split or packaged) with mulptiple speeds. Air-side performance is modeled to determine
    // coil discharge air conditions. The module also determines the DX unit's energy
    // usage. Neither the air-side performance nor the energy usage includes the effect
    // of supply air fan heat/energy usage. The supply air fan is modeled by other modules.

    // METHODOLOGY EMPLOYED:
    // na

    // REFERENCES:
    // na

    // OTHER NOTES:
    // na

    // USE STATEMENTS:
    // Use statements for data only modules
    // Using/Aliasing
    using namespace DataPrecisionGlobals;
    using namespace DataLoopNode;
    using namespace DataGlobals;
    using DataEnvironment::CurMnDy;
    using DataEnvironment::DayOfYear;
    using DataEnvironment::EnvironmentName;
    using DataEnvironment::OutBaroPress;
    using DataEnvironment::OutDryBulbTemp;
    using DataEnvironment::OutHumRat;
    using DataEnvironment::StdBaroPress;
    using DataEnvironment::StdRhoAir;
    using DataHVACGlobals::BlowThru;
    using DataHVACGlobals::Coil_HeatingElectric;
    using DataHVACGlobals::Coil_HeatingElectric_MultiStage;
    using DataHVACGlobals::Coil_HeatingGas_MultiStage;
    using DataHVACGlobals::Coil_HeatingGasOrOtherFuel;
    using DataHVACGlobals::Coil_HeatingSteam;
    using DataHVACGlobals::Coil_HeatingWater;
    using DataHVACGlobals::ContFanCycCoil;
    using DataHVACGlobals::CycFanCycCoil;
    using DataHVACGlobals::DrawThru;
    using DataHVACGlobals::DXElecCoolingPower;
    using DataHVACGlobals::DXElecHeatingPower;
    using DataHVACGlobals::ElecHeatingCoilPower;
    using DataHVACGlobals::OnOffFanPartLoadFraction;
    using DataHVACGlobals::SmallAirVolFlow;
    using DataHVACGlobals::SmallLoad;
    using DataHVACGlobals::SmallMassFlow;
    using DataZoneEnergyDemands::ZoneSysEnergyDemand;
    using namespace Psychrometrics;
    using namespace ScheduleManager;

    // Data
    // MODULE PARAMETER DEFINITIONS

    // Heating coil types
    int const MultiSpeedHeatingCoil(1); // COIL:DX:MultiSpeed:Heating
    // Cooling coil types
    int const MultiSpeedCoolingCoil(2); // COIL:DX:MultiSpeed:Cooling
    // Supplymental heating coil types
    int const SuppHeatingCoilGas(1);  // Supplymental heating coil type: COIL:GAS:HEATING
    int const SuppHeatingCoilElec(2); // Supplymental heating coil type: COIL:ELECTRIC:HEATING
    int const SuppHeatingCoilRec(3);  // Supplymental heating coil type: COIL:ENGINEHEATRECOVERY:HEATING

    // Curve Types
    int const Linear(1);      // Linear curve type
    int const BiLinear(2);    // Bi-linear curve type
    int const Quadratic(3);   // Quadratic curve type
    int const BiQuadratic(4); // Bi-quadratic curve type
    int const Cubic(5);       // Cubic curve type

    // Mode of operation
    int const CoolingMode(1); // System operating mode is cooling
    int const HeatingMode(2); // System operating mode is heating

    // Airflow control for contant fan mode
    int const UseCompressorOnFlow(1);  // set compressor OFF air flow rate equal to compressor ON air flow rate
    int const UseCompressorOffFlow(2); // set compressor OFF air flow rate equal to user defined value
    // Compressor operation
    int const On(1);  // normal compressor operation
    int const Off(0); // signal DXCoil that compressor shouldn't run

    static std::string const fluidNameSteam("STEAM");

    // DERIVED TYPE DEFINITIONS

    // MODULE VARIABLE DECLARATIONS:
    int NumMSHeatPumps(0);     // Number of multi speed heat pumps
    int AirLoopPass(0);        // Number of air loop pass
    Real64 TempSteamIn(100.0); // steam coil steam inlet temperature

    std::string CurrentModuleObject; // Object type for getting and error messages
    Real64 CompOnMassFlow(0.0);      // System air mass flow rate w/ compressor ON
    Real64 CompOffMassFlow(0.0);     // System air mass flow rate w/ compressor OFF
    Real64 CompOnFlowRatio(0.0);     // fan flow ratio when coil on
    Real64 CompOffFlowRatio(0.0);    // fan flow ratio when coil off
    Real64 FanSpeedRatio(0.0);       // fan speed ratio passed to on/off fan object
    Real64 SupHeaterLoad(0.0);       // load to be met by supplemental heater [W]
    Real64 SaveLoadResidual(0.0);    // Saved load residual used to check convergence
    Real64 SaveCompressorPLR(0.0);   // holds compressor PLR from active DX coil
    Array1D_bool CheckEquipName;

    // SUBROUTINE SPECIFICATIONS FOR MODULE

    // Object Data
    Array1D<MSHeatPumpData> MSHeatPump;
    Array1D<MSHeatPumpReportData> MSHeatPumpReport;

    bool GetInputFlag(true); // Get input flag
    bool FlowFracFlagReady(true);   // one time flag for calculating flow fraction through controlled zone
    int ErrCountCyc(0); // Counter used to minimize the occurrence of output warnings
    int ErrCountVar(0); // Counter used to minimize the occurrence of output warnings

    // Functions
    void clear_state() {
        NumMSHeatPumps = 0;
        AirLoopPass = 0;
        TempSteamIn = 100.0;
        CurrentModuleObject = "";
        CompOnMassFlow = 0.0;
        CompOffMassFlow = 0.0;
        CompOnFlowRatio = 0.0;
        CompOffFlowRatio = 0.0;
        FanSpeedRatio = 0.0;
        SupHeaterLoad = 0.0;
        SaveLoadResidual = 0.0;
        SaveCompressorPLR = 0.0;
        CheckEquipName.clear();
        MSHeatPump.clear();
        MSHeatPumpReport.clear();
        GetInputFlag = true; // Get input flag
        FlowFracFlagReady = true;
        ErrCountCyc = 0;
        ErrCountVar = 0;
    }

    void SimMSHeatPump(EnergyPlusData &state, std::string const &CompName,   // Name of the unitary engine driven heat pump system
                       bool const FirstHVACIteration, // TRUE if 1st HVAC simulation of system time step
                       int const AirLoopNum,          // air loop index
                       int &CompIndex                 // Index to changeover-bypass VAV system
    )
    {

        // SUBROUTINE INFORMATION:
        //       AUTHOR         Lixing Gu, Florida Solar Energy Center
        //       DATE WRITTEN   June. 2007
        //       MODIFIED       na
        //       RE-ENGINEERED  na

        // PURPOSE OF THIS SUBROUTINE:
        // Manages the simulation of multispeed heat pump.

        // Using/Aliasing
        using General::TrimSigDigits;

        // SUBROUTINE LOCAL VARIABLE DECLARATIONS:
        int MSHeatPumpNum;              // index of fan coil unit being simulated
        Real64 OnOffAirFlowRatio;       // Ratio of compressor ON airflow to average airflow over timestep
        Real64 QZnLoad;                 // Zone load required by all zones served by this air loop system
        Real64 QSensUnitOut;            // MSHP sensible capacity output [W]
        // FLOW

        // First time SimMSHeatPump is called, get the input
        if (GetInputFlag) {
            GetMSHeatPumpInput(state);
            GetInputFlag = false; // Set GetInputFlag false so you don't get coil inputs again
        }

        if (CompIndex == 0) {
            MSHeatPumpNum = UtilityRoutines::FindItemInList(CompName, MSHeatPump);
            if (MSHeatPumpNum == 0) {
                ShowFatalError("MultiSpeed Heat Pump is not found=" + CompName);
            }
            CompIndex = MSHeatPumpNum;
        } else {
            MSHeatPumpNum = CompIndex;
            if (MSHeatPumpNum > NumMSHeatPumps || MSHeatPumpNum < 1) {
                ShowFatalError("SimMSHeatPump: Invalid CompIndex passed=" + TrimSigDigits(MSHeatPumpNum) +
                               ", Number of MultiSpeed Heat Pumps=" + TrimSigDigits(NumMSHeatPumps) + ", Heat Pump name=" + CompName);
            }
            if (CheckEquipName(MSHeatPumpNum)) {
                if (CompName != MSHeatPump(MSHeatPumpNum).Name) {
                    ShowFatalError("SimMSHeatPump: Invalid CompIndex passed=" + TrimSigDigits(MSHeatPumpNum) + ", Heat Pump name=" + CompName +
                                   MSHeatPump(MSHeatPumpNum).Name);
                }
                CheckEquipName(MSHeatPumpNum) = false;
            }
        }

        OnOffAirFlowRatio = 0.0;

        // Initialize the engine driven heat pump
        InitMSHeatPump(state, MSHeatPumpNum, FirstHVACIteration, AirLoopNum, QZnLoad, OnOffAirFlowRatio);

        SimMSHP(state, MSHeatPumpNum, FirstHVACIteration, AirLoopNum, QSensUnitOut, QZnLoad, OnOffAirFlowRatio);

        // Update the unit outlet nodes
        UpdateMSHeatPump(MSHeatPumpNum);

        // Report the result of the simulation
        ReportMSHeatPump(MSHeatPumpNum);
    }

    //******************************************************************************

    void SimMSHP(EnergyPlusData &state, int const MSHeatPumpNum,       // number of the current engine driven Heat Pump being simulated
                 bool const FirstHVACIteration, // TRUE if 1st HVAC simulation of system timestep
                 int const AirLoopNum,          // air loop index
                 Real64 &QSensUnitOut,          // cooling/heating deliveded to zones [W]
                 Real64 const QZnReq,           // required zone load
                 Real64 &OnOffAirFlowRatio      // ratio of compressor ON airflow to AVERAGE airflow over timestep
    )
    {

        // SUBROUTINE INFORMATION:
        //       AUTHOR         Lixing Gu
        //       DATE WRITTEN   June 2007
        //       MODIFIED       na
        //       RE-ENGINEERED  Revised based on SimPTHP

        // PURPOSE OF THIS SUBROUTINE:
        // Simulate a multispeed heat pump; adjust its output to match the
        // required system load.

        // METHODOLOGY EMPLOYED:
        // Calls ControlMSHPOutput to obtain the desired unit output

        // REFERENCES:
        // na

        // Using/Aliasing
        using namespace DataZoneEnergyDemands;
        using DataAirLoop::AirLoopControlInfo;
        using DataHVACGlobals::SmallLoad;
        using DataHVACGlobals::SmallMassFlow;

        // Locals
        Real64 SupHeaterLoad;

        // SUBROUTINE ARGUMENT DEFINITIONS:

        // SUBROUTINE PARAMETER DEFINITIONS:
        // na

        // INTERFACE BLOCK SPECIFICATIONS
        // na

        // DERIVED TYPE DEFINITIONS
        // na

        // SUBROUTINE LOCAL VARIABLE DECLARATIONS:
        Real64 PartLoadFrac; // compressor part load fraction
        Real64 SpeedRatio;   // compressor speed ratio
        bool UnitOn;         // TRUE if unit is on
        int OutletNode;      // MSHP air outlet node
        int InletNode;       // MSHP air inlet node
        Real64 AirMassFlow;  // air mass flow rate [kg/s]
        int OpMode;          // operating mode (fan cycling or continious; DX coil always cycles)
        int ZoneNum;         // Controlled zone number
        Real64 QTotUnitOut;
        int SpeedNum;            // Speed number
        int CompOp;              // compressor operation; 1=on, 0=off
        Real64 SaveMassFlowRate; // saved inlet air mass flow rate [kg/s]

        // zero the fan, DX coils, and supplemental electric heater electricity consumption
        DXElecHeatingPower = 0.0;
        DXElecCoolingPower = 0.0;
        SaveCompressorPLR = 0.0;
        ElecHeatingCoilPower = 0.0;

        // initialize local variables
        UnitOn = true;
        OutletNode = MSHeatPump(MSHeatPumpNum).AirOutletNodeNum;
        InletNode = MSHeatPump(MSHeatPumpNum).AirInletNodeNum;
        AirMassFlow = Node(InletNode).MassFlowRate;
        OpMode = MSHeatPump(MSHeatPumpNum).OpMode;
        ZoneNum = MSHeatPump(MSHeatPumpNum).ControlZoneNum;
        CompOp = On;

        // set the on/off flags
        if (MSHeatPump(MSHeatPumpNum).OpMode == CycFanCycCoil) {
            // cycling unit only runs if there is a cooling or heating load.
            if (std::abs(QZnReq) < SmallLoad || AirMassFlow < SmallMassFlow || CurDeadBandOrSetback(ZoneNum)) {
                UnitOn = false;
            }
        } else if (MSHeatPump(MSHeatPumpNum).OpMode == ContFanCycCoil) {
            // continuous unit: fan runs if scheduled on; coil runs only if there is a cooling or heating load
            if (AirMassFlow < SmallMassFlow) {
                UnitOn = false;
            }
        }

        OnOffFanPartLoadFraction = 1.0;

        SaveMassFlowRate = Node(InletNode).MassFlowRate;
        if (!FirstHVACIteration && MSHeatPump(MSHeatPumpNum).OpMode == CycFanCycCoil && QZnReq < 0.0 && AirLoopControlInfo(AirLoopNum).EconoActive) {
            // for cycling fan, cooling load, check whether furnace can meet load with compressor off
            CompOp = Off;
            ControlMSHPOutput(state, MSHeatPumpNum,
                              FirstHVACIteration,
                              CompOp,
                              OpMode,
                              QZnReq,
                              ZoneNum,
                              SpeedNum,
                              SpeedRatio,
                              PartLoadFrac,
                              OnOffAirFlowRatio,
                              SupHeaterLoad);
            if (SpeedNum == MSHeatPump(MSHeatPumpNum).NumOfSpeedCooling && SpeedRatio == 1.0) {
                // compressor on (reset inlet air mass flow rate to starting value)
                Node(InletNode).MassFlowRate = SaveMassFlowRate;
                CompOp = On;
                ControlMSHPOutput(state, MSHeatPumpNum,
                                  FirstHVACIteration,
                                  CompOp,
                                  OpMode,
                                  QZnReq,
                                  ZoneNum,
                                  SpeedNum,
                                  SpeedRatio,
                                  PartLoadFrac,
                                  OnOffAirFlowRatio,
                                  SupHeaterLoad);
            }
        } else {
            // compressor on
            ControlMSHPOutput(state, MSHeatPumpNum,
                              FirstHVACIteration,
                              CompOp,
                              OpMode,
                              QZnReq,
                              ZoneNum,
                              SpeedNum,
                              SpeedRatio,
                              PartLoadFrac,
                              OnOffAirFlowRatio,
                              SupHeaterLoad);
        }

        if (MSHeatPump(MSHeatPumpNum).HeatCoilType != MultiSpeedHeatingCoil) {
            SaveCompressorPLR = PartLoadFrac;
        } else {
            if (SpeedNum > 1) {
                SaveCompressorPLR = 1.0;
            }

            if (PartLoadFrac == 1.0 && SaveCompressorPLR < 1.0 && (!MSHeatPump(MSHeatPumpNum).Staged)) {
                PartLoadFrac = SaveCompressorPLR;
            }
        }

        CalcMSHeatPump(state,
            MSHeatPumpNum, FirstHVACIteration, CompOp, SpeedNum, SpeedRatio, PartLoadFrac, QSensUnitOut, QZnReq, OnOffAirFlowRatio, SupHeaterLoad);

        // calculate delivered capacity
        AirMassFlow = Node(InletNode).MassFlowRate;

        QTotUnitOut = AirMassFlow * (Node(OutletNode).Enthalpy - Node(MSHeatPump(MSHeatPumpNum).NodeNumOfControlledZone).Enthalpy);

        // report variables
        MSHeatPump(MSHeatPumpNum).CompPartLoadRatio = SaveCompressorPLR;
        if (MSHeatPump(MSHeatPumpNum).OpMode == CycFanCycCoil) {
            if (SupHeaterLoad > 0.0) {
                MSHeatPump(MSHeatPumpNum).FanPartLoadRatio = 1.0;
            } else {
                if (SpeedNum < 2) {
                    MSHeatPump(MSHeatPumpNum).FanPartLoadRatio = PartLoadFrac;
                } else {
                    MSHeatPump(MSHeatPumpNum).FanPartLoadRatio = 1.0;
                }
            }
        } else {
            if (UnitOn) {
                MSHeatPump(MSHeatPumpNum).FanPartLoadRatio = 1.0;
            } else {
                if (SpeedNum < 2) {
                    MSHeatPump(MSHeatPumpNum).FanPartLoadRatio = PartLoadFrac;
                } else {
                    MSHeatPump(MSHeatPumpNum).FanPartLoadRatio = 1.0;
                }
            }
        }

        if (MSHeatPump(MSHeatPumpNum).HeatCoolMode == HeatingMode) {
            MSHeatPump(MSHeatPumpNum).TotHeatEnergyRate = std::abs(max(0.0, QTotUnitOut));
            MSHeatPump(MSHeatPumpNum).SensHeatEnergyRate = std::abs(max(0.0, QSensUnitOut));
            MSHeatPump(MSHeatPumpNum).LatHeatEnergyRate = std::abs(max(0.0, (QTotUnitOut - QSensUnitOut)));
            MSHeatPump(MSHeatPumpNum).TotCoolEnergyRate = 0.0;
            MSHeatPump(MSHeatPumpNum).SensCoolEnergyRate = 0.0;
            MSHeatPump(MSHeatPumpNum).LatCoolEnergyRate = 0.0;
        }
        if (MSHeatPump(MSHeatPumpNum).HeatCoolMode == CoolingMode) {
            MSHeatPump(MSHeatPumpNum).TotCoolEnergyRate = std::abs(min(0.0, QTotUnitOut));
            MSHeatPump(MSHeatPumpNum).SensCoolEnergyRate = std::abs(min(0.0, QSensUnitOut));
            MSHeatPump(MSHeatPumpNum).LatCoolEnergyRate = std::abs(min(0.0, (QTotUnitOut - QSensUnitOut)));
            MSHeatPump(MSHeatPumpNum).TotHeatEnergyRate = 0.0;
            MSHeatPump(MSHeatPumpNum).SensHeatEnergyRate = 0.0;
            MSHeatPump(MSHeatPumpNum).LatHeatEnergyRate = 0.0;
        }

        MSHeatPump(MSHeatPumpNum).AuxElecPower =
            MSHeatPump(MSHeatPumpNum).AuxOnCyclePower * SaveCompressorPLR + MSHeatPump(MSHeatPumpNum).AuxOffCyclePower * (1.0 - SaveCompressorPLR);
        Real64 locFanElecPower = 0.0;
        locFanElecPower = Fans::GetFanPower(MSHeatPump(MSHeatPumpNum).FanNum);
        if (MSHeatPump(MSHeatPumpNum).HeatCoilType != MultiSpeedHeatingCoil) {
            {
                auto const SELECT_CASE_var(MSHeatPump(MSHeatPumpNum).HeatCoilType);
                if ((SELECT_CASE_var == Coil_HeatingGas_MultiStage) || (SELECT_CASE_var == Coil_HeatingElectric_MultiStage)) {
                    MSHeatPump(MSHeatPumpNum).ElecPower = locFanElecPower + DXElecCoolingPower + ElecHeatingCoilPower;
                } else if ((SELECT_CASE_var == Coil_HeatingWater) || (SELECT_CASE_var == Coil_HeatingSteam)) {
                    MSHeatPump(MSHeatPumpNum).ElecPower = locFanElecPower + DXElecCoolingPower;
                } else {
                }
            }
        } else {
            MSHeatPump(MSHeatPumpNum).ElecPower =
                locFanElecPower + DXElecCoolingPower + DXElecHeatingPower + ElecHeatingCoilPower + MSHeatPump(MSHeatPumpNum).AuxElecPower;
        }
    }

    //******************************************************************************

    void GetMSHeatPumpInput(EnergyPlusData &state)
    {
        // SUBROUTINE INFORMATION:
        //       AUTHOR:          Lixing Gu, FSEC
        //       DATE WRITTEN:    July 2007
        //       MODIFIED         na
        //       RE-ENGINEERED    na

        // PURPOSE OF THIS SUBROUTINE:
        //  This routine will get the input required by the multispeed heat pump model

        // Using/Aliasing
        using BranchNodeConnections::TestCompSet;
        using CurveManager::CurveValue;
        using DataAirSystems::PrimaryAirSystem;
        using DataHeatBalance::Zone;
        using DataHVACGlobals::FanType_SimpleConstVolume;
        using DataHVACGlobals::FanType_SimpleOnOff;
        using DataSizing::AutoSize;
        using DataZoneControls::ComfortControlledZone;
        using DataZoneControls::NumComfortControlledZones;
        using DataZoneControls::NumTempControlledZones;
        using DataZoneControls::TempControlledZone;
        using DataZoneEquipment::ZoneEquipConfig;
        using Fans::GetFanIndex;
        using Fans::GetFanInletNode;
        using Fans::GetFanOutletNode;
        using Fans::GetFanType;
        using Fans::GetFanVolFlow;
        using FluidProperties::FindGlycol;
        using General::RoundSigDigits;
        using GlobalNames::VerifyUniqueChillerName;
        using NodeInputManager::GetOnlySingleNode;

        using BranchNodeConnections::SetUpCompSets;
        using CurveManager::GetCurveIndex;
        using DXCoils::GetDXCoilIndex;
        auto &GetDXCoilInletNode(DXCoils::GetCoilInletNode);
        auto &GetDXCoilOutletNode(DXCoils::GetCoilOutletNode);
        using DXCoils::GetDXCoilNumberOfSpeeds;
        auto &GetHeatingCoilInletNode(HeatingCoils::GetCoilInletNode);
        auto &GetHeatingCoilOutletNode(HeatingCoils::GetCoilOutletNode);
        auto &GetHeatingCoilCapacity(HeatingCoils::GetCoilCapacity);
        using HeatingCoils::GetCoilIndex;
        using HeatingCoils::GetCoilInletNode;
        using HeatingCoils::GetCoilOutletNode;
        using HeatingCoils::GetHeatingCoilIndex;
        using HeatingCoils::GetHeatingCoilNumberOfStages;
        using WaterCoils::GetCoilMaxWaterFlowRate;
        using WaterCoils::GetCoilWaterInletNode;
        auto &GetWaterCoilInletNode(WaterCoils::GetCoilInletNode);
        auto &GetWaterCoilOutletNode(WaterCoils::GetCoilOutletNode);
        auto &GetSteamCoilAirInletNode(SteamCoils::GetCoilAirInletNode);
        using SteamCoils::GetCoilAirOutletNode;
        using SteamCoils::GetCoilSteamInletNode;
        using SteamCoils::GetSteamCoilIndex;
        auto &GetCoilMaxSteamFlowRate(SteamCoils::GetCoilMaxSteamFlowRate);
        using DataZoneControls::StageControlledZone;
        using DXCoils::SetMSHPDXCoilHeatRecoveryFlag;
        using FluidProperties::GetSatDensityRefrig;
        using SteamCoils::GetTypeOfCoil;

        // Locals
        // PARAMETERS
        static std::string const RoutineName("GetMSHeatPumpInput: "); // include trailing blank space
        static std::string const RoutineNameNoColon("GetMSHeatPumpInput");

        // LOCAL VARIABLES
        int MSHPNum;                      // Engine driven heat pump count
        int NumAlphas;                    // Number of elements in the alpha array
        int NumNumbers;                   // Number of Numbers for each GetObjectItem call
        int IOStatus;                     // Used in GetObjectItem
        bool ErrorsFound(false);   // True when input errors found
        bool IsNotOK;                     // Flag to verify name
        bool AirNodeFound;                // True when an air node is found
        bool AirLoopFound;                // True when an air loop is found
        int ControlledZoneNum;            // Controlled zone number
        int FanType;                      // Fan type
        int BranchNum;                    // Index to branch
        int CompNum;                      // Index to component
        int TstatZoneNum;                 // Used to determine if control zone has a thermostat object
        int i;                            // Index to speeds
        int j;                            // Index to speeds
        bool Found;                       // Flag to find autosize
        int HeatingCoilInletNode;         // Heating coil inlet node number
        int HeatingCoilOutletNode;        // Heating coil outlet node number
        int CoolingCoilInletNode;         // Cooling coil inlet node number
        int CoolingCoilOutletNode;        // Cooling coil outlet node number
        int SuppHeatCoilInletNode;        // Supplemental heating coil inlet node number
        int SuppHeatCoilOutletNode;       // Supplemental heating coil outlet node number
        bool LocalError;                  // Local error flag
        Array1D_string Alphas;            // Alpha input items for object
        Array1D_string cAlphaFields;      // Alpha field names
        Array1D_string cNumericFields;    // Numeric field names
        Array1D<Real64> Numbers;          // Numeric input items for object
        Array1D_bool lAlphaBlanks;        // Logical array, alpha field input BLANK = .TRUE.
        Array1D_bool lNumericBlanks;      // Logical array, numeric field input BLANK = .TRUE.
        int MaxNums(0);            // Maximum number of numeric input fields
        int MaxAlphas(0);          // Maximum number of alpha input fields
        int TotalArgs(0);          // Total number of alpha and numeric arguments (max) for a
        //  certain object in the input file
        bool errFlag;
        int SteamIndex;      // steam coil steam inlet density
        Real64 SteamDensity; // density of steam at 100C

        // FLOW

        if (MSHeatPump.allocated()) return;

        CurrentModuleObject = "AirLoopHVAC:UnitaryHeatPump:AirToAir:MultiSpeed"; // Object type for getting and error messages

        inputProcessor->getObjectDefMaxArgs(CurrentModuleObject, TotalArgs, NumAlphas, NumNumbers);
        MaxNums = max(MaxNums, NumNumbers);
        MaxAlphas = max(MaxAlphas, NumAlphas);

        Alphas.allocate(MaxAlphas);
        cAlphaFields.allocate(MaxAlphas);
        Numbers.dimension(MaxNums, 0.0);
        cNumericFields.allocate(MaxNums);
        lAlphaBlanks.dimension(MaxAlphas, true);
        lNumericBlanks.dimension(MaxNums, true);

        NumMSHeatPumps = inputProcessor->getNumObjectsFound(CurrentModuleObject);

        if (NumMSHeatPumps <= 0) {
            ShowSevereError("No " + CurrentModuleObject + " objects specified in input file.");
            ErrorsFound = true;
        }

        // ALLOCATE ARRAYS
        MSHeatPump.allocate(NumMSHeatPumps);
        MSHeatPumpReport.allocate(NumMSHeatPumps);
        CheckEquipName.dimension(NumMSHeatPumps, true);

        // Load arrays with reformulated electric EIR chiller data
        for (MSHPNum = 1; MSHPNum <= NumMSHeatPumps; ++MSHPNum) {

            HeatingCoilInletNode = 0;
            HeatingCoilOutletNode = 0;
            CoolingCoilInletNode = 0;
            CoolingCoilOutletNode = 0;
            SuppHeatCoilInletNode = 0;
            SuppHeatCoilOutletNode = 0;

            inputProcessor->getObjectItem(CurrentModuleObject,
                                          MSHPNum,
                                          Alphas,
                                          NumAlphas,
                                          Numbers,
                                          NumNumbers,
                                          IOStatus,
                                          lNumericBlanks,
                                          lAlphaBlanks,
                                          cAlphaFields,
                                          cNumericFields);
            UtilityRoutines::IsNameEmpty(Alphas(1), CurrentModuleObject, ErrorsFound);

            MSHeatPump(MSHPNum).Name = Alphas(1);
            if (lAlphaBlanks(2)) {
                MSHeatPump(MSHPNum).AvaiSchedPtr = ScheduleAlwaysOn;
            } else {
                MSHeatPump(MSHPNum).AvaiSchedPtr = GetScheduleIndex(Alphas(2));
                if (MSHeatPump(MSHPNum).AvaiSchedPtr == 0) {
                    ShowSevereError(CurrentModuleObject + ", \"" + MSHeatPump(MSHPNum).Name + "\" " + cAlphaFields(2) + " not found: " + Alphas(2));
                    ErrorsFound = true;
                }
            }

            MSHeatPump(MSHPNum).AirInletNodeName = Alphas(3);
            MSHeatPump(MSHPNum).AirOutletNodeName = Alphas(4);
            MSHeatPump(MSHPNum).AirInletNodeNum =
                GetOnlySingleNode(Alphas(3), ErrorsFound, CurrentModuleObject, Alphas(1), NodeType_Air, NodeConnectionType_Inlet, 1, ObjectIsParent);

            MSHeatPump(MSHPNum).AirOutletNodeNum =
                GetOnlySingleNode(Alphas(4), ErrorsFound, CurrentModuleObject, Alphas(1), NodeType_Air, NodeConnectionType_Outlet, 1, ObjectIsParent);

            TestCompSet(CurrentModuleObject, Alphas(1), Alphas(3), Alphas(4), "Air Nodes");

            // Get the Controlling Zone or Location of the engine driven heat pump Thermostat
            MSHeatPump(MSHPNum).ControlZoneNum = UtilityRoutines::FindItemInList(Alphas(5), Zone);
            MSHeatPump(MSHPNum).ControlZoneName = Alphas(5);
            if (MSHeatPump(MSHPNum).ControlZoneNum == 0) {
                ShowSevereError(CurrentModuleObject + ", \"" + MSHeatPump(MSHPNum).Name + "\" " + cAlphaFields(5) +
                                " not found: " + MSHeatPump(MSHPNum).ControlZoneName);
                ErrorsFound = true;
            }

            // Get the node number for the zone with the thermostat
            if (MSHeatPump(MSHPNum).ControlZoneNum > 0) {
                AirNodeFound = false;
                AirLoopFound = false;
                for (ControlledZoneNum = 1; ControlledZoneNum <= NumOfZones; ++ControlledZoneNum) {
                    if (ZoneEquipConfig(ControlledZoneNum).ActualZoneNum != MSHeatPump(MSHPNum).ControlZoneNum) continue;
                    // Find the controlled zone number for the specified thermostat location
                    MSHeatPump(MSHPNum).NodeNumOfControlledZone = ZoneEquipConfig(ControlledZoneNum).ZoneNode;
                    // Determine if furnace is on air loop served by the thermostat location specified
                    for (int zoneInNode = 1; zoneInNode <= ZoneEquipConfig(ControlledZoneNum).NumInletNodes; ++zoneInNode) {
                        int AirLoopNumber = ZoneEquipConfig(ControlledZoneNum).InletNodeAirLoopNum(zoneInNode);
                        if (AirLoopNumber > 0) {
                            for (BranchNum = 1; BranchNum <= PrimaryAirSystem(AirLoopNumber).NumBranches; ++BranchNum) {
                                for (CompNum = 1; CompNum <= PrimaryAirSystem(AirLoopNumber).Branch(BranchNum).TotalComponents; ++CompNum) {
                                    if (!UtilityRoutines::SameString(PrimaryAirSystem(AirLoopNumber).Branch(BranchNum).Comp(CompNum).Name,
                                                                     MSHeatPump(MSHPNum).Name) ||
                                        !UtilityRoutines::SameString(PrimaryAirSystem(AirLoopNumber).Branch(BranchNum).Comp(CompNum).TypeOf,
                                                                     CurrentModuleObject))
                                        continue;
                                    AirLoopFound = true;
                                    MSHeatPump(MSHPNum).AirLoopNumber = AirLoopNumber;
                                    break;
                                }
                                MSHeatPump(MSHPNum).ZoneInletNode = ZoneEquipConfig(ControlledZoneNum).InletNode(zoneInNode);
                                if (AirLoopFound) break;
                            }
                            for (TstatZoneNum = 1; TstatZoneNum <= NumTempControlledZones; ++TstatZoneNum) {
                                if (TempControlledZone(TstatZoneNum).ActualZoneNum != MSHeatPump(MSHPNum).ControlZoneNum) continue;
                                AirNodeFound = true;
                            }
                            for (TstatZoneNum = 1; TstatZoneNum <= NumComfortControlledZones; ++TstatZoneNum) {
                                if (ComfortControlledZone(TstatZoneNum).ActualZoneNum != MSHeatPump(MSHPNum).ControlZoneNum) continue;
                                AirNodeFound = true;
                            }
                            for (TstatZoneNum = 1; TstatZoneNum <= state.dataZoneTempPredictorCorrector.NumStageCtrZone; ++TstatZoneNum) {
                                if (StageControlledZone(TstatZoneNum).ActualZoneNum != MSHeatPump(MSHPNum).ControlZoneNum) continue;
                                AirNodeFound = true;
                            }
                        }
                        if (AirLoopFound) break;
                    }
                    if (AirLoopFound) break;
                }
                if (!AirNodeFound) {
                    ShowSevereError("Did not find Air Node (" + cAlphaFields(5) + "), " + CurrentModuleObject + " = \"\"" + MSHeatPump(MSHPNum).Name);
                    ShowContinueError("Specified " + cAlphaFields(5) + " = " + Alphas(5));
                    ErrorsFound = true;
                }
                if (!AirLoopFound) {
                    ShowSevereError("Did not find correct AirLoopHVAC for " + CurrentModuleObject + " = " + MSHeatPump(MSHPNum).Name);
                    ShowContinueError("The " + cAlphaFields(5) + " = " + Alphas(5) + " is not served by this Primary Air Loop equipment.");
                    ErrorsFound = true;
                }
            }

            // Get supply fan data
            MSHeatPump(MSHPNum).FanName = Alphas(7);
            if (UtilityRoutines::SameString(Alphas(6), "Fan:OnOff") || UtilityRoutines::SameString(Alphas(6), "Fan:ConstantVolume")) {
                if (UtilityRoutines::SameString(Alphas(6), "Fan:OnOff")) {
                    MSHeatPump(MSHPNum).FanType = FanType_SimpleOnOff;
                    SetUpCompSets(CurrentModuleObject, MSHeatPump(MSHPNum).Name, "Fan:OnOff", MSHeatPump(MSHPNum).FanName, "UNDEFINED", "UNDEFINED");
<<<<<<< HEAD
                    MSHeatPump(MSHPNum).FanInletNode = GetFanInletNode(state.fans, state.files, "Fan:OnOff", MSHeatPump(MSHPNum).FanName, ErrorsFound);
                    MSHeatPump(MSHPNum).FanOutletNode = GetFanOutletNode(state.fans, state.files, "Fan:OnOff", MSHeatPump(MSHPNum).FanName, ErrorsFound);
=======
                    MSHeatPump(MSHPNum).FanInletNode = GetFanInletNode(state, state.fans, "Fan:OnOff", MSHeatPump(MSHPNum).FanName, ErrorsFound);
                    MSHeatPump(MSHPNum).FanOutletNode = GetFanOutletNode(state, state.fans, "Fan:OnOff", MSHeatPump(MSHPNum).FanName, ErrorsFound);
>>>>>>> b3ea0f9b
                } else {
                    MSHeatPump(MSHPNum).FanType = FanType_SimpleConstVolume;
                    SetUpCompSets(
                        CurrentModuleObject, MSHeatPump(MSHPNum).Name, "Fan:ConstantVolume", MSHeatPump(MSHPNum).FanName, "UNDEFINED", "UNDEFINED");
<<<<<<< HEAD
                    MSHeatPump(MSHPNum).FanInletNode = GetFanInletNode(state.fans, state.files, "Fan:ConstantVolume", MSHeatPump(MSHPNum).FanName, ErrorsFound);
                    MSHeatPump(MSHPNum).FanOutletNode = GetFanOutletNode(state.fans, state.files, "Fan:ConstantVolume", MSHeatPump(MSHPNum).FanName, ErrorsFound);
                }
                GetFanIndex(state.fans, state.files, Alphas(7), MSHeatPump(MSHPNum).FanNum, ErrorsFound, CurrentModuleObject);
                GetFanType(state.fans, state.files, Alphas(7), FanType, ErrorsFound);
=======
                    MSHeatPump(MSHPNum).FanInletNode = GetFanInletNode(state, state.fans, "Fan:ConstantVolume", MSHeatPump(MSHPNum).FanName, ErrorsFound);
                    MSHeatPump(MSHPNum).FanOutletNode = GetFanOutletNode(state, state.fans, "Fan:ConstantVolume", MSHeatPump(MSHPNum).FanName, ErrorsFound);
                }
                GetFanIndex(state, state.fans, Alphas(7), MSHeatPump(MSHPNum).FanNum, ErrorsFound, CurrentModuleObject);
                GetFanType(state, state.fans, Alphas(7), FanType, ErrorsFound);
>>>>>>> b3ea0f9b
                if (FanType != MSHeatPump(MSHPNum).FanType) {
                    ShowSevereError(CurrentModuleObject + ", \"" + MSHeatPump(MSHPNum).Name + "\", " + cAlphaFields(6) + " and " + cAlphaFields(7) +
                                    " do not match in Fan objects.");
                    ShowContinueError("The entered " + cAlphaFields(7) + " = " + Alphas(7) + " and " + cAlphaFields(6) + " = " + Alphas(6));
                    ErrorsFound = true;
                }
            } else {
                ShowSevereError(CurrentModuleObject + ", \"" + MSHeatPump(MSHPNum).Name + "\", " + cAlphaFields(6) +
                                " is not allowed = " + Alphas(6));
                ShowContinueError("Valid choices are Fan:OnOff or Fan:ConstantVolume");
                ErrorsFound = true;
            }

            // Get supply fan placement data
            if (UtilityRoutines::SameString(Alphas(8), "BlowThrough") || UtilityRoutines::SameString(Alphas(8), "DrawThrough")) {
                if (UtilityRoutines::SameString(Alphas(8), "BlowThrough")) {
                    MSHeatPump(MSHPNum).FanPlaceType = BlowThru;
                } else {
                    MSHeatPump(MSHPNum).FanPlaceType = DrawThru;
                }
            } else {
                ShowSevereError(CurrentModuleObject + ", \"" + MSHeatPump(MSHPNum).Name + "\", " + cAlphaFields(8) +
                                " is not allowed = " + Alphas(8));
                ShowContinueError("Valid choices are BlowThrough or DrawThrough");
                ErrorsFound = true;
            }

            MSHeatPump(MSHPNum).FanSchedule = Alphas(9);
            MSHeatPump(MSHPNum).FanSchedPtr = GetScheduleIndex(Alphas(9));
            if (MSHeatPump(MSHPNum).FanSchedPtr == 0) {
                ShowSevereError(CurrentModuleObject + ", \"" + MSHeatPump(MSHPNum).Name + "\" " + cAlphaFields(9) + " not found: " + Alphas(9));
                ErrorsFound = true;
            }

            if (MSHeatPump(MSHPNum).FanSchedPtr > 0 && MSHeatPump(MSHPNum).FanType == FanType_SimpleConstVolume) {
                if (!CheckScheduleValueMinMax(MSHeatPump(MSHPNum).FanSchedPtr, ">", 0.0, "<=", 1.0)) {
                    ShowSevereError(CurrentModuleObject + " \"" + MSHeatPump(MSHPNum).Name + "\"");
                    ShowContinueError(cAlphaFields(9) + " must be continuous (fan operating mode schedule values > 0) for " + cAlphaFields(6) +
                                      " = Fan:ConstantVolume.");
                    ShowContinueError("Error found in " + cAlphaFields(9) + " = " + Alphas(9));
                    ShowContinueError("schedule values must be (>0., <=1.)");
                    ErrorsFound = true;
                }
            }

            if (UtilityRoutines::SameString(Alphas(10), "Coil:Heating:DX:MultiSpeed")) {
                MSHeatPump(MSHPNum).HeatCoilType = MultiSpeedHeatingCoil;
                MSHeatPump(MSHPNum).HeatCoilNum = inputProcessor->getObjectItemNum("Coil:Heating:DX:MultiSpeed", Alphas(11));
                MSHeatPump(MSHPNum).DXHeatCoilName = Alphas(11);
                if (MSHeatPump(MSHPNum).HeatCoilNum <= 0) {
                    ShowSevereError("Configuration error in " + CurrentModuleObject + " \"" + Alphas(1) + "\"");
                    ShowContinueError(cAlphaFields(11) + " \"" + Alphas(11) + "\" not found.");
                    ShowContinueError(cAlphaFields(10) + " must be Coil:Heating:DX:MultiSpeed ");
                    ShowFatalError(RoutineName + "Errors found in getting " + CurrentModuleObject +
                                   " input. Preceding condition(s) causes termination.");
                    ErrorsFound = true;
                }
                LocalError = false;
<<<<<<< HEAD
                GetDXCoilIndex(state.files,
                               MSHeatPump(MSHPNum).DXHeatCoilName,
                               MSHeatPump(MSHPNum).DXHeatCoilIndex,
                               LocalError,
                               "Coil:Heating:DX:MultiSpeed",
                               ObjexxFCL::Optional_bool_const());
=======
                GetDXCoilIndex(state, MSHeatPump(MSHPNum).DXHeatCoilName, MSHeatPump(MSHPNum).DXHeatCoilIndex, LocalError, "Coil:Heating:DX:MultiSpeed");
>>>>>>> b3ea0f9b
                if (LocalError) {
                    ShowSevereError("The index of " + cAlphaFields(11) + " is not found \"" + Alphas(11) + "\"");
                    ShowContinueError("...occurs in " + CurrentModuleObject + " \"" + Alphas(1) + "\"");
                    ErrorsFound = true;
                    LocalError = false;
                }
                HeatingCoilInletNode = GetDXCoilInletNode(state, Alphas(10), Alphas(11), LocalError);
                if (LocalError) {
                    ShowSevereError("The inlet node number of " + cAlphaFields(11) + " is not found \"" + Alphas(11) + "\"");
                    ShowContinueError("...occurs in " + CurrentModuleObject + " \"" + Alphas(1) + "\"");
                    ErrorsFound = true;
                    LocalError = false;
                }
                HeatingCoilOutletNode = GetDXCoilOutletNode(state, Alphas(10), Alphas(11), LocalError);
                if (LocalError) {
                    ShowSevereError("The outlet node number of " + cAlphaFields(11) + " is not found \"" + Alphas(11) + "\"");
                    ShowContinueError("...occurs in " + CurrentModuleObject + " \"" + Alphas(1) + "\"");
                    ErrorsFound = true;
                    LocalError = false;
                }
<<<<<<< HEAD
                MSHeatPump(MSHPNum).MinOATCompressorHeating = DXCoils::GetMinOATCompressorUsingIndex(state.files, MSHeatPump(MSHPNum).DXHeatCoilIndex, LocalError);
=======
                MSHeatPump(MSHPNum).MinOATCompressorHeating = DXCoils::GetMinOATCompressorUsingIndex(state, MSHeatPump(MSHPNum).DXHeatCoilIndex, LocalError);
>>>>>>> b3ea0f9b
                if (LocalError) {
                    ShowContinueError("...for heating coil. Occurs in " + CurrentModuleObject + " \"" + Alphas(1) + "\"");
                    LocalError = false;
                }
                SetUpCompSets(CurrentModuleObject,
                              MSHeatPump(MSHPNum).Name,
                              "Coil:Heating:DX:MultiSpeed",
                              MSHeatPump(MSHPNum).DXHeatCoilName,
                              "UNDEFINED",
                              "UNDEFINED");
            } else if (UtilityRoutines::SameString(Alphas(10), "Coil:Heating:Electric:MultiStage") ||
                       UtilityRoutines::SameString(Alphas(10), "Coil:Heating:Gas:MultiStage")) {

                if (UtilityRoutines::SameString(Alphas(10), "Coil:Heating:Electric:MultiStage")) {
                    MSHeatPump(MSHPNum).HeatCoilType = Coil_HeatingElectric_MultiStage;
                    MSHeatPump(MSHPNum).HeatCoilNum = inputProcessor->getObjectItemNum("Coil:Heating:Electric:MultiStage", Alphas(11));
                    if (MSHeatPump(MSHPNum).HeatCoilNum <= 0) {
                        ShowSevereError("Configuration error in " + CurrentModuleObject + " \"" + Alphas(1) + "\"");
                        ShowContinueError(cAlphaFields(11) + " \"" + Alphas(11) + "\" not found.");
                        ShowContinueError(cAlphaFields(10) + " must be Coil:Heating:Electric:MultiStage ");
                        ShowFatalError(RoutineName + "Errors found in getting " + CurrentModuleObject +
                                       " input. Preceding condition(s) causes termination.");
                        ErrorsFound = true;
                    }
                } else {
                    MSHeatPump(MSHPNum).HeatCoilType = Coil_HeatingGas_MultiStage;
                    MSHeatPump(MSHPNum).HeatCoilNum = inputProcessor->getObjectItemNum("Coil:Heating:Gas:MultiStage", Alphas(11));
                    if (MSHeatPump(MSHPNum).HeatCoilNum <= 0) {
                        ShowSevereError("Configuration error in " + CurrentModuleObject + " \"" + Alphas(1) + "\"");
                        ShowContinueError(cAlphaFields(11) + " \"" + Alphas(11) + "\" not found.");
                        ShowContinueError(cAlphaFields(10) + " must be Coil:Heating:Gas:MultiStage ");
                        ShowFatalError(RoutineName + "Errors found in getting " + CurrentModuleObject +
                                       " input. Preceding condition(s) causes termination.");
                        ErrorsFound = true;
                    }
                }
                MSHeatPump(MSHPNum).HeatCoilName = Alphas(11);
                LocalError = false;
                if (UtilityRoutines::SameString(Alphas(10), "Coil:Heating:Electric:MultiStage")) {
                    GetCoilIndex(state, MSHeatPump(MSHPNum).HeatCoilName, MSHeatPump(MSHPNum).HeatCoilIndex, LocalError);
                } else {
                    GetCoilIndex(state, MSHeatPump(MSHPNum).HeatCoilName, MSHeatPump(MSHPNum).HeatCoilIndex, LocalError);
                }
                if (LocalError) {
                    ShowSevereError("The index of " + cAlphaFields(11) + " is not found \"" + Alphas(11) + "\"");
                    ShowContinueError("...occurs in " + CurrentModuleObject + " \"" + Alphas(1) + "\"");
                    ErrorsFound = true;
                    LocalError = false;
                }
                HeatingCoilInletNode = GetCoilInletNode(state, Alphas(10), Alphas(11), LocalError);
                if (LocalError) {
                    ShowSevereError("The inlet node number of " + cAlphaFields(11) + " is not found \"" + Alphas(11) + "\"");
                    ShowContinueError("...occurs in " + CurrentModuleObject + " \"" + Alphas(1) + "\"");
                    ErrorsFound = true;
                    LocalError = false;
                }
                HeatingCoilOutletNode = GetCoilOutletNode(state, Alphas(10), Alphas(11), LocalError);
                if (LocalError) {
                    ShowSevereError("The outlet node number of " + cAlphaFields(11) + " is not found \"" + Alphas(11) + "\"");
                    ShowContinueError("...occurs in " + CurrentModuleObject + " \"" + Alphas(1) + "\"");
                    ErrorsFound = true;
                    LocalError = false;
                }
                if (UtilityRoutines::SameString(Alphas(10), "Coil:Heating:Electric:MultiStage")) {
                    SetUpCompSets(CurrentModuleObject,
                                  MSHeatPump(MSHPNum).Name,
                                  "Coil:Heating:Electric:MultiStage",
                                  MSHeatPump(MSHPNum).HeatCoilName,
                                  "UNDEFINED",
                                  "UNDEFINED");
                } else {
                    SetUpCompSets(CurrentModuleObject,
                                  MSHeatPump(MSHPNum).Name,
                                  "Coil:Heating:Gas:MultiStage",
                                  MSHeatPump(MSHPNum).HeatCoilName,
                                  "UNDEFINED",
                                  "UNDEFINED");
                }
            } else if (UtilityRoutines::SameString(Alphas(10), "Coil:Heating:Water")) {
                MSHeatPump(MSHPNum).HeatCoilType = Coil_HeatingWater;
                ValidateComponent(Alphas(10), Alphas(11), IsNotOK, CurrentModuleObject);
                if (IsNotOK) {
                    ShowContinueError("...occurs in " + CurrentModuleObject + " = " + Alphas(1));
                    ErrorsFound = true;
                } else { // mine data from heating coil object

                    MSHeatPump(MSHPNum).HeatCoilName = Alphas(11);
                    // Get the Heating Coil water Inlet or control Node number
                    errFlag = false;
                    MSHeatPump(MSHPNum).CoilControlNode = GetCoilWaterInletNode("Coil:Heating:Water", MSHeatPump(MSHPNum).HeatCoilName, errFlag);
                    if (errFlag) {
                        ShowContinueError("Occurs in " + CurrentModuleObject + " = " + MSHeatPump(MSHPNum).Name);
                        ErrorsFound = true;
                    }

                    // Get the ReHeat Coil hot water max volume flow rate
                    errFlag = false;
                    MSHeatPump(MSHPNum).MaxCoilFluidFlow = GetCoilMaxWaterFlowRate("Coil:Heating:Water", MSHeatPump(MSHPNum).HeatCoilName, errFlag);
                    if (errFlag) {
                        ShowContinueError("Occurs in " + CurrentModuleObject + " = " + MSHeatPump(MSHPNum).Name);
                        ErrorsFound = true;
                    }

                    // Get the lemental Heating Coil Inlet Node
                    errFlag = false;
                    HeatingCoilInletNode = GetWaterCoilInletNode(state, "Coil:Heating:Water", MSHeatPump(MSHPNum).HeatCoilName, errFlag);
                    MSHeatPump(MSHPNum).CoilAirInletNode = HeatingCoilInletNode;
                    if (errFlag) {
                        ShowContinueError("Occurs in " + CurrentModuleObject + " = " + MSHeatPump(MSHPNum).Name);
                        ErrorsFound = true;
                    }

                    // Get the lemental Heating Coil Outlet Node
                    errFlag = false;
                    HeatingCoilOutletNode = GetWaterCoilOutletNode(state, "Coil:Heating:Water", MSHeatPump(MSHPNum).HeatCoilName, errFlag);
                    if (errFlag) {
                        ShowContinueError("Occurs in " + CurrentModuleObject + " = " + MSHeatPump(MSHPNum).Name);
                        ErrorsFound = true;
                    }
                    SetUpCompSets(CurrentModuleObject,
                                  MSHeatPump(MSHPNum).Name,
                                  "Coil:Heating:Water",
                                  MSHeatPump(MSHPNum).HeatCoilName,
                                  NodeID(HeatingCoilInletNode),
                                  NodeID(HeatingCoilOutletNode));
                }
            } else if (UtilityRoutines::SameString(Alphas(10), "Coil:Heating:Steam")) {
                MSHeatPump(MSHPNum).HeatCoilType = Coil_HeatingSteam;
                ValidateComponent(Alphas(10), Alphas(11), IsNotOK, CurrentModuleObject);
                if (IsNotOK) {
                    ShowContinueError("...occurs in " + CurrentModuleObject + " = " + MSHeatPump(MSHPNum).Name);
                    ErrorsFound = true;
                } else { // mine data from heating coil object

                    MSHeatPump(MSHPNum).HeatCoilName = Alphas(11);
                    errFlag = false;
                    MSHeatPump(MSHPNum).HeatCoilNum = GetSteamCoilIndex(Alphas(10), MSHeatPump(MSHPNum).HeatCoilName, errFlag);
                    if (MSHeatPump(MSHPNum).HeatCoilNum == 0) {
                        ShowSevereError(CurrentModuleObject + " illegal " + cAlphaFields(10) + " = " + MSHeatPump(MSHPNum).HeatCoilName);
                        ShowContinueError("Occurs in " + CurrentModuleObject + " = " + MSHeatPump(MSHPNum).Name);
                        ErrorsFound = true;
                    }

                    // Get the lemental Heating Coil steam inlet node number
                    errFlag = false;
                    MSHeatPump(MSHPNum).CoilControlNode = GetCoilAirOutletNode("Coil:Heating:Steam", MSHeatPump(MSHPNum).HeatCoilName, errFlag);
                    if (errFlag) {
                        ShowContinueError("Occurs in " + CurrentModuleObject + " = " + MSHeatPump(MSHPNum).Name);
                        ErrorsFound = true;
                    }

                    // Get the lemental Heating Coil steam max volume flow rate
                    MSHeatPump(MSHPNum).MaxCoilFluidFlow = GetCoilMaxSteamFlowRate(MSHeatPump(MSHPNum).HeatCoilNum, errFlag);
                    if (MSHeatPump(MSHPNum).MaxCoilFluidFlow > 0.0) {
                        SteamIndex = 0; // Function GetSatDensityRefrig will look up steam index if 0 is passed
                        SteamDensity = GetSatDensityRefrig(fluidNameSteam, TempSteamIn, 1.0, SteamIndex, RoutineNameNoColon);
                        MSHeatPump(MSHPNum).MaxCoilFluidFlow *= SteamDensity;
                    }

                    // Get the lemental Heating Coil Inlet Node
                    errFlag = false;
                    HeatingCoilInletNode = GetSteamCoilAirInletNode(MSHeatPump(MSHPNum).HeatCoilNum, MSHeatPump(MSHPNum).HeatCoilName, errFlag);
                    MSHeatPump(MSHPNum).CoilAirInletNode = HeatingCoilInletNode;
                    if (errFlag) {
                        ShowContinueError("Occurs in " + CurrentModuleObject + " = " + MSHeatPump(MSHPNum).Name);
                        ErrorsFound = true;
                    }

                    // Get the lemental Heating Coil Outlet Node
                    errFlag = false;
                    HeatingCoilOutletNode = GetCoilAirOutletNode(MSHeatPump(MSHPNum).HeatCoilNum, MSHeatPump(MSHPNum).HeatCoilName, errFlag);
                    if (errFlag) {
                        ShowContinueError("Occurs in " + CurrentModuleObject + " = " + MSHeatPump(MSHPNum).Name);
                        ErrorsFound = true;
                    }

                    SetUpCompSets(CurrentModuleObject,
                                  MSHeatPump(MSHPNum).Name,
                                  "Coil:Heating:Steam",
                                  MSHeatPump(MSHPNum).HeatCoilName,
                                  NodeID(HeatingCoilInletNode),
                                  NodeID(HeatingCoilOutletNode));
                }
            } else {
                ShowSevereError("The allowed " + cAlphaFields(10) +
                                " are Coil:Heating:DX:MultiSpeed, Coil:Heating:Electric:MultiStage, and Coil:Heating:Gas:MultiStage  in " +
                                CurrentModuleObject + " \"" + Alphas(1) + "\"");
                ShowContinueError("The entered " + cAlphaFields(10) + " = \"" + Alphas(10) + "\".");
                ErrorsFound = true;
            }

            // MSHeatPump(MSHPNum).MinOATCompressor = Numbers(1); // deprecated, now uses coil MinOAT inputs

            if (UtilityRoutines::SameString(Alphas(12), "Coil:Cooling:DX:MultiSpeed")) {
                MSHeatPump(MSHPNum).CoolCoilType = MultiSpeedCoolingCoil;
                MSHeatPump(MSHPNum).DXCoolCoilName = Alphas(13);
                if (inputProcessor->getObjectItemNum("Coil:Cooling:DX:MultiSpeed", Alphas(13)) <= 0) {
                    ShowSevereError("Configuration error in " + CurrentModuleObject + " \"" + Alphas(1) + "\"");
                    ShowContinueError(cAlphaFields(13) + " \"" + Alphas(13) + "\" not found.");
                    ShowContinueError(cAlphaFields(12) + " must be Coil:Cooling:DX:MultiSpeed ");
                    ShowFatalError(RoutineName + "Errors found in getting " + CurrentModuleObject +
                                   " input. Preceding condition(s) causes termination.");
                    ErrorsFound = true;
                }
                LocalError = false;
<<<<<<< HEAD
                GetDXCoilIndex(state.files,
                               MSHeatPump(MSHPNum).DXCoolCoilName,
                               MSHeatPump(MSHPNum).DXCoolCoilIndex,
                               LocalError,
                               "Coil:Cooling:DX:MultiSpeed",
                               ObjexxFCL::Optional_bool_const());
=======
                GetDXCoilIndex(state, MSHeatPump(MSHPNum).DXCoolCoilName, MSHeatPump(MSHPNum).DXCoolCoilIndex, LocalError, "Coil:Cooling:DX:MultiSpeed");
>>>>>>> b3ea0f9b
                if (LocalError) {
                    ShowSevereError("The index of " + cAlphaFields(13) + " is not found \"" + Alphas(13) + "\"");
                    ShowContinueError("...occurs in " + CurrentModuleObject + " \"" + Alphas(1) + "\"");
                    ErrorsFound = true;
                    LocalError = false;
                }
                CoolingCoilInletNode = GetDXCoilInletNode(state, Alphas(12), Alphas(13), LocalError);
                if (LocalError) {
                    ShowSevereError("The inlet node number of " + cAlphaFields(13) + " is not found \"" + Alphas(13) + "\"");
                    ShowContinueError("...occurs in " + CurrentModuleObject + " \"" + Alphas(1) + "\"");
                    ErrorsFound = true;
                    LocalError = false;
                }
                CoolingCoilOutletNode = GetDXCoilOutletNode(state, Alphas(12), Alphas(13), LocalError);
                if (LocalError) {
                    ShowSevereError("The outlet node number of " + cAlphaFields(13) + " is not found \"" + Alphas(13) + "\"");
                    ShowContinueError("...occurs in " + CurrentModuleObject + " \"" + Alphas(1) + "\"");
                    ErrorsFound = true;
                    LocalError = false;
                }
<<<<<<< HEAD
                MSHeatPump(MSHPNum).MinOATCompressorCooling = DXCoils::GetMinOATCompressorUsingIndex(state.files, MSHeatPump(MSHPNum).DXCoolCoilIndex, LocalError);
=======
                MSHeatPump(MSHPNum).MinOATCompressorCooling = DXCoils::GetMinOATCompressorUsingIndex(state, MSHeatPump(MSHPNum).DXCoolCoilIndex, LocalError);
>>>>>>> b3ea0f9b
                if (LocalError) {
                    ShowContinueError("...for cooling coil. Occurs in " + CurrentModuleObject + " \"" + Alphas(1) + "\"");
                    LocalError = false;
                }
            } else {
                ShowSevereError("The allowed " + cAlphaFields(12) + " is Coil:Cooling:DX:MultiSpeed in " + CurrentModuleObject + " \"" + Alphas(1) +
                                "\"");
                ShowContinueError("The entered " + cAlphaFields(12) + " = \"" + Alphas(12) + "\".");
                ErrorsFound = true;
            }
            SetUpCompSets(CurrentModuleObject,
                          MSHeatPump(MSHPNum).Name,
                          "Coil:Cooling:DX:MultiSpeed",
                          MSHeatPump(MSHPNum).DXCoolCoilName,
                          "UNDEFINED",
                          "UNDEFINED");

            // Get supplemental heating coil data
            MSHeatPump(MSHPNum).SuppHeatCoilName = Alphas(15);
            if (UtilityRoutines::SameString(Alphas(14), "Coil:Heating:Fuel")) {
                MSHeatPump(MSHPNum).SuppHeatCoilType = SuppHeatingCoilGas;
                errFlag = false;
                MSHeatPump(MSHPNum).SuppHeatCoilNum = GetHeatingCoilIndex(state, "Coil:Heating:Fuel", Alphas(15), errFlag);
                if (MSHeatPump(MSHPNum).SuppHeatCoilNum <= 0 || errFlag) {
                    ShowContinueError("Configuration error in " + CurrentModuleObject + " \"" + Alphas(1) + "\"");
                    ShowContinueError(cAlphaFields(15) + " of type Coil:Heating:Fuel \"" + Alphas(15) + "\" not found.");
                    ErrorsFound = true;
                }

                // Get the Supplemental Heating Coil Node Numbers
                LocalError = false;
                SuppHeatCoilInletNode = GetHeatingCoilInletNode(state, Alphas(14), Alphas(15), LocalError);
                if (LocalError) {
                    ShowSevereError("The inlet node number of " + cAlphaFields(15) + " is not found \"" + Alphas(15) + "\"");
                    ShowContinueError("...occurs in " + CurrentModuleObject + " \"" + Alphas(1) + "\"");
                    ErrorsFound = true;
                    LocalError = false;
                }
                SuppHeatCoilOutletNode = GetHeatingCoilOutletNode(state, Alphas(14), Alphas(15), LocalError);
                if (LocalError) {
                    ShowSevereError("The outlet node number of " + cAlphaFields(15) + " is not found \"" + Alphas(15) + "\"");
                    ShowContinueError("...occurs in " + CurrentModuleObject + " \"" + Alphas(1) + "\"");
                    ErrorsFound = true;
                    LocalError = false;
                }

                // Get supplemental heating coil capacity to see if it is autosize
                MSHeatPump(MSHPNum).DesignSuppHeatingCapacity = GetHeatingCoilCapacity(state, Alphas(14), Alphas(15), LocalError);
                if (LocalError) {
                    ShowSevereError("The capacity " + cAlphaFields(15) + " is not found \"" + Alphas(15) + "\"");
                    ShowContinueError("...occurs in " + CurrentModuleObject + " \"" + Alphas(1) + "\"");
                    ErrorsFound = true;
                    LocalError = false;
                }
                SetUpCompSets(CurrentModuleObject,
                              MSHeatPump(MSHPNum).Name,
                              "Coil:Heating:Fuel",
                              MSHeatPump(MSHPNum).SuppHeatCoilName,
                              "UNDEFINED",
                              "UNDEFINED");
            }
            if (UtilityRoutines::SameString(Alphas(14), "Coil:Heating:Electric")) {
                MSHeatPump(MSHPNum).SuppHeatCoilType = SuppHeatingCoilElec;
                errFlag = false;
                MSHeatPump(MSHPNum).SuppHeatCoilNum = GetHeatingCoilIndex(state, "Coil:Heating:Electric", Alphas(15), errFlag);
                if (MSHeatPump(MSHPNum).SuppHeatCoilNum <= 0 || errFlag) {
                    ShowContinueError("Configuration error in " + CurrentModuleObject + " \"" + Alphas(1) + "\"");
                    ShowContinueError(cAlphaFields(15) + " of type Coil:Heating:Electric \"" + Alphas(15) + "\" not found.");
                    ErrorsFound = true;
                }

                // Get the Supplemental Heating Coil Node Numbers
                LocalError = false;
                SuppHeatCoilInletNode = GetHeatingCoilInletNode(state, Alphas(14), Alphas(15), LocalError);
                if (LocalError) {
                    ShowSevereError("The inlet node number of " + cAlphaFields(15) + " is not found \"" + Alphas(15) + "\"");
                    ShowContinueError("...occurs in " + CurrentModuleObject + " \"" + Alphas(1) + "\"");
                    ErrorsFound = true;
                    LocalError = false;
                }
                SuppHeatCoilOutletNode = GetHeatingCoilOutletNode(state, Alphas(14), Alphas(15), LocalError);
                if (LocalError) {
                    ShowSevereError("The outlet node number of " + cAlphaFields(15) + " is not found \"" + Alphas(15) + "\"");
                    ShowContinueError("...occurs in " + CurrentModuleObject + " \"" + Alphas(1) + "\"");
                    ErrorsFound = true;
                    LocalError = false;
                }

                // Get supplemental heating coil capacity to see if it is autosize
                MSHeatPump(MSHPNum).DesignSuppHeatingCapacity = GetHeatingCoilCapacity(state, Alphas(14), Alphas(15), LocalError);
                if (LocalError) {
                    ShowSevereError("The capacity " + cAlphaFields(15) + " is not found \"" + Alphas(15) + "\"");
                    ShowContinueError("...occurs in " + CurrentModuleObject + " \"" + Alphas(1) + "\"");
                    ErrorsFound = true;
                    LocalError = false;
                }

                SetUpCompSets(CurrentModuleObject,
                              MSHeatPump(MSHPNum).Name,
                              "Coil:Heating:Electric",
                              MSHeatPump(MSHPNum).SuppHeatCoilName,
                              "UNDEFINED",
                              "UNDEFINED");
            }

            if (UtilityRoutines::SameString(Alphas(14), "Coil:Heating:Water")) {
                MSHeatPump(MSHPNum).SuppHeatCoilType = Coil_HeatingWater;
                ValidateComponent(Alphas(14), MSHeatPump(MSHPNum).SuppHeatCoilName, IsNotOK, CurrentModuleObject);
                if (IsNotOK) {
                    ShowContinueError("...occurs in " + CurrentModuleObject + " = " + Alphas(1));
                    ErrorsFound = true;
                } else { // mine data from heating coil object

                    // Get the Heating Coil water Inlet or control Node number
                    errFlag = false;
                    MSHeatPump(MSHPNum).SuppCoilControlNode =
                        GetCoilWaterInletNode("Coil:Heating:Water", MSHeatPump(MSHPNum).SuppHeatCoilName, errFlag);
                    if (errFlag) {
                        ShowContinueError("Occurs in " + CurrentModuleObject + " = " + MSHeatPump(MSHPNum).Name);
                        ErrorsFound = true;
                    }

                    // Get the ReHeat Coil hot water max volume flow rate
                    errFlag = false;
                    MSHeatPump(MSHPNum).MaxSuppCoilFluidFlow =
                        GetCoilMaxWaterFlowRate("Coil:Heating:Water", MSHeatPump(MSHPNum).SuppHeatCoilName, errFlag);
                    if (errFlag) {
                        ShowContinueError("Occurs in " + CurrentModuleObject + " = " + MSHeatPump(MSHPNum).Name);
                        ErrorsFound = true;
                    }

                    // Get the Supplemental Heating Coil Inlet Node
                    errFlag = false;
                    SuppHeatCoilInletNode = GetWaterCoilInletNode(state, "Coil:Heating:Water", MSHeatPump(MSHPNum).SuppHeatCoilName, errFlag);
                    MSHeatPump(MSHPNum).SuppCoilAirInletNode = SuppHeatCoilInletNode;
                    if (errFlag) {
                        ShowContinueError("Occurs in " + CurrentModuleObject + " = " + MSHeatPump(MSHPNum).Name);
                        ErrorsFound = true;
                    }

                    // Get the Supplemental Heating Coil Outlet Node
                    errFlag = false;
                    SuppHeatCoilOutletNode = GetWaterCoilOutletNode(state, "Coil:Heating:Water", MSHeatPump(MSHPNum).SuppHeatCoilName, errFlag);
                    MSHeatPump(MSHPNum).SuppCoilAirOutletNode = SuppHeatCoilOutletNode;
                    if (errFlag) {
                        ShowContinueError("Occurs in " + CurrentModuleObject + " = " + MSHeatPump(MSHPNum).Name);
                        ErrorsFound = true;
                    }
                    SetUpCompSets(CurrentModuleObject,
                                  MSHeatPump(MSHPNum).Name,
                                  "Coil:Heating:Water",
                                  MSHeatPump(MSHPNum).SuppHeatCoilName,
                                  NodeID(SuppHeatCoilInletNode),
                                  NodeID(SuppHeatCoilOutletNode));
                }
            }
            if (UtilityRoutines::SameString(Alphas(14), "Coil:Heating:Steam")) {
                MSHeatPump(MSHPNum).SuppHeatCoilType = Coil_HeatingSteam;
                ValidateComponent(Alphas(14), MSHeatPump(MSHPNum).SuppHeatCoilName, IsNotOK, CurrentModuleObject);
                if (IsNotOK) {
                    ShowContinueError("...occurs in " + CurrentModuleObject + " = " + MSHeatPump(MSHPNum).Name);
                    ErrorsFound = true;
                } else { // mine data from heating coil object

                    errFlag = false;
                    MSHeatPump(MSHPNum).SuppHeatCoilNum = GetSteamCoilIndex(Alphas(14), MSHeatPump(MSHPNum).SuppHeatCoilName, errFlag);
                    if (MSHeatPump(MSHPNum).SuppHeatCoilNum == 0) {
                        ShowSevereError(CurrentModuleObject + " illegal " + cAlphaFields(14) + " = " + MSHeatPump(MSHPNum).SuppHeatCoilName);
                        ShowContinueError("Occurs in " + CurrentModuleObject + " = " + MSHeatPump(MSHPNum).Name);
                        ErrorsFound = true;
                    }

                    // Get the Supplemental Heating Coil steam inlet node number
                    errFlag = false;
                    MSHeatPump(MSHPNum).SuppCoilControlNode =
                        GetCoilAirOutletNode("Coil:Heating:Steam", MSHeatPump(MSHPNum).SuppHeatCoilName, errFlag);
                    if (errFlag) {
                        ShowContinueError("Occurs in " + CurrentModuleObject + " = " + MSHeatPump(MSHPNum).Name);
                        ErrorsFound = true;
                    }

                    // Get the Supplemental Heating Coil steam max volume flow rate
                    MSHeatPump(MSHPNum).MaxSuppCoilFluidFlow = GetCoilMaxSteamFlowRate(MSHeatPump(MSHPNum).SuppHeatCoilNum, errFlag);
                    if (MSHeatPump(MSHPNum).MaxSuppCoilFluidFlow > 0.0) {
                        SteamIndex = 0; // Function GetSatDensityRefrig will look up steam index if 0 is passed
                        SteamDensity = GetSatDensityRefrig(fluidNameSteam, TempSteamIn, 1.0, SteamIndex, RoutineNameNoColon);
                        MSHeatPump(MSHPNum).MaxSuppCoilFluidFlow *= SteamDensity;
                    }

                    // Get the Supplemental Heating Coil Inlet Node
                    errFlag = false;
                    SuppHeatCoilInletNode =
                        GetSteamCoilAirInletNode(MSHeatPump(MSHPNum).SuppHeatCoilNum, MSHeatPump(MSHPNum).SuppHeatCoilName, errFlag);
                    MSHeatPump(MSHPNum).SuppCoilAirInletNode = SuppHeatCoilInletNode;
                    if (errFlag) {
                        ShowContinueError("Occurs in " + CurrentModuleObject + " = " + MSHeatPump(MSHPNum).Name);
                        ErrorsFound = true;
                    }

                    // Get the Supplemental Heating Coil Outlet Node
                    errFlag = false;
                    SuppHeatCoilOutletNode = GetCoilAirOutletNode(MSHeatPump(MSHPNum).SuppHeatCoilNum, MSHeatPump(MSHPNum).SuppHeatCoilName, errFlag);
                    MSHeatPump(MSHPNum).SuppCoilAirOutletNode = SuppHeatCoilOutletNode;
                    if (errFlag) {
                        ShowContinueError("Occurs in " + CurrentModuleObject + " = " + MSHeatPump(MSHPNum).Name);
                        ErrorsFound = true;
                    }

                    SetUpCompSets(CurrentModuleObject,
                                  MSHeatPump(MSHPNum).Name,
                                  "Coil:Heating:Steam",
                                  MSHeatPump(MSHPNum).SuppHeatCoilName,
                                  NodeID(SuppHeatCoilInletNode),
                                  NodeID(SuppHeatCoilOutletNode));
                }
            }

            if (MSHeatPump(MSHPNum).SuppHeatCoilType == 0) {
                ShowSevereError(CurrentModuleObject + ", \"" + MSHeatPump(MSHPNum).Name + "\", " + cAlphaFields(14) +
                                " is not allowed = " + Alphas(14));
                ShowContinueError("Valid choices are Coil:Heating:Fuel,Coil:Heating:Electric,Coil:Heating:Steam,or Coil:Heating:Water");
                ErrorsFound = true;
            }

            MSHeatPump(MSHPNum).SuppMaxAirTemp = Numbers(2);
            MSHeatPump(MSHPNum).SuppMaxOATemp = Numbers(3);
            if (MSHeatPump(MSHPNum).SuppMaxOATemp > 21.0) {
                ShowSevereError(CurrentModuleObject + ", \"" + MSHeatPump(MSHPNum).Name + "\", " + cNumericFields(3) + " is greater than 21.0");
                ShowContinueError("The input value is " + RoundSigDigits(Numbers(3), 2));
                ErrorsFound = true;
            }

            MSHeatPump(MSHPNum).AuxOnCyclePower = Numbers(4);
            MSHeatPump(MSHPNum).AuxOffCyclePower = Numbers(5);
            if (MSHeatPump(MSHPNum).AuxOnCyclePower < 0.0) {
                ShowSevereError(CurrentModuleObject + ", \"" + MSHeatPump(MSHPNum).Name + "\", A negative value for " + cNumericFields(4) +
                                " is not allowed ");
                ErrorsFound = true;
            }
            if (MSHeatPump(MSHPNum).AuxOffCyclePower < 0.0) {
                ShowSevereError(CurrentModuleObject + ", \"" + MSHeatPump(MSHPNum).Name + "\", A negative value for " + cNumericFields(5) +
                                " is not allowed ");
                ErrorsFound = true;
            }

            // Heat recovery
            MSHeatPump(MSHPNum).DesignHeatRecFlowRate = Numbers(6);
            if (MSHeatPump(MSHPNum).DesignHeatRecFlowRate > 0.0) {
                MSHeatPump(MSHPNum).HeatRecActive = true;
                MSHeatPump(MSHPNum).DesignHeatRecMassFlowRate = RhoH2O(DataGlobals::HWInitConvTemp) * MSHeatPump(MSHPNum).DesignHeatRecFlowRate;
                MSHeatPump(MSHPNum).HeatRecInletNodeNum = GetOnlySingleNode(
                    Alphas(16), ErrorsFound, CurrentModuleObject, Alphas(1), NodeType_Water, NodeConnectionType_Inlet, 3, ObjectIsNotParent);
                if (MSHeatPump(MSHPNum).HeatRecInletNodeNum == 0) {
                    ShowSevereError(CurrentModuleObject + ", \"" + MSHeatPump(MSHPNum).Name + "\", Missing " + cAlphaFields(16) + '.');
                    ErrorsFound = true;
                }
                MSHeatPump(MSHPNum).HeatRecOutletNodeNum = GetOnlySingleNode(
                    Alphas(17), ErrorsFound, CurrentModuleObject, Alphas(1), NodeType_Water, NodeConnectionType_Outlet, 3, ObjectIsNotParent);
                if (MSHeatPump(MSHPNum).HeatRecOutletNodeNum == 0) {
                    ShowSevereError(CurrentModuleObject + ", \"" + MSHeatPump(MSHPNum).Name + "\", Missing " + cAlphaFields(17) + '.');
                    ErrorsFound = true;
                }
                TestCompSet(CurrentModuleObject, Alphas(1), Alphas(16), Alphas(17), "MSHP Heat receovery Nodes");
                SetMSHPDXCoilHeatRecoveryFlag(MSHeatPump(MSHPNum).DXCoolCoilIndex);
                if (MSHeatPump(MSHPNum).DXHeatCoilIndex > 0) {
                    SetMSHPDXCoilHeatRecoveryFlag(MSHeatPump(MSHPNum).DXHeatCoilIndex);
                }
            } else {
                MSHeatPump(MSHPNum).HeatRecActive = false;
                MSHeatPump(MSHPNum).DesignHeatRecMassFlowRate = 0.0;
                MSHeatPump(MSHPNum).HeatRecInletNodeNum = 0;
                MSHeatPump(MSHPNum).HeatRecOutletNodeNum = 0;
                if (!lAlphaBlanks(16) || !lAlphaBlanks(17)) {
                    ShowWarningError("Since " + cNumericFields(6) + " = 0.0, heat recovery is inactive for " + CurrentModuleObject + " = " +
                                     Alphas(1));
                    ShowContinueError("However, " + cAlphaFields(16) + " or " + cAlphaFields(17) + " was specified.");
                }
            }
            MSHeatPump(MSHPNum).MaxHeatRecOutletTemp = Numbers(7);
            if (MSHeatPump(MSHPNum).MaxHeatRecOutletTemp < 0.0) {
                ShowSevereError(CurrentModuleObject + ", \"" + MSHeatPump(MSHPNum).Name + "\", The value for " + cNumericFields(7) + " is below 0.0");
                ErrorsFound = true;
            }
            if (MSHeatPump(MSHPNum).MaxHeatRecOutletTemp > 100.0) {
                ShowSevereError(CurrentModuleObject + ", \"" + MSHeatPump(MSHPNum).Name + "\", The value for " + cNumericFields(7) +
                                " is above 100.0");
                ErrorsFound = true;
            }

            MSHeatPump(MSHPNum).IdleVolumeAirRate = Numbers(8);
            if (MSHeatPump(MSHPNum).IdleVolumeAirRate < 0.0 && MSHeatPump(MSHPNum).IdleVolumeAirRate != AutoSize) {
                ShowSevereError(CurrentModuleObject + ", \"" + MSHeatPump(MSHPNum).Name + "\", " + cNumericFields(8) + " cannot be less than zero.");
                ErrorsFound = true;
            }

            //     AirFlowControl only valid if fan opmode = ContFanCycCoil
            if (MSHeatPump(MSHPNum).IdleVolumeAirRate == 0.0) {
                MSHeatPump(MSHPNum).AirFlowControl = UseCompressorOnFlow;
            } else {
                MSHeatPump(MSHPNum).AirFlowControl = UseCompressorOffFlow;
            }

            //   Initialize last mode of compressor operation
            MSHeatPump(MSHPNum).LastMode = HeatingMode;

            MSHeatPump(MSHPNum).NumOfSpeedHeating = Numbers(9);
            if (MSHeatPump(MSHPNum).NumOfSpeedHeating < 2 || MSHeatPump(MSHPNum).NumOfSpeedHeating > 4) {
                if (MSHeatPump(MSHPNum).HeatCoilType == MultiSpeedHeatingCoil) {
                    ShowSevereError(CurrentModuleObject + ", The maximum " + cNumericFields(9) + " is 4, and the minimum number is 2");
                    ShowContinueError("The input value is " + RoundSigDigits(Numbers(9), 0));
                    ErrorsFound = true;
                }
            }
            MSHeatPump(MSHPNum).NumOfSpeedCooling = Numbers(10);
            if (MSHeatPump(MSHPNum).NumOfSpeedCooling < 2 || MSHeatPump(MSHPNum).NumOfSpeedCooling > 4) {
                ShowSevereError(CurrentModuleObject + ", The maximum " + cNumericFields(10) + " is 4, and the minimum number is 2");
                ShowContinueError("The input value is " + RoundSigDigits(Numbers(10), 0));
                ErrorsFound = true;
            }

            // Generate a dynamic array for heating
            if (MSHeatPump(MSHPNum).NumOfSpeedHeating > 0) {
                MSHeatPump(MSHPNum).HeatMassFlowRate.allocate(MSHeatPump(MSHPNum).NumOfSpeedHeating);
                MSHeatPump(MSHPNum).HeatVolumeFlowRate.allocate(MSHeatPump(MSHPNum).NumOfSpeedHeating);
                MSHeatPump(MSHPNum).HeatingSpeedRatio.allocate(MSHeatPump(MSHPNum).NumOfSpeedHeating);
                MSHeatPump(MSHPNum).HeatingSpeedRatio = 1.0;
                for (i = 1; i <= MSHeatPump(MSHPNum).NumOfSpeedHeating; ++i) {
                    MSHeatPump(MSHPNum).HeatVolumeFlowRate(i) = Numbers(10 + i);
                    if (MSHeatPump(MSHPNum).HeatCoilType == MultiSpeedHeatingCoil) {
                        if (MSHeatPump(MSHPNum).HeatVolumeFlowRate(i) <= 0.0 && MSHeatPump(MSHPNum).HeatVolumeFlowRate(i) != AutoSize) {
                            ShowSevereError(CurrentModuleObject + ", \"" + MSHeatPump(MSHPNum).Name + "\", " + cNumericFields(10 + i) +
                                            " must be greater than zero.");
                            ErrorsFound = true;
                        }
                    }
                }
                // Ensure flow rate at high speed should be greater or equal to the flow rate at low speed
                for (i = 2; i <= MSHeatPump(MSHPNum).NumOfSpeedHeating; ++i) {
                    if (MSHeatPump(MSHPNum).HeatVolumeFlowRate(i) == AutoSize) continue;
                    Found = false;
                    for (j = i - 1; j >= 1; --j) {
                        if (MSHeatPump(MSHPNum).HeatVolumeFlowRate(i) != AutoSize) {
                            Found = true;
                            break;
                        }
                    }
                    if (Found) {
                        if (MSHeatPump(MSHPNum).HeatVolumeFlowRate(i) < MSHeatPump(MSHPNum).HeatVolumeFlowRate(j)) {
                            ShowSevereError(CurrentModuleObject + ", \"" + MSHeatPump(MSHPNum).Name + "\", " + cNumericFields(10 + i));
                            ShowContinueError(" cannot be less than " + cNumericFields(10 + j));
                            ErrorsFound = true;
                        }
                    }
                }
            }

            if (DataGlobals::DoCoilDirectSolutions) {
                int MaxNumber = std::max(MSHeatPump(MSHPNum).NumOfSpeedCooling, MSHeatPump(MSHPNum).NumOfSpeedHeating);
                MSHeatPump(MSHPNum).FullOutput.allocate(MaxNumber);
                DXCoils::DisableLatentDegradation(MSHeatPump(MSHPNum).DXCoolCoilIndex);
            }
            // Generate a dynamic array for cooling
            if (MSHeatPump(MSHPNum).NumOfSpeedCooling > 0) {
                MSHeatPump(MSHPNum).CoolMassFlowRate.allocate(MSHeatPump(MSHPNum).NumOfSpeedCooling);
                MSHeatPump(MSHPNum).CoolVolumeFlowRate.allocate(MSHeatPump(MSHPNum).NumOfSpeedCooling);
                MSHeatPump(MSHPNum).CoolingSpeedRatio.allocate(MSHeatPump(MSHPNum).NumOfSpeedCooling);
                MSHeatPump(MSHPNum).CoolingSpeedRatio = 1.0;
                for (i = 1; i <= MSHeatPump(MSHPNum).NumOfSpeedCooling; ++i) {
                    MSHeatPump(MSHPNum).CoolVolumeFlowRate(i) = Numbers(14 + i);
                    if (MSHeatPump(MSHPNum).CoolVolumeFlowRate(i) <= 0.0 && MSHeatPump(MSHPNum).CoolVolumeFlowRate(i) != AutoSize) {
                        ShowSevereError(CurrentModuleObject + ", \"" + MSHeatPump(MSHPNum).Name + "\", " + cNumericFields(14 + i) +
                                        " must be greater than zero.");
                        ErrorsFound = true;
                    }
                }
                // Ensure flow rate at high speed should be greater or equal to the flow rate at low speed
                for (i = 2; i <= MSHeatPump(MSHPNum).NumOfSpeedCooling; ++i) {
                    if (MSHeatPump(MSHPNum).CoolVolumeFlowRate(i) == AutoSize) continue;
                    Found = false;
                    for (j = i - 1; j >= 1; --j) {
                        if (MSHeatPump(MSHPNum).CoolVolumeFlowRate(i) != AutoSize) {
                            Found = true;
                            break;
                        }
                    }
                    if (Found) {
                        if (MSHeatPump(MSHPNum).CoolVolumeFlowRate(i) < MSHeatPump(MSHPNum).CoolVolumeFlowRate(j)) {
                            ShowSevereError(CurrentModuleObject + ", \"" + MSHeatPump(MSHPNum).Name + "\", " + cNumericFields(14 + i));
                            ShowContinueError(" cannot be less than " + cNumericFields(14 + j));
                            ErrorsFound = true;
                        }
                    }
                }
            }

            // Check node integrity
            if (MSHeatPump(MSHPNum).FanPlaceType == BlowThru) {
                if (MSHeatPump(MSHPNum).FanInletNode != MSHeatPump(MSHPNum).AirInletNodeNum) {
                    ShowSevereError("For " + CurrentModuleObject + " \"" + MSHeatPump(MSHPNum).Name + "\"");
                    ShowContinueError("When a blow through fan is specified, the fan inlet node name must be the same as the " + cAlphaFields(3));
                    ShowContinueError("...Fan inlet node name           = " + NodeID(MSHeatPump(MSHPNum).FanInletNode));
                    ShowContinueError("..." + cAlphaFields(3) + " = " + NodeID(MSHeatPump(MSHPNum).AirInletNodeNum));
                    ErrorsFound = true;
                }
                if (MSHeatPump(MSHPNum).FanOutletNode != CoolingCoilInletNode) {
                    ShowSevereError("For " + CurrentModuleObject + " \"" + MSHeatPump(MSHPNum).Name + "\"");
                    ShowContinueError(
                        "When a blow through fan is specified, the fan outlet node name must be the same as the cooling coil inlet node name.");
                    ShowContinueError("...Fan outlet node name         = " + NodeID(MSHeatPump(MSHPNum).FanOutletNode));
                    ShowContinueError("...Cooling coil inlet node name = " + NodeID(CoolingCoilInletNode));
                    ErrorsFound = true;
                }
                if (CoolingCoilOutletNode != HeatingCoilInletNode) {
                    ShowSevereError("For " + CurrentModuleObject + " \"" + MSHeatPump(MSHPNum).Name + "\"");
                    ShowContinueError("The cooling coil outlet node name must be the same as the heating coil inlet node name.");
                    ShowContinueError("...Cooling coil outlet node name = " + NodeID(CoolingCoilOutletNode));
                    ShowContinueError("...Heating coil inlet node name  = " + NodeID(HeatingCoilInletNode));
                    ErrorsFound = true;
                }
                if (HeatingCoilOutletNode != SuppHeatCoilInletNode) {
                    ShowSevereError("For " + CurrentModuleObject + " \"" + MSHeatPump(MSHPNum).Name + "\"");
                    ShowContinueError("When a blow through fan is specified, the heating coil outlet node name must be the same as the reheat coil "
                                      "inlet node name.");
                    ShowContinueError("...Heating coil outlet node name = " + NodeID(HeatingCoilOutletNode));
                    ShowContinueError("...Reheat coil inlet node name   = " + NodeID(SuppHeatCoilInletNode));
                    ErrorsFound = true;
                }
                if (SuppHeatCoilOutletNode != MSHeatPump(MSHPNum).AirOutletNodeNum) {
                    ShowSevereError("For " + CurrentModuleObject + " \"" + MSHeatPump(MSHPNum).Name + "\"");
                    ShowContinueError("The supplemental heating coil outlet node name must be the same as the " + cAlphaFields(4));
                    ShowContinueError("...Supplemental heating coil outlet node name   = " + NodeID(SuppHeatCoilOutletNode));
                    ShowContinueError("..." + cAlphaFields(4) + " = " + NodeID(MSHeatPump(MSHPNum).AirOutletNodeNum));
                    ErrorsFound = true;
                }
            } else {
                if (CoolingCoilInletNode != MSHeatPump(MSHPNum).AirInletNodeNum) {
                    ShowSevereError("For " + CurrentModuleObject + " \"" + MSHeatPump(MSHPNum).Name + "\"");
                    ShowContinueError("When a draw through fan is specified, the cooling coil inlet node name must be the same as the " +
                                      cAlphaFields(3));
                    ShowContinueError("...Cooling coil inlet node name  = " + NodeID(CoolingCoilInletNode));
                    ShowContinueError("..." + cAlphaFields(3) + " = " + NodeID(MSHeatPump(MSHPNum).AirInletNodeNum));
                    ErrorsFound = true;
                }
                if (CoolingCoilOutletNode != HeatingCoilInletNode) {
                    ShowSevereError("For " + CurrentModuleObject + " \"" + MSHeatPump(MSHPNum).Name + "\"");
                    ShowContinueError("The cooling coil outlet node name must be the same as the heating coil inlet node name.");
                    ShowContinueError("...Cooling coil outlet node name = " + NodeID(CoolingCoilOutletNode));
                    ShowContinueError("...Heating coil inlet node name  = " + NodeID(HeatingCoilInletNode));
                    ErrorsFound = true;
                }
                if (HeatingCoilOutletNode != MSHeatPump(MSHPNum).FanInletNode) {
                    ShowSevereError("For " + CurrentModuleObject + " \"" + MSHeatPump(MSHPNum).Name + "\"");
                    ShowContinueError(
                        "When a draw through fan is specified, the heating coil outlet node name must be the same as the fan inlet node name.");
                    ShowContinueError("...Heating coil outlet node name = " + NodeID(HeatingCoilOutletNode));
                    ShowContinueError("...Fan inlet node name           = " + NodeID(MSHeatPump(MSHPNum).FanInletNode));
                    ErrorsFound = true;
                }
                if (MSHeatPump(MSHPNum).FanOutletNode != SuppHeatCoilInletNode) {
                    ShowSevereError("For " + CurrentModuleObject + " \"" + MSHeatPump(MSHPNum).Name + "\"");
                    ShowContinueError(
                        "When a draw through fan is specified, the fan outlet node name must be the same as the reheat coil inlet node name.");
                    ShowContinueError("...Fan outlet node name        = " + NodeID(MSHeatPump(MSHPNum).FanOutletNode));
                    ShowContinueError("...Reheat coil inlet node name = " + NodeID(SuppHeatCoilInletNode));
                    ErrorsFound = true;
                }
                if (SuppHeatCoilOutletNode != MSHeatPump(MSHPNum).AirOutletNodeNum) {
                    ShowSevereError("For " + CurrentModuleObject + " \"" + MSHeatPump(MSHPNum).Name + "\"");
                    ShowContinueError("The reheat coil outlet node name must be the same as the " + cAlphaFields(4));
                    ShowContinueError("...Reheat coil outlet node name   = " + NodeID(SuppHeatCoilOutletNode));
                    ShowContinueError("..." + cAlphaFields(4) + " = " + NodeID(MSHeatPump(MSHPNum).AirOutletNodeNum));
                    ErrorsFound = true;
                }
            }

            // Ensure the numbers of speeds defined in the parent object are equal to the numbers defined in coil objects
            if (MSHeatPump(MSHPNum).HeatCoilType == MultiSpeedHeatingCoil) {
<<<<<<< HEAD
                i = GetDXCoilNumberOfSpeeds(state.files, Alphas(10), Alphas(11), ErrorsFound);
=======
                i = GetDXCoilNumberOfSpeeds(state, Alphas(10), Alphas(11), ErrorsFound);
>>>>>>> b3ea0f9b
                if (MSHeatPump(MSHPNum).NumOfSpeedHeating != i) {
                    ShowSevereError("For " + CurrentModuleObject + " \"" + MSHeatPump(MSHPNum).Name + "\"");
                    ShowContinueError("The " + cNumericFields(9) + " is not equal to the number defined in " + cAlphaFields(11) + " = " + Alphas(11));
                    ErrorsFound = true;
                }
            } else if (MSHeatPump(MSHPNum).HeatCoilType == Coil_HeatingElectric_MultiStage ||
                       MSHeatPump(MSHPNum).HeatCoilType == Coil_HeatingGas_MultiStage) {
                i = GetHeatingCoilNumberOfStages(state, Alphas(10), Alphas(11), ErrorsFound);
                if (MSHeatPump(MSHPNum).NumOfSpeedHeating != i) {
                    ShowSevereError("For " + CurrentModuleObject + " \"" + MSHeatPump(MSHPNum).Name + "\"");
                    ShowContinueError("The " + cNumericFields(9) + " is not equal to the number defined in " + cAlphaFields(11) + " = " + Alphas(11));
                    ErrorsFound = true;
                }
            }
<<<<<<< HEAD
            i = GetDXCoilNumberOfSpeeds(state.files, Alphas(12), Alphas(13), ErrorsFound);
=======
            i = GetDXCoilNumberOfSpeeds(state, Alphas(12), Alphas(13), ErrorsFound);
>>>>>>> b3ea0f9b
            if (MSHeatPump(MSHPNum).NumOfSpeedCooling != i) {
                ShowSevereError("For " + CurrentModuleObject + " \"" + MSHeatPump(MSHPNum).Name + "\"");
                ShowContinueError("The " + cNumericFields(10) + " is not equal to the number defined in " + cAlphaFields(13) + " = " + Alphas(13));
                ErrorsFound = true;
            }
        }

        if (ErrorsFound) {
            ShowFatalError(RoutineName + "Errors found in getting " + CurrentModuleObject + " input.  Preceding condition(s) causes termination.");
        }
        // End of multispeed heat pump

        for (MSHPNum = 1; MSHPNum <= NumMSHeatPumps; ++MSHPNum) {
            // Setup Report Variables for MSHP Equipment
            SetupOutputVariable("Unitary System Ancillary Electric Power",
                                OutputProcessor::Unit::W,
                                MSHeatPump(MSHPNum).AuxElecPower,
                                "System",
                                "Average",
                                MSHeatPump(MSHPNum).Name);
            SetupOutputVariable("Unitary System Cooling Ancillary Electric Energy",
                                OutputProcessor::Unit::J,
                                MSHeatPumpReport(MSHPNum).AuxElecCoolConsumption,
                                "System",
                                "Sum",
                                MSHeatPump(MSHPNum).Name,
                                _,
                                "Electric",
                                "Cooling",
                                _,
                                "System");
            SetupOutputVariable("Unitary System Heating Ancillary Electric Energy",
                                OutputProcessor::Unit::J,
                                MSHeatPumpReport(MSHPNum).AuxElecHeatConsumption,
                                "System",
                                "Sum",
                                MSHeatPump(MSHPNum).Name,
                                _,
                                "Electric",
                                "Heating",
                                _,
                                "System");
            SetupOutputVariable("Unitary System Fan Part Load Ratio",
                                OutputProcessor::Unit::None,
                                MSHeatPump(MSHPNum).FanPartLoadRatio,
                                "System",
                                "Average",
                                MSHeatPump(MSHPNum).Name);
            SetupOutputVariable("Unitary System Compressor Part Load Ratio",
                                OutputProcessor::Unit::None,
                                MSHeatPump(MSHPNum).CompPartLoadRatio,
                                "System",
                                "Average",
                                MSHeatPump(MSHPNum).Name);
            SetupOutputVariable("Unitary System Electric Power",
                                OutputProcessor::Unit::W,
                                MSHeatPump(MSHPNum).ElecPower,
                                "System",
                                "Average",
                                MSHeatPump(MSHPNum).Name);
            SetupOutputVariable("Unitary System Electric Energy",
                                OutputProcessor::Unit::J,
                                MSHeatPumpReport(MSHPNum).ElecPowerConsumption,
                                "System",
                                "Sum",
                                MSHeatPump(MSHPNum).Name);
            SetupOutputVariable("Unitary System DX Coil Cycling Ratio",
                                OutputProcessor::Unit::None,
                                MSHeatPumpReport(MSHPNum).CycRatio,
                                "System",
                                "Average",
                                MSHeatPump(MSHPNum).Name);
            SetupOutputVariable("Unitary System DX Coil Speed Ratio",
                                OutputProcessor::Unit::None,
                                MSHeatPumpReport(MSHPNum).SpeedRatio,
                                "System",
                                "Average",
                                MSHeatPump(MSHPNum).Name);
            SetupOutputVariable("Unitary System DX Coil Speed Level",
                                OutputProcessor::Unit::None,
                                MSHeatPumpReport(MSHPNum).SpeedNum,
                                "System",
                                "Average",
                                MSHeatPump(MSHPNum).Name);
            SetupOutputVariable("Unitary System Total Cooling Rate",
                                OutputProcessor::Unit::W,
                                MSHeatPump(MSHPNum).TotCoolEnergyRate,
                                "System",
                                "Average",
                                MSHeatPump(MSHPNum).Name);
            SetupOutputVariable("Unitary System Total Heating Rate",
                                OutputProcessor::Unit::W,
                                MSHeatPump(MSHPNum).TotHeatEnergyRate,
                                "System",
                                "Average",
                                MSHeatPump(MSHPNum).Name);
            SetupOutputVariable("Unitary System Sensible Cooling Rate",
                                OutputProcessor::Unit::W,
                                MSHeatPump(MSHPNum).SensCoolEnergyRate,
                                "System",
                                "Average",
                                MSHeatPump(MSHPNum).Name);
            SetupOutputVariable("Unitary System Sensible Heating Rate",
                                OutputProcessor::Unit::W,
                                MSHeatPump(MSHPNum).SensHeatEnergyRate,
                                "System",
                                "Average",
                                MSHeatPump(MSHPNum).Name);
            SetupOutputVariable("Unitary System Latent Cooling Rate",
                                OutputProcessor::Unit::W,
                                MSHeatPump(MSHPNum).LatCoolEnergyRate,
                                "System",
                                "Average",
                                MSHeatPump(MSHPNum).Name);
            SetupOutputVariable("Unitary System Latent Heating Rate",
                                OutputProcessor::Unit::W,
                                MSHeatPump(MSHPNum).LatHeatEnergyRate,
                                "System",
                                "Average",
                                MSHeatPump(MSHPNum).Name);
            if (MSHeatPump(MSHPNum).HeatRecActive) {
                SetupOutputVariable("Unitary System Heat Recovery Rate",
                                    OutputProcessor::Unit::W,
                                    MSHeatPump(MSHPNum).HeatRecoveryRate,
                                    "System",
                                    "Average",
                                    MSHeatPump(MSHPNum).Name);
                SetupOutputVariable("Unitary System Heat Recovery Inlet Temperature",
                                    OutputProcessor::Unit::C,
                                    MSHeatPump(MSHPNum).HeatRecoveryInletTemp,
                                    "System",
                                    "Average",
                                    MSHeatPump(MSHPNum).Name);
                SetupOutputVariable("Unitary System Heat Recovery Outlet Temperature",
                                    OutputProcessor::Unit::C,
                                    MSHeatPump(MSHPNum).HeatRecoveryOutletTemp,
                                    "System",
                                    "Average",
                                    MSHeatPump(MSHPNum).Name);
                SetupOutputVariable("Unitary System Heat Recovery Fluid Mass Flow Rate",
                                    OutputProcessor::Unit::kg_s,
                                    MSHeatPump(MSHPNum).HeatRecoveryMassFlowRate,
                                    "System",
                                    "Average",
                                    MSHeatPump(MSHPNum).Name);
                SetupOutputVariable("Unitary System Heat Recovery Energy",
                                    OutputProcessor::Unit::J,
                                    MSHeatPumpReport(MSHPNum).HeatRecoveryEnergy,
                                    "System",
                                    "Sum",
                                    MSHeatPump(MSHPNum).Name);
            }
        }
    }

    //******************************************************************************

    void InitMSHeatPump(EnergyPlusData &state, int const MSHeatPumpNum,       // Engine driven heat pump number
                        bool const FirstHVACIteration, // TRUE if first HVAC iteration
                        int const AirLoopNum,          // air loop index
                        Real64 &QZnReq,                // Heating/Cooling load for all served zones
                        Real64 &OnOffAirFlowRatio      // Ratio of compressor ON airflow to average airflow over timestep
    )
    {

        // SUBROUTINE INFORMATION:
        //       AUTHOR:          Lixing Gu, FSEC
        //       DATE WRITTEN:    July 2007
        //       MODIFIED         Bereket Nigusse, June 2010 - added a procedure to calculate supply air flow fraction
        //                        through controlled zone
        //       RE-ENGINEERED    na

        // PURPOSE OF THIS SUBROUTINE:
        // This subroutine is for initializations of the multispeed heat pump (MSHP) components.

        // METHODOLOGY EMPLOYED:
        // Uses the status flags to trigger initializations. The MSHP system is simulated with no load (coils off) to
        // determine the outlet temperature. A setpoint temperature is calculated on FirstHVACIteration = TRUE.
        // Once the setpoint is calculated, the inlet mass flow rate on FirstHVACIteration = FALSE is used to
        // determine the bypass fraction. The simulation converges quickly on mass flow rate. If the zone
        // temperatures float in the deadband, additional iterations are required to converge on mass flow rate.

        // Using/Aliasing
        using DataAirLoop::AirLoopControlInfo;
        using DataAirLoop::AirToZoneNodeInfo;
        using DataGlobals::AnyPlantInModel;
        using DataPlant::PlantLoop;
        using DataPlant::TypeOf_CoilSteamAirHeating;
        using DataPlant::TypeOf_CoilWaterSimpleHeating;
        using DataPlant::TypeOf_MultiSpeedHeatPumpRecovery;
        using DataSizing::AutoSize;
        using DataZoneEnergyDemands::CurDeadBandOrSetback;
        using DataZoneEnergyDemands::ZoneSysEnergyDemand;
        using DataZoneEquipment::ZoneEquipConfig;
        using DataZoneEquipment::ZoneEquipList;
        using Fans::GetFanIndex;
        using Fans::GetFanVolFlow;
        using FluidProperties::GetDensityGlycol;
        using FluidProperties::GetSatDensityRefrig;
        using General::RoundSigDigits;
        using General::TrimSigDigits;
        using PlantUtilities::InitComponentNodes;
        using PlantUtilities::ScanPlantLoopsForObject;
        using PlantUtilities::SetComponentFlowRate;
        using Psychrometrics::PsyRhoAirFnPbTdbW;
        using ReportSizingManager::ReportSizingOutput;
        using ScheduleManager::GetCurrentScheduleValue;
        using SteamCoils::SimulateSteamCoilComponents;
        auto &GetCoilMaxSteamFlowRate(SteamCoils::GetCoilMaxSteamFlowRate);
        auto &GetSteamCoilCapacity(SteamCoils::GetCoilCapacity);
        using DataZoneControls::StageZoneLogic;
        using DXCoils::GetDXCoilAvailSchPtr;
        using WaterCoils::GetCoilMaxWaterFlowRate;
        using WaterCoils::SimulateWaterCoilComponents;

        // SUBROUTINE LOCAL VARIABLE DECLARATIONS:
        static std::string const RoutineName("InitMSHeatPump");
        int InNode;                           // Inlet node number in MSHP loop
        int OutNode;                          // Outlet node number in MSHP loop
        int ZoneInNode;                       // Zone inlet node number in the controlled zone for MSHP
        Real64 RhoAir;                        // Air density at InNode

        Real64 QSensUnitOut; // Output of MSHP system with coils off
        Real64 PartLoadFrac; // Part-load ratio
        int ZoneNum;
        int i;                 // Index to speed
        int NumOfSpeedCooling; // Number of speeds for cooling
        int NumOfSpeedHeating; // Number of speeds for heating
        Real64 MinHumRat;      // Minimum humidity ratio for sensible capacity calculation (kg/kg)
        Real64 DeltaMassRate;  // Difference of mass flow rate between inlet node and system outlet node

        int ZoneInSysIndex(0);                            // number of zone inlet nodes counter in an airloop
        int NumAirLoopZones(0);                           // number of zone inlet nodes in an air loop
        int ZoneInletNodeNum(0);                          // zone inlet nodes node number
        Real64 SumOfMassFlowRateMax(0.0);                 // the sum of mass flow rates at inlet to zones in an airloop
        Real64 CntrlZoneTerminalUnitMassFlowRateMax(0.0); // Maximum mass flow rate through controlled zone terminal unit
        bool errFlag;
        Real64 rho;    // local fluid density
        Real64 MdotHR; // local temporary for heat recovery fluid mass flow rate (kg/s)
        Real64 ZoneLoadToCoolSPSequenced;
        Real64 ZoneLoadToHeatSPSequenced;

        bool ErrorsFound(false);        // flag returned from mining call
        int SteamIndex(0);              // index of steam quality for steam heating coil
        Real64 mdot(0.0);               // local temporary for mass flow rate (kg/s)
        Real64 SteamDensity(0.0);       // density of steam at 100C, used for steam heating coils
        Real64 CoilMaxVolFlowRate(0.0); // coil fluid maximum volume flow rate
        Real64 QActual(0.0);            // coil actual capacity
        int CoilAvailSchPtr(0);         // DX coil availability schedule pointer

        // FLOW
        InNode = MSHeatPump(MSHeatPumpNum).AirInletNodeNum;
        OutNode = MSHeatPump(MSHeatPumpNum).AirOutletNodeNum;
        NumOfSpeedCooling = MSHeatPump(MSHeatPumpNum).NumOfSpeedCooling;
        NumOfSpeedHeating = MSHeatPump(MSHeatPumpNum).NumOfSpeedHeating;

        ++AirLoopPass;
        if (AirLoopPass > 2) AirLoopPass = 1;

        if (MSHeatPump(MSHeatPumpNum).MyPlantScantFlag && allocated(PlantLoop)) {
            if (MSHeatPump(MSHeatPumpNum).HeatRecActive) {
                errFlag = false;
                ScanPlantLoopsForObject(state.dataBranchInputManager,
                                        MSHeatPump(MSHeatPumpNum).Name,
                                        TypeOf_MultiSpeedHeatPumpRecovery,
                                        MSHeatPump(MSHeatPumpNum).HRLoopNum,
                                        MSHeatPump(MSHeatPumpNum).HRLoopSideNum,
                                        MSHeatPump(MSHeatPumpNum).HRBranchNum,
                                        MSHeatPump(MSHeatPumpNum).HRCompNum,
                                        errFlag,
                                        _,
                                        _,
                                        _,
                                        _,
                                        _);
                if (errFlag) {
                    ShowFatalError("InitMSHeatPump: Program terminated for previous conditions.");
                }

                MSHeatPump(MSHeatPumpNum).MyPlantScantFlag = false;
            } else {
                MSHeatPump(MSHeatPumpNum).MyPlantScantFlag = false;
            }
            if (MSHeatPump(MSHeatPumpNum).HeatCoilType == Coil_HeatingWater) {
                errFlag = false;
                ScanPlantLoopsForObject(state.dataBranchInputManager,
                                        MSHeatPump(MSHeatPumpNum).HeatCoilName,
                                        TypeOf_CoilWaterSimpleHeating,
                                        MSHeatPump(MSHeatPumpNum).LoopNum,
                                        MSHeatPump(MSHeatPumpNum).LoopSide,
                                        MSHeatPump(MSHeatPumpNum).BranchNum,
                                        MSHeatPump(MSHeatPumpNum).CompNum,
                                        errFlag,
                                        _,
                                        _,
                                        _,
                                        _,
                                        _);
                if (errFlag) {
                    ShowFatalError("InitMSHeatPump: Program terminated for previous conditions.");
                }
                MSHeatPump(MSHeatPumpNum).MaxCoilFluidFlow =
                    GetCoilMaxWaterFlowRate("Coil:Heating:Water", MSHeatPump(MSHeatPumpNum).HeatCoilName, ErrorsFound);

                if (MSHeatPump(MSHeatPumpNum).MaxCoilFluidFlow > 0.0) {
                    rho = GetDensityGlycol(PlantLoop(MSHeatPump(MSHeatPumpNum).LoopNum).FluidName,
                                           DataGlobals::HWInitConvTemp,
                                           PlantLoop(MSHeatPump(MSHeatPumpNum).LoopNum).FluidIndex,
                                           RoutineName);
                    MSHeatPump(MSHeatPumpNum).MaxCoilFluidFlow =
                        GetCoilMaxWaterFlowRate("Coil:Heating:Water", MSHeatPump(MSHeatPumpNum).HeatCoilName, ErrorsFound) * rho;
                }
                // fill outlet node for coil
                MSHeatPump(MSHeatPumpNum).CoilOutletNode = PlantLoop(MSHeatPump(MSHeatPumpNum).LoopNum)
                                                               .LoopSide(MSHeatPump(MSHeatPumpNum).LoopSide)
                                                               .Branch(MSHeatPump(MSHeatPumpNum).BranchNum)
                                                               .Comp(MSHeatPump(MSHeatPumpNum).CompNum)
                                                               .NodeNumOut;
                MSHeatPump(MSHeatPumpNum).MyPlantScantFlag = false;

            } else if (MSHeatPump(MSHeatPumpNum).HeatCoilType == Coil_HeatingSteam) {
                errFlag = false;
                ScanPlantLoopsForObject(state.dataBranchInputManager,
                                        MSHeatPump(MSHeatPumpNum).HeatCoilName,
                                        TypeOf_CoilSteamAirHeating,
                                        MSHeatPump(MSHeatPumpNum).LoopNum,
                                        MSHeatPump(MSHeatPumpNum).LoopSide,
                                        MSHeatPump(MSHeatPumpNum).BranchNum,
                                        MSHeatPump(MSHeatPumpNum).CompNum,
                                        errFlag,
                                        _,
                                        _,
                                        _,
                                        _,
                                        _);
                if (errFlag) {
                    ShowFatalError("InitMSHeatPump: Program terminated for previous conditions.");
                }
                MSHeatPump(MSHeatPumpNum).MaxCoilFluidFlow = GetCoilMaxSteamFlowRate(MSHeatPump(MSHeatPumpNum).HeatCoilNum, ErrorsFound);
                if (MSHeatPump(MSHeatPumpNum).MaxCoilFluidFlow > 0.0) {
                    SteamIndex = 0; // Function GetSatDensityRefrig will look up steam index if 0 is passed // TODO: Why do you want to re-look this up?
                    SteamDensity = GetSatDensityRefrig(fluidNameSteam, TempSteamIn, 1.0, SteamIndex, RoutineName);
                    MSHeatPump(MSHeatPumpNum).MaxCoilFluidFlow *= SteamDensity;
                }

                // fill outlet node for coil
                MSHeatPump(MSHeatPumpNum).CoilOutletNode = PlantLoop(MSHeatPump(MSHeatPumpNum).LoopNum)
                                                               .LoopSide(MSHeatPump(MSHeatPumpNum).LoopSide)
                                                               .Branch(MSHeatPump(MSHeatPumpNum).BranchNum)
                                                               .Comp(MSHeatPump(MSHeatPumpNum).CompNum)
                                                               .NodeNumOut;
                MSHeatPump(MSHeatPumpNum).MyPlantScantFlag = false;
            }
            if (MSHeatPump(MSHeatPumpNum).SuppHeatCoilType == Coil_HeatingWater) {
                errFlag = false;
                ScanPlantLoopsForObject(state.dataBranchInputManager,
                                        MSHeatPump(MSHeatPumpNum).SuppHeatCoilName,
                                        TypeOf_CoilWaterSimpleHeating,
                                        MSHeatPump(MSHeatPumpNum).SuppLoopNum,
                                        MSHeatPump(MSHeatPumpNum).SuppLoopSide,
                                        MSHeatPump(MSHeatPumpNum).SuppBranchNum,
                                        MSHeatPump(MSHeatPumpNum).SuppCompNum,
                                        errFlag,
                                        _,
                                        _,
                                        _,
                                        _,
                                        _);
                if (errFlag) {
                    ShowFatalError("InitMSHeatPump: Program terminated for previous conditions.");
                }
                MSHeatPump(MSHeatPumpNum).MaxSuppCoilFluidFlow =
                    GetCoilMaxWaterFlowRate("Coil:Heating:Water", MSHeatPump(MSHeatPumpNum).SuppHeatCoilName, ErrorsFound);

                if (MSHeatPump(MSHeatPumpNum).MaxSuppCoilFluidFlow > 0.0) {
                    rho = GetDensityGlycol(PlantLoop(MSHeatPump(MSHeatPumpNum).SuppLoopNum).FluidName,
                                           DataGlobals::HWInitConvTemp,
                                           PlantLoop(MSHeatPump(MSHeatPumpNum).SuppLoopNum).FluidIndex,
                                           RoutineName);
                    MSHeatPump(MSHeatPumpNum).MaxSuppCoilFluidFlow =
                        GetCoilMaxWaterFlowRate("Coil:Heating:Water", MSHeatPump(MSHeatPumpNum).SuppHeatCoilName, ErrorsFound) * rho;
                }
                // fill outlet node for coil
                MSHeatPump(MSHeatPumpNum).SuppCoilOutletNode = PlantLoop(MSHeatPump(MSHeatPumpNum).SuppLoopNum)
                                                                   .LoopSide(MSHeatPump(MSHeatPumpNum).SuppLoopSide)
                                                                   .Branch(MSHeatPump(MSHeatPumpNum).SuppBranchNum)
                                                                   .Comp(MSHeatPump(MSHeatPumpNum).SuppCompNum)
                                                                   .NodeNumOut;
                MSHeatPump(MSHeatPumpNum).MyPlantScantFlag = false;

            } else if (MSHeatPump(MSHeatPumpNum).SuppHeatCoilType == Coil_HeatingSteam) {
                errFlag = false;
                ScanPlantLoopsForObject(state.dataBranchInputManager,
                                        MSHeatPump(MSHeatPumpNum).SuppHeatCoilName,
                                        TypeOf_CoilSteamAirHeating,
                                        MSHeatPump(MSHeatPumpNum).SuppLoopNum,
                                        MSHeatPump(MSHeatPumpNum).SuppLoopSide,
                                        MSHeatPump(MSHeatPumpNum).SuppBranchNum,
                                        MSHeatPump(MSHeatPumpNum).SuppCompNum,
                                        errFlag,
                                        _,
                                        _,
                                        _,
                                        _,
                                        _);
                if (errFlag) {
                    ShowFatalError("InitMSHeatPump: Program terminated for previous conditions.");
                }
                MSHeatPump(MSHeatPumpNum).MaxSuppCoilFluidFlow = GetCoilMaxSteamFlowRate(MSHeatPump(MSHeatPumpNum).SuppHeatCoilNum, ErrorsFound);
                if (MSHeatPump(MSHeatPumpNum).MaxSuppCoilFluidFlow > 0.0) {
                    SteamIndex = 0; // Function GetSatDensityRefrig will look up steam index if 0 is passed
                    SteamDensity = GetSatDensityRefrig(fluidNameSteam, TempSteamIn, 1.0, SteamIndex, RoutineName);
                    MSHeatPump(MSHeatPumpNum).MaxSuppCoilFluidFlow *= SteamDensity;
                }

                // fill outlet node for coil
                MSHeatPump(MSHeatPumpNum).SuppCoilOutletNode = PlantLoop(MSHeatPump(MSHeatPumpNum).SuppLoopNum)
                                                                   .LoopSide(MSHeatPump(MSHeatPumpNum).SuppLoopSide)
                                                                   .Branch(MSHeatPump(MSHeatPumpNum).SuppBranchNum)
                                                                   .Comp(MSHeatPump(MSHeatPumpNum).SuppCompNum)
                                                                   .NodeNumOut;
                MSHeatPump(MSHeatPumpNum).MyPlantScantFlag = false;
            }
        } else if (MSHeatPump(MSHeatPumpNum).MyPlantScantFlag && !AnyPlantInModel) {
            MSHeatPump(MSHeatPumpNum).MyPlantScantFlag = false;
        }

        if (!SysSizingCalc && MSHeatPump(MSHeatPumpNum).MySizeFlag) {
            GetFanVolFlow(MSHeatPump(MSHeatPumpNum).FanNum, MSHeatPump(MSHeatPumpNum).FanVolFlow);
            SizeMSHeatPump(MSHeatPumpNum);
            MSHeatPump(MSHeatPumpNum).FlowFraction = 1.0;
            MSHeatPump(MSHeatPumpNum).MySizeFlag = false;
            // Pass the fan cycling schedule index up to the air loop. Set the air loop unitary system flag.
            AirLoopControlInfo(AirLoopNum).CycFanSchedPtr = MSHeatPump(MSHeatPumpNum).FanSchedPtr;
            AirLoopControlInfo(AirLoopNum).UnitarySys = true;
            AirLoopControlInfo(AirLoopNum).UnitarySysSimulating =
                false; // affects child coil sizing by allowing coil to size itself instead of parent telling coil what size to use
            AirLoopControlInfo(AirLoopNum).FanOpMode = MSHeatPump(MSHeatPumpNum).OpMode;
        }

        if (allocated(ZoneEquipConfig) && MSHeatPump(MSHeatPumpNum).MyCheckFlag) {
            int zoneNum = DataHeatBalance::Zone(MSHeatPump(MSHeatPumpNum).ControlZoneNum).ZoneEqNum;
            int zoneInlet = MSHeatPump(MSHeatPumpNum).ZoneInletNode;
            int coolingPriority = 0;
            int heatingPriority = 0;
            // setup furnace zone equipment sequence information based on finding matching air terminal
            if (ZoneEquipConfig(zoneNum).EquipListIndex > 0) {
                ZoneEquipList(ZoneEquipConfig(zoneNum).EquipListIndex).getPrioritiesforInletNode(zoneInlet, coolingPriority, heatingPriority);
                MSHeatPump(MSHeatPumpNum).ZoneSequenceCoolingNum = coolingPriority;
                MSHeatPump(MSHeatPumpNum).ZoneSequenceHeatingNum = heatingPriority;
            }
            MSHeatPump(MSHeatPumpNum).MyCheckFlag = false;
            if (MSHeatPump(MSHeatPumpNum).ZoneSequenceCoolingNum == 0 || MSHeatPump(MSHeatPumpNum).ZoneSequenceHeatingNum == 0) {
                ShowSevereError("AirLoopHVAC:UnitaryHeatPump:AirToAir:MultiSpeed, \"" + MSHeatPump(MSHeatPumpNum).Name +
                                "\": Airloop air terminal in the zone equipment list for zone = " + MSHeatPump(MSHeatPumpNum).ControlZoneName +
                                " not found or is not allowed Zone Equipment Cooling or Heating Sequence = 0.");
                ShowFatalError("Subroutine InitMSHeatPump: Errors found in getting AirLoopHVAC:UnitaryHeatPump:AirToAir:MultiSpeed input.  Preceding "
                               "condition(s) causes termination.");
            }
        }

        // Find the number of zones (zone Inlet Nodes) attached to an air loop from the air loop number
        NumAirLoopZones = AirToZoneNodeInfo(AirLoopNum).NumZonesCooled + AirToZoneNodeInfo(AirLoopNum).NumZonesHeated;
        if (allocated(AirToZoneNodeInfo) && MSHeatPump(MSHeatPumpNum).MyFlowFracFlag) {
            FlowFracFlagReady = true;
            for (ZoneInSysIndex = 1; ZoneInSysIndex <= NumAirLoopZones; ++ZoneInSysIndex) {
                // zone inlet nodes for cooling
                if (AirToZoneNodeInfo(AirLoopNum).NumZonesCooled > 0) {
                    if (AirToZoneNodeInfo(AirLoopNum).TermUnitCoolInletNodes(ZoneInSysIndex) == -999) {
                        // the data structure for the zones inlet nodes has not been filled
                        FlowFracFlagReady = false;
                    }
                }
                // zone inlet nodes for heating
                if (AirToZoneNodeInfo(AirLoopNum).NumZonesHeated > 0) {
                    if (AirToZoneNodeInfo(AirLoopNum).TermUnitHeatInletNodes(ZoneInSysIndex) == -999) {
                        // the data structure for the zones inlet nodes has not been filled
                        FlowFracFlagReady = false;
                    }
                }
            }
        }
        if (allocated(AirToZoneNodeInfo) && FlowFracFlagReady) {
            SumOfMassFlowRateMax = 0.0; // initialize the sum of the maximum flows
            for (ZoneInSysIndex = 1; ZoneInSysIndex <= NumAirLoopZones; ++ZoneInSysIndex) {
                ZoneInletNodeNum = AirToZoneNodeInfo(AirLoopNum).TermUnitCoolInletNodes(ZoneInSysIndex);
                SumOfMassFlowRateMax += Node(ZoneInletNodeNum).MassFlowRateMax;
                if (AirToZoneNodeInfo(AirLoopNum).CoolCtrlZoneNums(ZoneInSysIndex) == MSHeatPump(MSHeatPumpNum).ControlZoneNum) {
                    CntrlZoneTerminalUnitMassFlowRateMax = Node(ZoneInletNodeNum).MassFlowRateMax;
                }
            }
            if (SumOfMassFlowRateMax != 0.0 && MSHeatPump(MSHeatPumpNum).MyFlowFracFlag) {
                if (CntrlZoneTerminalUnitMassFlowRateMax >= SmallAirVolFlow) {
                    MSHeatPump(MSHeatPumpNum).FlowFraction = CntrlZoneTerminalUnitMassFlowRateMax / SumOfMassFlowRateMax;
                } else {
                    ShowSevereError(CurrentModuleObject + " = " + MSHeatPump(MSHeatPumpNum).Name);
                    ShowContinueError(" The Fraction of Supply Air Flow That Goes Through the Controlling Zone is set to 1.");
                }
                ReportSizingOutput(CurrentModuleObject,
                                   MSHeatPump(MSHeatPumpNum).Name,
                                   "Fraction of Supply Air Flow That Goes Through the Controlling Zone",
                                   MSHeatPump(MSHeatPumpNum).FlowFraction);
                MSHeatPump(MSHeatPumpNum).MyFlowFracFlag = false;
            }
        }

        // Do the Begin Environment initializations
        if (BeginEnvrnFlag && MSHeatPump(MSHeatPumpNum).MyEnvrnFlag) {
            RhoAir = StdRhoAir;
            // set the mass flow rates from the input volume flow rates
            for (i = 1; i <= NumOfSpeedCooling; ++i) {
                MSHeatPump(MSHeatPumpNum).CoolMassFlowRate(i) = RhoAir * MSHeatPump(MSHeatPumpNum).CoolVolumeFlowRate(i);
            }
            for (i = 1; i <= NumOfSpeedHeating; ++i) {
                MSHeatPump(MSHeatPumpNum).HeatMassFlowRate(i) = RhoAir * MSHeatPump(MSHeatPumpNum).HeatVolumeFlowRate(i);
            }
            MSHeatPump(MSHeatPumpNum).IdleMassFlowRate = RhoAir * MSHeatPump(MSHeatPumpNum).IdleVolumeAirRate;
            // set the node max and min mass flow rates
            Node(InNode).MassFlowRateMax =
                max(MSHeatPump(MSHeatPumpNum).CoolMassFlowRate(NumOfSpeedCooling), MSHeatPump(MSHeatPumpNum).HeatMassFlowRate(NumOfSpeedHeating));
            Node(InNode).MassFlowRateMaxAvail =
                max(MSHeatPump(MSHeatPumpNum).CoolMassFlowRate(NumOfSpeedCooling), MSHeatPump(MSHeatPumpNum).HeatMassFlowRate(NumOfSpeedHeating));
            Node(InNode).MassFlowRateMin = 0.0;
            Node(InNode).MassFlowRateMinAvail = 0.0;
            Node(OutNode) = Node(InNode);
            MSHeatPump(MSHeatPumpNum).LoadLoss = 0.0;

            if ((MSHeatPump(MSHeatPumpNum).HeatRecActive) && (!MSHeatPump(MSHeatPumpNum).MyPlantScantFlag)) {

                rho = GetDensityGlycol(PlantLoop(MSHeatPump(MSHeatPumpNum).HRLoopNum).FluidName,
                                       HWInitConvTemp,
                                       PlantLoop(MSHeatPump(MSHeatPumpNum).HRLoopNum).FluidIndex,
                                       RoutineName);

                MSHeatPump(MSHeatPumpNum).DesignHeatRecMassFlowRate = MSHeatPump(MSHeatPumpNum).DesignHeatRecFlowRate * rho;

                InitComponentNodes(0.0,
                                   MSHeatPump(MSHeatPumpNum).DesignHeatRecMassFlowRate,
                                   MSHeatPump(MSHeatPumpNum).HeatRecInletNodeNum,
                                   MSHeatPump(MSHeatPumpNum).HeatRecOutletNodeNum,
                                   MSHeatPump(MSHeatPumpNum).HRLoopNum,
                                   MSHeatPump(MSHeatPumpNum).HRLoopSideNum,
                                   MSHeatPump(MSHeatPumpNum).HRBranchNum,
                                   MSHeatPump(MSHeatPumpNum).HRCompNum);
            }
            if (MSHeatPump(MSHeatPumpNum).CoilControlNode > 0) {
                if (MSHeatPump(MSHeatPumpNum).MaxCoilFluidFlow == AutoSize) {
                    if (MSHeatPump(MSHeatPumpNum).HeatCoilType == Coil_HeatingWater) {
                        SimulateWaterCoilComponents(state,
                            MSHeatPump(MSHeatPumpNum).HeatCoilName, FirstHVACIteration, MSHeatPump(MSHeatPumpNum).HeatCoilNum);

                        CoilMaxVolFlowRate = GetCoilMaxWaterFlowRate("Coil:Heating:Water", MSHeatPump(MSHeatPumpNum).HeatCoilName, ErrorsFound);
                        if (CoilMaxVolFlowRate != AutoSize) {
                            rho = GetDensityGlycol(PlantLoop(MSHeatPump(MSHeatPumpNum).LoopNum).FluidName,
                                                   DataGlobals::HWInitConvTemp,
                                                   PlantLoop(MSHeatPump(MSHeatPumpNum).LoopNum).FluidIndex,
                                                   RoutineName);
                            MSHeatPump(MSHeatPumpNum).MaxCoilFluidFlow = CoilMaxVolFlowRate * rho;
                        }
                        InitComponentNodes(0.0,
                                           MSHeatPump(MSHeatPumpNum).MaxCoilFluidFlow,
                                           MSHeatPump(MSHeatPumpNum).CoilControlNode,
                                           MSHeatPump(MSHeatPumpNum).CoilOutletNode,
                                           MSHeatPump(MSHeatPumpNum).LoopNum,
                                           MSHeatPump(MSHeatPumpNum).LoopSide,
                                           MSHeatPump(MSHeatPumpNum).BranchNum,
                                           MSHeatPump(MSHeatPumpNum).CompNum);
                    }
                    if (MSHeatPump(MSHeatPumpNum).HeatCoilType == Coil_HeatingSteam) {

                        SimulateSteamCoilComponents(state, MSHeatPump(MSHeatPumpNum).HeatCoilName,
                                                    FirstHVACIteration,
                                                    MSHeatPump(MSHeatPumpNum).HeatCoilNum,
                                                    1.0,
                                                    QActual); // QCoilReq, simulate any load > 0 to get max capacity of steam coil
                        CoilMaxVolFlowRate = GetCoilMaxSteamFlowRate(MSHeatPump(MSHeatPumpNum).HeatCoilNum, ErrorsFound);

                        if (CoilMaxVolFlowRate != AutoSize) {
                            SteamIndex = 0; // Function GetSatDensityRefrig will look up steam index if 0 is passed
                            SteamDensity = GetSatDensityRefrig(fluidNameSteam, TempSteamIn, 1.0, SteamIndex, RoutineName);
                            MSHeatPump(MSHeatPumpNum).MaxCoilFluidFlow = CoilMaxVolFlowRate * SteamDensity;
                        }
                        InitComponentNodes(0.0,
                                           MSHeatPump(MSHeatPumpNum).MaxCoilFluidFlow,
                                           MSHeatPump(MSHeatPumpNum).CoilControlNode,
                                           MSHeatPump(MSHeatPumpNum).CoilOutletNode,
                                           MSHeatPump(MSHeatPumpNum).LoopNum,
                                           MSHeatPump(MSHeatPumpNum).LoopSide,
                                           MSHeatPump(MSHeatPumpNum).BranchNum,
                                           MSHeatPump(MSHeatPumpNum).CompNum);
                    }
                }
            }
            if (MSHeatPump(MSHeatPumpNum).SuppCoilControlNode > 0) {
                if (MSHeatPump(MSHeatPumpNum).MaxSuppCoilFluidFlow == AutoSize) {
                    if (MSHeatPump(MSHeatPumpNum).SuppHeatCoilType == Coil_HeatingWater) {
                        SimulateWaterCoilComponents(state,
                            MSHeatPump(MSHeatPumpNum).SuppHeatCoilName, FirstHVACIteration, MSHeatPump(MSHeatPumpNum).SuppHeatCoilNum);

                        CoilMaxVolFlowRate = GetCoilMaxWaterFlowRate("Coil:Heating:Water", MSHeatPump(MSHeatPumpNum).SuppHeatCoilName, ErrorsFound);
                        if (CoilMaxVolFlowRate != AutoSize) {
                            rho = GetDensityGlycol(PlantLoop(MSHeatPump(MSHeatPumpNum).SuppLoopNum).FluidName,
                                                   DataGlobals::HWInitConvTemp,
                                                   PlantLoop(MSHeatPump(MSHeatPumpNum).SuppLoopNum).FluidIndex,
                                                   RoutineName);
                            MSHeatPump(MSHeatPumpNum).MaxSuppCoilFluidFlow = CoilMaxVolFlowRate * rho;
                        }
                        InitComponentNodes(0.0,
                                           MSHeatPump(MSHeatPumpNum).MaxSuppCoilFluidFlow,
                                           MSHeatPump(MSHeatPumpNum).SuppCoilControlNode,
                                           MSHeatPump(MSHeatPumpNum).SuppCoilOutletNode,
                                           MSHeatPump(MSHeatPumpNum).SuppLoopNum,
                                           MSHeatPump(MSHeatPumpNum).SuppLoopSide,
                                           MSHeatPump(MSHeatPumpNum).SuppBranchNum,
                                           MSHeatPump(MSHeatPumpNum).SuppCompNum);
                    }
                    if (MSHeatPump(MSHeatPumpNum).SuppHeatCoilType == Coil_HeatingSteam) {

                        SimulateSteamCoilComponents(state, MSHeatPump(MSHeatPumpNum).SuppHeatCoilName,
                                                    FirstHVACIteration,
                                                    MSHeatPump(MSHeatPumpNum).SuppHeatCoilNum,
                                                    1.0,
                                                    QActual); // QCoilReq, simulate any load > 0 to get max capacity of steam coil
                        CoilMaxVolFlowRate = GetCoilMaxSteamFlowRate(MSHeatPump(MSHeatPumpNum).SuppHeatCoilNum, ErrorsFound);

                        if (CoilMaxVolFlowRate != AutoSize) {
                            SteamIndex = 0; // Function GetSatDensityRefrig will look up steam index if 0 is passed
                            SteamDensity = GetSatDensityRefrig(fluidNameSteam, TempSteamIn, 1.0, SteamIndex, RoutineName);
                            MSHeatPump(MSHeatPumpNum).MaxSuppCoilFluidFlow = CoilMaxVolFlowRate * SteamDensity;
                        }
                        InitComponentNodes(0.0,
                                           MSHeatPump(MSHeatPumpNum).MaxSuppCoilFluidFlow,
                                           MSHeatPump(MSHeatPumpNum).SuppCoilControlNode,
                                           MSHeatPump(MSHeatPumpNum).SuppCoilOutletNode,
                                           MSHeatPump(MSHeatPumpNum).SuppLoopNum,
                                           MSHeatPump(MSHeatPumpNum).SuppLoopSide,
                                           MSHeatPump(MSHeatPumpNum).SuppBranchNum,
                                           MSHeatPump(MSHeatPumpNum).SuppCompNum);
                    }
                }
            }
            MSHeatPump(MSHeatPumpNum).MyEnvrnFlag = false;
        } // end one time inits

        if (!BeginEnvrnFlag) {
            MSHeatPump(MSHeatPumpNum).MyEnvrnFlag = true;
        }

        // IF MSHP system was not autosized and the fan is autosized, check that fan volumetric flow rate is greater than MSHP flow rates
        if (!DoingSizing && MSHeatPump(MSHeatPumpNum).CheckFanFlow) {
            CurrentModuleObject = "AirLoopHVAC:UnitaryHeatPump:AirToAir:MultiSpeed";
            GetFanVolFlow(MSHeatPump(MSHeatPumpNum).FanNum, MSHeatPump(MSHeatPumpNum).FanVolFlow);
            if (MSHeatPump(MSHeatPumpNum).FanVolFlow != AutoSize) {
                //     Check fan versus system supply air flow rates
                if (MSHeatPump(MSHeatPumpNum).FanVolFlow < MSHeatPump(MSHeatPumpNum).CoolVolumeFlowRate(NumOfSpeedCooling)) {
                    ShowWarningError(CurrentModuleObject + " - air flow rate = " + TrimSigDigits(MSHeatPump(MSHeatPumpNum).FanVolFlow, 7) +
                                     " in fan object " + MSHeatPump(MSHeatPumpNum).FanName +
                                     " is less than the MSHP system air flow rate when cooling is required (" +
                                     TrimSigDigits(MSHeatPump(MSHeatPumpNum).CoolVolumeFlowRate(NumOfSpeedCooling), 7) + ").");
                    ShowContinueError(
                        " The MSHP system flow rate when cooling is required is reset to the fan flow rate and the simulation continues.");
                    ShowContinueError(" Occurs in " + CurrentModuleObject + " = " + MSHeatPump(MSHeatPumpNum).Name);
                    MSHeatPump(MSHeatPumpNum).CoolVolumeFlowRate(NumOfSpeedCooling) = MSHeatPump(MSHeatPumpNum).FanVolFlow;
                    // Check flow rates in other speeds and ensure flow rates are not above the max flow rate
                    for (i = NumOfSpeedCooling - 1; i >= 1; --i) {
                        if (MSHeatPump(MSHeatPumpNum).CoolVolumeFlowRate(i) > MSHeatPump(MSHeatPumpNum).CoolVolumeFlowRate(i + 1)) {
                            ShowContinueError(" The MSHP system flow rate when cooling is required is reset to the flow rate at higher speed and the "
                                              "simulation continues at Speed" +
                                              TrimSigDigits(i) + '.');
                            ShowContinueError(" Occurs in " + CurrentModuleObject + " = " + MSHeatPump(MSHeatPumpNum).Name);
                            MSHeatPump(MSHeatPumpNum).CoolVolumeFlowRate(i) = MSHeatPump(MSHeatPumpNum).CoolVolumeFlowRate(i + 1);
                        }
                    }
                }
                if (MSHeatPump(MSHeatPumpNum).FanVolFlow < MSHeatPump(MSHeatPumpNum).HeatVolumeFlowRate(NumOfSpeedHeating)) {
                    ShowWarningError(CurrentModuleObject + " - air flow rate = " + TrimSigDigits(MSHeatPump(MSHeatPumpNum).FanVolFlow, 7) +
                                     " in fan object " + MSHeatPump(MSHeatPumpNum).FanName +
                                     " is less than the MSHP system air flow rate when heating is required (" +
                                     TrimSigDigits(MSHeatPump(MSHeatPumpNum).HeatVolumeFlowRate(NumOfSpeedHeating), 7) + ").");
                    ShowContinueError(
                        " The MSHP system flow rate when heating is required is reset to the fan flow rate and the simulation continues.");
                    ShowContinueError(" Occurs in " + CurrentModuleObject + " = " + MSHeatPump(MSHeatPumpNum).Name);
                    MSHeatPump(MSHeatPumpNum).HeatVolumeFlowRate(NumOfSpeedHeating) = MSHeatPump(MSHeatPumpNum).FanVolFlow;
                    for (i = NumOfSpeedHeating - 1; i >= 1; --i) {
                        if (MSHeatPump(MSHeatPumpNum).HeatVolumeFlowRate(i) > MSHeatPump(MSHeatPumpNum).HeatVolumeFlowRate(i + 1)) {
                            ShowContinueError(" The MSHP system flow rate when heating is required is reset to the flow rate at higher speed and the "
                                              "simulation continues at Speed" +
                                              TrimSigDigits(i) + '.');
                            ShowContinueError(" Occurs in " + CurrentModuleObject + " system = " + MSHeatPump(MSHeatPumpNum).Name);
                            MSHeatPump(MSHeatPumpNum).HeatVolumeFlowRate(i) = MSHeatPump(MSHeatPumpNum).HeatVolumeFlowRate(i + 1);
                        }
                    }
                }
                if (MSHeatPump(MSHeatPumpNum).FanVolFlow < MSHeatPump(MSHeatPumpNum).IdleVolumeAirRate &&
                    MSHeatPump(MSHeatPumpNum).IdleVolumeAirRate != 0.0) {
                    ShowWarningError(CurrentModuleObject + " - air flow rate = " + TrimSigDigits(MSHeatPump(MSHeatPumpNum).FanVolFlow, 7) +
                                     " in fan object " + MSHeatPump(MSHeatPumpNum).FanName +
                                     " is less than the MSHP system air flow rate when no heating or cooling is needed (" +
                                     TrimSigDigits(MSHeatPump(MSHeatPumpNum).IdleVolumeAirRate, 7) + ").");
                    ShowContinueError(" The MSHP system flow rate when no heating or cooling is needed is reset to the fan flow rate and the "
                                      "simulation continues.");
                    ShowContinueError(" Occurs in " + CurrentModuleObject + " = " + MSHeatPump(MSHeatPumpNum).Name);
                    MSHeatPump(MSHeatPumpNum).IdleVolumeAirRate = MSHeatPump(MSHeatPumpNum).FanVolFlow;
                }
                RhoAir = StdRhoAir;
                // set the mass flow rates from the reset volume flow rates
                for (i = 1; i <= NumOfSpeedCooling; ++i) {
                    MSHeatPump(MSHeatPumpNum).CoolMassFlowRate(i) = RhoAir * MSHeatPump(MSHeatPumpNum).CoolVolumeFlowRate(i);
                    if (MSHeatPump(MSHeatPumpNum).FanVolFlow > 0.0) {
                        MSHeatPump(MSHeatPumpNum).CoolingSpeedRatio(i) =
                            MSHeatPump(MSHeatPumpNum).CoolVolumeFlowRate(i) / MSHeatPump(MSHeatPumpNum).FanVolFlow;
                    }
                }
                for (i = 1; i <= NumOfSpeedHeating; ++i) {
                    MSHeatPump(MSHeatPumpNum).HeatMassFlowRate(i) = RhoAir * MSHeatPump(MSHeatPumpNum).HeatVolumeFlowRate(i);
                    if (MSHeatPump(MSHeatPumpNum).FanVolFlow > 0.0) {
                        MSHeatPump(MSHeatPumpNum).HeatingSpeedRatio(i) =
                            MSHeatPump(MSHeatPumpNum).HeatVolumeFlowRate(i) / MSHeatPump(MSHeatPumpNum).FanVolFlow;
                    }
                }
                MSHeatPump(MSHeatPumpNum).IdleMassFlowRate = RhoAir * MSHeatPump(MSHeatPumpNum).IdleVolumeAirRate;
                if (MSHeatPump(MSHeatPumpNum).FanVolFlow > 0.0) {
                    MSHeatPump(MSHeatPumpNum).IdleSpeedRatio = MSHeatPump(MSHeatPumpNum).IdleVolumeAirRate / MSHeatPump(MSHeatPumpNum).FanVolFlow;
                }
                // set the node max and min mass flow rates based on reset volume flow rates
                Node(InNode).MassFlowRateMax =
                    max(MSHeatPump(MSHeatPumpNum).CoolMassFlowRate(NumOfSpeedCooling), MSHeatPump(MSHeatPumpNum).HeatMassFlowRate(NumOfSpeedHeating));
                Node(InNode).MassFlowRateMaxAvail =
                    max(MSHeatPump(MSHeatPumpNum).CoolMassFlowRate(NumOfSpeedCooling), MSHeatPump(MSHeatPumpNum).HeatMassFlowRate(NumOfSpeedHeating));
                Node(InNode).MassFlowRateMin = 0.0;
                Node(InNode).MassFlowRateMinAvail = 0.0;
                Node(OutNode) = Node(InNode);
                MSHeatPump(MSHeatPumpNum).CheckFanFlow = false;
            }
        }

        if (MSHeatPump(MSHeatPumpNum).FanSchedPtr > 0) {
            if (GetCurrentScheduleValue(MSHeatPump(MSHeatPumpNum).FanSchedPtr) == 0.0) {
                MSHeatPump(MSHeatPumpNum).OpMode = CycFanCycCoil;
            } else {
                MSHeatPump(MSHeatPumpNum).OpMode = ContFanCycCoil;
            }
        }

        // Calcuate air distribution losses
        if (!FirstHVACIteration && AirLoopPass == 1) {
            ZoneInNode = MSHeatPump(MSHeatPumpNum).ZoneInletNode;
            MinHumRat = Node(ZoneInNode).HumRat;
            if (Node(OutNode).Temp < Node(MSHeatPump(MSHeatPumpNum).NodeNumOfControlledZone).Temp) MinHumRat = Node(OutNode).HumRat;
            DeltaMassRate = Node(OutNode).MassFlowRate - Node(ZoneInNode).MassFlowRate / MSHeatPump(MSHeatPumpNum).FlowFraction;
            if (DeltaMassRate < 0.0) DeltaMassRate = 0.0;
            MSHeatPump(MSHeatPumpNum).LoadLoss =
                Node(ZoneInNode).MassFlowRate / MSHeatPump(MSHeatPumpNum).FlowFraction *
                    (PsyHFnTdbW(Node(OutNode).Temp, MinHumRat) - PsyHFnTdbW(Node(ZoneInNode).Temp, MinHumRat)) +
                DeltaMassRate *
                    (PsyHFnTdbW(Node(OutNode).Temp, MinHumRat) - PsyHFnTdbW(Node(MSHeatPump(MSHeatPumpNum).NodeNumOfControlledZone).Temp, MinHumRat));
            if (std::abs(MSHeatPump(MSHeatPumpNum).LoadLoss) < 1.0e-6) MSHeatPump(MSHeatPumpNum).LoadLoss = 0.0;
        }

        // Returns load only for zones requesting cooling (heating). If in deadband, Qzoneload = 0.
        ZoneNum = MSHeatPump(MSHeatPumpNum).ControlZoneNum;
        if ((MSHeatPump(MSHeatPumpNum).ZoneSequenceCoolingNum > 0) && (MSHeatPump(MSHeatPumpNum).ZoneSequenceHeatingNum > 0)) {
            ZoneLoadToCoolSPSequenced = ZoneSysEnergyDemand(MSHeatPump(MSHeatPumpNum).ControlZoneNum)
                                            .SequencedOutputRequiredToCoolingSP(MSHeatPump(MSHeatPumpNum).ZoneSequenceCoolingNum);
            ZoneLoadToHeatSPSequenced = ZoneSysEnergyDemand(MSHeatPump(MSHeatPumpNum).ControlZoneNum)
                                            .SequencedOutputRequiredToHeatingSP(MSHeatPump(MSHeatPumpNum).ZoneSequenceHeatingNum);
            if (ZoneLoadToHeatSPSequenced > SmallLoad && ZoneLoadToCoolSPSequenced > SmallLoad) {
                QZnReq = ZoneLoadToHeatSPSequenced;
            } else if (ZoneLoadToHeatSPSequenced < (-1.0 * SmallLoad) && ZoneLoadToCoolSPSequenced < (-1.0 * SmallLoad)) {
                QZnReq = ZoneLoadToCoolSPSequenced;
            } else if (ZoneLoadToHeatSPSequenced <= (-1.0 * SmallLoad) && ZoneLoadToCoolSPSequenced >= SmallLoad) {
                QZnReq = 0.0;
            } else {
                QZnReq = 0.0; // Autodesk:Init Case added to prevent use of uninitialized value (occurred in MultiSpeedACFurnace example)
            }
            QZnReq /= MSHeatPump(MSHeatPumpNum).FlowFraction;
        } else {
            QZnReq = ZoneSysEnergyDemand(ZoneNum).RemainingOutputRequired / MSHeatPump(MSHeatPumpNum).FlowFraction;
        }
        if (CurDeadBandOrSetback(ZoneNum)) QZnReq = 0.0;

        if (QZnReq > SmallLoad) {
            MSHeatPump(MSHeatPumpNum).HeatCoolMode = HeatingMode;
        } else if (QZnReq < (-1.0 * SmallLoad)) {
            MSHeatPump(MSHeatPumpNum).HeatCoolMode = CoolingMode;
        } else {
            MSHeatPump(MSHeatPumpNum).HeatCoolMode = 0;
        }

        // Determine the staged status
        if (allocated(StageZoneLogic)) {
            if (StageZoneLogic(ZoneNum)) {
                MSHeatPump(MSHeatPumpNum).Staged = true;
                MSHeatPump(MSHeatPumpNum).StageNum = ZoneSysEnergyDemand(ZoneNum).StageNum;
            } else {
                if (MSHeatPump(MSHeatPumpNum).MyStagedFlag) {
                    ShowWarningError("ZoneControl:Thermostat:StagedDualSetpoint is found, but is not applied to this "
                                     "AirLoopHVAC:UnitaryHeatPump:AirToAir:MultiSpeed object = ");
                    ShowContinueError(MSHeatPump(MSHeatPumpNum).Name + ". Please make correction. Simulation continues...");
                    MSHeatPump(MSHeatPumpNum).MyStagedFlag = false;
                }
            }
        }
        // Set the inlet node mass flow rate
        if (MSHeatPump(MSHeatPumpNum).OpMode == ContFanCycCoil) {
            // constant fan mode
            if (QZnReq > SmallLoad && !CurDeadBandOrSetback(ZoneNum)) {
                CompOnMassFlow = MSHeatPump(MSHeatPumpNum).HeatMassFlowRate(1);
                CompOnFlowRatio = MSHeatPump(MSHeatPumpNum).HeatingSpeedRatio(1);
                MSHeatPump(MSHeatPumpNum).LastMode = HeatingMode;
            } else if (QZnReq < (-1.0 * SmallLoad) && !CurDeadBandOrSetback(ZoneNum)) {
                CompOnMassFlow = MSHeatPump(MSHeatPumpNum).CoolMassFlowRate(1);
                CompOnFlowRatio = MSHeatPump(MSHeatPumpNum).CoolingSpeedRatio(1);
                MSHeatPump(MSHeatPumpNum).LastMode = CoolingMode;
            } else {
                CompOnMassFlow = MSHeatPump(MSHeatPumpNum).IdleMassFlowRate;
                CompOnFlowRatio = MSHeatPump(MSHeatPumpNum).IdleSpeedRatio;
            }
            CompOffMassFlow = MSHeatPump(MSHeatPumpNum).IdleMassFlowRate;
            CompOffFlowRatio = MSHeatPump(MSHeatPumpNum).IdleSpeedRatio;
        } else {
            // cycling fan mode
            if (QZnReq > SmallLoad && !CurDeadBandOrSetback(ZoneNum)) {
                CompOnMassFlow = MSHeatPump(MSHeatPumpNum).HeatMassFlowRate(1);
                CompOnFlowRatio = MSHeatPump(MSHeatPumpNum).HeatingSpeedRatio(1);
            } else if (QZnReq < (-1.0 * SmallLoad) && !CurDeadBandOrSetback(ZoneNum)) {
                CompOnMassFlow = MSHeatPump(MSHeatPumpNum).CoolMassFlowRate(1);
                CompOnFlowRatio = MSHeatPump(MSHeatPumpNum).CoolingSpeedRatio(1);
            } else {
                CompOnMassFlow = 0.0;
                CompOnFlowRatio = 0.0;
            }
            CompOffMassFlow = 0.0;
            CompOffFlowRatio = 0.0;
        }

        // Set the inlet node mass flow rate
        if (GetCurrentScheduleValue(MSHeatPump(MSHeatPumpNum).AvaiSchedPtr) > 0.0 && CompOnMassFlow != 0.0) {
            OnOffAirFlowRatio = 1.0;
            if (FirstHVACIteration) {
                Node(MSHeatPump(MSHeatPumpNum).AirInletNodeNum).MassFlowRate = CompOnMassFlow;
                PartLoadFrac = 0.0;
            } else {
                if (MSHeatPump(MSHeatPumpNum).HeatCoolMode != 0) {
                    PartLoadFrac = 1.0;
                } else {
                    PartLoadFrac = 0.0;
                }
            }
        } else {
            PartLoadFrac = 0.0;
            Node(InNode).MassFlowRate = 0.0;
            Node(OutNode).MassFlowRate = 0.0;
            Node(OutNode).MassFlowRateMaxAvail = 0.0;
            OnOffAirFlowRatio = 1.0;
        }

        // Check availability of DX coils
        if (GetCurrentScheduleValue(MSHeatPump(MSHeatPumpNum).AvaiSchedPtr) > 0.0) {
            if (MSHeatPump(MSHeatPumpNum).HeatCoolMode == CoolingMode) {
                CoilAvailSchPtr = GetDXCoilAvailSchPtr( // TODO: Why isn't this stored on the struct?
<<<<<<< HEAD
                    state.files, "Coil:Cooling:DX:MultiSpeed", MSHeatPump(MSHeatPumpNum).DXCoolCoilName, ErrorsFound, MSHeatPump(MSHeatPumpNum).DXCoolCoilIndex);
=======
                    state, "Coil:Cooling:DX:MultiSpeed", MSHeatPump(MSHeatPumpNum).DXCoolCoilName, ErrorsFound, MSHeatPump(MSHeatPumpNum).DXCoolCoilIndex);
>>>>>>> b3ea0f9b
                if (ErrorsFound) {
                    ShowFatalError("InitMSHeatPump, The previous error causes termination.");
                }
                if (GetCurrentScheduleValue(CoilAvailSchPtr) == 0.0) {
                    if (MSHeatPump(MSHeatPumpNum).CoolCountAvail == 0) {
                        ++MSHeatPump(MSHeatPumpNum).CoolCountAvail;
                        ShowWarningError(MSHeatPump(MSHeatPumpNum).Name +
                                         " is ready to perform cooling, but its DX cooling coil = " + MSHeatPump(MSHeatPumpNum).DXCoolCoilName +
                                         " is not available at Available Schedule = " + GetScheduleName(CoilAvailSchPtr) + '.');
                        ShowContinueErrorTimeStamp("Availability schedule returned=" + RoundSigDigits(GetCurrentScheduleValue(CoilAvailSchPtr), 1));
                    } else {
                        ++MSHeatPump(MSHeatPumpNum).CoolCountAvail;
                        ShowRecurringWarningErrorAtEnd(MSHeatPump(MSHeatPumpNum).Name + ": Cooling coil is still not available ...",
                                                       MSHeatPump(MSHeatPumpNum).CoolIndexAvail,
                                                       GetCurrentScheduleValue(CoilAvailSchPtr),
                                                       GetCurrentScheduleValue(CoilAvailSchPtr));
                    }
                }
            }
            if (MSHeatPump(MSHeatPumpNum).HeatCoolMode == HeatingMode && MSHeatPump(MSHeatPumpNum).HeatCoilType == MultiSpeedHeatingCoil) {
                CoilAvailSchPtr = GetDXCoilAvailSchPtr(
<<<<<<< HEAD
                    state.files, "Coil:Heating:DX:MultiSpeed", MSHeatPump(MSHeatPumpNum).DXHeatCoilName, ErrorsFound, MSHeatPump(MSHeatPumpNum).DXHeatCoilIndex);
=======
                    state, "Coil:Heating:DX:MultiSpeed", MSHeatPump(MSHeatPumpNum).DXHeatCoilName, ErrorsFound, MSHeatPump(MSHeatPumpNum).DXHeatCoilIndex);
>>>>>>> b3ea0f9b
                if (ErrorsFound) {
                    ShowFatalError("InitMSHeatPump, The previous error causes termination.");
                }
                if (GetCurrentScheduleValue(CoilAvailSchPtr) == 0.0) {
                    if (MSHeatPump(MSHeatPumpNum).HeatCountAvail == 0) {
                        ++MSHeatPump(MSHeatPumpNum).HeatCountAvail;
                        ShowWarningError(MSHeatPump(MSHeatPumpNum).Name +
                                         " is ready to perform heating, but its DX heating coil = " + MSHeatPump(MSHeatPumpNum).DXCoolCoilName +
                                         " is not available at Available Schedule = " + GetScheduleName(CoilAvailSchPtr) + '.');
                        ShowContinueErrorTimeStamp("Availability schedule returned=" + RoundSigDigits(GetCurrentScheduleValue(CoilAvailSchPtr), 1));
                    } else {
                        ++MSHeatPump(MSHeatPumpNum).HeatCountAvail;
                        ShowRecurringWarningErrorAtEnd(MSHeatPump(MSHeatPumpNum).Name + ": Heating coil is still not available ...",
                                                       MSHeatPump(MSHeatPumpNum).HeatIndexAvail,
                                                       GetCurrentScheduleValue(CoilAvailSchPtr),
                                                       GetCurrentScheduleValue(CoilAvailSchPtr));
                    }
                }
            }
        }

        MSHeatPumpReport(MSHeatPumpNum).CycRatio = 0.0;
        MSHeatPumpReport(MSHeatPumpNum).SpeedRatio = 0.0;
        MSHeatPumpReport(MSHeatPumpNum).SpeedNum = 0;

        CalcMSHeatPump(state, MSHeatPumpNum, FirstHVACIteration, On, 1, 0.0, PartLoadFrac, QSensUnitOut, QZnReq, OnOffAirFlowRatio, SupHeaterLoad);

        auto &e = MSHeatPump(MSHeatPumpNum);
        {
            e.TotHeatEnergyRate = 0.0;
            e.SensHeatEnergyRate = 0.0;
            e.LatHeatEnergyRate = 0.0;
            e.TotCoolEnergyRate = 0.0;
            e.SensCoolEnergyRate = 0.0;
            e.LatCoolEnergyRate = 0.0;
        }
        // If unit is scheduled OFF, setpoint is equal to inlet node temperature.
        //!!LKL Discrepancy with < 0
        if (GetCurrentScheduleValue(MSHeatPump(MSHeatPumpNum).AvaiSchedPtr) == 0.0) {
            Node(OutNode).Temp = Node(InNode).Temp;
            return;
        }

        if ((MSHeatPump(MSHeatPumpNum).HeatCoolMode == 0 && MSHeatPump(MSHeatPumpNum).OpMode == CycFanCycCoil) || CompOnMassFlow == 0.0) {
            QZnReq = 0.0;
            PartLoadFrac = 0.0;
            Node(InNode).MassFlowRate = 0.0;
            Node(OutNode).MassFlowRateMaxAvail = 0.0;
        }
        MSHeatPump(MSHeatPumpNum).LoadMet = 0.0;
        SetAverageAirFlow(MSHeatPumpNum, PartLoadFrac, OnOffAirFlowRatio);

        // Init maximum available Heat Recovery flow rate
        if ((MSHeatPump(MSHeatPumpNum).HeatRecActive) && (!MSHeatPump(MSHeatPumpNum).MyPlantScantFlag)) {
            if (PartLoadFrac > 0.0) {
                if (FirstHVACIteration) {
                    MdotHR = MSHeatPump(MSHeatPumpNum).DesignHeatRecMassFlowRate;
                } else {
                    if (MSHeatPump(MSHeatPumpNum).HeatRecoveryMassFlowRate > 0.0) {
                        MdotHR = MSHeatPump(MSHeatPumpNum).HeatRecoveryMassFlowRate;
                    } else {
                        MdotHR = MSHeatPump(MSHeatPumpNum).DesignHeatRecMassFlowRate;
                    }
                }
            } else {
                MdotHR = 0.0;
            }

            SetComponentFlowRate(MdotHR,
                                 MSHeatPump(MSHeatPumpNum).HeatRecInletNodeNum,
                                 MSHeatPump(MSHeatPumpNum).HeatRecOutletNodeNum,
                                 MSHeatPump(MSHeatPumpNum).HRLoopNum,
                                 MSHeatPump(MSHeatPumpNum).HRLoopSideNum,
                                 MSHeatPump(MSHeatPumpNum).HRBranchNum,
                                 MSHeatPump(MSHeatPumpNum).HRCompNum);
        }

        // get operating capacity of water and steam coil
        if (FirstHVACIteration) {
            if (MSHeatPump(MSHeatPumpNum).HeatCoilType == Coil_HeatingWater) {
                //     set air-side and steam-side mass flow rates
                Node(MSHeatPump(MSHeatPumpNum).CoilAirInletNode).MassFlowRate = CompOnMassFlow;
                mdot = MSHeatPump(MSHeatPumpNum).MaxCoilFluidFlow;
                SetComponentFlowRate(mdot,
                                     MSHeatPump(MSHeatPumpNum).CoilControlNode,
                                     MSHeatPump(MSHeatPumpNum).CoilOutletNode,
                                     MSHeatPump(MSHeatPumpNum).LoopNum,
                                     MSHeatPump(MSHeatPumpNum).LoopSide,
                                     MSHeatPump(MSHeatPumpNum).BranchNum,
                                     MSHeatPump(MSHeatPumpNum).CompNum);
                //     simulate water coil to find operating capacity
                SimulateWaterCoilComponents(state,
                    MSHeatPump(MSHeatPumpNum).HeatCoilName, FirstHVACIteration, MSHeatPump(MSHeatPumpNum).HeatCoilNum, QActual);
            } // from IF(MSHeatPump(MSHeatPumpNum)%HeatCoilType == Coil_HeatingWater) THEN

            if (MSHeatPump(MSHeatPumpNum).HeatCoilType == Coil_HeatingSteam) {

                //     set air-side and steam-side mass flow rates
                Node(MSHeatPump(MSHeatPumpNum).CoilAirInletNode).MassFlowRate = CompOnMassFlow;
                mdot = MSHeatPump(MSHeatPumpNum).MaxCoilFluidFlow;
                SetComponentFlowRate(mdot,
                                     MSHeatPump(MSHeatPumpNum).CoilControlNode,
                                     MSHeatPump(MSHeatPumpNum).CoilOutletNode,
                                     MSHeatPump(MSHeatPumpNum).LoopNum,
                                     MSHeatPump(MSHeatPumpNum).LoopSide,
                                     MSHeatPump(MSHeatPumpNum).BranchNum,
                                     MSHeatPump(MSHeatPumpNum).CompNum);

                //     simulate steam coil to find operating capacity
                SimulateSteamCoilComponents(state, MSHeatPump(MSHeatPumpNum).HeatCoilName,
                                            FirstHVACIteration,
                                            MSHeatPump(MSHeatPumpNum).HeatCoilNum,
                                            1.0,
                                            QActual); // QCoilReq, simulate any load > 0 to get max capacity of steam coil

            } // from IF(MSHeatPump(MSHeatPumpNum)%HeatCoilType == Coil_HeatingSteam) THEN
            if (MSHeatPump(MSHeatPumpNum).SuppHeatCoilType == Coil_HeatingWater) {
                //     set air-side and steam-side mass flow rates
                Node(MSHeatPump(MSHeatPumpNum).SuppCoilAirInletNode).MassFlowRate = CompOnMassFlow;
                mdot = MSHeatPump(MSHeatPumpNum).MaxSuppCoilFluidFlow;
                SetComponentFlowRate(mdot,
                                     MSHeatPump(MSHeatPumpNum).SuppCoilControlNode,
                                     MSHeatPump(MSHeatPumpNum).SuppCoilOutletNode,
                                     MSHeatPump(MSHeatPumpNum).SuppLoopNum,
                                     MSHeatPump(MSHeatPumpNum).SuppLoopSide,
                                     MSHeatPump(MSHeatPumpNum).SuppBranchNum,
                                     MSHeatPump(MSHeatPumpNum).SuppCompNum);
                //     simulate water coil to find operating capacity
                SimulateWaterCoilComponents(state,
                    MSHeatPump(MSHeatPumpNum).SuppHeatCoilName, FirstHVACIteration, MSHeatPump(MSHeatPumpNum).SuppHeatCoilNum, QActual);
                MSHeatPump(MSHeatPumpNum).DesignSuppHeatingCapacity = QActual;

            } // from IF(MSHeatPump(MSHeatPumpNum)%SuppHeatCoilType == Coil_HeatingWater) THEN

            if (MSHeatPump(MSHeatPumpNum).SuppHeatCoilType == Coil_HeatingSteam) {

                //     set air-side and steam-side mass flow rates
                Node(MSHeatPump(MSHeatPumpNum).SuppCoilAirInletNode).MassFlowRate = CompOnMassFlow;
                mdot = MSHeatPump(MSHeatPumpNum).MaxSuppCoilFluidFlow;
                SetComponentFlowRate(mdot,
                                     MSHeatPump(MSHeatPumpNum).SuppCoilControlNode,
                                     MSHeatPump(MSHeatPumpNum).SuppCoilOutletNode,
                                     MSHeatPump(MSHeatPumpNum).SuppLoopNum,
                                     MSHeatPump(MSHeatPumpNum).SuppLoopSide,
                                     MSHeatPump(MSHeatPumpNum).SuppBranchNum,
                                     MSHeatPump(MSHeatPumpNum).SuppCompNum);

                //     simulate steam coil to find operating capacity
                SimulateSteamCoilComponents(state, MSHeatPump(MSHeatPumpNum).SuppHeatCoilName,
                                            FirstHVACIteration,
                                            MSHeatPump(MSHeatPumpNum).SuppHeatCoilNum,
                                            1.0,
                                            QActual); // QCoilReq, simulate any load > 0 to get max capacity of steam coil
                MSHeatPump(MSHeatPumpNum).DesignSuppHeatingCapacity =
                    GetSteamCoilCapacity(state, "Coil:Heating:Steam", MSHeatPump(MSHeatPumpNum).SuppHeatCoilName, ErrorsFound);

            } // from IF(MSHeatPump(MSHeatPumpNum)%SuppHeatCoilType == Coil_HeatingSteam) THEN
        }     // from IF( FirstHVACIteration ) THEN
    }

    //******************************************************************************

    void SizeMSHeatPump(int const MSHeatPumpNum) // Engine driven heat pump number
    {
        // SUBROUTINE INFORMATION:
        //       AUTHOR:          Lixing Gu, FSEC
        //       DATE WRITTEN:    June 2007
        //       MODIFIED         na
        //       RE-ENGINEERED    na

        // PURPOSE OF THIS SUBROUTINE:
        // This subroutine is for sizing multispeed heat pump airflow rates and flow fraction.

        // Using/Aliasing
        using namespace DataSizing;
        using DataAirSystems::PrimaryAirSystem;
        using DataZoneEquipment::ZoneEquipConfig;
        using General::TrimSigDigits;
        using PlantUtilities::RegisterPlantCompDesignFlow;
        using ReportSizingManager::ReportSizingOutput;

        // SUBROUTINE LOCAL VARIABLE DECLARATIONS:
        int NumOfSpeedCooling; // Number of speeds for cooling
        int NumOfSpeedHeating; // Number of speeds for heating
        int i;                 // Index to speed

        if (CurSysNum > 0 && CurOASysNum == 0) {
            if (MSHeatPump(MSHeatPumpNum).FanType == DataHVACGlobals::FanType_SystemModelObject) {
                PrimaryAirSystem(CurSysNum).supFanVecIndex = MSHeatPump(MSHeatPumpNum).FanNum;
                PrimaryAirSystem(CurSysNum).supFanModelTypeEnum = DataAirSystems::objectVectorOOFanSystemModel;
            } else {
                PrimaryAirSystem(CurSysNum).SupFanNum = MSHeatPump(MSHeatPumpNum).FanNum;
                PrimaryAirSystem(CurSysNum).supFanModelTypeEnum = DataAirSystems::structArrayLegacyFanModels;
            }
            if (MSHeatPump(MSHeatPumpNum).FanPlaceType == BlowThru) {
                DataAirSystems::PrimaryAirSystem(CurSysNum).supFanLocation = DataAirSystems::fanPlacement::BlowThru;
            } else if (MSHeatPump(MSHeatPumpNum).FanPlaceType == DrawThru) {
                DataAirSystems::PrimaryAirSystem(CurSysNum).supFanLocation = DataAirSystems::fanPlacement::DrawThru;
            }
        }

        // FLOW
        NumOfSpeedCooling = MSHeatPump(MSHeatPumpNum).NumOfSpeedCooling;
        NumOfSpeedHeating = MSHeatPump(MSHeatPumpNum).NumOfSpeedHeating;

        for (i = NumOfSpeedCooling; i >= 1; --i) {

            if (MSHeatPump(MSHeatPumpNum).CoolVolumeFlowRate(i) == AutoSize) {
                if (CurSysNum > 0) {
                    if (i == NumOfSpeedCooling) {
                        CheckSysSizing(CurrentModuleObject, MSHeatPump(MSHeatPumpNum).Name);
                        MSHeatPump(MSHeatPumpNum).CoolVolumeFlowRate(i) = FinalSysSizing(CurSysNum).DesMainVolFlow;
                        if (MSHeatPump(MSHeatPumpNum).FanVolFlow < MSHeatPump(MSHeatPumpNum).CoolVolumeFlowRate(i) &&
                            MSHeatPump(MSHeatPumpNum).FanVolFlow != AutoSize) {
                            MSHeatPump(MSHeatPumpNum).CoolVolumeFlowRate(i) = MSHeatPump(MSHeatPumpNum).FanVolFlow;
                            ShowWarningError(CurrentModuleObject + " \"" + MSHeatPump(MSHeatPumpNum).Name + "\"");
                            ShowContinueError("The supply air flow rate at high speed is less than the autosized value for the supply air flow rate "
                                              "in cooling mode. Consider autosizing the fan for this simulation.");
                            ShowContinueError(
                                "The air flow rate at high speed in cooling mode is reset to the supply air flow rate and the simulation continues.");
                        }
                    } else {
                        MSHeatPump(MSHeatPumpNum).CoolVolumeFlowRate(i) =
                            MSHeatPump(MSHeatPumpNum).CoolVolumeFlowRate(NumOfSpeedCooling) * i / NumOfSpeedCooling;
                    }
                    if (MSHeatPump(MSHeatPumpNum).CoolVolumeFlowRate(i) < SmallAirVolFlow) {
                        MSHeatPump(MSHeatPumpNum).CoolVolumeFlowRate = 0.0;
                    }
                    // Ensure the flow rate at lower speed has to be less or equal to the flow rate at higher speed
                    if (i != NumOfSpeedCooling) {
                        if (MSHeatPump(MSHeatPumpNum).CoolVolumeFlowRate(i) > MSHeatPump(MSHeatPumpNum).CoolVolumeFlowRate(i + 1)) {
                            MSHeatPump(MSHeatPumpNum).CoolVolumeFlowRate(i) = MSHeatPump(MSHeatPumpNum).CoolVolumeFlowRate(i + 1);
                        }
                    }
                    ReportSizingOutput(CurrentModuleObject,
                                       MSHeatPump(MSHeatPumpNum).Name,
                                       "Speed " + TrimSigDigits(i) + " Supply Air Flow Rate During Cooling Operation [m3/s]",
                                       MSHeatPump(MSHeatPumpNum).CoolVolumeFlowRate(i));
                }
            }
        }

        for (i = NumOfSpeedHeating; i >= 1; --i) {
            if (MSHeatPump(MSHeatPumpNum).HeatVolumeFlowRate(i) == AutoSize) {
                if (CurSysNum > 0) {
                    if (i == NumOfSpeedHeating) {
                        CheckSysSizing(CurrentModuleObject, MSHeatPump(MSHeatPumpNum).Name);
                        MSHeatPump(MSHeatPumpNum).HeatVolumeFlowRate(i) = FinalSysSizing(CurSysNum).DesMainVolFlow;
                        if (MSHeatPump(MSHeatPumpNum).FanVolFlow < MSHeatPump(MSHeatPumpNum).HeatVolumeFlowRate(i) &&
                            MSHeatPump(MSHeatPumpNum).FanVolFlow != AutoSize) {
                            MSHeatPump(MSHeatPumpNum).HeatVolumeFlowRate(i) = MSHeatPump(MSHeatPumpNum).FanVolFlow;
                            ShowWarningError(CurrentModuleObject + " \"" + MSHeatPump(MSHeatPumpNum).Name + "\"");
                            ShowContinueError("The supply air flow rate at high speed is less than the autosized value for the maximum air flow rate "
                                              "in heating mode. Consider autosizing the fan for this simulation.");
                            ShowContinueError("The maximum air flow rate at high speed in heating mode is reset to the supply air flow rate and the "
                                              "simulation continues.");
                        }
                    } else {
                        MSHeatPump(MSHeatPumpNum).HeatVolumeFlowRate(i) =
                            MSHeatPump(MSHeatPumpNum).HeatVolumeFlowRate(NumOfSpeedHeating) * i / NumOfSpeedHeating;
                    }
                    if (MSHeatPump(MSHeatPumpNum).HeatVolumeFlowRate(i) < SmallAirVolFlow) {
                        MSHeatPump(MSHeatPumpNum).HeatVolumeFlowRate(i) = 0.0;
                    }
                    // Ensure the flow rate at lower speed has to be less or equal to the flow rate at higher speed
                    if (i != NumOfSpeedHeating) {
                        if (MSHeatPump(MSHeatPumpNum).HeatVolumeFlowRate(i) > MSHeatPump(MSHeatPumpNum).HeatVolumeFlowRate(i + 1)) {
                            MSHeatPump(MSHeatPumpNum).HeatVolumeFlowRate(i) = MSHeatPump(MSHeatPumpNum).HeatVolumeFlowRate(i + 1);
                        }
                    }
                    ReportSizingOutput(CurrentModuleObject,
                                       MSHeatPump(MSHeatPumpNum).Name,
                                       "Speed" + TrimSigDigits(i) + "Supply Air Flow Rate During Heating Operation [m3/s]",
                                       MSHeatPump(MSHeatPumpNum).HeatVolumeFlowRate(i));
                }
            }
        }

        if (MSHeatPump(MSHeatPumpNum).IdleVolumeAirRate == AutoSize) {
            if (CurSysNum > 0) {
                CheckSysSizing(CurrentModuleObject, MSHeatPump(MSHeatPumpNum).Name);
                MSHeatPump(MSHeatPumpNum).IdleVolumeAirRate = FinalSysSizing(CurSysNum).DesMainVolFlow;
                if (MSHeatPump(MSHeatPumpNum).FanVolFlow < MSHeatPump(MSHeatPumpNum).IdleVolumeAirRate &&
                    MSHeatPump(MSHeatPumpNum).FanVolFlow != AutoSize) {
                    MSHeatPump(MSHeatPumpNum).IdleVolumeAirRate = MSHeatPump(MSHeatPumpNum).FanVolFlow;
                    ShowWarningError(CurrentModuleObject + " \"" + MSHeatPump(MSHeatPumpNum).Name + "\"");
                    ShowContinueError("The supply air flow rate is less than the autosized value for the maximum air flow rate when no heating or "
                                      "cooling is needed. Consider autosizing the fan for this simulation.");
                    ShowContinueError("The maximum air flow rate when no heating or cooling is needed is reset to the supply air flow rate and the "
                                      "simulation continues.");
                }
                if (MSHeatPump(MSHeatPumpNum).IdleVolumeAirRate < SmallAirVolFlow) {
                    MSHeatPump(MSHeatPumpNum).IdleVolumeAirRate = 0.0;
                }

                ReportSizingOutput(CurrentModuleObject,
                                   MSHeatPump(MSHeatPumpNum).Name,
                                   "Supply Air Flow Rate When No Cooling or Heating is Needed [m3/s]",
                                   MSHeatPump(MSHeatPumpNum).IdleVolumeAirRate);
            }
        }

        if (MSHeatPump(MSHeatPumpNum).SuppMaxAirTemp == AutoSize) {
            if (CurSysNum > 0) {
                if (MSHeatPump(MSHeatPumpNum).SuppHeatCoilType == 1) { // Gas
                    CheckZoneSizing("Coil:Heating:Fuel", MSHeatPump(MSHeatPumpNum).Name);
                } else {
                    CheckZoneSizing("Coil:Heating:Electric", MSHeatPump(MSHeatPumpNum).Name);
                }
                MSHeatPump(MSHeatPumpNum).SuppMaxAirTemp = FinalSysSizing(CurSysNum).HeatSupTemp;
                ReportSizingOutput(CurrentModuleObject,
                                   MSHeatPump(MSHeatPumpNum).Name,
                                   "Maximum Supply Air Temperature from Supplemental Heater [C]",
                                   MSHeatPump(MSHeatPumpNum).SuppMaxAirTemp);
            }
        }

        if (MSHeatPump(MSHeatPumpNum).DesignSuppHeatingCapacity == AutoSize) {
            if (CurSysNum > 0) {
                if (MSHeatPump(MSHeatPumpNum).SuppHeatCoilType == 1) { // Gas
                    CheckSysSizing("Coil:Heating:Fuel", MSHeatPump(MSHeatPumpNum).Name);
                } else {
                    CheckSysSizing("Coil:Heating:Electric", MSHeatPump(MSHeatPumpNum).Name);
                }
                MSHeatPump(MSHeatPumpNum).DesignSuppHeatingCapacity = FinalSysSizing(CurSysNum).HeatCap;
            } else {
                MSHeatPump(MSHeatPumpNum).DesignSuppHeatingCapacity = 0.0;
            }
            ReportSizingOutput(CurrentModuleObject,
                               MSHeatPump(MSHeatPumpNum).Name,
                               "Supplemental Heating Coil Nominal Capacity [W]",
                               MSHeatPump(MSHeatPumpNum).DesignSuppHeatingCapacity);
        }
        SuppHeatCap = MSHeatPump(MSHeatPumpNum).DesignSuppHeatingCapacity;

        if (MSHeatPump(MSHeatPumpNum).HeatRecActive) {
            RegisterPlantCompDesignFlow(MSHeatPump(MSHeatPumpNum).HeatRecInletNodeNum, MSHeatPump(MSHeatPumpNum).DesignHeatRecFlowRate);
        }
    }

    //******************************************************************************

    void ControlMSHPOutput(EnergyPlusData &state, int const MSHeatPumpNum,       // Unit index of engine driven heat pump
                           bool const FirstHVACIteration, // flag for 1st HVAC iteration in the time step
                           int const CompOp,              // compressor operation; 1=on, 0=off
                           int const OpMode,              // operating mode: CycFanCycCoil | ContFanCycCoil
                           Real64 const QZnReq,           // cooling or heating output needed by zone [W]
                           int const ZoneNum,             // Index to zone number
                           int &SpeedNum,                 // Speed number
                           Real64 &SpeedRatio,            // unit speed ratio for DX coils
                           Real64 &PartLoadFrac,          // unit part load fraction
                           Real64 &OnOffAirFlowRatio,     // ratio of compressor ON airflow to AVERAGE airflow over timestep
                           Real64 &SupHeaterLoad          // Supplemental heater load [W]
    )
    {

        // SUBROUTINE INFORMATION:
        //       AUTHOR         Lixing Gu
        //       DATE WRITTEN   June 2007
        //       MODIFIED       na
        //       RE-ENGINEERED  Revised for multispeed heat pump use based on ControlPTHPOutput

        // PURPOSE OF THIS SUBROUTINE:
        // Determine the part load fraction at low speed, and speed ratio at high speed for this time step.

        // METHODOLOGY EMPLOYED:
        // Use RegulaFalsi technique to iterate on part-load ratio until convergence is achieved.

        // REFERENCES:
        // na

        // Using/Aliasing
        using DataGlobals::WarmupFlag;
        using General::RoundSigDigits;
        using General::SolveRoot;
        using TempSolveRoot::SolveRoot;
        using General::TrimSigDigits;
        using HeatingCoils::SimulateHeatingCoilComponents;
        using Psychrometrics::PsyCpAirFnW;

        // Locals
        // SUBROUTINE ARGUMENT DEFINITIONS:

        // SUBROUTINE PARAMETER DEFINITIONS:
        int const MaxIte(500); // maximum number of iterations

        // INTERFACE BLOCK SPECIFICATIONS
        // na

        // DERIVED TYPE DEFINITIONS
        // na

        // SUBROUTINE LOCAL VARIABLE DECLARATIONS:
        Real64 FullOutput;         // unit full output when compressor is operating [W]
        Real64 LowOutput;          // unit full output at low speed [W]
        Real64 TempOutput;         // unit output when iteration limit exceeded [W]
        Real64 NoCompOutput;       // output when no active compressor [W]
        Real64 ErrorToler;         // error tolerance
        int SolFla;                // Flag of RegulaFalsi solver
        Array1D<Real64> Par(9);    // Parameters passed to RegulaFalsi
        Real64 CpAir;              // air specific heat
        Real64 OutsideDryBulbTemp; // Outside air temperature at external node height
        Real64 QCoilActual;        // coil load actually delivered returned to calling component
        int i;                     // Speed index

        // FLOW
        SupHeaterLoad = 0.0;
        PartLoadFrac = 0.0;
        SpeedRatio = 0.0;
        SpeedNum = 1;

        OutsideDryBulbTemp = OutDryBulbTemp;

        //!!LKL Discrepancy with < 0
        if (GetCurrentScheduleValue(MSHeatPump(MSHeatPumpNum).AvaiSchedPtr) == 0.0) return;

        // Get result when DX coil is off
        CalcMSHeatPump(state,
            MSHeatPumpNum, FirstHVACIteration, CompOp, SpeedNum, SpeedRatio, PartLoadFrac, NoCompOutput, QZnReq, OnOffAirFlowRatio, SupHeaterLoad);

        // If cooling and NoCompOutput < QZnReq, the coil needs to be off
        // If heating and NoCompOutput > QZnReq, the coil needs to be off
        if ((QZnReq < (-1.0 * SmallLoad) && NoCompOutput < QZnReq) || (QZnReq > SmallLoad && NoCompOutput > QZnReq) ||
            std::abs(QZnReq) <= SmallLoad) {
            return;
        }

        // Get full load result
        PartLoadFrac = 1.0;
        SpeedRatio = 1.0;
        if (MSHeatPump(MSHeatPumpNum).HeatCoolMode == HeatingMode) {
            SpeedNum = MSHeatPump(MSHeatPumpNum).NumOfSpeedHeating;
            if (MSHeatPump(MSHeatPumpNum).Staged && std::abs(MSHeatPump(MSHeatPumpNum).StageNum) < SpeedNum) {
                SpeedNum = std::abs(MSHeatPump(MSHeatPumpNum).StageNum);
                if (SpeedNum == 1) SpeedRatio = 0.0;
            }
        }
        if (MSHeatPump(MSHeatPumpNum).HeatCoolMode == CoolingMode) {
            SpeedNum = MSHeatPump(MSHeatPumpNum).NumOfSpeedCooling;
            if (MSHeatPump(MSHeatPumpNum).Staged && std::abs(MSHeatPump(MSHeatPumpNum).StageNum) < SpeedNum) {
                SpeedNum = std::abs(MSHeatPump(MSHeatPumpNum).StageNum);
                if (SpeedNum == 1) SpeedRatio = 0.0;
            }
        }

        CalcMSHeatPump(state,
            MSHeatPumpNum, FirstHVACIteration, CompOp, SpeedNum, SpeedRatio, PartLoadFrac, FullOutput, QZnReq, OnOffAirFlowRatio, SupHeaterLoad);

        if (QZnReq < (-1.0 * SmallLoad)) {
            // Since we are cooling, we expect FullOutput to be < 0 and FullOutput < NoCompOutput
            // Check that this is the case; if not set PartLoadFrac = 0.0 (off) and return
            if (FullOutput >= 0.0 || FullOutput >= NoCompOutput) {
                PartLoadFrac = 0.0;
                SpeedRatio = 0.0;
                SpeedNum = 0;
                return;
            }
            //  ! If the QZnReq <= FullOutput the unit needs to run full out
            if (QZnReq <= FullOutput) {
                PartLoadFrac = 1.0;
                SpeedRatio = 1.0;
                if (MSHeatPump(MSHeatPumpNum).Staged && SpeedNum == 1) SpeedRatio = 0.0;
                MSHeatPumpReport(MSHeatPumpNum).CycRatio = PartLoadFrac;
                MSHeatPumpReport(MSHeatPumpNum).SpeedRatio = SpeedRatio;
                MSHeatPumpReport(MSHeatPumpNum).SpeedNum = SpeedNum;
                return;
            }
            ErrorToler = 0.001; // Error tolerance for convergence from input deck
        } else {
            // Since we are heating, we expect FullOutput to be > 0 and FullOutput > NoCompOutput
            // Check that this is the case; if not set PartLoadFrac = 0.0 (off)
            if (FullOutput <= 0.0 || FullOutput <= NoCompOutput) {
                PartLoadFrac = 0.0;
                SpeedRatio = 0.0;
                // may need supplemental heating so don't return in heating mode
            }
            if (QZnReq >= FullOutput) {
                PartLoadFrac = 1.0;
                SpeedRatio = 1.0;
                // may need supplemental heating so don't return in heating mode
            }
            ErrorToler = 0.001; // Error tolerance for convergence from input deck
        }

        // Direct solution
        if (DataGlobals::DoCoilDirectSolutions && !MSHeatPump(MSHeatPumpNum).Staged) {
            Real64 TempOutput0 = 0.0;
            MSHeatPump(MSHeatPumpNum).FullOutput = 0.0;

            // heating
            if (QZnReq > SmallLoad && QZnReq < FullOutput) {
                CalcMSHeatPump(state, MSHeatPumpNum, FirstHVACIteration, CompOp, 1, 0.0, 0.0, TempOutput0, QZnReq, OnOffAirFlowRatio, SupHeaterLoad);

                for (int i = 1; i <= MSHeatPump(MSHeatPumpNum).NumOfSpeedHeating; ++i) {
                    if (i == 1) {
                        CalcMSHeatPump(state, MSHeatPumpNum,
                                       FirstHVACIteration,
                                       CompOp,
                                       i,
                                       0.0,
                                       1.0,
                                       MSHeatPump(MSHeatPumpNum).FullOutput(i),
                                       QZnReq,
                                       OnOffAirFlowRatio,
                                       SupHeaterLoad);
                        if (QZnReq <= MSHeatPump(MSHeatPumpNum).FullOutput(i)) {
                            SpeedNum = i;
                            PartLoadFrac = (QZnReq - TempOutput0) / (MSHeatPump(MSHeatPumpNum).FullOutput(i) - TempOutput0);
                            CalcMSHeatPump(state, MSHeatPumpNum,
                                           FirstHVACIteration,
                                           CompOp,
                                           i,
                                           0.0,
                                           PartLoadFrac,
                                           TempOutput,
                                           QZnReq,
                                           OnOffAirFlowRatio,
                                           SupHeaterLoad);
                            break;
                        }
                    } else {
                        CalcMSHeatPump(state, MSHeatPumpNum,
                                       FirstHVACIteration,
                                       CompOp,
                                       i,
                                       1.0,
                                       1.0,
                                       MSHeatPump(MSHeatPumpNum).FullOutput(i),
                                       QZnReq,
                                       OnOffAirFlowRatio,
                                       SupHeaterLoad);
                        if (QZnReq <= MSHeatPump(MSHeatPumpNum).FullOutput(i)) {
                            SpeedNum = i;
                            PartLoadFrac = 1.0;
                            SpeedRatio = (QZnReq - MSHeatPump(MSHeatPumpNum).FullOutput(i - 1)) /
                                         (MSHeatPump(MSHeatPumpNum).FullOutput(i) - MSHeatPump(MSHeatPumpNum).FullOutput(i - 1));
                            CalcMSHeatPump(state,
                                MSHeatPumpNum, FirstHVACIteration, CompOp, i, SpeedRatio, 1.0, TempOutput, QZnReq, OnOffAirFlowRatio, SupHeaterLoad);
                            break;
                        }
                    }
                }
            }

            // Coolling
            if (QZnReq < (-1.0 * SmallLoad) && QZnReq > FullOutput) {
                CalcMSHeatPump(state, MSHeatPumpNum, FirstHVACIteration, CompOp, 1, 0.0, 0.0, TempOutput0, QZnReq, OnOffAirFlowRatio, SupHeaterLoad);
                for (int i = 1; i <= MSHeatPump(MSHeatPumpNum).NumOfSpeedCooling; ++i) {
                    if (i == 1) {
                        CalcMSHeatPump(state, MSHeatPumpNum,
                                       FirstHVACIteration,
                                       CompOp,
                                       i,
                                       0.0,
                                       1.0,
                                       MSHeatPump(MSHeatPumpNum).FullOutput(i),
                                       QZnReq,
                                       OnOffAirFlowRatio,
                                       SupHeaterLoad);
                        if (QZnReq >= MSHeatPump(MSHeatPumpNum).FullOutput(i)) {
                            SpeedNum = i;
                            PartLoadFrac = (QZnReq - TempOutput0) / (MSHeatPump(MSHeatPumpNum).FullOutput(i) - TempOutput0);
                            CalcMSHeatPump(state, MSHeatPumpNum,
                                           FirstHVACIteration,
                                           CompOp,
                                           i,
                                           0.0,
                                           PartLoadFrac,
                                           TempOutput,
                                           QZnReq,
                                           OnOffAirFlowRatio,
                                           SupHeaterLoad);
                            break;
                        }
                    } else {
                        CalcMSHeatPump(state, MSHeatPumpNum,
                                       FirstHVACIteration,
                                       CompOp,
                                       i,
                                       1.0,
                                       1.0,
                                       MSHeatPump(MSHeatPumpNum).FullOutput(i),
                                       QZnReq,
                                       OnOffAirFlowRatio,
                                       SupHeaterLoad);
                        if (QZnReq >= MSHeatPump(MSHeatPumpNum).FullOutput(i)) {
                            SpeedNum = i;
                            PartLoadFrac = 1.0;
                            SpeedRatio = (QZnReq - MSHeatPump(MSHeatPumpNum).FullOutput(i - 1)) /
                                         (MSHeatPump(MSHeatPumpNum).FullOutput(i) - MSHeatPump(MSHeatPumpNum).FullOutput(i - 1));
                            CalcMSHeatPump(state,
                                MSHeatPumpNum, FirstHVACIteration, CompOp, i, SpeedRatio, 1.0, TempOutput, QZnReq, OnOffAirFlowRatio, SupHeaterLoad);
                            break;
                        }
                    }
                }
            }
        } else {
            // Calculate the part load fraction
            if (((QZnReq > SmallLoad && QZnReq < FullOutput) || (QZnReq < (-1.0 * SmallLoad) && QZnReq > FullOutput)) &&
                (!MSHeatPump(MSHeatPumpNum).Staged)) {

                Par(1) = MSHeatPumpNum;
                Par(2) = ZoneNum;
                if (FirstHVACIteration) {
                    Par(3) = 1.0;
                } else {
                    Par(3) = 0.0;
                }
                Par(4) = OpMode;
                Par(5) = QZnReq;
                Par(6) = OnOffAirFlowRatio;
                Par(7) = SupHeaterLoad;
                Par(9) = CompOp;
                // Check whether the low speed coil can meet the load or not
                CalcMSHeatPump(state, MSHeatPumpNum, FirstHVACIteration, CompOp, 1, 0.0, 1.0, LowOutput, QZnReq, OnOffAirFlowRatio, SupHeaterLoad);
                if ((QZnReq > 0.0 && QZnReq <= LowOutput) || (QZnReq < 0.0 && QZnReq >= LowOutput)) {
                    SpeedRatio = 0.0;
                    SpeedNum = 1;
                    SolveRoot(state, ErrorToler, MaxIte, SolFla, PartLoadFrac, MSHPCyclingResidual, 0.0, 1.0, Par);
                    if (SolFla == -1) {
                        if (!WarmupFlag) {
                            if (ErrCountCyc == 0) {
                                ++ErrCountCyc; // TODO: Why is the error count shared among all heat pump units?
                                ShowWarningError("Iteration limit exceeded calculating DX unit cycling ratio, for unit=" +
                                                 MSHeatPump(MSHeatPumpNum).Name);
                                ShowContinueErrorTimeStamp("Cycling ratio returned=" + RoundSigDigits(PartLoadFrac, 2));
                            } else {
                                ++ErrCountCyc;
                                ShowRecurringWarningErrorAtEnd(
                                    MSHeatPump(MSHeatPumpNum).Name +
                                        "\": Iteration limit warning exceeding calculating DX unit cycling ratio  continues...",
                                    MSHeatPump(MSHeatPumpNum).ErrIndexCyc,
                                    PartLoadFrac,
                                    PartLoadFrac);
                            }
                        }
                    } else if (SolFla == -2) {
                        ShowFatalError("DX unit cycling ratio calculation failed: cycling limits exceeded, for unit=" +
                                       MSHeatPump(MSHeatPumpNum).DXCoolCoilName);
                    }
                } else {
                    // Check to see which speed to meet the load
                    PartLoadFrac = 1.0;
                    SpeedRatio = 1.0;
                    if (QZnReq < (-1.0 * SmallLoad)) { // Cooling
                        for (i = 2; i <= MSHeatPump(MSHeatPumpNum).NumOfSpeedCooling; ++i) {
                            CalcMSHeatPump(state, MSHeatPumpNum,
                                           FirstHVACIteration,
                                           CompOp,
                                           i,
                                           SpeedRatio,
                                           PartLoadFrac,
                                           TempOutput,
                                           QZnReq,
                                           OnOffAirFlowRatio,
                                           SupHeaterLoad);
                            if (QZnReq >= TempOutput) {
                                SpeedNum = i;
                                break;
                            }
                        }
                    } else {
                        for (i = 2; i <= MSHeatPump(MSHeatPumpNum).NumOfSpeedHeating; ++i) {
                            CalcMSHeatPump(state, MSHeatPumpNum,
                                           FirstHVACIteration,
                                           CompOp,
                                           i,
                                           SpeedRatio,
                                           PartLoadFrac,
                                           TempOutput,
                                           QZnReq,
                                           OnOffAirFlowRatio,
                                           SupHeaterLoad);
                            if (QZnReq <= TempOutput) {
                                SpeedNum = i;
                                break;
                            }
                        }
                    }
                    Par(8) = SpeedNum;
                    SolveRoot(state, ErrorToler, MaxIte, SolFla, SpeedRatio, MSHPVarSpeedResidual, 0.0, 1.0, Par);
                    if (SolFla == -1) {
                        if (!WarmupFlag) {
                            if (ErrCountVar == 0) {
                                ++ErrCountVar;
                                ShowWarningError("Iteration limit exceeded calculating DX unit speed ratio, for unit=" +
                                                 MSHeatPump(MSHeatPumpNum).Name);
                                ShowContinueErrorTimeStamp("Speed ratio returned=[" + RoundSigDigits(SpeedRatio, 2) +
                                                           "], Speed number =" + RoundSigDigits(SpeedNum));
                            } else {
                                ++ErrCountVar;
                                ShowRecurringWarningErrorAtEnd(
                                    MSHeatPump(MSHeatPumpNum).Name +
                                        "\": Iteration limit warning exceeding calculating DX unit speed ratio continues...",
                                    MSHeatPump(MSHeatPumpNum).ErrIndexVar,
                                    SpeedRatio,
                                    SpeedRatio);
                            }
                        }
                    } else if (SolFla == -2) {
                        ShowFatalError("DX unit compressor speed calculation failed: speed limits exceeded, for unit=" +
                                       MSHeatPump(MSHeatPumpNum).DXCoolCoilName);
                    }
                }
            } else {
                // Staged thermostat performance
                if (MSHeatPump(MSHeatPumpNum).StageNum != 0) {
                    Par(1) = MSHeatPumpNum;
                    Par(2) = ZoneNum;
                    if (FirstHVACIteration) {
                        Par(3) = 1.0;
                    } else {
                        Par(3) = 0.0;
                    }
                    Par(4) = OpMode;
                    Par(5) = QZnReq;
                    Par(6) = OnOffAirFlowRatio;
                    Par(7) = SupHeaterLoad;
                    Par(9) = CompOp;
                    SpeedNum = std::abs(MSHeatPump(MSHeatPumpNum).StageNum);
                    Par(8) = SpeedNum;
                    if (SpeedNum == 1) {
                        CalcMSHeatPump(state, MSHeatPumpNum, FirstHVACIteration, CompOp, 1, 0.0, 1.0, LowOutput, QZnReq, OnOffAirFlowRatio, SupHeaterLoad);
                        SpeedRatio = 0.0;
                        if ((QZnReq > 0.0 && QZnReq <= LowOutput) || (QZnReq < 0.0 && QZnReq >= LowOutput)) {
                            SolveRoot(state, ErrorToler, MaxIte, SolFla, PartLoadFrac, MSHPCyclingResidual, 0.0, 1.0, Par);
                            if (SolFla == -1) {
                                if (!WarmupFlag) {
                                    if (ErrCountCyc == 0) {
                                        ++ErrCountCyc;
                                        ShowWarningError("Iteration limit exceeded calculating DX unit cycling ratio, for unit=" +
                                                         MSHeatPump(MSHeatPumpNum).Name);
                                        ShowContinueErrorTimeStamp("Cycling ratio returned=" + RoundSigDigits(PartLoadFrac, 2));
                                    } else {
                                        ++ErrCountCyc;
                                        ShowRecurringWarningErrorAtEnd(
                                            MSHeatPump(MSHeatPumpNum).Name +
                                                "\": Iteration limit warning exceeding calculating DX unit cycling ratio  continues...",
                                            MSHeatPump(MSHeatPumpNum).ErrIndexCyc,
                                            PartLoadFrac,
                                            PartLoadFrac);
                                    }
                                }
                            } else if (SolFla == -2) {
                                ShowFatalError("DX unit cycling ratio calculation failed: cycling limits exceeded, for unit=" +
                                               MSHeatPump(MSHeatPumpNum).DXCoolCoilName);
                            }
                        } else {
                            FullOutput = LowOutput;
                            PartLoadFrac = 1.0;
                        }
                    } else {
                        if (MSHeatPump(MSHeatPumpNum).StageNum < 0) {
                            SpeedNum = min(MSHeatPump(MSHeatPumpNum).NumOfSpeedCooling, std::abs(MSHeatPump(MSHeatPumpNum).StageNum));
                        } else {
                            SpeedNum = min(MSHeatPump(MSHeatPumpNum).NumOfSpeedHeating, std::abs(MSHeatPump(MSHeatPumpNum).StageNum));
                        }
                        CalcMSHeatPump(state,
                            MSHeatPumpNum, FirstHVACIteration, CompOp, SpeedNum, 0.0, 1.0, LowOutput, QZnReq, OnOffAirFlowRatio, SupHeaterLoad);
                        if ((QZnReq > 0.0 && QZnReq >= LowOutput) || (QZnReq < 0.0 && QZnReq <= LowOutput)) {
                            CalcMSHeatPump(state,
                                MSHeatPumpNum, FirstHVACIteration, CompOp, SpeedNum, 1.0, 1.0, FullOutput, QZnReq, OnOffAirFlowRatio, SupHeaterLoad);
                            if ((QZnReq > 0.0 && QZnReq <= FullOutput) || (QZnReq < 0.0 && QZnReq >= FullOutput)) {
                                Par(8) = SpeedNum;
                                SolveRoot(state, ErrorToler, MaxIte, SolFla, SpeedRatio, MSHPVarSpeedResidual, 0.0, 1.0, Par);
                                if (SolFla == -1) {
                                    if (!WarmupFlag) {
                                        if (ErrCountVar == 0) {
                                            ++ErrCountVar;
                                            ShowWarningError("Iteration limit exceeded calculating DX unit speed ratio, for unit=" +
                                                             MSHeatPump(MSHeatPumpNum).Name);
                                            ShowContinueErrorTimeStamp("Speed ratio returned=[" + RoundSigDigits(SpeedRatio, 2) +
                                                                       "], Speed number =" + RoundSigDigits(SpeedNum));
                                        } else {
                                            ++ErrCountVar;
                                            ShowRecurringWarningErrorAtEnd(
                                                MSHeatPump(MSHeatPumpNum).Name +
                                                    "\": Iteration limit warning exceeding calculating DX unit speed ratio continues...",
                                                MSHeatPump(MSHeatPumpNum).ErrIndexVar,
                                                SpeedRatio,
                                                SpeedRatio);
                                        }
                                    }
                                } else if (SolFla == -2) {
                                    ShowFatalError("DX unit compressor speed calculation failed: speed limits exceeded, for unit=" +
                                                   MSHeatPump(MSHeatPumpNum).DXCoolCoilName);
                                }
                            } else {
                                SpeedRatio = 1.0;
                            }
                        } else { // lowOutput provides a larger capacity than needed
                            SpeedRatio = 0.0;
                        }
                    }
                }
            }
        }

        // if the DX heating coil cannot meet the load, trim with supplemental heater
        // occurs with constant fan mode when compressor is on or off
        // occurs with cycling fan mode when compressor PLR is equal to 1
        if ((QZnReq > SmallLoad && QZnReq > FullOutput)) {
            PartLoadFrac = 1.0;
            SpeedRatio = 1.0;
            if (MSHeatPump(MSHeatPumpNum).Staged && SpeedNum == 1) SpeedRatio = 0.0;
            if (OutsideDryBulbTemp <= MSHeatPump(MSHeatPumpNum).SuppMaxAirTemp) {
                SupHeaterLoad = QZnReq - FullOutput;
            } else {
                SupHeaterLoad = 0.0;
            }
            CalcMSHeatPump(state,
                MSHeatPumpNum, FirstHVACIteration, CompOp, SpeedNum, SpeedRatio, PartLoadFrac, TempOutput, QZnReq, OnOffAirFlowRatio, SupHeaterLoad);
        }

        // check the outlet of the supplemental heater to be lower than the maximum supplemental heater supply air temperature
        if (Node(MSHeatPump(MSHeatPumpNum).AirOutletNodeNum).Temp > MSHeatPump(MSHeatPumpNum).SuppMaxAirTemp && SupHeaterLoad > 0.0) {

            //   If the supply air temperature is to high, turn off the supplemental heater to recalculate the outlet temperature
            SupHeaterLoad = 0.0;
            CalcNonDXHeatingCoils(state, MSHeatPumpNum, FirstHVACIteration, SupHeaterLoad, OpMode, QCoilActual);

            //   If the outlet temperature is below the maximum supplemental heater supply air temperature, reduce the load passed to
            //   the supplemental heater, otherwise leave the supplemental heater off. If the supplemental heater is to be turned on,
            //   use the outlet conditions when the supplemental heater was off (CALL above) as the inlet conditions for the calculation
            //   of supplemental heater load to just meet the maximum supply air temperature from the supplemental heater.
            if (Node(MSHeatPump(MSHeatPumpNum).AirOutletNodeNum).Temp < MSHeatPump(MSHeatPumpNum).SuppMaxAirTemp) {
                CpAir = PsyCpAirFnW(Node(MSHeatPump(MSHeatPumpNum).AirOutletNodeNum).HumRat);
                SupHeaterLoad = Node(MSHeatPump(MSHeatPumpNum).AirInletNodeNum).MassFlowRate * CpAir *
                                (MSHeatPump(MSHeatPumpNum).SuppMaxAirTemp - Node(MSHeatPump(MSHeatPumpNum).AirOutletNodeNum).Temp);

            } else {
                SupHeaterLoad = 0.0;
            }
        }

        MSHeatPumpReport(MSHeatPumpNum).CycRatio = PartLoadFrac;
        MSHeatPumpReport(MSHeatPumpNum).SpeedRatio = SpeedRatio;
        MSHeatPumpReport(MSHeatPumpNum).SpeedNum = SpeedNum;
    }

    //******************************************************************************

    void CalcMSHeatPump(EnergyPlusData &state, int const MSHeatPumpNum,       // Engine driven heat pump number
                        bool const FirstHVACIteration, // Flag for 1st HVAC iteration
                        int const CompOp,              // Compressor on/off; 1=on, 0=off
                        int const SpeedNum,            // Speed number
                        Real64 const SpeedRatio,       // Compressor speed ratio
                        Real64 const PartLoadFrac,     // Compressor part load fraction
                        Real64 &LoadMet,               // Load met by unit (W)
                        Real64 const QZnReq,           // Zone load (W)
                        Real64 &OnOffAirFlowRatio,     // Ratio of compressor ON airflow to AVERAGE airflow over timestep
                        Real64 &SupHeaterLoad          // supplemental heater load (W)
    )
    {
        // SUBROUTINE INFORMATION:
        //       AUTHOR:          Lixing Gu, FSEC
        //       DATE WRITTEN:    June 2007
        //       MODIFIED         na
        //       RE-ENGINEERED    na

        // PURPOSE OF THIS SUBROUTINE:
        //  This routine will calcultes MSHP performance based on given system load

        // METHODOLOGY EMPLOYED:
        // na

        // REFERENCES: na

        // Using/Aliasing
        using DataEnvironment::OutDryBulbTemp;
        using DataHeatBalFanSys::ZT;
        using DXCoils::DXCoil;
        using DXCoils::DXCoilPartLoadRatio;
        using DXCoils::SimDXCoilMultiSpeed;
        using Fans::SimulateFanComponents;
        using HeatingCoils::SimulateHeatingCoilComponents;

        // Locals
        // SUBROUTINE ARGUMENT DEFINITIONS:

        // SUBROUTINE PARAMETER DEFINITIONS:
        //  INTEGER, PARAMETER  ::   On  = 1           ! Compressor on flag
        //  INTEGER, PARAMETER  ::   Off = 2           ! Compressor off flag

        // INTERFACE BLOCK SPECIFICATIONS
        // na

        // DERIVMS TYPE DEFINITIONS
        // na

        // SUBROUTINE LOCAL VARIABLE DECLARATIONS:
        int OutletNode;            // MSHP air outlet node
        int InletNode;             // MSHP air inlet node
        Real64 MinHumRat;          // Minimum humidity ratio for sensible capacity calculation (kg/kg)
        Real64 OutsideDryBulbTemp; // Outdoor dry bulb temperature [C]
        Real64 AirMassFlow;        // Air mass flow rate [kg/s]
        int FanInletNode;          // MSHP air outlet node
        int FanOutletNode;         // MSHP air inlet node
        Real64 SavePartloadRatio;
        Real64 SaveSpeedRatio;
        Real64 QCoilActual;  // coil load actually delivered returned to calling component
        Real64 MinWaterFlow; // minimum water flow rate
        Real64 ErrorToler;   // supplemental heating coil convergence tollerance

        // FLOW
        OutletNode = MSHeatPump(MSHeatPumpNum).AirOutletNodeNum;
        InletNode = MSHeatPump(MSHeatPumpNum).AirInletNodeNum;
        if (MSHeatPump(MSHeatPumpNum).DXHeatCoilIndex > 0) {
            if (DXCoil(MSHeatPump(MSHeatPumpNum).DXHeatCoilIndex).IsSecondaryDXCoilInZone) {
                OutsideDryBulbTemp = ZT(DXCoil(MSHeatPump(MSHeatPumpNum).DXHeatCoilIndex).SecZonePtr);
            } else {
                OutsideDryBulbTemp = OutDryBulbTemp;
            }
        } else if (MSHeatPump(MSHeatPumpNum).DXCoolCoilIndex > 0) {
            if (DXCoil(MSHeatPump(MSHeatPumpNum).DXCoolCoilIndex).IsSecondaryDXCoilInZone) {
                OutsideDryBulbTemp = ZT(DXCoil(MSHeatPump(MSHeatPumpNum).DXCoolCoilIndex).SecZonePtr);
            } else {
                OutsideDryBulbTemp = OutDryBulbTemp;
            }
        } else {
            OutsideDryBulbTemp = OutDryBulbTemp;
        }
        FanOutletNode = MSHeatPump(MSHeatPumpNum).FanOutletNode;
        FanInletNode = MSHeatPump(MSHeatPumpNum).FanInletNode;

        SaveCompressorPLR = 0.0;
        SavePartloadRatio = 0.0;
        MinWaterFlow = 0.0;
        ErrorToler = 0.001;
        // Set inlet air mass flow rate based on PLR and compressor on/off air flow rates
        SetAverageAirFlow(MSHeatPumpNum, PartLoadFrac, OnOffAirFlowRatio, SpeedNum, SpeedRatio);

        AirMassFlow = Node(InletNode).MassFlowRate;
        // if blow through, simulate fan then coils
        if (MSHeatPump(MSHeatPumpNum).FanPlaceType == BlowThru) {
            SimulateFanComponents(state, MSHeatPump(MSHeatPumpNum).FanName, FirstHVACIteration, MSHeatPump(MSHeatPumpNum).FanNum, FanSpeedRatio);
            if (QZnReq < (-1.0 * SmallLoad)) {
                if (OutsideDryBulbTemp > MSHeatPump(MSHeatPumpNum).MinOATCompressorCooling) {
                    SimDXCoilMultiSpeed(state, MSHeatPump(MSHeatPumpNum).DXCoolCoilName,
                                        SpeedRatio,
                                        PartLoadFrac,
                                        MSHeatPump(MSHeatPumpNum).DXCoolCoilIndex,
                                        SpeedNum,
                                        MSHeatPump(MSHeatPumpNum).OpMode,
                                        CompOp);
                    SavePartloadRatio = PartLoadFrac;
                    SaveSpeedRatio = SpeedRatio;
                } else {
                    SimDXCoilMultiSpeed(state, MSHeatPump(MSHeatPumpNum).DXCoolCoilName,
                                        0.0,
                                        0.0,
                                        MSHeatPump(MSHeatPumpNum).DXCoolCoilIndex,
                                        SpeedNum,
                                        MSHeatPump(MSHeatPumpNum).OpMode,
                                        CompOp);
                }
                SaveCompressorPLR = DXCoilPartLoadRatio(MSHeatPump(MSHeatPumpNum).DXCoolCoilIndex);
            } else {
                SimDXCoilMultiSpeed(state, MSHeatPump(MSHeatPumpNum).DXCoolCoilName,
                                    0.0,
                                    0.0,
                                    MSHeatPump(MSHeatPumpNum).DXCoolCoilIndex,
                                    SpeedNum,
                                    MSHeatPump(MSHeatPumpNum).OpMode,
                                    CompOp);
            }
            if (MSHeatPump(MSHeatPumpNum).HeatCoilType == MultiSpeedHeatingCoil) {
                if (QZnReq > SmallLoad) {
                    if (OutsideDryBulbTemp > MSHeatPump(MSHeatPumpNum).MinOATCompressorHeating) {
                        SimDXCoilMultiSpeed(state, MSHeatPump(MSHeatPumpNum).DXHeatCoilName,
                                            SpeedRatio,
                                            PartLoadFrac,
                                            MSHeatPump(MSHeatPumpNum).DXHeatCoilIndex,
                                            SpeedNum,
                                            MSHeatPump(MSHeatPumpNum).OpMode,
                                            CompOp);
                        SavePartloadRatio = PartLoadFrac;
                        SaveSpeedRatio = SpeedRatio;
                    } else {
                        SimDXCoilMultiSpeed(state, MSHeatPump(MSHeatPumpNum).DXHeatCoilName,
                                            0.0,
                                            0.0,
                                            MSHeatPump(MSHeatPumpNum).DXHeatCoilIndex,
                                            SpeedNum,
                                            MSHeatPump(MSHeatPumpNum).OpMode,
                                            CompOp);
                    }
                    SaveCompressorPLR = DXCoilPartLoadRatio(MSHeatPump(MSHeatPumpNum).DXHeatCoilIndex);
                } else {
                    SimDXCoilMultiSpeed(state, MSHeatPump(MSHeatPumpNum).DXHeatCoilName,
                                        0.0,
                                        0.0,
                                        MSHeatPump(MSHeatPumpNum).DXHeatCoilIndex,
                                        SpeedNum,
                                        MSHeatPump(MSHeatPumpNum).OpMode,
                                        CompOp);
                }
            } else if (MSHeatPump(MSHeatPumpNum).HeatCoilType == Coil_HeatingElectric_MultiStage ||
                       MSHeatPump(MSHeatPumpNum).HeatCoilType == Coil_HeatingGas_MultiStage) {
                if (QZnReq > SmallLoad) {
                    SimulateHeatingCoilComponents(state, MSHeatPump(MSHeatPumpNum).HeatCoilName,
                                                  FirstHVACIteration,
                                                  _,
                                                  0,
                                                  _,
                                                  _,
                                                  MSHeatPump(MSHeatPumpNum).OpMode,
                                                  PartLoadFrac,
                                                  SpeedNum,
                                                  SpeedRatio);
                } else {
                    SimulateHeatingCoilComponents(state,
                        MSHeatPump(MSHeatPumpNum).HeatCoilName, FirstHVACIteration, _, 0, _, _, MSHeatPump(MSHeatPumpNum).OpMode, 0.0, SpeedNum, 0.0);
                }
            } else {
                CalcNonDXHeatingCoils(state, MSHeatPumpNum, FirstHVACIteration, QZnReq, MSHeatPump(MSHeatPumpNum).OpMode, QCoilActual, PartLoadFrac);
            }
            // Call twice to ensure the fan outlet conditions are updated
            SimulateFanComponents(state, MSHeatPump(MSHeatPumpNum).FanName, FirstHVACIteration, MSHeatPump(MSHeatPumpNum).FanNum, FanSpeedRatio);
            if (QZnReq < (-1.0 * SmallLoad)) {
                if (OutsideDryBulbTemp > MSHeatPump(MSHeatPumpNum).MinOATCompressorCooling) {
                    SimDXCoilMultiSpeed(state, MSHeatPump(MSHeatPumpNum).DXCoolCoilName,
                                        SpeedRatio,
                                        PartLoadFrac,
                                        MSHeatPump(MSHeatPumpNum).DXCoolCoilIndex,
                                        SpeedNum,
                                        MSHeatPump(MSHeatPumpNum).OpMode,
                                        CompOp);
                    SavePartloadRatio = PartLoadFrac;
                    SaveSpeedRatio = SpeedRatio;
                } else {
                    SimDXCoilMultiSpeed(state, MSHeatPump(MSHeatPumpNum).DXCoolCoilName,
                                        0.0,
                                        0.0,
                                        MSHeatPump(MSHeatPumpNum).DXCoolCoilIndex,
                                        SpeedNum,
                                        MSHeatPump(MSHeatPumpNum).OpMode,
                                        CompOp);
                }
                SaveCompressorPLR = DXCoilPartLoadRatio(MSHeatPump(MSHeatPumpNum).DXCoolCoilIndex);
            } else {
                SimDXCoilMultiSpeed(state, MSHeatPump(MSHeatPumpNum).DXCoolCoilName,
                                    0.0,
                                    0.0,
                                    MSHeatPump(MSHeatPumpNum).DXCoolCoilIndex,
                                    SpeedNum,
                                    MSHeatPump(MSHeatPumpNum).OpMode,
                                    CompOp);
            }
            if (MSHeatPump(MSHeatPumpNum).HeatCoilType == MultiSpeedHeatingCoil) {
                if (QZnReq > SmallLoad) {
                    if (OutsideDryBulbTemp > MSHeatPump(MSHeatPumpNum).MinOATCompressorHeating) {
                        SimDXCoilMultiSpeed(state, MSHeatPump(MSHeatPumpNum).DXHeatCoilName,
                                            SpeedRatio,
                                            PartLoadFrac,
                                            MSHeatPump(MSHeatPumpNum).DXHeatCoilIndex,
                                            SpeedNum,
                                            MSHeatPump(MSHeatPumpNum).OpMode,
                                            CompOp);
                        SavePartloadRatio = PartLoadFrac;
                        SaveSpeedRatio = SpeedRatio;
                    } else {
                        SimDXCoilMultiSpeed(state, MSHeatPump(MSHeatPumpNum).DXHeatCoilName,
                                            0.0,
                                            0.0,
                                            MSHeatPump(MSHeatPumpNum).DXHeatCoilIndex,
                                            SpeedNum,
                                            MSHeatPump(MSHeatPumpNum).OpMode,
                                            CompOp);
                    }
                    SaveCompressorPLR = DXCoilPartLoadRatio(MSHeatPump(MSHeatPumpNum).DXHeatCoilIndex);
                } else {
                    SimDXCoilMultiSpeed(state, MSHeatPump(MSHeatPumpNum).DXHeatCoilName,
                                        0.0,
                                        0.0,
                                        MSHeatPump(MSHeatPumpNum).DXHeatCoilIndex,
                                        SpeedNum,
                                        MSHeatPump(MSHeatPumpNum).OpMode,
                                        CompOp);
                }
            } else if (MSHeatPump(MSHeatPumpNum).HeatCoilType == Coil_HeatingElectric_MultiStage ||
                       MSHeatPump(MSHeatPumpNum).HeatCoilType == Coil_HeatingGas_MultiStage) {
                if (QZnReq > SmallLoad) {
                    SimulateHeatingCoilComponents(state, MSHeatPump(MSHeatPumpNum).HeatCoilName,
                                                  FirstHVACIteration,
                                                  _,
                                                  0,
                                                  _,
                                                  _,
                                                  MSHeatPump(MSHeatPumpNum).OpMode,
                                                  PartLoadFrac,
                                                  SpeedNum,
                                                  SpeedRatio);
                } else {
                    SimulateHeatingCoilComponents(state,
                        MSHeatPump(MSHeatPumpNum).HeatCoilName, FirstHVACIteration, _, 0, _, _, MSHeatPump(MSHeatPumpNum).OpMode, 0.0, SpeedNum, 0.0);
                }
            } else {
                CalcNonDXHeatingCoils(state, MSHeatPumpNum, FirstHVACIteration, QZnReq, MSHeatPump(MSHeatPumpNum).OpMode, QCoilActual, PartLoadFrac);
            }
            //  Simulate supplemental heating coil for blow through fan
            if (MSHeatPump(MSHeatPumpNum).SuppHeatCoilNum > 0) {
                CalcNonDXHeatingCoils(state, MSHeatPumpNum, FirstHVACIteration, SupHeaterLoad, MSHeatPump(MSHeatPumpNum).OpMode, QCoilActual);
            }
        } else { // otherwise simulate DX coils then fan then supplemental heater
            if (QZnReq < (-1.0 * SmallLoad)) {
                if (OutsideDryBulbTemp > MSHeatPump(MSHeatPumpNum).MinOATCompressorCooling) {
                    SimDXCoilMultiSpeed(state, MSHeatPump(MSHeatPumpNum).DXCoolCoilName,
                                        SpeedRatio,
                                        PartLoadFrac,
                                        MSHeatPump(MSHeatPumpNum).DXCoolCoilIndex,
                                        SpeedNum,
                                        MSHeatPump(MSHeatPumpNum).OpMode,
                                        CompOp);
                    SavePartloadRatio = PartLoadFrac;
                    SaveSpeedRatio = SpeedRatio;
                } else {
                    SimDXCoilMultiSpeed(state, MSHeatPump(MSHeatPumpNum).DXCoolCoilName,
                                        0.0,
                                        0.0,
                                        MSHeatPump(MSHeatPumpNum).DXCoolCoilIndex,
                                        SpeedNum,
                                        MSHeatPump(MSHeatPumpNum).OpMode,
                                        CompOp);
                }
                SaveCompressorPLR = DXCoilPartLoadRatio(MSHeatPump(MSHeatPumpNum).DXCoolCoilIndex);
            } else {
                SimDXCoilMultiSpeed(state, MSHeatPump(MSHeatPumpNum).DXCoolCoilName,
                                    0.0,
                                    0.0,
                                    MSHeatPump(MSHeatPumpNum).DXCoolCoilIndex,
                                    SpeedNum,
                                    MSHeatPump(MSHeatPumpNum).OpMode,
                                    CompOp);
            }
            if (MSHeatPump(MSHeatPumpNum).HeatCoilType == MultiSpeedHeatingCoil) {
                if (QZnReq > SmallLoad) {
                    if (OutsideDryBulbTemp > MSHeatPump(MSHeatPumpNum).MinOATCompressorHeating) {
                        SimDXCoilMultiSpeed(state, MSHeatPump(MSHeatPumpNum).DXHeatCoilName,
                                            SpeedRatio,
                                            PartLoadFrac,
                                            MSHeatPump(MSHeatPumpNum).DXHeatCoilIndex,
                                            SpeedNum,
                                            MSHeatPump(MSHeatPumpNum).OpMode,
                                            CompOp);
                        SavePartloadRatio = PartLoadFrac;
                        SaveSpeedRatio = SpeedRatio;
                    } else {
                        SimDXCoilMultiSpeed(state, MSHeatPump(MSHeatPumpNum).DXHeatCoilName,
                                            0.0,
                                            0.0,
                                            MSHeatPump(MSHeatPumpNum).DXHeatCoilIndex,
                                            SpeedNum,
                                            MSHeatPump(MSHeatPumpNum).OpMode,
                                            CompOp);
                    }
                    SaveCompressorPLR = DXCoilPartLoadRatio(MSHeatPump(MSHeatPumpNum).DXHeatCoilIndex);
                } else {
                    SimDXCoilMultiSpeed(state, MSHeatPump(MSHeatPumpNum).DXHeatCoilName,
                                        0.0,
                                        0.0,
                                        MSHeatPump(MSHeatPumpNum).DXHeatCoilIndex,
                                        SpeedNum,
                                        MSHeatPump(MSHeatPumpNum).OpMode,
                                        CompOp);
                }
            } else if (MSHeatPump(MSHeatPumpNum).HeatCoilType == Coil_HeatingElectric_MultiStage ||
                       MSHeatPump(MSHeatPumpNum).HeatCoilType == Coil_HeatingGas_MultiStage) {
                if (QZnReq > SmallLoad) {
                    SimulateHeatingCoilComponents(state, MSHeatPump(MSHeatPumpNum).HeatCoilName,
                                                  FirstHVACIteration,
                                                  _,
                                                  0,
                                                  _,
                                                  _,
                                                  MSHeatPump(MSHeatPumpNum).OpMode,
                                                  PartLoadFrac,
                                                  SpeedNum,
                                                  SpeedRatio);
                } else {
                    SimulateHeatingCoilComponents(state,
                        MSHeatPump(MSHeatPumpNum).HeatCoilName, FirstHVACIteration, _, 0, _, _, MSHeatPump(MSHeatPumpNum).OpMode, 0.0, SpeedNum, 0.0);
                }
            } else {
                CalcNonDXHeatingCoils(state, MSHeatPumpNum, FirstHVACIteration, QZnReq, MSHeatPump(MSHeatPumpNum).OpMode, QCoilActual, PartLoadFrac);
            }
            SimulateFanComponents(state, MSHeatPump(MSHeatPumpNum).FanName, FirstHVACIteration, MSHeatPump(MSHeatPumpNum).FanNum, FanSpeedRatio);
            //  Simulate supplemental heating coil for draw through fan
            if (MSHeatPump(MSHeatPumpNum).SuppHeatCoilNum > 0) {
                CalcNonDXHeatingCoils(state, MSHeatPumpNum, FirstHVACIteration, SupHeaterLoad, MSHeatPump(MSHeatPumpNum).OpMode, QCoilActual);
            }
        }

        // calculate sensible load met using delta enthalpy at a constant (minimum) humidity ratio)
        MinHumRat = Node(MSHeatPump(MSHeatPumpNum).NodeNumOfControlledZone).HumRat;
        if (Node(OutletNode).Temp < Node(MSHeatPump(MSHeatPumpNum).NodeNumOfControlledZone).Temp) MinHumRat = Node(OutletNode).HumRat;
        LoadMet = AirMassFlow * (PsyHFnTdbW(Node(OutletNode).Temp, MinHumRat) -
                                 PsyHFnTdbW(Node(MSHeatPump(MSHeatPumpNum).NodeNumOfControlledZone).Temp, MinHumRat)) -
                  MSHeatPump(MSHeatPumpNum).LoadLoss;

        MSHeatPump(MSHeatPumpNum).LoadMet = LoadMet;
    }

    //******************************************************************************

    Real64 MSHPCyclingResidual(EnergyPlusData &state, Real64 const PartLoadFrac, // compressor cycling ratio (1.0 is continuous, 0.0 is off)
                               Array1D<Real64> const &Par // par(1) = MSHPNum
    )
    {
        // FUNCTION INFORMATION:
        //       AUTHOR         Lixing Gu
        //       DATE WRITTEN   June 2007
        //       MODIFIED       na
        //       RE-ENGINEERED  Revised for multispeed heat pump use based on DXCoilCyclingResidual

        // PURPOSE OF THIS FUNCTION:
        //  Calculates residual function ((ActualOutput - QZnReq)/QZnReq)
        //  MSHP output depends on the part load ratio which is being varied to zero the residual.

        // METHODOLOGY EMPLOYED:
        //  Calls CalcMSHeatPump to get ActualOutput at the given part load ratio
        //  and calculates the residual as defined above

        // REFERENCES:

        // USE STATEMENTS:
        // na

        // Return value
        Real64 MSHPCyclingResidual;

        // Argument array dimensioning

        // Locals
        Real64 SupHeaterLoad; // Supplemental heater load

        // SUBROUTINE ARGUMENT DEFINITIONS:
        // par(2) = Zone Num
        // par(3) = FirstHVACIteration
        // par(4) = OpMode
        // par(5) = QZnReq
        // par(6) = OnOffAirFlowRatio
        // par(7) = SupHeaterLoad
        // par(9) = CompOp

        // FUNCTION PARAMETER DEFINITIONS:
        //  na

        // INTERFACE BLOCK SPECIFICATIONS
        //  na

        // DERIVED TYPE DEFINITIONS
        //  na

        // FUNCTION LOCAL VARIABLE DECLARATIONS:
        int MSHeatPumpNum;        // MSHP index
        int ZoneNum;              // Zone index
        bool FirstHVACIteration;  // FirstHVACIteration flag
        int OpMode;               // Compressor operating mode
        Real64 QZnReq;            // zone load (W)
        Real64 OnOffAirFlowRatio; // ratio of compressor ON airflow to average airflow over timestep
        Real64 ActualOutput;      // delivered capacity of MSHP
        int CompOp;               // compressor operation; 1=on, 0=off

        MSHeatPumpNum = int(Par(1));
        ZoneNum = int(Par(2));
        // FirstHVACIteration is a logical, Par is REAL(r64), so make 1.0=TRUE and 0.0=FALSE
        FirstHVACIteration = (Par(3) == 1.0);
        OpMode = int(Par(4));
        QZnReq = Par(5);
        OnOffAirFlowRatio = Par(6);
        SupHeaterLoad = Par(7);
        CompOp = int(Par(9));

        CalcMSHeatPump(state, MSHeatPumpNum, FirstHVACIteration, CompOp, 1, 0.0, PartLoadFrac, ActualOutput, QZnReq, OnOffAirFlowRatio, SupHeaterLoad);

        MSHPCyclingResidual = (ActualOutput - QZnReq) / QZnReq;
        return MSHPCyclingResidual;
    }

    //******************************************************************************

    Real64 MSHPVarSpeedResidual(EnergyPlusData &state, Real64 const SpeedRatio,   // compressor cycling ratio (1.0 is continuous, 0.0 is off)
                                Array1D<Real64> const &Par // par(1) = MSHPNum
    )
    {
        // FUNCTION INFORMATION:
        //       AUTHOR         Lixing Gu
        //       DATE WRITTEN   June 2007
        //       MODIFIED       na L. Gu, Oct. 2006, revised for multispeed heat pump use
        //       RE-ENGINEERED  Revised for multispeed heat pump use based on DXCoilVarSpeedResidual

        // PURPOSE OF THIS FUNCTION:
        //  Calculates residual function ((ActualOutput - QZnReq)/QZnReq)
        //  MSHP output depends on the part load ratio which is being varied to zero the residual.

        // METHODOLOGY EMPLOYED:
        //  Calls CalcMSHeatPump to get ActualOutput at the given speed ratio (partload ratio for high speed)
        //  and calculates the residual as defined above

        // REFERENCES:

        // USE STATEMENTS:
        // na

        // Return value
        Real64 MSHPVarSpeedResidual;

        // Argument array dimensioning

        // Locals
        Real64 SupHeaterLoad; // Supplemental heater load

        // SUBROUTINE ARGUMENT DEFINITIONS:
        // par(2) = Zone Num
        // par(3) = FirstHVACIteration
        // par(4) = OpMode
        // par(5) = QZnReq
        // par(6) = OnOffAirFlowRatio
        // par(7) = SupHeaterLoad
        // par(8) = SpeedNum
        // par(9) = CompOp

        // FUNCTION PARAMETER DEFINITIONS:
        //  na

        // INTERFACE BLOCK SPECIFICATIONS
        //  na

        // DERIVED TYPE DEFINITIONS
        //  na

        // FUNCTION LOCAL VARIABLE DECLARATIONS:
        int MSHeatPumpNum;        // MSHP index
        int ZoneNum;              // Zone index
        bool FirstHVACIteration;  // FirstHVACIteration flag
        int OpMode;               // Compressor operating mode
        Real64 QZnReq;            // zone load (W)
        Real64 OnOffAirFlowRatio; // ratio of compressor ON airflow to average airflow over timestep
        Real64 ActualOutput;      // delivered capacity of MSHP
        int SpeedNum;             // Speed number
        int CompOp;               // compressor operation; 1=on, 0=off

        MSHeatPumpNum = int(Par(1));
        ZoneNum = int(Par(2));
        // FirstHVACIteration is a logical, Par is REAL(r64), so make 1.0=TRUE and 0.0=FALSE
        FirstHVACIteration = (Par(3) == 1.0);
        OpMode = int(Par(4));
        QZnReq = Par(5);
        OnOffAirFlowRatio = Par(6);
        SupHeaterLoad = Par(7);
        SpeedNum = int(Par(8));
        CompOp = int(Par(9));

        CalcMSHeatPump(state, MSHeatPumpNum, FirstHVACIteration, CompOp, SpeedNum, SpeedRatio, 1.0, ActualOutput, QZnReq, OnOffAirFlowRatio, SupHeaterLoad);

        MSHPVarSpeedResidual = (ActualOutput - QZnReq) / QZnReq;
        return MSHPVarSpeedResidual;
    }

    //******************************************************************************

    void UpdateMSHeatPump(int const MSHeatPumpNum) // Engine driven heat pump number
    {
        // SUBROUTINE INFORMATION:
        //       AUTHOR:          Lixing Gu, FSEC
        //       DATE WRITTEN:    June 2007
        //       MODIFIED         na
        //       RE-ENGINEERED    na

        // PURPOSE OF THIS SUBROUTINE:
        //  This routine will update MSHP performance and calculate heat recovery rate and crankcase heater power

        // METHODOLOGY EMPLOYED:
        // na

        // REFERENCES: na

        // Using/Aliasing
        using DataAirLoop::AirLoopAFNInfo;

        // Locals
        // SUBROUTINE ARGUMENT DEFINITIONS:

        // Calculate heat recovery
        if (MSHeatPump(MSHeatPumpNum).HeatRecActive) {
            MSHPHeatRecovery(MSHeatPumpNum);
        }

        if (AirflowNetwork::SimulateAirflowNetwork == AirflowNetwork::AirflowNetworkControlMultiADS ||
            AirflowNetwork::SimulateAirflowNetwork == AirflowNetwork::AirflowNetworkControlSimpleADS) {
            AirLoopAFNInfo(MSHeatPump(MSHeatPumpNum).AirLoopNumber).LoopSystemOnMassFlowrate = CompOnMassFlow;
            AirLoopAFNInfo(MSHeatPump(MSHeatPumpNum).AirLoopNumber).LoopSystemOffMassFlowrate = CompOffMassFlow;
            AirLoopAFNInfo(MSHeatPump(MSHeatPumpNum).AirLoopNumber).LoopFanOperationMode = MSHeatPump(MSHeatPumpNum).OpMode;
            AirLoopAFNInfo(MSHeatPump(MSHeatPumpNum).AirLoopNumber).LoopOnOffFanPartLoadRatio = MSHeatPump(MSHeatPumpNum).FanPartLoadRatio;
            AirLoopAFNInfo(MSHeatPump(MSHeatPumpNum).AirLoopNumber).LoopCompCycRatio = MSHeatPumpReport(MSHeatPumpNum).CycRatio;
        }
    }

    //******************************************************************************

    void ReportMSHeatPump(int const MSHeatPumpNum) // Engine driven heat pump number
    {
        // SUBROUTINE INFORMATION:
        //       AUTHOR:          Lixing Gu, FSEC
        //       DATE WRITTEN:    June 2007
        //       MODIFIED         na
        //       RE-ENGINEERED    na

        // PURPOSE OF THIS SUBROUTINE:
        //  This routine will write values to output variables in MSHP

        // METHODOLOGY EMPLOYED:

        // REFERENCES: na

        // Using/Aliasing
        using DataHVACGlobals::TimeStepSys;

        // Locals
        // SUBROUTINE ARGUMENT DEFINITIONS:
        // SUBROUTINE PARAMETER DEFINITIONS:
        // na

        // INTERFACE BLOCK SPECIFICATIONS:
        // na

        // DERIVED TYPE DEFINITIONS:
        // na

        // SUBROUTINE LOCAL VARIABLE DECLARATIONS:
        Real64 ReportingConstant;

        ReportingConstant = TimeStepSys * SecInHour;
        MSHeatPumpReport(MSHeatPumpNum).ElecPowerConsumption = MSHeatPump(MSHeatPumpNum).ElecPower * ReportingConstant; // + &
        MSHeatPumpReport(MSHeatPumpNum).HeatRecoveryEnergy = MSHeatPump(MSHeatPumpNum).HeatRecoveryRate * ReportingConstant;

        MSHeatPumpReport(MSHeatPumpNum).AuxElecHeatConsumption = 0.0;
        MSHeatPumpReport(MSHeatPumpNum).AuxElecCoolConsumption = 0.0;

        MSHeatPump(MSHeatPumpNum).AuxElecPower =
            MSHeatPump(MSHeatPumpNum).AuxOnCyclePower * SaveCompressorPLR + MSHeatPump(MSHeatPumpNum).AuxOffCyclePower * (1.0 - SaveCompressorPLR);
        if (MSHeatPump(MSHeatPumpNum).HeatCoolMode == CoolingMode) {
            MSHeatPumpReport(MSHeatPumpNum).AuxElecCoolConsumption =
                MSHeatPump(MSHeatPumpNum).AuxOnCyclePower * SaveCompressorPLR * ReportingConstant;
        }
        if (MSHeatPump(MSHeatPumpNum).HeatCoolMode == HeatingMode) {
            MSHeatPumpReport(MSHeatPumpNum).AuxElecHeatConsumption =
                MSHeatPump(MSHeatPumpNum).AuxOnCyclePower * SaveCompressorPLR * ReportingConstant;
        }
        if (MSHeatPump(MSHeatPumpNum).LastMode == HeatingMode) {
            MSHeatPumpReport(MSHeatPumpNum).AuxElecHeatConsumption +=
                MSHeatPump(MSHeatPumpNum).AuxOffCyclePower * (1.0 - SaveCompressorPLR) * ReportingConstant;
        } else {
            MSHeatPumpReport(MSHeatPumpNum).AuxElecCoolConsumption +=
                MSHeatPump(MSHeatPumpNum).AuxOffCyclePower * (1.0 - SaveCompressorPLR) * ReportingConstant;
        }

        if (MSHeatPump(MSHeatPumpNum).FirstPass) {
            if (!SysSizingCalc) {
                DataSizing::resetHVACSizingGlobals(DataSizing::CurZoneEqNum, DataSizing::CurSysNum, MSHeatPump(MSHeatPumpNum).FirstPass);
            }
        }

        // reset to 1 in case blow through fan configuration (fan resets to 1, but for blow thru fans coil sets back down < 1)
        DataHVACGlobals::OnOffFanPartLoadFraction = 1.0;
    }

    void MSHPHeatRecovery(int const MSHeatPumpNum) // Number of the current electric MSHP being simulated
    {
        // SUBROUTINE INFORMATION:
        //       AUTHOR:          Lixing Gu
        //       DATE WRITTEN:    June 2007
        //       MODIFIED:        na
        //       RE-ENGINEERED    Revised to calculate MSHP heat recovery rate based on EIR Chiller heat recovery subroutine
        // PURPOSE OF THIS SUBROUTINE:
        //  Calculate the heat recovered from MSHP

        // METHODOLOGY EMPLOYED:
        //  na

        // REFERENCES:
        //  na

        // Using/Aliasing
        using DataHVACGlobals::MSHPWasteHeat;
        using DataPlant::PlantLoop;
        using FluidProperties::GetSpecificHeatGlycol;
        using PlantUtilities::SafeCopyPlantNode;

        // Locals
        // SUBROUTINE ARGUMENT DEFINITIONS:

        // SUBROUTINE PARAMETER DEFINITIONS:
        static std::string const RoutineName("MSHPHeatRecovery");

        // DERIVMS TYPE DEFINITIONS:
        //  na

        // SUBROUTINE LOCAL VARIABLE DECLARATIONS:
        int HeatRecInNode;          // Node number of heat recovery water inlet node
        int HeatRecOutNode;         // Node number of heat recovery water outlet node
        Real64 QHeatRec;            // Total heat recovered [W]
        Real64 HeatRecInletTemp;    // Heat reclaim inlet temp [C]
        Real64 HeatRecOutletTemp;   // Heat reclaim outlet temp [C]
        Real64 HeatRecMassFlowRate; // Heat reclaim mass flow rate [m3/s]
        Real64 CpHeatRec;           // Heat reclaim water inlet specific heat [J/kg-K]

        // Begin routine
        HeatRecInNode = MSHeatPump(MSHeatPumpNum).HeatRecInletNodeNum;
        HeatRecOutNode = MSHeatPump(MSHeatPumpNum).HeatRecOutletNodeNum;

        // Inlet node to the heat recovery heat exchanger
        HeatRecInletTemp = Node(HeatRecInNode).Temp;

        // Set heat recovery mass flow rates
        HeatRecMassFlowRate = Node(HeatRecInNode).MassFlowRate;

        QHeatRec = MSHPWasteHeat;

        if (HeatRecMassFlowRate > 0.0) {

            CpHeatRec = GetSpecificHeatGlycol(PlantLoop(MSHeatPump(MSHeatPumpNum).HRLoopNum).FluidName,
                                              HeatRecInletTemp,
                                              PlantLoop(MSHeatPump(MSHeatPumpNum).HRLoopNum).FluidIndex,
                                              RoutineName);

            HeatRecOutletTemp = QHeatRec / (HeatRecMassFlowRate * CpHeatRec) + HeatRecInletTemp;
            if (HeatRecOutletTemp > MSHeatPump(MSHeatPumpNum).MaxHeatRecOutletTemp) {
                HeatRecOutletTemp = max(HeatRecInletTemp, MSHeatPump(MSHeatPumpNum).MaxHeatRecOutletTemp);
                QHeatRec = HeatRecMassFlowRate * CpHeatRec * (HeatRecOutletTemp - HeatRecInletTemp);
            }
        } else {
            HeatRecOutletTemp = HeatRecInletTemp;
            QHeatRec = 0.0;
        }

        SafeCopyPlantNode(HeatRecInNode, HeatRecOutNode);
        // changed outputs
        Node(HeatRecOutNode).Temp = HeatRecOutletTemp;

        MSHeatPump(MSHeatPumpNum).HeatRecoveryRate = QHeatRec;
        MSHeatPump(MSHeatPumpNum).HeatRecoveryInletTemp = HeatRecInletTemp;
        MSHeatPump(MSHeatPumpNum).HeatRecoveryOutletTemp = HeatRecOutletTemp;
        MSHeatPump(MSHeatPumpNum).HeatRecoveryMassFlowRate = HeatRecMassFlowRate;
    }

    void SetAverageAirFlow(int const MSHeatPumpNum,          // Unit index
                           Real64 const PartLoadRatio,       // unit part load ratio
                           Real64 &OnOffAirFlowRatio,        // ratio of compressor ON airflow to average airflow over timestep
                           Optional_int_const SpeedNum,      // Speed number
                           Optional<Real64 const> SpeedRatio // Speed ratio
    )
    {

        // SUBROUTINE INFORMATION:
        //       AUTHOR         Lixing
        //       DATE WRITTEN   June 2007
        //       MODIFIED       na
        //       RE-ENGINEERED  Resived to meet requirements of multispeed heat pump based on the same subroutine
        //                      in PTHP module

        // PURPOSE OF THIS SUBROUTINE:
        // Set the average air mass flow rates using the part load fraction of the heat pump for this time step
        // Set OnOffAirFlowRatio to be used by DX coils

        // METHODOLOGY EMPLOYED:
        // na

        // REFERENCES:
        // na

        // Using/Aliasing
        using DataHVACGlobals::MSHPMassFlowRateHigh;
        using DataHVACGlobals::MSHPMassFlowRateLow;
        using DataZoneEnergyDemands::CurDeadBandOrSetback;

        // Locals
        // SUBROUTINE ARGUMENT DEFINITIONS:

        // SUBROUTINE PARAMETER DEFINITIONS:
        // na

        // INTERFACE BLOCK SPECIFICATIONS
        // na

        // DERIVMS TYPE DEFINITIONS
        // na

        // SUBROUTINE LOCAL VARIABLE DECLARATIONS:
        int InletNode;              // inlet node number for PTHPNum
        Real64 AverageUnitMassFlow; // average supply air mass flow rate over time step

        MSHPMassFlowRateLow = 0.0;  // Mass flow rate at low speed
        MSHPMassFlowRateHigh = 0.0; // Mass flow rate at high speed

        if (!CurDeadBandOrSetback(MSHeatPump(MSHeatPumpNum).ControlZoneNum) && present(SpeedNum)) {
            if (MSHeatPump(MSHeatPumpNum).HeatCoolMode == HeatingMode) {
                if (SpeedNum == 1) {
                    CompOnMassFlow = MSHeatPump(MSHeatPumpNum).HeatMassFlowRate(SpeedNum);
                    CompOnFlowRatio = MSHeatPump(MSHeatPumpNum).HeatingSpeedRatio(SpeedNum);
                    MSHPMassFlowRateLow = MSHeatPump(MSHeatPumpNum).HeatMassFlowRate(1);
                    MSHPMassFlowRateHigh = MSHeatPump(MSHeatPumpNum).HeatMassFlowRate(1);
                } else if (SpeedNum > 1) {
                    CompOnMassFlow = SpeedRatio * MSHeatPump(MSHeatPumpNum).HeatMassFlowRate(SpeedNum) +
                                     (1.0 - SpeedRatio) * MSHeatPump(MSHeatPumpNum).HeatMassFlowRate(SpeedNum - 1);
                    CompOnFlowRatio = SpeedRatio * MSHeatPump(MSHeatPumpNum).HeatingSpeedRatio(SpeedNum) +
                                      (1.0 - SpeedRatio) * MSHeatPump(MSHeatPumpNum).HeatingSpeedRatio(SpeedNum - 1);
                    MSHPMassFlowRateLow = MSHeatPump(MSHeatPumpNum).HeatMassFlowRate(SpeedNum - 1);
                    MSHPMassFlowRateHigh = MSHeatPump(MSHeatPumpNum).HeatMassFlowRate(SpeedNum);
                }
            } else if (MSHeatPump(MSHeatPumpNum).HeatCoolMode == CoolingMode) {
                if (SpeedNum == 1) {
                    CompOnMassFlow = MSHeatPump(MSHeatPumpNum).CoolMassFlowRate(SpeedNum);
                    CompOnFlowRatio = MSHeatPump(MSHeatPumpNum).CoolingSpeedRatio(SpeedNum);
                    MSHPMassFlowRateLow = MSHeatPump(MSHeatPumpNum).CoolMassFlowRate(1);
                    MSHPMassFlowRateHigh = MSHeatPump(MSHeatPumpNum).CoolMassFlowRate(1);
                } else if (SpeedNum > 1) {
                    CompOnMassFlow = SpeedRatio * MSHeatPump(MSHeatPumpNum).CoolMassFlowRate(SpeedNum) +
                                     (1.0 - SpeedRatio) * MSHeatPump(MSHeatPumpNum).CoolMassFlowRate(SpeedNum - 1);
                    CompOnFlowRatio = SpeedRatio * MSHeatPump(MSHeatPumpNum).CoolingSpeedRatio(SpeedNum) +
                                      (1.0 - SpeedRatio) * MSHeatPump(MSHeatPumpNum).CoolingSpeedRatio(SpeedNum - 1);
                    MSHPMassFlowRateLow = MSHeatPump(MSHeatPumpNum).CoolMassFlowRate(SpeedNum - 1);
                    MSHPMassFlowRateHigh = MSHeatPump(MSHeatPumpNum).CoolMassFlowRate(SpeedNum);
                }
            }
        }
        InletNode = MSHeatPump(MSHeatPumpNum).AirInletNodeNum;

        // Set up fan flow rate during compressor off time
        if (MSHeatPump(MSHeatPumpNum).OpMode == ContFanCycCoil && present(SpeedNum)) {
            if (MSHeatPump(MSHeatPumpNum).AirFlowControl == UseCompressorOnFlow && CompOnMassFlow > 0.0) {
                if (MSHeatPump(MSHeatPumpNum).LastMode == HeatingMode) {
                    CompOffMassFlow = MSHeatPump(MSHeatPumpNum).HeatMassFlowRate(SpeedNum);
                    CompOffFlowRatio = MSHeatPump(MSHeatPumpNum).HeatingSpeedRatio(SpeedNum);
                } else {
                    CompOffMassFlow = MSHeatPump(MSHeatPumpNum).CoolMassFlowRate(SpeedNum);
                    CompOffFlowRatio = MSHeatPump(MSHeatPumpNum).CoolingSpeedRatio(SpeedNum);
                }
            }
        }

        if (present(SpeedNum)) {
            if (SpeedNum > 1) {
                AverageUnitMassFlow = CompOnMassFlow;
                FanSpeedRatio = CompOnFlowRatio;
            } else {
                AverageUnitMassFlow = (PartLoadRatio * CompOnMassFlow) + ((1 - PartLoadRatio) * CompOffMassFlow);
                if (CompOffFlowRatio > 0.0) {
                    FanSpeedRatio = (PartLoadRatio * CompOnFlowRatio) + ((1 - PartLoadRatio) * CompOffFlowRatio);
                } else {
                    FanSpeedRatio = CompOnFlowRatio;
                }
            }
        } else {
            AverageUnitMassFlow = (PartLoadRatio * CompOnMassFlow) + ((1 - PartLoadRatio) * CompOffMassFlow);
            if (CompOffFlowRatio > 0.0) {
                FanSpeedRatio = (PartLoadRatio * CompOnFlowRatio) + ((1 - PartLoadRatio) * CompOffFlowRatio);
            } else {
                FanSpeedRatio = CompOnFlowRatio;
            }
        }

        //!!LKL Discrepancy with > 0
        if (GetCurrentScheduleValue(MSHeatPump(MSHeatPumpNum).AvaiSchedPtr) == 0.0) {
            Node(InletNode).MassFlowRate = 0.0;
            OnOffAirFlowRatio = 0.0;
        } else {
            Node(InletNode).MassFlowRate = AverageUnitMassFlow;
            Node(InletNode).MassFlowRateMaxAvail = AverageUnitMassFlow;
            if (AverageUnitMassFlow > 0.0) {
                OnOffAirFlowRatio = CompOnMassFlow / AverageUnitMassFlow;
            } else {
                OnOffAirFlowRatio = 0.0;
            }
        }
    }

    void CalcNonDXHeatingCoils(EnergyPlusData &state, int const MSHeatPumpNum,       // multispeed heatpump index
                               bool const FirstHVACIteration, // flag for first HVAC iteration in the time step
                               Real64 const HeatingLoad,      // supplemental coil load to be met by unit (watts)
                               int const FanMode,             // fan operation mode
                               Real64 &HeatCoilLoadmet,       // Heating Load Met
                               Optional<Real64 const> PartLoadFrac)
    {

        // SUBROUTINE INFORMATION:
        //       AUTHOR         Bereket Nigusse, FSEC/UCF
        //       DATE WRITTEN   January 2012
        //       MODIFIED       na
        //       RE-ENGINEERED  na

        // PURPOSE OF THIS SUBROUTINE:
        // This subroutine simulates the four non dx heating coil types: Gas, Electric, hot water and steam.

        // METHODOLOGY EMPLOYED:
        // Simply calls the different heating coil component.  The hot water flow rate matching the coil load
        // is calculated iteratively.

        // REFERENCES:
        // na

        // USE STATEMENTS:

        // Using/Aliasing
        using DataHVACGlobals::SmallLoad;
        using General::RoundSigDigits;
        using General::SolveRoot;
        using TempSolveRoot::SolveRoot;
        using HeatingCoils::SimulateHeatingCoilComponents;
        using PlantUtilities::SetComponentFlowRate;
        using SteamCoils::SimulateSteamCoilComponents;
        using WaterCoils::SimulateWaterCoilComponents;

        // Locals
        static std::string const CurrentModuleObject("AirLoopHVAC:UnitaryHeatPump:AirToAir:MultiSpeed");

        // SUBROUTINE ARGUMENT DEFINITIONS:

        // SUBROUTINE PARAMETER DEFINITIONS:
        Real64 const ErrTolerance(0.001); // convergence limit for hotwater coil
        int const SolveMaxIter(50);

        // INTERFACE BLOCK SPECIFICATIONS
        // na

        // DERIVED TYPE DEFINITIONS
        // na

        // SUBROUTINE LOCAL VARIABLE DECLARATIONS:
        Real64 QCoilActual;     // actual heating load met
        Real64 mdot;            // heating coil steam or hot water mass flow rate
        Real64 MinWaterFlow;    // coil minimum hot water mass flow rate, kg/s
        Real64 MaxHotWaterFlow; // coil maximum hot water mass flow rate, kg/s
        Real64 HotWaterMdot;    // actual hot water mass flow rate
        Array1D<Real64> Par(3);
        int SolFlag;

        static std::string HeatCoilName; // TODO: What's the best plan here?
        int HeatCoilType;
        int HeatCoilNum;
        Real64 MaxCoilFluidFlow;
        Real64 SteamCoilHeatingLoad;
        int CoilControlNode;
        int CoilOutletNode;
        int LoopNum;
        int LoopSide;
        int BranchNum;
        int CompNum;

        QCoilActual = 0.0;

        if (present(PartLoadFrac)) {
            HeatCoilType = MSHeatPump(MSHeatPumpNum).HeatCoilType;
            HeatCoilName = MSHeatPump(MSHeatPumpNum).HeatCoilName;
            HeatCoilNum = MSHeatPump(MSHeatPumpNum).HeatCoilNum;
            MaxCoilFluidFlow = MSHeatPump(MSHeatPumpNum).MaxCoilFluidFlow;
            CoilControlNode = MSHeatPump(MSHeatPumpNum).CoilControlNode;
            CoilOutletNode = MSHeatPump(MSHeatPumpNum).CoilOutletNode;
            LoopNum = MSHeatPump(MSHeatPumpNum).LoopNum;
            LoopSide = MSHeatPump(MSHeatPumpNum).LoopSide;
            BranchNum = MSHeatPump(MSHeatPumpNum).BranchNum;
            CompNum = MSHeatPump(MSHeatPumpNum).CompNum;
        } else {
            HeatCoilType = MSHeatPump(MSHeatPumpNum).SuppHeatCoilType;
            HeatCoilName = MSHeatPump(MSHeatPumpNum).SuppHeatCoilName;
            HeatCoilNum = MSHeatPump(MSHeatPumpNum).SuppHeatCoilNum;
            MaxCoilFluidFlow = MSHeatPump(MSHeatPumpNum).MaxSuppCoilFluidFlow;
            CoilControlNode = MSHeatPump(MSHeatPumpNum).SuppCoilControlNode;
            CoilOutletNode = MSHeatPump(MSHeatPumpNum).SuppCoilOutletNode;
            LoopNum = MSHeatPump(MSHeatPumpNum).SuppLoopNum;
            LoopSide = MSHeatPump(MSHeatPumpNum).SuppLoopSide;
            BranchNum = MSHeatPump(MSHeatPumpNum).SuppBranchNum;
            CompNum = MSHeatPump(MSHeatPumpNum).SuppCompNum;
        }

        MSHeatPump(MSHeatPumpNum).HotWaterLoopNum = LoopNum;
        MSHeatPump(MSHeatPumpNum).HotWaterLoopSide = LoopSide;
        MSHeatPump(MSHeatPumpNum).HotWaterBranchNum = BranchNum;
        MSHeatPump(MSHeatPumpNum).HotWaterCompNum = CompNum;
        MSHeatPump(MSHeatPumpNum).HotWaterCoilControlNode = CoilControlNode;
        MSHeatPump(MSHeatPumpNum).HotWaterCoilOutletNode = CoilOutletNode;
        MSHeatPump(MSHeatPumpNum).HotWaterCoilName = HeatCoilName;
        MSHeatPump(MSHeatPumpNum).HotWaterCoilNum = HeatCoilNum;

        if (HeatingLoad > SmallLoad) {

            {
                auto const SELECT_CASE_var(HeatCoilType);
                if ((SELECT_CASE_var == SuppHeatingCoilGas) || (SELECT_CASE_var == SuppHeatingCoilElec)) {
                    SimulateHeatingCoilComponents(state, HeatCoilName, FirstHVACIteration, HeatingLoad, HeatCoilNum, QCoilActual, true, FanMode);
                } else if (SELECT_CASE_var == Coil_HeatingWater) {
                    if (present(PartLoadFrac)) {
                        MaxHotWaterFlow = MaxCoilFluidFlow * PartLoadFrac;
                        SetComponentFlowRate(MaxHotWaterFlow, CoilControlNode, CoilOutletNode, LoopNum, LoopSide, BranchNum, CompNum);
                        SimulateWaterCoilComponents(state, HeatCoilName, FirstHVACIteration, HeatCoilNum, QCoilActual, FanMode);
                    } else {
                        MaxHotWaterFlow = MaxCoilFluidFlow;
                        SetComponentFlowRate(MaxHotWaterFlow, CoilControlNode, CoilOutletNode, LoopNum, LoopSide, BranchNum, CompNum);
                        SimulateWaterCoilComponents(state, HeatCoilName, FirstHVACIteration, HeatCoilNum, QCoilActual, FanMode);
                        if (QCoilActual > (HeatingLoad + SmallLoad)) {
                            // control water flow to obtain output matching HeatingLoad
                            SolFlag = 0;
                            MinWaterFlow = 0.0;
                            Par(1) = double(MSHeatPumpNum);
                            if (FirstHVACIteration) {
                                Par(2) = 1.0;
                            } else {
                                Par(2) = 0.0;
                            }
                            Par(3) = HeatingLoad;
                            SolveRoot(state, ErrTolerance, SolveMaxIter, SolFlag, HotWaterMdot, HotWaterCoilResidual, MinWaterFlow, MaxHotWaterFlow, Par);
                            if (SolFlag == -1) {
                                if (MSHeatPump(MSHeatPumpNum).HotWaterCoilMaxIterIndex == 0) {
                                    ShowWarningMessage("CalcNonDXHeatingCoils: Hot water coil control failed for " + CurrentModuleObject + "=\"" +
                                                       MSHeatPump(MSHeatPumpNum).Name + "\"");
                                    ShowContinueErrorTimeStamp("");
                                    ShowContinueError("  Iteration limit [" + RoundSigDigits(SolveMaxIter) +
                                                      "] exceeded in calculating hot water mass flow rate");
                                }
                                ShowRecurringWarningErrorAtEnd("CalcNonDXHeatingCoils: Hot water coil control failed (iteration limit [" +
                                                                   RoundSigDigits(SolveMaxIter) + "]) for " + CurrentModuleObject + "=\"" +
                                                                   MSHeatPump(MSHeatPumpNum).Name,
                                                               MSHeatPump(MSHeatPumpNum).HotWaterCoilMaxIterIndex);
                            } else if (SolFlag == -2) {
                                if (MSHeatPump(MSHeatPumpNum).HotWaterCoilMaxIterIndex2 == 0) {
                                    ShowWarningMessage("CalcNonDXHeatingCoils: Hot water coil control failed (maximum flow limits) for " +
                                                       CurrentModuleObject + "=\"" + MSHeatPump(MSHeatPumpNum).Name + "\"");
                                    ShowContinueErrorTimeStamp("");
                                    ShowContinueError("...Bad hot water maximum flow rate limits");
                                    ShowContinueError("...Given minimum water flow rate=" + RoundSigDigits(MinWaterFlow, 3) + " kg/s");
                                    ShowContinueError("...Given maximum water flow rate=" + RoundSigDigits(MaxHotWaterFlow, 3) + " kg/s");
                                }
                                ShowRecurringWarningErrorAtEnd("CalcNonDXHeatingCoils: Hot water coil control failed (flow limits) for " +
                                                                   CurrentModuleObject + "=\"" + MSHeatPump(MSHeatPumpNum).Name + "\"",
                                                               MSHeatPump(MSHeatPumpNum).HotWaterCoilMaxIterIndex2,
                                                               MaxHotWaterFlow,
                                                               MinWaterFlow,
                                                               _,
                                                               "[kg/s]",
                                                               "[kg/s]");
                            }
                            // simulate hot water supplemental heating coil
                            SimulateWaterCoilComponents(state, HeatCoilName, FirstHVACIteration, HeatCoilNum, QCoilActual, FanMode);
                        }
                    }
                } else if (SELECT_CASE_var == Coil_HeatingSteam) {
                    if (present(PartLoadFrac)) {
                        mdot = MSHeatPump(MSHeatPumpNum).MaxCoilFluidFlow * PartLoadFrac;
                        SteamCoilHeatingLoad = HeatingLoad * PartLoadFrac;
                    } else {
                        mdot = MSHeatPump(MSHeatPumpNum).MaxCoilFluidFlow;
                        SteamCoilHeatingLoad = HeatingLoad;
                    }
                    SetComponentFlowRate(mdot, CoilControlNode, CoilOutletNode, LoopNum, LoopSide, BranchNum, CompNum);
                    // simulate steam supplemental heating coil
                    SimulateSteamCoilComponents(state, HeatCoilName, FirstHVACIteration, HeatCoilNum, SteamCoilHeatingLoad, QCoilActual, FanMode);
                }
            }

        } else { // end of IF (HeatingLoad > SmallLoad) THEN

            {
                auto const SELECT_CASE_var(HeatCoilType);
                if ((SELECT_CASE_var == SuppHeatingCoilGas) || (SELECT_CASE_var == SuppHeatingCoilElec)) {
                    SimulateHeatingCoilComponents(state, HeatCoilName, FirstHVACIteration, HeatingLoad, HeatCoilNum, QCoilActual, true, FanMode);
                } else if (SELECT_CASE_var == Coil_HeatingWater) {
                    mdot = 0.0;
                    SetComponentFlowRate(mdot, CoilControlNode, CoilOutletNode, LoopNum, LoopSide, BranchNum, CompNum);
                    SimulateWaterCoilComponents(state, HeatCoilName, FirstHVACIteration, HeatCoilNum, QCoilActual, FanMode);
                } else if (SELECT_CASE_var == Coil_HeatingSteam) {
                    mdot = 0.0;
                    SetComponentFlowRate(mdot, CoilControlNode, CoilOutletNode, LoopNum, LoopSide, BranchNum, CompNum);
                    // simulate the steam supplemental heating coil
                    SimulateSteamCoilComponents(state, HeatCoilName, FirstHVACIteration, HeatCoilNum, HeatingLoad, QCoilActual, FanMode);
                }
            }
        }
        HeatCoilLoadmet = QCoilActual;
    }

    Real64 HotWaterCoilResidual(EnergyPlusData &state, Real64 const HWFlow,       // hot water flow rate in kg/s
                                Array1D<Real64> const &Par // Par(5) is the requested coil load
    )
    {

        // FUNCTION INFORMATION:
        //       AUTHOR         Bereket Nigusse, FSEC/UCF
        //       DATE WRITTEN   November 2011
        //       MODIFIED
        //       RE-ENGINEERED

        // PURPOSE OF THIS FUNCTION:
        // Calculates residual function (QCoilActual - SupHeatCoilLoad) / SupHeatCoilLoad
        // coil actual output depends on the hot water flow rate which is varied to minimize the
        // residual.

        // METHODOLOGY EMPLOYED:
        // Calls HotWaterCoilResidual, and calculates the residual as defined above.

        // REFERENCES:

        // Using/Aliasing
        using PlantUtilities::SetComponentFlowRate;
        using WaterCoils::SimulateWaterCoilComponents;

        // Return value
        Real64 Residuum; // residual to be minimized to zero

        // Argument array dimensioning

        // Locals
        // SUBROUTINE ARGUMENT DEFINITIONS:

        // FUNCTION PARAMETER DEFINITIONS:
        // na

        // INTERFACE BLOCK SPECIFICATIONS
        // na

        // DERIVED TYPE DEFINITIONS
        // na

        // FUNCTION LOCAL VARIABLE DECLARATIONS:
        int MSHeatPumpNum;
        bool FirstHVACSoln;
        Real64 QCoilActual;  // delivered coild load, W
        Real64 HeatCoilLoad; // requested coild load, W
        Real64 mdot;

        MSHeatPumpNum = int(Par(1));
        FirstHVACSoln = (Par(2) > 0.0);
        HeatCoilLoad = Par(3);
        QCoilActual = HeatCoilLoad;
        mdot = HWFlow;
        SetComponentFlowRate(mdot,
                             MSHeatPump(MSHeatPumpNum).HotWaterCoilControlNode,
                             MSHeatPump(MSHeatPumpNum).HotWaterCoilOutletNode,
                             MSHeatPump(MSHeatPumpNum).HotWaterLoopNum,
                             MSHeatPump(MSHeatPumpNum).HotWaterLoopSide,
                             MSHeatPump(MSHeatPumpNum).HotWaterBranchNum,
                             MSHeatPump(MSHeatPumpNum).HotWaterCompNum);
        // simulate the hot water supplemental heating coil
        SimulateWaterCoilComponents(state, MSHeatPump(MSHeatPumpNum).HotWaterCoilName,
                                    FirstHVACSoln,
                                    MSHeatPump(MSHeatPumpNum).HotWaterCoilNum,
                                    QCoilActual,
                                    MSHeatPump(MSHeatPumpNum).OpMode);
        if (HeatCoilLoad != 0.0) {
            Residuum = (QCoilActual - HeatCoilLoad) / HeatCoilLoad;
        } else { // Autodesk:Return Condition added to assure return value is set
            Residuum = 0.0;
        }
        return Residuum;
    }

} // namespace HVACMultiSpeedHeatPump

} // namespace EnergyPlus<|MERGE_RESOLUTION|>--- conflicted
+++ resolved
@@ -781,30 +781,17 @@
                 if (UtilityRoutines::SameString(Alphas(6), "Fan:OnOff")) {
                     MSHeatPump(MSHPNum).FanType = FanType_SimpleOnOff;
                     SetUpCompSets(CurrentModuleObject, MSHeatPump(MSHPNum).Name, "Fan:OnOff", MSHeatPump(MSHPNum).FanName, "UNDEFINED", "UNDEFINED");
-<<<<<<< HEAD
-                    MSHeatPump(MSHPNum).FanInletNode = GetFanInletNode(state.fans, state.files, "Fan:OnOff", MSHeatPump(MSHPNum).FanName, ErrorsFound);
-                    MSHeatPump(MSHPNum).FanOutletNode = GetFanOutletNode(state.fans, state.files, "Fan:OnOff", MSHeatPump(MSHPNum).FanName, ErrorsFound);
-=======
-                    MSHeatPump(MSHPNum).FanInletNode = GetFanInletNode(state, state.fans, "Fan:OnOff", MSHeatPump(MSHPNum).FanName, ErrorsFound);
-                    MSHeatPump(MSHPNum).FanOutletNode = GetFanOutletNode(state, state.fans, "Fan:OnOff", MSHeatPump(MSHPNum).FanName, ErrorsFound);
->>>>>>> b3ea0f9b
+                    MSHeatPump(MSHPNum).FanInletNode = GetFanInletNode(state, "Fan:OnOff", MSHeatPump(MSHPNum).FanName, ErrorsFound);
+                    MSHeatPump(MSHPNum).FanOutletNode = GetFanOutletNode(state, "Fan:OnOff", MSHeatPump(MSHPNum).FanName, ErrorsFound);
                 } else {
                     MSHeatPump(MSHPNum).FanType = FanType_SimpleConstVolume;
                     SetUpCompSets(
                         CurrentModuleObject, MSHeatPump(MSHPNum).Name, "Fan:ConstantVolume", MSHeatPump(MSHPNum).FanName, "UNDEFINED", "UNDEFINED");
-<<<<<<< HEAD
-                    MSHeatPump(MSHPNum).FanInletNode = GetFanInletNode(state.fans, state.files, "Fan:ConstantVolume", MSHeatPump(MSHPNum).FanName, ErrorsFound);
-                    MSHeatPump(MSHPNum).FanOutletNode = GetFanOutletNode(state.fans, state.files, "Fan:ConstantVolume", MSHeatPump(MSHPNum).FanName, ErrorsFound);
-                }
-                GetFanIndex(state.fans, state.files, Alphas(7), MSHeatPump(MSHPNum).FanNum, ErrorsFound, CurrentModuleObject);
-                GetFanType(state.fans, state.files, Alphas(7), FanType, ErrorsFound);
-=======
-                    MSHeatPump(MSHPNum).FanInletNode = GetFanInletNode(state, state.fans, "Fan:ConstantVolume", MSHeatPump(MSHPNum).FanName, ErrorsFound);
-                    MSHeatPump(MSHPNum).FanOutletNode = GetFanOutletNode(state, state.fans, "Fan:ConstantVolume", MSHeatPump(MSHPNum).FanName, ErrorsFound);
-                }
-                GetFanIndex(state, state.fans, Alphas(7), MSHeatPump(MSHPNum).FanNum, ErrorsFound, CurrentModuleObject);
-                GetFanType(state, state.fans, Alphas(7), FanType, ErrorsFound);
->>>>>>> b3ea0f9b
+                    MSHeatPump(MSHPNum).FanInletNode = GetFanInletNode(state, "Fan:ConstantVolume", MSHeatPump(MSHPNum).FanName, ErrorsFound);
+                    MSHeatPump(MSHPNum).FanOutletNode = GetFanOutletNode(state, "Fan:ConstantVolume", MSHeatPump(MSHPNum).FanName, ErrorsFound);
+                }
+                GetFanIndex(state, Alphas(7), MSHeatPump(MSHPNum).FanNum, ErrorsFound, CurrentModuleObject);
+                GetFanType(state, Alphas(7), FanType, ErrorsFound);
                 if (FanType != MSHeatPump(MSHPNum).FanType) {
                     ShowSevereError(CurrentModuleObject + ", \"" + MSHeatPump(MSHPNum).Name + "\", " + cAlphaFields(6) + " and " + cAlphaFields(7) +
                                     " do not match in Fan objects.");
@@ -863,16 +850,12 @@
                     ErrorsFound = true;
                 }
                 LocalError = false;
-<<<<<<< HEAD
-                GetDXCoilIndex(state.files,
+                GetDXCoilIndex(state,
                                MSHeatPump(MSHPNum).DXHeatCoilName,
                                MSHeatPump(MSHPNum).DXHeatCoilIndex,
                                LocalError,
                                "Coil:Heating:DX:MultiSpeed",
                                ObjexxFCL::Optional_bool_const());
-=======
-                GetDXCoilIndex(state, MSHeatPump(MSHPNum).DXHeatCoilName, MSHeatPump(MSHPNum).DXHeatCoilIndex, LocalError, "Coil:Heating:DX:MultiSpeed");
->>>>>>> b3ea0f9b
                 if (LocalError) {
                     ShowSevereError("The index of " + cAlphaFields(11) + " is not found \"" + Alphas(11) + "\"");
                     ShowContinueError("...occurs in " + CurrentModuleObject + " \"" + Alphas(1) + "\"");
@@ -893,11 +876,7 @@
                     ErrorsFound = true;
                     LocalError = false;
                 }
-<<<<<<< HEAD
-                MSHeatPump(MSHPNum).MinOATCompressorHeating = DXCoils::GetMinOATCompressorUsingIndex(state.files, MSHeatPump(MSHPNum).DXHeatCoilIndex, LocalError);
-=======
                 MSHeatPump(MSHPNum).MinOATCompressorHeating = DXCoils::GetMinOATCompressorUsingIndex(state, MSHeatPump(MSHPNum).DXHeatCoilIndex, LocalError);
->>>>>>> b3ea0f9b
                 if (LocalError) {
                     ShowContinueError("...for heating coil. Occurs in " + CurrentModuleObject + " \"" + Alphas(1) + "\"");
                     LocalError = false;
@@ -1103,16 +1082,12 @@
                     ErrorsFound = true;
                 }
                 LocalError = false;
-<<<<<<< HEAD
-                GetDXCoilIndex(state.files,
+                GetDXCoilIndex(state,
                                MSHeatPump(MSHPNum).DXCoolCoilName,
                                MSHeatPump(MSHPNum).DXCoolCoilIndex,
                                LocalError,
                                "Coil:Cooling:DX:MultiSpeed",
                                ObjexxFCL::Optional_bool_const());
-=======
-                GetDXCoilIndex(state, MSHeatPump(MSHPNum).DXCoolCoilName, MSHeatPump(MSHPNum).DXCoolCoilIndex, LocalError, "Coil:Cooling:DX:MultiSpeed");
->>>>>>> b3ea0f9b
                 if (LocalError) {
                     ShowSevereError("The index of " + cAlphaFields(13) + " is not found \"" + Alphas(13) + "\"");
                     ShowContinueError("...occurs in " + CurrentModuleObject + " \"" + Alphas(1) + "\"");
@@ -1133,11 +1108,7 @@
                     ErrorsFound = true;
                     LocalError = false;
                 }
-<<<<<<< HEAD
-                MSHeatPump(MSHPNum).MinOATCompressorCooling = DXCoils::GetMinOATCompressorUsingIndex(state.files, MSHeatPump(MSHPNum).DXCoolCoilIndex, LocalError);
-=======
                 MSHeatPump(MSHPNum).MinOATCompressorCooling = DXCoils::GetMinOATCompressorUsingIndex(state, MSHeatPump(MSHPNum).DXCoolCoilIndex, LocalError);
->>>>>>> b3ea0f9b
                 if (LocalError) {
                     ShowContinueError("...for cooling coil. Occurs in " + CurrentModuleObject + " \"" + Alphas(1) + "\"");
                     LocalError = false;
@@ -1615,11 +1586,7 @@
 
             // Ensure the numbers of speeds defined in the parent object are equal to the numbers defined in coil objects
             if (MSHeatPump(MSHPNum).HeatCoilType == MultiSpeedHeatingCoil) {
-<<<<<<< HEAD
-                i = GetDXCoilNumberOfSpeeds(state.files, Alphas(10), Alphas(11), ErrorsFound);
-=======
                 i = GetDXCoilNumberOfSpeeds(state, Alphas(10), Alphas(11), ErrorsFound);
->>>>>>> b3ea0f9b
                 if (MSHeatPump(MSHPNum).NumOfSpeedHeating != i) {
                     ShowSevereError("For " + CurrentModuleObject + " \"" + MSHeatPump(MSHPNum).Name + "\"");
                     ShowContinueError("The " + cNumericFields(9) + " is not equal to the number defined in " + cAlphaFields(11) + " = " + Alphas(11));
@@ -1634,11 +1601,7 @@
                     ErrorsFound = true;
                 }
             }
-<<<<<<< HEAD
-            i = GetDXCoilNumberOfSpeeds(state.files, Alphas(12), Alphas(13), ErrorsFound);
-=======
             i = GetDXCoilNumberOfSpeeds(state, Alphas(12), Alphas(13), ErrorsFound);
->>>>>>> b3ea0f9b
             if (MSHeatPump(MSHPNum).NumOfSpeedCooling != i) {
                 ShowSevereError("For " + CurrentModuleObject + " \"" + MSHeatPump(MSHPNum).Name + "\"");
                 ShowContinueError("The " + cNumericFields(10) + " is not equal to the number defined in " + cAlphaFields(13) + " = " + Alphas(13));
@@ -2500,11 +2463,7 @@
         if (GetCurrentScheduleValue(MSHeatPump(MSHeatPumpNum).AvaiSchedPtr) > 0.0) {
             if (MSHeatPump(MSHeatPumpNum).HeatCoolMode == CoolingMode) {
                 CoilAvailSchPtr = GetDXCoilAvailSchPtr( // TODO: Why isn't this stored on the struct?
-<<<<<<< HEAD
-                    state.files, "Coil:Cooling:DX:MultiSpeed", MSHeatPump(MSHeatPumpNum).DXCoolCoilName, ErrorsFound, MSHeatPump(MSHeatPumpNum).DXCoolCoilIndex);
-=======
                     state, "Coil:Cooling:DX:MultiSpeed", MSHeatPump(MSHeatPumpNum).DXCoolCoilName, ErrorsFound, MSHeatPump(MSHeatPumpNum).DXCoolCoilIndex);
->>>>>>> b3ea0f9b
                 if (ErrorsFound) {
                     ShowFatalError("InitMSHeatPump, The previous error causes termination.");
                 }
@@ -2526,11 +2485,7 @@
             }
             if (MSHeatPump(MSHeatPumpNum).HeatCoolMode == HeatingMode && MSHeatPump(MSHeatPumpNum).HeatCoilType == MultiSpeedHeatingCoil) {
                 CoilAvailSchPtr = GetDXCoilAvailSchPtr(
-<<<<<<< HEAD
-                    state.files, "Coil:Heating:DX:MultiSpeed", MSHeatPump(MSHeatPumpNum).DXHeatCoilName, ErrorsFound, MSHeatPump(MSHeatPumpNum).DXHeatCoilIndex);
-=======
                     state, "Coil:Heating:DX:MultiSpeed", MSHeatPump(MSHeatPumpNum).DXHeatCoilName, ErrorsFound, MSHeatPump(MSHeatPumpNum).DXHeatCoilIndex);
->>>>>>> b3ea0f9b
                 if (ErrorsFound) {
                     ShowFatalError("InitMSHeatPump, The previous error causes termination.");
                 }
