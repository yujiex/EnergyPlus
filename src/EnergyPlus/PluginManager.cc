--- conflicted
+++ resolved
@@ -72,7 +72,6 @@
     bool fullyReady = false;
     bool apiErrorFlag = false;
 
-<<<<<<< HEAD
     PluginTrendVariable::PluginTrendVariable(EnergyPlusData &state, std::string _name, int _numValues, int _indexOfPluginVariable) :
     name(std::move(_name)), numValues(_numValues), indexOfPluginVariable(_indexOfPluginVariable)
     {
@@ -85,10 +84,7 @@
         }
     }
 
-    void registerNewCallback(EnergyPlusData &EP_UNUSED(state), EMSManager::EMSCallFrom iCalledFrom, const std::function<void(void *)> &f)
-=======
     void registerNewCallback([[maybe_unused]] EnergyPlusData &state, EMSManager::EMSCallFrom iCalledFrom, const std::function<void(void *)> &f)
->>>>>>> 4af4ea43
     {
         callbacks[iCalledFrom].push_back(f);
     }
