// EnergyPlus, Copyright (c) 1996-2023, The Board of Trustees of the University of Illinois,
// The Regents of the University of California, through Lawrence Berkeley National Laboratory
// (subject to receipt of any required approvals from the U.S. Dept. of Energy), Oak Ridge
// National Laboratory, managed by UT-Battelle, Alliance for Sustainable Energy, LLC, and other
// contributors. All rights reserved.
//
// NOTICE: This Software was developed under funding from the U.S. Department of Energy and the
// U.S. Government consequently retains certain rights. As such, the U.S. Government has been
// granted for itself and others acting on its behalf a paid-up, nonexclusive, irrevocable,
// worldwide license in the Software to reproduce, distribute copies to the public, prepare
// derivative works, and perform publicly and display publicly, and to permit others to do so.
//
// Redistribution and use in source and binary forms, with or without modification, are permitted
// provided that the following conditions are met:
//
// (1) Redistributions of source code must retain the above copyright notice, this list of
//     conditions and the following disclaimer.
//
// (2) Redistributions in binary form must reproduce the above copyright notice, this list of
//     conditions and the following disclaimer in the documentation and/or other materials
//     provided with the distribution.
//
// (3) Neither the name of the University of California, Lawrence Berkeley National Laboratory,
//     the University of Illinois, U.S. Dept. of Energy nor the names of its contributors may be
//     used to endorse or promote products derived from this software without specific prior
//     written permission.
//
// (4) Use of EnergyPlus(TM) Name. If Licensee (i) distributes the software in stand-alone form
//     without changes from the version obtained under this License, or (ii) Licensee makes a
//     reference solely to the software portion of its product, Licensee must refer to the
//     software as "EnergyPlus version X" software, where "X" is the version number Licensee
//     obtained under this License and may not use a different name for the software. Except as
//     specifically required in this Section (4), Licensee shall not use in a company name, a
//     product name, in advertising, publicity, or other promotional activities any name, trade
//     name, trademark, logo, or other designation of "EnergyPlus", "E+", "e+" or confusingly
//     similar designation, without the U.S. Department of Energy's prior written consent.
//
// THIS SOFTWARE IS PROVIDED BY THE COPYRIGHT HOLDERS AND CONTRIBUTORS "AS IS" AND ANY EXPRESS OR
// IMPLIED WARRANTIES, INCLUDING, BUT NOT LIMITED TO, THE IMPLIED WARRANTIES OF MERCHANTABILITY
// AND FITNESS FOR A PARTICULAR PURPOSE ARE DISCLAIMED. IN NO EVENT SHALL THE COPYRIGHT OWNER OR
// CONTRIBUTORS BE LIABLE FOR ANY DIRECT, INDIRECT, INCIDENTAL, SPECIAL, EXEMPLARY, OR
// CONSEQUENTIAL DAMAGES (INCLUDING, BUT NOT LIMITED TO, PROCUREMENT OF SUBSTITUTE GOODS OR
// SERVICES; LOSS OF USE, DATA, OR PROFITS; OR BUSINESS INTERRUPTION) HOWEVER CAUSED AND ON ANY
// THEORY OF LIABILITY, WHETHER IN CONTRACT, STRICT LIABILITY, OR TORT (INCLUDING NEGLIGENCE OR
// OTHERWISE) ARISING IN ANY WAY OUT OF THE USE OF THIS SOFTWARE, EVEN IF ADVISED OF THE
// POSSIBILITY OF SUCH DAMAGE.

// C++ Headers
#include <cmath>

// ObjexxFCL Headers
#include <ObjexxFCL/Array.functions.hh>
#include <ObjexxFCL/Fmath.hh>

// EnergyPlus Headers
#include <EnergyPlus/BranchNodeConnections.hh>
#include <EnergyPlus/CurveManager.hh>
#include <EnergyPlus/Data/EnergyPlusData.hh>
#include <EnergyPlus/DataEnvironment.hh>
#include <EnergyPlus/DataGlobalConstants.hh>
#include <EnergyPlus/DataHVACGlobals.hh>
#include <EnergyPlus/DataIPShortCuts.hh>
#include <EnergyPlus/DataLoopNode.hh>
#include <EnergyPlus/DataPrecisionGlobals.hh>
#include <EnergyPlus/FluidProperties.hh>
#include <EnergyPlus/General.hh>
#include <EnergyPlus/InputProcessing/InputProcessor.hh>
#include <EnergyPlus/MicroturbineElectricGenerator.hh>
#include <EnergyPlus/NodeInputManager.hh>
#include <EnergyPlus/OutAirNodeManager.hh>
#include <EnergyPlus/OutputProcessor.hh>
#include <EnergyPlus/Plant/DataPlant.hh>
#include <EnergyPlus/PlantUtilities.hh>
#include <EnergyPlus/Psychrometrics.hh>
#include <EnergyPlus/UtilityRoutines.hh>

namespace EnergyPlus::MicroturbineElectricGenerator {

// MODULE INFORMATION:
//       AUTHOR         R. Raustad/D. Shirey
//       DATE WRITTEN   Mar 2008
//       MODIFIED       na
//       RE-ENGINEERED  na

// PURPOSE OF THIS MODULE:
//  This module simulates the performance of microturbine electric
//  generators.

// METHODOLOGY EMPLOYED:
//  Once the electric power manager determines that the MT Generator
//  is available, it calls SimMTGenerator which in turn calls the
//  appropriate microturbine generator model.
//  MT Generator models are based on polynomial curve fits of generator
//  performance data.

PlantComponent *MTGeneratorSpecs::factory(EnergyPlusData &state, std::string const &objectName)
{
    // Process the input data for generator if it hasn't been done already
    if (state.dataMircoturbElectGen->GetMTInput) {
        GetMTGeneratorInput(state);
        state.dataMircoturbElectGen->GetMTInput = false;
    }

    // Now look for this particular gen in the list
    for (auto &thisMTG : state.dataMircoturbElectGen->MTGenerator) {
        if (thisMTG.Name == objectName) {
            return &thisMTG;
        }
    }
    // If we didn't find it, fatal
    ShowFatalError(
        state, format("LocalMicroTurbineGeneratorFactory: Error getting inputs for microturbine generator named: {}", objectName)); // LCOV_EXCL_LINE
    // Shut up the compiler
    return nullptr; // LCOV_EXCL_LINE
}

void GetMTGeneratorInput(EnergyPlusData &state)
{
    // SUBROUTINE INFORMATION:
    //       AUTHOR         R. Raustad/D. Shirey
    //       DATE WRITTEN   Mar 2008
    //       MODIFIED       na
    //       RE-ENGINEERED  na

    // PURPOSE OF THIS SUBROUTINE:
    //  This routine gets the input information for the Microturbine (MT) Generator model.

    bool ErrorsFound(false);

    state.dataIPShortCut->cCurrentModuleObject = "Generator:MicroTurbine";
    state.dataMircoturbElectGen->NumMTGenerators =
        state.dataInputProcessing->inputProcessor->getNumObjectsFound(state, state.dataIPShortCut->cCurrentModuleObject);

    if (state.dataMircoturbElectGen->NumMTGenerators <= 0) {
        ShowSevereError(state, format("No {} equipment specified in input file", state.dataIPShortCut->cCurrentModuleObject));
        ErrorsFound = true;
    }

    // ALLOCATE ARRAYS
    state.dataMircoturbElectGen->MTGenerator.allocate(state.dataMircoturbElectGen->NumMTGenerators);

    // LOAD ARRAYS WITH MICROTURBINE GENERATOR DATA
    for (int GeneratorNum = 1; GeneratorNum <= state.dataMircoturbElectGen->NumMTGenerators; ++GeneratorNum) {
        int NumAlphas;
        int NumNums;
        int IOStat;
        Array1D<Real64> NumArray(19);
        Array1D_string AlphArray(20);
        state.dataInputProcessing->inputProcessor->getObjectItem(state,
                                                                 state.dataIPShortCut->cCurrentModuleObject,
                                                                 GeneratorNum,
                                                                 AlphArray,
                                                                 NumAlphas,
                                                                 NumArray,
                                                                 NumNums,
                                                                 IOStat,
                                                                 state.dataIPShortCut->lNumericFieldBlanks,
                                                                 state.dataIPShortCut->lAlphaFieldBlanks,
                                                                 state.dataIPShortCut->cAlphaFieldNames,
                                                                 state.dataIPShortCut->cNumericFieldNames);
        UtilityRoutines::IsNameEmpty(state, state.dataIPShortCut->cAlphaArgs(1), state.dataIPShortCut->cCurrentModuleObject, ErrorsFound);
        state.dataMircoturbElectGen->MTGenerator(GeneratorNum).Name = AlphArray(1);

        state.dataMircoturbElectGen->MTGenerator(GeneratorNum).RefElecPowerOutput = NumArray(1);
        if (state.dataMircoturbElectGen->MTGenerator(GeneratorNum).RefElecPowerOutput <= 0.0) {
            ShowSevereError(state, format("Invalid {}={:.2R}", state.dataIPShortCut->cNumericFieldNames(1), NumArray(1)));
            ShowContinueError(state, format("Entered in {}={}", state.dataIPShortCut->cCurrentModuleObject, AlphArray(1)));
            ShowContinueError(state, format("{} must be greater than 0.", state.dataIPShortCut->cNumericFieldNames(1)));
            ErrorsFound = true;
        }

        state.dataMircoturbElectGen->MTGenerator(GeneratorNum).MinElecPowerOutput = NumArray(2);
        state.dataMircoturbElectGen->MTGenerator(GeneratorNum).MaxElecPowerOutput = NumArray(3);

        if (state.dataMircoturbElectGen->MTGenerator(GeneratorNum).MinElecPowerOutput < 0.0) {
            ShowSevereError(state, format("Invalid {}={:.2R}", state.dataIPShortCut->cNumericFieldNames(2), NumArray(2)));
            ShowContinueError(state, format("Entered in {}={}", state.dataIPShortCut->cCurrentModuleObject, AlphArray(1)));
            ShowContinueError(state, format("{} must be greater than 0.", state.dataIPShortCut->cNumericFieldNames(2)));
            ErrorsFound = true;
        }

        if (state.dataIPShortCut->lNumericFieldBlanks(3)) {
            state.dataMircoturbElectGen->MTGenerator(GeneratorNum).MaxElecPowerOutput =
                state.dataMircoturbElectGen->MTGenerator(GeneratorNum).RefElecPowerOutput;
        } else {
            if (state.dataMircoturbElectGen->MTGenerator(GeneratorNum).MaxElecPowerOutput <= 0.0) {
                ShowSevereError(state, format("Invalid {}={:.2R}", state.dataIPShortCut->cNumericFieldNames(3), NumArray(3)));
                ShowContinueError(state, format("Entered in {}={}", state.dataIPShortCut->cCurrentModuleObject, AlphArray(1)));
                ShowContinueError(state, format("{} must be greater than 0.", state.dataIPShortCut->cNumericFieldNames(3)));
                ErrorsFound = true;
            }
        }

        if (state.dataMircoturbElectGen->MTGenerator(GeneratorNum).MinElecPowerOutput >=
            state.dataMircoturbElectGen->MTGenerator(GeneratorNum).MaxElecPowerOutput) {
            ShowSevereError(
                state, format("{}= {}", state.dataIPShortCut->cCurrentModuleObject, state.dataMircoturbElectGen->MTGenerator(GeneratorNum).Name));
            ShowContinueError(state,
                              format("{} [{:.2R}] > {} [{:.2R}]",
                                     state.dataIPShortCut->cNumericFieldNames(2),
                                     NumArray(2),
                                     state.dataIPShortCut->cNumericFieldNames(3),
                                     NumArray(3)));
            ShowContinueError(state, "Minimum Full Load Electrical Power Output must be less than or equal");
            ShowContinueError(state, "to Maximum Full Load Electrical Power Output.");
            ErrorsFound = true;
        }

        if (state.dataMircoturbElectGen->MTGenerator(GeneratorNum).RefElecPowerOutput >
                state.dataMircoturbElectGen->MTGenerator(GeneratorNum).MaxElecPowerOutput ||
            state.dataMircoturbElectGen->MTGenerator(GeneratorNum).RefElecPowerOutput <
                state.dataMircoturbElectGen->MTGenerator(GeneratorNum).MinElecPowerOutput) {
            ShowSevereError(
                state, format("{}= {}", state.dataIPShortCut->cCurrentModuleObject, state.dataMircoturbElectGen->MTGenerator(GeneratorNum).Name));
            ShowContinueError(state,
                              format("{} must be >= {}", state.dataIPShortCut->cNumericFieldNames(1), state.dataIPShortCut->cNumericFieldNames(2)));
            ShowContinueError(state,
                              format("{} must be <= {}", state.dataIPShortCut->cNumericFieldNames(1), state.dataIPShortCut->cNumericFieldNames(3)));
            ShowContinueError(state, format("{} = {:.2R}", state.dataIPShortCut->cNumericFieldNames(1), NumArray(1)));
            ShowContinueError(state, format("{} = {:.2R}", state.dataIPShortCut->cNumericFieldNames(2), NumArray(2)));
            ShowContinueError(state, format("{} = {:.2R}", state.dataIPShortCut->cNumericFieldNames(3), NumArray(3)));
            ErrorsFound = true;
        }

        state.dataMircoturbElectGen->MTGenerator(GeneratorNum).RefElecEfficiencyLHV = NumArray(4);

        if (state.dataMircoturbElectGen->MTGenerator(GeneratorNum).RefElecEfficiencyLHV <= 0.0) {
            ShowSevereError(state, format("Invalid {}={:.2R}", state.dataIPShortCut->cNumericFieldNames(4), NumArray(4)));
            ShowContinueError(state, format("Entered in {}={}", state.dataIPShortCut->cCurrentModuleObject, AlphArray(1)));
            ShowContinueError(state, format("{} must be greater than 0.", state.dataIPShortCut->cNumericFieldNames(4)));
            ErrorsFound = true;
        }

        state.dataMircoturbElectGen->MTGenerator(GeneratorNum).RefCombustAirInletTemp = NumArray(5);
        state.dataMircoturbElectGen->MTGenerator(GeneratorNum).RefCombustAirInletHumRat = NumArray(6);
        state.dataMircoturbElectGen->MTGenerator(GeneratorNum).RefElevation = NumArray(7);

        if (state.dataMircoturbElectGen->MTGenerator(GeneratorNum).RefCombustAirInletHumRat <= 0.0) {
            ShowSevereError(state, format("Invalid {}={:.2R}", state.dataIPShortCut->cNumericFieldNames(6), NumArray(6)));
            ShowContinueError(state, format("Entered in {}={}", state.dataIPShortCut->cCurrentModuleObject, AlphArray(1)));
            ShowContinueError(state, format("{} must be greater than 0.", state.dataIPShortCut->cNumericFieldNames(6)));
            ErrorsFound = true;
        } else {
            // Reference barometric pressure, adjusted for reference elevation (Pa)
            Real64 RefBaroPressure =
                101325.0 * std::pow(1.0 - 2.25577e-05 * state.dataMircoturbElectGen->MTGenerator(GeneratorNum).RefElevation, 5.2559);
            state.dataMircoturbElectGen->MTGenerator(GeneratorNum).RefCombustAirInletDensity =
                Psychrometrics::PsyRhoAirFnPbTdbW(state,
                                                  RefBaroPressure,
                                                  state.dataMircoturbElectGen->MTGenerator(GeneratorNum).RefCombustAirInletTemp,
                                                  state.dataMircoturbElectGen->MTGenerator(GeneratorNum).RefCombustAirInletHumRat);
        }

        state.dataMircoturbElectGen->MTGenerator(GeneratorNum).ElecPowFTempElevCurveNum =
            Curve::GetCurveIndex(state, AlphArray(2)); // Convert curve name to number
        if (state.dataMircoturbElectGen->MTGenerator(GeneratorNum).ElecPowFTempElevCurveNum == 0) {
            ShowSevereError(state, format("Invalid {}={}", state.dataIPShortCut->cAlphaFieldNames(2), AlphArray(2)));
            ShowContinueError(state, format("Entered in {}={}", state.dataIPShortCut->cCurrentModuleObject, AlphArray(1)));
            ErrorsFound = true;
        } else {
            // Verify curve object, only legal type is BiQuadratic

            if (!ErrorsFound) {
                // Check electrical power output at reference combustion inlet temp and elevation
                // Output of Electrical Power Output Modifier Curve (function of temp and elev)
                Real64 ElectOutFTempElevOutput = Curve::CurveValue(state,
                                                                   state.dataMircoturbElectGen->MTGenerator(GeneratorNum).ElecPowFTempElevCurveNum,
                                                                   state.dataMircoturbElectGen->MTGenerator(GeneratorNum).RefCombustAirInletTemp,
                                                                   state.dataMircoturbElectGen->MTGenerator(GeneratorNum).RefElevation);
                if (std::abs(ElectOutFTempElevOutput - 1.0) > 0.1) {
                    ShowWarningError(
                        state,
                        format("{} \"{}\"", state.dataIPShortCut->cCurrentModuleObject, state.dataMircoturbElectGen->MTGenerator(GeneratorNum).Name));
                    ShowContinueError(state, format("{} = {}", state.dataIPShortCut->cAlphaFieldNames(2), AlphArray(2)));
                    ShowContinueError(state, "... Curve output at reference conditions should equal 1 (+-10%).");
                    ShowContinueError(state,
                                      format("...Reference combustion air inlet temperature = {:.4T} C",
                                             state.dataMircoturbElectGen->MTGenerator(GeneratorNum).RefCombustAirInletTemp));
                    ShowContinueError(state,
                                      format("...Reference elevation                        = {:.4T} m",
                                             state.dataMircoturbElectGen->MTGenerator(GeneratorNum).RefElevation));
                    ShowContinueError(state, format("...Curve output                               = {:.4T}", ElectOutFTempElevOutput));
                }
            }
        }

        state.dataMircoturbElectGen->MTGenerator(GeneratorNum).ElecEffFTempCurveNum =
            Curve::GetCurveIndex(state, AlphArray(3)); // Convert curve name to number
        if (state.dataMircoturbElectGen->MTGenerator(GeneratorNum).ElecEffFTempCurveNum == 0) {
            ShowSevereError(
                state, format("{} \"{}\"", state.dataIPShortCut->cCurrentModuleObject, state.dataMircoturbElectGen->MTGenerator(GeneratorNum).Name));
            ShowSevereError(state, format("{} not found = {}", state.dataIPShortCut->cAlphaFieldNames(3), AlphArray(3)));
            ErrorsFound = true;
        } else {
            // Verify curve object, only legal types are Quadratic and Cubic

            if (!ErrorsFound) {
                // Check electrical efficiency at reference combustion inlet temp
                // Output of Electrical Efficiency Modifier Curve (function of temp)
                Real64 ElecEfficFTempOutput = Curve::CurveValue(state,
                                                                state.dataMircoturbElectGen->MTGenerator(GeneratorNum).ElecEffFTempCurveNum,
                                                                state.dataMircoturbElectGen->MTGenerator(GeneratorNum).RefCombustAirInletTemp);
                if (std::abs(ElecEfficFTempOutput - 1.0) > 0.1) {
                    ShowWarningError(
                        state,
                        format("{} \"{}\"", state.dataIPShortCut->cCurrentModuleObject, state.dataMircoturbElectGen->MTGenerator(GeneratorNum).Name));
                    ShowContinueError(state, format("{} = {}", state.dataIPShortCut->cAlphaFieldNames(3), AlphArray(3)));
                    ShowContinueError(state, "... Curve output at reference condition should equal 1 (+-10%).");
                    ShowContinueError(state,
                                      format("... Reference combustion air inlet temperature = {:.4T} C",
                                             state.dataMircoturbElectGen->MTGenerator(GeneratorNum).RefCombustAirInletTemp));
                    ShowContinueError(state, format("... Curve output                               = {:.4T}", ElecEfficFTempOutput));
                }
            }
        }

        state.dataMircoturbElectGen->MTGenerator(GeneratorNum).ElecEffFPLRCurveNum =
            Curve::GetCurveIndex(state, AlphArray(4)); // Convert curve name to number
        if (state.dataMircoturbElectGen->MTGenerator(GeneratorNum).ElecEffFPLRCurveNum == 0) {
            ShowSevereError(
                state, format("{} \"{}\"", state.dataIPShortCut->cCurrentModuleObject, state.dataMircoturbElectGen->MTGenerator(GeneratorNum).Name));
            ShowSevereError(state, format("{} not found = {}", state.dataIPShortCut->cAlphaFieldNames(4), AlphArray(4)));
            ErrorsFound = true;
        } else {
            // Verify curve object, only legal types are Quadratic and Cubic

            if (!ErrorsFound) {
                // Check electrical efficiency at PLR = 1
                // Output of Electrical Efficiency Modifier Curve (function of PLR)
                Real64 ElecEfficFPLROutput =
                    Curve::CurveValue(state, state.dataMircoturbElectGen->MTGenerator(GeneratorNum).ElecEffFPLRCurveNum, 1.0);
                if (std::abs(ElecEfficFPLROutput - 1.0) > 0.1) {
                    ShowWarningError(
                        state,
                        format("{} \"{}\"", state.dataIPShortCut->cCurrentModuleObject, state.dataMircoturbElectGen->MTGenerator(GeneratorNum).Name));
                    ShowContinueError(state, format("{} = {}", state.dataIPShortCut->cAlphaFieldNames(4), AlphArray(4)));
                    ShowContinueError(state, "... Curve output at a part-load ratio of 1 should equal 1 (+-10%).");
                    ShowContinueError(state, format("... Curve output = {:.4T}", ElecEfficFPLROutput));
                }

                Real64 Var1Min(0.0);
                Real64 Var1Max(0.0);
                Curve::GetCurveMinMaxValues(state, state.dataMircoturbElectGen->MTGenerator(GeneratorNum).ElecEffFPLRCurveNum, Var1Min, Var1Max);
                state.dataMircoturbElectGen->MTGenerator(GeneratorNum).MinPartLoadRat = Var1Min;
                state.dataMircoturbElectGen->MTGenerator(GeneratorNum).MaxPartLoadRat = Var1Max;
            }
        }

        // Validate fuel type input
        state.dataMircoturbElectGen->MTGenerator(GeneratorNum).FuelType =
            static_cast<Constant::eResource>(getEnumerationValue(Constant::eResourceNamesUC, UtilityRoutines::MakeUPPERCase(AlphArray(5))));
        if (state.dataMircoturbElectGen->MTGenerator(GeneratorNum).FuelType == Constant::eResource::Invalid) {
            ShowSevereError(
                state, format("{} \"{}\"", state.dataIPShortCut->cCurrentModuleObject, state.dataMircoturbElectGen->MTGenerator(GeneratorNum).Name));
            ShowSevereError(state, format("Invalid {}  = {}", state.dataIPShortCut->cAlphaFieldNames(5), AlphArray(5)));
            ErrorsFound = true;
        }

        state.dataMircoturbElectGen->MTGenerator(GeneratorNum).FuelHigherHeatingValue = NumArray(8);
        state.dataMircoturbElectGen->MTGenerator(GeneratorNum).FuelLowerHeatingValue = NumArray(9);

        if (state.dataMircoturbElectGen->MTGenerator(GeneratorNum).FuelLowerHeatingValue <= 0.0) {
            ShowSevereError(state, format("Invalid {}={:.2R}", state.dataIPShortCut->cNumericFieldNames(9), NumArray(9)));
            ShowContinueError(state, format("Entered in {}={}", state.dataIPShortCut->cCurrentModuleObject, AlphArray(1)));
            ShowContinueError(state, format("{} must be greater than 0.", state.dataIPShortCut->cNumericFieldNames(9)));
            ErrorsFound = true;
        }

        if (state.dataMircoturbElectGen->MTGenerator(GeneratorNum).FuelHigherHeatingValue <= 0.0) {
            ShowSevereError(state, format("Invalid {}={:.2R}", state.dataIPShortCut->cNumericFieldNames(8), NumArray(8)));
            ShowContinueError(state, format("Entered in {}={}", state.dataIPShortCut->cCurrentModuleObject, AlphArray(1)));
            ShowContinueError(state, format("{} must be greater than 0.", state.dataIPShortCut->cNumericFieldNames(8)));
            ErrorsFound = true;
        }

        if (state.dataMircoturbElectGen->MTGenerator(GeneratorNum).FuelLowerHeatingValue >
            state.dataMircoturbElectGen->MTGenerator(GeneratorNum).FuelHigherHeatingValue) {
            ShowSevereError(
                state, format("{} \"{}\"", state.dataIPShortCut->cCurrentModuleObject, state.dataMircoturbElectGen->MTGenerator(GeneratorNum).Name));
            ShowContinueError(
                state,
                format("{} must be greater than the {}", state.dataIPShortCut->cNumericFieldNames(8), state.dataIPShortCut->cNumericFieldNames(9)));
            ShowContinueError(state, format("{}={:.2R}", state.dataIPShortCut->cNumericFieldNames(8), NumArray(8)));
            ShowContinueError(state, format("{}={:.2R}", state.dataIPShortCut->cNumericFieldNames(9), NumArray(9)));
            ErrorsFound = true;
        }

        state.dataMircoturbElectGen->MTGenerator(GeneratorNum).StandbyPower = NumArray(10);
        if (state.dataMircoturbElectGen->MTGenerator(GeneratorNum).StandbyPower < 0.0) {
            ShowWarningError(state, format("Invalid {}={:.2R}", state.dataIPShortCut->cNumericFieldNames(10), NumArray(10)));
            ShowContinueError(state, format("Entered in {}={}", state.dataIPShortCut->cCurrentModuleObject, AlphArray(1)));
            ShowContinueError(state, format("{} must be greater than 0.", state.dataIPShortCut->cNumericFieldNames(10)));
            ShowContinueError(state, "Resetting to 0 and the simulation continues.");
            state.dataMircoturbElectGen->MTGenerator(GeneratorNum).StandbyPower = 0.0;
        }

        state.dataMircoturbElectGen->MTGenerator(GeneratorNum).AncillaryPower = NumArray(11);
        if (state.dataMircoturbElectGen->MTGenerator(GeneratorNum).AncillaryPower < 0.0) {
            ShowWarningError(state, format("Invalid {}={:.2R}", state.dataIPShortCut->cNumericFieldNames(11), NumArray(11)));
            ShowContinueError(state, format("Entered in {}={}", state.dataIPShortCut->cCurrentModuleObject, AlphArray(1)));
            ShowContinueError(state, format("{} must be greater than 0.", state.dataIPShortCut->cNumericFieldNames(11)));
            ShowContinueError(state, "Resetting to 0 and the simulation continues.");
            state.dataMircoturbElectGen->MTGenerator(GeneratorNum).AncillaryPower = 0.0;
        }

        state.dataMircoturbElectGen->MTGenerator(GeneratorNum).AncillaryPowerFuelCurveNum =
            Curve::GetCurveIndex(state, AlphArray(6)); // Convert curve name to number
        //   If blank, then the calc routine assumes modifier curve value = 1 for entire simulation
        if (!state.dataIPShortCut->lAlphaFieldBlanks(6) && state.dataMircoturbElectGen->MTGenerator(GeneratorNum).AncillaryPowerFuelCurveNum == 0) {
            ShowSevereError(state, format("Invalid {}={}", state.dataIPShortCut->cAlphaFieldNames(6), AlphArray(6)));
            ShowContinueError(state, format("Entered in {}={}", state.dataIPShortCut->cCurrentModuleObject, AlphArray(1)));
            ErrorsFound = true;
        } else if (state.dataMircoturbElectGen->MTGenerator(GeneratorNum).AncillaryPowerFuelCurveNum > 0) {
            // Verify curve object, only legal type is Quadratic

            if (!ErrorsFound) {
                // Fuel mass flow rate at reference conditions (kg/s)
                Real64 RefFuelUseMdot = (state.dataMircoturbElectGen->MTGenerator(GeneratorNum).RefElecPowerOutput /
                                         state.dataMircoturbElectGen->MTGenerator(GeneratorNum).RefElecEfficiencyLHV) /
                                        (state.dataMircoturbElectGen->MTGenerator(GeneratorNum).FuelLowerHeatingValue * 1000.0);
                // Output of Ancillary Power Modifer Curve (function of temps and fuel flow)
                Real64 AncillaryPowerOutput =
                    Curve::CurveValue(state, state.dataMircoturbElectGen->MTGenerator(GeneratorNum).AncillaryPowerFuelCurveNum, RefFuelUseMdot);
                if (std::abs(AncillaryPowerOutput - 1.0) > 0.1) {
                    ShowWarningError(
                        state,
                        format("{} \"{}\"", state.dataIPShortCut->cCurrentModuleObject, state.dataMircoturbElectGen->MTGenerator(GeneratorNum).Name));
                    ShowContinueError(state, format("{} = {}", state.dataIPShortCut->cAlphaFieldNames(6), AlphArray(6)));
                    ShowContinueError(state, "... Curve output at reference conditions should equal 1 (+-10%).");
                    ShowContinueError(state,
                                      format("... Reference Electrical Power Output           = {:.2T} W",
                                             state.dataMircoturbElectGen->MTGenerator(GeneratorNum).RefElecPowerOutput));
                    ShowContinueError(state,
                                      format("... Reference Electrical Efficiency (LHV basis) = {:.4T}",
                                             state.dataMircoturbElectGen->MTGenerator(GeneratorNum).RefElecEfficiencyLHV));
                    ShowContinueError(state,
                                      format("... Fuel Lower Heating Value                    = {:.2T} kJ/kg",
                                             state.dataMircoturbElectGen->MTGenerator(GeneratorNum).FuelLowerHeatingValue));
                    ShowContinueError(state, format("... Calculated fuel flow                        = {:.4T} kg/s", RefFuelUseMdot));
                    ShowContinueError(state, format("... Curve output                                = {:.4T}", AncillaryPowerOutput));
                }
            }
        }

        if (!state.dataIPShortCut->lAlphaFieldBlanks(7)) {
            state.dataMircoturbElectGen->MTGenerator(GeneratorNum).HeatRecInletNodeNum =
                NodeInputManager::GetOnlySingleNode(state,
                                                    AlphArray(7),
                                                    ErrorsFound,
                                                    DataLoopNode::ConnectionObjectType::GeneratorMicroTurbine,
                                                    state.dataMircoturbElectGen->MTGenerator(GeneratorNum).Name,
                                                    DataLoopNode::NodeFluidType::Water,
                                                    DataLoopNode::ConnectionType::Inlet,
                                                    NodeInputManager::CompFluidStream::Primary,
                                                    DataLoopNode::ObjectIsNotParent);
        }

        if (!state.dataIPShortCut->lAlphaFieldBlanks(8)) {
            state.dataMircoturbElectGen->MTGenerator(GeneratorNum).HeatRecOutletNodeNum =
                NodeInputManager::GetOnlySingleNode(state,
                                                    AlphArray(8),
                                                    ErrorsFound,
                                                    DataLoopNode::ConnectionObjectType::GeneratorMicroTurbine,
                                                    state.dataMircoturbElectGen->MTGenerator(GeneratorNum).Name,
                                                    DataLoopNode::NodeFluidType::Water,
                                                    DataLoopNode::ConnectionType::Outlet,
                                                    NodeInputManager::CompFluidStream::Primary,
                                                    DataLoopNode::ObjectIsNotParent);
        }

        if (state.dataMircoturbElectGen->MTGenerator(GeneratorNum).HeatRecInletNodeNum > 0 &&
            state.dataMircoturbElectGen->MTGenerator(GeneratorNum).HeatRecOutletNodeNum > 0) {
            BranchNodeConnections::TestCompSet(state,
                                               state.dataIPShortCut->cCurrentModuleObject,
                                               state.dataMircoturbElectGen->MTGenerator(GeneratorNum).Name,
                                               AlphArray(7),
                                               AlphArray(8),
                                               "Heat Recovery Nodes");
        }

        if ((state.dataMircoturbElectGen->MTGenerator(GeneratorNum).HeatRecOutletNodeNum > 0 &&
             state.dataMircoturbElectGen->MTGenerator(GeneratorNum).HeatRecInletNodeNum == 0) ||
            (state.dataMircoturbElectGen->MTGenerator(GeneratorNum).HeatRecOutletNodeNum == 0 &&
             state.dataMircoturbElectGen->MTGenerator(GeneratorNum).HeatRecInletNodeNum > 0)) {
            ShowSevereError(
                state, format("{} \"{}\"", state.dataIPShortCut->cCurrentModuleObject, state.dataMircoturbElectGen->MTGenerator(GeneratorNum).Name));
            ShowContinueError(state, "... If one Heat Recovery Water Node Name is specified, then both the Inlet and Outlet Heat Recovery");
            ShowContinueError(state, "... Water Node Names must be specified. Only one water node is being specified for this generator.");
            ErrorsFound = true;
        }

        //   Heat recovery to water input fields only valid if water nodes are defined
        if (state.dataMircoturbElectGen->MTGenerator(GeneratorNum).HeatRecInletNodeNum != 0 &&
            state.dataMircoturbElectGen->MTGenerator(GeneratorNum).HeatRecOutletNodeNum != 0) {

            state.dataMircoturbElectGen->MTGenerator(GeneratorNum).HeatRecActive = true;

            state.dataMircoturbElectGen->MTGenerator(GeneratorNum).RefThermalEffLHV = NumArray(12);
            if (state.dataMircoturbElectGen->MTGenerator(GeneratorNum).RefThermalEffLHV < 0.0) {
                ShowWarningError(
                    state,
                    format("{} \"{}\"", state.dataIPShortCut->cCurrentModuleObject, state.dataMircoturbElectGen->MTGenerator(GeneratorNum).Name));
                ShowContinueError(state, format("{} must be >= 0.", state.dataIPShortCut->cNumericFieldNames(12)));
                ShowContinueError(state, "Resetting to 0 and the simulation continues.");
                state.dataMircoturbElectGen->MTGenerator(GeneratorNum).RefThermalEffLHV = 0.0;
            }

            // Next store thermal power output ranges using nominal thermal to electrical efficiency ratio and electrical power data
            state.dataMircoturbElectGen->MTGenerator(GeneratorNum).RefThermalPowerOutput =
                state.dataMircoturbElectGen->MTGenerator(GeneratorNum).RefElecPowerOutput *
                state.dataMircoturbElectGen->MTGenerator(GeneratorNum).RefThermalEffLHV /
                state.dataMircoturbElectGen->MTGenerator(GeneratorNum).RefElecEfficiencyLHV;
            state.dataMircoturbElectGen->MTGenerator(GeneratorNum).MinThermalPowerOutput =
                state.dataMircoturbElectGen->MTGenerator(GeneratorNum).MinElecPowerOutput *
                state.dataMircoturbElectGen->MTGenerator(GeneratorNum).RefThermalEffLHV /
                state.dataMircoturbElectGen->MTGenerator(GeneratorNum).RefElecEfficiencyLHV;
            state.dataMircoturbElectGen->MTGenerator(GeneratorNum).MaxThermalPowerOutput =
                state.dataMircoturbElectGen->MTGenerator(GeneratorNum).MaxElecPowerOutput *
                state.dataMircoturbElectGen->MTGenerator(GeneratorNum).RefThermalEffLHV /
                state.dataMircoturbElectGen->MTGenerator(GeneratorNum).RefElecEfficiencyLHV;

            state.dataMircoturbElectGen->MTGenerator(GeneratorNum).RefInletWaterTemp = NumArray(13);

            if (UtilityRoutines::SameString(AlphArray(9), "InternalControl")) {
                state.dataMircoturbElectGen->MTGenerator(GeneratorNum).InternalFlowControl =
                    true; //  A9, \field Heat Recovery Water Flow Operating Mode
                state.dataMircoturbElectGen->MTGenerator(GeneratorNum).PlantFlowControl = false;
            }
            if ((!(UtilityRoutines::SameString(AlphArray(9), "InternalControl"))) && (!(UtilityRoutines::SameString(AlphArray(9), "PlantControl")))) {
                ShowSevereError(state, format("Invalid {}={}", state.dataIPShortCut->cAlphaFieldNames(9), AlphArray(9)));
                ShowContinueError(state, format("Entered in {}={}", state.dataIPShortCut->cCurrentModuleObject, AlphArray(1)));
                ShowContinueError(state, "Operating Mode must be INTERNAL CONTROL or PLANT CONTROL.");
                ErrorsFound = true;
            }

            state.dataMircoturbElectGen->MTGenerator(GeneratorNum).RefHeatRecVolFlowRate = NumArray(14);

            if (state.dataMircoturbElectGen->MTGenerator(GeneratorNum).RefHeatRecVolFlowRate <= 0.0) {
                ShowSevereError(state, format("Invalid {}={:.2R}", state.dataIPShortCut->cNumericFieldNames(14), NumArray(14)));
                ShowContinueError(state, format("Entered in {}={}", state.dataIPShortCut->cCurrentModuleObject, AlphArray(1)));
                ShowContinueError(state, format("{} must be greater than 0.", state.dataIPShortCut->cNumericFieldNames(14)));
                ErrorsFound = true;
            }

            if (state.dataMircoturbElectGen->MTGenerator(GeneratorNum).InternalFlowControl) { // Get Heat Recovery Water Flow Rate Modifier Curve

                state.dataMircoturbElectGen->MTGenerator(GeneratorNum).HeatRecFlowFTempPowCurveNum = Curve::GetCurveIndex(state, AlphArray(10));
                if (state.dataMircoturbElectGen->MTGenerator(GeneratorNum).HeatRecFlowFTempPowCurveNum != 0) {
                    // Verify curve object, only legal type is BiQuadratic
                }

            } // End of IF (MTGenerator(GeneratorNum)%InternalFlowControl) THEN

            state.dataMircoturbElectGen->MTGenerator(GeneratorNum).ThermEffFTempElevCurveNum =
                Curve::GetCurveIndex(state, AlphArray(11)); // convert curve name to number
            if (state.dataMircoturbElectGen->MTGenerator(GeneratorNum).ThermEffFTempElevCurveNum != 0) {
                // Verify curve object, only legal types are BiQuadratic and BiCubic

                if (!ErrorsFound) {
                    // Output of Thermal Efficiency Modifier Curve (function of temp and elevation)
                    Real64 ThermalEffTempElevOutput =
                        Curve::CurveValue(state,
                                          state.dataMircoturbElectGen->MTGenerator(GeneratorNum).ThermEffFTempElevCurveNum,
                                          state.dataMircoturbElectGen->MTGenerator(GeneratorNum).RefCombustAirInletTemp,
                                          state.dataMircoturbElectGen->MTGenerator(GeneratorNum).RefElevation);

                    if (std::abs(ThermalEffTempElevOutput - 1.0) > 0.1) {
                        ShowWarningError(state,
                                         format("{} \"{}\"",
                                                state.dataIPShortCut->cCurrentModuleObject,
                                                state.dataMircoturbElectGen->MTGenerator(GeneratorNum).Name));
                        ShowContinueError(state, format("{} = {}", state.dataIPShortCut->cAlphaFieldNames(11), AlphArray(11)));
                        ShowContinueError(state, "... Curve output at reference conditions should equal 1 (+-10%).");
                        ShowContinueError(state,
                                          format("... Reference combustion air inlet temperature      = {:.4T} C",
                                                 state.dataMircoturbElectGen->MTGenerator(GeneratorNum).RefCombustAirInletTemp));
                        ShowContinueError(state,
                                          format("... Reference elevation                             = {:.4T} m",
                                                 state.dataMircoturbElectGen->MTGenerator(GeneratorNum).RefElevation));
                    }
                }
            }

            state.dataMircoturbElectGen->MTGenerator(GeneratorNum).HeatRecRateFPLRCurveNum =
                Curve::GetCurveIndex(state, AlphArray(12)); // convert curve name to number
            if (state.dataMircoturbElectGen->MTGenerator(GeneratorNum).HeatRecRateFPLRCurveNum != 0) {
                // Verify curve object, only legal types are Quadratic or Cubic

                if (!ErrorsFound) {
                    // Output of Heat Recovery Rate Modifier Curve (function of PLR)
                    Real64 HeatRecRateFPLROutput =
                        Curve::CurveValue(state, state.dataMircoturbElectGen->MTGenerator(GeneratorNum).HeatRecRateFPLRCurveNum, 1.0);

                    if (std::abs(HeatRecRateFPLROutput - 1.0) > 0.1) {
                        ShowWarningError(state,
                                         format("{} \"{}\"",
                                                state.dataIPShortCut->cCurrentModuleObject,
                                                state.dataMircoturbElectGen->MTGenerator(GeneratorNum).Name));
                        ShowContinueError(state, format("{} = {}", state.dataIPShortCut->cAlphaFieldNames(12), AlphArray(12)));
                        ShowContinueError(state, "... Curve output at a part-load ratio of 1 should equal 1 (+-10%).");
                        ShowContinueError(state, format("... Curve output = {:.4T}", HeatRecRateFPLROutput));
                    }
                }
            }

            state.dataMircoturbElectGen->MTGenerator(GeneratorNum).HeatRecRateFTempCurveNum =
                Curve::GetCurveIndex(state, AlphArray(13)); // convert curve name to number
            if (state.dataMircoturbElectGen->MTGenerator(GeneratorNum).HeatRecRateFTempCurveNum != 0) {
                // Verify curve object, only legal type is Quadratic

                if (!ErrorsFound) {
                    // Output of Heat Recovery Rate Modifier Curve (function of inlet water temp)
                    Real64 HeatRecRateFTempOutput = Curve::CurveValue(state,
                                                                      state.dataMircoturbElectGen->MTGenerator(GeneratorNum).HeatRecRateFTempCurveNum,
                                                                      state.dataMircoturbElectGen->MTGenerator(GeneratorNum).RefInletWaterTemp);

                    if (std::abs(HeatRecRateFTempOutput - 1.0) > 0.1) {
                        ShowWarningError(state,
                                         format("{} \"{}\"",
                                                state.dataIPShortCut->cCurrentModuleObject,
                                                state.dataMircoturbElectGen->MTGenerator(GeneratorNum).Name));
                        ShowContinueError(state, format("{} = {}", state.dataIPShortCut->cAlphaFieldNames(13), AlphArray(13)));
                        ShowContinueError(state, "... Curve output at reference condition should equal 1 (+-10%).");
                        ShowContinueError(state,
                                          format("... Reference inlet water temperature temperature      = {:.4T} C",
                                                 state.dataMircoturbElectGen->MTGenerator(GeneratorNum).RefInletWaterTemp));
                        ShowContinueError(state, format("... Curve output = {:.4T}", HeatRecRateFTempOutput));
                    }
                }
            }

            state.dataMircoturbElectGen->MTGenerator(GeneratorNum).HeatRecRateFWaterFlowCurveNum = Curve::GetCurveIndex(state, AlphArray(14));
            if (state.dataMircoturbElectGen->MTGenerator(GeneratorNum).HeatRecRateFWaterFlowCurveNum != 0) {
                // Verify curve object, only legal type is Quadratic

                if (!ErrorsFound) {
                    // Output of Heat Recovery Rate Modifier Curve (function of water flow rate)
                    Real64 HeatRecRateFFlowOutput =
                        Curve::CurveValue(state,
                                          state.dataMircoturbElectGen->MTGenerator(GeneratorNum).HeatRecRateFWaterFlowCurveNum,
                                          state.dataMircoturbElectGen->MTGenerator(GeneratorNum).RefHeatRecVolFlowRate);

                    if (std::abs(HeatRecRateFFlowOutput - 1.0) > 0.1) {
                        ShowWarningError(state,
                                         format("{} \"{}\"",
                                                state.dataIPShortCut->cCurrentModuleObject,
                                                state.dataMircoturbElectGen->MTGenerator(GeneratorNum).Name));
                        ShowContinueError(state, format("{} = {}", state.dataIPShortCut->cAlphaFieldNames(14), AlphArray(14)));
                        ShowContinueError(state, "... Curve output at reference condition should equal 1 (+-10%).");
                        ShowContinueError(state,
                                          format("... Reference Heat Recovery Water Flow Rate      = {:.4T} m3/s",
                                                 state.dataMircoturbElectGen->MTGenerator(GeneratorNum).RefHeatRecVolFlowRate));
                        ShowContinueError(state, format("... Curve output = {:.4T}", HeatRecRateFFlowOutput));
                    }
                }
            }

            state.dataMircoturbElectGen->MTGenerator(GeneratorNum).HeatRecMinVolFlowRate = NumArray(15);
            if (state.dataMircoturbElectGen->MTGenerator(GeneratorNum).HeatRecMinVolFlowRate < 0.0) {
                ShowWarningError(
                    state,
                    format("{} \"{}\"", state.dataIPShortCut->cCurrentModuleObject, state.dataMircoturbElectGen->MTGenerator(GeneratorNum).Name));
                ShowContinueError(state, format("{} must be >= 0.", state.dataIPShortCut->cNumericFieldNames(15)));
                ShowContinueError(state, "Resetting to 0 and the simulation continues.");
                state.dataMircoturbElectGen->MTGenerator(GeneratorNum).HeatRecMinVolFlowRate = 0.0;
            }

            state.dataMircoturbElectGen->MTGenerator(GeneratorNum).HeatRecMaxVolFlowRate = NumArray(16);
            if (state.dataMircoturbElectGen->MTGenerator(GeneratorNum).HeatRecMaxVolFlowRate < 0.0) {
                ShowWarningError(
                    state,
                    format("{} \"{}\"", state.dataIPShortCut->cCurrentModuleObject, state.dataMircoturbElectGen->MTGenerator(GeneratorNum).Name));
                ShowContinueError(state, format("{} must be >= 0.", state.dataIPShortCut->cNumericFieldNames(16)));
                ShowContinueError(state, "Resetting to 0 and the simulation continues.");
                state.dataMircoturbElectGen->MTGenerator(GeneratorNum).HeatRecMaxVolFlowRate = 0.0;
            }

            if (state.dataMircoturbElectGen->MTGenerator(GeneratorNum).HeatRecMaxVolFlowRate <
                state.dataMircoturbElectGen->MTGenerator(GeneratorNum).HeatRecMinVolFlowRate) {
                ShowWarningError(
                    state,
                    format("{} \"{}\"", state.dataIPShortCut->cCurrentModuleObject, state.dataMircoturbElectGen->MTGenerator(GeneratorNum).Name));
                ShowContinueError(
                    state, format("{} must be >= {}", state.dataIPShortCut->cNumericFieldNames(16), state.dataIPShortCut->cNumericFieldNames(15)));
                ShowContinueError(state,
                                  format("Resetting {} = {} and the simulation continues.",
                                         state.dataIPShortCut->cNumericFieldNames(16),
                                         state.dataIPShortCut->cNumericFieldNames(15)));
                state.dataMircoturbElectGen->MTGenerator(GeneratorNum).HeatRecMaxVolFlowRate =
                    state.dataMircoturbElectGen->MTGenerator(GeneratorNum).HeatRecMinVolFlowRate;
            }

            //     Check if reference heat recovery water flow rate is below the minimum flow rate
            if (state.dataMircoturbElectGen->MTGenerator(GeneratorNum).RefHeatRecVolFlowRate <
                state.dataMircoturbElectGen->MTGenerator(GeneratorNum).HeatRecMinVolFlowRate) {
                ShowWarningError(
                    state,
                    format("{} \"{}\"", state.dataIPShortCut->cCurrentModuleObject, state.dataMircoturbElectGen->MTGenerator(GeneratorNum).Name));
                ShowContinueError(
                    state, format("{} must be >= {}", state.dataIPShortCut->cNumericFieldNames(14), state.dataIPShortCut->cNumericFieldNames(15)));
                ShowContinueError(state,
                                  format("Resetting {} = {} and the simulation continues.",
                                         state.dataIPShortCut->cNumericFieldNames(14),
                                         state.dataIPShortCut->cNumericFieldNames(15)));
                state.dataMircoturbElectGen->MTGenerator(GeneratorNum).RefHeatRecVolFlowRate =
                    state.dataMircoturbElectGen->MTGenerator(GeneratorNum).HeatRecMinVolFlowRate;
            }

            //     Check if reference heat recovery water flow rate is above the maximum flow rate
            if (state.dataMircoturbElectGen->MTGenerator(GeneratorNum).RefHeatRecVolFlowRate >
                state.dataMircoturbElectGen->MTGenerator(GeneratorNum).HeatRecMaxVolFlowRate) {
                ShowWarningError(
                    state,
                    format("{} \"{}\"", state.dataIPShortCut->cCurrentModuleObject, state.dataMircoturbElectGen->MTGenerator(GeneratorNum).Name));
                ShowContinueError(
                    state, format("{} must be <= {}", state.dataIPShortCut->cNumericFieldNames(14), state.dataIPShortCut->cNumericFieldNames(16)));
                ShowContinueError(state,
                                  format("Resetting {} = {} and the simulation continues.",
                                         state.dataIPShortCut->cNumericFieldNames(14),
                                         state.dataIPShortCut->cNumericFieldNames(16)));
                state.dataMircoturbElectGen->MTGenerator(GeneratorNum).RefHeatRecVolFlowRate =
                    state.dataMircoturbElectGen->MTGenerator(GeneratorNum).HeatRecMaxVolFlowRate;
            }

            PlantUtilities::RegisterPlantCompDesignFlow(state,
                                                        state.dataMircoturbElectGen->MTGenerator(GeneratorNum).HeatRecInletNodeNum,
                                                        state.dataMircoturbElectGen->MTGenerator(GeneratorNum).HeatRecMaxVolFlowRate);

            state.dataMircoturbElectGen->MTGenerator(GeneratorNum).HeatRecMaxWaterTemp = NumArray(17);

        } // End of 'IF (MTGenerator(GeneratorNum)%HeatRecInletNodeNum .NE. 0 .AND. &
        //             MTGenerator(GeneratorNum)%HeatRecOutletNodeNum .NE. 0) THEN'

        if (!state.dataIPShortCut->lAlphaFieldBlanks(15)) {
            state.dataMircoturbElectGen->MTGenerator(GeneratorNum).CombustionAirInletNodeNum =
                NodeInputManager::GetOnlySingleNode(state,
                                                    AlphArray(15),
                                                    ErrorsFound,
                                                    DataLoopNode::ConnectionObjectType::GeneratorMicroTurbine,
                                                    AlphArray(1),
                                                    DataLoopNode::NodeFluidType::Air,
                                                    DataLoopNode::ConnectionType::Inlet,
                                                    NodeInputManager::CompFluidStream::Secondary,
                                                    DataLoopNode::ObjectIsNotParent);
        }

        //    Combustion air inlet node must be an outside air node
        if (!state.dataIPShortCut->lAlphaFieldBlanks(15) &&
            !OutAirNodeManager::CheckOutAirNodeNumber(state, state.dataMircoturbElectGen->MTGenerator(GeneratorNum).CombustionAirInletNodeNum)) {
            ShowSevereError(
                state, format("{} \"{}\"", state.dataIPShortCut->cCurrentModuleObject, state.dataMircoturbElectGen->MTGenerator(GeneratorNum).Name));
            ShowContinueError(state, format("{} is not a valid Outdoor Air Node = {}", state.dataIPShortCut->cAlphaFieldNames(15), AlphArray(15)));
            ShowContinueError(state, "it does not appear in an OutdoorAir:NodeList or as an OutdoorAir:Node.");
            ErrorsFound = true;
        }

        if (!state.dataIPShortCut->lAlphaFieldBlanks(16)) {
            state.dataMircoturbElectGen->MTGenerator(GeneratorNum).CombustionAirOutletNodeNum =
                NodeInputManager::GetOnlySingleNode(state,
                                                    AlphArray(16),
                                                    ErrorsFound,
                                                    DataLoopNode::ConnectionObjectType::GeneratorMicroTurbine,
                                                    AlphArray(1),
                                                    DataLoopNode::NodeFluidType::Air,
                                                    DataLoopNode::ConnectionType::Outlet,
                                                    NodeInputManager::CompFluidStream::Secondary,
                                                    DataLoopNode::ObjectIsNotParent);
        }

        if (state.dataMircoturbElectGen->MTGenerator(GeneratorNum).CombustionAirOutletNodeNum > 0 &&
            state.dataMircoturbElectGen->MTGenerator(GeneratorNum).CombustionAirInletNodeNum == 0) {
            ShowSevereError(
                state, format("{} \"{}\"", state.dataIPShortCut->cCurrentModuleObject, state.dataMircoturbElectGen->MTGenerator(GeneratorNum).Name));
            ShowContinueError(state,
                              format("A {} must be specified when a {} is specified.",
                                     state.dataIPShortCut->cAlphaFieldNames(15),
                                     state.dataIPShortCut->cAlphaFieldNames(16)));
            ErrorsFound = true;
        }

        //   Get other exhaust air inputs only if combustion air inlet and outlet nodes are valid
        if (state.dataMircoturbElectGen->MTGenerator(GeneratorNum).CombustionAirOutletNodeNum > 0 &&
            state.dataMircoturbElectGen->MTGenerator(GeneratorNum).CombustionAirInletNodeNum > 0) {

            state.dataMircoturbElectGen->MTGenerator(GeneratorNum).ExhAirCalcsActive = true;
            state.dataMircoturbElectGen->MTGenerator(GeneratorNum).RefExhaustAirMassFlowRate = NumArray(18);
            if (state.dataMircoturbElectGen->MTGenerator(GeneratorNum).RefExhaustAirMassFlowRate <= 0.0 &&
                !state.dataIPShortCut->lNumericFieldBlanks(18)) {
                ShowSevereError(state, format("Invalid {}={:.2R}", state.dataIPShortCut->cNumericFieldNames(18), NumArray(18)));
                ShowContinueError(state, format("Entered in {}={}", state.dataIPShortCut->cCurrentModuleObject, AlphArray(1)));
                ShowContinueError(state, format("{} must be greater than 0.", state.dataIPShortCut->cNumericFieldNames(18)));
                ErrorsFound = true;
            }

            state.dataMircoturbElectGen->MTGenerator(GeneratorNum).ExhFlowFTempCurveNum = Curve::GetCurveIndex(state, AlphArray(17));
            if (state.dataMircoturbElectGen->MTGenerator(GeneratorNum).ExhFlowFTempCurveNum != 0) {
                // Verify curve object, only legal types are Quadratic and Cubic

                if (!ErrorsFound) {
                    // Output of Exhaust Air Flow Modifier Curve (function of inlet air temp)
                    Real64 ExhFlowFTempOutput = Curve::CurveValue(state,
                                                                  state.dataMircoturbElectGen->MTGenerator(GeneratorNum).ExhFlowFTempCurveNum,
                                                                  state.dataMircoturbElectGen->MTGenerator(GeneratorNum).RefCombustAirInletTemp);

                    if (std::abs(ExhFlowFTempOutput - 1.0) > 0.1) {
                        ShowWarningError(state,
                                         format("{} \"{}\"",
                                                state.dataIPShortCut->cCurrentModuleObject,
                                                state.dataMircoturbElectGen->MTGenerator(GeneratorNum).Name));
                        ShowContinueError(state, format("{} = {}", state.dataIPShortCut->cAlphaFieldNames(17), AlphArray(17)));
                        ShowContinueError(state, "... Curve output at reference condition should equal 1 (+-10%).");
                        ShowContinueError(state,
                                          format("... Reference combustion air inlet temperature      = {:.4T} C",
                                                 state.dataMircoturbElectGen->MTGenerator(GeneratorNum).RefCombustAirInletTemp));
                        ShowContinueError(state, format("... Curve output = {:.4T}", ExhFlowFTempOutput));
                    }
                }
            }

            state.dataMircoturbElectGen->MTGenerator(GeneratorNum).ExhFlowFPLRCurveNum =
                Curve::GetCurveIndex(state, AlphArray(18)); // convert curve name to number
            if (state.dataMircoturbElectGen->MTGenerator(GeneratorNum).ExhFlowFPLRCurveNum != 0) {
                // Verify curve object, legal types are Quadratic or Cubic

                if (!ErrorsFound) {
                    // Output of Exhaust Air Flow Modifier Curve (function of PLR)
                    Real64 ExhFlowFPLROutput =
                        Curve::CurveValue(state, state.dataMircoturbElectGen->MTGenerator(GeneratorNum).ExhFlowFPLRCurveNum, 1.0);

                    if (std::abs(ExhFlowFPLROutput - 1.0) > 0.1) {
                        ShowWarningError(state,
                                         format("{} \"{}\"",
                                                state.dataIPShortCut->cCurrentModuleObject,
                                                state.dataMircoturbElectGen->MTGenerator(GeneratorNum).Name));
                        ShowContinueError(state, format("{} = {}", state.dataIPShortCut->cAlphaFieldNames(18), AlphArray(18)));
                        ShowContinueError(state, "... Curve output at a part-load ratio of 1 should equal 1 (+-10%).");
                        ShowContinueError(state, format("... Curve output = {:.4T}", ExhFlowFPLROutput));
                    }
                }
            }

            state.dataMircoturbElectGen->MTGenerator(GeneratorNum).NomExhAirOutletTemp = NumArray(19);

            state.dataMircoturbElectGen->MTGenerator(GeneratorNum).ExhAirTempFTempCurveNum = Curve::GetCurveIndex(state, AlphArray(19));
            if (state.dataMircoturbElectGen->MTGenerator(GeneratorNum).ExhAirTempFTempCurveNum != 0) {
                // Verify curve object, only legal types are Quadratic and Cubic

                if (!ErrorsFound) {
                    // Output of Exhaust Air Temperature Modifier Curve (function of inlet air temp)
                    Real64 ExhAirTempFTempOutput = Curve::CurveValue(state,
                                                                     state.dataMircoturbElectGen->MTGenerator(GeneratorNum).ExhAirTempFTempCurveNum,
                                                                     state.dataMircoturbElectGen->MTGenerator(GeneratorNum).RefCombustAirInletTemp);

                    if (std::abs(ExhAirTempFTempOutput - 1.0) > 0.1) {
                        ShowWarningError(state,
                                         format("{} \"{}\"",
                                                state.dataIPShortCut->cCurrentModuleObject,
                                                state.dataMircoturbElectGen->MTGenerator(GeneratorNum).Name));
                        ShowContinueError(state, format("{} = {}", state.dataIPShortCut->cAlphaFieldNames(19), AlphArray(19)));
                        ShowContinueError(state, "... Curve output at reference condition should equal 1 (+-10%).");
                        ShowContinueError(state,
                                          format("... Reference combustion air inlet temperature      = {:.4T} C",
                                                 state.dataMircoturbElectGen->MTGenerator(GeneratorNum).RefCombustAirInletTemp));
                        ShowContinueError(state, format("... Curve output = {:.4T}", ExhAirTempFTempOutput));
                    }
                }
            }

            state.dataMircoturbElectGen->MTGenerator(GeneratorNum).ExhAirTempFPLRCurveNum =
                Curve::GetCurveIndex(state, AlphArray(20)); // convert curve name to number
            if (state.dataMircoturbElectGen->MTGenerator(GeneratorNum).ExhAirTempFPLRCurveNum != 0) {
                // Verify curve object, legal types are Quadratic or Cubic

                if (!ErrorsFound) {
                    // Output of Exhaust Air Temperature Modifier Curve (function of PLR)
                    Real64 ExhOutAirTempFPLROutput =
                        Curve::CurveValue(state, state.dataMircoturbElectGen->MTGenerator(GeneratorNum).ExhAirTempFPLRCurveNum, 1.0);

                    if (std::abs(ExhOutAirTempFPLROutput - 1.0) > 0.1) {
                        ShowWarningError(state,
                                         format("{} \"{}\"",
                                                state.dataIPShortCut->cCurrentModuleObject,
                                                state.dataMircoturbElectGen->MTGenerator(GeneratorNum).Name));
                        ShowContinueError(state, format("{} = {}", state.dataIPShortCut->cAlphaFieldNames(20), AlphArray(20)));
                        ShowContinueError(state, "... Curve output at a part-load ratio of 1 should equal 1 (+-10%).");
                        ShowContinueError(state, format("... Curve output = {:.4T}", ExhOutAirTempFPLROutput));
                    }
                }
            }

        } // End of '    IF (MTGenerator(GeneratorNum)%CombustionAirOutletNodeNum .GT. 0 .AND. &
          //                 MTGenerator(GeneratorNum)%CombustionAirInletNodeNum .GT. 0) THEN
    }

    if (ErrorsFound) {
        ShowFatalError(state, format("Errors found in processing input for {}", state.dataIPShortCut->cCurrentModuleObject));
    }
}

void MTGeneratorSpecs::setupOutputVars(EnergyPlusData &state)
{
    std::string_view const sFuelType = Constant::eResourceNames[static_cast<int>(this->FuelType)];
    SetupOutputVariable(state,
                        "Generator Produced AC Electricity Rate",
                        OutputProcessor::Unit::W,
                        this->ElecPowerGenerated,
                        OutputProcessor::SOVTimeStepType::System,
                        OutputProcessor::SOVStoreType::Average,
                        this->Name);

    SetupOutputVariable(state,
                        "Generator Produced AC Electricity Energy",
                        OutputProcessor::Unit::J,
                        this->EnergyGen,
                        OutputProcessor::SOVTimeStepType::System,
                        OutputProcessor::SOVStoreType::Summed,
                        this->Name,
                        {},
                        "ElectricityProduced",
                        "COGENERATION",
                        {},
                        "Plant");

    SetupOutputVariable(state,
                        "Generator LHV Basis Electric Efficiency",
                        OutputProcessor::Unit::None,
                        this->ElectricEfficiencyLHV,
                        OutputProcessor::SOVTimeStepType::System,
                        OutputProcessor::SOVStoreType::Average,
                        this->Name);

    //    Fuel specific report variables
    SetupOutputVariable(state,
                        format("Generator {} HHV Basis Rate", sFuelType),
                        OutputProcessor::Unit::W,
                        this->FuelEnergyUseRateHHV,
                        OutputProcessor::SOVTimeStepType::System,
                        OutputProcessor::SOVStoreType::Average,
                        this->Name);

    SetupOutputVariable(state,
                        format("Generator {} HHV Basis Energy", sFuelType),
                        OutputProcessor::Unit::J,
                        this->FuelEnergyHHV,
                        OutputProcessor::SOVTimeStepType::System,
                        OutputProcessor::SOVStoreType::Summed,
                        this->Name,
<<<<<<< HEAD
                        _,
                        sFuelType,
=======
                        {},
                        this->FuelType,
>>>>>>> a116efeb
                        "COGENERATION",
                        {},
                        "Plant");

    SetupOutputVariable(state,
                        format("Generator {} Mass Flow Rate", sFuelType),
                        OutputProcessor::Unit::kg_s,
                        this->FuelMdot,
                        OutputProcessor::SOVTimeStepType::System,
                        OutputProcessor::SOVStoreType::Average,
                        this->Name);

    //    general fuel use report (to match other generators)
    SetupOutputVariable(state,
                        "Generator Fuel HHV Basis Rate",
                        OutputProcessor::Unit::W,
                        this->FuelEnergyUseRateHHV,
                        OutputProcessor::SOVTimeStepType::System,
                        OutputProcessor::SOVStoreType::Average,
                        this->Name);

    SetupOutputVariable(state,
                        "Generator Fuel HHV Basis Energy",
                        OutputProcessor::Unit::J,
                        this->FuelEnergyHHV,
                        OutputProcessor::SOVTimeStepType::System,
                        OutputProcessor::SOVStoreType::Summed,
                        this->Name);

    //    Heat recovery (to water) report variables
    if (this->HeatRecActive) {

        SetupOutputVariable(state,
                            "Generator Produced Thermal Rate",
                            OutputProcessor::Unit::W,
                            this->QHeatRecovered,
                            OutputProcessor::SOVTimeStepType::System,
                            OutputProcessor::SOVStoreType::Average,
                            this->Name);

        SetupOutputVariable(state,
                            "Generator Produced Thermal Energy",
                            OutputProcessor::Unit::J,
                            this->ExhaustEnergyRec,
                            OutputProcessor::SOVTimeStepType::System,
                            OutputProcessor::SOVStoreType::Summed,
                            this->Name,
                            {},
                            "ENERGYTRANSFER",
                            "HEATRECOVERY",
                            {},
                            "Plant");

        SetupOutputVariable(state,
                            "Generator Thermal Efficiency LHV Basis",
                            OutputProcessor::Unit::None,
                            this->ThermalEfficiencyLHV,
                            OutputProcessor::SOVTimeStepType::System,
                            OutputProcessor::SOVStoreType::Average,
                            this->Name);

        SetupOutputVariable(state,
                            "Generator Heat Recovery Inlet Temperature",
                            OutputProcessor::Unit::C,
                            this->HeatRecInletTemp,
                            OutputProcessor::SOVTimeStepType::System,
                            OutputProcessor::SOVStoreType::Average,
                            this->Name);

        SetupOutputVariable(state,
                            "Generator Heat Recovery Outlet Temperature",
                            OutputProcessor::Unit::C,
                            this->HeatRecOutletTemp,
                            OutputProcessor::SOVTimeStepType::System,
                            OutputProcessor::SOVStoreType::Average,
                            this->Name);

        SetupOutputVariable(state,
                            "Generator Heat Recovery Water Mass Flow Rate",
                            OutputProcessor::Unit::kg_s,
                            this->HeatRecMdot,
                            OutputProcessor::SOVTimeStepType::System,
                            OutputProcessor::SOVStoreType::Average,
                            this->Name);
    }

    if (this->StandbyPower > 0.0) { // Report Standby Power if entered by user
        SetupOutputVariable(state,
                            "Generator Standby Electricity Rate",
                            OutputProcessor::Unit::W,
                            this->StandbyPowerRate,
                            OutputProcessor::SOVTimeStepType::System,
                            OutputProcessor::SOVStoreType::Average,
                            this->Name);

        SetupOutputVariable(state,
                            "Generator Standby Electricity Energy",
                            OutputProcessor::Unit::J,
                            this->StandbyEnergy,
                            OutputProcessor::SOVTimeStepType::System,
                            OutputProcessor::SOVStoreType::Summed,
                            this->Name,
                            {},
                            "Electricity",
                            "Cogeneration",
                            {},
                            "Plant");
    }

    if (this->AncillaryPower > 0.0) { // Report Ancillary Power if entered by user
        SetupOutputVariable(state,
                            "Generator Ancillary Electricity Rate",
                            OutputProcessor::Unit::W,
                            this->AncillaryPowerRate,
                            OutputProcessor::SOVTimeStepType::System,
                            OutputProcessor::SOVStoreType::Average,
                            this->Name);

        SetupOutputVariable(state,
                            "Generator Ancillary Electricity Energy",
                            OutputProcessor::Unit::J,
                            this->AncillaryEnergy,
                            OutputProcessor::SOVTimeStepType::System,
                            OutputProcessor::SOVStoreType::Summed,
                            this->Name);
    }

    //   Report combustion air outlet conditions if exhaust air calculations are active
    if (this->ExhAirCalcsActive) {
        SetupOutputVariable(state,
                            "Generator Exhaust Air Mass Flow Rate",
                            OutputProcessor::Unit::kg_s,
                            this->ExhaustAirMassFlowRate,
                            OutputProcessor::SOVTimeStepType::System,
                            OutputProcessor::SOVStoreType::Average,
                            this->Name);

        SetupOutputVariable(state,
                            "Generator Exhaust Air Temperature",
                            OutputProcessor::Unit::C,
                            this->ExhaustAirTemperature,
                            OutputProcessor::SOVTimeStepType::System,
                            OutputProcessor::SOVStoreType::Average,
                            this->Name);
    }
}

void MTGeneratorSpecs::simulate([[maybe_unused]] EnergyPlusData &state,
                                [[maybe_unused]] const PlantLocation &calledFromLocation,
                                [[maybe_unused]] bool FirstHVACIteration,
                                [[maybe_unused]] Real64 &CurLoad,
                                [[maybe_unused]] bool RunFlag)
{
    // empty function to emulate current behavior as of conversion to using the PlantComponent calling structure.
    // calls from the plant side... do nothing.
    // calls from the ElectricPowerServiceManger call the init, calc, and update worker functions
}

void MTGeneratorSpecs::getDesignCapacities([[maybe_unused]] EnergyPlusData &state,
                                           [[maybe_unused]] const PlantLocation &calledFromLocation,
                                           Real64 &MaxLoad,
                                           Real64 &MinLoad,
                                           Real64 &OptLoad)
{
    MaxLoad = 0.0;
    MinLoad = 0.0;
    OptLoad = 0.0;
}

void MTGeneratorSpecs::InitMTGenerators(EnergyPlusData &state,
                                        bool const RunFlag,
                                        Real64 const MyLoad, // electrical load in W
                                        bool const FirstHVACIteration)
{

    // SUBROUTINE INFORMATION:
    //       AUTHOR         R. Raustad/D. Shirey
    //       DATE WRITTEN   Mar 2008
    //       MODIFIED       na
    //       RE-ENGINEERED  B. Griffith, Sept 2010, plant upgrades, general fluid props

    // PURPOSE OF THIS SUBROUTINE:
    //  This subroutine is for initializations of the CT generators.

    // METHODOLOGY EMPLOYED:
    //  Uses the status flags to trigger initializations.

    this->oneTimeInit(state); // end one time inits

    if (!this->HeatRecActive) return;

    // Do the Begin Environment initializations
    if (state.dataGlobal->BeginEnvrnFlag && this->MyEnvrnFlag) {
        // set the node max and min mass flow rates
        PlantUtilities::InitComponentNodes(state, 0.0, this->HeatRecMaxMassFlowRate, this->HeatRecInletNodeNum, this->HeatRecOutletNodeNum);

        state.dataLoopNodes->Node(this->HeatRecInletNodeNum).Temp = 20.0; // Set the node temperature, assuming freeze control
        state.dataLoopNodes->Node(this->HeatRecOutletNodeNum).Temp = 20.0;

        this->MyEnvrnFlag = false;
    } // end environmental inits

    if (!state.dataGlobal->BeginEnvrnFlag) {
        this->MyEnvrnFlag = true;
    }

    // set/request flow rates
    if (FirstHVACIteration) {

        Real64 DesiredMassFlowRate;
        if (!RunFlag) {
            DesiredMassFlowRate = 0.0;

        } else if (RunFlag && this->InternalFlowControl) {
            // assume dispatch power in MyLoad is what gets produced (future, reset during calc routine and iterate)
            if (this->HeatRecFlowFTempPowCurveNum != 0) {
                DesiredMassFlowRate =
                    this->DesignHeatRecMassFlowRate *
                    Curve::CurveValue(state, this->HeatRecFlowFTempPowCurveNum, state.dataLoopNodes->Node(this->HeatRecInletNodeNum).Temp, MyLoad);
            } else {
                DesiredMassFlowRate = this->DesignHeatRecMassFlowRate; // Assume modifier = 1 if curve not specified
            }

            DesiredMassFlowRate = max(DataPrecisionGlobals::constant_zero, DesiredMassFlowRate); // protect from neg. curve result

        } else if (RunFlag && (!this->InternalFlowControl)) {
            DesiredMassFlowRate = this->DesignHeatRecMassFlowRate;
        }

        PlantUtilities::SetComponentFlowRate(state, DesiredMassFlowRate, this->HeatRecInletNodeNum, this->HeatRecOutletNodeNum, this->HRPlantLoc);
    } else { // not FirstHVACIteration
        if (!RunFlag) {
            state.dataLoopNodes->Node(this->HeatRecInletNodeNum).MassFlowRate =
                min(DataPrecisionGlobals::constant_zero, state.dataLoopNodes->Node(this->HeatRecInletNodeNum).MassFlowRateMaxAvail);
            state.dataLoopNodes->Node(this->HeatRecInletNodeNum).MassFlowRate =
                max(DataPrecisionGlobals::constant_zero, state.dataLoopNodes->Node(this->HeatRecInletNodeNum).MassFlowRateMinAvail);

        } else if (RunFlag && this->InternalFlowControl) {
            // assume dispatch power in MyLoad is what gets produced (future, reset during calc routine and iterate)
            if (this->HeatRecFlowFTempPowCurveNum != 0) {
                Real64 DesiredMassFlowRate =
                    this->DesignHeatRecMassFlowRate *
                    Curve::CurveValue(state, this->HeatRecFlowFTempPowCurveNum, state.dataLoopNodes->Node(this->HeatRecInletNodeNum).Temp, MyLoad);
                PlantUtilities::SetComponentFlowRate(
                    state, DesiredMassFlowRate, this->HeatRecInletNodeNum, this->HeatRecOutletNodeNum, this->HRPlantLoc);
            } else {
                PlantUtilities::SetComponentFlowRate(
                    state, this->HeatRecMdot, this->HeatRecInletNodeNum, this->HeatRecOutletNodeNum, this->HRPlantLoc);
            }
        } else if (RunFlag && (!this->InternalFlowControl)) {
            PlantUtilities::SetComponentFlowRate(state, this->HeatRecMdot, this->HeatRecInletNodeNum, this->HeatRecOutletNodeNum, this->HRPlantLoc);
        }
    }
}

void MTGeneratorSpecs::CalcMTGeneratorModel(EnergyPlusData &state,
                                            bool const RunFlag,  // TRUE when generator is being asked to operate
                                            Real64 const MyLoad) // Generator demand (W)
{
    // SUBROUTINE INFORMATION:
    //       AUTHOR         R. Raustad/D. Shirey
    //       DATE WRITTEN   Mar 2008
    //       MODIFIED       na
    //       RE-ENGINEERED  na

    // PURPOSE OF THIS SUBROUTINE:
    //  Simulate a combustion generator.

    // METHODOLOGY EMPLOYED:
    //  Curve fits of performance data.

    Real64 constexpr KJtoJ(1000.0);          // Convert kilojoules to joules
    int constexpr MaxAncPowerIter(50);       // Maximum number of iteration (subroutine ancillary power iteration loop)
    Real64 constexpr AncPowerDiffToler(5.0); // Tolerance for Ancillary Power Difference (W)
    Real64 constexpr RelaxFactor(0.7);       // Relaxation factor for iteration loop
    static constexpr std::string_view RoutineName("CalcMTGeneratorModel");

    //   Load local variables from data structure (for code readability)
    // Min allowed operating fraction at full load
    Real64 minPartLoadRat = this->MinPartLoadRat;

    // Max allowed operating fraction at full load
    Real64 maxPartLoadRat = this->MaxPartLoadRat;

    // Generator reference capacity (W)
    Real64 ReferencePowerOutput = this->RefElecPowerOutput;

    // Reference electrical efficiency
    Real64 RefElecEfficiency = this->RefElecEfficiencyLHV;

    //   Initialize variables
    this->ElecPowerGenerated = 0.0;
    this->HeatRecInletTemp = 0.0;
    this->HeatRecOutletTemp = 0.0;
    this->HeatRecMdot = 0.0;
    this->QHeatRecovered = 0.0;
    this->ExhaustEnergyRec = 0.0;
    this->FuelEnergyUseRateHHV = 0.0;
    this->FuelMdot = 0.0;
    this->AncillaryPowerRate = 0.0;
    this->StandbyPowerRate = 0.0;
    this->FuelEnergyUseRateLHV = 0.0;
    this->ExhaustAirMassFlowRate = 0.0;
    this->ExhaustAirTemperature = 0.0;
    this->ExhaustAirHumRat = 0.0;

    Real64 HeatRecInTemp; // Heat recovery fluid inlet temperature (C)
    Real64 heatRecMdot;   // Heat recovery fluid mass flow rate (kg/s)
    Real64 HeatRecCp;     // Specific heat of the heat recovery fluid (J/kg-K)

    if (this->HeatRecActive) {
        HeatRecInTemp = state.dataLoopNodes->Node(this->HeatRecInletNodeNum).Temp;
        HeatRecCp = FluidProperties::GetSpecificHeatGlycol(state,
                                                           state.dataPlnt->PlantLoop(this->HRPlantLoc.loopNum).FluidName,
                                                           HeatRecInTemp,
                                                           state.dataPlnt->PlantLoop(this->HRPlantLoc.loopNum).FluidIndex,
                                                           RoutineName);
        heatRecMdot = state.dataLoopNodes->Node(this->HeatRecInletNodeNum).MassFlowRate;
    } else {
        HeatRecInTemp = 0.0;
        HeatRecCp = 0.0;
        heatRecMdot = 0.0;
    }

    Real64 CombustionAirInletTemp;  // Combustion air inlet temperature (C)
    Real64 CombustionAirInletPress; // Barometric pressure of combustion inlet air (Pa)
    Real64 CombustionAirInletW;     // Combustion air inlet humidity ratio (kg/kg)

    //   Set combustion inlet air temperature, humidity ratio and pressure local variables
    if (this->CombustionAirInletNodeNum == 0) { // no inlet air node specified, so use weather file values
        CombustionAirInletTemp = state.dataEnvrn->OutDryBulbTemp;
        CombustionAirInletW = state.dataEnvrn->OutHumRat;
        CombustionAirInletPress = state.dataEnvrn->OutBaroPress;
    } else { // use inlet node information
        CombustionAirInletTemp = state.dataLoopNodes->Node(this->CombustionAirInletNodeNum).Temp;
        CombustionAirInletW = state.dataLoopNodes->Node(this->CombustionAirInletNodeNum).HumRat;
        CombustionAirInletPress = state.dataLoopNodes->Node(this->CombustionAirInletNodeNum).Press;
        if (state.dataLoopNodes->Node(this->CombustionAirInletNodeNum).Height > 0.0) {
        }
        //     Initialize combustion outlet air conditions to inlet air conditions (all node properties)
        if (this->ExhAirCalcsActive) {
            state.dataLoopNodes->Node(this->CombustionAirOutletNodeNum) = state.dataLoopNodes->Node(this->CombustionAirInletNodeNum);
        }
    }

    //   If no loop demand or generator OFF, set some variables and then return
    //    IF (.NOT. RunFlag .OR. MyLoad .LE. 0.0d0) THEN
    if (MyLoad <= 0.0) {
        this->HeatRecInletTemp = HeatRecInTemp;
        this->HeatRecOutletTemp = HeatRecInTemp;
        if (RunFlag) {
            this->StandbyPowerRate = this->StandbyPower;
        }
        this->ExhaustAirTemperature = CombustionAirInletTemp;
        this->ExhaustAirHumRat = CombustionAirInletW;
        return;
    }

    //   Calculate power modifier curve value (function of inlet air temperature and elevation)
    // Power ratio as a function of inlet air temperature and elevation
    Real64 PowerFTempElev = Curve::CurveValue(state, this->ElecPowFTempElevCurveNum, CombustionAirInletTemp, state.dataEnvrn->Elevation);

    //   Warn user if power modifier curve output is less than 0
    if (PowerFTempElev < 0.0) {
        if (this->PowerFTempElevErrorIndex == 0) {
            //        MTGenerator(GeneratorNum)%PowerFTempElevErrorCount = MTGenerator(GeneratorNum)%PowerFTempElevErrorCount + 1
            ShowWarningMessage(state, format("GENERATOR:MICROTURBINE \"{}\"", this->Name));
            ShowContinueError(state,
                              format("... Electrical Power Modifier curve (function of temperature and elevation) output is less than zero ({:.4T}).",
                                     PowerFTempElev));
            ShowContinueError(state, format("... Value occurs using a combustion inlet air temperature of {:.2T} C.", CombustionAirInletTemp));
            ShowContinueError(state, format("... and an elevation of {:.2T} m.", state.dataEnvrn->Elevation));
            ShowContinueErrorTimeStamp(state, "... Resetting curve output to zero and continuing simulation.");
        }
        ShowRecurringWarningErrorAtEnd(state,
                                       "GENERATOR:MICROTURBINE \"" + this->Name +
                                           "\": Electrical Power Modifier curve is less than zero warning continues...",
                                       this->PowerFTempElevErrorIndex,
                                       PowerFTempElev,
                                       PowerFTempElev);
        PowerFTempElev = 0.0;
    }

    //   Calculate available full-load power output. cannot exceed maximum full-load power output.
    // Generator full-load power output at actual inlet conditions and elevation (W)
    Real64 FullLoadPowerOutput = min((ReferencePowerOutput * PowerFTempElev), this->MaxElecPowerOutput);
    //   Also can't be below the minimum full-load power output.
    FullLoadPowerOutput = max(FullLoadPowerOutput, this->MinElecPowerOutput);

    // Ancillary power used by pump (if not specified in manufacturers data)
    Real64 ancillaryPowerRate = this->AncillaryPower;

    // Difference between ancillary power rate and ancillary power rate last (last iteration)
    Real64 AncillaryPowerRateDiff = AncPowerDiffToler + 1.0; // Initialize to force through DO WHILE Loop at least once

    Real64 PLR(0.0);                    // Generator operating part load ratio
    Real64 elecPowerGenerated(0.0);     // Generator electric power output (W)
    Real64 FuelUseEnergyRateLHV(0.0);   // Rate of fuel energy required to run microturbine, LHV basis (W)
    Real64 fuelHigherHeatingValue(0.0); // Higher heating value (LLV) of fuel kJ/kg)
    Real64 fuelLowerHeatingValue(0.0);  // Lower heating value (LLV) of fuel kJ/kg)
    Real64 AnciPowerFMdotFuel(0.0);     // Ancillary power as a function of fuel flow curve output
    int AncPowerCalcIterIndex = 0;      // Index for subroutine iteration loop if Ancillary Power (function of fuel flow) is used

    while (AncillaryPowerRateDiff > AncPowerDiffToler && AncPowerCalcIterIndex <= MaxAncPowerIter) {

        ++AncPowerCalcIterIndex; // Increment iteration loop counter

        //     Calculate operating power output (gross)
        elecPowerGenerated = min(max(0.0, MyLoad + ancillaryPowerRate), FullLoadPowerOutput);

        //     Calculate PLR, but must be between the minPLR and maxPLR
        if (FullLoadPowerOutput > 0.0) {
            PLR = min(elecPowerGenerated / FullLoadPowerOutput, maxPartLoadRat);
            PLR = max(PLR, minPartLoadRat);
        } else {
            PLR = 0.0;
        }

        //     Recalculate elecPowerGenerated based on "final" PLR
        elecPowerGenerated = FullLoadPowerOutput * PLR;

        //     Calculate electrical efficiency modifier curve output (function of temp)
        // Electrical efficiency as a function of temperature curve output
        Real64 ElecEfficiencyFTemp = Curve::CurveValue(state, this->ElecEffFTempCurveNum, CombustionAirInletTemp);

        //     Warn user if efficiency modifier curve output is less than 0
        if (ElecEfficiencyFTemp < 0.0) {
            if (this->EffFTempErrorIndex == 0) {
                //          MTGenerator(GeneratorNum)%EffFTempErrorCount = MTGenerator(GeneratorNum)%EffFTempErrorCount + 1
                ShowWarningMessage(state, format("GENERATOR:MICROTURBINE \"{}\"", this->Name));
                ShowContinueError(
                    state,
                    format("... Electrical Efficiency Modifier (function of temperature) output is less than zero ({:.4T}).", ElecEfficiencyFTemp));
                ShowContinueError(state, format("... Value occurs using a combustion inlet air temperature of {:.2T} C.", CombustionAirInletTemp));
                ShowContinueErrorTimeStamp(state, "... Resetting curve output to zero and continuing simulation.");
            }
            ShowRecurringWarningErrorAtEnd(
                state,
                "GENERATOR:MICROTURBINE \"" + this->Name +
                    "\": Electrical Efficiency Modifier (function of temperature) output is less than zero warning continues...",
                this->EffFTempErrorIndex,
                ElecEfficiencyFTemp,
                ElecEfficiencyFTemp);
            ElecEfficiencyFTemp = 0.0;
        }

        //     Calculate efficiency modifier curve output (function of PLR)
        // Electrical efficiency as a function of PLR curve output
        Real64 ElecEfficiencyFPLR = Curve::CurveValue(state, this->ElecEffFPLRCurveNum, PLR);

        //     Warn user if efficiency modifier curve output is less than 0
        if (ElecEfficiencyFPLR < 0.0) {
            if (this->EffFPLRErrorIndex == 0) {
                ShowWarningMessage(state, format("GENERATOR:MICROTURBINE \"{}\"", this->Name));
                ShowContinueError(state,
                                  format("... Electrical Efficiency Modifier (function of part-load ratio) output is less than zero ({:.4T}).",
                                         ElecEfficiencyFPLR));
                ShowContinueError(state, format("... Value occurs using a part-load ratio of {:.3T}.", PLR));
                ShowContinueErrorTimeStamp(state, "... Resetting curve output to zero and continuing simulation.");
            }
            ShowRecurringWarningErrorAtEnd(
                state,
                "GENERATOR:MICROTURBINE \"" + this->Name +
                    "\": Electrical Efficiency Modifier (function of part-load ratio) output is less than zero warning continues...",
                this->EffFPLRErrorIndex,
                ElecEfficiencyFPLR,
                ElecEfficiencyFPLR);
            ElecEfficiencyFPLR = 0.0;
        }

        //     Calculate operating electrical efficiency
        // Actual operating efficiency
        Real64 OperatingElecEfficiency = RefElecEfficiency * ElecEfficiencyFTemp * ElecEfficiencyFPLR;

        //     Calculate fuel use (W = J/s), LHV basis
        if (OperatingElecEfficiency > 0.0) {
            FuelUseEnergyRateLHV = elecPowerGenerated / OperatingElecEfficiency;
        } else {
            FuelUseEnergyRateLHV = 0.0; // If fuel use rate is zero, then
            elecPowerGenerated = 0.0;   //  electric power generated must be zero.
        }

        //     Set fuel heating values
        fuelHigherHeatingValue = this->FuelHigherHeatingValue;
        fuelLowerHeatingValue = this->FuelLowerHeatingValue;

        //     Calculate fuel mass flow rate
        this->FuelMdot = FuelUseEnergyRateLHV / (fuelLowerHeatingValue * KJtoJ);

        //     Calculate ancillary power requirement
        if (this->AncillaryPowerFuelCurveNum > 0) {
            AnciPowerFMdotFuel = Curve::CurveValue(state, this->AncillaryPowerFuelCurveNum, this->FuelMdot);
            //       Warn user if ancillary power modifier curve output is less than 0
            if (AnciPowerFMdotFuel < 0.0) {
                if (this->AnciPowerFMdotFuelErrorIndex == 0) {
                    ShowWarningMessage(state, format("GENERATOR:MICROTURBINE \"{}\"", this->Name));
                    ShowContinueError(
                        state,
                        format("... Ancillary Power Modifier (function of fuel input) output is less than zero ({:.4T}).", AnciPowerFMdotFuel));
                    ShowContinueError(state, format("... Value occurs using a fuel input mass flow rate of {:.4T} kg/s.", this->FuelMdot));
                    ShowContinueErrorTimeStamp(state, "... Resetting curve output to zero and continuing simulation.");
                }
                ShowRecurringWarningErrorAtEnd(
                    state,
                    "GENERATOR:MICROTURBINE \"" + this->Name +
                        "\": Ancillary Power Modifier (function of fuel input) output is less than zero warning continues...",
                    this->AnciPowerFMdotFuelErrorIndex,
                    AnciPowerFMdotFuel,
                    AnciPowerFMdotFuel);
                AnciPowerFMdotFuel = 0.0;
            }
        } else {
            AnciPowerFMdotFuel = 1.0;
        }

        // Ancillary power used by pump from last iteration (iteration loop within this subroutine)
        Real64 AncillaryPowerRateLast = ancillaryPowerRate;

        if (this->AncillaryPowerFuelCurveNum > 0) {
            ancillaryPowerRate = RelaxFactor * this->AncillaryPower * AnciPowerFMdotFuel - (1.0 - RelaxFactor) * AncillaryPowerRateLast;
        }

        AncillaryPowerRateDiff = std::abs(ancillaryPowerRate - AncillaryPowerRateLast);
    }

    if (AncPowerCalcIterIndex > MaxAncPowerIter) {

        if (this->AnciPowerIterErrorIndex == 0) {
            ShowWarningMessage(state, format("GENERATOR:MICROTURBINE \"{}\"", this->Name));
            ShowContinueError(state, "... Iteration loop for electric power generation is not converging within tolerance.");
            ShowContinueError(state, "... Check the Ancillary Power Modifier Curve (function of fuel input).");
            ShowContinueError(state, format("... Ancillary Power = {:.1T} W.", ancillaryPowerRate));
            ShowContinueError(state, format("... Fuel input rate = {:.4T} kg/s.", AnciPowerFMdotFuel));
            ShowContinueErrorTimeStamp(state, "... Simulation will continue.");
        }
        ShowRecurringWarningErrorAtEnd(state,
                                       "GENERATOR:MICROTURBINE \"" + this->Name +
                                           "\": Iteration loop for electric power generation is not converging within tolerance continues...",
                                       this->AnciPowerIterErrorIndex);
    }

    //   Calculate electrical power generated
    this->ElecPowerGenerated = elecPowerGenerated - ancillaryPowerRate;

    //   Report fuel energy use rate on HHV basis, which is the unit of measure when the fuel is sold
    this->FuelEnergyUseRateHHV = this->FuelMdot * fuelHigherHeatingValue * KJtoJ;
    this->AncillaryPowerRate = ancillaryPowerRate;     // Move to data structure for later reporting
    this->FuelEnergyUseRateLHV = FuelUseEnergyRateLHV; // Move to data structure for reporting calculations

    //   When generator operates, standby losses are 0
    this->StandbyPowerRate = 0.0;

    Real64 QHeatRecToWater = 0.0; // Recovered waste heat to water (W)

    //   Calculate heat recovery if active
    if (this->HeatRecActive) {

        // Thermal efficiency as a function of air temperature and elevation
        Real64 ThermalEffFTempElev;
        if (this->ThermEffFTempElevCurveNum > 0) {
            ThermalEffFTempElev = Curve::CurveValue(state, this->ThermEffFTempElevCurveNum, CombustionAirInletTemp, state.dataEnvrn->Elevation);
            //       Warn user if power modifier curve output is less than 0
            if (ThermalEffFTempElev < 0.0) {
                if (this->ThermEffFTempElevErrorIndex == 0) {
                    ShowWarningMessage(state, format("GENERATOR:MICROTURBINE \"{}\"", this->Name));
                    ShowContinueError(
                        state,
                        format("... Electrical Power Modifier curve (function of temperature and elevation) output is less than zero ({:.4T}).",
                               PowerFTempElev));
                    ShowContinueError(state,
                                      format("... Value occurs using a combustion inlet air temperature of {:.2T} C.", CombustionAirInletTemp));
                    ShowContinueError(state, format("... and an elevation of {:.2T} m.", state.dataEnvrn->Elevation));
                    ShowContinueErrorTimeStamp(state, "... Resetting curve output to zero and continuing simulation.");
                }
                ShowRecurringWarningErrorAtEnd(state,
                                               "GENERATOR:MICROTURBINE \"" + this->Name +
                                                   "\": Electrical Power Modifier curve is less than zero warning continues...",
                                               this->ThermEffFTempElevErrorIndex,
                                               ThermalEffFTempElev,
                                               ThermalEffFTempElev);
                ThermalEffFTempElev = 0.0;
            }
        } else {
            ThermalEffFTempElev = 1.0; // If no curve provided, assume multiplier factor = 1.0
        }

        QHeatRecToWater = FuelUseEnergyRateLHV * this->RefThermalEffLHV * ThermalEffFTempElev;
        Real64 HeatRecRateFPLR; // Heat recovery rate as a function of PLR curve output

        //     Calculate heat recovery rate modifier curve output (function of PLR)
        if (this->HeatRecRateFPLRCurveNum > 0) {
            HeatRecRateFPLR = Curve::CurveValue(state, this->HeatRecRateFPLRCurveNum, PLR);
            //       Warn user if heat recovery modifier curve output is less than 0
            if (HeatRecRateFPLR < 0.0) {
                if (this->HeatRecRateFPLRErrorIndex == 0) {
                    ShowWarningMessage(state, format("GENERATOR:MICROTURBINE \"{}\"", this->Name));
                    ShowContinueError(
                        state,
                        format("... Heat Recovery Rate Modifier (function of part-load ratio) output is less than zero ({:.4T}).", HeatRecRateFPLR));
                    ShowContinueError(state, format("... Value occurs using a part-load ratio of {:.3T}.", PLR));
                    ShowContinueErrorTimeStamp(state, "... Resetting curve output to zero and continuing simulation.");
                }
                ShowRecurringWarningErrorAtEnd(
                    state,
                    "GENERATOR:MICROTURBINE \"" + this->Name +
                        "\": Heat Recovery Rate Modifier (function of part-load ratio) output is less than zero warning continues...",
                    this->HeatRecRateFPLRErrorIndex,
                    HeatRecRateFPLR,
                    HeatRecRateFPLR);
                HeatRecRateFPLR = 0.0;
            }
        } else {
            HeatRecRateFPLR = 1.0; // If no curve provided, assume multiplier factor = 1.0
        }

        Real64 HeatRecRateFTemp; // Heat recovery rate as a function of inlet water temp curve output

        //     Calculate heat recovery rate modifier curve output (function of inlet water temp)
        if (this->HeatRecRateFTempCurveNum > 0) {
            HeatRecRateFTemp = Curve::CurveValue(state, this->HeatRecRateFTempCurveNum, HeatRecInTemp);
            if (HeatRecRateFTemp < 0.0) {
                if (this->HeatRecRateFTempErrorIndex == 0) {
                    ShowWarningMessage(state, format("GENERATOR:MICROTURBINE \"{}\"", this->Name));
                    ShowContinueError(state,
                                      format("... Heat Recovery Rate Modifier (function of inlet water temp) output is less than zero ({:.4T}).",
                                             HeatRecRateFTemp));
                    ShowContinueError(state, format("... Value occurs using an inlet water temperature temperature of {:.2T} C.", HeatRecInTemp));
                    ShowContinueErrorTimeStamp(state, "... Resetting curve output to zero and continuing simulation.");
                }
                ShowRecurringWarningErrorAtEnd(
                    state,
                    "GENERATOR:MICROTURBINE \"" + this->Name +
                        "\": Heat Recovery Rate Modifier (function of inlet water temp) output is less than zero warning continues...",
                    this->HeatRecRateFTempErrorIndex,
                    HeatRecRateFTemp,
                    HeatRecRateFTemp);
                HeatRecRateFTemp = 0.0;
            }
        } else {
            HeatRecRateFTemp = 1.0; // If no curve provided, assume multiplier factor = 1.0
        }

        Real64 HeatRecRateFFlow; // Heat recovery rate as a function of water flow rate curve output

        //     Calculate heat recovery rate modifier curve output (function of water [volumetric] flow rate)
        if (this->HeatRecRateFWaterFlowCurveNum > 0) {
            Real64 rho = FluidProperties::GetDensityGlycol(state,
                                                           state.dataPlnt->PlantLoop(this->HRPlantLoc.loopNum).FluidName,
                                                           HeatRecInTemp,
                                                           state.dataPlnt->PlantLoop(this->HRPlantLoc.loopNum).FluidIndex,
                                                           RoutineName);

            // Heat recovery fluid flow rate (m3/s)
            Real64 HeatRecVolFlowRate = heatRecMdot / rho;
            HeatRecRateFFlow = Curve::CurveValue(state, this->HeatRecRateFWaterFlowCurveNum, HeatRecVolFlowRate);
            if (HeatRecRateFFlow < 0.0) {
                if (this->HeatRecRateFFlowErrorIndex == 0) {
                    ShowWarningMessage(state, format("GENERATOR:MICROTURBINE \"{}\"", this->Name));
                    ShowContinueError(
                        state,
                        format("... Heat Recovery Rate Modifier (function of water flow rate) output is less than zero ({:.4T}).", HeatRecRateFFlow));
                    ShowContinueError(state, format("... Value occurs using a water flow rate of {:.4T} m3/s.", HeatRecVolFlowRate));
                    ShowContinueErrorTimeStamp(state, "... Resetting curve output to zero and continuing simulation.");
                }
                ShowRecurringWarningErrorAtEnd(
                    state,
                    "GENERATOR:MICROTURBINE \"" + this->Name +
                        "\": Heat Recovery Rate Modifier (function of water flow rate) output is less than zero warning continues...",
                    this->HeatRecRateFFlowErrorIndex,
                    HeatRecRateFFlow,
                    HeatRecRateFFlow);
                HeatRecRateFFlow = 0.0;
            }
        } else {
            HeatRecRateFFlow = 1.0; // If no curve provided, assume multiplier factor = 1.0
        }

        QHeatRecToWater *= HeatRecRateFPLR * HeatRecRateFTemp * HeatRecRateFFlow;

        Real64 HeatRecOutTemp; // Heat recovery fluid outlet temperature (C)

        //     Check for divide by zero
        if ((heatRecMdot > 0.0) && (HeatRecCp > 0.0)) {
            HeatRecOutTemp = HeatRecInTemp + QHeatRecToWater / (heatRecMdot * HeatRecCp);
        } else {
            heatRecMdot = 0.0;
            HeatRecOutTemp = HeatRecInTemp;
            QHeatRecToWater = 0.0;
        }

        //     Now verify the maximum heat recovery temperature was not exceeded
        if (HeatRecOutTemp > this->HeatRecMaxWaterTemp) {

            Real64 MinHeatRecMdot = 0.0; // Heat recovery flow rate if minimal heat recovery is accomplished (kg/s)

            if (this->HeatRecMaxWaterTemp != HeatRecInTemp) {
                MinHeatRecMdot = QHeatRecToWater / (HeatRecCp * (this->HeatRecMaxWaterTemp - HeatRecInTemp));
                if (MinHeatRecMdot < 0.0) MinHeatRecMdot = 0.0;
            }

            //       Recalculate outlet water temperature with minimum flow rate (will normally match the max water outlet temp,
            //       unless the inlet water temp is greater than the max outlet temp)
            Real64 HRecRatio; // When maximum temperature is reached the amount of recovered heat has to be reduced

            if ((MinHeatRecMdot > 0.0) && (HeatRecCp > 0.0)) {
                HeatRecOutTemp = QHeatRecToWater / (MinHeatRecMdot * HeatRecCp) + HeatRecInTemp;
                HRecRatio = heatRecMdot / MinHeatRecMdot;
            } else {
                HeatRecOutTemp = HeatRecInTemp;
                HRecRatio = 0.0;
            }
            QHeatRecToWater *= HRecRatio; // Scale heat recovery rate using HRecRatio. Don't adjust flow rate.
        }

        //     Check water mass flow rate against minimum
        if (this->HeatRecMinMassFlowRate > heatRecMdot && heatRecMdot > 0.0) {
            if (this->HRMinFlowErrorIndex == 0) {
                ShowWarningError(state, format("GENERATOR:MICROTURBINE \"{}\"", this->Name));
                ShowContinueError(state,
                                  format("...Heat reclaim water flow rate is below the generators minimum mass flow rate of ({:.4T}).",
                                         this->HeatRecMinMassFlowRate));
                ShowContinueError(state, format("...Heat reclaim water mass flow rate = {:.4T}.", heatRecMdot));
                ShowContinueErrorTimeStamp(state, "...Check inputs for heat recovery water flow rate.");
            }
            ShowRecurringWarningErrorAtEnd(
                state,
                "GENERATOR:MICROTURBINE \"" + this->Name +
                    "\": Heat recovery water flow rate is below the generators minimum mass flow rate warning continues...",
                this->HRMinFlowErrorIndex,
                heatRecMdot,
                heatRecMdot);
        }

        //     Check water mass flow rate against maximum
        if (heatRecMdot > this->HeatRecMaxMassFlowRate && heatRecMdot > 0.0) {
            if (this->HRMaxFlowErrorIndex == 0) {
                ShowWarningError(state, format("GENERATOR:MICROTURBINE \"{}\"", this->Name));
                ShowContinueError(state,
                                  format("...Heat reclaim water flow rate is above the generators maximum mass flow rate of ({:.4T}).",
                                         this->HeatRecMaxMassFlowRate));
                ShowContinueError(state, format("...Heat reclaim water mass flow rate = {:.4T}.", heatRecMdot));
                ShowContinueErrorTimeStamp(state, "...Check inputs for heat recovery water flow rate.");
            }
            ShowRecurringWarningErrorAtEnd(
                state,
                "GENERATOR:MICROTURBINE \"" + this->Name +
                    "\": Heat recovery water flow rate is above the generators maximum mass flow rate warning continues...",
                this->HRMaxFlowErrorIndex,
                heatRecMdot,
                heatRecMdot);
        }

        //     Set report variables
        this->HeatRecInletTemp = HeatRecInTemp;
        this->HeatRecOutletTemp = HeatRecOutTemp;
        this->HeatRecMdot = heatRecMdot;
        this->QHeatRecovered = QHeatRecToWater;

    } // End of  IF (MTGenerator(GeneratorNum)%HeatRecActive) THEN

    //   Calculate combustion air outlet conditions if exhaust air calculations are active
    if (this->ExhAirCalcsActive) {

        Real64 ExhFlowFTemp; // Exhaust air flow rate as a function of temperature curve output

        if (this->ExhFlowFTempCurveNum != 0) { // Exhaust Flow Rate versus Inlet Air Temp
            ExhFlowFTemp = Curve::CurveValue(state, this->ExhFlowFTempCurveNum, CombustionAirInletTemp);
            //       Warn user if exhaust modifier curve output is less than or equal to 0
            if (ExhFlowFTemp <= 0.0) {
                if (this->ExhFlowFTempErrorIndex == 0) {
                    ShowWarningMessage(state, format("GENERATOR:MICROTURBINE \"{}\"", this->Name));
                    ShowContinueError(
                        state,
                        format("...Exhaust Air Flow Rate Modifier (function of temperature) output is less than or equal to zero ({:.4T}).",
                               ExhFlowFTemp));
                    ShowContinueError(state, format("...Value occurs using a combustion inlet air temperature of {:.2T}.", CombustionAirInletTemp));
                    ShowContinueErrorTimeStamp(state, "...Resetting curve output to zero and continuing simulation.");
                }
                ShowRecurringWarningErrorAtEnd(
                    state,
                    "GENERATOR:MICROTURBINE \"" + this->Name +
                        "\": Exhaust Air Flow Rate Modifier (function of temperature) output is less than or equal to zero warning continues...",
                    this->ExhFlowFTempErrorIndex,
                    ExhFlowFTemp,
                    ExhFlowFTemp);
                ExhFlowFTemp = 0.0;
            }
        } else {
            ExhFlowFTemp = 1.0; // No curve input means modifier = 1.0 always
        }

        Real64 ExhFlowFPLR; // Exhaust air flow rate as a function of part-load ratio curve output

        if (this->ExhFlowFPLRCurveNum != 0) { // Exhaust Flow Rate versus Part-Load Ratio
            ExhFlowFPLR = Curve::CurveValue(state, this->ExhFlowFPLRCurveNum, PLR);
            //       Warn user if exhaust modifier curve output is less than or equal to 0
            if (ExhFlowFPLR <= 0.0) {
                if (this->ExhFlowFPLRErrorIndex == 0) {
                    ShowWarningMessage(state, format("GENERATOR:MICROTURBINE \"{}\"", this->Name));
                    ShowContinueError(
                        state,
                        format("...Exhaust Air Flow Rate Modifier (function of part-load ratio) output is less than or equal to zero ({:.4T}).",
                               ExhFlowFPLR));
                    ShowContinueError(state, format("...Value occurs using a part-load ratio of {:.2T}.", PLR));
                    ShowContinueErrorTimeStamp(state, "...Resetting curve output to zero and continuing simulation.");
                }
                ShowRecurringWarningErrorAtEnd(state,
                                               "GENERATOR:MICROTURBINE \"" + this->Name +
                                                   "\": Exhaust Air Flow Rate Modifier (function of part-load ratio) output is less than or "
                                                   "equal to zero warning continues...",
                                               this->ExhFlowFPLRErrorIndex,
                                               ExhFlowFPLR,
                                               ExhFlowFPLR);
                ExhFlowFPLR = 0.0;
            }
        } else {
            ExhFlowFPLR = 1.0; // No curve input means modifier = 1.0 always
        }

        //     Calculate exhaust air mass flow, accounting for temperature and PLR modifier factors
        // Actual exhaust air mass flow rate (accounting for temp and PLR modifier curves)
        Real64 ExhAirMassFlowRate = this->RefExhaustAirMassFlowRate * ExhFlowFTemp * ExhFlowFPLR;
        //     Adjust for difference in air density at reference conditions versus actual inlet air conditions

        // Density of air at actual combustion inlet air conditions (kg/m3)
        Real64 AirDensity = Psychrometrics::PsyRhoAirFnPbTdbW(state, CombustionAirInletPress, CombustionAirInletTemp, CombustionAirInletW);
        if (this->RefCombustAirInletDensity >= 0.0) {
            ExhAirMassFlowRate = max(0.0, ExhAirMassFlowRate * AirDensity / this->RefCombustAirInletDensity);
        } else {
            ExhAirMassFlowRate = 0.0;
        }
        this->ExhaustAirMassFlowRate = ExhAirMassFlowRate;

        Real64 ExhAirTempFTemp; // Exhaust air temperature as a function of inlet air temp curve output

        if (this->ExhAirTempFTempCurveNum != 0) { // Exhaust Air Temp versus Inlet Air Temp
            ExhAirTempFTemp = Curve::CurveValue(state, this->ExhAirTempFTempCurveNum, CombustionAirInletTemp);
            //       Warn user if exhaust modifier curve output is less than or equal to 0
            if (ExhAirTempFTemp <= 0.0) {
                if (this->ExhTempFTempErrorIndex == 0) {
                    ShowWarningMessage(state, format("GENERATOR:MICROTURBINE \"{}\"", this->Name));
                    ShowContinueError(
                        state,
                        format("...Exhaust Air Temperature Modifier (function of temperature) output is less than or equal to zero ({:.4T}).",
                               ExhAirTempFTemp));
                    ShowContinueError(state, format("...Value occurs using a combustion inlet air temperature of {:.2T}.", CombustionAirInletTemp));
                    ShowContinueErrorTimeStamp(state, "...Resetting curve output to zero and continuing simulation.");
                }
                ShowRecurringWarningErrorAtEnd(state,
                                               "GENERATOR:MICROTURBINE \"" + this->Name +
                                                   "\": Exhaust Air Temperature Modifier (function of temperature) output is less than or equal "
                                                   "to zero warning continues...",
                                               this->ExhTempFTempErrorIndex,
                                               ExhAirTempFTemp,
                                               ExhAirTempFTemp);
                ExhAirTempFTemp = 0.0;
            }
        } else {
            ExhAirTempFTemp = 1.0; // No curve input means modifier = 1.0 always
        }

        Real64 ExhAirTempFPLR; // Exhaust air temperature as a function of part-load ratio curve output

        if (this->ExhAirTempFPLRCurveNum != 0) { // Exhaust Air Temp versus Part-Load Ratio
            ExhAirTempFPLR = Curve::CurveValue(state, this->ExhAirTempFPLRCurveNum, PLR);
            //       Warn user if exhaust modifier curve output is less than or equal to 0
            if (ExhAirTempFPLR <= 0.0) {
                if (this->ExhTempFPLRErrorIndex == 0) {
                    ShowWarningMessage(state, format("GENERATOR:MICROTURBINE \"{}\"", this->Name));
                    ShowContinueError(
                        state,
                        format("...Exhaust Air Temperature Modifier (function of part-load ratio) output is less than or equal to zero ({:.4T}).",
                               ExhAirTempFPLR));
                    ShowContinueError(state, format("...Value occurs using a part-load ratio of {:.2T}.", PLR));
                    ShowContinueErrorTimeStamp(state, "...Resetting curve output to zero and continuing simulation.");
                }
                ShowRecurringWarningErrorAtEnd(state,
                                               "GENERATOR:MICROTURBINE \"" + this->Name +
                                                   "\": Exhaust Air Temperature Modifier (function of part-load ratio) output is less than or "
                                                   "equal to zero warning continues...",
                                               this->ExhTempFPLRErrorIndex,
                                               ExhAirTempFPLR,
                                               ExhAirTempFPLR);
                ExhAirTempFPLR = 0.0;
            }
        } else {
            ExhAirTempFPLR = 1.0; // No curve input means modifier = 1.0 always
        }

        if (ExhAirMassFlowRate <= 0.0) {
            this->ExhaustAirTemperature = CombustionAirInletTemp;
            this->ExhaustAirHumRat = CombustionAirInletW;
        } else {
            //       Calculate exhaust air temperature, accounting for inlet air temperature and PLR modifier factors
            // Actual exhaust air temperature (accounting for temp and PLR modifier curves)
            Real64 ExhaustAirTemp = this->NomExhAirOutletTemp * ExhAirTempFTemp * ExhAirTempFPLR;
            this->ExhaustAirTemperature = ExhaustAirTemp;
            //       Adjust exhaust air temperature if heat recovery to water is being done
            if (QHeatRecToWater > 0.0) {
                Real64 CpAir = Psychrometrics::PsyCpAirFnW(CombustionAirInletW);
                if (CpAir > 0.0) {
                    this->ExhaustAirTemperature = ExhaustAirTemp - QHeatRecToWater / (CpAir * ExhAirMassFlowRate);
                }
            }
            //       Calculate exhaust air humidity ratio

            // Heat of vaporization of water (J/kg)
            Real64 H2OHtOfVap = Psychrometrics::PsyHfgAirFnWTdb(1.0, 16.0); // W not used, passing 1.0 as dummy.
            // Assume fuel is at 16C (ASHRAE HOF)
            if (H2OHtOfVap > 0.0) {
                this->ExhaustAirHumRat = CombustionAirInletW + this->FuelMdot *
                                                                   ((fuelHigherHeatingValue - fuelLowerHeatingValue) * KJtoJ / H2OHtOfVap) /
                                                                   ExhAirMassFlowRate;
            } else {
                this->ExhaustAirHumRat = CombustionAirInletW;
            }
        }

        if (this->ExhaustAirTemperature < CombustionAirInletTemp) {
            if (this->ExhTempLTInletTempIndex == 0) {
                ShowWarningMessage(state, format("GENERATOR:MICROTURBINE \"{}\"", this->Name));
                ShowContinueError(state,
                                  "...The model has calculated the exhaust air temperature to be less than the combustion air inlet temperature.");
                ShowContinueError(state, format("...Value of exhaust air temperature   ={:.4T} C.", this->ExhaustAirTemperature));
                ShowContinueError(state, format("...Value of combustion air inlet temp ={:.4T} C.", CombustionAirInletTemp));
                ShowContinueErrorTimeStamp(state, "... Simulation will continue.");
            }
            ShowRecurringWarningErrorAtEnd(state,
                                           "GENERATOR:MICROTURBINE \"" + this->Name +
                                               "\": Exhaust air temperature less than combustion air inlet temperature warning continues...",
                                           this->ExhTempLTInletTempIndex,
                                           this->ExhaustAirTemperature,
                                           this->ExhaustAirTemperature);
        }

        if (this->ExhaustAirHumRat < CombustionAirInletW) {
            if (this->ExhHRLTInletHRIndex == 0) {
                ShowWarningMessage(state, format("GENERATOR:MICROTURBINE \"{}\"", this->Name));
                ShowContinueError(
                    state, "...The model has calculated the exhaust air humidity ratio to be less than the combustion air inlet humidity ratio.");
                ShowContinueError(state, format("...Value of exhaust air humidity ratio          ={:.6T} kgWater/kgDryAir.", this->ExhaustAirHumRat));
                ShowContinueError(state, format("...Value of combustion air inlet humidity ratio ={:.6T} kgWater/kgDryAir.", CombustionAirInletW));
                ShowContinueErrorTimeStamp(state, "... Simulation will continue.");
            }
            ShowRecurringWarningErrorAtEnd(state,
                                           "GENERATOR:MICROTURBINE \"" + this->Name +
                                               "\": Exhaust air humidity ratio less than combustion air inlet humidity ratio warning continues...",
                                           this->ExhHRLTInletHRIndex,
                                           this->ExhaustAirHumRat,
                                           this->ExhaustAirHumRat);
        }
    }
}

void MTGeneratorSpecs::UpdateMTGeneratorRecords(EnergyPlusData &state)
{
    // SUBROUTINE INFORMATION:
    //       AUTHOR         R. Raustad/D. Shirey
    //       DATE WRITTEN   Mar 2008
    //       MODIFIED       na
    //       RE-ENGINEERED  na

    // PURPOSE OF THIS SUBROUTINE:
    //  Reporting and updating nodes if necessary.

    if (this->HeatRecActive) {
        state.dataLoopNodes->Node(this->HeatRecOutletNodeNum).Temp = this->HeatRecOutletTemp;
    }

    if (this->ExhAirCalcsActive) {
        state.dataLoopNodes->Node(this->CombustionAirOutletNodeNum).MassFlowRate = this->ExhaustAirMassFlowRate;
        state.dataLoopNodes->Node(this->CombustionAirInletNodeNum).MassFlowRate = this->ExhaustAirMassFlowRate;

        state.dataLoopNodes->Node(this->CombustionAirOutletNodeNum).Temp = this->ExhaustAirTemperature;
        state.dataLoopNodes->Node(this->CombustionAirOutletNodeNum).HumRat = this->ExhaustAirHumRat;
        state.dataLoopNodes->Node(this->CombustionAirOutletNodeNum).MassFlowRateMaxAvail =
            state.dataLoopNodes->Node(this->CombustionAirInletNodeNum).MassFlowRateMaxAvail;
        state.dataLoopNodes->Node(this->CombustionAirOutletNodeNum).MassFlowRateMinAvail =
            state.dataLoopNodes->Node(this->CombustionAirInletNodeNum).MassFlowRateMinAvail;
    }

    this->EnergyGen = this->ElecPowerGenerated * state.dataHVACGlobal->TimeStepSysSec;
    this->ExhaustEnergyRec = this->QHeatRecovered * state.dataHVACGlobal->TimeStepSysSec;
    this->FuelEnergyHHV = this->FuelEnergyUseRateHHV * state.dataHVACGlobal->TimeStepSysSec;
    if (this->FuelEnergyUseRateLHV > 0.0) {
        this->ElectricEfficiencyLHV = this->ElecPowerGenerated / this->FuelEnergyUseRateLHV;
        this->ThermalEfficiencyLHV = this->QHeatRecovered / this->FuelEnergyUseRateLHV;
    } else {
        this->ElectricEfficiencyLHV = 0.0;
        this->ThermalEfficiencyLHV = 0.0;
    }
    this->AncillaryEnergy = this->AncillaryPowerRate * state.dataHVACGlobal->TimeStepSysSec;
    this->StandbyEnergy = this->StandbyPowerRate * state.dataHVACGlobal->TimeStepSysSec;
}
void MTGeneratorSpecs::oneTimeInit(EnergyPlusData &state)
{

    std::string const RoutineName("InitMTGenerators");
    bool errFlag;

    if (this->myFlag) {
        this->setupOutputVars(state);
        this->myFlag = false;
    }

    if (this->MyPlantScanFlag && allocated(state.dataPlnt->PlantLoop) && this->HeatRecActive) {
        errFlag = false;
        PlantUtilities::ScanPlantLoopsForObject(
            state, this->Name, DataPlant::PlantEquipmentType::Generator_MicroTurbine, this->HRPlantLoc, errFlag, _, _, _, _, _);
        if (errFlag) {
            ShowFatalError(state, "InitMTGenerators: Program terminated due to previous condition(s).");
        }

        this->MyPlantScanFlag = false;
    }

    if (this->MySizeAndNodeInitFlag && (!this->MyPlantScanFlag) && this->HeatRecActive) {

        // size mass flow rate
        Real64 rho = FluidProperties::GetDensityGlycol(state,
                                                       state.dataPlnt->PlantLoop(this->HRPlantLoc.loopNum).FluidName,
                                                       Constant::InitConvTemp,
                                                       state.dataPlnt->PlantLoop(this->HRPlantLoc.loopNum).FluidIndex,
                                                       RoutineName);

        this->DesignHeatRecMassFlowRate = rho * this->RefHeatRecVolFlowRate;
        this->HeatRecMaxMassFlowRate = rho * this->HeatRecMaxVolFlowRate;

        PlantUtilities::InitComponentNodes(state, 0.0, this->HeatRecMaxMassFlowRate, this->HeatRecInletNodeNum, this->HeatRecOutletNodeNum);

        this->MySizeAndNodeInitFlag = false;
    }
}

} // namespace EnergyPlus::MicroturbineElectricGenerator<|MERGE_RESOLUTION|>--- conflicted
+++ resolved
@@ -945,13 +945,8 @@
                         OutputProcessor::SOVTimeStepType::System,
                         OutputProcessor::SOVStoreType::Summed,
                         this->Name,
-<<<<<<< HEAD
-                        _,
+                        {},
                         sFuelType,
-=======
-                        {},
-                        this->FuelType,
->>>>>>> a116efeb
                         "COGENERATION",
                         {},
                         "Plant");
