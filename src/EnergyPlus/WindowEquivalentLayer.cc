--- conflicted
+++ resolved
@@ -125,14 +125,6 @@
     using namespace DataSurfaces;
     using DataEnvironment::DayOfMonth;
     using DataEnvironment::Month;
-<<<<<<< HEAD
-    using DataGlobals::CurrentTime;
-    using DataGlobals::HourOfDay;
-    using DataGlobals::TimeStep;
-    using DataGlobals::WarmupFlag;
-=======
-    using General::TrimSigDigits;
->>>>>>> d143d2bd
 
     void InitEquivalentLayerWindowCalculations(EnergyPlusData &state)
     {
