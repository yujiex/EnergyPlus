--- conflicted
+++ resolved
@@ -107,10 +107,6 @@
 
     // USE STATEMENTS:
     // Use statements for data only modules
-<<<<<<< HEAD
-=======
-    // Using/Aliasing
->>>>>>> 12718937
     using namespace DataGlobals;
     using namespace DataHVACGlobals;
     using namespace ScheduleManager;
