// EnergyPlus, Copyright (c) 1996-2020, The Board of Trustees of the University of Illinois,
// The Regents of the University of California, through Lawrence Berkeley National Laboratory
// (subject to receipt of any required approvals from the U.S. Dept. of Energy), Oak Ridge
// National Laboratory, managed by UT-Battelle, Alliance for Sustainable Energy, LLC, and other
// contributors. All rights reserved.
//
// NOTICE: This Software was developed under funding from the U.S. Department of Energy and the
// U.S. Government consequently retains certain rights. As such, the U.S. Government has been
// granted for itself and others acting on its behalf a paid-up, nonexclusive, irrevocable,
// worldwide license in the Software to reproduce, distribute copies to the public, prepare
// derivative works, and perform publicly and display publicly, and to permit others to do so.
//
// Redistribution and use in source and binary forms, with or without modification, are permitted
// provided that the following conditions are met:
//
// (1) Redistributions of source code must retain the above copyright notice, this list of
//     conditions and the following disclaimer.
//
// (2) Redistributions in binary form must reproduce the above copyright notice, this list of
//     conditions and the following disclaimer in the documentation and/or other materials
//     provided with the distribution.
//
// (3) Neither the name of the University of California, Lawrence Berkeley National Laboratory,
//     the University of Illinois, U.S. Dept. of Energy nor the names of its contributors may be
//     used to endorse or promote products derived from this software without specific prior
//     written permission.
//
// (4) Use of EnergyPlus(TM) Name. If Licensee (i) distributes the software in stand-alone form
//     without changes from the version obtained under this License, or (ii) Licensee makes a
//     reference solely to the software portion of its product, Licensee must refer to the
//     software as "EnergyPlus version X" software, where "X" is the version number Licensee
//     obtained under this License and may not use a different name for the software. Except as
//     specifically required in this Section (4), Licensee shall not use in a company name, a
//     product name, in advertising, publicity, or other promotional activities any name, trade
//     name, trademark, logo, or other designation of "EnergyPlus", "E+", "e+" or confusingly
//     similar designation, without the U.S. Department of Energy's prior written consent.
//
// THIS SOFTWARE IS PROVIDED BY THE COPYRIGHT HOLDERS AND CONTRIBUTORS "AS IS" AND ANY EXPRESS OR
// IMPLIED WARRANTIES, INCLUDING, BUT NOT LIMITED TO, THE IMPLIED WARRANTIES OF MERCHANTABILITY
// AND FITNESS FOR A PARTICULAR PURPOSE ARE DISCLAIMED. IN NO EVENT SHALL THE COPYRIGHT OWNER OR
// CONTRIBUTORS BE LIABLE FOR ANY DIRECT, INDIRECT, INCIDENTAL, SPECIAL, EXEMPLARY, OR
// CONSEQUENTIAL DAMAGES (INCLUDING, BUT NOT LIMITED TO, PROCUREMENT OF SUBSTITUTE GOODS OR
// SERVICES; LOSS OF USE, DATA, OR PROFITS; OR BUSINESS INTERRUPTION) HOWEVER CAUSED AND ON ANY
// THEORY OF LIABILITY, WHETHER IN CONTRACT, STRICT LIABILITY, OR TORT (INCLUDING NEGLIGENCE OR
// OTHERWISE) ARISING IN ANY WAY OUT OF THE USE OF THIS SOFTWARE, EVEN IF ADVISED OF THE
// POSSIBILITY OF SUCH DAMAGE.

// C++ Headers
#include <cassert>
#include <cmath>

// ObjexxFCL Headers
#include <ObjexxFCL/Array.functions.hh>
#include <ObjexxFCL/Fmath.hh>

// EnergyPlus Headers
#include <EnergyPlus/Autosizing/CoolingCapacitySizing.hh>
#include <EnergyPlus/Autosizing/HeatingCapacitySizing.hh>
#include <EnergyPlus/BranchNodeConnections.hh>
#include <EnergyPlus/Construction.hh>
#include <EnergyPlus/Data/EnergyPlusData.hh>
#include <EnergyPlus/DataBranchAirLoopPlant.hh>
#include <EnergyPlus/DataEnvironment.hh>
#include <EnergyPlus/DataHVACGlobals.hh>
#include <EnergyPlus/DataHeatBalFanSys.hh>
#include <EnergyPlus/DataHeatBalSurface.hh>
#include <EnergyPlus/DataHeatBalance.hh>
#include <EnergyPlus/DataLoopNode.hh>
#include <EnergyPlus/DataSizing.hh>
#include <EnergyPlus/DataSurfaceLists.hh>
#include <EnergyPlus/DataSurfaces.hh>
#include <EnergyPlus/DataZoneEquipment.hh>
#include <EnergyPlus/EMSManager.hh>
#include <EnergyPlus/FluidProperties.hh>
#include <EnergyPlus/General.hh>
#include <EnergyPlus/GeneralRoutines.hh>
#include <EnergyPlus/GlobalNames.hh>
#include <EnergyPlus/HeatBalanceSurfaceManager.hh>
#include <EnergyPlus/InputProcessing/InputProcessor.hh>
#include <EnergyPlus/LowTempRadiantSystem.hh>
#include <EnergyPlus/NodeInputManager.hh>
#include <EnergyPlus/OutputProcessor.hh>
#include <EnergyPlus/Plant/DataPlant.hh>
#include <EnergyPlus/PlantUtilities.hh>
#include <EnergyPlus/Psychrometrics.hh>
#include <EnergyPlus/ScheduleManager.hh>
#include <EnergyPlus/UtilityRoutines.hh>
#include <EnergyPlus/WeatherManager.hh>
#include <EnergyPlus/ZoneTempPredictorCorrector.hh>

namespace EnergyPlus {

namespace LowTempRadiantSystem {

    // Module containing the routines dealing with the low temperature radiant systems

    // MODULE INFORMATION:
    //       AUTHOR         Rick Strand
    //       DATE WRITTEN   November 2000
    //       MODIFIED       Rick Strand March 2001 (additional controls, etc.)
    //                      Rick Strand July 2003 (added constant flow hydronic system)
    //                      B. Griffith Sept 2010, plant upgrades, generalize fluid properties
    //                      Rick Strand August 2011 (improved condensation handling)

    // PURPOSE OF THIS MODULE:
    // The purpose of this module is to simulate low temperature radiant systems.
    // It is the intention of this module to cover all types of low temperature
    // radiant systems: wall, ceiling, floor, heating, cooling, panels, etc.

    // METHODOLOGY EMPLOYED:
    // Based on work done in IBLAST, this model has been revised for the structure
    // of EnergyPlus.  It is still based on the QTF formulation of heat transfer
    // through building elements with embedded heat sources/sinks.  Note that due
    // to the fact that a radiant system is both a building heat transfer element
    // and a controllable system that some iteration between the system and the
    // surface heat balance routine is necessary.
    // REFERENCES:
    // IBLAST-QTF research program, completed in January 1995 (unreleased)
    // Strand, R.K. 1995. "Heat Source Transfer Functions and Their Application to
    //   Low Temperature Radiant Heating Systems", Ph.D. dissertation, University
    //   of Illinois at Urbana-Champaign, Department of Mechanical and Industrial
    //   Engineering.
    // Seem, J.E. 1986. "Heat Transfer in Buildings", Ph.D. dissertation, University
    //   of Wisconsin-Madison.

    // OTHER NOTES: This module contains three different types of radiant system
    // models: (a) variable flow hydronic heating/cooling radiant system;
    // (b) constant flow, variable controlled temperature heating/cooling radiant
    // system; (c) electric resistance heating radiant system.  Systems (a) and
    // (b) are hydronic systems--one which varies hydronic flow as the key control
    // paramter (a) and one which varies the inlet hydronic temperature while
    // keeping the flow rate through the radiant system constant (b).  In system
    // (b), the injection rate from the main water loop is varied to obtain the
    // proper inlet temperature.

    // USE STATEMENTS:
    // Use statements for data only modules
    // Using/Aliasing
    using DataGlobals::BeginTimeStepFlag;
    using DataGlobals::DisplayExtraWarnings;
    using DataGlobals::SysSizingCalc;
    using DataGlobals::WarmupFlag;
    using DataHeatBalance::Air;
    using DataHeatBalance::RegularMaterial;
    using DataHeatBalance::TotConstructs;
    using DataHeatBalance::TotMaterials;
    using DataHeatBalFanSys::QRadSysSource; // Heat source/sink value & temperature for CondFD algo.
    using DataHeatBalFanSys::TCondFDSourceNode;
    using DataHVACGlobals::SmallLoad;
    using DataSurfaces::HeatTransferModel_CTF;
    using DataSurfaces::Surface;
    using DataSurfaces::TotSurfaces;
    using Psychrometrics::PsyTdpFnWPb;

    // Data
    // MODULE PARAMETER DEFINITIONS:
    // System types:
    int const HydronicSystem(1);     // Variable flow hydronic radiant system
    int const ConstantFlowSystem(2); // Constant flow, variable (controlled) temperature radiant system
    int const ElectricSystem(3);     // Electric resistance radiant heating system
    std::string const cHydronicSystem("ZoneHVAC:LowTemperatureRadiant:VariableFlow");
    std::string const cConstantFlowSystem("ZoneHVAC:LowTemperatureRadiant:ConstantFlow");
    std::string const cElectricSystem("ZoneHVAC:LowTemperatureRadiant:Electric");
    // Operating modes:
    int const NotOperating(0); // Parameter for use with OperatingMode variable, set for heating
    int const HeatingMode(1);  // Parameter for use with OperatingMode variable, set for heating
    int const CoolingMode(-1); // Parameter for use with OperatingMode variable, set for cooling
    // Condensation control types:
    int const CondCtrlNone(0);      // Condensation control--none, so system never shuts down
    int const CondCtrlSimpleOff(1); // Condensation control--simple off, system shuts off when condensation predicted
    int const CondCtrlVariedOff(2); // Condensation control--variable off, system modulates to keep running if possible
    // Number of Circuits per Surface Calculation Method
    int const OneCircuit(1);          // there is 1 circuit per surface
    int const CalculateFromLength(2); // The number of circuits is TubeLength*SurfaceFrac / CircuitLength
    std::string const OnePerSurf("OnePerSurface");
    std::string const CalcFromLength("CalculateFromCircuitLength");
    // Limit temperatures to indicate that a system cannot heat or cannot cool
    Real64 LowTempHeating(-200.0); // Used to indicate that a user does not have a heating control temperature
    Real64 HighTempCooling(200.0); // Used to indicate that a user does not have a cooling control temperature

    static std::string const fluidNameWater("WATER");
    static std::string const BlankString;

    // DERIVED TYPE DEFINITIONS:

    // MODULE VARIABLE DECLARATIONS:
    // Standard, run-of-the-mill variables...
    bool GetInputFlag = true;
    int NumOfHydrLowTempRadSys(0); // Number of hydronic low tempererature radiant systems
    int NumOfCFloLowTempRadSys(0); // Number of constant flow (hydronic) low tempererature radiant systems
    int NumOfElecLowTempRadSys(0); // Number of electric low tempererature radiant systems
    int CFloCondIterNum(0);        // Number of iterations for a constant flow radiant system--controls variable cond sys ctrl
    int TotalNumOfRadSystems(0);   // Total number of low temperature radiant systems
    int MaxCloNumOfSurfaces(0);    // Used to set allocate size in CalcClo routine
    bool VarOffCond(false);        // Set to true when in cooling for constant flow system + variable off condensation predicted
    bool FirstTimeInit(true);      // Set to true for first pass through init routine then set to false
    bool anyRadiantSystemUsingRunningMeanAverage(
        false);                           // Set to true when there is at least one constant flow radiant system that uses the running mean average
    Real64 LoopReqTemp(0.0);              // Temperature required at the inlet of the pump (from the loop) to meet control logic
    Array1D<Real64> QRadSysSrcAvg;        // Average source over the time step for a particular radiant surface
    Array1D<Real64> ZeroSourceSumHATsurf; // Equal to SumHATsurf for all the walls in a zone with no source
    // Record keeping variables used to calculate QRadSysSrcAvg locally
    Array1D<Real64> LastQRadSysSrc;     // Need to keep the last value in case we are still iterating
    Array1D<Real64> LastSysTimeElapsed; // Need to keep the last value in case we are still iterating
    Array1D<Real64> LastTimeStepSys;    // Need to keep the last value in case we are still iterating
    // Autosizing variables
    Array1D_bool MySizeFlagHydr;
    Array1D_bool MySizeFlagCFlo;
    Array1D_bool MySizeFlagElec;
    Array1D_bool CheckEquipName;

    // Object Data
    Array1D<VariableFlowRadiantSystemData> HydrRadSys;
    Array1D<ConstantFlowRadiantSystemData> CFloRadSys;
    Array1D<ElectricRadiantSystemData> ElecRadSys;
    Array1D<RadSysTypeData> RadSysTypes;
    std::unordered_map<std::string, std::string> LowTempRadUniqueNames;
    Array1D<ElecRadSysNumericFieldData> ElecRadSysNumericFields;
    Array1D<HydronicRadiantSysNumericFieldData> HydronicRadiantSysNumericFields;

    bool FirstTimeFlag = true; // for setting size of Ckj, Cmj, WaterTempOut arrays
    bool MyEnvrnFlagGeneral = true;
    bool ZoneEquipmentListChecked = false; // True after the Zone Equipment List has been checked for items
    bool MyOneTimeFlag = true;             // Initialization flag
    bool warnTooLow = false;
    bool warnTooHigh = false;

    void clear_state()
    {
        LowTempHeating = -200.0;
        HighTempCooling = 200.0;
        NumOfHydrLowTempRadSys = 0;
        NumOfCFloLowTempRadSys = 0;
        NumOfElecLowTempRadSys = 0;
        CFloCondIterNum = 0;
        TotalNumOfRadSystems = 0;
        MaxCloNumOfSurfaces = 0;
        VarOffCond = false;
        FirstTimeInit = true;
        anyRadiantSystemUsingRunningMeanAverage = false;
        LoopReqTemp = 0.0;
        QRadSysSrcAvg.deallocate();
        ZeroSourceSumHATsurf.deallocate();
        LastQRadSysSrc.deallocate();
        LastSysTimeElapsed.deallocate();
        LastTimeStepSys.deallocate();
        MySizeFlagHydr.deallocate();
        MySizeFlagCFlo.deallocate();
        MySizeFlagElec.deallocate();
        CheckEquipName.deallocate();
        HydrRadSys.deallocate();
        CFloRadSys.deallocate();
        ElecRadSys.deallocate();
        RadSysTypes.deallocate();
        ElecRadSysNumericFields.deallocate();
        HydronicRadiantSysNumericFields.deallocate();
        LowTempRadUniqueNames.clear();
        GetInputFlag = true;
        FirstTimeFlag = true;
        MyEnvrnFlagGeneral = true;
        ZoneEquipmentListChecked = false;
        MyOneTimeFlag = true;
        warnTooLow = false;
        warnTooHigh = false;
    }

    void SimLowTempRadiantSystem(EnergyPlusData &state,
                                 std::string const &CompName,   // name of the low temperature radiant system
                                 bool const FirstHVACIteration, // TRUE if 1st HVAC simulation of system timestep
                                 Real64 &LoadMet,               // load met by the radiant system, in Watts
                                 int &CompIndex)
    {

        // SUBROUTINE INFORMATION:
        //       AUTHOR         Rick Strand
        //       DATE WRITTEN   November 2000

        // Using/Aliasing
        using General::TrimSigDigits;

        // SUBROUTINE LOCAL VARIABLE DECLARATIONS:
        int RadSysNum;  // Radiant system number/index in local derived types
        int SystemType; // Type of radiant system: hydronic, constant flow, or electric
        bool InitErrorFound(false);

        // FLOW:
        if (GetInputFlag) {
            GetLowTempRadiantSystem();
            GetInputFlag = false;
        }

        // Find the correct Low Temp Radiant System
        if (CompIndex == 0) {
            RadSysNum = UtilityRoutines::FindItemInList(CompName, RadSysTypes);
            if (RadSysNum == 0) {
                ShowFatalError("SimLowTempRadiantSystem: Unit not found=" + CompName);
            }
            CompIndex = RadSysNum;
            SystemType = RadSysTypes(RadSysNum).SystemType;
            {
                auto const SELECT_CASE_var(SystemType);
                if (SELECT_CASE_var == HydronicSystem) {
                    RadSysTypes(RadSysNum).CompIndex = UtilityRoutines::FindItemInList(CompName, HydrRadSys);
                } else if (SELECT_CASE_var == ConstantFlowSystem) {
                    RadSysTypes(RadSysNum).CompIndex = UtilityRoutines::FindItemInList(CompName, CFloRadSys);
                } else if (SELECT_CASE_var == ElectricSystem) {
                    RadSysTypes(RadSysNum).CompIndex = UtilityRoutines::FindItemInList(CompName, ElecRadSys);
                }
            }
        } else {
            RadSysNum = CompIndex;
            SystemType = RadSysTypes(RadSysNum).SystemType;
            if (RadSysNum > TotalNumOfRadSystems || RadSysNum < 1) {
                ShowFatalError("SimLowTempRadiantSystem:  Invalid CompIndex passed=" + TrimSigDigits(RadSysNum) +
                               ", Number of Units=" + TrimSigDigits(TotalNumOfRadSystems) + ", Entered Unit name=" + CompName);
            }
            if (CheckEquipName(RadSysNum)) {
                if (CompName != RadSysTypes(RadSysNum).Name) {
                    ShowFatalError("SimLowTempRadiantSystem: Invalid CompIndex passed=" + TrimSigDigits(RadSysNum) + ", Unit name=" + CompName +
                                   ", stored Unit Name for that index=" + RadSysTypes(RadSysNum).Name);
                }
                CheckEquipName(RadSysNum) = false;
            }
        }

        InitLowTempRadiantSystem(state, FirstHVACIteration, RadSysTypes(RadSysNum).CompIndex, SystemType, InitErrorFound);
        if (InitErrorFound) {
            ShowFatalError("InitLowTempRadiantSystem: Preceding error is not allowed to proceed with the simulation.  Correct this input problem.");
        }

        // Simulate, update, and report based on the type of radiant system
        {
            RadiantSystemBaseData *baseSystem;
            if (SystemType == HydronicSystem) {
                baseSystem = &HydrRadSys(RadSysTypes(RadSysNum).CompIndex);
            } else if (SystemType == ConstantFlowSystem) {
                baseSystem = &CFloRadSys(RadSysTypes(RadSysNum).CompIndex);
            } else if (SystemType == ElectricSystem) {
                baseSystem = &ElecRadSys(RadSysTypes(RadSysNum).CompIndex);
            } else {
                ShowFatalError("SimLowTempRadiantSystem: Illegal system type for system " + CompName);
            }

            if ((SystemType == HydronicSystem) || (SystemType == ConstantFlowSystem) || (SystemType == ElectricSystem)) {
                baseSystem->calculateLowTemperatureRadiantSystem(state, LoadMet);
                baseSystem->updateLowTemperatureRadiantSystemSurfaces();
                baseSystem->updateLowTemperatureRadiantSystem(); // Nothing to update for electric systems
                baseSystem->reportLowTemperatureRadiantSystem();
            }
        }
    }

    void GetLowTempRadiantSystem()
    {

        // SUBROUTINE INFORMATION:
        //       AUTHOR         Rick Strand
        //       DATE WRITTEN   November 2000
        //       MODIFIED       August 2003 (added constant flow system, made input extensible)

        // PURPOSE OF THIS SUBROUTINE:
        // This subroutine reads the input for low temperature radiant systems
        // from the user input file.  This will contain all of the information
        // needed to simulate a low temperature radiant system.

        // Using/Aliasing
        using BranchNodeConnections::TestCompSet;
        using DataGlobals::AnyEnergyManagementSystemInModel;
        using DataGlobals::ScheduleAlwaysOn;
        using DataHeatBalance::Zone;
        using DataSizing::AutoSize;
        using DataSizing::CapacityPerFloorArea;
        using DataSizing::CoolingDesignCapacity;
        using DataSizing::FractionOfAutosizedCoolingCapacity;
        using DataSizing::FractionOfAutosizedHeatingCapacity;
        using DataSizing::HeatingDesignCapacity;
        using FluidProperties::FindGlycol;
        using General::TrimSigDigits;
        using NodeInputManager::GetOnlySingleNode;
        using ScheduleManager::GetScheduleIndex;
        using namespace DataLoopNode;
        using namespace DataSurfaceLists;

        // SUBROUTINE PARAMETER DEFINITIONS:
        static std::string const RoutineName("GetLowTempRadiantSystem: "); // include trailing blank space
        static std::string const Off("Off");
        static std::string const SimpleOff("SimpleOff");
        static std::string const VariableOff("VariableOff");
        int const iHeatCAPMAlphaNum(5);             // get input index to Low Temperature Radiant system heating capacity sizing method
        int const iHeatDesignCapacityNumericNum(1); // get input index to Low Temperature Radiant system electric heating capacity
        int const iHeatCapacityPerFloorAreaNumericNum(
            2); // get input index to Low Temperature Radiant system electric heating capacity per floor area sizing
        int const iHeatFracOfAutosizedCapacityNumericNum(
            3); //  get input index to Low Temperature Radiant system electric heating capacity sizing as fraction of autozized heating capacity

        // SUBROUTINE LOCAL VARIABLE DECLARATIONS:
        std::string CurrentModuleObject;       // for ease in getting objects
        Array1D_string Alphas;                 // Alpha items for object
        Array1D_string cAlphaFields;           // Alpha field names
        Array1D_string cNumericFields;         // Numeric field names
        Array1D_bool AssignedAsRadiantSurface; // Set to true when a surface is part of a radiant system
        int CheckSurfNum;                      // Surface number to check to see if it has already been used by a radiant system
        bool ErrorsFound(false);               // Set to true if errors in input, fatal at end of routine
        int GlycolIndex;                       // Index of 'Water' in glycol data structure
        int IOStatus;                          // Used in GetObjectItem
        int Item;                              // Item to be "gotten"
        int MaxAlphas;                         // Maximum number of alphas for these input keywords
        int MaxNumbers;                        // Maximum number of numbers for these input keywords
        Array1D<Real64> Numbers;               // Numeric items for object
        int NumAlphas;                         // Number of Alphas for each GetObjectItem call
        int NumArgs;                           // Unused variable that is part of a subroutine call
        int NumNumbers;                        // Number of Numbers for each GetObjectItem call
        int SurfListNum;                       // Index within the SurfList derived type for a surface list name
        int SurfNum;                           // DO loop counter for surfaces
        int BaseNum;                           // Temporary number for creating RadiantSystemTypes structure
        Array1D_bool lAlphaBlanks;             // Logical array, alpha field input BLANK = .TRUE.
        Array1D_bool lNumericBlanks;           // Logical array, numeric field input BLANK = .TRUE.

        MaxAlphas = 0;
        MaxNumbers = 0;

        inputProcessor->getObjectDefMaxArgs("ZoneHVAC:LowTemperatureRadiant:VariableFlow", NumArgs, NumAlphas, NumNumbers);
        MaxAlphas = max(MaxAlphas, NumAlphas);
        MaxNumbers = max(MaxNumbers, NumNumbers);

        inputProcessor->getObjectDefMaxArgs("ZoneHVAC:LowTemperatureRadiant:ConstantFlow", NumArgs, NumAlphas, NumNumbers);
        MaxAlphas = max(MaxAlphas, NumAlphas);
        MaxNumbers = max(MaxNumbers, NumNumbers);

        inputProcessor->getObjectDefMaxArgs("ZoneHVAC:LowTemperatureRadiant:Electric", NumArgs, NumAlphas, NumNumbers);
        MaxAlphas = max(MaxAlphas, NumAlphas);
        MaxNumbers = max(MaxNumbers, NumNumbers);

        Alphas.allocate(MaxAlphas);
        Numbers.dimension(MaxNumbers, 0.0);
        cAlphaFields.allocate(MaxAlphas);
        cNumericFields.allocate(MaxNumbers);
        lAlphaBlanks.dimension(MaxAlphas, true);
        lNumericBlanks.dimension(MaxNumbers, true);

        NumOfHydrLowTempRadSys = inputProcessor->getNumObjectsFound("ZoneHVAC:LowTemperatureRadiant:VariableFlow");
        NumOfCFloLowTempRadSys = inputProcessor->getNumObjectsFound("ZoneHVAC:LowTemperatureRadiant:ConstantFlow");
        NumOfElecLowTempRadSys = inputProcessor->getNumObjectsFound("ZoneHVAC:LowTemperatureRadiant:Electric");

        TotalNumOfRadSystems = NumOfHydrLowTempRadSys + NumOfElecLowTempRadSys + NumOfCFloLowTempRadSys;
        RadSysTypes.allocate(TotalNumOfRadSystems);
        LowTempRadUniqueNames.reserve(static_cast<unsigned>(TotalNumOfRadSystems));
        CheckEquipName.dimension(TotalNumOfRadSystems, true);

        HydrRadSys.allocate(NumOfHydrLowTempRadSys);
        if (NumOfHydrLowTempRadSys > 0) {
            GlycolIndex = FindGlycol(fluidNameWater);
            for (auto &e : HydrRadSys)
                e.GlycolIndex = GlycolIndex;
            if (GlycolIndex == 0) {
                ShowSevereError("Hydronic radiant systems: no water property data found in input");
                ErrorsFound = true;
            }
        } else {
            for (auto &e : HydrRadSys)
                e.GlycolIndex = 0;
        }

        CFloRadSys.allocate(NumOfCFloLowTempRadSys);
        if (NumOfCFloLowTempRadSys > 0) {
            GlycolIndex = FindGlycol(fluidNameWater);
            for (auto &e : CFloRadSys)
                e.GlycolIndex = GlycolIndex;
            if (GlycolIndex == 0) {
                ShowSevereError("Constant flow radiant systems: no water property data found in input");
                ErrorsFound = true;
            }
        } else {
            for (auto &e : CFloRadSys)
                e.GlycolIndex = 0;
        }

        ElecRadSys.allocate(NumOfElecLowTempRadSys);
        ElecRadSysNumericFields.allocate(NumOfElecLowTempRadSys);
        HydronicRadiantSysNumericFields.allocate(NumOfHydrLowTempRadSys);

        // make sure data is gotten for surface lists
        GetNumberOfSurfaceLists();

        // Obtain all of the user data related to hydronic low temperature radiant systems...
        BaseNum = 0;
        CurrentModuleObject = "ZoneHVAC:LowTemperatureRadiant:VariableFlow";
        for (Item = 1; Item <= NumOfHydrLowTempRadSys; ++Item) {

            inputProcessor->getObjectItem(CurrentModuleObject,
                                          Item,
                                          Alphas,
                                          NumAlphas,
                                          Numbers,
                                          NumNumbers,
                                          IOStatus,
                                          lNumericBlanks,
                                          lAlphaBlanks,
                                          cAlphaFields,
                                          cNumericFields);

            HydronicRadiantSysNumericFields(Item).FieldNames.allocate(NumNumbers);
            HydronicRadiantSysNumericFields(Item).FieldNames = "";
            HydronicRadiantSysNumericFields(Item).FieldNames = cNumericFields;
            GlobalNames::VerifyUniqueInterObjectName(LowTempRadUniqueNames, Alphas(1), CurrentModuleObject, cAlphaFields(1), ErrorsFound);

            ++BaseNum;
            RadSysTypes(BaseNum).Name = Alphas(1);
            RadSysTypes(BaseNum).SystemType = HydronicSystem;

            auto &thisRadSys(HydrRadSys(Item));

            // General user input data
            thisRadSys.Name = Alphas(1);

            thisRadSys.SchedName = Alphas(2);
            if (lAlphaBlanks(2)) {
                thisRadSys.SchedPtr = ScheduleAlwaysOn;
            } else {
                thisRadSys.SchedPtr = GetScheduleIndex(Alphas(2));
                if (thisRadSys.SchedPtr == 0) {
                    ShowSevereError(cAlphaFields(2) + " not found for " + Alphas(1));
                    ShowContinueError("Missing " + cAlphaFields(2) + " is " + Alphas(2));
                    ErrorsFound = true;
                }
            }

            thisRadSys.ZoneName = Alphas(3);
            thisRadSys.ZonePtr = UtilityRoutines::FindItemInList(Alphas(3), Zone);
            if (thisRadSys.ZonePtr == 0) {
                ShowSevereError(RoutineName + "Invalid " + cAlphaFields(3) + " = " + Alphas(3));
                ShowContinueError("Occurs in " + CurrentModuleObject + " = " + Alphas(1));
                ErrorsFound = true;
            }

            thisRadSys.SurfListName = Alphas(4);
            SurfListNum = 0;
            if (NumOfSurfaceLists > 0) SurfListNum = UtilityRoutines::FindItemInList(thisRadSys.SurfListName, SurfList);
            if (SurfListNum > 0) { // Found a valid surface list
                thisRadSys.NumOfSurfaces = SurfList(SurfListNum).NumOfSurfaces;
                thisRadSys.SurfacePtr.allocate(thisRadSys.NumOfSurfaces);
                thisRadSys.SurfaceName.allocate(thisRadSys.NumOfSurfaces);
                thisRadSys.SurfaceFrac.allocate(thisRadSys.NumOfSurfaces);
                thisRadSys.NumCircuits.allocate(thisRadSys.NumOfSurfaces);
                for (SurfNum = 1; SurfNum <= SurfList(SurfListNum).NumOfSurfaces; ++SurfNum) {
                    thisRadSys.SurfacePtr(SurfNum) = SurfList(SurfListNum).SurfPtr(SurfNum);
                    thisRadSys.SurfaceName(SurfNum) = SurfList(SurfListNum).SurfName(SurfNum);
                    thisRadSys.SurfaceFrac(SurfNum) = SurfList(SurfListNum).SurfFlowFrac(SurfNum);
                    if (thisRadSys.SurfacePtr(SurfNum) > 0) {
                        Surface(thisRadSys.SurfacePtr(SurfNum)).IntConvSurfHasActiveInIt = true;
                    }
                }
            } else { // User entered a single surface name rather than a surface list
                thisRadSys.NumOfSurfaces = 1;
                thisRadSys.SurfacePtr.allocate(thisRadSys.NumOfSurfaces);
                thisRadSys.SurfaceName.allocate(thisRadSys.NumOfSurfaces);
                thisRadSys.SurfaceFrac.allocate(thisRadSys.NumOfSurfaces);
                thisRadSys.NumCircuits.allocate(thisRadSys.NumOfSurfaces);
                thisRadSys.SurfaceName(1) = thisRadSys.SurfListName;
                thisRadSys.SurfacePtr(1) = UtilityRoutines::FindItemInList(thisRadSys.SurfaceName(1), Surface);
                thisRadSys.SurfaceFrac(1) = 1.0;
                thisRadSys.NumCircuits(1) = 0.0;
                // Error checking for single surfaces
                if (thisRadSys.SurfacePtr(1) == 0) {
                    ShowSevereError(RoutineName + "Invalid " + cAlphaFields(4) + " = " + Alphas(4));
                    ShowContinueError("Occurs in " + CurrentModuleObject + " = " + Alphas(1));
                    ErrorsFound = true;
                } else if (Surface(thisRadSys.SurfacePtr(1)).IsRadSurfOrVentSlabOrPool) {
                    ShowSevereError(RoutineName + CurrentModuleObject + "=\"" + Alphas(1) + "\", Invalid Surface");
                    ShowContinueError(cAlphaFields(4) + "=\"" + Alphas(4) + "\" has been used in another radiant system or ventilated slab.");
                    ErrorsFound = true;
                }
                if (thisRadSys.SurfacePtr(1) != 0) {
                    Surface(thisRadSys.SurfacePtr(1)).IntConvSurfHasActiveInIt = true;
                    Surface(thisRadSys.SurfacePtr(1)).IsRadSurfOrVentSlabOrPool = true;
                }
            }

            // Error checking for zones and construction information
            thisRadSys.errorCheckZonesAndConstructions(ErrorsFound);

            thisRadSys.FluidToSlabHeatTransfer = thisRadSys.getFluidToSlabHeatTransferInput(Alphas(5));
            thisRadSys.TubeDiameterInner = Numbers(1);
            thisRadSys.TubeDiameterOuter = Numbers(2);
            thisRadSys.TubeLength = Numbers(3);
            thisRadSys.TubeConductivity = Numbers(4);

            // Process the temperature control type
            thisRadSys.ControlType = thisRadSys.processRadiantSystemControlInput(Alphas(6), cAlphaFields(6), HydronicSystem);

            // Process the setpoint type
            thisRadSys.SetpointType = thisRadSys.processRadiantSystemSetpointInput(Alphas(7), cAlphaFields(7));

            // Determine Low Temp Radiant heating design capacity sizing method
            if (UtilityRoutines::SameString(Alphas(8), "HeatingDesignCapacity")) {
                thisRadSys.HeatingCapMethod = HeatingDesignCapacity;
                if (!lNumericBlanks(5)) {
                    thisRadSys.ScaledHeatingCapacity = Numbers(5);
                    if (thisRadSys.ScaledHeatingCapacity < 0.0 && thisRadSys.ScaledHeatingCapacity != AutoSize) {
                        ShowSevereError(CurrentModuleObject + " = " + thisRadSys.Name);
                        ShowContinueError("Illegal " + cNumericFields(5) + " = " + TrimSigDigits(Numbers(5), 7));
                        ErrorsFound = true;
                    }
                } else {
                    if ((!lAlphaBlanks(9)) || (!lAlphaBlanks(10))) {
                        ShowSevereError(CurrentModuleObject + " = " + thisRadSys.Name);
                        ShowContinueError("Input for " + cAlphaFields(8) + " = " + Alphas(8));
                        ShowContinueError("Blank field not allowed for " + cNumericFields(5));
                        ErrorsFound = true;
                    }
                }
            } else if (UtilityRoutines::SameString(Alphas(8), "CapacityPerFloorArea")) {
                thisRadSys.HeatingCapMethod = CapacityPerFloorArea;
                if (!lNumericBlanks(6)) {
                    thisRadSys.ScaledHeatingCapacity = Numbers(6);
                    if (thisRadSys.ScaledHeatingCapacity <= 0.0) {
                        ShowSevereError(CurrentModuleObject + " = " + thisRadSys.Name);
                        ShowContinueError("Input for " + cAlphaFields(8) + " = " + Alphas(8));
                        ShowContinueError("Illegal " + cNumericFields(6) + " = " + TrimSigDigits(Numbers(6), 7));
                        ErrorsFound = true;
                    } else if (thisRadSys.ScaledHeatingCapacity == AutoSize) {
                        ShowSevereError(CurrentModuleObject + " = " + thisRadSys.Name);
                        ShowContinueError("Input for " + cAlphaFields(8) + " = " + Alphas(8));
                        ShowContinueError("Illegal " + cNumericFields(6) + " = Autosize");
                        ErrorsFound = true;
                    }
                } else {
                    ShowSevereError(CurrentModuleObject + " = " + thisRadSys.Name);
                    ShowContinueError("Input for " + cAlphaFields(8) + " = " + Alphas(8));
                    ShowContinueError("Blank field not allowed for " + cNumericFields(6));
                    ErrorsFound = true;
                }
            } else if (UtilityRoutines::SameString(Alphas(8), "FractionOfAutosizedHeatingCapacity")) {
                thisRadSys.HeatingCapMethod = FractionOfAutosizedHeatingCapacity;
                if (!lNumericBlanks(7)) {
                    thisRadSys.ScaledHeatingCapacity = Numbers(7);
                    if (thisRadSys.ScaledHeatingCapacity < 0.0) {
                        ShowSevereError(CurrentModuleObject + " = " + thisRadSys.Name);
                        ShowContinueError("Illegal " + cNumericFields(7) + " = " + TrimSigDigits(Numbers(7), 7));
                        ErrorsFound = true;
                    }
                } else {
                    ShowSevereError(CurrentModuleObject + " = " + thisRadSys.Name);
                    ShowContinueError("Input for " + cAlphaFields(8) + " = " + Alphas(8));
                    ShowContinueError("Blank field not allowed for " + cNumericFields(7));
                    ErrorsFound = true;
                }
            } else {
                ShowSevereError(CurrentModuleObject + " = " + thisRadSys.Name);
                ShowContinueError("Illegal " + cAlphaFields(8) + " = " + Alphas(8));
                ErrorsFound = true;
            }

            // Heating user input data
            thisRadSys.WaterVolFlowMaxHeat = Numbers(8);

            thisRadSys.HotWaterInNode = GetOnlySingleNode(
                Alphas(9), ErrorsFound, CurrentModuleObject, Alphas(1), NodeType_Water, NodeConnectionType_Inlet, 1, ObjectIsNotParent);

            thisRadSys.HotWaterOutNode = GetOnlySingleNode(
                Alphas(10), ErrorsFound, CurrentModuleObject, Alphas(1), NodeType_Water, NodeConnectionType_Outlet, 1, ObjectIsNotParent);

            if ((!lAlphaBlanks(9)) || (!lAlphaBlanks(10))) {
                TestCompSet(CurrentModuleObject, Alphas(1), Alphas(9), Alphas(10), "Hot Water Nodes");
            }

            thisRadSys.HotThrottlRange = Numbers(9);

            thisRadSys.HotSetptSched = Alphas(11);
            thisRadSys.HotSetptSchedPtr = GetScheduleIndex(Alphas(11));
            if ((thisRadSys.HotSetptSchedPtr == 0) && (!lAlphaBlanks(11))) {
                ShowSevereError(cAlphaFields(11) + " not found: " + Alphas(11));
                ShowContinueError("Occurs in " + CurrentModuleObject + " = " + Alphas(1));
                ErrorsFound = true;
            }

            if ((thisRadSys.WaterVolFlowMaxHeat == AutoSize) &&
                (lAlphaBlanks(9) || lAlphaBlanks(10) || lAlphaBlanks(11) || (thisRadSys.HotWaterInNode <= 0) || (thisRadSys.HotWaterOutNode <= 0) ||
                 (thisRadSys.HotSetptSchedPtr == 0))) {
                ShowSevereError("Hydronic radiant systems may not be autosized without specification of nodes or schedules.");
                ShowContinueError("Occurs in " + CurrentModuleObject + " (heating input) = " + Alphas(1));
                ErrorsFound = true;
            }

            // Determine Low Temp Radiant cooling design capacity sizing method
            if (UtilityRoutines::SameString(Alphas(12), "CoolingDesignCapacity")) {
                thisRadSys.CoolingCapMethod = CoolingDesignCapacity;
                if (!lNumericBlanks(10)) {
                    thisRadSys.ScaledCoolingCapacity = Numbers(10);
                    if (thisRadSys.ScaledCoolingCapacity < 0.0 && thisRadSys.ScaledCoolingCapacity != AutoSize) {
                        ShowSevereError(CurrentModuleObject + " = " + thisRadSys.Name);
                        ShowContinueError("Illegal " + cNumericFields(10) + " = " + TrimSigDigits(Numbers(10), 7));
                        ErrorsFound = true;
                    }
                } else {
                    if ((!lAlphaBlanks(13)) || (!lAlphaBlanks(14))) {
                        ShowSevereError(CurrentModuleObject + " = " + thisRadSys.Name);
                        ShowContinueError("Input for " + cAlphaFields(12) + " = " + Alphas(12));
                        ShowContinueError("Blank field not allowed for " + cNumericFields(10));
                        ErrorsFound = true;
                    }
                }
            } else if (UtilityRoutines::SameString(Alphas(12), "CapacityPerFloorArea")) {
                thisRadSys.CoolingCapMethod = CapacityPerFloorArea;
                if (!lNumericBlanks(9)) {
                    thisRadSys.ScaledCoolingCapacity = Numbers(11);
                    if (thisRadSys.CoolingCapMethod <= 0.0) {
                        ShowSevereError(CurrentModuleObject + " = " + thisRadSys.Name);
                        ShowContinueError("Input for " + cAlphaFields(12) + " = " + Alphas(12));
                        ShowContinueError("Illegal " + cNumericFields(11) + " = " + TrimSigDigits(Numbers(11), 7));
                        ErrorsFound = true;
                    } else if (thisRadSys.ScaledCoolingCapacity == AutoSize) {
                        ShowSevereError(CurrentModuleObject + " = " + thisRadSys.Name);
                        ShowContinueError("Input for " + cAlphaFields(12) + " = " + Alphas(12));
                        ShowContinueError("Illegal " + cNumericFields(11) + " = Autosize");
                        ErrorsFound = true;
                    }
                } else {
                    ShowSevereError(CurrentModuleObject + " = " + thisRadSys.Name);
                    ShowContinueError("Input for " + cAlphaFields(12) + " = " + Alphas(12));
                    ShowContinueError("Blank field not allowed for " + cNumericFields(11));
                    ErrorsFound = true;
                }
            } else if (UtilityRoutines::SameString(Alphas(12), "FractionOfAutosizedCoolingCapacity")) {
                thisRadSys.CoolingCapMethod = FractionOfAutosizedCoolingCapacity;
                if (!lNumericBlanks(12)) {
                    thisRadSys.ScaledCoolingCapacity = Numbers(12);
                    if (thisRadSys.ScaledCoolingCapacity < 0.0) {
                        ShowSevereError(CurrentModuleObject + " = " + thisRadSys.Name);
                        ShowContinueError("Illegal " + cNumericFields(12) + " = " + TrimSigDigits(Numbers(12), 7));
                        ErrorsFound = true;
                    }
                } else {
                    ShowSevereError(CurrentModuleObject + " = " + thisRadSys.Name);
                    ShowContinueError("Input for " + cAlphaFields(12) + " = " + Alphas(12));
                    ShowContinueError("Blank field not allowed for " + cNumericFields(12));
                    ErrorsFound = true;
                }
            } else {
                ShowSevereError(CurrentModuleObject + " = " + thisRadSys.Name);
                ShowContinueError("Illegal " + cAlphaFields(12) + " = " + Alphas(12));
                ErrorsFound = true;
            }

            // Cooling user input data
            thisRadSys.WaterVolFlowMaxCool = Numbers(13);

            thisRadSys.ColdWaterInNode = GetOnlySingleNode(
                Alphas(13), ErrorsFound, CurrentModuleObject, Alphas(1), NodeType_Water, NodeConnectionType_Inlet, 2, ObjectIsNotParent);

            thisRadSys.ColdWaterOutNode = GetOnlySingleNode(
                Alphas(14), ErrorsFound, CurrentModuleObject, Alphas(1), NodeType_Water, NodeConnectionType_Outlet, 2, ObjectIsNotParent);

            if ((!lAlphaBlanks(13)) || (!lAlphaBlanks(14))) {
                TestCompSet(CurrentModuleObject, Alphas(1), Alphas(13), Alphas(14), "Chilled Water Nodes");
            }

            thisRadSys.ColdThrottlRange = Numbers(14);

            thisRadSys.ColdSetptSched = Alphas(15);
            thisRadSys.ColdSetptSchedPtr = GetScheduleIndex(Alphas(15));
            if ((thisRadSys.ColdSetptSchedPtr == 0) && (!lAlphaBlanks(15))) {
                ShowSevereError(cAlphaFields(15) + " not found: " + Alphas(15));
                ShowContinueError("Occurs in " + CurrentModuleObject + " = " + Alphas(1));
                ErrorsFound = true;
            }

            if (UtilityRoutines::SameString(Alphas(16), Off)) {
                thisRadSys.CondCtrlType = CondCtrlNone;
            } else if (UtilityRoutines::SameString(Alphas(16), SimpleOff)) {
                thisRadSys.CondCtrlType = CondCtrlSimpleOff;
            } else if (UtilityRoutines::SameString(Alphas(16), VariableOff)) {
                thisRadSys.CondCtrlType = CondCtrlVariedOff;
            } else {
                thisRadSys.CondCtrlType = CondCtrlSimpleOff;
            }

            thisRadSys.CondDewPtDeltaT = Numbers(15);

            if (UtilityRoutines::SameString(Alphas(17), OnePerSurf)) {
                thisRadSys.NumCircCalcMethod = OneCircuit;
            } else if (UtilityRoutines::SameString(Alphas(17), CalcFromLength)) {
                thisRadSys.NumCircCalcMethod = CalculateFromLength;
            } else {
                thisRadSys.NumCircCalcMethod = OneCircuit;
            }

            thisRadSys.CircLength = Numbers(16);

            thisRadSys.schedNameChangeoverDelay = Alphas(18);
            if (!lAlphaBlanks(18)) {
                thisRadSys.schedPtrChangeoverDelay = GetScheduleIndex(Alphas(18));
                if (thisRadSys.schedPtrChangeoverDelay == 0) {
                    ShowWarningError(cAlphaFields(18) + " not found for " + Alphas(18));
                    ShowContinueError("This occurs for " + cAlphaFields(1) + " = " + Alphas(1));
                    ShowContinueError("As a result, no changeover delay will be used for this radiant system.");
                }
            }

            if ((thisRadSys.WaterVolFlowMaxCool == AutoSize) &&
                (lAlphaBlanks(12) || lAlphaBlanks(13) || lAlphaBlanks(14) || (thisRadSys.ColdWaterInNode <= 0) ||
                 (thisRadSys.ColdWaterOutNode <= 0) || (thisRadSys.ColdSetptSchedPtr == 0))) {
                ShowSevereError("Hydronic radiant systems may not be autosized without specification of nodes or schedules");
                ShowContinueError("Occurs in " + CurrentModuleObject + " (cooling input) =" + Alphas(1));
                ErrorsFound = true;
            }
        }

        // Obtain all of the user data related to constant flow (hydronic) low temperature radiant systems...

        CurrentModuleObject = "ZoneHVAC:LowTemperatureRadiant:ConstantFlow";

        for (Item = 1; Item <= NumOfCFloLowTempRadSys; ++Item) {

            inputProcessor->getObjectItem(CurrentModuleObject,
                                          Item,
                                          Alphas,
                                          NumAlphas,
                                          Numbers,
                                          NumNumbers,
                                          IOStatus,
                                          lNumericBlanks,
                                          lAlphaBlanks,
                                          cAlphaFields,
                                          cNumericFields);
            GlobalNames::VerifyUniqueInterObjectName(LowTempRadUniqueNames, Alphas(1), CurrentModuleObject, cAlphaFields(1), ErrorsFound);
            ++BaseNum;
            RadSysTypes(BaseNum).Name = Alphas(1);
            RadSysTypes(BaseNum).SystemType = ConstantFlowSystem;

            // General user input data
            auto &thisCFloSys(CFloRadSys(Item));

            thisCFloSys.Name = Alphas(1);

            thisCFloSys.SchedName = Alphas(2);
            if (lAlphaBlanks(2)) {
                thisCFloSys.SchedPtr = ScheduleAlwaysOn;
            } else {
                thisCFloSys.SchedPtr = GetScheduleIndex(Alphas(2));
                if (thisCFloSys.SchedPtr == 0) {
                    ShowSevereError(cAlphaFields(2) + " not found for " + Alphas(1));
                    ShowContinueError("Missing " + cAlphaFields(2) + " is " + Alphas(2));
                    ErrorsFound = true;
                }
            }

            thisCFloSys.ZoneName = Alphas(3);
            thisCFloSys.ZonePtr = UtilityRoutines::FindItemInList(Alphas(3), Zone);
            if (thisCFloSys.ZonePtr == 0) {
                ShowSevereError(RoutineName + "Invalid " + cAlphaFields(3) + " = " + Alphas(3));
                ShowContinueError("Occurs in " + CurrentModuleObject + " = " + Alphas(1));
                ErrorsFound = true;
            }

            thisCFloSys.SurfListName = Alphas(4);
            SurfListNum = 0;
            if (NumOfSurfaceLists > 0) SurfListNum = UtilityRoutines::FindItemInList(thisCFloSys.SurfListName, SurfList);
            if (SurfListNum > 0) { // Found a valid surface list
                thisCFloSys.NumOfSurfaces = SurfList(SurfListNum).NumOfSurfaces;
                thisCFloSys.SurfacePtr.allocate(thisCFloSys.NumOfSurfaces);
                thisCFloSys.SurfaceName.allocate(thisCFloSys.NumOfSurfaces);
                thisCFloSys.SurfaceFrac.allocate(thisCFloSys.NumOfSurfaces);
                thisCFloSys.NumCircuits.allocate(thisCFloSys.NumOfSurfaces);
                MaxCloNumOfSurfaces = max(MaxCloNumOfSurfaces, thisCFloSys.NumOfSurfaces);
                for (SurfNum = 1; SurfNum <= SurfList(SurfListNum).NumOfSurfaces; ++SurfNum) {
                    thisCFloSys.SurfacePtr(SurfNum) = SurfList(SurfListNum).SurfPtr(SurfNum);
                    thisCFloSys.SurfaceName(SurfNum) = SurfList(SurfListNum).SurfName(SurfNum);
                    thisCFloSys.SurfaceFrac(SurfNum) = SurfList(SurfListNum).SurfFlowFrac(SurfNum);
                    thisCFloSys.NumCircuits(SurfNum) = 0.0;
                    if (thisCFloSys.SurfacePtr(SurfNum) != 0) {
                        Surface(thisCFloSys.SurfacePtr(SurfNum)).IntConvSurfHasActiveInIt = true;
                    }
                }
            } else { // User entered a single surface name rather than a surface list
                thisCFloSys.NumOfSurfaces = 1;
                thisCFloSys.SurfacePtr.allocate(thisCFloSys.NumOfSurfaces);
                thisCFloSys.SurfaceName.allocate(thisCFloSys.NumOfSurfaces);
                thisCFloSys.SurfaceFrac.allocate(thisCFloSys.NumOfSurfaces);
                thisCFloSys.NumCircuits.allocate(thisCFloSys.NumOfSurfaces);
                MaxCloNumOfSurfaces = max(MaxCloNumOfSurfaces, thisCFloSys.NumOfSurfaces);
                thisCFloSys.SurfaceName(1) = thisCFloSys.SurfListName;
                thisCFloSys.SurfacePtr(1) = UtilityRoutines::FindItemInList(thisCFloSys.SurfaceName(1), Surface);
                thisCFloSys.SurfaceFrac(1) = 1.0;
                thisCFloSys.NumCircuits(1) = 0.0;
                // Error checking for single surfaces
                if (thisCFloSys.SurfacePtr(1) == 0) {
                    ShowSevereError(RoutineName + "Invalid " + cAlphaFields(4) + " = " + Alphas(4));
                    ShowContinueError("Occurs in " + CurrentModuleObject + " = " + Alphas(1));
                    ErrorsFound = true;
                } else if (Surface(thisCFloSys.SurfacePtr(1)).IsRadSurfOrVentSlabOrPool) {
                    ShowSevereError(RoutineName + CurrentModuleObject + "=\"" + Alphas(1) + "\", Invalid Surface");
                    ShowContinueError(cAlphaFields(4) + "=\"" + Alphas(4) + "\" has been used in another radiant system or ventilated slab.");
                    ErrorsFound = true;
                }
                if (thisCFloSys.SurfacePtr(1) != 0) {
                    Surface(thisCFloSys.SurfacePtr(1)).IntConvSurfHasActiveInIt = true;
                    Surface(thisCFloSys.SurfacePtr(1)).IsRadSurfOrVentSlabOrPool = true;
                }
            }

            // Error checking for zones and construction information
            thisCFloSys.errorCheckZonesAndConstructions(ErrorsFound);

            thisCFloSys.FluidToSlabHeatTransfer = thisCFloSys.getFluidToSlabHeatTransferInput(Alphas(5));
            thisCFloSys.TubeDiameterInner = Numbers(1);
            thisCFloSys.TubeDiameterOuter = Numbers(2);
            thisCFloSys.TubeLength = Numbers(3);
            thisCFloSys.TubeConductivity = Numbers(4);

            // Process the temperature control type
            thisCFloSys.ControlType = thisCFloSys.processRadiantSystemControlInput(Alphas(6), cAlphaFields(6), ConstantFlowSystem);
            thisCFloSys.runningMeanOutdoorAirTemperatureWeightingFactor = Numbers(5);

            // Process pump input for constant flow (hydronic) radiant system
            thisCFloSys.WaterVolFlowMax = Numbers(6);
            thisCFloSys.VolFlowSched = Alphas(7);
            thisCFloSys.VolFlowSchedPtr = GetScheduleIndex(Alphas(7));
            if ((thisCFloSys.VolFlowSchedPtr == 0) && (!lAlphaBlanks(7))) {
                ShowSevereError(cAlphaFields(7) + " not found: " + Alphas(7));
                ShowContinueError("Occurs in " + CurrentModuleObject + " = " + Alphas(1));
                ErrorsFound = true;
            }
            thisCFloSys.NomPumpHead = Numbers(7);
            thisCFloSys.NomPowerUse = Numbers(8);
            thisCFloSys.MotorEffic = Numbers(9);
            thisCFloSys.FracMotorLossToFluid = Numbers(10);

            // Heating user input data
            thisCFloSys.HotWaterInNode = GetOnlySingleNode(
                Alphas(8), ErrorsFound, CurrentModuleObject, Alphas(1), NodeType_Water, NodeConnectionType_Inlet, 1, ObjectIsNotParent);

            thisCFloSys.HotWaterOutNode = GetOnlySingleNode(
                Alphas(9), ErrorsFound, CurrentModuleObject, Alphas(1), NodeType_Water, NodeConnectionType_Outlet, 1, ObjectIsNotParent);

            if ((!lAlphaBlanks(8)) || (!lAlphaBlanks(9))) {
                TestCompSet(CurrentModuleObject, Alphas(1), Alphas(8), Alphas(9), "Hot Water Nodes");
            }

            thisCFloSys.HotWaterHiTempSched = Alphas(10);
            thisCFloSys.HotWaterHiTempSchedPtr = GetScheduleIndex(Alphas(10));
            if ((thisCFloSys.HotWaterHiTempSchedPtr == 0) && (!lAlphaBlanks(10))) {
                ShowSevereError(cAlphaFields(10) + " not found: " + Alphas(10));
                ShowContinueError("Occurs in " + CurrentModuleObject + " = " + Alphas(1));
                ErrorsFound = true;
            }

            thisCFloSys.HotWaterLoTempSched = Alphas(11);
            thisCFloSys.HotWaterLoTempSchedPtr = GetScheduleIndex(Alphas(11));
            if ((thisCFloSys.HotWaterLoTempSchedPtr == 0) && (!lAlphaBlanks(11))) {
                ShowSevereError(cAlphaFields(11) + " not found: " + Alphas(11));
                ShowContinueError("Occurs in " + CurrentModuleObject + " = " + Alphas(1));
                ErrorsFound = true;
            }

            thisCFloSys.HotCtrlHiTempSched = Alphas(12);
            thisCFloSys.HotCtrlHiTempSchedPtr = GetScheduleIndex(Alphas(12));
            if ((thisCFloSys.HotCtrlHiTempSchedPtr == 0) && (!lAlphaBlanks(12))) {
                ShowSevereError(cAlphaFields(12) + " not found: " + Alphas(12));
                ShowContinueError("Occurs in " + CurrentModuleObject + " = " + Alphas(1));
                ErrorsFound = true;
            }

            thisCFloSys.HotCtrlLoTempSched = Alphas(13);
            thisCFloSys.HotCtrlLoTempSchedPtr = GetScheduleIndex(Alphas(13));
            if ((thisCFloSys.HotCtrlLoTempSchedPtr == 0) && (!lAlphaBlanks(13))) {
                ShowSevereError(cAlphaFields(13) + " not found: " + Alphas(13));
                ShowContinueError("Occurs in " + CurrentModuleObject + " = " + Alphas(1));
                ErrorsFound = true;
            }

            // Cooling user input data
            thisCFloSys.ColdWaterInNode = GetOnlySingleNode(
                Alphas(14), ErrorsFound, CurrentModuleObject, Alphas(1), NodeType_Water, NodeConnectionType_Inlet, 2, ObjectIsNotParent);

            thisCFloSys.ColdWaterOutNode = GetOnlySingleNode(
                Alphas(15), ErrorsFound, CurrentModuleObject, Alphas(1), NodeType_Water, NodeConnectionType_Outlet, 2, ObjectIsNotParent);

            if ((!lAlphaBlanks(14)) || (!lAlphaBlanks(15))) {
                TestCompSet(CurrentModuleObject, Alphas(1), Alphas(14), Alphas(15), "Chilled Water Nodes");
            }

            thisCFloSys.ColdWaterHiTempSched = Alphas(16);
            thisCFloSys.ColdWaterHiTempSchedPtr = GetScheduleIndex(Alphas(16));
            if ((thisCFloSys.ColdWaterHiTempSchedPtr == 0) && (!lAlphaBlanks(16))) {
                ShowSevereError(cAlphaFields(16) + " not found: " + Alphas(16));
                ShowContinueError("Occurs in " + CurrentModuleObject + " = " + Alphas(1));
                ErrorsFound = true;
            }

            thisCFloSys.ColdWaterLoTempSched = Alphas(17);
            thisCFloSys.ColdWaterLoTempSchedPtr = GetScheduleIndex(Alphas(17));
            if ((thisCFloSys.ColdWaterLoTempSchedPtr == 0) && (!lAlphaBlanks(17))) {
                ShowSevereError(cAlphaFields(17) + " not found: " + Alphas(17));
                ShowContinueError("Occurs in " + CurrentModuleObject + " = " + Alphas(1));
                ErrorsFound = true;
            }

            thisCFloSys.ColdCtrlHiTempSched = Alphas(18);
            thisCFloSys.ColdCtrlHiTempSchedPtr = GetScheduleIndex(Alphas(18));
            if ((thisCFloSys.ColdCtrlHiTempSchedPtr == 0) && (!lAlphaBlanks(18))) {
                ShowSevereError(cAlphaFields(18) + " not found: " + Alphas(18));
                ShowContinueError("Occurs in " + CurrentModuleObject + " = " + Alphas(1));
                ErrorsFound = true;
            }

            thisCFloSys.ColdCtrlLoTempSched = Alphas(19);
            thisCFloSys.ColdCtrlLoTempSchedPtr = GetScheduleIndex(Alphas(19));
            if ((thisCFloSys.ColdCtrlLoTempSchedPtr == 0) && (!lAlphaBlanks(19))) {
                ShowSevereError(cAlphaFields(19) + " not found: " + Alphas(19));
                ShowContinueError("Occurs in " + CurrentModuleObject + " = " + Alphas(1));
                ErrorsFound = true;
            }

            if (UtilityRoutines::SameString(Alphas(20), Off)) {
                thisCFloSys.CondCtrlType = CondCtrlNone;
            } else if (UtilityRoutines::SameString(Alphas(20), SimpleOff)) {
                thisCFloSys.CondCtrlType = CondCtrlSimpleOff;
            } else if (UtilityRoutines::SameString(Alphas(20), VariableOff)) {
                thisCFloSys.CondCtrlType = CondCtrlVariedOff;
            } else {
                thisCFloSys.CondCtrlType = CondCtrlSimpleOff;
            }

            thisCFloSys.CondDewPtDeltaT = Numbers(11);

            if (UtilityRoutines::SameString(Alphas(21), OnePerSurf)) {
                thisCFloSys.NumCircCalcMethod = OneCircuit;
            } else if (UtilityRoutines::SameString(Alphas(21), CalcFromLength)) {
                thisCFloSys.NumCircCalcMethod = CalculateFromLength;
            } else {
                thisCFloSys.NumCircCalcMethod = OneCircuit;
            }

            thisCFloSys.CircLength = Numbers(12);

            thisCFloSys.schedNameChangeoverDelay = Alphas(22);
            if (!lAlphaBlanks(22)) {
                thisCFloSys.schedPtrChangeoverDelay = GetScheduleIndex(Alphas(22));
                if (thisCFloSys.schedPtrChangeoverDelay == 0) {
                    ShowWarningError(cAlphaFields(22) + " not found for " + Alphas(22));
                    ShowContinueError("This occurs for " + cAlphaFields(1) + " = " + Alphas(1));
                    ShowContinueError("As a result, no changeover delay will be used for this radiant system.");
                }
            }
        }

        // Obtain all of the user data related to electric low temperature radiant systems...
        CurrentModuleObject = "ZoneHVAC:LowTemperatureRadiant:Electric";

        for (Item = 1; Item <= NumOfElecLowTempRadSys; ++Item) {

            inputProcessor->getObjectItem(CurrentModuleObject,
                                          Item,
                                          Alphas,
                                          NumAlphas,
                                          Numbers,
                                          NumNumbers,
                                          IOStatus,
                                          lNumericBlanks,
                                          lAlphaBlanks,
                                          cAlphaFields,
                                          cNumericFields);

            ElecRadSysNumericFields(Item).FieldNames.allocate(NumNumbers);
            ElecRadSysNumericFields(Item).FieldNames = "";
            ElecRadSysNumericFields(Item).FieldNames = cNumericFields;

            GlobalNames::VerifyUniqueInterObjectName(LowTempRadUniqueNames, Alphas(1), CurrentModuleObject, cAlphaFields(1), ErrorsFound);
            ++BaseNum;
            RadSysTypes(BaseNum).Name = Alphas(1);
            RadSysTypes(BaseNum).SystemType = ElectricSystem;

            // General user input data
            auto &thisElecSys(ElecRadSys(Item));

            thisElecSys.Name = Alphas(1);

            thisElecSys.SchedName = Alphas(2);
            if (lAlphaBlanks(2)) {
                thisElecSys.SchedPtr = ScheduleAlwaysOn;
            } else {
                thisElecSys.SchedPtr = GetScheduleIndex(Alphas(2));
                if (thisElecSys.SchedPtr == 0) {
                    ShowSevereError(cAlphaFields(2) + " not found for" + Alphas(1));
                    ShowContinueError("Incorrect " + cAlphaFields(2) + " = " + Alphas(2));
                    ErrorsFound = true;
                }
            }

            thisElecSys.ZoneName = Alphas(3);
            thisElecSys.ZonePtr = UtilityRoutines::FindItemInList(Alphas(3), Zone);
            if (thisElecSys.ZonePtr == 0) {
                ShowSevereError(RoutineName + "Invalid " + cAlphaFields(3) + " = " + Alphas(3));
                ShowContinueError("Occurs in " + CurrentModuleObject + " = " + Alphas(1));
                ErrorsFound = true;
            }

            thisElecSys.SurfListName = Alphas(4);
            SurfListNum = 0;
            if (NumOfSurfaceLists > 0) SurfListNum = UtilityRoutines::FindItemInList(thisElecSys.SurfListName, SurfList);
            if (SurfListNum > 0) { // Found a valid surface list
                thisElecSys.NumOfSurfaces = SurfList(SurfListNum).NumOfSurfaces;
                thisElecSys.SurfacePtr.allocate(thisElecSys.NumOfSurfaces);
                thisElecSys.SurfaceName.allocate(thisElecSys.NumOfSurfaces);
                thisElecSys.SurfaceFrac.allocate(thisElecSys.NumOfSurfaces);
                for (SurfNum = 1; SurfNum <= SurfList(SurfListNum).NumOfSurfaces; ++SurfNum) {
                    thisElecSys.SurfacePtr(SurfNum) = SurfList(SurfListNum).SurfPtr(SurfNum);
                    thisElecSys.SurfaceName(SurfNum) = SurfList(SurfListNum).SurfName(SurfNum);
                    thisElecSys.SurfaceFrac(SurfNum) = SurfList(SurfListNum).SurfFlowFrac(SurfNum);
                }
            } else { // User entered a single surface name rather than a surface list
                thisElecSys.NumOfSurfaces = 1;
                thisElecSys.SurfacePtr.allocate(thisElecSys.NumOfSurfaces);
                thisElecSys.SurfaceName.allocate(thisElecSys.NumOfSurfaces);
                thisElecSys.SurfaceFrac.allocate(thisElecSys.NumOfSurfaces);
                thisElecSys.SurfaceName(1) = thisElecSys.SurfListName;
                thisElecSys.SurfacePtr(1) = UtilityRoutines::FindItemInList(thisElecSys.SurfaceName(1), Surface);
                thisElecSys.SurfaceFrac(1) = 1.0;
                // Error checking for single surfaces
                if (thisElecSys.SurfacePtr(1) == 0) {
                    ShowSevereError(RoutineName + "Invalid " + cAlphaFields(4) + " = " + Alphas(4));
                    ShowContinueError("Occurs in " + CurrentModuleObject + " = " + Alphas(1));
                    ErrorsFound = true;
                } else if (Surface(thisElecSys.SurfacePtr(1)).IsRadSurfOrVentSlabOrPool) {
                    ShowSevereError(RoutineName + CurrentModuleObject + "=\"" + Alphas(1) + "\", Invalid Surface");
                    ShowContinueError(cAlphaFields(4) + "=\"" + Alphas(4) + "\" has been used in another radiant system or ventilated slab.");
                    ErrorsFound = true;
                }
                if (thisElecSys.SurfacePtr(1) != 0) {
                    Surface(ElecRadSys(Item).SurfacePtr(1)).IsRadSurfOrVentSlabOrPool = true;
                }
            }

            // Error checking for zones and construction information
            thisElecSys.errorCheckZonesAndConstructions(ErrorsFound);

            // Heating user input data
            // Determine Low Temp Radiant heating design capacity sizing method
            if (UtilityRoutines::SameString(Alphas(iHeatCAPMAlphaNum), "HeatingDesignCapacity")) {
                thisElecSys.HeatingCapMethod = HeatingDesignCapacity;
                if (!lNumericBlanks(iHeatDesignCapacityNumericNum)) {
                    thisElecSys.ScaledHeatingCapacity = Numbers(iHeatDesignCapacityNumericNum);
                    thisElecSys.MaxElecPower = thisElecSys.ScaledHeatingCapacity;
                    if (thisElecSys.ScaledHeatingCapacity < 0.0 && thisElecSys.ScaledHeatingCapacity != AutoSize) {
                        ShowSevereError(CurrentModuleObject + " = " + thisElecSys.Name);
                        ShowContinueError("Illegal " + cNumericFields(iHeatDesignCapacityNumericNum) + " = " +
                                          TrimSigDigits(Numbers(iHeatDesignCapacityNumericNum), 7));
                        ErrorsFound = true;
                    }
                } else {
                    ShowSevereError(CurrentModuleObject + " = " + thisElecSys.Name);
                    ShowContinueError("Input for " + cAlphaFields(iHeatCAPMAlphaNum) + " = " + Alphas(iHeatCAPMAlphaNum));
                    ShowContinueError("Blank field not allowed for " + cNumericFields(iHeatDesignCapacityNumericNum));
                    ErrorsFound = true;
                }
            } else if (UtilityRoutines::SameString(Alphas(iHeatCAPMAlphaNum), "CapacityPerFloorArea")) {
                thisElecSys.HeatingCapMethod = CapacityPerFloorArea;
                if (!lNumericBlanks(iHeatCapacityPerFloorAreaNumericNum)) {
                    thisElecSys.ScaledHeatingCapacity = Numbers(iHeatCapacityPerFloorAreaNumericNum);
                    thisElecSys.MaxElecPower = thisElecSys.ScaledHeatingCapacity;
                    if (thisElecSys.ScaledHeatingCapacity <= 0.0) {
                        ShowSevereError(CurrentModuleObject + " = " + thisElecSys.Name);
                        ShowContinueError("Input for " + cAlphaFields(iHeatCAPMAlphaNum) + " = " + Alphas(iHeatCAPMAlphaNum));
                        ShowContinueError("Illegal " + cNumericFields(iHeatCapacityPerFloorAreaNumericNum) + " = " +
                                          TrimSigDigits(Numbers(iHeatCapacityPerFloorAreaNumericNum), 7));
                        ErrorsFound = true;
                    } else if (thisElecSys.ScaledHeatingCapacity == AutoSize) {
                        ShowSevereError(CurrentModuleObject + " = " + thisElecSys.Name);
                        ShowContinueError("Input for " + cAlphaFields(iHeatCAPMAlphaNum) + " = " + Alphas(iHeatCAPMAlphaNum));
                        ShowContinueError("Illegal " + cNumericFields(iHeatCapacityPerFloorAreaNumericNum) + " = Autosize");
                        ErrorsFound = true;
                    }
                } else {
                    ShowSevereError(CurrentModuleObject + " = " + thisElecSys.Name);
                    ShowContinueError("Input for " + cAlphaFields(iHeatCAPMAlphaNum) + " = " + Alphas(iHeatCAPMAlphaNum));
                    ShowContinueError("Blank field not allowed for " + cNumericFields(iHeatCapacityPerFloorAreaNumericNum));
                    ErrorsFound = true;
                }
            } else if (UtilityRoutines::SameString(Alphas(iHeatCAPMAlphaNum), "FractionOfAutosizedHeatingCapacity")) {
                thisElecSys.HeatingCapMethod = FractionOfAutosizedHeatingCapacity;
                if (!lNumericBlanks(iHeatFracOfAutosizedCapacityNumericNum)) {
                    thisElecSys.ScaledHeatingCapacity = Numbers(iHeatFracOfAutosizedCapacityNumericNum);
                    thisElecSys.MaxElecPower = thisElecSys.ScaledHeatingCapacity;
                    if (thisElecSys.ScaledHeatingCapacity < 0.0) {
                        ShowSevereError(CurrentModuleObject + " = " + thisElecSys.Name);
                        ShowContinueError("Illegal " + cNumericFields(iHeatFracOfAutosizedCapacityNumericNum) + " = " +
                                          TrimSigDigits(Numbers(iHeatFracOfAutosizedCapacityNumericNum), 7));
                        ErrorsFound = true;
                    }
                } else {
                    ShowSevereError(CurrentModuleObject + " = " + thisElecSys.Name);
                    ShowContinueError("Input for " + cAlphaFields(iHeatCAPMAlphaNum) + " = " + Alphas(iHeatCAPMAlphaNum));
                    ShowContinueError("Blank field not allowed for " + cNumericFields(iHeatFracOfAutosizedCapacityNumericNum));
                    ErrorsFound = true;
                }
            } else {
                ShowSevereError(CurrentModuleObject + " = " + thisElecSys.Name);
                ShowContinueError("Illegal " + cAlphaFields(iHeatCAPMAlphaNum) + " = " + Alphas(iHeatCAPMAlphaNum));
                ErrorsFound = true;
            }

            // Process the temperature control type
            thisElecSys.ControlType = thisElecSys.processRadiantSystemControlInput(Alphas(6), cAlphaFields(6), ElectricSystem);

            // Process the setpoint type
            thisElecSys.SetpointType = thisElecSys.processRadiantSystemSetpointInput(Alphas(7), cAlphaFields(7));

            thisElecSys.ThrottlRange = Numbers(4);

            thisElecSys.SetptSched = Alphas(8);
            thisElecSys.SetptSchedPtr = GetScheduleIndex(Alphas(8));
            if (thisElecSys.SetptSchedPtr == 0) {
                if (lAlphaBlanks(8)) {
                    ShowSevereError(cAlphaFields(8) + " must be input, missing for " + Alphas(1));
                } else {
                    ShowSevereError(cAlphaFields(8) + " not found for " + Alphas(8));
                    ShowContinueError("Incorrect " + cAlphaFields(8) + " = " + Alphas(8));
                }
                ErrorsFound = true;
            }
        }

        // Check to see if any surface is included in more than one radiant system.  This is not allowed
        // and thus indicative that there is an error in the input file.  This is to make sure that two
        // different radiant systems are competing for the same surface.  Allowing this to happen would
        // result in lost energy somewhere and the situation really is not physically possible anyway.
        AssignedAsRadiantSurface.dimension(TotSurfaces, false);

        for (Item = 1; Item <= NumOfHydrLowTempRadSys; ++Item) {
            for (SurfNum = 1; SurfNum <= HydrRadSys(Item).NumOfSurfaces; ++SurfNum) {
                CheckSurfNum = HydrRadSys(Item).SurfacePtr(SurfNum);
                if (CheckSurfNum == 0) continue;
                if (AssignedAsRadiantSurface(CheckSurfNum)) {
                    ShowSevereError("Surface " + Surface(CheckSurfNum).Name + " is referenced by more than one radiant system--this is not allowed");
                    ErrorsFound = true;
                } else {
                    AssignedAsRadiantSurface(CheckSurfNum) = true;
                }
                // Also check the other side of interzone partitions
                if ((Surface(CheckSurfNum).ExtBoundCond > 0) && (Surface(CheckSurfNum).ExtBoundCond != CheckSurfNum)) {
                    if (AssignedAsRadiantSurface(Surface(CheckSurfNum).ExtBoundCond)) {
                        ShowSevereError("Interzone surface " + Surface(Surface(CheckSurfNum).ExtBoundCond).Name +
                                        " is referenced by more than one radiant system--this is not allowed");
                        ErrorsFound = true;
                    } else {
                        AssignedAsRadiantSurface(Surface(CheckSurfNum).ExtBoundCond) = true;
                    }
                }
            }
        }

        for (Item = 1; Item <= NumOfCFloLowTempRadSys; ++Item) {
            for (SurfNum = 1; SurfNum <= CFloRadSys(Item).NumOfSurfaces; ++SurfNum) {
                CheckSurfNum = CFloRadSys(Item).SurfacePtr(SurfNum);
                if (CheckSurfNum == 0) continue;
                if (AssignedAsRadiantSurface(CheckSurfNum)) {
                    ShowSevereError("Surface " + Surface(CheckSurfNum).Name + " is referenced by more than one radiant system--this is not allowed");
                    ErrorsFound = true;
                } else {
                    AssignedAsRadiantSurface(CheckSurfNum) = true;
                }
                // Also check the other side of interzone partitions
                if ((Surface(CheckSurfNum).ExtBoundCond > 0) && (Surface(CheckSurfNum).ExtBoundCond != CheckSurfNum)) {
                    if (AssignedAsRadiantSurface(Surface(CheckSurfNum).ExtBoundCond)) {
                        ShowSevereError("Interzone surface " + Surface(Surface(CheckSurfNum).ExtBoundCond).Name +
                                        " is referenced by more than one radiant system--this is not allowed");
                        ErrorsFound = true;
                    } else {
                        AssignedAsRadiantSurface(Surface(CheckSurfNum).ExtBoundCond) = true;
                    }
                }
            }
        }

        for (Item = 1; Item <= NumOfElecLowTempRadSys; ++Item) {
            for (SurfNum = 1; SurfNum <= ElecRadSys(Item).NumOfSurfaces; ++SurfNum) {
                CheckSurfNum = ElecRadSys(Item).SurfacePtr(SurfNum);
                if (CheckSurfNum == 0) continue;
                if (AssignedAsRadiantSurface(CheckSurfNum)) {
                    ShowSevereError("Surface " + Surface(CheckSurfNum).Name + " is referenced by more than one radiant system--this is not allowed");
                    ErrorsFound = true;
                } else {
                    AssignedAsRadiantSurface(CheckSurfNum) = true;
                }
                // Also check the other side of interzone partitions
                if ((Surface(CheckSurfNum).ExtBoundCond > 0) && (Surface(CheckSurfNum).ExtBoundCond != CheckSurfNum)) {
                    if (AssignedAsRadiantSurface(Surface(CheckSurfNum).ExtBoundCond)) {
                        ShowSevereError("Interzone surface " + Surface(Surface(CheckSurfNum).ExtBoundCond).Name +
                                        " is referenced by more than one radiant system--this is not allowed");
                        ErrorsFound = true;
                    } else {
                        AssignedAsRadiantSurface(Surface(CheckSurfNum).ExtBoundCond) = true;
                    }
                }
            }
        }

        AssignedAsRadiantSurface.deallocate();
        Alphas.deallocate();
        Numbers.deallocate();
        cAlphaFields.deallocate();
        cNumericFields.deallocate();
        lAlphaBlanks.deallocate();
        lNumericBlanks.deallocate();

        if (ErrorsFound) {
            ShowFatalError(RoutineName + "Errors found in input. Preceding conditions cause termination.");
        }

        // Set up the output variables for low temperature radiant systems
        // ZoneHVAC:LowTemperatureRadiant:VariableFlow (HydrRadSys)
        for (Item = 1; Item <= NumOfHydrLowTempRadSys; ++Item) {

            auto &thisHydrSys(HydrRadSys(Item));

            SetupOutputVariable(
                "Zone Radiant HVAC Heating Rate", OutputProcessor::Unit::W, thisHydrSys.HeatPower, "System", "Average", thisHydrSys.Name);
            SetupOutputVariable("Zone Radiant HVAC Heating Energy",
                                OutputProcessor::Unit::J,
                                thisHydrSys.HeatEnergy,
                                "System",
                                "Sum",
                                thisHydrSys.Name,
                                _,
                                "ENERGYTRANSFER",
                                "HEATINGCOILS",
                                _,
                                "System");
            SetupOutputVariable("Zone Radiant HVAC Heating Fluid Energy",
                                OutputProcessor::Unit::J,
                                thisHydrSys.HeatEnergy,
                                "System",
                                "Sum",
                                thisHydrSys.Name,
                                _,
                                "PLANTLOOPHEATINGDEMAND",
                                "HEATINGCOILS",
                                _,
                                "System");
            SetupOutputVariable(
                "Zone Radiant HVAC Cooling Rate", OutputProcessor::Unit::W, thisHydrSys.CoolPower, "System", "Average", thisHydrSys.Name);

            SetupOutputVariable("Zone Radiant HVAC Cooling Energy",
                                OutputProcessor::Unit::J,
                                thisHydrSys.CoolEnergy,
                                "System",
                                "Sum",
                                thisHydrSys.Name,
                                _,
                                "ENERGYTRANSFER",
                                "COOLINGCOILS",
                                _,
                                "System");
            SetupOutputVariable("Zone Radiant HVAC Cooling Fluid Energy",
                                OutputProcessor::Unit::J,
                                thisHydrSys.CoolEnergy,
                                "System",
                                "Sum",
                                thisHydrSys.Name,
                                _,
                                "PLANTLOOPCOOLINGDEMAND",
                                "COOLINGCOILS",
                                _,
                                "System");
            SetupOutputVariable("Zone Radiant HVAC Mass Flow Rate",
                                OutputProcessor::Unit::kg_s,
                                thisHydrSys.WaterMassFlowRate,
                                "System",
                                "Average",
                                thisHydrSys.Name);
            SetupOutputVariable(
                "Zone Radiant HVAC Inlet Temperature", OutputProcessor::Unit::C, thisHydrSys.WaterInletTemp, "System", "Average", thisHydrSys.Name);
            SetupOutputVariable(
                "Zone Radiant HVAC Outlet Temperature", OutputProcessor::Unit::C, thisHydrSys.WaterOutletTemp, "System", "Average", thisHydrSys.Name);
            SetupOutputVariable("Zone Radiant HVAC Moisture Condensation Time",
                                OutputProcessor::Unit::s,
                                thisHydrSys.CondCausedTimeOff,
                                "System",
                                "Sum",
                                thisHydrSys.Name);
            SetupOutputVariable(
                "Zone Radiant HVAC Operation Mode", OutputProcessor::Unit::None, thisHydrSys.OperatingMode, "System", "Average", thisHydrSys.Name);
            if (AnyEnergyManagementSystemInModel) {
                SetupEMSInternalVariable("Hydronic Low Temp Radiant Design Water Volume Flow Rate for Heating",
                                         thisHydrSys.Name,
                                         "[m3/s]",
                                         thisHydrSys.WaterVolFlowMaxHeat);
                SetupEMSInternalVariable("Hydronic Low Temp Radiant Design Water Volume Flow Rate for Cooling",
                                         thisHydrSys.Name,
                                         "[m3/s]",
                                         thisHydrSys.WaterVolFlowMaxCool);
                SetupEMSActuator("Hydronic Low Temp Radiant",
                                 thisHydrSys.Name,
                                 "Water Mass Flow Rate",
                                 "[kg/s]",
                                 thisHydrSys.EMSOverrideOnWaterMdot,
                                 thisHydrSys.EMSWaterMdotOverrideValue);
            }
        }

        // Set up the output variables for low temperature radiant systems
        // ZoneHVAC:LowTemperatureRadiant:ConstantFlow (CFloRadSys)
        for (Item = 1; Item <= NumOfCFloLowTempRadSys; ++Item) {

            auto &thisCFloSys(CFloRadSys(Item));

            SetupOutputVariable(
                "Zone Radiant HVAC Heating Rate", OutputProcessor::Unit::W, thisCFloSys.HeatPower, "System", "Average", thisCFloSys.Name);
            SetupOutputVariable("Zone Radiant HVAC Heating Energy",
                                OutputProcessor::Unit::J,
                                thisCFloSys.HeatEnergy,
                                "System",
                                "Sum",
                                thisCFloSys.Name,
                                _,
                                "ENERGYTRANSFER",
                                "HEATINGCOILS",
                                _,
                                "System");
            SetupOutputVariable("Zone Radiant HVAC Heating Fluid Heat Transfer Energy",
                                OutputProcessor::Unit::J,
                                thisCFloSys.HeatEnergy,
                                "System",
                                "Sum",
                                thisCFloSys.Name,
                                _,
                                "PLANTLOOPHEATINGDEMAND",
                                "HEATINGCOILS",
                                _,
                                "System");
            SetupOutputVariable(
                "Zone Radiant HVAC Cooling Rate", OutputProcessor::Unit::W, thisCFloSys.CoolPower, "System", "Average", thisCFloSys.Name);
            SetupOutputVariable("Zone Radiant HVAC Cooling Energy",
                                OutputProcessor::Unit::J,
                                thisCFloSys.CoolEnergy,
                                "System",
                                "Sum",
                                thisCFloSys.Name,
                                _,
                                "ENERGYTRANSFER",
                                "COOLINGCOILS",
                                _,
                                "System");
            SetupOutputVariable("Zone Radiant HVAC Cooling Fluid Heat Transfer Energy",
                                OutputProcessor::Unit::J,
                                thisCFloSys.CoolEnergy,
                                "System",
                                "Sum",
                                thisCFloSys.Name,
                                _,
                                "PLANTLOOPCOOLINGDEMAND",
                                "COOLINGCOILS",
                                _,
                                "System");
            SetupOutputVariable("Zone Radiant HVAC Mass Flow Rate",
                                OutputProcessor::Unit::kg_s,
                                thisCFloSys.WaterMassFlowRate,
                                "System",
                                "Average",
                                thisCFloSys.Name);
            SetupOutputVariable("Zone Radiant HVAC Injection Mass Flow Rate",
                                OutputProcessor::Unit::kg_s,
                                thisCFloSys.WaterInjectionRate,
                                "System",
                                "Average",
                                thisCFloSys.Name);
            SetupOutputVariable("Zone Radiant HVAC Recirculation Mass Flow Rate",
                                OutputProcessor::Unit::kg_s,
                                thisCFloSys.WaterRecircRate,
                                "System",
                                "Average",
                                thisCFloSys.Name);
            SetupOutputVariable(
                "Zone Radiant HVAC Inlet Temperature", OutputProcessor::Unit::C, thisCFloSys.WaterInletTemp, "System", "Average", thisCFloSys.Name);
            SetupOutputVariable(
                "Zone Radiant HVAC Outlet Temperature", OutputProcessor::Unit::C, thisCFloSys.WaterOutletTemp, "System", "Average", thisCFloSys.Name);
            SetupOutputVariable("Zone Radiant HVAC Pump Inlet Temperature",
                                OutputProcessor::Unit::C,
                                thisCFloSys.PumpInletTemp,
                                "System",
                                "Average",
                                thisCFloSys.Name);
            SetupOutputVariable(
                "Zone Radiant HVAC Pump Electricity Rate", OutputProcessor::Unit::W, thisCFloSys.PumpPower, "System", "Average", thisCFloSys.Name);
            SetupOutputVariable("Zone Radiant HVAC Pump Electricity Energy",
                                OutputProcessor::Unit::J,
                                thisCFloSys.PumpEnergy,
                                "System",
                                "Sum",
                                thisCFloSys.Name,
                                _,
                                "Electricity",
                                "Pumps",
                                _,
                                "Plant");
            SetupOutputVariable("Zone Radiant HVAC Pump Mass Flow Rate",
                                OutputProcessor::Unit::kg_s,
                                thisCFloSys.PumpMassFlowRate,
                                "System",
                                "Average",
                                thisCFloSys.Name);
            SetupOutputVariable("Zone Radiant HVAC Pump Fluid Heat Gain Rate",
                                OutputProcessor::Unit::W,
                                thisCFloSys.PumpHeattoFluid,
                                "System",
                                "Average",
                                thisCFloSys.Name);
            SetupOutputVariable("Zone Radiant HVAC Pump Fluid Heat Gain Energy",
                                OutputProcessor::Unit::J,
                                thisCFloSys.PumpHeattoFluidEnergy,
                                "System",
                                "Sum",
                                thisCFloSys.Name);
            SetupOutputVariable("Zone Radiant HVAC Moisture Condensation Time",
                                OutputProcessor::Unit::s,
                                thisCFloSys.CondCausedTimeOff,
                                "System",
                                "Sum",
                                thisCFloSys.Name);
            SetupOutputVariable(
                "Zone Radiant HVAC Operation Mode", OutputProcessor::Unit::None, thisCFloSys.OperatingMode, "System", "Average", thisCFloSys.Name);
            if (anyRadiantSystemUsingRunningMeanAverage) {
                SetupOutputVariable("Zone Radiant HVAC Running Mean Outdoor Dry-Bulb Temperature",
                                    OutputProcessor::Unit::C,
                                    thisCFloSys.todayRunningMeanOutdoorDryBulbTemperature,
                                    "System",
                                    "Average",
                                    thisCFloSys.Name);
                SetupOutputVariable("Zone Radiant HVAC Previous Day Running Mean Outdoor Dry-Bulb Temperature",
                                    OutputProcessor::Unit::C,
                                    thisCFloSys.yesterdayRunningMeanOutdoorDryBulbTemperature,
                                    "System",
                                    "Average",
                                    thisCFloSys.Name);
                SetupOutputVariable("Zone Radiant HVAC Previous Day Average Outdoor Dry-Bulb Temperature",
                                    OutputProcessor::Unit::C,
                                    thisCFloSys.yesterdayAverageOutdoorDryBulbTemperature,
                                    "System",
                                    "Average",
                                    thisCFloSys.Name);
            }
            if (AnyEnergyManagementSystemInModel) {
                SetupEMSInternalVariable(
                    "Constant Flow Low Temp Radiant Design Water Mass Flow Rate", thisCFloSys.Name, "[m3/s]", thisCFloSys.WaterVolFlowMax);
                SetupEMSActuator("Constant Flow Low Temp Radiant",
                                 thisCFloSys.Name,
                                 "Water Mass Flow Rate",
                                 "[kg/s]",
                                 thisCFloSys.EMSOverrideOnWaterMdot,
                                 thisCFloSys.EMSWaterMdotOverrideValue);
            }
        }

        for (Item = 1; Item <= NumOfElecLowTempRadSys; ++Item) {
            // Set up the output variables for low temperature radiant systems
            // ZoneHVAC:LowTemperatureRadiant:Electric (ElecRadSys)

            auto &thisElecSys(ElecRadSys(Item));

            SetupOutputVariable(
                "Zone Radiant HVAC Electricity Rate", OutputProcessor::Unit::W, thisElecSys.ElecPower, "System", "Average", thisElecSys.Name);
            SetupOutputVariable("Zone Radiant HVAC Electricity Energy",
                                OutputProcessor::Unit::J,
                                thisElecSys.ElecEnergy,
                                "System",
                                "Sum",
                                thisElecSys.Name,
                                _,
                                "ELECTRICITY",
                                "Heating",
                                _,
                                "System");
            SetupOutputVariable(
                "Zone Radiant HVAC Heating Rate", OutputProcessor::Unit::W, thisElecSys.HeatPower, "System", "Average", thisElecSys.Name);
            SetupOutputVariable("Zone Radiant HVAC Heating Energy",
                                OutputProcessor::Unit::J,
                                thisElecSys.HeatEnergy,
                                "System",
                                "Sum",
                                thisElecSys.Name,
                                _,
                                "ENERGYTRANSFER",
                                "HEATINGCOILS",
                                _,
                                "System");
        }
    }

    FluidToSlabHeatTransferTypes HydronicSystemBaseData::getFluidToSlabHeatTransferInput(std::string const userInput)
    {
        if (UtilityRoutines::SameString(userInput, "ConvectionOnly")) {
            return FluidToSlabHeatTransferTypes::ConvectionOnly;
        } else if (UtilityRoutines::SameString(userInput, "ISOStandard")) {
            return FluidToSlabHeatTransferTypes::ISOStandard;
        } else {
            ShowWarningError("Invalid Fluid to Slab Heat Transfer Model Input = " + userInput);
            ShowContinueError("Occurs in Low Temperature Radiant System = " + this->Name);
            ShowContinueError("Heat transfer model reset to convection only for this Low Temperature Radiant System.");
            return FluidToSlabHeatTransferTypes::ConvectionOnly;
        }
    }

    LowTempRadiantControlTypes RadiantSystemBaseData::processRadiantSystemControlInput(std::string const &controlInput,
                                                                                       std::string const &controlInputField,
                                                                                       int const &typeOfRadiantSystem)
    {
        if (UtilityRoutines::SameString(controlInput, "MeanAirTemperature")) {
            return LowTempRadiantControlTypes::MATControl;
        } else if (UtilityRoutines::SameString(controlInput, "MeanRadiantTemperature")) {
            return LowTempRadiantControlTypes::MRTControl;
        } else if (UtilityRoutines::SameString(controlInput, "OperativeTemperature")) {
            return LowTempRadiantControlTypes::OperativeControl;
        } else if (UtilityRoutines::SameString(controlInput, "OutdoorDryBulbTemperature")) {
            return LowTempRadiantControlTypes::ODBControl;
        } else if (UtilityRoutines::SameString(controlInput, "OutdoorWetBulbTemperature")) {
            return LowTempRadiantControlTypes::OWBControl;
        } else if (UtilityRoutines::SameString(controlInput, "SurfaceFaceTemperature")) {
            return LowTempRadiantControlTypes::SurfFaceTempControl;
        } else if (UtilityRoutines::SameString(controlInput, "SurfaceInteriorTemperature")) {
            return LowTempRadiantControlTypes::SurfIntTempControl;
        } else if (UtilityRoutines::SameString(controlInput, "RunningMeanOutdoorDryBulbTemperature") && typeOfRadiantSystem == ConstantFlowSystem) {
            anyRadiantSystemUsingRunningMeanAverage = true;
            return LowTempRadiantControlTypes::RunningMeanODBControl;
        } else {
            ShowWarningError("Invalid " + controlInputField + " = " + controlInput);
            ShowContinueError("Occurs in Low Temperature Radiant System = " + this->Name);
            ShowContinueError("Control reset to MAT control for this Low Temperature Radiant System.");
            return LowTempRadiantControlTypes::MATControl;
        }
    }

    LowTempRadiantSetpointTypes RadiantSystemBaseData::processRadiantSystemSetpointInput(std::string const &controlInput,
                                                                                         std::string const &controlInputField)
    {
        if (UtilityRoutines::SameString(controlInput, "HalfFlowPower")) {
            return LowTempRadiantSetpointTypes::halfFlowPower;
        } else if (UtilityRoutines::SameString(controlInput, "ZeroFlowPower")) {
            return LowTempRadiantSetpointTypes::zeroFlowPower;
        } else {
            ShowWarningError("Invalid " + controlInputField + " = " + controlInput);
            ShowContinueError("Occurs in Low Temperature Radiant System = " + this->Name);
            ShowContinueError("Setpoint type reset to HalfFlowPower for this Low Temperature Radiant System.");
            return LowTempRadiantSetpointTypes::halfFlowPower;
        }
    }

    void RadiantSystemBaseData::errorCheckZonesAndConstructions(bool &errorsFound)
    {
        Real64 zoneMultipliers = 0.0;
        Real64 zoneMultipliersSurface = 0.0;
        Real64 zoneMultiplersTolerance = 0.001;
        for (int SurfNum = 1; SurfNum <= this->NumOfSurfaces; ++SurfNum) {

            if (this->SurfacePtr(SurfNum) == 0) continue; // invalid surface -- detected earlier

            if (DataGlobals::DisplayExtraWarnings) {
                // check zone numbers--ok if they are not the same
                // group warning issued earlier, show detailed warning here
                if (Surface(this->SurfacePtr(SurfNum)).Zone != this->ZonePtr) {
                    ShowWarningError("A surface referenced in a Low Temperature Radiant System is not in same zone as the radiant system itself");
                    ShowContinueError("Surface = " + Surface(this->SurfacePtr(SurfNum)).Name);
                    ShowContinueError("Surface in Zone = " + DataHeatBalance::Zone(Surface(this->SurfacePtr(SurfNum)).Zone).Name +
                                      ". Radiant System in Zone = " + this->ZoneName);
                    ShowContinueError("Occurs in Low Temperature Radiant System = " + this->Name);
                    ShowContinueError("If this is intentionally a radiant system with surfaces in more than one thermal zone,");
                    ShowContinueError("then ignore this warning message.  Otherwise, check the surfaces in this radiant system.");
                }
            }

            // check zone multipliers--these must be the same
            if (SurfNum == 1)
                zoneMultipliers =
                    double(DataHeatBalance::Zone(this->ZonePtr).Multiplier) * double(DataHeatBalance::Zone(this->ZonePtr).ListMultiplier);
            zoneMultipliersSurface = double(DataHeatBalance::Zone(Surface(this->SurfacePtr(SurfNum)).Zone).Multiplier) *
                                     double(DataHeatBalance::Zone(Surface(this->SurfacePtr(SurfNum)).Zone).ListMultiplier);
            if (std::abs(zoneMultipliers - zoneMultipliersSurface) > zoneMultiplersTolerance) {
                ShowSevereError("The zone multipliers are not the same for all surfaces contained in this radiant system");
                ShowContinueError("This is not allowed and must be fixed for the simulation to run.");
                ShowContinueError("Occurs in Low Temperature Radiant System = " + this->Name);
                errorsFound = true;
            }

            // make sure that this construction is defined with a source/sink--this must be the case or it can't serve as a radiant system surface
            if (!dataConstruction.Construct(Surface(this->SurfacePtr(SurfNum)).Construction).SourceSinkPresent) {
                ShowSevereError("Construction referenced in Radiant System Surface does not have a source/sink present");
                ShowContinueError("Surface name= " + Surface(this->SurfacePtr(SurfNum)).Name +
                                  "  Construction name = " + dataConstruction.Construct(Surface(this->SurfacePtr(SurfNum)).Construction).Name);
                ShowContinueError("Construction needs to be defined with a \"Construction:InternalSource\" object.");
                errorsFound = true;
            }
        }
    }

    void InitLowTempRadiantSystem(EnergyPlusData &state,
                                  bool const FirstHVACIteration, // TRUE if 1st HVAC simulation of system timestep
                                  int const RadSysNum,  // Index for the low temperature radiant system under consideration within the derived types
                                  int const SystemType, // Type of radiant system: hydronic, constant flow, or electric
                                  bool &InitErrorsFound)
    {

        // SUBROUTINE INFORMATION:
        //       AUTHOR         Rick Strand
        //       DATE WRITTEN   November 2000

        // Using/Aliasing
        using DataGlobals::AnyPlantInModel;
        using DataGlobals::BeginEnvrnFlag;
        using DataGlobals::NumOfZones;
        using DataPlant::PlantLoop;
        using DataPlant::TypeOf_LowTempRadiant_ConstFlow;
        using DataPlant::TypeOf_LowTempRadiant_VarFlow;
        using DataSizing::AutoSize;
        using DataZoneEquipment::CheckZoneEquipmentList;
        using DataZoneEquipment::ZoneEquipInputsFilled;
        using FluidProperties::GetDensityGlycol;
        using General::RoundSigDigits;
        using PlantUtilities::InitComponentNodes;
        using PlantUtilities::ScanPlantLoopsForObject;
        using PlantUtilities::SetComponentFlowRate;
        using ScheduleManager::GetCurrentScheduleValue;

        // SUBROUTINE PARAMETER DEFINITIONS:
        Real64 const ZeroTol(0.0000001); // Smallest non-zero value allowed
        static std::string const RoutineName("InitLowTempRadiantSystem");

        // SUBROUTINE LOCAL VARIABLE DECLARATIONS:
        Real64 CurrentFlowSchedule; // Schedule value for flow fraction in a constant flow radiant system
        int RadNum;                 // Number of the radiant system (DO loop counter)
        int RadSurfNum;             // Number of the radiant system surface (DO loop counter)
        int SurfNum;                // Intermediate variable for keeping track of the surface number
        Real64 TotalEffic;          // Intermediate calculation variable for total pump efficiency
        int ZoneNum;                // Intermediate variable for keeping track of the zone number
        static Array1D_bool MyEnvrnFlagHydr;
        static Array1D_bool MyEnvrnFlagCFlo;
        static Array1D_bool MyEnvrnFlagElec;
        int Loop;
        static Array1D_bool MyPlantScanFlagHydr;
        static Array1D_bool MyPlantScanFlagCFlo;
        Real64 mdot; // local fluid mass flow rate
        Real64 rho;  // local fluid density
        bool errFlag;

        InitErrorsFound = false;

        if (MyOneTimeFlag) {
            MyEnvrnFlagHydr.allocate(NumOfHydrLowTempRadSys);
            MyEnvrnFlagCFlo.allocate(NumOfCFloLowTempRadSys);
            MyEnvrnFlagElec.allocate(NumOfElecLowTempRadSys);
            MyPlantScanFlagHydr.allocate(NumOfHydrLowTempRadSys);
            MyPlantScanFlagCFlo.allocate(NumOfCFloLowTempRadSys);
            MyPlantScanFlagHydr = true;
            MyPlantScanFlagCFlo = true;
            MyEnvrnFlagHydr = true;
            MyEnvrnFlagCFlo = true;
            MyEnvrnFlagElec = true;
            MyOneTimeFlag = false;
        }

        if (FirstTimeInit) {

            ZeroSourceSumHATsurf.dimension(NumOfZones, 0.0);
            QRadSysSrcAvg.dimension(TotSurfaces, 0.0);
            LastQRadSysSrc.dimension(TotSurfaces, 0.0);
            LastSysTimeElapsed.dimension(TotSurfaces, 0.0);
            LastTimeStepSys.dimension(TotSurfaces, 0.0);
            MySizeFlagHydr.allocate(NumOfHydrLowTempRadSys);
            MySizeFlagCFlo.allocate(NumOfCFloLowTempRadSys);
            MySizeFlagElec.allocate(NumOfElecLowTempRadSys);
            MySizeFlagHydr = true;
            MySizeFlagCFlo = true;
            MySizeFlagElec = true;

            // Initialize total areas for all radiant systems
            for (RadNum = 1; RadNum <= NumOfHydrLowTempRadSys; ++RadNum) {
                HydrRadSys(RadNum).TotalSurfaceArea = 0.0;
                for (SurfNum = 1; SurfNum <= HydrRadSys(RadNum).NumOfSurfaces; ++SurfNum) {
                    HydrRadSys(RadNum).TotalSurfaceArea += Surface(HydrRadSys(RadNum).SurfacePtr(SurfNum)).Area;
                }
            }
            for (RadNum = 1; RadNum <= NumOfCFloLowTempRadSys; ++RadNum) {
                CFloRadSys(RadNum).TotalSurfaceArea = 0.0;
                for (SurfNum = 1; SurfNum <= CFloRadSys(RadNum).NumOfSurfaces; ++SurfNum) {
                    CFloRadSys(RadNum).TotalSurfaceArea += Surface(CFloRadSys(RadNum).SurfacePtr(SurfNum)).Area;
                }
            }
            for (RadNum = 1; RadNum <= NumOfElecLowTempRadSys; ++RadNum) {
                ElecRadSys(RadNum).TotalSurfaceArea = 0.0;
                for (SurfNum = 1; SurfNum <= ElecRadSys(RadNum).NumOfSurfaces; ++SurfNum) {
                    ElecRadSys(RadNum).TotalSurfaceArea += Surface(ElecRadSys(RadNum).SurfacePtr(SurfNum)).Area;
                }
            }

            // Check pump parameters for constant flow hydronic radiant systems
            for (RadNum = 1; RadNum <= NumOfCFloLowTempRadSys; ++RadNum) {
                // Calculate the efficiency for each pump: The calculation
                // is based on the PMPSIM code in the ASHRAE Secondary Toolkit
                if ((CFloRadSys(RadNum).NomPowerUse > ZeroTol) && (CFloRadSys(RadNum).MotorEffic > ZeroTol) &&
                    (CFloRadSys(RadNum).WaterVolFlowMax != AutoSize)) {
                    TotalEffic = CFloRadSys(RadNum).WaterVolFlowMax * CFloRadSys(RadNum).NomPumpHead / CFloRadSys(RadNum).NomPowerUse;
                    CFloRadSys(RadNum).PumpEffic = TotalEffic / CFloRadSys(RadNum).MotorEffic;
                    static constexpr auto fmt = "Check input.  Calc Pump Efficiency={:.5R}% {}, for pump in radiant system {}";
                    Real64 pumpEfficiency = CFloRadSys(RadNum).PumpEffic * 100.0;
                    if (CFloRadSys(RadNum).PumpEffic < 0.50) {
                        ShowWarningError(format(fmt, pumpEfficiency, "which is less than 50%", CFloRadSys(RadNum).Name));
                    } else if ((CFloRadSys(RadNum).PumpEffic > 0.95) && (CFloRadSys(RadNum).PumpEffic <= 1.0)) {
                        ShowWarningError(format(fmt, pumpEfficiency, "is approaching 100%", CFloRadSys(RadNum).Name));
                    } else if (CFloRadSys(RadNum).PumpEffic > 1.0) {
                        ShowSevereError(format(fmt, pumpEfficiency, "which is bigger than 100%", CFloRadSys(RadNum).Name));
                        InitErrorsFound = true;
                    }
                } else {
                    if (CFloRadSys(RadNum).WaterVolFlowMax !=
                        AutoSize) { // Autosize is not an error but it does not need to check pump efficiency here
                        ShowSevereError("Check input.  Pump nominal power and motor efficiency cannot be 0, for pump=" + CFloRadSys(RadNum).Name);
                        InitErrorsFound = true;
                    }
                }
            }

            FirstTimeInit = false;
        }

        if (SystemType == HydronicSystem) {
            if (MyPlantScanFlagHydr(RadSysNum) && allocated(PlantLoop)) {
                errFlag = false;
                if (HydrRadSys(RadSysNum).HotWaterInNode > 0) {
                    ScanPlantLoopsForObject(state,
                                            HydrRadSys(RadSysNum).Name,
                                            TypeOf_LowTempRadiant_VarFlow,
                                            HydrRadSys(RadSysNum).HWLoopNum,
                                            HydrRadSys(RadSysNum).HWLoopSide,
                                            HydrRadSys(RadSysNum).HWBranchNum,
                                            HydrRadSys(RadSysNum).HWCompNum,
                                            errFlag,
                                            _,
                                            _,
                                            _,
                                            HydrRadSys(RadSysNum).HotWaterInNode,
                                            _);
                    if (errFlag) {
                        ShowFatalError("InitLowTempRadiantSystem: Program terminated due to previous condition(s).");
                    }
                }
                if (HydrRadSys(RadSysNum).ColdWaterInNode > 0) {
                    ScanPlantLoopsForObject(state,
                                            HydrRadSys(RadSysNum).Name,
                                            TypeOf_LowTempRadiant_VarFlow,
                                            HydrRadSys(RadSysNum).CWLoopNum,
                                            HydrRadSys(RadSysNum).CWLoopSide,
                                            HydrRadSys(RadSysNum).CWBranchNum,
                                            HydrRadSys(RadSysNum).CWCompNum,
                                            errFlag,
                                            _,
                                            _,
                                            _,
                                            HydrRadSys(RadSysNum).ColdWaterInNode,
                                            _);
                    if (errFlag) {
                        ShowFatalError("InitLowTempRadiantSystem: Program terminated due to previous condition(s).");
                    }
                }
                MyPlantScanFlagHydr(RadSysNum) = false;
            } else if (MyPlantScanFlagHydr(RadSysNum) && !AnyPlantInModel) {
                MyPlantScanFlagHydr(RadSysNum) = false;
            }
        }

        if (SystemType == ConstantFlowSystem) {
            if (MyPlantScanFlagCFlo(RadSysNum) && allocated(PlantLoop)) {
                errFlag = false;
                if (CFloRadSys(RadSysNum).HotWaterInNode > 0) {
                    ScanPlantLoopsForObject(state,
                                            CFloRadSys(RadSysNum).Name,
                                            TypeOf_LowTempRadiant_ConstFlow,
                                            CFloRadSys(RadSysNum).HWLoopNum,
                                            CFloRadSys(RadSysNum).HWLoopSide,
                                            CFloRadSys(RadSysNum).HWBranchNum,
                                            CFloRadSys(RadSysNum).HWCompNum,
                                            errFlag,
                                            _,
                                            _,
                                            _,
                                            CFloRadSys(RadSysNum).HotWaterInNode,
                                            _);
                    if (errFlag) {
                        ShowFatalError("InitLowTempRadiantSystem: Program terminated due to previous condition(s).");
                    }
                }
                if (CFloRadSys(RadSysNum).ColdWaterInNode > 0) {
                    ScanPlantLoopsForObject(state,
                                            CFloRadSys(RadSysNum).Name,
                                            TypeOf_LowTempRadiant_ConstFlow,
                                            CFloRadSys(RadSysNum).CWLoopNum,
                                            CFloRadSys(RadSysNum).CWLoopSide,
                                            CFloRadSys(RadSysNum).CWBranchNum,
                                            CFloRadSys(RadSysNum).CWCompNum,
                                            errFlag,
                                            _,
                                            _,
                                            _,
                                            CFloRadSys(RadSysNum).ColdWaterInNode,
                                            _);
                    if (errFlag) {
                        ShowFatalError("InitLowTempRadiantSystem: Program terminated due to previous condition(s).");
                    }
                }
                MyPlantScanFlagCFlo(RadSysNum) = false;
            } else if (MyPlantScanFlagCFlo(RadSysNum) && !AnyPlantInModel) {
                MyPlantScanFlagCFlo(RadSysNum) = false;
            }
        }

        // need to check all units to see if they are on Zone Equipment List or issue warning
        if (!ZoneEquipmentListChecked && ZoneEquipInputsFilled) {
            ZoneEquipmentListChecked = true;
            for (Loop = 1; Loop <= TotalNumOfRadSystems; ++Loop) {
                {
                    auto const SELECT_CASE_var(RadSysTypes(Loop).SystemType);

                    if (SELECT_CASE_var == HydronicSystem) {
                        if (CheckZoneEquipmentList("ZoneHVAC:LowTemperatureRadiant:VariableFlow", RadSysTypes(Loop).Name)) continue;
                        ShowSevereError("InitLowTempRadiantSystem: Unit=[ZoneHVAC:LowTemperatureRadiant:VariableFlow," + RadSysTypes(Loop).Name +
                                        "] is not on any ZoneHVAC:EquipmentList.  It will not be simulated.");
                    } else if (SELECT_CASE_var == ConstantFlowSystem) {
                        if (CheckZoneEquipmentList("ZoneHVAC:LowTemperatureRadiant:ConstantFlow", RadSysTypes(Loop).Name)) continue;
                        ShowSevereError("InitLowTempRadiantSystem: Unit=[ZoneHVAC:LowTemperatureRadiant:ConstantFlow," + RadSysTypes(Loop).Name +
                                        "] is not on any ZoneHVAC:EquipmentList.  It will not be simulated.");
                    } else if (SELECT_CASE_var == ElectricSystem) {
                        if (CheckZoneEquipmentList("ZoneHVAC:LowTemperatureRadiant:Electric", RadSysTypes(Loop).Name)) continue;
                        ShowSevereError("InitLowTempRadiantSystem: Unit=[ZoneHVAC:LowTemperatureRadiant:Electric," + RadSysTypes(Loop).Name +
                                        "] is not on any ZoneHVAC:EquipmentList.  It will not be simulated.");
                    } else { // Illegal system, but checked earlier
                    }
                }
            }
        }

        if (!SysSizingCalc && (SystemType == HydronicSystem)) {
            if (MySizeFlagHydr(RadSysNum) && !MyPlantScanFlagHydr(RadSysNum)) {
                // for each radiant system do the sizing once.
                SizeLowTempRadiantSystem(state, RadSysNum, SystemType);
                MySizeFlagHydr(RadSysNum) = false;

                // Can this system actually do cooling?
                if ((HydrRadSys(RadSysNum).WaterVolFlowMaxCool > 0.0) && (HydrRadSys(RadSysNum).ColdWaterInNode > 0) &&
                    (HydrRadSys(RadSysNum).ColdWaterOutNode > 0) && (HydrRadSys(RadSysNum).ColdSetptSchedPtr > 0)) {
                    HydrRadSys(RadSysNum).CoolingSystem = true;
                }

                // Can this system actually do heating?
                if ((HydrRadSys(RadSysNum).WaterVolFlowMaxHeat > 0.0) && (HydrRadSys(RadSysNum).HotWaterInNode > 0) &&
                    (HydrRadSys(RadSysNum).HotWaterOutNode > 0) && (HydrRadSys(RadSysNum).HotSetptSchedPtr > 0)) {
                    HydrRadSys(RadSysNum).HeatingSystem = true;
                }

                // set design mass flow rates
                if (HydrRadSys(RadSysNum).HotWaterInNode > 0) {
                    rho = GetDensityGlycol(PlantLoop(HydrRadSys(RadSysNum).HWLoopNum).FluidName,
                                           DataGlobals::HWInitConvTemp,
                                           PlantLoop(HydrRadSys(RadSysNum).HWLoopNum).FluidIndex,
                                           RoutineName);
                    HydrRadSys(RadSysNum).WaterFlowMaxHeat = rho * HydrRadSys(RadSysNum).WaterVolFlowMaxHeat;
                    InitComponentNodes(0.0,
                                       HydrRadSys(RadSysNum).WaterFlowMaxHeat,
                                       HydrRadSys(RadSysNum).HotWaterInNode,
                                       HydrRadSys(RadSysNum).HotWaterOutNode,
                                       HydrRadSys(RadSysNum).HWLoopNum,
                                       HydrRadSys(RadSysNum).HWLoopSide,
                                       HydrRadSys(RadSysNum).HWBranchNum,
                                       HydrRadSys(RadSysNum).HWCompNum);
                }
                if (HydrRadSys(RadSysNum).ColdWaterInNode > 0) {
                    rho = GetDensityGlycol(PlantLoop(HydrRadSys(RadSysNum).CWLoopNum).FluidName,
                                           DataGlobals::CWInitConvTemp,
                                           PlantLoop(HydrRadSys(RadSysNum).CWLoopNum).FluidIndex,
                                           RoutineName);
                    HydrRadSys(RadSysNum).WaterFlowMaxCool = rho * HydrRadSys(RadSysNum).WaterVolFlowMaxCool;
                    InitComponentNodes(0.0,
                                       HydrRadSys(RadSysNum).WaterFlowMaxCool,
                                       HydrRadSys(RadSysNum).ColdWaterInNode,
                                       HydrRadSys(RadSysNum).ColdWaterOutNode,
                                       HydrRadSys(RadSysNum).CWLoopNum,
                                       HydrRadSys(RadSysNum).CWLoopSide,
                                       HydrRadSys(RadSysNum).CWBranchNum,
                                       HydrRadSys(RadSysNum).CWCompNum);
                }
            }
        }

        if (!SysSizingCalc && (SystemType == ConstantFlowSystem)) {
            if (MySizeFlagCFlo(RadSysNum) && !MyPlantScanFlagCFlo(RadSysNum)) {
                // for each radiant system do the sizing once.
                SizeLowTempRadiantSystem(state, RadSysNum, SystemType);

                // set design mass flow rates
                if (CFloRadSys(RadSysNum).HotWaterInNode > 0) {
                    rho = GetDensityGlycol(PlantLoop(CFloRadSys(RadSysNum).HWLoopNum).FluidName,
                                           DataGlobals::HWInitConvTemp,
                                           PlantLoop(CFloRadSys(RadSysNum).HWLoopNum).FluidIndex,
                                           RoutineName);
                    CFloRadSys(RadSysNum).HotDesignWaterMassFlowRate = rho * CFloRadSys(RadSysNum).WaterVolFlowMax;
                    InitComponentNodes(0.0,
                                       CFloRadSys(RadSysNum).HotDesignWaterMassFlowRate,
                                       CFloRadSys(RadSysNum).HotWaterInNode,
                                       CFloRadSys(RadSysNum).HotWaterOutNode,
                                       CFloRadSys(RadSysNum).HWLoopNum,
                                       CFloRadSys(RadSysNum).HWLoopSide,
                                       CFloRadSys(RadSysNum).HWBranchNum,
                                       CFloRadSys(RadSysNum).HWCompNum);
                }
                if (CFloRadSys(RadSysNum).ColdWaterInNode > 0) {
                    rho = GetDensityGlycol(PlantLoop(CFloRadSys(RadSysNum).CWLoopNum).FluidName,
                                           DataGlobals::CWInitConvTemp,
                                           PlantLoop(CFloRadSys(RadSysNum).CWLoopNum).FluidIndex,
                                           RoutineName);
                    CFloRadSys(RadSysNum).ColdDesignWaterMassFlowRate = rho * CFloRadSys(RadSysNum).WaterVolFlowMax;
                    InitComponentNodes(0.0,
                                       CFloRadSys(RadSysNum).ColdDesignWaterMassFlowRate,
                                       CFloRadSys(RadSysNum).ColdWaterInNode,
                                       CFloRadSys(RadSysNum).ColdWaterOutNode,
                                       CFloRadSys(RadSysNum).CWLoopNum,
                                       CFloRadSys(RadSysNum).CWLoopSide,
                                       CFloRadSys(RadSysNum).CWBranchNum,
                                       CFloRadSys(RadSysNum).CWCompNum);
                }
                MySizeFlagCFlo(RadSysNum) = false;
            }
        }

        if (!SysSizingCalc && (SystemType == ElectricSystem)) {
            if (MySizeFlagElec(RadSysNum)) {
                // for each radiant system do the sizing once.
                SizeLowTempRadiantSystem(state, RadSysNum, SystemType);
                MySizeFlagElec(RadSysNum) = false;
            }
        }

        if (BeginEnvrnFlag && MyEnvrnFlagGeneral) {
            ZeroSourceSumHATsurf = 0.0;
            QRadSysSrcAvg = 0.0;
            LastQRadSysSrc = 0.0;
            LastSysTimeElapsed = 0.0;
            LastTimeStepSys = 0.0;
            MyEnvrnFlagGeneral = false;
        }
        if (!BeginEnvrnFlag) MyEnvrnFlagGeneral = true;

        // If we are at the beginning of a new environment OR the warmup period is done and the simulation is starting,
        // then the various changeover variables need to be reset so that we are starting from scratch.
        if ((BeginEnvrnFlag && FirstHVACIteration) ||
            (!WarmupFlag && DataGlobals::BeginDayFlag && FirstHVACIteration && DataGlobals::DayOfSim == 1)) {
            // Reset values related to changeover
            if (SystemType == HydronicSystem) {
                HydrRadSys(RadSysNum).lastOperatingMode = NotOperating;
                HydrRadSys(RadSysNum).lastDayOfSim = 0;
                HydrRadSys(RadSysNum).lastHourOfDay = 0;
                HydrRadSys(RadSysNum).lastTimeStep = 0;
            }
            if (SystemType == ConstantFlowSystem) {
                CFloRadSys(RadSysNum).lastOperatingMode = NotOperating;
                CFloRadSys(RadSysNum).lastDayOfSim = 0;
                CFloRadSys(RadSysNum).lastHourOfDay = 0;
                CFloRadSys(RadSysNum).lastTimeStep = 0;
            }
        }

        if (SystemType == HydronicSystem) {
            if (BeginEnvrnFlag && MyEnvrnFlagHydr(RadSysNum)) {
                HydrRadSys(RadSysNum).HeatPower = 0.0;
                HydrRadSys(RadSysNum).HeatEnergy = 0.0;
                HydrRadSys(RadSysNum).CoolPower = 0.0;
                HydrRadSys(RadSysNum).CoolEnergy = 0.0;
                HydrRadSys(RadSysNum).WaterInletTemp = 0.0;
                HydrRadSys(RadSysNum).WaterOutletTemp = 0.0;
                HydrRadSys(RadSysNum).WaterMassFlowRate = 0.0;

                if (!MyPlantScanFlagHydr(RadSysNum)) {
                    if (HydrRadSys(RadSysNum).HotWaterInNode > 0) {
                        InitComponentNodes(0.0,
                                           HydrRadSys(RadSysNum).WaterFlowMaxHeat,
                                           HydrRadSys(RadSysNum).HotWaterInNode,
                                           HydrRadSys(RadSysNum).HotWaterOutNode,
                                           HydrRadSys(RadSysNum).HWLoopNum,
                                           HydrRadSys(RadSysNum).HWLoopSide,
                                           HydrRadSys(RadSysNum).HWBranchNum,
                                           HydrRadSys(RadSysNum).HWCompNum);
                    }
                    if (HydrRadSys(RadSysNum).ColdWaterInNode > 0) {
                        InitComponentNodes(0.0,
                                           HydrRadSys(RadSysNum).WaterFlowMaxCool,
                                           HydrRadSys(RadSysNum).ColdWaterInNode,
                                           HydrRadSys(RadSysNum).ColdWaterOutNode,
                                           HydrRadSys(RadSysNum).CWLoopNum,
                                           HydrRadSys(RadSysNum).CWLoopSide,
                                           HydrRadSys(RadSysNum).CWBranchNum,
                                           HydrRadSys(RadSysNum).CWCompNum);
                    }
                }
                MyEnvrnFlagHydr(RadSysNum) = false;
            }
        } // NumOfHydrLowTempRadSys > 0
        if (!BeginEnvrnFlag && SystemType == HydronicSystem) MyEnvrnFlagHydr(RadSysNum) = true;

        if (SystemType == ConstantFlowSystem) {
            if (BeginEnvrnFlag && MyEnvrnFlagCFlo(RadSysNum)) {
                CFloRadSys(RadSysNum).WaterInletTemp = 0.0;
                CFloRadSys(RadSysNum).WaterOutletTemp = 0.0;
                CFloRadSys(RadSysNum).PumpInletTemp = 0.0;
                CFloRadSys(RadSysNum).WaterMassFlowRate = 0.0;
                CFloRadSys(RadSysNum).WaterInjectionRate = 0.0;
                CFloRadSys(RadSysNum).WaterRecircRate = 0.0;
                CFloRadSys(RadSysNum).HeatPower = 0.0;
                CFloRadSys(RadSysNum).HeatEnergy = 0.0;
                CFloRadSys(RadSysNum).CoolPower = 0.0;
                CFloRadSys(RadSysNum).CoolEnergy = 0.0;
                CFloRadSys(RadSysNum).PumpPower = 0.0;
                CFloRadSys(RadSysNum).PumpMassFlowRate = 0.0;
                CFloRadSys(RadSysNum).PumpHeattoFluid = 0.0;

                if (!MyPlantScanFlagCFlo(RadSysNum)) {
                    if (CFloRadSys(RadSysNum).HotWaterInNode > 0) {
                        InitComponentNodes(0.0,
                                           CFloRadSys(RadSysNum).HotDesignWaterMassFlowRate,
                                           CFloRadSys(RadSysNum).HotWaterInNode,
                                           CFloRadSys(RadSysNum).HotWaterOutNode,
                                           CFloRadSys(RadSysNum).HWLoopNum,
                                           CFloRadSys(RadSysNum).HWLoopSide,
                                           CFloRadSys(RadSysNum).HWBranchNum,
                                           CFloRadSys(RadSysNum).HWCompNum);
                    }
                    if (CFloRadSys(RadSysNum).ColdWaterInNode > 0) {
                        InitComponentNodes(0.0,
                                           CFloRadSys(RadSysNum).ColdDesignWaterMassFlowRate,
                                           CFloRadSys(RadSysNum).ColdWaterInNode,
                                           CFloRadSys(RadSysNum).ColdWaterOutNode,
                                           CFloRadSys(RadSysNum).CWLoopNum,
                                           CFloRadSys(RadSysNum).CWLoopSide,
                                           CFloRadSys(RadSysNum).CWBranchNum,
                                           CFloRadSys(RadSysNum).CWCompNum);
                    }
                }
                MyEnvrnFlagCFlo(RadSysNum) = false;
            }

            if (anyRadiantSystemUsingRunningMeanAverage) {
                if (DataGlobals::BeginDayFlag && CFloRadSys(RadSysNum).setRunningMeanValuesAtBeginningOfDay) {
                    CFloRadSys(RadSysNum).calculateRunningMeanAverageTemperature();
                    CFloRadSys(RadSysNum).setRunningMeanValuesAtBeginningOfDay = false; // only set these once per system
                } else if (!DataGlobals::BeginDayFlag && !CFloRadSys(RadSysNum).setRunningMeanValuesAtBeginningOfDay) {
                    CFloRadSys(RadSysNum).setRunningMeanValuesAtBeginningOfDay =
                        true; // reset so that the next time BeginDayFlag is true this can get set
                }
            }

        } // NumOfCFloLowTempRadSys > 0
        if (!BeginEnvrnFlag && SystemType == ConstantFlowSystem) MyEnvrnFlagCFlo(RadSysNum) = true;

        if (SystemType == ElectricSystem) {
            if (BeginEnvrnFlag && MyEnvrnFlagElec(RadSysNum)) {
                ElecRadSys(RadSysNum).HeatPower = 0.0;
                ElecRadSys(RadSysNum).HeatEnergy = 0.0;
                ElecRadSys(RadSysNum).ElecPower = 0.0;
                ElecRadSys(RadSysNum).ElecEnergy = 0.0;
            }
            MyEnvrnFlagElec(RadSysNum) = false;
        }
        if (!BeginEnvrnFlag && SystemType == ElectricSystem) MyEnvrnFlagElec(RadSysNum) = true;

        if (SystemType == ConstantFlowSystem) {

            // Can this system actually do heating?
            if ((CFloRadSys(RadSysNum).WaterVolFlowMax > 0.0) && (CFloRadSys(RadSysNum).HotWaterInNode > 0) &&
                (CFloRadSys(RadSysNum).HotWaterOutNode > 0) && (CFloRadSys(RadSysNum).HotWaterHiTempSchedPtr > 0) &&
                (CFloRadSys(RadSysNum).HotWaterLoTempSchedPtr > 0) && (CFloRadSys(RadSysNum).HotCtrlHiTempSchedPtr > 0) &&
                (CFloRadSys(RadSysNum).HotCtrlLoTempSchedPtr > 0)) {
                CFloRadSys(RadSysNum).HeatingSystem = true;
            }

            // Can this system actually do cooling?
            if ((CFloRadSys(RadSysNum).WaterVolFlowMax > 0.0) && (CFloRadSys(RadSysNum).ColdWaterInNode > 0) &&
                (CFloRadSys(RadSysNum).ColdWaterOutNode > 0) && (CFloRadSys(RadSysNum).ColdWaterHiTempSchedPtr > 0) &&
                (CFloRadSys(RadSysNum).ColdWaterLoTempSchedPtr > 0) && (CFloRadSys(RadSysNum).ColdCtrlHiTempSchedPtr > 0) &&
                (CFloRadSys(RadSysNum).ColdCtrlLoTempSchedPtr > 0)) {
                CFloRadSys(RadSysNum).CoolingSystem = true;
            }
        }

        if (BeginTimeStepFlag && FirstHVACIteration) { // This is the first pass through in a particular time step

            {
                auto const SELECT_CASE_var(SystemType);

                if (SELECT_CASE_var == HydronicSystem) {

                    ZoneNum = HydrRadSys(RadSysNum).ZonePtr;
                    ZeroSourceSumHATsurf(ZoneNum) = SumHATsurf(ZoneNum); // Set this to figure what part of the load the radiant system meets
                    for (RadSurfNum = 1; RadSurfNum <= HydrRadSys(RadSysNum).NumOfSurfaces; ++RadSurfNum) {
                        SurfNum = HydrRadSys(RadSysNum).SurfacePtr(RadSurfNum);
                        QRadSysSrcAvg(SurfNum) = 0.0;      // Initialize this variable to zero (radiant system defaults to off)
                        LastQRadSysSrc(SurfNum) = 0.0;     // At the start of a time step, reset to zero so average calculation can begin again
                        LastSysTimeElapsed(SurfNum) = 0.0; // At the start of a time step, reset to zero so average calculation can begin again
                        LastTimeStepSys(SurfNum) = 0.0;    // At the start of a time step, reset to zero so average calculation can begin again
                    }

                } else if (SELECT_CASE_var == ConstantFlowSystem) {

                    ZoneNum = CFloRadSys(RadSysNum).ZonePtr;
                    ZeroSourceSumHATsurf(ZoneNum) = SumHATsurf(ZoneNum); // Set this to figure what part of the load the radiant system meets
                    for (RadSurfNum = 1; RadSurfNum <= CFloRadSys(RadSysNum).NumOfSurfaces; ++RadSurfNum) {
                        SurfNum = CFloRadSys(RadSysNum).SurfacePtr(RadSurfNum);
                        QRadSysSrcAvg(SurfNum) = 0.0;      // Initialize this variable to zero (radiant system defaults to off)
                        LastQRadSysSrc(SurfNum) = 0.0;     // At the start of a time step, reset to zero so average calculation can begin again
                        LastSysTimeElapsed(SurfNum) = 0.0; // At the start of a time step, reset to zero so average calculation can begin again
                        LastTimeStepSys(SurfNum) = 0.0;    // At the start of a time step, reset to zero so average calculation can begin again
                    }

                } else if (SELECT_CASE_var == ElectricSystem) {

                    ZoneNum = ElecRadSys(RadSysNum).ZonePtr;
                    ZeroSourceSumHATsurf(ZoneNum) = SumHATsurf(ZoneNum); // Set this to figure what part of the load the radiant system meets
                    for (RadSurfNum = 1; RadSurfNum <= ElecRadSys(RadSysNum).NumOfSurfaces; ++RadSurfNum) {
                        SurfNum = ElecRadSys(RadSysNum).SurfacePtr(RadSurfNum);
                        QRadSysSrcAvg(SurfNum) = 0.0;      // Initialize this variable to zero (radiant system defaults to off)
                        LastQRadSysSrc(SurfNum) = 0.0;     // At the start of a time step, reset to zero so average calculation can begin again
                        LastSysTimeElapsed(SurfNum) = 0.0; // At the start of a time step, reset to zero so average calculation can begin again
                        LastTimeStepSys(SurfNum) = 0.0;    // At the start of a time step, reset to zero so average calculation can begin again
                    }

                } else {

                    ShowSevereError("Radiant system entered without specification of type: electric, constant flow, or hydronic?");
                    ShowContinueError("Occurs in Radiant System=" + HydrRadSys(RadSysNum).Name);
                    ShowFatalError("Preceding condition causes termination.");
                }
            }

        } // ...for first pass through in a particular time step.

        {
            auto const SELECT_CASE_var(SystemType);

            if (SELECT_CASE_var == HydronicSystem) {

                // Initialize the appropriate node data
                if (HydrRadSys(RadSysNum).HeatingSystem) {
                    mdot = 0.0;
                    SetComponentFlowRate(mdot,
                                         HydrRadSys(RadSysNum).HotWaterInNode,
                                         HydrRadSys(RadSysNum).HotWaterOutNode,
                                         HydrRadSys(RadSysNum).HWLoopNum,
                                         HydrRadSys(RadSysNum).HWLoopSide,
                                         HydrRadSys(RadSysNum).HWBranchNum,
                                         HydrRadSys(RadSysNum).HWCompNum);
                }
                if (HydrRadSys(RadSysNum).CoolingSystem) {
                    mdot = 0.0;
                    SetComponentFlowRate(mdot,
                                         HydrRadSys(RadSysNum).ColdWaterInNode,
                                         HydrRadSys(RadSysNum).ColdWaterOutNode,
                                         HydrRadSys(RadSysNum).CWLoopNum,
                                         HydrRadSys(RadSysNum).CWLoopSide,
                                         HydrRadSys(RadSysNum).CWBranchNum,
                                         HydrRadSys(RadSysNum).CWCompNum);
                }
                if (HydrRadSys(RadSysNum).OperatingMode != NotOperating && FirstHVACIteration) HydrRadSys(RadSysNum).updateOperatingModeHistory();

            } else if (SELECT_CASE_var == ConstantFlowSystem) {
                CFloRadSys(RadSysNum).WaterMassFlowRate = 0.0;
                // Initialize the appropriate node data
                if (CFloRadSys(RadSysNum).HeatingSystem) {
                    if (CFloRadSys(RadSysNum).VolFlowSchedPtr > 0) {
                        CurrentFlowSchedule = GetCurrentScheduleValue(CFloRadSys(RadSysNum).VolFlowSchedPtr);
                    } else {
                        CurrentFlowSchedule = 1.0; // Allow user to avoid putting in a schedule (defaults to constant flow at all times)
                    }
                    if (CurrentFlowSchedule > 1.0) CurrentFlowSchedule = 1.0; // Do not allow more flow than design maximum
                    if (CurrentFlowSchedule < 0.0) CurrentFlowSchedule = 0.0; // Do not allow negative flow

                    CFloRadSys(RadSysNum).HotWaterMassFlowRate = CFloRadSys(RadSysNum).HotDesignWaterMassFlowRate * CurrentFlowSchedule;

                    if (CFloRadSys(RadSysNum).EMSOverrideOnWaterMdot)
                        CFloRadSys(RadSysNum).HotWaterMassFlowRate = CFloRadSys(RadSysNum).EMSWaterMdotOverrideValue;

                    if (CFloRadSys(RadSysNum).HotWaterInNode > 0)
                        SetComponentFlowRate(CFloRadSys(RadSysNum).HotWaterMassFlowRate,
                                             CFloRadSys(RadSysNum).HotWaterInNode,
                                             CFloRadSys(RadSysNum).HotWaterOutNode,
                                             CFloRadSys(RadSysNum).HWLoopNum,
                                             CFloRadSys(RadSysNum).HWLoopSide,
                                             CFloRadSys(RadSysNum).HWBranchNum,
                                             CFloRadSys(RadSysNum).HWCompNum);
                }
                if (CFloRadSys(RadSysNum).CoolingSystem) {
                    if (CFloRadSys(RadSysNum).VolFlowSchedPtr > 0) {
                        CurrentFlowSchedule = GetCurrentScheduleValue(CFloRadSys(RadSysNum).VolFlowSchedPtr);
                    } else {
                        CurrentFlowSchedule = 1.0; // Allow user to avoid putting in a schedule (defaults to constant flow at all times)
                    }
                    if (CurrentFlowSchedule > 1.0) CurrentFlowSchedule = 1.0; // Do not allow more flow than design maximum
                    if (CurrentFlowSchedule < 0.0) CurrentFlowSchedule = 0.0; // Do not allow negative flow
                    CFloRadSys(RadSysNum).ChWaterMassFlowRate = CFloRadSys(RadSysNum).ColdDesignWaterMassFlowRate * CurrentFlowSchedule;

                    if (CFloRadSys(RadSysNum).EMSOverrideOnWaterMdot)
                        CFloRadSys(RadSysNum).ChWaterMassFlowRate = CFloRadSys(RadSysNum).EMSWaterMdotOverrideValue;

                    if (CFloRadSys(RadSysNum).ColdWaterInNode > 0)
                        SetComponentFlowRate(CFloRadSys(RadSysNum).ChWaterMassFlowRate,
                                             CFloRadSys(RadSysNum).ColdWaterInNode,
                                             CFloRadSys(RadSysNum).ColdWaterOutNode,
                                             CFloRadSys(RadSysNum).CWLoopNum,
                                             CFloRadSys(RadSysNum).CWLoopSide,
                                             CFloRadSys(RadSysNum).CWBranchNum,
                                             CFloRadSys(RadSysNum).CWCompNum);
                }
                if (CFloRadSys(RadSysNum).OperatingMode != NotOperating && FirstHVACIteration) CFloRadSys(RadSysNum).updateOperatingModeHistory();

            } else if (SELECT_CASE_var == ElectricSystem) {

                ElecRadSys(RadSysNum).OperatingMode = NotOperating;
<<<<<<< HEAD
=======

>>>>>>> 5a40ebd3
            }
        }
    }

    void HydronicSystemBaseData::updateOperatingModeHistory()
    {
        // Since this is only called when the operating mode is something other than "not operating",
        // the status from the previous system time step is what it did in the last or previous time step.
        // So, we can update the last status of the system using this information before reseting things
        // to "not operating".
        this->lastOperatingMode = this->OperatingMode;

        if (DataGlobals::BeginDayFlag) {
            // The begin day flag is set which mean this is the first time step of the day.
            // This also means that the previous time step was the last time step of yesterday.
            // So, the day should be the previous day, the hour should bethe last hour of the
            // day, and the time step should be the last time step.
            this->lastDayOfSim = DataGlobals::DayOfSim - 1;
            this->lastHourOfDay = int(DataGlobals::HoursInDay);
            this->lastTimeStep = DataGlobals::NumOfTimeStepInHour;
        } else if (DataGlobals::BeginHourFlag) {
            // It's not the beginning of the day but it is the beginning of an hour other than
            // the first hour.  This means that the previous time step was the previous hour of
            // today in the last time step.  So, the day should be the current day, the hour should
            // be the previous hour, and the time step should be the last time step.
            this->lastDayOfSim = DataGlobals::DayOfSim;
            this->lastHourOfDay = DataGlobals::HourOfDay - 1;
            this->lastTimeStep = DataGlobals::NumOfTimeStepInHour;
        } else if (DataGlobals::BeginTimeStepFlag) {
            // It's neither the beginning of the day nor the beginning of an hour but it is the start
            // of a time step other than the first time step in the hour.  So, the day should be the
            // current day, the hour should be the current hour, and the time step should be the
            // previous time step.
            this->lastDayOfSim = DataGlobals::DayOfSim;
            this->lastHourOfDay = DataGlobals::HourOfDay;
            this->lastTimeStep = DataGlobals::TimeStep - 1;
        } else {
            // It's not the beginning of the day, hour, or time step so the "last" value is simply the
            // same as the current value.  Note that these parameters only track down to the zone time
            // step level and will make decisions based on that.
            this->lastDayOfSim = DataGlobals::DayOfSim;
            this->lastHourOfDay = DataGlobals::HourOfDay;
            this->lastTimeStep = DataGlobals::TimeStep;
        }

        // Now go ahead and reset the operating mode (this will be set to something else if the system is running)
        this->OperatingMode = NotOperating;
    }

    void HydronicSystemBaseData::setOperatingModeBasedOnChangeoverDelay()
    {
<<<<<<< HEAD
        if (this->lastOperatingMode == NotOperating)
            return; // this should only happen at the beginning of a simulation (at the start of warmup and the actual simulation)
                    // so let things proceed with whatever the system wants to do

        if (this->OperatingMode == NotOperating) return; // always let it turn off
=======
        if (this->lastOperatingMode == NotOperating) return; // this should only happen at the beginning of a simulation (at the start of warmup and the actual simulation)
                                                             // so let things proceed with whatever the system wants to do

        if (this->OperatingMode == NotOperating) return;  // always let it turn off
>>>>>>> 5a40ebd3

        if (this->OperatingMode == this->lastOperatingMode) return; // always let it continue to operating in the same mode

        if (this->schedPtrChangeoverDelay == 0) return; // user not requesting any delays (no schedule entered) so let it do whatever is requested

        Real64 currentChangeoverDelay = ScheduleManager::GetCurrentScheduleValue(this->schedPtrChangeoverDelay);
<<<<<<< HEAD
        if (currentChangeoverDelay <= 0.0) return; // delay is zero so let it do whatever it requested
=======
        if (currentChangeoverDelay <= 0.0) return;  // delay is zero so let it do whatever it requested
>>>>>>> 5a40ebd3

        // At this point, the radiant system is trying to switch modes from the previous time step, the user is requesting a delay in the changeover,
        // and the requested delay is greater than zero.  Calculate what the current time is in hours from the start of the simulation
        Real64 timeCurrent = 24.0 * float(DataGlobals::DayOfSim - 1) + float(DataGlobals::HourOfDay - 1) +
                             float(DataGlobals::TimeStep - 1) / float(DataGlobals::NumOfTimeStepInHour);
        Real64 timeLast = 24.0 * float(this->lastDayOfSim - 1) + float(this->lastHourOfDay - 1) +
                          float(this->lastTimeStep - 1) / float(DataGlobals::NumOfTimeStepInHour);
        Real64 actualTimeDifference = timeCurrent - timeLast;

        // If the time difference is not longer than the user delay, then the system should not switch modes and needs to be turned off.
        if (actualTimeDifference <= currentChangeoverDelay) this->OperatingMode = NotOperating;

        // Note: if the time difference is greater than the user delay request, then go ahead and keep the operating mode needed (don't do anything).
<<<<<<< HEAD
=======

>>>>>>> 5a40ebd3
    }

    void SizeLowTempRadiantSystem(EnergyPlusData &state,
                                  int const RadSysNum, // Index for the low temperature radiant system under consideration within the derived types
                                  int const SystemType // Type of radiant system: hydronic, constant flow, or electric
    )
    {

        // SUBROUTINE INFORMATION:
        //       AUTHOR         Fred Buhl
        //       DATE WRITTEN   February 2002
        //       MODIFIED       August 2013 Daeho Kang, add component sizing table entries
        //                      August 2014 Bereket Nigusse, added scalable sizing
        //                      March 2014 Daeho Kang, add constant flow system autosizing

        // PURPOSE OF THIS SUBROUTINE:
        // This subroutine is for sizing low temperature radiant components for which flow rates
        // and tube length or max electric power have not been specified in the input

        // METHODOLOGY EMPLOYED:
        // Obtains flow rates from the zone sizing arrays and plant sizing data. Maximum electric
        // power is set to the design heat load. Tube length is calculated by rule-of-thumb from
        // the surface area.

        // Using/Aliasing
        using namespace DataSizing;
        using DataHeatBalance::Zone;
        using DataHVACGlobals::AutoCalculateSizing;
        using DataHVACGlobals::CoolingCapacitySizing;
        using DataHVACGlobals::HeatingCapacitySizing;
        using DataPlant::PlantLoop;
        using FluidProperties::GetDensityGlycol;
        using FluidProperties::GetSpecificHeatGlycol;
        using General::RoundSigDigits;
        using PlantUtilities::MyPlantSizingIndex;
        using PlantUtilities::RegisterPlantCompDesignFlow;

        // SUBROUTINE PARAMETER DEFINITIONS:
        static std::string const RoutineName("SizeLowTempRadiantSystem");
        static int const OFF = 0;
        static int const ClgHtg = 1;
        static int const ClgOnly = 2;
        static int const HtgOnly = 3;

        // SUBROUTINE LOCAL VARIABLE DECLARATIONS:
        int PltSizHeatNum(0);    // index of plant sizing object for 1st heating loop
        int PltSizCoolNum(0);    // index of plant sizing object for 1st cooling loop
        int SurfNum;             // surface index in radiant system data structure
        bool ErrorsFound(false); // If errors detected in input
        Real64 rho;
        Real64 Cp;
        bool IsAutoSize(false);              // Indicator to autosize
        Real64 WaterVolFlowMaxHeatDes(0.0);  // Design hot water flow for reproting
        Real64 WaterVolFlowMaxHeatUser(0.0); // User hard-sized hot water flow for
        Real64 WaterVolFlowMaxCoolDes(0.0);  // Design chilled water flow for reproting
        Real64 WaterVolFlowMaxCoolUser(0.0); // User hard-sized chilled water flow for reproting
        Real64 TubeLengthDes(0.0);           // Design tube length for reproting
        Real64 TubeLengthUser(0.0);          // User hard-sized tube length for reproting
        std::string CompName;                // component name
        std::string CompType;                // component type
        std::string SizingString;            // input field sizing description (e.g., Nominal Capacity)
        Real64 TempSize;                     // autosized value of coil input field
        int FieldNum = 1;                    // IDD numeric field number where input field description is found
        int SizingMethod;                    // Integer representation of sizing method name (e.g. CoolingCapacitySizing, HeatingCapacitySizing)
        bool PrintFlag;                      // TRUE when sizing information is reported in the eio file
        int CapSizingMethod(0);     // capacity sizing methods (HeatingDesignCapacity, CapacityPerFloorArea, FractionOfAutosizedCoolingCapacity, and
                                    // FractionOfAutosizedHeatingCapacity )
        Real64 DesCoilLoad;         // design autosized or user specified capacity
        int OpMode(1);              // System operating mode
        int HeatNode;               // Hot water inlet node to determine system operating mode
        int CoolNode;               // Chilled water inlet node to determine system operating mode
        Real64 WaterVolFlowMaxDes;  // Design water volume flow rate for reproting
        Real64 WaterVolFlowMaxUser; // User hard-sized water volume flow rate for reproting

        DesCoilLoad = 0.0;
        DataScalableCapSizingON = false;
        DataFracOfAutosizedHeatingCapacity = 1.0;

        if (SystemType == ElectricSystem) {

            if (ElecRadSys(RadSysNum).MaxElecPower == AutoSize) {
                IsAutoSize = true;
            }

            if (CurZoneEqNum > 0) {

                CompType = "ZoneHVAC:LowTemperatureRadiant:Electric";
                CompName = ElecRadSys(RadSysNum).Name;
                SizingMethod = HeatingCapacitySizing;
                FieldNum = 1;
                PrintFlag = true;
                SizingString = ElecRadSysNumericFields(RadSysNum).FieldNames(FieldNum) + " [W]";
                CapSizingMethod = ElecRadSys(RadSysNum).HeatingCapMethod;
                ZoneEqSizing(CurZoneEqNum).SizingMethod(SizingMethod) = CapSizingMethod;

                if (!IsAutoSize && !ZoneSizingRunDone) { // simulation continue
                    if (CapSizingMethod == HeatingDesignCapacity && ElecRadSys(RadSysNum).ScaledHeatingCapacity > 0.0) {
                        TempSize = ElecRadSys(RadSysNum).ScaledHeatingCapacity;
                        bool errorsFound = false;
                        HeatingCapacitySizer sizerHeatingCapacity;
                        sizerHeatingCapacity.overrideSizingString(SizingString);
                        sizerHeatingCapacity.initializeWithinEP(state, CompType, CompName, PrintFlag, RoutineName);
                        DesCoilLoad = sizerHeatingCapacity.size(TempSize, errorsFound);
                    } else if (CapSizingMethod == CapacityPerFloorArea) {
                        DataScalableCapSizingON = true;
                        TempSize = ElecRadSys(RadSysNum).ScaledHeatingCapacity * Zone(ElecRadSys(RadSysNum).ZonePtr).FloorArea;
                        bool errorsFound = false;
                        HeatingCapacitySizer sizerHeatingCapacity;
                        sizerHeatingCapacity.overrideSizingString(SizingString);
                        sizerHeatingCapacity.initializeWithinEP(state, CompType, CompName, PrintFlag, RoutineName);
                        DesCoilLoad = sizerHeatingCapacity.size(TempSize, errorsFound);
                        DataScalableCapSizingON = false;
                        ElecRadSys(RadSysNum).MaxElecPower = TempSize;
                    } else if (CapSizingMethod == FractionOfAutosizedHeatingCapacity) {
                        ShowSevereError(RoutineName + ": auto-sizing cannot be done for " + CompType + " = " + ElecRadSys(RadSysNum).Name + "\".");
                        ShowContinueError("The \"SimulationControl\" object must have the field \"Do Zone Sizing Calculation\" set to Yes when the "
                                          "Heating Design Capacity Method = \"FractionOfAutosizedHeatingCapacity\".");
                        ErrorsFound = true;
                    }
                } else {
                    if (CapSizingMethod == HeatingDesignCapacity || CapSizingMethod == CapacityPerFloorArea ||
                        CapSizingMethod == FractionOfAutosizedHeatingCapacity) {
                        if (CapSizingMethod == HeatingDesignCapacity) {
                            if (ZoneSizingRunDone) {
                                CheckZoneSizing(CompType, CompName);
                                SizingMethod = AutoCalculateSizing;
                                DataConstantUsedForSizing = FinalZoneSizing(CurZoneEqNum).NonAirSysDesHeatLoad;
                                DataFractionUsedForSizing = 1.0;
                            }
                            if (ElecRadSys(RadSysNum).ScaledHeatingCapacity == AutoSize) {
                                TempSize = AutoSize;
                            } else {
                                TempSize = ElecRadSys(RadSysNum).ScaledHeatingCapacity;
                            }
                        } else if (CapSizingMethod == CapacityPerFloorArea) {
                            if (ZoneSizingRunDone) {
                                CheckZoneSizing(CompType, CompName);
                                ZoneEqSizing(CurZoneEqNum).HeatingCapacity = true;
                                ZoneEqSizing(CurZoneEqNum).DesHeatingLoad = FinalZoneSizing(CurZoneEqNum).NonAirSysDesHeatLoad;
                            }
                            TempSize = ElecRadSys(RadSysNum).ScaledHeatingCapacity * Zone(ElecRadSys(RadSysNum).ZonePtr).FloorArea;
                            DataScalableCapSizingON = true;

                        } else if (CapSizingMethod == FractionOfAutosizedHeatingCapacity) {
                            CheckZoneSizing(CompType, CompName);
                            ZoneEqSizing(CurZoneEqNum).HeatingCapacity = true;
                            ZoneEqSizing(CurZoneEqNum).DesHeatingLoad = FinalZoneSizing(CurZoneEqNum).NonAirSysDesHeatLoad;
                            TempSize = ZoneEqSizing(CurZoneEqNum).DesHeatingLoad * ElecRadSys(RadSysNum).ScaledHeatingCapacity;
                            DataScalableCapSizingON = true;
                        } else {
                            TempSize = ElecRadSys(RadSysNum).ScaledHeatingCapacity;
                        }
                        HeatingCapacitySizer sizerHeatingCapacity;
                        sizerHeatingCapacity.overrideSizingString(SizingString);
                        sizerHeatingCapacity.initializeWithinEP(state, CompType, CompName, PrintFlag, RoutineName);
                        ElecRadSys(RadSysNum).MaxElecPower = sizerHeatingCapacity.size(TempSize, ErrorsFound);
                        DataConstantUsedForSizing = 0.0;
                        DataFractionUsedForSizing = 0.0;
                        DataScalableCapSizingON = false;
                    }
                }
            }
        }

        if (SystemType == HydronicSystem) {

            CompType = "ZoneHVAC:LowTemperatureRadiant:VariableFlow";
            CompName = HydrRadSys(RadSysNum).Name;

            IsAutoSize = false;
            if (HydrRadSys(RadSysNum).ScaledHeatingCapacity == AutoSize) {
                IsAutoSize = true;
            }

            if (CurZoneEqNum > 0) {

                SizingMethod = HeatingCapacitySizing;
                FieldNum = 5;
                PrintFlag = true;
                SizingString = HydronicRadiantSysNumericFields(RadSysNum).FieldNames(FieldNum) + " [W]";
                CapSizingMethod = HydrRadSys(RadSysNum).HeatingCapMethod;
                ZoneEqSizing(CurZoneEqNum).SizingMethod(SizingMethod) = CapSizingMethod;

                if (!IsAutoSize && !ZoneSizingRunDone) { // simulation continue
                    if (CapSizingMethod == HeatingDesignCapacity && HydrRadSys(RadSysNum).ScaledHeatingCapacity > 0.0) {
                        TempSize = HydrRadSys(RadSysNum).ScaledHeatingCapacity;
                        bool errorsFound = false;
                        HeatingCapacitySizer sizerHeatingCapacity;
                        sizerHeatingCapacity.overrideSizingString(SizingString);
                        sizerHeatingCapacity.initializeWithinEP(state, CompType, CompName, PrintFlag, RoutineName);
                        DesCoilLoad = sizerHeatingCapacity.size(TempSize, errorsFound);
                    } else if (CapSizingMethod == CapacityPerFloorArea) {
                        DataScalableCapSizingON = true;
                        TempSize = HydrRadSys(RadSysNum).ScaledHeatingCapacity * Zone(HydrRadSys(RadSysNum).ZonePtr).FloorArea;
                        HeatingCapacitySizer sizerHeatingCapacity;
                        sizerHeatingCapacity.overrideSizingString(SizingString);
                        sizerHeatingCapacity.initializeWithinEP(state, CompType, CompName, PrintFlag, RoutineName);
                        DesCoilLoad = sizerHeatingCapacity.size(TempSize, ErrorsFound);
                        DataScalableCapSizingON = false;
                    } else if (CapSizingMethod == FractionOfAutosizedHeatingCapacity) {
                        if (HydrRadSys(RadSysNum).WaterVolFlowMaxHeat == AutoSize) {
                            ShowSevereError(RoutineName + ": auto-sizing cannot be done for " + CompType + " = " + HydrRadSys(RadSysNum).Name +
                                            "\".");
                            ShowContinueError("The \"SimulationControl\" object must have the field \"Do Zone Sizing Calculation\" set to Yes when "
                                              "the Heating Design Capacity Method = \"FractionOfAutosizedHeatingCapacity\".");
                            ErrorsFound = true;
                        }
                    }
                } else { // Autosize or hard-size with sizing run
                    if (CapSizingMethod == HeatingDesignCapacity || CapSizingMethod == CapacityPerFloorArea ||
                        CapSizingMethod == FractionOfAutosizedHeatingCapacity) {
                        if (CapSizingMethod == HeatingDesignCapacity) {
                            if (ZoneSizingRunDone) {
                                CheckZoneSizing(CompType, CompName);
                                SizingMethod = AutoCalculateSizing;
                                DataConstantUsedForSizing = FinalZoneSizing(CurZoneEqNum).NonAirSysDesHeatLoad;
                                DataFractionUsedForSizing = 1.0;
                            }
                            if (HydrRadSys(RadSysNum).ScaledHeatingCapacity == AutoSize) {
                                TempSize = AutoSize;
                            } else {
                                TempSize = HydrRadSys(RadSysNum).ScaledHeatingCapacity;
                            }
                        } else if (CapSizingMethod == CapacityPerFloorArea) {
                            if (ZoneSizingRunDone) {
                                CheckZoneSizing(CompType, CompName);
                                ZoneEqSizing(CurZoneEqNum).HeatingCapacity = true;
                                ZoneEqSizing(CurZoneEqNum).DesHeatingLoad = FinalZoneSizing(CurZoneEqNum).NonAirSysDesHeatLoad;
                            }
                            TempSize = HydrRadSys(RadSysNum).ScaledHeatingCapacity * Zone(HydrRadSys(RadSysNum).ZonePtr).FloorArea;
                            DataScalableCapSizingON = true;
                        } else if (CapSizingMethod == FractionOfAutosizedHeatingCapacity) {
                            CheckZoneSizing(CompType, CompName);
                            ZoneEqSizing(CurZoneEqNum).HeatingCapacity = true;
                            ZoneEqSizing(CurZoneEqNum).DesHeatingLoad = FinalZoneSizing(CurZoneEqNum).NonAirSysDesHeatLoad;
                            TempSize = ZoneEqSizing(CurZoneEqNum).DesHeatingLoad * HydrRadSys(RadSysNum).ScaledHeatingCapacity;
                            DataScalableCapSizingON = true;
                        } else {
                            TempSize = HydrRadSys(RadSysNum).ScaledHeatingCapacity;
                        }
                        HeatingCapacitySizer sizerHeatingCapacity;
                        sizerHeatingCapacity.overrideSizingString(SizingString);
                        sizerHeatingCapacity.initializeWithinEP(state, CompType, CompName, PrintFlag, RoutineName);
                        DesCoilLoad = sizerHeatingCapacity.size(TempSize, ErrorsFound);
                        DataConstantUsedForSizing = 0.0;
                        DataFractionUsedForSizing = 0.0;
                        DataScalableCapSizingON = false;
                    } else {
                        DesCoilLoad = 0.0;
                    }
                }
                // finally heating capacity is saved in this variable
                HydrRadSys(RadSysNum).ScaledHeatingCapacity = DesCoilLoad;
            }

            IsAutoSize = false;
            if (HydrRadSys(RadSysNum).WaterVolFlowMaxHeat == AutoSize) {
                IsAutoSize = true;
            }

            if (CurZoneEqNum > 0) {
                if (!IsAutoSize && !ZoneSizingRunDone) { // simulation continue
                    if (HydrRadSys(RadSysNum).WaterVolFlowMaxHeat > 0.0) {
                        BaseSizer::reportSizerOutput(CompType,
                                                     HydrRadSys(RadSysNum).Name,
                                                     "User-Specified Maximum Hot Water Flow [m3/s]",
                                                     HydrRadSys(RadSysNum).WaterVolFlowMaxHeat);
                    }
                } else { // Autosize or hard-size with sizing run
                    if (HydrRadSys(RadSysNum).HotWaterInNode > 0 && HydrRadSys(RadSysNum).HotWaterOutNode > 0) {
                        PltSizHeatNum = MyPlantSizingIndex(CompType,
                                                           HydrRadSys(RadSysNum).Name,
                                                           HydrRadSys(RadSysNum).HotWaterInNode,
                                                           HydrRadSys(RadSysNum).HotWaterOutNode,
                                                           ErrorsFound);
                        if (PltSizHeatNum > 0) {
                            if (DesCoilLoad >= SmallLoad) {
                                rho = GetDensityGlycol(PlantLoop(HydrRadSys(RadSysNum).HWLoopNum).FluidName,
                                                       DataGlobals::HWInitConvTemp,
                                                       PlantLoop(HydrRadSys(RadSysNum).HWLoopNum).FluidIndex,
                                                       RoutineName);
                                Cp = GetSpecificHeatGlycol(PlantLoop(HydrRadSys(RadSysNum).HWLoopNum).FluidName,
                                                           DataGlobals::HWInitConvTemp,
                                                           PlantLoop(HydrRadSys(RadSysNum).HWLoopNum).FluidIndex,
                                                           RoutineName);
                                WaterVolFlowMaxHeatDes = DesCoilLoad / (PlantSizData(PltSizHeatNum).DeltaT * Cp * rho);
                            } else {
                                WaterVolFlowMaxHeatDes = 0.0;
                            }
                        } else {
                            ShowSevereError("Autosizing of water flow requires a heating loop Sizing:Plant object");
                            ShowContinueError("Occurs in ZoneHVAC:LowTemperatureRadiant:VariableFlow Object=" + HydrRadSys(RadSysNum).Name);
                            ErrorsFound = true;
                        }
                    }

                    if (IsAutoSize) {
                        HydrRadSys(RadSysNum).WaterVolFlowMaxHeat = WaterVolFlowMaxHeatDes;
                        BaseSizer::reportSizerOutput(
                            CompType, HydrRadSys(RadSysNum).Name, "Design Size Maximum Hot Water Flow [m3/s]", WaterVolFlowMaxHeatDes);
                    } else { // hard-size with sizing data
                        if (HydrRadSys(RadSysNum).WaterVolFlowMaxHeat > 0.0 && WaterVolFlowMaxHeatDes > 0.0) {
                            WaterVolFlowMaxHeatUser = HydrRadSys(RadSysNum).WaterVolFlowMaxHeat;
                            BaseSizer::reportSizerOutput(CompType,
                                                         HydrRadSys(RadSysNum).Name,
                                                         "Design Size Maximum Hot Water Flow [m3/s]",
                                                         WaterVolFlowMaxHeatDes,
                                                         "User-Specified Maximum Hot Water Flow [m3/s]",
                                                         WaterVolFlowMaxHeatUser);
                            if (DisplayExtraWarnings) {
                                if ((std::abs(WaterVolFlowMaxHeatDes - WaterVolFlowMaxHeatUser) / WaterVolFlowMaxHeatUser) >
                                    AutoVsHardSizingThreshold) {
                                    ShowMessage("SizeLowTempRadiantSystem: Potential issue with equipment sizing for "
                                                "ZoneHVAC:LowTemperatureRadiant:VariableFlow = \"" +
                                                HydrRadSys(RadSysNum).Name + "\".");
                                    ShowContinueError("User-Specified Maximum Hot Water Flow of " + RoundSigDigits(WaterVolFlowMaxHeatUser, 5) +
                                                      " [m3/s]");
                                    ShowContinueError("differs from Design Size Maximum Hot Water Flow of " +
                                                      RoundSigDigits(WaterVolFlowMaxHeatDes, 5) + " [m3/s]");
                                    ShowContinueError("This may, or may not, indicate mismatched component sizes.");
                                    ShowContinueError("Verify that the value entered is intended and is consistent with other components.");
                                }
                            }
                        }
                    }
                }
            }

            IsAutoSize = false;
            if (HydrRadSys(RadSysNum).ScaledCoolingCapacity == AutoSize) {
                IsAutoSize = true;
            }

            if (CurZoneEqNum > 0) {

                SizingMethod = CoolingCapacitySizing;
                FieldNum = 10;
                PrintFlag = true;
                SizingString = HydronicRadiantSysNumericFields(RadSysNum).FieldNames(FieldNum) + " [W]";
                CapSizingMethod = HydrRadSys(RadSysNum).CoolingCapMethod;
                ZoneEqSizing(CurZoneEqNum).SizingMethod(SizingMethod) = CapSizingMethod;

                if (!IsAutoSize && !ZoneSizingRunDone) { // simulation continue
                    if (CapSizingMethod == CoolingDesignCapacity && HydrRadSys(RadSysNum).ScaledCoolingCapacity > 0.0) {
                        TempSize = HydrRadSys(RadSysNum).ScaledCoolingCapacity;
                        CoolingCapacitySizer sizerCoolingCapacity;
                        sizerCoolingCapacity.overrideSizingString(SizingString);
                        sizerCoolingCapacity.initializeWithinEP(state, CompType, CompName, PrintFlag, RoutineName);
                        DesCoilLoad = sizerCoolingCapacity.size(TempSize, ErrorsFound);
                    } else if (CapSizingMethod == CapacityPerFloorArea) {
                        DataScalableCapSizingON = true;
                        TempSize = HydrRadSys(RadSysNum).ScaledCoolingCapacity * Zone(HydrRadSys(RadSysNum).ZonePtr).FloorArea;
                        CoolingCapacitySizer sizerCoolingCapacity;
                        sizerCoolingCapacity.overrideSizingString(SizingString);
                        sizerCoolingCapacity.initializeWithinEP(state, CompType, CompName, PrintFlag, RoutineName);
                        DesCoilLoad = sizerCoolingCapacity.size(TempSize, ErrorsFound);
                        DataScalableCapSizingON = false;
                    } else if (CapSizingMethod == FractionOfAutosizedCoolingCapacity) {
                        if (HydrRadSys(RadSysNum).WaterVolFlowMaxCool == AutoSize) {
                            ShowSevereError(RoutineName + ": auto-sizing cannot be done for " + CompType + " = " + HydrRadSys(RadSysNum).Name +
                                            "\".");
                            ShowContinueError("The \"SimulationControl\" object must have the field \"Do Zone Sizing Calculation\" set to Yes when "
                                              "the Cooling Design Capacity Method = \"FractionOfAutosizedCoolingCapacity\".");
                            ErrorsFound = true;
                        }
                    }
                } else { // Autosize or hard-size with sizing run
                    if (CapSizingMethod == CoolingDesignCapacity || CapSizingMethod == CapacityPerFloorArea ||
                        CapSizingMethod == FractionOfAutosizedCoolingCapacity) {
                        if (CapSizingMethod == CoolingDesignCapacity) {
                            if (ZoneSizingRunDone) {
                                CheckZoneSizing(CompType, CompName);
                                SizingMethod = AutoCalculateSizing;
                                DataConstantUsedForSizing = FinalZoneSizing(CurZoneEqNum).NonAirSysDesCoolLoad;
                                DataFractionUsedForSizing = 1.0;
                            }
                            if (HydrRadSys(RadSysNum).ScaledCoolingCapacity == AutoSize) {
                                TempSize = AutoSize;
                            } else {
                                TempSize = HydrRadSys(RadSysNum).ScaledCoolingCapacity;
                            }
                        } else if (CapSizingMethod == CapacityPerFloorArea) {
                            if (ZoneSizingRunDone) {
                                CheckZoneSizing(CompType, CompName);
                                ZoneEqSizing(CurZoneEqNum).CoolingCapacity = true;
                                ZoneEqSizing(CurZoneEqNum).DesCoolingLoad = FinalZoneSizing(CurZoneEqNum).NonAirSysDesCoolLoad;
                            }
                            TempSize = HydrRadSys(RadSysNum).ScaledCoolingCapacity * Zone(HydrRadSys(RadSysNum).ZonePtr).FloorArea;
                            DataScalableCapSizingON = true;
                        } else if (CapSizingMethod == FractionOfAutosizedCoolingCapacity) {
                            CheckZoneSizing(CompType, CompName);
                            ZoneEqSizing(CurZoneEqNum).CoolingCapacity = true;
                            ZoneEqSizing(CurZoneEqNum).DesCoolingLoad = FinalZoneSizing(CurZoneEqNum).NonAirSysDesCoolLoad;
                            TempSize = ZoneEqSizing(CurZoneEqNum).DesCoolingLoad * HydrRadSys(RadSysNum).ScaledCoolingCapacity;
                            DataScalableCapSizingON = true;

                        } else {
                            TempSize = HydrRadSys(RadSysNum).ScaledCoolingCapacity;
                        }
                        CoolingCapacitySizer sizerCoolingCapacity;
                        sizerCoolingCapacity.overrideSizingString(SizingString);
                        sizerCoolingCapacity.initializeWithinEP(state, CompType, CompName, PrintFlag, RoutineName);
                        DesCoilLoad = sizerCoolingCapacity.size(TempSize, ErrorsFound);
                        DataConstantUsedForSizing = 0.0;
                        DataFractionUsedForSizing = 0.0;
                        DataScalableCapSizingON = false;
                    } else {
                        DesCoilLoad = 0.0;
                    }
                }
                // finally cooling capacity is saved in this variable
                HydrRadSys(RadSysNum).ScaledCoolingCapacity = DesCoilLoad;
            }

            IsAutoSize = false;
            if (HydrRadSys(RadSysNum).WaterVolFlowMaxCool == AutoSize) {
                IsAutoSize = true;
            }
            if (CurZoneEqNum > 0) {
                if (!IsAutoSize && !ZoneSizingRunDone) { // simulation continue
                    if (HydrRadSys(RadSysNum).WaterVolFlowMaxCool > 0.0) {
                        BaseSizer::reportSizerOutput(CompType,
                                                     HydrRadSys(RadSysNum).Name,
                                                     "User-Specified Maximum Cold Water Flow [m3/s]",
                                                     HydrRadSys(RadSysNum).WaterVolFlowMaxCool);
                    }
                } else { // Autosize or hard-size with sizing run
                    if (HydrRadSys(RadSysNum).ColdWaterInNode > 0 && HydrRadSys(RadSysNum).ColdWaterOutNode > 0) {
                        PltSizCoolNum = MyPlantSizingIndex(CompType,
                                                           HydrRadSys(RadSysNum).Name,
                                                           HydrRadSys(RadSysNum).ColdWaterInNode,
                                                           HydrRadSys(RadSysNum).ColdWaterOutNode,
                                                           ErrorsFound);
                        if (PltSizCoolNum > 0) {
                            if (DesCoilLoad >= SmallLoad) {
                                rho = GetDensityGlycol(PlantLoop(HydrRadSys(RadSysNum).CWLoopNum).FluidName,
                                                       DataGlobals::CWInitConvTemp,
                                                       PlantLoop(HydrRadSys(RadSysNum).CWLoopNum).FluidIndex,
                                                       RoutineName);
                                Cp = GetSpecificHeatGlycol(PlantLoop(HydrRadSys(RadSysNum).CWLoopNum).FluidName,
                                                           DataGlobals::CWInitConvTemp,
                                                           PlantLoop(HydrRadSys(RadSysNum).CWLoopNum).FluidIndex,
                                                           RoutineName);
                                WaterVolFlowMaxCoolDes = DesCoilLoad / (PlantSizData(PltSizCoolNum).DeltaT * Cp * rho);
                            } else {
                                WaterVolFlowMaxCoolDes = 0.0;
                            }
                        } else {
                            ShowSevereError("Autosizing of water flow requires a cooling loop Sizing:Plant object");
                            ShowContinueError("Occurs in ZoneHVAC:LowTemperatureRadiant:VariableFlow Object=" + HydrRadSys(RadSysNum).Name);
                            ErrorsFound = true;
                        }
                    }

                    if (IsAutoSize) {
                        HydrRadSys(RadSysNum).WaterVolFlowMaxCool = WaterVolFlowMaxCoolDes;
                        BaseSizer::reportSizerOutput(
                            CompType, HydrRadSys(RadSysNum).Name, "Design Size Maximum Cold Water Flow [m3/s]", WaterVolFlowMaxCoolDes);
                    } else { // hard-size with sizing data
                        if (HydrRadSys(RadSysNum).WaterVolFlowMaxCool > 0.0 && WaterVolFlowMaxCoolDes > 0.0) {
                            WaterVolFlowMaxCoolUser = HydrRadSys(RadSysNum).WaterVolFlowMaxCool;
                            BaseSizer::reportSizerOutput(CompType,
                                                         HydrRadSys(RadSysNum).Name,
                                                         "Design Size Maximum Cold Water Flow [m3/s]",
                                                         WaterVolFlowMaxCoolDes,
                                                         "User-Specified Maximum Cold Water Flow [m3/s]",
                                                         WaterVolFlowMaxCoolUser);
                            if (DisplayExtraWarnings) {
                                if ((std::abs(WaterVolFlowMaxCoolDes - WaterVolFlowMaxCoolUser) / WaterVolFlowMaxCoolUser) >
                                    AutoVsHardSizingThreshold) {
                                    ShowMessage("SizeLowTempRadiantSystem: Potential issue with equipment sizing for "
                                                "ZoneHVAC:LowTemperatureRadiant:VariableFlow = \"" +
                                                HydrRadSys(RadSysNum).Name + "\".");
                                    ShowContinueError("User-Specified Maximum Cool Water Flow of " + RoundSigDigits(WaterVolFlowMaxCoolUser, 5) +
                                                      " [m3/s]");
                                    ShowContinueError("differs from Design Size Maximum Cool Water Flow of " +
                                                      RoundSigDigits(WaterVolFlowMaxCoolDes, 5) + " [m3/s]");
                                    ShowContinueError("This may, or may not, indicate mismatched component sizes.");
                                    ShowContinueError("Verify that the value entered is intended and is consistent with other components.");
                                }
                            }
                        }
                    }
                }
            }

            IsAutoSize = false;
            if (HydrRadSys(RadSysNum).TubeLength == AutoSize) {
                IsAutoSize = true;
            }
            if (CurZoneEqNum > 0) {
                if (!IsAutoSize && !ZoneSizingRunDone) { // simulation continue
                    if (HydrRadSys(RadSysNum).TubeLength > 0.0) {
                        BaseSizer::reportSizerOutput(
                            CompType, HydrRadSys(RadSysNum).Name, "User-Specified Hydronic Tubing Length [m]", HydrRadSys(RadSysNum).TubeLength);
                    }
                } else { // Autosize or hard-size with sizing run
                    // CheckZoneSizing is not required here because the tube length calculation is not dependent on zone sizing calculation results
                    TubeLengthDes = HydrRadSys(RadSysNum).sizeRadiantSystemTubeLength();
                    if (IsAutoSize) {
                        HydrRadSys(RadSysNum).TubeLength = TubeLengthDes;
                        BaseSizer::reportSizerOutput(CompType, HydrRadSys(RadSysNum).Name, "Design Size Hydronic Tubing Length [m]", TubeLengthDes);
                    } else { // hard-size with sizing data
                        if (HydrRadSys(RadSysNum).TubeLength > 0.0 && TubeLengthDes > 0.0) {
                            TubeLengthUser = HydrRadSys(RadSysNum).TubeLength;
                            BaseSizer::reportSizerOutput(CompType,
                                                         HydrRadSys(RadSysNum).Name,
                                                         "Design Size Hydronic Tubing Length [m]",
                                                         TubeLengthDes,
                                                         "User-Specified Hydronic Tubing Length [m]",
                                                         TubeLengthUser);
                            if (DisplayExtraWarnings) {
                                if ((std::abs(TubeLengthDes - TubeLengthUser) / TubeLengthUser) > AutoVsHardSizingThreshold) {
                                    ShowMessage("SizeLowTempRadiantSystem: Potential issue with equipment sizing for "
                                                "ZoneHVAC:LowTemperatureRadiant:VariableFlow = \"" +
                                                HydrRadSys(RadSysNum).Name + "\".");
                                    ShowContinueError("User-Specified Hydronic Tubing Length of " + RoundSigDigits(TubeLengthUser, 5) + " [m]");
                                    ShowContinueError("differs from Design Size Hydronic Tubing Length of " + RoundSigDigits(TubeLengthDes, 5) +
                                                      " [m]");
                                    ShowContinueError("This may, or may not, indicate mismatched component sizes.");
                                    ShowContinueError("Verify that the value entered is intended and is consistent with other components.");
                                }
                            }
                        }
                    }
                }
            }

            for (SurfNum = 1; SurfNum <= HydrRadSys(RadSysNum).NumOfSurfaces; ++SurfNum) {
                if (HydrRadSys(RadSysNum).NumCircCalcMethod == CalculateFromLength) {
                    HydrRadSys(RadSysNum).NumCircuits(SurfNum) =
                        (HydrRadSys(RadSysNum).SurfaceFrac(SurfNum) * HydrRadSys(RadSysNum).TubeLength) / HydrRadSys(RadSysNum).CircLength;
                    HydrRadSys(RadSysNum).NumCircuits(SurfNum) = max(HydrRadSys(RadSysNum).NumCircuits(SurfNum), 1.0);
                } else {
                    HydrRadSys(RadSysNum).NumCircuits(SurfNum) = 1.0;
                }
            }

            RegisterPlantCompDesignFlow(HydrRadSys(RadSysNum).HotWaterInNode, HydrRadSys(RadSysNum).WaterVolFlowMaxHeat);
            RegisterPlantCompDesignFlow(HydrRadSys(RadSysNum).ColdWaterInNode, HydrRadSys(RadSysNum).WaterVolFlowMaxCool);
        }

        if (SystemType == ConstantFlowSystem) {

            CompType = "ZoneHVAC:LowTemperatureRadiant:ConstantFlow";
            CompName = CFloRadSys(RadSysNum).Name;

            // Check which operating system it is
            HeatNode = CFloRadSys(RadSysNum).HotWaterInNode;
            CoolNode = CFloRadSys(RadSysNum).ColdWaterInNode;
            if (HeatNode > 0 && CoolNode > 0) {
                OpMode = ClgHtg;
            } else if (HeatNode > 0 && CoolNode <= 0) {
                OpMode = HtgOnly;
            } else if (CoolNode > 0 && HeatNode <= 0) {
                OpMode = ClgOnly;
            } else {
                OpMode = OFF; // It shouldn't happen here
            }

            if (CFloRadSys(RadSysNum).WaterVolFlowMax == AutoSize) {
                IsAutoSize = true;
            }

            if (CurZoneEqNum > 0) {
                if (!IsAutoSize && !ZoneSizingRunDone) { // simulation continue
                    if (CFloRadSys(RadSysNum).WaterVolFlowMax > 0.0) {
                        BaseSizer::reportSizerOutput(
                            CompType, CFloRadSys(RadSysNum).Name, "User-Specified Maximum Water Flow [m3/s]", CFloRadSys(RadSysNum).WaterVolFlowMax);
                    }
                } else { // Autosize or hard-size with sizing run
                    CheckZoneSizing(CompType, CFloRadSys(RadSysNum).Name);
                    // Estimate hot water and chilled water flows
                    // Index only if it provides heating to avoid severe error
                    if (OpMode == ClgHtg || OpMode == HtgOnly) {
                        PltSizHeatNum = MyPlantSizingIndex(CompType,
                                                           CFloRadSys(RadSysNum).Name,
                                                           CFloRadSys(RadSysNum).HotWaterInNode,
                                                           CFloRadSys(RadSysNum).HotWaterOutNode,
                                                           ErrorsFound);
                    }
                    if (PltSizHeatNum > 0) {
                        if (FinalZoneSizing(CurZoneEqNum).NonAirSysDesHeatLoad >= SmallLoad) {
                            rho = GetDensityGlycol(PlantLoop(CFloRadSys(RadSysNum).HWLoopNum).FluidName,
                                                   DataGlobals::HWInitConvTemp,
                                                   PlantLoop(CFloRadSys(RadSysNum).HWLoopNum).FluidIndex,
                                                   "SizeLowTempRadiantSystem");
                            Cp = GetSpecificHeatGlycol(PlantLoop(CFloRadSys(RadSysNum).HWLoopNum).FluidName,
                                                       DataGlobals::HWInitConvTemp,
                                                       PlantLoop(CFloRadSys(RadSysNum).HWLoopNum).FluidIndex,
                                                       "SizeLowTempRadiantSystem");
                            WaterVolFlowMaxHeatDes =
                                FinalZoneSizing(CurZoneEqNum).NonAirSysDesHeatLoad / (PlantSizData(PltSizHeatNum).DeltaT * Cp * rho);
                        } else {
                            WaterVolFlowMaxHeatDes = 0.0;
                        }
                    } else {
                        if (OpMode == ClgHtg || OpMode == HtgOnly) {
                            ShowSevereError("Autosizing of water flow requires a heating loop Sizing:Plant object");
                            ShowContinueError("Occurs in ZoneHVAC:LowTemperatureRadiant:ConstantFlow Object=" + CFloRadSys(RadSysNum).Name);
                            ErrorsFound = true;
                        }
                    }

                    // Index only if it provides cooling system to avoid severe error
                    if (OpMode == ClgHtg || OpMode == ClgOnly) {
                        PltSizCoolNum = MyPlantSizingIndex(CompType,
                                                           CFloRadSys(RadSysNum).Name,
                                                           CFloRadSys(RadSysNum).ColdWaterInNode,
                                                           CFloRadSys(RadSysNum).ColdWaterOutNode,
                                                           ErrorsFound);
                    }
                    if (PltSizCoolNum > 0) {
                        if (FinalZoneSizing(CurZoneEqNum).NonAirSysDesCoolLoad >= SmallLoad) {
                            rho = GetDensityGlycol(PlantLoop(CFloRadSys(RadSysNum).CWLoopNum).FluidName,
                                                   DataGlobals::CWInitConvTemp,
                                                   PlantLoop(CFloRadSys(RadSysNum).CWLoopNum).FluidIndex,
                                                   "SizeLowTempRadiantSystem");
                            Cp = GetSpecificHeatGlycol(PlantLoop(CFloRadSys(RadSysNum).CWLoopNum).FluidName,
                                                       DataGlobals::CWInitConvTemp,
                                                       PlantLoop(CFloRadSys(RadSysNum).CWLoopNum).FluidIndex,
                                                       "SizeLowTempRadiantSystem");
                            WaterVolFlowMaxCoolDes =
                                FinalZoneSizing(CurZoneEqNum).NonAirSysDesCoolLoad / (PlantSizData(PltSizCoolNum).DeltaT * Cp * rho);
                        } else {
                            WaterVolFlowMaxCoolDes = 0.0;
                        }
                    } else {
                        if (OpMode == ClgHtg || OpMode == ClgOnly) {
                            ShowSevereError("Autosizing of water flow requires a cooling loop Sizing:Plant object");
                            ShowContinueError("Occurs in ZoneHVAC:LowTemperatureRadiant:ConstantFlow Object=" + CFloRadSys(RadSysNum).Name);
                            ErrorsFound = true;
                        }
                    }

                    // Determine maximum water flow rate depending upon system type
                    if (OpMode == ClgHtg) {
                        WaterVolFlowMaxDes = std::max(WaterVolFlowMaxHeatDes, WaterVolFlowMaxCoolDes);
                    } else if (OpMode == ClgOnly) {
                        WaterVolFlowMaxDes = WaterVolFlowMaxCoolDes;
                    } else if (OpMode == HtgOnly) {
                        WaterVolFlowMaxDes = WaterVolFlowMaxHeatDes;
                    } else {
                        WaterVolFlowMaxDes = 0.0;
                    }

                    if (IsAutoSize) {
                        CFloRadSys(RadSysNum).WaterVolFlowMax = WaterVolFlowMaxDes;
                        BaseSizer::reportSizerOutput(
                            CompType, CFloRadSys(RadSysNum).Name, "Design Size Maximum Water Flow [m3/s]", WaterVolFlowMaxDes);
                    } else { // hard-size with sizing data
                        if (CFloRadSys(RadSysNum).WaterVolFlowMax > 0.0 && WaterVolFlowMaxDes > 0.0) {
                            WaterVolFlowMaxUser = CFloRadSys(RadSysNum).WaterVolFlowMax;
                            BaseSizer::reportSizerOutput(CompType,
                                                         CFloRadSys(RadSysNum).Name,
                                                         "Design Size Maximum Water Flow [m3/s]",
                                                         WaterVolFlowMaxDes,
                                                         "User-Specified Maximum Water Flow [m3/s]",
                                                         WaterVolFlowMaxUser);
                            if (DisplayExtraWarnings) {
                                if ((std::abs(WaterVolFlowMaxDes - WaterVolFlowMaxUser) / WaterVolFlowMaxUser) > AutoVsHardSizingThreshold) {
                                    ShowMessage("SizeLowTempRadiantSystem: Potential issue with equipment sizing for "
                                                "ZoneHVAC:LowTemperatureRadiant:ConstantFlow = \" " +
                                                CFloRadSys(RadSysNum).Name + "\".");
                                    ShowContinueError("User-Specified Maximum Water Flow of " + RoundSigDigits(WaterVolFlowMaxUser, 5) + " [m3/s]");
                                    ShowContinueError("differs from Design Size Maximum Water Flow of " + RoundSigDigits(WaterVolFlowMaxDes, 5) +
                                                      " [m3/s]");
                                    ShowContinueError("This may, or may not, indicate mismatched component sizes.");
                                    ShowContinueError("Verify that the value entered is intended and is consistent with other components.");
                                }
                            }
                        }
                    }
                }
            }

            IsAutoSize = false;
            if (CFloRadSys(RadSysNum).TubeLength == AutoSize) {
                IsAutoSize = true;
            }

            if (CurZoneEqNum > 0) {
                if (!IsAutoSize && !ZoneSizingRunDone) { // simulation continue
                    if (CFloRadSys(RadSysNum).TubeLength > 0.0) {
                        BaseSizer::reportSizerOutput("ZoneHVAC:LowTemperatureRadiant:ConstantFlow",
                                                     CFloRadSys(RadSysNum).Name,
                                                     "User-Specified Hydronic Tubing Length [m]",
                                                     CFloRadSys(RadSysNum).TubeLength);
                    }
                } else { // Autosize or hard-size with sizing run
                    // CheckZoneSizing is not required here because the tube length calculation is not dependent on zone sizing calculation results
                    TubeLengthDes = CFloRadSys(RadSysNum).sizeRadiantSystemTubeLength();
                    if (IsAutoSize) {
                        CFloRadSys(RadSysNum).TubeLength = TubeLengthDes;
                        BaseSizer::reportSizerOutput("ZoneHVAC:LowTemperatureRadiant:ConstantFlow",
                                                     CFloRadSys(RadSysNum).Name,
                                                     "Design Size Hydronic Tubing Length [m]",
                                                     TubeLengthDes);
                    } else { // hard-size with sizing data
                        if (CFloRadSys(RadSysNum).TubeLength > 0.0 && TubeLengthDes > 0.0) {
                            TubeLengthUser = CFloRadSys(RadSysNum).TubeLength;
                            BaseSizer::reportSizerOutput("ZoneHVAC:LowTemperatureRadiant:ConstantFlow",
                                                         CFloRadSys(RadSysNum).Name,
                                                         "Design Size Hydronic Tubing Length [m]",
                                                         TubeLengthDes,
                                                         "User-Specified Hydronic Tubing Length [m]",
                                                         TubeLengthUser);
                            if (DisplayExtraWarnings) {
                                if ((std::abs(TubeLengthDes - TubeLengthUser) / TubeLengthUser) > AutoVsHardSizingThreshold) {
                                    ShowMessage("SizeLowTempRadiantSystem: Potential issue with equipment sizing for "
                                                "ZoneHVAC:LowTemperatureRadiant:ConstantFlow = \" " +
                                                CFloRadSys(RadSysNum).Name + "\".");
                                    ShowContinueError("User-Specified Hydronic Tubing Length of " + RoundSigDigits(TubeLengthUser, 5) + " [m]");
                                    ShowContinueError("differs from Design Size Hydronic Tubing Length of " + RoundSigDigits(TubeLengthDes, 5) +
                                                      " [m]");
                                    ShowContinueError("This may, or may not, indicate mismatched component sizes.");
                                    ShowContinueError("Verify that the value entered is intended and is consistent with other components.");
                                }
                            }
                        }
                    }
                }
            }

            for (SurfNum = 1; SurfNum <= CFloRadSys(RadSysNum).NumOfSurfaces; ++SurfNum) {
                if (CFloRadSys(RadSysNum).NumCircCalcMethod == CalculateFromLength) {
                    CFloRadSys(RadSysNum).NumCircuits(SurfNum) =
                        (CFloRadSys(RadSysNum).SurfaceFrac(SurfNum) * CFloRadSys(RadSysNum).TubeLength) / CFloRadSys(RadSysNum).CircLength;
                    CFloRadSys(RadSysNum).NumCircuits(SurfNum) = max(CFloRadSys(RadSysNum).NumCircuits(SurfNum), 1.0);
                } else {
                    CFloRadSys(RadSysNum).NumCircuits(SurfNum) = 1.0;
                }
            }
            if (CFloRadSys(RadSysNum).HotWaterInNode > 0) {
                RegisterPlantCompDesignFlow(CFloRadSys(RadSysNum).HotWaterInNode, CFloRadSys(RadSysNum).WaterVolFlowMax);
            }
            if (CFloRadSys(RadSysNum).ColdWaterInNode > 0) {
                RegisterPlantCompDesignFlow(CFloRadSys(RadSysNum).ColdWaterInNode, CFloRadSys(RadSysNum).WaterVolFlowMax);
            }
        }

        if (ErrorsFound) {
            ShowFatalError("Preceding sizing errors cause program termination");
        }
    }

    Real64 HydronicSystemBaseData::sizeRadiantSystemTubeLength()
    {

        // SUBROUTINE INFORMATION:
        //       AUTHOR         Rick Strand
        //       DATE WRITTEN   August 2017

        // PURPOSE OF THIS SUBROUTINE:
        // This subroutine figures out the tube length based on the spacing of tubes.
        // For single surface systems, this is fairly easy as there is only one spacing
        // to deal with.  For multi-surface systems, more work is necessary because each
        // surface could use a different spacing.

        // Return value
        Real64 sizeRadiantSystemTubeLength;

        Real64 tubeLength(0.0); // temporary holding place for the function calculation

        for (int surfNum = 1; surfNum <= this->NumOfSurfaces; ++surfNum) {
            auto &thisHydrSysSurf(Surface(this->SurfacePtr(surfNum)));
            auto &thisHydrSpacing(dataConstruction.Construct(thisHydrSysSurf.Construction).ThicknessPerpend);
            if ((thisHydrSpacing > 0.005) && (thisHydrSpacing < 0.5)) { // limit allowable spacing to between 1cm and 1m
                tubeLength += thisHydrSysSurf.Area / (2.0 * thisHydrSpacing);
            } else { // if not in allowable limit, default back to 0.15m (15cm or 6 inches)
                tubeLength += thisHydrSysSurf.Area / 0.15;
            }
        }

        sizeRadiantSystemTubeLength = tubeLength;
        return sizeRadiantSystemTubeLength;
    }

    void VariableFlowRadiantSystemData::calculateLowTemperatureRadiantSystem(EnergyPlusData &state,
                                                                             Real64 &LoadMet) // load met by the radiant system, in Watts
    {

        // SUBROUTINE INFORMATION:
        //       AUTHOR         Rick Strand
        //       DATE WRITTEN   November 2000

        // PURPOSE OF THIS SUBROUTINE:
        // This subroutine does all of the stuff that is necessary to simulate
        // a low temperature hydronic radiant heating/cooling system.  Calls are
        // made to appropriate subroutines either in this module or outside of it.

        // METHODOLOGY EMPLOYED:
        // Follows the methods used by many other pieces of zone equipment.
        // Much like a water coil, a hydronic system will use the ControlCompOutput
        // routine to determine what fraction of capacity the unit should be
        // functioning at by controlling the flow rate of water to the element.

        // REFERENCES:
        // Other EnergyPlus modules
        // IBLAST-QTF research program, completed in January 1995 (unreleased)
        // Strand, R.K. 1995. "Heat Source Transfer Functions and Their Application to
        //   Low Temperature Radiant Heating Systems", Ph.D. dissertation, University
        //   of Illinois at Urbana-Champaign, Department of Mechanical and Industrial
        //   Engineering.
        // Seem, J.E. 1986. "Heat Transfer in Buildings", Ph.D. dissertation, University
        //   of Wisconsin-Madison.

        // Using/Aliasing
        using DataBranchAirLoopPlant::MassFlowTolerance;
        using DataHeatBalance::Zone;
        using DataHeatBalance::ZoneData;
        using DataHVACGlobals::SmallLoad;
        using PlantUtilities::SetComponentFlowRate;
        using ScheduleManager::GetCurrentScheduleValue;

        // SUBROUTINE LOCAL VARIABLE DECLARATIONS:
        Real64 ActWaterFlow; // actual water flow for heating or cooling [kg/sec]
        int ControlNode;     // the hot water or cold water inlet node
        Real64 ControlTemp;  // temperature of whatever is controlling the radiant system
        Real64 MassFlowFrac; // fraction of the maximum water flow rate as determined by the control algorithm
        Real64 MaxWaterFlow; // maximum water flow for heating or cooling [kg/sec]
        Real64 OffTempCool;  // temperature at which the flow rate throttles back to zero for cooling
        Real64 OffTempHeat;  // temperature at which the flow rate throttles back to zero for heating
        int SurfNum;         // Surface number in the Surface derived type for a radiant system surface
        int SurfNum2;        // Surface number in the Surface derived type for a radiant system surface
        int ZoneNum;         // number of zone being served
        Real64 mdot;         // local temporary for fluid mass flow rate
        bool SysRunning;     // True when system is running

        ControlNode = 0;
        MaxWaterFlow = 0.0;
        ActWaterFlow = 0.0;
        ZoneNum = this->ZonePtr;
        this->OperatingMode = NotOperating;
        SysRunning = true;

        if (GetCurrentScheduleValue(this->SchedPtr) <= 0) {

            // Unit is off or has no load upon it; set the flow rates to zero and then
            // simulate the components with the no flow conditions
            for (SurfNum = 1; SurfNum <= this->NumOfSurfaces; ++SurfNum) {
                SurfNum2 = this->SurfacePtr(SurfNum);
                QRadSysSource(SurfNum2) = 0.0;
                if (Surface(SurfNum2).ExtBoundCond > 0 && Surface(SurfNum2).ExtBoundCond != SurfNum2)
                    QRadSysSource(Surface(SurfNum2).ExtBoundCond) = 0.0; // Also zero the other side of an interzone
            }
            if (this->HeatingSystem) {
                mdot = 0.0;
                SetComponentFlowRate(
                    mdot, this->HotWaterInNode, this->HotWaterOutNode, this->HWLoopNum, this->HWLoopSide, this->HWBranchNum, this->HWCompNum);
            }
            if (this->CoolingSystem) {
                mdot = 0.0;
                SetComponentFlowRate(
                    mdot, this->ColdWaterInNode, this->ColdWaterOutNode, this->CWLoopNum, this->CWLoopSide, this->CWBranchNum, this->CWCompNum);
            }
        } else { // Unit might be on-->this section is intended to control the water mass flow rate being
            // sent to the radiant system

            ControlTemp = this->setRadiantSystemControlTemperature();

            if (this->HotSetptSchedPtr > 0) {
                OffTempHeat = this->setOffTemperatureLowTemperatureRadiantSystem(this->HotSetptSchedPtr, this->HotThrottlRange);
            } else { // This system is not capable of heating, set OffTempHeat to something really low
                OffTempHeat = LowTempHeating;
            }
            if (this->ColdSetptSchedPtr > 0) {
                OffTempCool = this->setOffTemperatureLowTemperatureRadiantSystem(this->ColdSetptSchedPtr, -this->ColdThrottlRange);
            } else { // This system is not capable of cooling, set OffTempCool to something really high
                OffTempCool = HighTempCooling;
            }

            // Check for an illogical condition where a user enters controls that could
            // potentially be heating or cooling at a particular control temperature
            if (OffTempHeat > OffTempCool) {
                MassFlowFrac = 0.0;
                ShowSevereError("Overlapping heating and cooling control temps in radiant system: " + this->Name);
                ShowFatalError("Preceding condition causes termination.");

            } else { // Temperatures for heating and cooling do not overlap--calculate the mass flow fraction

                if (ControlTemp < OffTempHeat && this->HeatingSystem) { // Heating mode
                    this->OperatingMode = HeatingMode;
                } else if (ControlTemp > OffTempCool && this->CoolingSystem) { // Cooling mode
                    this->OperatingMode = CoolingMode;
                }

                this->setOperatingModeBasedOnChangeoverDelay();

                if (this->OperatingMode == HeatingMode) {
                    ControlNode = this->HotWaterInNode;
                    MaxWaterFlow = this->WaterFlowMaxHeat;
                    MassFlowFrac = this->calculateOperationalFraction(OffTempHeat, ControlTemp, this->HotThrottlRange);
                } else if (this->OperatingMode == CoolingMode) {
                    ControlNode = this->ColdWaterInNode;
                    MaxWaterFlow = this->WaterFlowMaxCool;
                    MassFlowFrac = this->calculateOperationalFraction(OffTempCool, ControlTemp, this->ColdThrottlRange);
                } else {
                    MassFlowFrac = 0.0;
                }
            }

            // Calculate and limit the water flow rate
            ActWaterFlow = MassFlowFrac * MaxWaterFlow;
            if (ActWaterFlow < MassFlowTolerance) ActWaterFlow = 0.0;
            if (this->EMSOverrideOnWaterMdot) ActWaterFlow = this->EMSWaterMdotOverrideValue;

            if (this->OperatingMode == HeatingMode) {
                if (this->HeatingSystem) {
                    SetComponentFlowRate(ActWaterFlow,
                                         this->HotWaterInNode,
                                         this->HotWaterOutNode,
                                         this->HWLoopNum,
                                         this->HWLoopSide,
                                         this->HWBranchNum,
                                         this->HWCompNum);
                } else { // not heating system
                    SysRunning = false;
                }
            } else if (this->OperatingMode == CoolingMode) {
                if (this->CoolingSystem) {
                    SetComponentFlowRate(ActWaterFlow,
                                         this->ColdWaterInNode,
                                         this->ColdWaterOutNode,
                                         this->CWLoopNum,
                                         this->CWLoopSide,
                                         this->CWBranchNum,
                                         this->CWCompNum);
                } else { // not cooling system
                    SysRunning = false;
                }
            }

            // Now simulate the system...
            if (((this->OperatingMode == HeatingMode) || (this->OperatingMode == CoolingMode)) && SysRunning)
                this->calculateLowTemperatureRadiantSystemComponents(state, LoadMet);
        }
    }

    void VariableFlowRadiantSystemData::calculateLowTemperatureRadiantSystemComponents(
        EnergyPlusData &state, Real64 &LoadMet) // Load met by the low temperature radiant system, in Watts
    {

        // SUBROUTINE INFORMATION:
        //       AUTHOR         Rick Strand
        //       DATE WRITTEN   November 2000
        //       MODIFIED       Sep 2011 LKL/BG - resimulate only zones needing it for Radiant systems

        // PURPOSE OF THIS SUBROUTINE:
        // This subroutine solves the radiant system based on how much water is (and
        // the conditions of the water) supplied to the radiant system.

        // METHODOLOGY EMPLOYED:
        // Use heat exchanger formulas to obtain the heat source/sink for the radiant
        // system based on the inlet conditions and flow rate of water.  Once that is
        // determined, recalculate the surface heat balances to reflect this heat
        // addition/subtraction.  The load met by the system is determined by the
        // difference between the convection from all surfaces in the zone when
        // there was no radiant system output and with a source/sink added.

        // REFERENCES:
        // IBLAST-QTF research program, completed in January 1995 (unreleased)
        // Strand, R.K. 1995. "Heat Source Transfer Functions and Their Application to
        //   Low Temperature Radiant Heating Systems", Ph.D. dissertation, University
        //   of Illinois at Urbana-Champaign, Department of Mechanical and Industrial
        //   Engineering.

        // Using/Aliasing
        using DataEnvironment::OutBaroPress;
        using DataHeatBalance::Zone;
        using DataHeatBalFanSys::CTFTsrcConstPart;
        using DataHeatBalFanSys::RadSysTiHBConstCoef;
        using DataHeatBalFanSys::RadSysTiHBQsrcCoef;
        using DataHeatBalFanSys::RadSysTiHBToutCoef;
        using DataHeatBalFanSys::RadSysToHBConstCoef;
        using DataHeatBalFanSys::RadSysToHBQsrcCoef;
        using DataHeatBalFanSys::RadSysToHBTinCoef;
        using DataHeatBalFanSys::ZoneAirHumRat;
        using DataHeatBalSurface::TH;
        using DataLoopNode::Node;
        using DataSurfaces::HeatTransferModel_CondFD;
        using DataSurfaces::HeatTransferModel_CTF;
        using DataSurfaces::Surface;
        using General::RoundSigDigits;
        using PlantUtilities::SetComponentFlowRate;

        // SUBROUTINE LOCAL VARIABLE DECLARATIONS:
        int CondSurfNum;          // Surface number (in radiant array) of
        int ConstrNum;            // Index for construction number in Construct derived type
        Real64 DewPointTemp;      // Dew-point temperature based on the zone air conditions
        Real64 EpsMdotCp;         // Epsilon (heat exchanger terminology) times water mass flow rate times water specific heat
        Real64 FullWaterMassFlow; // Original water mass flow rate before reducing the flow for condensation concerns
        Real64 LowestRadSurfTemp; // Lowest surface temperature of a radiant system (when condensation is a concern)
        Real64 PredictedCondTemp; // Temperature at which condensation is predicted (includes user parameter)
        int RadSurfNum;           // DO loop counter for the surfaces that comprise a particular radiant system
        int RadSurfNum2;          // DO loop counter for the surfaces that comprise a particular radiant system
        int RadSurfNum3;          // DO loop counter for the surfaces that comprise a particular radiant system
        Real64 ReductionFrac;     // Fraction that the flow should be reduced to avoid condensation
        int SurfNum;              // Index for radiant surface in Surface derived type
        int SurfNum2;             // Index for radiant surface in Surface derived type
        Real64 SysWaterMassFlow;  // System level water mass flow rate (includes effect of zone multiplier)
        Real64 WaterMassFlow;     // Water mass flow rate in the radiant system, kg/s
        int WaterNodeIn;          // Node number of the water entering the radiant system
        Real64 WaterTempIn;       // Temperature of the water entering the radiant system, in C
        Real64 ZeroFlowSurfTemp;  // Temperature of radiant surface when flow is zero
        int ZoneNum;              // Zone pointer for this radiant system

        Real64 Ca; // Coefficients to relate the inlet water temperature to the heat source
        Real64 Cb;
        Real64 Cc;
        Real64 Cd;
        Real64 Ce;
        Real64 Cf;
        Real64 Cg;
        Real64 Ch;
        Real64 Ci;
        Real64 Cj;
        Real64 Ck;
        Real64 Cl;
        // For more info on Ca through Cl, see comments below

        // First, apply heat exchanger logic to find the heat source/sink to the system.
        // This involves finding out the heat transfer characteristics of the hydronic
        // loop and then applying the equations derived on pp. 113-118 of the dissertation.

        // Set the conditions on the water side inlet
        {
            auto const SELECT_CASE_var(this->OperatingMode);
            if (SELECT_CASE_var == HeatingMode) {
                WaterNodeIn = this->HotWaterInNode;
            } else if (SELECT_CASE_var == CoolingMode) {
                WaterNodeIn = this->ColdWaterInNode;
            } else {
                WaterNodeIn = 0; // Suppress uninitialized warning
                ShowSevereError("Illegal low temperature radiant system operating mode");
                ShowContinueError("Occurs in Radiant System=" + this->Name);
                ShowFatalError("Preceding condition causes termination.");
            }
        }
        ZoneNum = this->ZonePtr;
        SysWaterMassFlow = Node(WaterNodeIn).MassFlowRate;
        WaterMassFlow = Node(WaterNodeIn).MassFlowRate / double(Zone(ZoneNum).Multiplier * Zone(ZoneNum).ListMultiplier);
        WaterTempIn = Node(WaterNodeIn).Temp;

        if (WaterMassFlow <= 0.0) {
            // No flow or below minimum allowed so there is no heat source/sink
            // This is possible with a mismatch between system and plant operation
            // or a slight mismatch between zone and system controls.  This is not
            // necessarily a "problem" so this exception is necessary in the code.
            for (RadSurfNum = 1; RadSurfNum <= this->NumOfSurfaces; ++RadSurfNum) {
                SurfNum = this->SurfacePtr(RadSurfNum);
                QRadSysSource(SurfNum) = 0.0;
                if (Surface(SurfNum).ExtBoundCond > 0 && Surface(SurfNum).ExtBoundCond != SurfNum)
                    QRadSysSource(Surface(SurfNum).ExtBoundCond) = 0.0; // Also zero the other side of an interzone
            }

        } else {

            for (RadSurfNum = 1; RadSurfNum <= this->NumOfSurfaces; ++RadSurfNum) {

                SurfNum = this->SurfacePtr(RadSurfNum);
                // Determine the heat exchanger "effectiveness" term

                EpsMdotCp =
                    calculateHXEffectivenessTerm(SurfNum, WaterTempIn, WaterMassFlow, this->SurfaceFrac(RadSurfNum), this->NumCircuits(RadSurfNum));

                // Obtain the heat balance coefficients and calculate the intermediate coefficients
                // linking the inlet water temperature to the heat source/sink to the radiant system.
                // The coefficients are based on the following development...
                // The heat balance equations at the outside and inside surfaces are of the form:
                //   Tinside  = Ca + Cb*Toutside + Cc*q"
                //   Toutside = Cd + Ce*Tinside  + Cf*q"
                //   Tsource  = Cg + Ch*q"       + Ci*Tinside + Cj*Toutside
                // where:
                //   Tinside is the temperature at the inside surface
                //   Toutside is the temperature at the outside surface
                //   Tsource is the temperature within the radiant system at the location of the source/sink
                //   Ca is all of the other terms in the inside heat balance (solar, LW exchange, conduction history terms, etc.)
                //   Cb is the current cross CTF term
                //   Cc is the QTF inside term for the current heat source/sink
                //   Cd is all of the other terms in the outside heat balance (solar, LW exchange, conduction history terms, etc.)
                //   Ce is the current cross CTF term (should be equal to Cb)
                //   Cf is the QTF outside term for the current heat source/sink
                //   Cg is the summation of all temperature and source history terms at the source/sink location
                //   Ch is the QTF term at the source/sink location for the current heat source/sink
                //   Ci is the CTF inside term for the current inside surface temperature
                //   Cj is the CTF outside term for the current outside surface temperature
                // Note that it is necessary to not use "slow conduction" assumptions because the
                // source/sink has an impact on BOTH the inside and outside surface heat balances.
                // Hence the more general formulation.
                // The first two T equations above can be solved to remove the other surface temperature.
                // This results in the following equations:
                //   Tinside  = Ca + Cb*(Cd + Ce*Tinside + Cf*q") + Cc*q"   or...
                //   Tinside  = (Ca + Cb*Cd + (Cc+Cb*Cf)*q") / (1 - Ce*Cb)
                //   Toutside = Cd + Ce*(Ca + Cb*Toutside + Cc*q") + Cf*q"  or...
                //   Toutside = (Cd + Ce*Ca + (Cf+Ce*Cc)*q") / (1 - Ce*Cb)
                // Substituting the new equations for Tinside and Toutside as a function of C and q"
                // into the equation for Tsource...
                //   Tsource  = Cg + Ch*q" + Ci*((Ca + Cb*Cd + (Cc+Cb*Cf)*q") / (1 - Ce*Cb)) &
                //                         + Cj*((Cd + Ce*Ca + (Cf+Ce*Cc)*q") / (1 - Ce*Cb))
                // Or rearranging this to get Tsource as a function of q", we get...
                //   Tsource  =  Cg + ((Ci*(Ca + Cb*Cd) + Cj*(Cd + Ce*Ca))/(1-Ce*Cb)) &
                //             +(Ch + ((Ci*(Cc + Cb*Cf) + Cj*(Cf + Ce*Cc))/(1-Ce*Cb)))*q"
                // Or in a slightly simpler form...
                //   Tsource  = Ck + Cl*q"
                // where:
                //   Ck = Cg + ((Ci*(Ca + Cb*Cd) + Cj*(Cd + Ce*Ca))/(1-Ce*Cb))
                //   Cl = Ch + ((Ci*(Cc + Cb*Cf) + Cj*(Cf + Ce*Cc))/(1-Ce*Cb))
                // Note also that from heat exchanger "algebra", we have:
                //   q = epsilon*qmax    and    qmax = Mdot*Cp*(Twaterin-Tsource)
                // So...
                //   q" = q/Area = (epsilon*Mdot*Cp/Area)*(Twaterin-Tsource)
                // Or rearranging this equation:
                //   Tsource = -(q"*A/(epsilon*Mdot*Cp)) + Twaterin
                // Setting this equation equal to the other equation for Tsource a couple lines up
                // and rearranging to solve for q"...
                //   q" = (Twaterin - Ck) / (Cl + (A/(epsilon*Mdot*Cp))
                // or
                //   q  = (Twaterin - Ck) / ((Cl/A) + (1/epsilon*Mdot*Cp))
                // or
                //   q  = epsilon*Mdot*Cp*(Twaterin - Ck) / (1+(epsilon*Mdot*Cp*Cl/A))
                // which is the desired result, that is the heat source or sink to the radiant
                // system as a function of the water inlet temperature (flow rate is also in there
                // as well as all of the heat balance terms "hidden" in Ck and Cl).
                ConstrNum = Surface(SurfNum).Construction;

                if (Surface(SurfNum).HeatTransferAlgorithm == HeatTransferModel_CTF) {

                    Ca = RadSysTiHBConstCoef(SurfNum);
                    Cb = RadSysTiHBToutCoef(SurfNum);
                    Cc = RadSysTiHBQsrcCoef(SurfNum);

                    Cd = RadSysToHBConstCoef(SurfNum);
                    Ce = RadSysToHBTinCoef(SurfNum);
                    Cf = RadSysToHBQsrcCoef(SurfNum);

                    Cg = CTFTsrcConstPart(SurfNum);
                    Ch = dataConstruction.Construct(ConstrNum).CTFTSourceQ(0);
                    Ci = dataConstruction.Construct(ConstrNum).CTFTSourceIn(0);
                    Cj = dataConstruction.Construct(ConstrNum).CTFTSourceOut(0);

                    Ck = Cg + ((Ci * (Ca + Cb * Cd) + Cj * (Cd + Ce * Ca)) / (1.0 - Ce * Cb));
                    Cl = Ch + ((Ci * (Cc + Cb * Cf) + Cj * (Cf + Ce * Cc)) / (1.0 - Ce * Cb));

                    QRadSysSource(SurfNum) = EpsMdotCp * (WaterTempIn - Ck) / (1.0 + (EpsMdotCp * Cl / Surface(SurfNum).Area));

                } else if (Surface(SurfNum).HeatTransferAlgorithm == HeatTransferModel_CondFD) {

                    QRadSysSource(SurfNum) = EpsMdotCp * (WaterTempIn - TCondFDSourceNode(SurfNum));
                }

                if (Surface(SurfNum).ExtBoundCond > 0 && Surface(SurfNum).ExtBoundCond != SurfNum)
                    QRadSysSource(Surface(SurfNum).ExtBoundCond) = QRadSysSource(SurfNum); // Also set the other side of an interzone
            }

            // "Temperature Comparison" Cut-off:
            for (RadSurfNum = 1; RadSurfNum <= this->NumOfSurfaces; ++RadSurfNum) {
                // Check to see whether or not the system should really be running.  If
                // QRadSysSource is negative when we are in heating mode or QRadSysSource
                // is positive when we are in cooling mode, then the radiant system will
                // be doing the opposite of its intention.  In this case, the flow rate
                // is set to zero to avoid heating in cooling mode or cooling in heating
                // mode.
                SurfNum = this->SurfacePtr(RadSurfNum);

                if (((this->OperatingMode == HeatingMode) && (QRadSysSource(SurfNum) <= 0.0)) ||
                    ((this->OperatingMode == CoolingMode) && (QRadSysSource(SurfNum) >= 0.0))) {
                    WaterMassFlow = 0.0;
                    if (this->OperatingMode == HeatingMode) {
                        SetComponentFlowRate(WaterMassFlow,
                                             this->HotWaterInNode,
                                             this->HotWaterOutNode,
                                             this->HWLoopNum,
                                             this->HWLoopSide,
                                             this->HWBranchNum,
                                             this->HWCompNum);

                    } else if (this->OperatingMode == CoolingMode) {
                        SetComponentFlowRate(WaterMassFlow,
                                             this->ColdWaterInNode,
                                             this->ColdWaterOutNode,
                                             this->CWLoopNum,
                                             this->CWLoopSide,
                                             this->CWBranchNum,
                                             this->CWCompNum);
                    }
                    this->WaterMassFlowRate = WaterMassFlow;
                    this->OperatingMode = NotOperating;

                    for (RadSurfNum2 = 1; RadSurfNum2 <= this->NumOfSurfaces; ++RadSurfNum2) {
                        SurfNum2 = this->SurfacePtr(RadSurfNum2);
                        QRadSysSource(SurfNum2) = 0.0;
                        if (Surface(SurfNum2).ExtBoundCond > 0 && Surface(SurfNum2).ExtBoundCond != SurfNum2)
                            QRadSysSource(Surface(SurfNum2).ExtBoundCond) = 0.0; // Also zero the other side of an interzone
                    }
                    break; // outer do loop
                }
            }

            // Condensation Cut-off:
            // Check to see whether there are any surface temperatures within the radiant system that have
            // dropped below the dew-point temperature.  If so, we need to shut off this radiant system.
            // A safety parameter is added (hardwired parameter) to avoid getting too close to condensation
            // conditions.
            this->CondCausedShutDown = false;
            DewPointTemp = PsyTdpFnWPb(ZoneAirHumRat(ZoneNum), OutBaroPress);

            if ((this->OperatingMode == CoolingMode) && (this->CondCtrlType == CondCtrlSimpleOff)) {

                for (RadSurfNum2 = 1; RadSurfNum2 <= this->NumOfSurfaces; ++RadSurfNum2) {
                    if (TH(2, 1, this->SurfacePtr(RadSurfNum2)) < (DewPointTemp + this->CondDewPtDeltaT)) {
                        // Condensation warning--must shut off radiant system
                        this->CondCausedShutDown = true;
                        WaterMassFlow = 0.0;
                        this->OperatingMode = NotOperating;
                        SetComponentFlowRate(WaterMassFlow,
                                             this->ColdWaterInNode,
                                             this->ColdWaterOutNode,
                                             this->CWLoopNum,
                                             this->CWLoopSide,
                                             this->CWBranchNum,
                                             this->CWCompNum);
                        this->WaterMassFlowRate = WaterMassFlow;
                        for (RadSurfNum3 = 1; RadSurfNum3 <= this->NumOfSurfaces; ++RadSurfNum3) {
                            SurfNum2 = this->SurfacePtr(RadSurfNum3);
                            QRadSysSource(SurfNum2) = 0.0;
                            if (Surface(SurfNum2).ExtBoundCond > 0 && Surface(SurfNum2).ExtBoundCond != SurfNum2)
                                QRadSysSource(Surface(SurfNum2).ExtBoundCond) = 0.0; // Also zero the other side of an interzone
                        }
                        // Produce a warning message so that user knows the system was shut-off due to potential for condensation
                        if (!WarmupFlag) {
                            if (this->CondErrIndex == 0) { // allow errors up to number of radiant systems
                                ShowWarningMessage(cHydronicSystem + " [" + this->Name + ']');
                                ShowContinueError("Surface [" + Surface(this->SurfacePtr(RadSurfNum2)).Name +
                                                  "] temperature below dew-point temperature--potential for condensation exists");
                                ShowContinueError("Flow to the radiant system will be shut-off to avoid condensation");
                                ShowContinueError("Predicted radiant system surface temperature = " +
                                                  RoundSigDigits(TH(2, 1, this->SurfacePtr(RadSurfNum2)), 2));
                                ShowContinueError("Zone dew-point temperature + safety delta T= " +
                                                  RoundSigDigits(DewPointTemp + this->CondDewPtDeltaT, 2));
                                ShowContinueErrorTimeStamp("");
                                ShowContinueError("Note that a " + RoundSigDigits(this->CondDewPtDeltaT, 4) +
                                                  " C safety was chosen in the input for the shut-off criteria");
                                ShowContinueError("Note also that this affects all surfaces that are part of this radiant system");
                            }
                            ShowRecurringWarningErrorAtEnd(cHydronicSystem + " [" + this->Name + "] condensation shut-off occurrence continues.",
                                                           this->CondErrIndex,
                                                           DewPointTemp,
                                                           DewPointTemp,
                                                           _,
                                                           "C",
                                                           "C");
                        }
                        break; // outer do loop
                    }
                }

            } else if ((this->OperatingMode == CoolingMode) && (this->CondCtrlType == CondCtrlNone)) {

                for (RadSurfNum2 = 1; RadSurfNum2 <= this->NumOfSurfaces; ++RadSurfNum2) {
                    if (TH(2, 1, this->SurfacePtr(RadSurfNum2)) < DewPointTemp) {
                        // Condensation occurring but user does not want to shut radiant system off ever
                        this->CondCausedShutDown = true;
                    }
                }

            } else if ((this->OperatingMode == CoolingMode) && (this->CondCtrlType == CondCtrlVariedOff)) {

                LowestRadSurfTemp = 999.9;
                CondSurfNum = 0;
                for (RadSurfNum2 = 1; RadSurfNum2 <= this->NumOfSurfaces; ++RadSurfNum2) {
                    if (TH(2, 1, this->SurfacePtr(RadSurfNum2)) < (DewPointTemp + this->CondDewPtDeltaT)) {
                        if (TH(2, 1, this->SurfacePtr(RadSurfNum2)) < LowestRadSurfTemp) {
                            LowestRadSurfTemp = TH(2, 1, this->SurfacePtr(RadSurfNum2));
                            CondSurfNum = RadSurfNum2;
                        }
                    }
                }

                if (CondSurfNum > 0) { // Condensation predicted so let's deal with it
                    // Process here is: turn everything off and see what the resulting surface temperature is for
                    // the surface that was causing the lowest temperature.  Then, interpolate to find the flow that
                    // would still allow the system to operate without producing condensation.  Rerun the heat balance
                    // and recheck for condensation.  If condensation still exists, shut everything down.  This avoids
                    // excessive iteration and still makes an attempt to vary the flow rate.
                    // First, shut everything off...
                    FullWaterMassFlow = WaterMassFlow;
                    WaterMassFlow = 0.0;
                    SetComponentFlowRate(WaterMassFlow,
                                         this->ColdWaterInNode,
                                         this->ColdWaterOutNode,
                                         this->CWLoopNum,
                                         this->CWLoopSide,
                                         this->CWBranchNum,
                                         this->CWCompNum);
                    this->WaterMassFlowRate = WaterMassFlow;
                    for (RadSurfNum3 = 1; RadSurfNum3 <= this->NumOfSurfaces; ++RadSurfNum3) {
                        SurfNum2 = this->SurfacePtr(RadSurfNum3);
                        QRadSysSource(SurfNum2) = 0.0;
                        if (Surface(SurfNum2).ExtBoundCond > 0 && Surface(SurfNum2).ExtBoundCond != SurfNum2)
                            QRadSysSource(Surface(SurfNum2).ExtBoundCond) = 0.0; // Also zero the other side of an interzone
                    }
                    // Redo the heat balances since we have changed the heat source (set it to zero)
                    HeatBalanceSurfaceManager::CalcHeatBalanceOutsideSurf(state, state.dataConvectionCoefficients, state.files, ZoneNum);
                    HeatBalanceSurfaceManager::CalcHeatBalanceInsideSurf(state, ZoneNum);
                    // Now check all of the surface temperatures.  If any potentially have condensation, leave the system off.
                    for (RadSurfNum2 = 1; RadSurfNum2 <= this->NumOfSurfaces; ++RadSurfNum2) {
                        if (TH(2, 1, this->SurfacePtr(RadSurfNum2)) < (DewPointTemp + this->CondDewPtDeltaT)) {
                            this->CondCausedShutDown = true;
                        }
                    }
                    // If the system does not need to be shut down, then let's see if we can vary the flow based
                    // on the lowest temperature surface from before.  This will use interpolation to try a new
                    // flow rate.
                    if (!this->CondCausedShutDown) {
                        PredictedCondTemp = DewPointTemp + this->CondDewPtDeltaT;
                        ZeroFlowSurfTemp = TH(2, 1, this->SurfacePtr(CondSurfNum));
                        ReductionFrac = (ZeroFlowSurfTemp - PredictedCondTemp) / std::abs(ZeroFlowSurfTemp - LowestRadSurfTemp);
                        if (ReductionFrac < 0.0) ReductionFrac = 0.0; // Shouldn't happen as the above check should have screened this out
                        if (ReductionFrac > 1.0) ReductionFrac = 1.0; // Shouldn't happen either because condensation doesn't exist then
                        WaterMassFlow = ReductionFrac * FullWaterMassFlow;
                        SysWaterMassFlow = double(Zone(ZoneNum).Multiplier * Zone(ZoneNum).ListMultiplier) * WaterMassFlow;
                        // Got a new reduced flow rate that should work...reset loop variable and resimulate the system
                        SetComponentFlowRate(SysWaterMassFlow,
                                             this->ColdWaterInNode,
                                             this->ColdWaterOutNode,
                                             this->CWLoopNum,
                                             this->CWLoopSide,
                                             this->CWBranchNum,
                                             this->CWCompNum);
                        this->WaterMassFlowRate = SysWaterMassFlow;

                        // Go through all of the surfaces again with the new flow rate...
                        for (RadSurfNum3 = 1; RadSurfNum3 <= this->NumOfSurfaces; ++RadSurfNum3) {
                            SurfNum = this->SurfacePtr(RadSurfNum3);
                            // Determine the heat exchanger "effectiveness" term

                            EpsMdotCp = calculateHXEffectivenessTerm(
                                SurfNum, WaterTempIn, WaterMassFlow, this->SurfaceFrac(RadSurfNum3), this->NumCircuits(RadSurfNum3));

                            if (Surface(SurfNum).HeatTransferAlgorithm == HeatTransferModel_CTF) {
                                // For documentation on coefficients, see code earlier in this subroutine
                                Ca = RadSysTiHBConstCoef(SurfNum);
                                Cb = RadSysTiHBToutCoef(SurfNum);
                                Cc = RadSysTiHBQsrcCoef(SurfNum);
                                Cd = RadSysToHBConstCoef(SurfNum);
                                Ce = RadSysToHBTinCoef(SurfNum);
                                Cf = RadSysToHBQsrcCoef(SurfNum);
                                Cg = CTFTsrcConstPart(SurfNum);
                                Ch = dataConstruction.Construct(ConstrNum).CTFTSourceQ(0);
                                Ci = dataConstruction.Construct(ConstrNum).CTFTSourceIn(0);
                                Cj = dataConstruction.Construct(ConstrNum).CTFTSourceOut(0);
                                Ck = Cg + ((Ci * (Ca + Cb * Cd) + Cj * (Cd + Ce * Ca)) / (1.0 - Ce * Cb));
                                Cl = Ch + ((Ci * (Cc + Cb * Cf) + Cj * (Cf + Ce * Cc)) / (1.0 - Ce * Cb));
                                QRadSysSource(SurfNum) = EpsMdotCp * (WaterTempIn - Ck) / (1.0 + (EpsMdotCp * Cl / Surface(SurfNum).Area));
                            } else if (Surface(SurfNum).HeatTransferAlgorithm == HeatTransferModel_CondFD) {
                                QRadSysSource(SurfNum) = EpsMdotCp * (WaterTempIn - TCondFDSourceNode(SurfNum));
                            }
                            if (Surface(SurfNum).ExtBoundCond > 0 && Surface(SurfNum).ExtBoundCond != SurfNum)
                                QRadSysSource(Surface(SurfNum).ExtBoundCond) = QRadSysSource(SurfNum); // Also set the other side of an interzone
                        }

                        // Redo the heat balances since we have changed the heat source
                        HeatBalanceSurfaceManager::CalcHeatBalanceOutsideSurf(state, state.dataConvectionCoefficients, state.files, ZoneNum);
                        HeatBalanceSurfaceManager::CalcHeatBalanceInsideSurf(state, ZoneNum);

                        // Check for condensation one more time.  If no condensation, we are done.  If there is
                        // condensation, shut things down and be done.
                        for (RadSurfNum2 = 1; RadSurfNum2 <= this->NumOfSurfaces; ++RadSurfNum2) {
                            if (this->CondCausedShutDown) break;
                            if (TH(2, 1, this->SurfacePtr(RadSurfNum2)) < (PredictedCondTemp)) {
                                // Condensation still present--must shut off radiant system
                                this->CondCausedShutDown = true;
                                WaterMassFlow = 0.0;
                                this->OperatingMode = NotOperating;
                                RadSurfNum = RadSurfNum2;
                                SetComponentFlowRate(WaterMassFlow,
                                                     this->ColdWaterInNode,
                                                     this->ColdWaterOutNode,
                                                     this->CWLoopNum,
                                                     this->CWLoopSide,
                                                     this->CWBranchNum,
                                                     this->CWCompNum);
                                this->WaterMassFlowRate = WaterMassFlow;
                                for (RadSurfNum3 = 1; RadSurfNum3 <= this->NumOfSurfaces; ++RadSurfNum3) {
                                    SurfNum2 = this->SurfacePtr(RadSurfNum3);
                                    QRadSysSource(SurfNum2) = 0.0;
                                    if (Surface(SurfNum2).ExtBoundCond > 0 && Surface(SurfNum2).ExtBoundCond != SurfNum2)
                                        QRadSysSource(Surface(SurfNum2).ExtBoundCond) = 0.0; // Also zero the other side of an interzone
                                }
                            }
                        }
                    }

                    if (this->CondCausedShutDown) {
                        // Produce a warning message so that user knows the system was shut-off due to potential for condensation
                        if (!WarmupFlag) {
                            if (this->CondErrIndex == 0) { // allow errors up to number of radiant systems
                                ShowWarningMessage(cHydronicSystem + " [" + this->Name + ']');
                                ShowContinueError("Surface [" + Surface(this->SurfacePtr(CondSurfNum)).Name +
                                                  "] temperature below dew-point temperature--potential for condensation exists");
                                ShowContinueError("Flow to the radiant system will be shut-off to avoid condensation");
                                ShowContinueError("Predicted radiant system surface temperature = " +
                                                  RoundSigDigits(TH(2, 1, this->SurfacePtr(CondSurfNum)), 2));
                                ShowContinueError("Zone dew-point temperature + safety delta T= " +
                                                  RoundSigDigits(DewPointTemp + this->CondDewPtDeltaT, 2));
                                ShowContinueErrorTimeStamp("");
                                ShowContinueError("Note that a " + RoundSigDigits(this->CondDewPtDeltaT, 4) +
                                                  " C safety was chosen in the input for the shut-off criteria");
                                ShowContinueError("Note also that this affects all surfaces that are part of this radiant system");
                            }
                            ShowRecurringWarningErrorAtEnd(cHydronicSystem + " [" + this->Name + "] condensation shut-off occurrence continues.",
                                                           this->CondErrIndex,
                                                           DewPointTemp,
                                                           DewPointTemp,
                                                           _,
                                                           "C",
                                                           "C");
                        }
                    }
                } // Condensation Predicted in Variable Shut-Off Control Type
            }     // In cooling mode and one of the condensation control types
        }         // There was a non-zero flow

        // Now that we have the source/sink term, we must redo the heat balances to obtain
        // the new SumHATsurf value for the zone.  Note that the difference between the new
        // SumHATsurf and the value originally calculated by the heat balance with a zero
        // source for all radiant systems in the zone is the load met by the system (approximately).
        HeatBalanceSurfaceManager::CalcHeatBalanceOutsideSurf(state, state.dataConvectionCoefficients, state.files, ZoneNum);
        HeatBalanceSurfaceManager::CalcHeatBalanceInsideSurf(state, ZoneNum);

        LoadMet = SumHATsurf(ZoneNum) - ZeroSourceSumHATsurf(ZoneNum);
    }

    void ConstantFlowRadiantSystemData::calculateLowTemperatureRadiantSystem(EnergyPlusData &state,
                                                                             Real64 &LoadMet) // load met by the radiant system, in Watts
    {

        // SUBROUTINE INFORMATION:
        //       AUTHOR         Rick Strand
        //       DATE WRITTEN   August 2003

        // PURPOSE OF THIS SUBROUTINE:
        // This subroutine does all of the stuff that is necessary to simulate
        // a constant flow low temperature hydronic radiant heating/cooling system.
        // Calls are made to appropriate subroutines either in this module or
        // outside of it.

        // METHODOLOGY EMPLOYED:
        // Similar in many aspects to the hydronic (variable flow) radiant system
        // except that flow rate through the radiant system is constant (based on
        // the user schedule) and the inlet temperature is varied by injecting
        // more or less fluid from the main loop to achieve the desired inlet
        // temperature.

        // REFERENCES:
        // Other EnergyPlus modules
        // IBLAST-QTF research program, completed in January 1995 (unreleased)
        // Strand, R.K. 1995. "Heat Source Transfer Functions and Their Application to
        //   Low Temperature Radiant Heating Systems", Ph.D. dissertation, University
        //   of Illinois at Urbana-Champaign, Department of Mechanical and Industrial
        //   Engineering.
        // Seem, J.E. 1986. "Heat Transfer in Buildings", Ph.D. dissertation, University
        //   of Wisconsin-Madison.

        // Using/Aliasing
        using DataBranchAirLoopPlant::MassFlowTolerance;
        using DataEnvironment::CurMnDy;
        using DataEnvironment::EnvironmentName;
        using DataHeatBalance::MRT;
        using DataHeatBalance::Zone;
        using DataHeatBalance::ZoneData;
        using DataHeatBalFanSys::MAT;
        using DataHVACGlobals::SmallLoad;
        using DataLoopNode::Node;
        using FluidProperties::GetSpecificHeatGlycol;
        using General::TrimSigDigits;
        using PlantUtilities::SetComponentFlowRate;
        using ScheduleManager::GetCurrentScheduleValue;

        // SUBROUTINE PARAMETER DEFINITIONS:
        Real64 const LowCpFluidValue(100.0); // lowest allowed Cp fluid value (to avoid dividing by zero) [J/kg-K]
        static std::string const RoutineName("CalcLowTempCFloRadiantSystem");

        // SUBROUTINE LOCAL VARIABLE DECLARATIONS:
        Real64 CpFluid;         // Specific heat of the fluid in the radiant system
        Real64 InjectFlowRate;  // Calculated injection flow rate that will meet the inlet temperature requirement
        bool Iteration;         // FALSE when a normal solution, TRUE when it is a solution where we must also find the inlet temp
        int LoopInNode;         // Node on the loop that is the inlet to the constant flow radiant system
        Real64 OffTempCool;     // temperature at which the cooling shuts down
        Real64 OffTempHeat;     // temperature at which the heating shuts down
        Real64 PumpPartLoadRat; // Pump part load ratio (based on user schedule, or 1.0 for no schedule)
        Real64 PumpTempRise;    // Temperature rise of the fluid as it passes through the pump
        Real64 RadInTemp;       // "Desired" radiant system water inlet temperature [Celsius]
        Real64 SetPointTemp;    // temperature that will be used to control the radiant system [Celsius]
        Real64 SetPointTempHi;  // Current high point in setpoint temperature range
        Real64 SetPointTempLo;  // Current low point in setpoint temperature range
        Real64 ShaftPower;      // Amount of power expended at the pump shaft
        int SurfNum;            // Surface number in the Surface derived type for a radiant system surface
        int SurfNum2;           // Surface number in the Surface derived type for a radiant system surface
        bool SysRunning;        // TRUE when the system is running
        Real64 SysWaterInTemp;  // Fluid temperature supplied from the loop
        Real64 WaterTempHi;     // Current high point in water temperature range
        Real64 WaterTempLo;     // Current low point in water temperature range
        int ZoneNum;            // number of zone being served
        Real64 mdot;            // local temporary for water mass flow rate kg/s

        // initialize local variables
        ZoneNum = this->ZonePtr;
        SysRunning = true; // default to running and turn off only if not running
        VarOffCond = false;

        if (GetCurrentScheduleValue(this->SchedPtr) <= 0) SysRunning = false;

        if (SysRunning) { // Unit is probably on-->this section is intended to control the water
            // mass flow rate being sent to the radiant system

            // Set the current setpoint temperature (same procedure for either heating or cooling)

            SetPointTemp = this->setRadiantSystemControlTemperature();

            // Avoid problems when there is no heating or cooling control because the system only cools or heats
            if (this->HotCtrlHiTempSchedPtr > 0) {
                OffTempHeat = GetCurrentScheduleValue(this->HotCtrlHiTempSchedPtr);
            } else {
                OffTempHeat = LowTempHeating;
            }
            if (this->ColdCtrlLoTempSchedPtr > 0) {
                OffTempCool = GetCurrentScheduleValue(this->ColdCtrlLoTempSchedPtr);
            } else {
                OffTempCool = HighTempCooling;
            }

            if (SetPointTemp < OffTempHeat && this->HeatingSystem) { // Heating mode
                this->OperatingMode = HeatingMode;
            } else if (SetPointTemp > OffTempCool && this->CoolingSystem) { // Cooling mode
                this->OperatingMode = CoolingMode;
            }

            this->setOperatingModeBasedOnChangeoverDelay();

            // Now actually decide what to do based on the setpoint temperature in relation to the control temperatures
            if (this->OperatingMode == HeatingMode) { // HEATING MODE

                this->WaterMassFlowRate = this->HotWaterMassFlowRate;

                if (!this->HeatingSystem) {

                    SysRunning = false; // Can't heat unless it's a heating system

                } else { // It is a heating system so set all of the values for controls

                    SetPointTempHi = GetCurrentScheduleValue(this->HotCtrlHiTempSchedPtr);
                    SetPointTempLo = GetCurrentScheduleValue(this->HotCtrlLoTempSchedPtr);
                    if (SetPointTempHi < SetPointTempLo) {
                        ShowSevereError("Heating setpoint temperature mismatch in" + this->Name);
                        ShowContinueError("High setpoint temperature is less than low setpoint temperature--check your schedule input");
                        ShowFatalError("Preceding condition causes termination.");
                    }

                    WaterTempHi = GetCurrentScheduleValue(this->HotWaterHiTempSchedPtr);
                    WaterTempLo = GetCurrentScheduleValue(this->HotWaterLoTempSchedPtr);
                    if (WaterTempHi < WaterTempLo) {
                        ShowSevereError("Heating water temperature mismatch in" + this->Name);
                        ShowContinueError("High water temperature is less than low water temperature--check your schedule input");
                        ShowFatalError("Preceding condition causes termination.");
                    }

                    if (SetPointTemp >= SetPointTempHi) {
                        // System is above high heating setpoint so we should be able to turn the system off
                        RadInTemp = WaterTempLo;
                        SysRunning = false;
                    } else if (SetPointTemp <= SetPointTempLo) {
                        // System is running with its highest inlet temperature
                        RadInTemp = WaterTempHi;
                    } else {
                        // Interpolate to obtain the current radiant system inlet temperature
                        RadInTemp = WaterTempHi - (WaterTempHi - WaterTempLo) * (SetPointTemp - SetPointTempLo) / (SetPointTempHi - SetPointTempLo);
                    }
                }

            } else if (this->OperatingMode == CoolingMode) { // COOLING MODE

                this->WaterMassFlowRate = this->ChWaterMassFlowRate;

                if (!this->CoolingSystem) {

                    SysRunning = false; // Can't cool unless it's a cooling system

                } else { // It is a cooling system so set all of the values for controls

                    SetPointTempHi = GetCurrentScheduleValue(this->ColdCtrlHiTempSchedPtr);
                    SetPointTempLo = GetCurrentScheduleValue(this->ColdCtrlLoTempSchedPtr);
                    if (SetPointTempHi < SetPointTempLo) {
                        ShowSevereError("Cooling setpoint temperature mismatch in" + this->Name);
                        ShowContinueError("High setpoint temperature is less than low setpoint temperature--check your schedule input");
                        ShowFatalError("Preceding condition causes termination.");
                    }

                    WaterTempHi = GetCurrentScheduleValue(this->ColdWaterHiTempSchedPtr);
                    WaterTempLo = GetCurrentScheduleValue(this->ColdWaterLoTempSchedPtr);
                    if (WaterTempHi < WaterTempLo) {
                        ShowSevereError("Cooling water temperature mismatch in" + this->Name);
                        ShowContinueError("High water temperature is less than low water temperature--check your schedule input");
                        ShowFatalError("Preceding condition causes termination.");
                    }

                    if (SetPointTemp <= SetPointTempLo) {
                        // System is below low cooling setpoint so we should be able to turn the system off
                        RadInTemp = WaterTempHi;
                        SysRunning = false;
                    } else if (SetPointTemp >= SetPointTempHi) {
                        // System is running with its lowest inlet temperature
                        RadInTemp = WaterTempLo;
                    } else {
                        // Interpolate to obtain the current radiant system inlet temperature
                        RadInTemp = WaterTempHi - (WaterTempHi - WaterTempLo) * (SetPointTemp - SetPointTempLo) / (SetPointTempHi - SetPointTempLo);
                    }
                }

            } else { // System is not running because the setpoint temperature is in the "deadband"

                RadInTemp = SetPointTemp;
                SysRunning = false;
            }
        }

        if (SysRunning) {
            CpFluid = GetSpecificHeatGlycol(fluidNameWater, RadInTemp, this->GlycolIndex, RoutineName);
        }

        if ((!SysRunning) || (CpFluid < LowCpFluidValue)) {
            // Unit is off or has no load upon it OR CpFluid value is "zero" so
            // set the flow rates to zero and then simulate the components with
            // the no flow conditions
            this->OperatingMode = NotOperating;
            this->WaterMassFlowRate = 0.0;
            this->WaterInjectionRate = 0.0;
            this->WaterRecircRate = 0.0;
            this->HeatPower = 0.0;
            this->CoolPower = 0.0;
            this->PumpPower = 0.0;
            this->PumpMassFlowRate = 0.0;
            this->PumpHeattoFluid = 0.0;

            for (SurfNum = 1; SurfNum <= this->NumOfSurfaces; ++SurfNum) {
                SurfNum2 = this->SurfacePtr(SurfNum);
                QRadSysSource(SurfNum2) = 0.0;
                if (Surface(SurfNum2).ExtBoundCond > 0 && Surface(SurfNum2).ExtBoundCond != SurfNum2)
                    QRadSysSource(Surface(SurfNum2).ExtBoundCond) = 0.0; // Also zero the other side of an interzone
            }

            // turn off flow requests made during init because it is not actually running
            if (this->CWLoopNum > 0) {
                mdot = 0.0;
                SetComponentFlowRate(
                    mdot, this->ColdWaterInNode, this->ColdWaterOutNode, this->CWLoopNum, this->CWLoopSide, this->CWBranchNum, this->CWCompNum);
            }
            if (this->HWLoopNum > 0) {
                mdot = 0.0;
                SetComponentFlowRate(
                    mdot, this->HotWaterInNode, this->HotWaterOutNode, this->HWLoopNum, this->HWLoopSide, this->HWBranchNum, this->HWCompNum);
            }
        } else { // (SysRunning) so simulate the system...

            // Determine pump flow rate and pump heat addition
            this->PumpMassFlowRate = this->WaterMassFlowRate; // Set in InitLowTempRadiantSystem
            if (this->VolFlowSchedPtr > 0) {
                PumpPartLoadRat = GetCurrentScheduleValue(this->VolFlowSchedPtr);
            } else {
                PumpPartLoadRat = 1.0;
            }
            this->PumpPower = PumpPartLoadRat * this->NomPowerUse;
            ShaftPower = this->PumpPower * this->MotorEffic;
            // This adds the pump heat based on User input for the pump (same as in Pump module)
            // We assume that all of the heat ends up in the fluid eventually since this is a closed loop.
            this->PumpHeattoFluid = ShaftPower + ((this->PumpPower - ShaftPower) * this->FracMotorLossToFluid);
            if (this->PumpMassFlowRate > 0.0) {
                PumpTempRise = this->PumpHeattoFluid / (this->PumpMassFlowRate * CpFluid);
            } else {
                PumpTempRise = 0.0;
            }

            LoopReqTemp = RadInTemp - PumpTempRise; // Temperature required at the inlet of the pump to meet the temperature request

            if (this->OperatingMode == HeatingMode) {

                // in heating mode so shut down cold water flow request
                if (this->CWLoopNum > 0) {
                    mdot = 0.0;
                    SetComponentFlowRate(
                        mdot, this->ColdWaterInNode, this->ColdWaterOutNode, this->CWLoopNum, this->CWLoopSide, this->CWBranchNum, this->CWCompNum);
                }
                LoopInNode = this->HotWaterInNode;
                SysWaterInTemp = Node(LoopInNode).Temp;
                Iteration = false;

                if ((SysWaterInTemp >= LoopReqTemp) && (Node(LoopInNode).MassFlowRateMaxAvail >= this->WaterMassFlowRate)) {
                    // Case 1: Adequate temperature and flow
                    // Best condition--loop inlet temperature greater than requested and we have enough flow.
                    // So, proceed assuming the RadInTemp requested by the controls and then figure out the
                    // mixing after the outlet radiant temperature is calculated.
                    this->WaterInletTemp = RadInTemp;
                    this->calculateLowTemperatureRadiantSystemComponents(state, LoopInNode, Iteration, LoadMet);

                    // We now have inlet and outlet temperatures--we still need to set the flow rates
                    if ((SysWaterInTemp - this->WaterOutletTemp) != 0.0) { // protect divide by zero
                        this->WaterInjectionRate =
                            (this->WaterMassFlowRate * (this->WaterInletTemp - this->WaterOutletTemp) / (SysWaterInTemp - this->WaterOutletTemp)) -
                            (this->PumpHeattoFluid / (CpFluid * (SysWaterInTemp - this->WaterOutletTemp)));
                    } else {
                        this->WaterInjectionRate = this->WaterMassFlowRate;
                    }
                    this->WaterRecircRate = this->WaterMassFlowRate - this->WaterInjectionRate;

                } else if ((SysWaterInTemp < LoopReqTemp) && (Node(LoopInNode).MassFlowRateMaxAvail >= this->WaterMassFlowRate)) {
                    // Case 2: Adequate flow but temperature too low
                    // Only thing to do is to reset the inlet temperature and assume that the loop will supply
                    // the entire flow to the component (no recirculation but potentially some bypass for the
                    // overall loop).  There is no way we can meet the control temperature so don't even try.
                    this->WaterInletTemp = SysWaterInTemp + PumpTempRise;
                    this->calculateLowTemperatureRadiantSystemComponents(state, LoopInNode, Iteration, LoadMet);

                    // We now have inlet and outlet temperatures--we still need to set the flow rates
                    if ((SysWaterInTemp - this->WaterOutletTemp) != 0.0) { // protect divide by zero
                        this->WaterInjectionRate =
                            (this->WaterMassFlowRate * (this->WaterInletTemp - this->WaterOutletTemp) / (SysWaterInTemp - this->WaterOutletTemp)) -
                            (this->PumpHeattoFluid / (CpFluid * (SysWaterInTemp - this->WaterOutletTemp)));
                    } else {
                        this->WaterInjectionRate = this->WaterMassFlowRate;
                    }
                    if (this->WaterInjectionRate > this->WaterMassFlowRate) this->WaterInjectionRate = this->WaterMassFlowRate;
                    this->WaterRecircRate = 0.0; // by definition

                } else if ((SysWaterInTemp >= LoopReqTemp) && (Node(LoopInNode).MassFlowRateMaxAvail < this->WaterMassFlowRate)) {
                    // Case 3: Adequate temperature but loop flow is less than component flow
                    // This case might work out, but there is no guarantee that there is enough loop flow to
                    // mix with the recirculation flow and still provide a high enough temperature.  First
                    // step is to try the inlet temperature and flow rate as in Case 1.  If we can obtain
                    // the proper temperature inlet to the radiant system, then we are done.  If not, we
                    // have to repeat the solution for an unknown inlet temperature and a known recirculation
                    // rate.
                    this->WaterInletTemp = RadInTemp;
                    this->calculateLowTemperatureRadiantSystemComponents(state, LoopInNode, Iteration, LoadMet);

                    // Now see if we can really get that desired into temperature (RadInTemp) by solving
                    // for the flow that is injected from the loop.  A heat balance for the mixer that relates
                    // the important quantities is:
                    //   Mdotradsys*Cp*Tradsysin = Mdotloop*Cp*Tloop + (Mdotradsys-Mdotloop)*Cp*Tradsysout + PumpHeat
                    // or rearranging to get the injection flow (Mdotloop):
                    //   Mdotloop = Mdotcomp*(Tradsysin-Tradsysout)/(Tloop-Tradsysout) - PumpHeat/(Cp*(Tloop-Tradsysout))
                    // If Mdotloop from this equation is greater that the loop flow rate (Node%MassFlowRate),
                    // then we cannot meet the inlet temperature and we have to "iterate" through the
                    // alternate solution.
                    if ((SysWaterInTemp - this->WaterOutletTemp) != 0.0) { // protect divide by zero
                        InjectFlowRate =
                            (this->WaterMassFlowRate * (this->WaterInletTemp - this->WaterOutletTemp) / (SysWaterInTemp - this->WaterOutletTemp)) -
                            (this->PumpHeattoFluid / (CpFluid * (SysWaterInTemp - this->WaterOutletTemp)));
                    } else {
                        InjectFlowRate = this->WaterMassFlowRate;
                    }
                    if (InjectFlowRate > Node(LoopInNode).MassFlowRateMaxAvail) {
                        // We didn't have enough flow from the loop to meet our inlet temperature request.
                        // So, set the injection rate to the loop flow and calculate the recirculation flow.
                        // Then, resimulate the radiant system using these values (it will obtain the actual
                        // inlet temperature that results from this).
                        this->WaterInjectionRate = Node(LoopInNode).MassFlowRateMaxAvail;
                        this->WaterRecircRate = this->WaterMassFlowRate - this->WaterInjectionRate;
                        this->WaterInletTemp = SysWaterInTemp + PumpTempRise;
                        Iteration = true;
                        this->calculateLowTemperatureRadiantSystemComponents(state, LoopInNode, Iteration, LoadMet);
                    } else {
                        this->WaterInjectionRate = InjectFlowRate;
                        this->WaterRecircRate = this->WaterMassFlowRate - this->WaterInjectionRate;
                    }

                } else if ((SysWaterInTemp < LoopReqTemp) && (Node(LoopInNode).MassFlowRateMaxAvail < this->WaterMassFlowRate)) {
                    // Case 4: Temperature too low and loop flow is less than component flow
                    // Worst condition--can't meet the temperature request at all.  Only thing to do is to
                    // set the loop flow and recirculation rate (known) and solve for the inlet temperature
                    // using the "iteration" solution scheme from "Case 3B" above
                    this->WaterInjectionRate = Node(LoopInNode).MassFlowRateMaxAvail;
                    this->WaterRecircRate = this->WaterMassFlowRate - this->WaterInjectionRate;
                    this->WaterInletTemp = SysWaterInTemp + PumpTempRise;
                    Iteration = true;
                    this->calculateLowTemperatureRadiantSystemComponents(state, LoopInNode, Iteration, LoadMet);
                }

            } else if (this->OperatingMode == CoolingMode) {

                // in cooling mode so shut down heating water flow request
                if (this->HWLoopNum > 0) {
                    mdot = 0.0;
                    SetComponentFlowRate(
                        mdot, this->HotWaterInNode, this->HotWaterOutNode, this->HWLoopNum, this->HWLoopSide, this->HWBranchNum, this->HWCompNum);
                }
                LoopInNode = this->ColdWaterInNode;
                SysWaterInTemp = Node(LoopInNode).Temp;
                CFloCondIterNum = 1;
                while ((CFloCondIterNum <= 1) || ((CFloCondIterNum <= 2) && (this->CondCtrlType == CondCtrlVariedOff) && (VarOffCond))) {
                    Iteration = false;

                    if ((SysWaterInTemp <= LoopReqTemp) && (Node(LoopInNode).MassFlowRateMaxAvail >= this->WaterMassFlowRate)) {
                        // Case 1: Adequate temperature and flow
                        // Best condition--loop inlet temperature lower than requested and we have enough flow.
                        // So, proceed assuming the RadInTemp requested by the controls and then figure out the
                        // mixing after the outlet radiant temperature is calculated.

                        // This condition can also happen when LoopReqTemp has been reset  to dewpoint for condensation control
                        if (!VarOffCond) {
                            this->WaterInletTemp = RadInTemp;
                        } else {
                            this->WaterInletTemp = LoopReqTemp;
                        }
                        this->calculateLowTemperatureRadiantSystemComponents(state, LoopInNode, Iteration, LoadMet);

                        // We now have inlet and outlet temperatures--we still need to set the flow rates
                        if ((SysWaterInTemp - this->WaterOutletTemp) != 0.0) { // protect div by zero
                            this->WaterInjectionRate = (this->WaterMassFlowRate * (this->WaterInletTemp - this->WaterOutletTemp) /
                                                        (SysWaterInTemp - this->WaterOutletTemp)) -
                                                       (this->PumpHeattoFluid / (CpFluid * (SysWaterInTemp - this->WaterOutletTemp)));
                        } else {
                            this->WaterInjectionRate = this->WaterMassFlowRate;
                        }
                        this->WaterRecircRate = this->WaterMassFlowRate - this->WaterInjectionRate;

                    } else if ((SysWaterInTemp > LoopReqTemp) && (Node(LoopInNode).MassFlowRateMaxAvail >= this->WaterMassFlowRate)) {
                        // Case 2: Adequate flow but temperature too high
                        // Only thing to do is to reset the inlet temperature and assume that the loop will supply
                        // the entire flow to the component (no recirculation but potentially some bypass for the
                        // overall loop).  There is no way we can meet the control temperature so don't even try.
                        this->WaterInletTemp = SysWaterInTemp + PumpTempRise;
                        this->calculateLowTemperatureRadiantSystemComponents(state, LoopInNode, Iteration, LoadMet);

                        // We now have inlet and outlet temperatures--we still need to set the flow rates
                        if ((SysWaterInTemp - this->WaterOutletTemp) != 0.0) { // protect div by zero
                            this->WaterInjectionRate = (this->WaterMassFlowRate * (this->WaterInletTemp - this->WaterOutletTemp) /
                                                        (SysWaterInTemp - this->WaterOutletTemp)) -
                                                       (this->PumpHeattoFluid / (CpFluid * (SysWaterInTemp - this->WaterOutletTemp)));
                        } else { // no temp change present, set injection rate to full flow
                            this->WaterInjectionRate = this->WaterMassFlowRate;
                        }
                        if (this->WaterInjectionRate > this->WaterMassFlowRate) this->WaterInjectionRate = this->WaterMassFlowRate;
                        this->WaterRecircRate = 0.0; // by definition

                    } else if ((SysWaterInTemp <= LoopReqTemp) && (Node(LoopInNode).MassFlowRateMaxAvail < this->WaterMassFlowRate)) {
                        // Case 3: Adequate temperature but loop flow is less than component flow
                        // This case might work out, but there is no guarantee that there is enough loop flow to
                        // mix with the recirculation flow and still provide a high enough temperature.  First
                        // step is to try the inlet temperature and flow rate as in Case 1.  If we can obtain
                        // the proper temperature inlet to the radiant system, then we are done.  If not, we
                        // have to repeat the solution for an unknown inlet temperature and a known recirculation
                        // rate.
                        // This condition might happen when LoopReqTemp has been reset  to dewpoint for condensation control
                        if (!VarOffCond) {
                            this->WaterInletTemp = RadInTemp;
                        } else {
                            this->WaterInletTemp = LoopReqTemp;
                        }
                        this->calculateLowTemperatureRadiantSystemComponents(state, LoopInNode, Iteration, LoadMet);

                        // Now see if we can really get that desired into temperature (RadInTemp) by solving
                        // for the flow that is injected from the loop.  A heat balance for the mixer that relates
                        // the important quantities is:
                        //   Mdotradsys*Cp*Tradsysin = Mdotloop*Cp*Tloop + (Mdotradsys-Mdotloop)*Cp*Tradsysout + PumpHeat
                        // or rearranging to get the injection flow (Mdotloop):
                        //   Mdotloop = Mdotcomp*(Tradsysin-Tradsysout)/(Tloop-Tradsysout) - PumpHeat/(Cp*(Tloop-Tradsysout))
                        // If Mdotloop from this equation is greater that the loop flow rate (Node%MassFlowRate),
                        // then we cannot meet the inlet temperature and we have to "iterate" through the
                        // alternate solution.
                        if ((SysWaterInTemp - this->WaterOutletTemp) != 0.0) { // protect div by zero
                            InjectFlowRate = (this->WaterMassFlowRate * (this->WaterInletTemp - this->WaterOutletTemp) /
                                              (SysWaterInTemp - this->WaterOutletTemp)) -
                                             (this->PumpHeattoFluid / (CpFluid * (SysWaterInTemp - this->WaterOutletTemp)));
                        } else {
                            InjectFlowRate = this->WaterMassFlowRate;
                        }
                        if (InjectFlowRate > Node(LoopInNode).MassFlowRateMaxAvail) {
                            // We didn't have enough flow from the loop to meet our inlet temperature request.
                            // So, set the injection rate to the loop flow and calculate the recirculation flow.
                            // Then, resimulate the radiant system using these values (it will obtain the actual
                            // inlet temperature that results from this).
                            this->WaterInjectionRate = Node(LoopInNode).MassFlowRateMaxAvail;
                            this->WaterRecircRate = this->WaterMassFlowRate - this->WaterInjectionRate;
                            this->WaterInletTemp = SysWaterInTemp + PumpTempRise;
                            Iteration = true;
                            this->calculateLowTemperatureRadiantSystemComponents(state, LoopInNode, Iteration, LoadMet);
                        } else {
                            this->WaterInjectionRate = InjectFlowRate;
                            this->WaterRecircRate = this->WaterMassFlowRate - this->WaterInjectionRate;
                        }

                    } else if ((SysWaterInTemp > LoopReqTemp) && (Node(LoopInNode).MassFlowRateMaxAvail < this->WaterMassFlowRate)) {
                        // Case 4: Temperature too low and loop flow is less than component flow
                        // Worst condition--can't meet the temperature request at all.  Only thing to do is to
                        // set the loop flow and recirculation rate (known) and solve for the inlet temperature
                        // using the "iteration" solution scheme from "Case 3B" above
                        this->WaterInjectionRate = Node(LoopInNode).MassFlowRateMaxAvail;
                        this->WaterRecircRate = this->WaterMassFlowRate - this->WaterInjectionRate;
                        this->WaterInletTemp = SysWaterInTemp + PumpTempRise;
                        Iteration = true;
                        this->calculateLowTemperatureRadiantSystemComponents(state, LoopInNode, Iteration, LoadMet);
                    }

                    ++CFloCondIterNum;
                }

            } // Operating mode (heating or cooling)

            // Case when system has been shut down because of condensation issues or other limitations:
            if (this->WaterMassFlowRate < MassFlowTolerance) {
                this->WaterMassFlowRate = 0.0;
                this->WaterInjectionRate = 0.0;
                this->WaterRecircRate = 0.0;
                this->PumpMassFlowRate = 0.0;
                this->OperatingMode = NotOperating;
            }

            // There are some cases when the pump heat is actually enough to provide all the heating that the system needs.
            // In this case, the water injection flow rate will come back as a slightly negative number.  Reset it to zero
            // and just recirculate all the flow through the local loop.
            if (this->WaterInjectionRate < 0.0) {
                this->WaterInjectionRate = 0.0;
                this->WaterRecircRate = this->WaterMassFlowRate;
            }

            // Error check, just in case
            if (this->WaterRecircRate < 0.0) {
                ShowWarningError("Flow mismatch in radiant system--result will be an energy imbalance--should not get this error");
                ShowContinueErrorTimeStamp("WaterRecircRate=" + TrimSigDigits(this->WaterRecircRate, 2) + ", in Radiant System=" + this->Name + ',');
                this->WaterRecircRate = 0.0;
                this->WaterInjectionRate = this->WaterMassFlowRate;
            }

        } // System running mode (yes or no)
    }

    void ConstantFlowRadiantSystemData::calculateLowTemperatureRadiantSystemComponents(
        EnergyPlusData &state,
        int const MainLoopNodeIn, // Node number on main loop of the inlet node to the radiant system
        bool const Iteration,     // FALSE for the regular solution, TRUE when we had to loop back
        Real64 &LoadMet           // Load met by the low temperature radiant system, in Watts
    )
    {

        // SUBROUTINE INFORMATION:
        //       AUTHOR         Rick Strand
        //       DATE WRITTEN   August 2003
        //       MODIFIED       Sep 2011 LKL/BG - resimulate only zones needing it for Radiant systems

        // PURPOSE OF THIS SUBROUTINE:
        // This subroutine solves the radiant system based on how much water is (and
        // the conditions of the water) supplied to the radiant system.  The purpose
        // of this subroutine is similar to CalcLowTempHydrRadSysComps except that
        // it solves this for a constant flow hydronic radiant system.

        // METHODOLOGY EMPLOYED:
        // Use heat exchanger formulas to obtain the heat source/sink for the radiant
        // system based on the inlet conditions and flow rate of water.  Once that is
        // determined, recalculate the surface heat balances to reflect this heat
        // addition/subtraction.  The load met by the system is determined by the
        // difference between the convection from all surfaces in the zone when
        // there was no radiant system output and with a source/sink added.

        // REFERENCES:
        // IBLAST-QTF research program, completed in January 1995 (unreleased)
        // Strand, R.K. 1995. "Heat Source Transfer Functions and Their Application to
        //   Low Temperature Radiant Heating Systems", Ph.D. dissertation, University
        //   of Illinois at Urbana-Champaign, Department of Mechanical and Industrial
        //   Engineering.

        // Using/Aliasing
        using DataEnvironment::OutBaroPress;
        using DataHeatBalance::Zone;
        using DataHeatBalFanSys::CTFTsrcConstPart;
        using DataHeatBalFanSys::RadSysTiHBConstCoef;
        using DataHeatBalFanSys::RadSysTiHBQsrcCoef;
        using DataHeatBalFanSys::RadSysTiHBToutCoef;
        using DataHeatBalFanSys::RadSysToHBConstCoef;
        using DataHeatBalFanSys::RadSysToHBQsrcCoef;
        using DataHeatBalFanSys::RadSysToHBTinCoef;
        using DataHeatBalFanSys::ZoneAirHumRat;
        using DataHeatBalSurface::TH;
        using DataLoopNode::Node;
        using DataSurfaces::HeatTransferModel_CondFD;
        using DataSurfaces::HeatTransferModel_CTF;
        using DataSurfaces::Surface;
        using FluidProperties::GetSpecificHeatGlycol;
        using General::RoundSigDigits;
        using PlantUtilities::SetComponentFlowRate;

        // SUBROUTINE PARAMETER DEFINITIONS:
        Real64 const TempCheckLimit(0.1); // Maximum allowed temperature difference between outlet temperature calculations
        Real64 const ZeroSystemResp(0.1); // Response below which the system response is really zero
        static std::string const RoutineName("CalcLowTempCFloRadSysComps");

        // SUBROUTINE LOCAL VARIABLE DECLARATIONS:
        int ConstrNum;                // Index for construction number in Construct derived type
        Real64 Cp;                    // Intermediate calculational variable for specific heat of water
        Real64 DewPointTemp;          // Dew-point temperature based on the zone air conditions
        Real64 EpsMdotCp;             // Epsilon (heat exchanger terminology) times water mass flow rate times water specific heat
        Real64 LoopTerm;              // Intermeidate calculation variable for determining the water inlet temperature
        Real64 Mdot;                  // Intermediate calculation variable for mass flow rate in a surface within the radiant system
        int RadSurfNum;               // DO loop counter for the surfaces that comprise a particular radiant system
        int RadSurfNum2;              // DO loop counter for the surfaces that comprise a particular radiant system
        int RadSurfNum3;              // DO loop counter for the surfaces that comprise a particular radiant system
        Real64 RecircTerm;            // Intermeidate calculation variable for determining the water inlet temperature
        Real64 SumFlowFracCkCm;       // Summation of surface flow fraction, Ck, and Cm product for each surface in the system
        Real64 SumFlowFracOneMinusCm; // Summation of surface flow fraction times (1-Cm) for each surface in the radiant system
        int SurfNum;                  // Index for radiant surface in Surface derived type
        int SurfNum2;                 // Index for radiant surface in Surface derived type
        Real64 TotalRadSysPower;      // Total heat source/sink to radiant system
        Real64 TwiCoeff;              // Intermeidate calculation variable for determining the water inlet temperature
        Real64 WaterMassFlow;         // Water mass flow rate in the radiant system, kg/s
        int WaterNodeIn;              // Node number of the water entering the radiant system
        Real64 WaterOutletTempCheck;  // Radiant system water outlet temperature (calculated from mixing all outlet streams together)
        Real64 WaterTempIn;           // Temperature of the water entering the radiant system, in C
        int ZoneNum;                  // number of zone being served
        Real64 ZoneMult;              // Zone multiplier for this system

        Real64 Ca; // Coefficients to relate the inlet water temperature to the heat source
        Real64 Cb;
        Real64 Cc;
        Real64 Cd;
        Real64 Ce;
        Real64 Cf;
        Real64 Cg;
        Real64 Ch;
        Real64 Ci;
        Real64 Cj;
        Real64 Ck;
        Real64 Cl;
        // For more info on Ca through Cl, see comments below

        static Array1D<Real64> Ckj; // Coefficients for individual surfaces within a radiant system
        static Array1D<Real64> Cmj;
        static Array1D<Real64> WaterTempOut; // Array of outlet water temperatures for
                                             // each surface in the radiant system

        // First, apply heat exchanger logic to find the heat source/sink to the system.
        // This involves finding out the heat transfer characteristics of the hydronic
        // loop and then applying the equations derived on pp. 113-118 of the dissertation.
        if (FirstTimeFlag) {
            Ckj.allocate(MaxCloNumOfSurfaces);
            Cmj.allocate(MaxCloNumOfSurfaces);
            WaterTempOut.allocate(MaxCloNumOfSurfaces);
            FirstTimeFlag = false;
        }

        Ckj = 0.0;
        Cmj = 0.0;
        WaterTempOut = this->WaterInletTemp;

        // Set the conditions on the water side inlet
        {
            auto const SELECT_CASE_var(this->OperatingMode);
            if (SELECT_CASE_var == HeatingMode) {
                WaterNodeIn = this->HotWaterInNode;
            } else if (SELECT_CASE_var == CoolingMode) {
                WaterNodeIn = this->ColdWaterInNode;
            } else {
                ShowSevereError("Illegal low temperature radiant system operating mode");
                ShowContinueError("Occurs in Radiant System=" + this->Name);
                ShowFatalError("Preceding condition causes termination.");
            }
        }
        ZoneNum = this->ZonePtr;
        ZoneMult = double(Zone(ZoneNum).Multiplier * Zone(ZoneNum).ListMultiplier);
        WaterMassFlow = this->WaterMassFlowRate / ZoneMult;
        WaterTempIn = this->WaterInletTemp;

        if (WaterMassFlow <= 0.0) {
            // No flow or below minimum allowed so there is no heat source/sink
            // This is possible with a mismatch between system and plant operation
            // or a slight mismatch between zone and system controls.  This is not
            // necessarily a "problem" so this exception is necessary in the code.
            for (RadSurfNum = 1; RadSurfNum <= this->NumOfSurfaces; ++RadSurfNum) {
                SurfNum = this->SurfacePtr(RadSurfNum);
                QRadSysSource(SurfNum) = 0.0;
                if (Surface(SurfNum).ExtBoundCond > 0 && Surface(SurfNum).ExtBoundCond != SurfNum)
                    QRadSysSource(Surface(SurfNum).ExtBoundCond) = 0.0; // Also zero the other side of an interzone
            }

            this->WaterOutletTemp = this->WaterInletTemp;

        } else {

            for (RadSurfNum = 1; RadSurfNum <= this->NumOfSurfaces; ++RadSurfNum) {
                SurfNum = this->SurfacePtr(RadSurfNum);
                // Determine the heat exchanger "effectiveness" term

                EpsMdotCp =
                    calculateHXEffectivenessTerm(SurfNum, WaterTempIn, WaterMassFlow, this->SurfaceFrac(RadSurfNum), this->NumCircuits(RadSurfNum));

                // Obtain the heat balance coefficients and calculate the intermediate coefficients
                // linking the inlet water temperature to the heat source/sink to the radiant system.
                // The coefficients are based on the following development...
                // The heat balance equations at the outside and inside surfaces are of the form:
                //   Tinside  = Ca + Cb*Toutside + Cc*q"
                //   Toutside = Cd + Ce*Tinside  + Cf*q"
                //   Tsource  = Cg + Ch*q"       + Ci*Tinside + Cj*Toutside
                // where:
                //   Tinside is the temperature at the inside surface
                //   Toutside is the temperature at the outside surface
                //   Tsource is the temperature within the radiant system at the location of the source/sink
                //   Ca is all of the other terms in the inside heat balance (solar, LW exchange, conduction history terms, etc.)
                //   Cb is the current cross CTF term
                //   Cc is the QTF inside term for the current heat source/sink
                //   Cd is all of the other terms in the outside heat balance (solar, LW exchange, conduction history terms, etc.)
                //   Ce is the current cross CTF term (should be equal to Cb)
                //   Cf is the QTF outside term for the current heat source/sink
                //   Cg is the summation of all temperature and source history terms at the source/sink location
                //   Ch is the QTF term at the source/sink location for the current heat source/sink
                //   Ci is the CTF inside term for the current inside surface temperature
                //   Cj is the CTF outside term for the current outside surface temperature
                // Note that it is necessary to not use "slow conduction" assumptions because the
                // source/sink has an impact on BOTH the inside and outside surface heat balances.
                // Hence the more general formulation.
                // The first two T equations above can be solved to remove the other surface temperature.
                // This results in the following equations:
                //   Tinside  = Ca + Cb*(Cd + Ce*Tinside + Cf*q") + Cc*q"   or...
                //   Tinside  = (Ca + Cb*Cd + (Cc+Cb*Cf)*q") / (1 - Ce*Cb)
                //   Toutside = Cd + Ce*(Ca + Cb*Toutside + Cc*q") + Cf*q"  or...
                //   Toutside = (Cd + Ce*Ca + (Cf+Ce*Cc)*q") / (1 - Ce*Cb)
                // Substituting the new equations for Tinside and Toutside as a function of C and q"
                // into the equation for Tsource...
                //   Tsource  = Cg + Ch*q" + Ci*((Ca + Cb*Cd + (Cc+Cb*Cf)*q") / (1 - Ce*Cb)) &
                //                         + Cj*((Cd + Ce*Ca + (Cf+Ce*Cc)*q") / (1 - Ce*Cb))
                // Or rearranging this to get Tsource as a function of q", we get...
                //   Tsource  =  Cg + ((Ci*(Ca + Cb*Cd) + Cj*(Cd + Ce*Ca))/(1-Ce*Cb)) &
                //             +(Ch + ((Ci*(Cc + Cb*Cf) + Cj*(Cf + Ce*Cc))/(1-Ce*Cb)))*q"
                // Or in a slightly simpler form...
                //   Tsource  = Ck + Cl*q"
                // where:
                //   Ck = Cg + ((Ci*(Ca + Cb*Cd) + Cj*(Cd + Ce*Ca))/(1-Ce*Cb))
                //   Cl = Ch + ((Ci*(Cc + Cb*Cf) + Cj*(Cf + Ce*Cc))/(1-Ce*Cb))
                // Note also that from heat exchanger "algebra", we have:
                //   q = epsilon*qmax    and    qmax = Mdot*Cp*(Twaterin-Tsource)
                // So...
                //   q" = q/Area = (epsilon*Mdot*Cp/Area)*(Twaterin-Tsource)
                // Or rearranging this equation:
                //   Tsource = -(q"*A/(epsilon*Mdot*Cp)) + Twaterin
                // Setting this equation equal to the other equation for Tsource a couple lines up
                // and rearranging to solve for q"...
                //   q" = (Twaterin - Ck) / (Cl + (A/(epsilon*Mdot*Cp))
                // or
                //   q  = (Twaterin - Ck) / ((Cl/A) + (1/epsilon*Mdot*Cp))
                // or
                //   q  = epsilon*Mdot*Cp*(Twaterin - Ck) / (1+(epsilon*Mdot*Cp*Cl/A))
                // which is the desired result, that is the heat source or sink to the radiant
                // system as a function of the water inlet temperature (flow rate is also in there
                // as well as all of the heat balance terms "hidden" in Ck and Cl).

                ConstrNum = Surface(SurfNum).Construction;

                Ca = RadSysTiHBConstCoef(SurfNum);
                Cb = RadSysTiHBToutCoef(SurfNum);
                Cc = RadSysTiHBQsrcCoef(SurfNum);

                Cd = RadSysToHBConstCoef(SurfNum);
                Ce = RadSysToHBTinCoef(SurfNum);
                Cf = RadSysToHBQsrcCoef(SurfNum);

                Cg = CTFTsrcConstPart(SurfNum);
                Ch = dataConstruction.Construct(ConstrNum).CTFTSourceQ(0);
                Ci = dataConstruction.Construct(ConstrNum).CTFTSourceIn(0);
                Cj = dataConstruction.Construct(ConstrNum).CTFTSourceOut(0);

                Ck = Cg + ((Ci * (Ca + Cb * Cd) + Cj * (Cd + Ce * Ca)) / (1.0 - Ce * Cb));
                Cl = Ch + ((Ci * (Cc + Cb * Cf) + Cj * (Cf + Ce * Cc)) / (1.0 - Ce * Cb));

                Mdot = WaterMassFlow * this->SurfaceFrac(RadSurfNum);
                Cp = GetSpecificHeatGlycol(fluidNameWater, WaterTempIn, this->GlycolIndex, RoutineName);

                if (!Iteration) {

                    if (Surface(SurfNum).HeatTransferAlgorithm == HeatTransferModel_CTF)
                        QRadSysSource(SurfNum) = EpsMdotCp * (WaterTempIn - Ck) / (1.0 + (EpsMdotCp * Cl / Surface(SurfNum).Area));

                    if (Surface(SurfNum).HeatTransferAlgorithm == HeatTransferModel_CondFD)
                        QRadSysSource(SurfNum) = EpsMdotCp * (WaterTempIn - TCondFDSourceNode(SurfNum));

                    if (Surface(SurfNum).ExtBoundCond > 0 && Surface(SurfNum).ExtBoundCond != SurfNum)
                        QRadSysSource(Surface(SurfNum).ExtBoundCond) = QRadSysSource(SurfNum); // Also set the other side of an interzone
                    WaterTempOut(RadSurfNum) = WaterTempIn - (QRadSysSource(SurfNum) / (Mdot * Cp));
                } else { // (Iteration)
                    // In this case, we did not know the inlet temperature directly and have
                    // to figure it out as part of the solution.  Thus, we have to do a little
                    // more algebra.
                    // The last equation in the previous block was:
                    //   q = epsilon*Mdot*Cp*(Twaterin - Ck) / (1+(epsilon*Mdot*Cp*Cl/A))
                    // which combines with:
                    //   q = Mdot*Cp*(Twaterin - Twaterout,j)
                    // so that:
                    //   (Twaterin - Twaterout.j) = epsilon*(Twaterin - Ck) / (1+(epsilon*Mdot*Cp*Cl/A))
                    // Let:
                    //   Cm = epsilonj / (1+(epsilonj*Mdot,j*Cp*Cl,j/A))
                    // for each surface in the radiant system.  This results in:
                    //   (Twaterin - Twaterout,j) = Cm,j*(Twaterin - Ck,j)
                    // Or:
                    //   Twaterout,j = (1 - Cm,j)*Twaterin + Cm,j*Ck,j
                    // This holds for each surface that is part of the radiant system (j).  To get the
                    // overall outlet temperature, we have to do a mixing calculation after all of the
                    // surfaces have been simulated:
                    //   Twaterout = SUM(Fractionj*Twaterout,j)
                    // We also have to solve an energy balance at the mixing valve and add in pump heat.
                    // The energy balance at the mixing valve relates the loop inlet temperature (Tloopin)
                    // and the overall outlet temperature (Twaterout):
                    //   Tpumpin = (Mdotloop/Mdotradsys)*Tloopin + (Mdotrecirc/Mdotradsys)*Twaterout
                    // This can then be related to the inlet water temperature to the radiant system
                    // after pump heat has been taken into account:
                    //   Twaterin = (Mdotloop/Mdotradsys)*Tloopin + (Mdotrecirc/Mdotradsys)*Twaterout + PumpHeat/(Mdotradsys*Cp)
                    // Pluggin in the definition of Twaterout (sum equation above) and then the definition
                    // of each individual Twaterout,j equation (which is solely a function of Twaterin
                    // and coefficients), we can obtain an equation for Twaterin that consists of all
                    // known quantities.  This requires us to calculate Ck,j and Cm,j for all the radiant
                    // surfaces in the system first and then coming up with a calculation for Twaterin.
                    // After than, individual Twaterout,j can be calculated along with QRadSysSource.
                    Ckj(RadSurfNum) = Ck;
                    Cmj(RadSurfNum) = (EpsMdotCp / (Mdot * Cp)) / (1.0 + (EpsMdotCp * Cl / Surface(SurfNum).Area));

                    if (RadSurfNum == this->NumOfSurfaces) { // Last one so we can now do the other calculations
                        // Equation for Twaterin is:
                        //   Twaterin = (LoopTerm + RecircTerm)/(TwiCoeff)
                        // where:
                        //   LoopTerm   = (Mdotloop/Mdotradsys)*Tloopin + PumpHeat/(Mdotradsys*Cp)
                        //   RecircTerm = (Mdotrecirc/Mdotradsys)*SUM(FlowFracj*Ck,j*Cm,j)
                        //   TwiCoeff   = 1 - (Mdotrecirc/Mdotradsys)*SUM(FlowFracj*(1 - Cm,j))
                        SumFlowFracCkCm = 0.0;
                        SumFlowFracOneMinusCm = 0.0;
                        for (RadSurfNum2 = 1; RadSurfNum2 <= this->NumOfSurfaces; ++RadSurfNum2) {
                            SumFlowFracCkCm += (this->SurfaceFrac(RadSurfNum2) * Ckj(RadSurfNum) * Cmj(RadSurfNum2));
                            SumFlowFracOneMinusCm += (this->SurfaceFrac(RadSurfNum2) * (1.0 - Cmj(RadSurfNum2)));
                        }

                        LoopTerm = (this->WaterInjectionRate / this->WaterMassFlowRate) * Node(MainLoopNodeIn).Temp +
                                   (this->PumpHeattoFluid / (this->WaterMassFlowRate * Cp));

                        RecircTerm = (this->WaterRecircRate / this->WaterMassFlowRate) * SumFlowFracCkCm;

                        TwiCoeff = 1.0 - (this->WaterRecircRate / this->WaterMassFlowRate) * SumFlowFracOneMinusCm;

                        WaterTempIn = (LoopTerm + RecircTerm) / (TwiCoeff);

                        this->WaterInletTemp = WaterTempIn;

                        for (RadSurfNum2 = 1; RadSurfNum2 <= this->NumOfSurfaces; ++RadSurfNum2) {
                            WaterTempOut(RadSurfNum2) = WaterTempIn * (1.0 - Cmj(RadSurfNum2)) + (Ckj(RadSurfNum2) * Cmj(RadSurfNum2));
                            Mdot = WaterMassFlow * this->SurfaceFrac(RadSurfNum2);
                            SurfNum = this->SurfacePtr(RadSurfNum2);
                            QRadSysSource(SurfNum) = Mdot * Cp * (WaterTempIn - WaterTempOut(RadSurfNum2));
                            if (Surface(SurfNum).ExtBoundCond > 0 && Surface(SurfNum).ExtBoundCond != SurfNum)
                                QRadSysSource(Surface(SurfNum).ExtBoundCond) = QRadSysSource(SurfNum); // Also set the other side of an interzone
                        }
                    }
                }
            }

            for (RadSurfNum = 1; RadSurfNum <= this->NumOfSurfaces; ++RadSurfNum) {
                SurfNum = this->SurfacePtr(RadSurfNum);
                // "Temperature Comparison" Cut-off:
                // Check to see whether or not the system should really be running.  If
                // QRadSysSource is negative when we are in heating mode or QRadSysSource
                // is positive when we are in cooling mode, then the radiant system will
                // be doing the opposite of its intention.  In this case, the flow rate
                // is set to zero to avoid heating in cooling mode or cooling in heating
                // mode.
                if (((this->OperatingMode == HeatingMode) && (QRadSysSource(SurfNum) <= 0.0)) ||
                    ((this->OperatingMode == CoolingMode) && (QRadSysSource(SurfNum) >= 0.0))) {
                    WaterMassFlow = 0.0;
                    if (this->OperatingMode == HeatingMode) {
                        SetComponentFlowRate(WaterMassFlow,
                                             this->HotWaterInNode,
                                             this->HotWaterOutNode,
                                             this->HWLoopNum,
                                             this->HWLoopSide,
                                             this->HWBranchNum,
                                             this->HWCompNum);
                    } else if (this->OperatingMode == CoolingMode) {
                        SetComponentFlowRate(WaterMassFlow,
                                             this->ColdWaterInNode,
                                             this->ColdWaterOutNode,
                                             this->CWLoopNum,
                                             this->CWLoopSide,
                                             this->CWBranchNum,
                                             this->CWCompNum);
                    }
                    this->WaterMassFlowRate = WaterMassFlow;
                    this->OperatingMode = NotOperating;
                    for (RadSurfNum2 = 1; RadSurfNum2 <= this->NumOfSurfaces; ++RadSurfNum2) {
                        SurfNum2 = this->SurfacePtr(RadSurfNum2);
                        QRadSysSource(SurfNum2) = 0.0;
                        if (Surface(SurfNum2).ExtBoundCond > 0 && Surface(SurfNum2).ExtBoundCond != SurfNum2)
                            QRadSysSource(Surface(SurfNum2).ExtBoundCond) = 0.0; // Also zero the other side of an interzone
                    }
                    break; // outer do loop
                }
            }
            // Condensation Cut-off:
            // Check to see whether there are any surface temperatures within the radiant system that have
            // dropped below the dew-point temperature.  If so, we need to shut off this radiant system.
            // A safety parameter is added (hardwired parameter) to avoid getting too close to condensation
            // conditions.
            this->CondCausedShutDown = false;
            DewPointTemp = PsyTdpFnWPb(ZoneAirHumRat(this->ZonePtr), OutBaroPress);

            if ((this->OperatingMode == CoolingMode) && (this->CondCtrlType == CondCtrlSimpleOff)) {

                for (RadSurfNum2 = 1; RadSurfNum2 <= this->NumOfSurfaces; ++RadSurfNum2) {
                    if (TH(2, 1, this->SurfacePtr(RadSurfNum2)) < (DewPointTemp + this->CondDewPtDeltaT)) {
                        // Condensation warning--must shut off radiant system
                        this->CondCausedShutDown = true;
                        WaterMassFlow = 0.0;
                        this->OperatingMode = NotOperating;
                        SetComponentFlowRate(WaterMassFlow,
                                             this->ColdWaterInNode,
                                             this->ColdWaterOutNode,
                                             this->CWLoopNum,
                                             this->CWLoopSide,
                                             this->CWBranchNum,
                                             this->CWCompNum);
                        this->WaterMassFlowRate = WaterMassFlow;
                        for (RadSurfNum3 = 1; RadSurfNum3 <= this->NumOfSurfaces; ++RadSurfNum3) {
                            SurfNum2 = this->SurfacePtr(RadSurfNum3);
                            QRadSysSource(SurfNum2) = 0.0;
                            if (Surface(SurfNum2).ExtBoundCond > 0 && Surface(SurfNum2).ExtBoundCond != SurfNum2)
                                QRadSysSource(Surface(SurfNum2).ExtBoundCond) = 0.0; // Also zero the other side of an interzone
                        }
                        // Produce a warning message so that user knows the system was shut-off due to potential for condensation
                        if (!WarmupFlag) {
                            if (this->CondErrIndex == 0) { // allow errors up to number of radiant systems
                                ShowWarningMessage(cConstantFlowSystem + " [" + this->Name + ']');
                                ShowContinueError("Surface [" + Surface(this->SurfacePtr(RadSurfNum2)).Name +
                                                  "] temperature below dew-point temperature--potential for condensation exists");
                                ShowContinueError("Flow to the radiant system will be shut-off to avoid condensation");
                                ShowContinueError("Predicted radiant system surface temperature = " +
                                                  RoundSigDigits(TH(2, 1, this->SurfacePtr(RadSurfNum2)), 2));
                                ShowContinueError("Zone dew-point temperature + safety delta T= " +
                                                  RoundSigDigits(DewPointTemp + this->CondDewPtDeltaT, 2));
                                ShowContinueErrorTimeStamp("");
                                ShowContinueError("Note that a " + RoundSigDigits(this->CondDewPtDeltaT, 4) +
                                                  " C safety was chosen in the input for the shut-off criteria");
                                ShowContinueError("Note also that this affects all surfaces that are part of this radiant system");
                            }
                            ShowRecurringWarningErrorAtEnd(cConstantFlowSystem + " [" + this->Name + "] condensation shut-off occurrence continues.",
                                                           this->CondErrIndex,
                                                           DewPointTemp,
                                                           DewPointTemp,
                                                           _,
                                                           "C",
                                                           "C");
                        }
                        break; // outer do loop
                    }
                }

            } else if ((this->OperatingMode == CoolingMode) && (this->CondCtrlType == CondCtrlNone)) {

                for (RadSurfNum2 = 1; RadSurfNum2 <= this->NumOfSurfaces; ++RadSurfNum2) {
                    if (TH(2, 1, this->SurfacePtr(RadSurfNum2)) < DewPointTemp) {
                        // Condensation occurring but user does not want to shut radiant system off ever
                        this->CondCausedShutDown = true;
                    }
                }

            } else if ((this->OperatingMode == CoolingMode) && (this->CondCtrlType == CondCtrlVariedOff)) {

                for (RadSurfNum2 = 1; RadSurfNum2 <= this->NumOfSurfaces; ++RadSurfNum2) {
                    if (TH(2, 1, this->SurfacePtr(RadSurfNum2)) < (DewPointTemp + this->CondDewPtDeltaT)) {
                        VarOffCond = true;
                        if (CFloCondIterNum >= 2) {
                            // We have already iterated once so now we must shut off radiant system
                            this->CondCausedShutDown = true;
                            WaterMassFlow = 0.0;
                            this->OperatingMode = NotOperating;
                            SetComponentFlowRate(WaterMassFlow,
                                                 this->ColdWaterInNode,
                                                 this->ColdWaterOutNode,
                                                 this->CWLoopNum,
                                                 this->CWLoopSide,
                                                 this->CWBranchNum,
                                                 this->CWCompNum);
                            this->WaterMassFlowRate = WaterMassFlow;
                            for (RadSurfNum3 = 1; RadSurfNum3 <= this->NumOfSurfaces; ++RadSurfNum3) {
                                SurfNum2 = this->SurfacePtr(RadSurfNum3);
                                QRadSysSource(SurfNum2) = 0.0;
                                if (Surface(SurfNum2).ExtBoundCond > 0 && Surface(SurfNum2).ExtBoundCond != SurfNum2)
                                    QRadSysSource(Surface(SurfNum2).ExtBoundCond) = 0.0; // Also zero the other side of an interzone
                            }
                            // Produce a warning message so that user knows the system was shut-off due to potential for condensation
                            if (!WarmupFlag) {
                                if (this->CondErrIndex == 0) { // allow errors up to number of radiant systems
                                    ShowWarningMessage(cConstantFlowSystem + " [" + this->Name + ']');
                                    ShowContinueError("Surface [" + Surface(this->SurfacePtr(RadSurfNum2)).Name +
                                                      "] temperature below dew-point temperature--potential for condensation exists");
                                    ShowContinueError("Flow to the radiant system will be shut-off to avoid condensation");
                                    ShowContinueError("Predicted radiant system surface temperature = " +
                                                      RoundSigDigits(TH(2, 1, this->SurfacePtr(RadSurfNum2)), 2));
                                    ShowContinueError("Zone dew-point temperature + safety delta T= " +
                                                      RoundSigDigits(DewPointTemp + this->CondDewPtDeltaT, 2));
                                    ShowContinueErrorTimeStamp("");
                                    ShowContinueError("Note that a " + RoundSigDigits(this->CondDewPtDeltaT, 4) +
                                                      " C safety was chosen in the input for the shut-off criteria");
                                    ShowContinueError("Note also that this affects all surfaces that are part of this radiant system");
                                }
                                ShowRecurringWarningErrorAtEnd(cConstantFlowSystem + " [" + this->Name +
                                                                   "] condensation shut-off occurrence continues.",
                                                               this->CondErrIndex,
                                                               DewPointTemp,
                                                               DewPointTemp,
                                                               _,
                                                               "C",
                                                               "C");
                            }
                            break; // outer do loop
                        } else {   // (First iteration--reset loop required temperature and try again to avoid condensation)
                            LoopReqTemp = DewPointTemp + this->CondDewPtDeltaT;
                        }
                    }
                }
            }

            // Determine radiant system outlet temperature (two ways to calculate--use as a check)
            WaterOutletTempCheck = 0.0;
            TotalRadSysPower = 0.0;
            for (RadSurfNum = 1; RadSurfNum <= this->NumOfSurfaces; ++RadSurfNum) {
                SurfNum = this->SurfacePtr(RadSurfNum);
                TotalRadSysPower += QRadSysSource(SurfNum);
                WaterOutletTempCheck += (this->SurfaceFrac(RadSurfNum) * WaterTempOut(RadSurfNum));
            }
            TotalRadSysPower *= ZoneMult;

            if (this->WaterMassFlowRate > 0.0) {
                Cp = GetSpecificHeatGlycol(fluidNameWater, WaterTempIn, this->GlycolIndex, RoutineName);
                this->WaterOutletTemp = this->WaterInletTemp - (TotalRadSysPower / (this->WaterMassFlowRate * Cp));
                if ((std::abs(this->WaterOutletTemp - WaterOutletTempCheck) > TempCheckLimit) && (std::abs(TotalRadSysPower) > ZeroSystemResp)) {
                    // If the total system power is zero, that means we have shut down and the temperatures won't match because of that
                    ShowWarningError("Radiant system water outlet temperature calculation mismatch--this should not happen");
                }
            } else {
                this->WaterOutletTemp = this->WaterInletTemp;
            }
        }

        // Now that we have the source/sink term(s), we must redo the heat balances to obtain
        // the new SumHATsurf value for the zone.  Note that the difference between the new
        // SumHATsurf and the value originally calculated by the heat balance with a zero
        // source for all radiant systems in the zone is the load met by the system (approximately).
        HeatBalanceSurfaceManager::CalcHeatBalanceOutsideSurf(state, state.dataConvectionCoefficients, state.files, ZoneNum);
        HeatBalanceSurfaceManager::CalcHeatBalanceInsideSurf(state, ZoneNum);

        LoadMet = SumHATsurf(this->ZonePtr) - ZeroSourceSumHATsurf(this->ZonePtr);
    }

    void ConstantFlowRadiantSystemData::calculateRunningMeanAverageTemperature()
    {
        // This routine grabs the current weather data since it is currently available at this point in the simulation.  Note, however,
        // that the formula that calculates the running mean average (dry-bulb) temperature uses the values from "yesterday".  So, today's
        // values are calculated and then shifted at the beginning of the next day to the tomorrow variables.  It is these tomorrow variables
        // that are then used in the formula.  So, that is why some of the assignments are done in the order that they are in below.
        if (DataGlobals::DayOfSim == 1 && DataGlobals::WarmupFlag) {
            // there is no "history" here--assume everything that came before was the same (this applies to design days also--weather is always the
            // same
            this->todayAverageOutdoorDryBulbTemperature = this->calculateCurrentDailyAverageODB();
            this->yesterdayAverageOutdoorDryBulbTemperature = this->todayAverageOutdoorDryBulbTemperature;
            this->todayRunningMeanOutdoorDryBulbTemperature = this->todayAverageOutdoorDryBulbTemperature;
            this->yesterdayRunningMeanOutdoorDryBulbTemperature = this->todayAverageOutdoorDryBulbTemperature;
        } else if (!DataGlobals::WarmupFlag && DataGlobals::NumOfDayInEnvrn > 1) {
            // This is an environment with more than one day (non-design day) so...
            // First update yesterday's information using what was previously calculated for "today"
            this->yesterdayAverageOutdoorDryBulbTemperature = this->todayAverageOutdoorDryBulbTemperature;
            this->yesterdayRunningMeanOutdoorDryBulbTemperature = this->todayRunningMeanOutdoorDryBulbTemperature;
            // Now update the running mean and average outdoor air temperatures
            this->todayRunningMeanOutdoorDryBulbTemperature =
                (1.0 - this->runningMeanOutdoorAirTemperatureWeightingFactor) * this->yesterdayAverageOutdoorDryBulbTemperature +
                this->runningMeanOutdoorAirTemperatureWeightingFactor * this->yesterdayRunningMeanOutdoorDryBulbTemperature;
            this->todayAverageOutdoorDryBulbTemperature = this->calculateCurrentDailyAverageODB();
        }
    }

    Real64 ConstantFlowRadiantSystemData::calculateCurrentDailyAverageODB()
    {
        Real64 sum = 0.0;
        for (int hourNumber = 1; hourNumber <= DataGlobals::HoursInDay; ++hourNumber) {
            for (int timeStepNumber = 1; timeStepNumber <= DataGlobals::NumOfTimeStepInHour; ++timeStepNumber) {
                sum += WeatherManager::TodayOutDryBulbTemp(timeStepNumber, hourNumber);
            }
        }
        return sum / double(DataGlobals::HoursInDay * DataGlobals::NumOfTimeStepInHour);
    }
<<<<<<< HEAD
=======

>>>>>>> 5a40ebd3

    void ElectricRadiantSystemData::calculateLowTemperatureRadiantSystem(EnergyPlusData &state,
                                                                         Real64 &LoadMet) // load met by the radiant system, in Watts
    {

        // SUBROUTINE INFORMATION:
        //       AUTHOR         Rick Strand
        //       DATE WRITTEN   November 2000
        //       MODIFIED       Sep 2011 LKL/BG - resimulate only zones needing it for Radiant systems

        // PURPOSE OF THIS SUBROUTINE:
        // This subroutine does all of the stuff that is necessary to simulate
        // a low temperature electric radiant heating system.  Calls are made to
        // appropriate subroutines either in this module or outside of it.

        // METHODOLOGY EMPLOYED:
        // Follows the methods used by many other pieces of zone equipment except
        // that we are controlling the electrical input to the building element's
        // resistance heating wires.  Note that cooling is not allowed for such
        // a system.

        // REFERENCES:
        // Other EnergyPlus modules
        // IBLAST-QTF research program, completed in January 1995 (unreleased)
        // Strand, R.K. 1995. "Heat Source Transfer Functions and Their Application to
        //   Low Temperature Radiant Heating Systems", Ph.D. dissertation, University
        //   of Illinois at Urbana-Champaign, Department of Mechanical and Industrial
        //   Engineering.
        // Seem, J.E. 1986. "Heat Transfer in Buildings", Ph.D. dissertation, University
        //   of Wisconsin-Madison.

        // Using/Aliasing
        using DataHeatBalance::MRT;
        using DataHeatBalance::Zone;
        using DataHeatBalance::ZoneData;
        using DataHeatBalFanSys::MAT;
        using DataHVACGlobals::SmallLoad;
        using ScheduleManager::GetCurrentScheduleValue;

        // SUBROUTINE LOCAL VARIABLE DECLARATIONS:
        Real64 ControlTemp; // Temperature of the parameter that is controlling the radiant system
        Real64 HeatFrac;    // fraction of maximum electrical heat input to radiant system [dimensionless]
        Real64 OffTemp;     // Temperature above which the radiant system should be completely off [C]
        int RadSurfNum;     // number of surface that is the radiant system
        int SurfNum;        // intermediate variable for surface number in Surface derived type
        int ZoneNum;        // number of zone being served

        // initialize local variables
        ZoneNum = this->ZonePtr;
        HeatFrac = 0.0;

        if (GetCurrentScheduleValue(this->SchedPtr) <= 0.0) {

            // Unit is off; set the heat source terms to zero
            for (RadSurfNum = 1; RadSurfNum <= this->NumOfSurfaces; ++RadSurfNum) {
                SurfNum = this->SurfacePtr(RadSurfNum);
                QRadSysSource(SurfNum) = 0.0;
                if (Surface(SurfNum).ExtBoundCond > 0 && Surface(SurfNum).ExtBoundCond != SurfNum)
                    QRadSysSource(Surface(SurfNum).ExtBoundCond) = 0.0; // Also zero the other side of an interzone
            }

        } else { // Unit might be on-->this section is intended to determine whether the controls say
            // that the unit should be on or not

            // Determine the current setpoint temperature and the temperature at which the unit should be completely off
            OffTemp = this->setOffTemperatureLowTemperatureRadiantSystem(this->SetptSchedPtr, this->ThrottlRange);

            // Determine the control temperature--what the setpoint/offtemp is being compared to for unit operation

            ControlTemp = this->setRadiantSystemControlTemperature();

            if (ControlTemp < OffTemp) { // HEATING MODE

                this->OperatingMode = HeatingMode;

                HeatFrac = this->calculateOperationalFraction(OffTemp, ControlTemp, this->ThrottlRange);

                // Set the heat source for the low temperature electric radiant system
                for (RadSurfNum = 1; RadSurfNum <= this->NumOfSurfaces; ++RadSurfNum) {
                    SurfNum = this->SurfacePtr(RadSurfNum);
                    QRadSysSource(SurfNum) = HeatFrac * this->MaxElecPower * this->SurfaceFrac(RadSurfNum);
                    if (Surface(SurfNum).ExtBoundCond > 0 && Surface(SurfNum).ExtBoundCond != SurfNum)
                        QRadSysSource(Surface(SurfNum).ExtBoundCond) = QRadSysSource(SurfNum); // Also set the other side of an interzone
                }

                // Now "simulate" the system by recalculating the heat balances
                HeatBalanceSurfaceManager::CalcHeatBalanceOutsideSurf(state, state.dataConvectionCoefficients, state.files, ZoneNum);
                HeatBalanceSurfaceManager::CalcHeatBalanceInsideSurf(state, ZoneNum);

                LoadMet = SumHATsurf(ZoneNum) - ZeroSourceSumHATsurf(ZoneNum);

            } else { //  OFF or COOLING MODE (not allowed for an electric low temperature radiant system), turn it off

                for (RadSurfNum = 1; RadSurfNum <= this->NumOfSurfaces; ++RadSurfNum) {
                    SurfNum = this->SurfacePtr(RadSurfNum);
                    QRadSysSource(SurfNum) = 0.0;
                    if (Surface(SurfNum).ExtBoundCond > 0 && Surface(SurfNum).ExtBoundCond != SurfNum)
                        QRadSysSource(Surface(SurfNum).ExtBoundCond) = 0.0; // Also zero the other side of an interzone
                }
            }
        }
    }

    void RadiantSystemBaseData::updateLowTemperatureRadiantSystemSurfaces()
    {

        // The purpose of this routine is to update the average heat source/sink for a particular system over the various system time
        // steps that make up the zone time step.  For hydronic systems, this routine must also set the outlet water conditions.
        // For the source/sink average update, if the system time step elapsed is still what it used to be, then either we are still
        // iterating orwe had to go back and shorten the time step.  As a result, we have to subtract out the previous value that we
        // added.  If the system time step elapsed is different, then we just need to add the new values to the running average.

        // Using/Aliasing
        using DataGlobals::TimeStepZone;
        using DataHeatBalance::Zone;
        using DataHVACGlobals::SysTimeElapsed;
        using DataHVACGlobals::TimeStepSys;

        // SUBROUTINE PARAMETER DEFINITIONS:
        static std::string const RoutineName("UpdateLowTempRadiantSystem");

        for (int radSurfNum = 1; radSurfNum <= this->NumOfSurfaces; ++radSurfNum) {

            int surfNum = this->SurfacePtr(radSurfNum);

            if (LastSysTimeElapsed(surfNum) == SysTimeElapsed) {
                // Still iterating or reducing system time step, so subtract old values which were
                // not valid
                QRadSysSrcAvg(surfNum) -= LastQRadSysSrc(surfNum) * LastTimeStepSys(surfNum) / TimeStepZone;
            }

            // Update the running average and the "last" values with the current values of the appropriate variables
            QRadSysSrcAvg(surfNum) += QRadSysSource(surfNum) * TimeStepSys / TimeStepZone;

            LastQRadSysSrc(surfNum) = QRadSysSource(surfNum);
            LastSysTimeElapsed(surfNum) = SysTimeElapsed;
            LastTimeStepSys(surfNum) = TimeStepSys;
        }
    }

    void VariableFlowRadiantSystemData::updateLowTemperatureRadiantSystem()
    {

        // Using/Aliasing
        using DataHeatBalance::Zone;
        using DataLoopNode::Node;
        using DataPlant::PlantLoop;
        using FluidProperties::GetSpecificHeatGlycol;
        using PlantUtilities::SafeCopyPlantNode;
        using PlantUtilities::SetComponentFlowRate;

        // SUBROUTINE PARAMETER DEFINITIONS:
        static std::string const RoutineName("UpdateVariableFlowSystem");

        // SUBROUTINE LOCAL VARIABLE DECLARATIONS:
        Real64 cpWater;       // Specific heat of water
        int waterInletNode;   // Node number for the water side inlet of the radiant system
        Real64 waterMassFlow; // Flow rate of water in the radiant system
        int waterOutletNode;  // Node number for the water side outlet of the radiant system

        // For a hydronic system, calculate the water side outlet conditions and set the
        // appropriate conditions on the correct HVAC node.

        // First sum up all of the heat sources/sinks associated with this system
        Real64 TotalHeatSource(0.0); // Total heat source or sink for a particular radiant system (sum of all surface source/sinks)
        for (int radSurfNum = 1; radSurfNum <= this->NumOfSurfaces; ++radSurfNum) {
            TotalHeatSource += QRadSysSource(this->SurfacePtr(radSurfNum));
        }
        TotalHeatSource *= double(Zone(this->ZonePtr).Multiplier * Zone(this->ZonePtr).ListMultiplier);

        // Update the heating side of things
        if (this->HeatingSystem) {

            waterInletNode = this->HotWaterInNode;
            waterOutletNode = this->HotWaterOutNode;
            waterMassFlow = Node(waterInletNode).MassFlowRate;

            cpWater = GetSpecificHeatGlycol(
                PlantLoop(this->HWLoopNum).FluidName, Node(waterInletNode).Temp, PlantLoop(this->HWLoopNum).FluidIndex, RoutineName);

            if (this->OperatingMode == HeatingMode) {
                if ((cpWater > 0.0) && (waterMassFlow > 0.0)) {
                    SafeCopyPlantNode(waterInletNode, waterOutletNode);
                    Node(waterOutletNode).Temp = Node(waterInletNode).Temp - TotalHeatSource / waterMassFlow / cpWater;
                } else {
                    SafeCopyPlantNode(waterInletNode, waterOutletNode);
                }

            } else { // CoolingMode or not on
                SafeCopyPlantNode(waterInletNode, waterOutletNode);
            }

            this->checkForOutOfRangeTemperatureResult(Node(waterOutletNode).Temp, Node(waterInletNode).Temp);
        }

        if (this->CoolingSystem) {

            waterInletNode = this->ColdWaterInNode;
            waterOutletNode = this->ColdWaterOutNode;
            waterMassFlow = Node(waterInletNode).MassFlowRate;

            cpWater = GetSpecificHeatGlycol(
                PlantLoop(this->CWLoopNum).FluidName, Node(waterInletNode).Temp, PlantLoop(this->CWLoopNum).FluidIndex, RoutineName);

            if (this->OperatingMode == CoolingMode) {
                if ((cpWater > 0.0) && (waterMassFlow > 0.0)) {
                    SafeCopyPlantNode(waterInletNode, waterOutletNode);
                    Node(waterOutletNode).Temp = Node(waterInletNode).Temp - TotalHeatSource / waterMassFlow / cpWater;
                } else {
                    SafeCopyPlantNode(waterInletNode, waterOutletNode);
                }

            } else { // HeatingMode or not on
                SafeCopyPlantNode(waterInletNode, waterOutletNode);
            }

            this->checkForOutOfRangeTemperatureResult(Node(waterOutletNode).Temp, Node(waterInletNode).Temp);
        }
    }

    void ConstantFlowRadiantSystemData::updateLowTemperatureRadiantSystem()
    {

        // Using/Aliasing
        using DataHeatBalance::Zone;
        using DataLoopNode::Node;
        using DataPlant::PlantLoop;
        using FluidProperties::GetSpecificHeatGlycol;
        using PlantUtilities::SafeCopyPlantNode;
        using PlantUtilities::SetComponentFlowRate;

        Real64 bypassMassFlow; // Local bypass for a constant flow radiant system (could have recirculation and/or bypass)
        int waterInletNode;    // Node number for the water side inlet of the radiant system
        int waterOutletNode;   // Node number for the water side outlet of the radiant system

        // For a constant flow system, calculate the water side outlet conditions
        // and set the appropriate conditions on the correct HVAC node.  This may
        // require mixing if the main system does not provide all of the flow that
        // the local radiant system circulates.

        // Update the heating side of things
        if (this->HeatingSystem) {

            waterInletNode = this->HotWaterInNode;
            waterOutletNode = this->HotWaterOutNode;
            SafeCopyPlantNode(waterInletNode, waterOutletNode);

            if (this->OperatingMode == HeatingMode) {

                // Leave the inlet and outlet flow alone (if high enough) and perform a bypass if more flow than needed
                if (Node(waterInletNode).MassFlowRate <= this->WaterInjectionRate) {
                    // Note that the water injection rate has already been restricted to the maximum available flow
                    Node(waterOutletNode).Temp = this->WaterOutletTemp;
                } else {
                    // Loop is providing more flow than needed so perform a local bypass and
                    // mix the flows to obtain the proper outlet temperature.  In this case,
                    // the mass flow rates on the loop are left alone and the outlet temperature
                    // is calculated from a simple steady-steady, steady-flow energy balance.
                    bypassMassFlow = Node(waterInletNode).MassFlowRate - this->WaterInjectionRate;
                    Node(waterOutletNode).Temp = ((bypassMassFlow * Node(waterInletNode).Temp) + (this->WaterInjectionRate * this->WaterOutletTemp)) /
                                                 (Node(waterOutletNode).MassFlowRate);
                }
            }
            this->checkForOutOfRangeTemperatureResult(Node(waterOutletNode).Temp, Node(waterInletNode).Temp);
        }

        if (this->CoolingSystem) {

            waterInletNode = this->ColdWaterInNode;
            waterOutletNode = this->ColdWaterOutNode;
            SafeCopyPlantNode(waterInletNode, waterOutletNode);

            if (this->OperatingMode == CoolingMode) {

                if (Node(waterInletNode).MassFlowRate <= this->WaterInjectionRate) {
                    // Note that the water injection rate has already been restricted to the maximum available flow

                    Node(waterOutletNode).Temp = this->WaterOutletTemp;
                } else {
                    // Loop is providing more flow than needed so perform a local bypass and
                    // mix the flows to obtain the proper outlet temperature.  In this case,
                    // the mass flow rates on the loop are left alone and the outlet temperature
                    // is calculated from a simple steady-steady, steady-flow energy balance.
                    bypassMassFlow = Node(waterInletNode).MassFlowRate - this->WaterInjectionRate;
                    Node(waterOutletNode).Temp = ((bypassMassFlow * Node(waterInletNode).Temp) + (this->WaterInjectionRate * this->WaterOutletTemp)) /
                                                 (Node(waterOutletNode).MassFlowRate);
                }

                this->checkForOutOfRangeTemperatureResult(Node(waterOutletNode).Temp, Node(waterInletNode).Temp);
            }
        }
    }

    void ElectricRadiantSystemData::updateLowTemperatureRadiantSystem()
    { // Dummy routine: no updates are needed for electric radiant systems
    }

    void HydronicSystemBaseData::checkForOutOfRangeTemperatureResult(Real64 const outletTemp, Real64 const inletTemp)
    {

        // SUBROUTINE INFORMATION:
        //       AUTHOR         B. Griffith
        //       DATE WRITTEN   March 2013

        // PURPOSE OF THIS SUBROUTINE:
        // check for crazy, out of range temperature results for fluid leaving radiant system

        // Using/Aliasing
        using General::RoundSigDigits;

        Real64 const upperRangeLimit(500.0);  // high error trigger limit for when model is not working
        Real64 const lowerRangeLimit(-300.0); // Low error trigger limit for when model is not working

        if (outletTemp < lowerRangeLimit) {
            warnTooLow = true;
        }

        if (outletTemp > upperRangeLimit) {
            warnTooHigh = true;
        }

        if (warnTooLow || warnTooHigh) {
            if (warnTooLow) {
                if (this->OutRangeLoErrorCount == 0) {
                    ShowSevereMessage("UpdateLowTempRadiantSystem: model result for fluid outlet temperature is not physical.");
                    ShowContinueError("Occurs for radiant system name = " + this->Name);
                    ShowContinueError("Calculated radiant system outlet temperature = " + RoundSigDigits(outletTemp, 3) + " [C]");
                    ShowContinueError("Radiant system inlet temperature = " + RoundSigDigits(inletTemp, 3) + " [C]");
                    ShowContinueError(
                        "A possible cause is that the materials used in the internal source construction are not compatible with the model.");
                }
                ShowRecurringSevereErrorAtEnd(
                    "UpdateLowTempRadiantSystem: Detected low out of range outlet temperature result for radiant system name =" + this->Name,
                    this->OutRangeLoErrorCount,
                    outletTemp,
                    outletTemp);
            }

            if (warnTooHigh) {
                if (this->OutRangeHiErrorCount == 0) {
                    ShowSevereMessage("UpdateLowTempRadiantSystem: model result for fluid outlet temperature is not physical.");
                    ShowContinueError("Occurs for radiant system name = " + this->Name);
                    ShowContinueError("Calculated radiant system outlet temperature = " + RoundSigDigits(outletTemp, 3) + " [C]");
                    ShowContinueError("Radiant system inlet temperature = " + RoundSigDigits(inletTemp, 3) + " [C]");
                    ShowContinueError(
                        "A possible cause is that the materials used in the internal source construction are not compatible with the model.");
                }
                ShowRecurringSevereErrorAtEnd(
                    "UpdateLowTempRadiantSystem: Detected high out of range outlet temperature result radiant system name =" + this->Name,
                    this->OutRangeHiErrorCount,
                    outletTemp,
                    outletTemp);
            }
        }
    }

    Real64 RadiantSystemBaseData::setRadiantSystemControlTemperature()
    {
        switch (this->ControlType) {
        case LowTempRadiantControlTypes::MATControl:
            return DataHeatBalFanSys::MAT(this->ZonePtr);
        case LowTempRadiantControlTypes::MRTControl:
            return DataHeatBalance::MRT(this->ZonePtr);
        case LowTempRadiantControlTypes::OperativeControl:
            return 0.5 * (DataHeatBalFanSys::MAT(this->ZonePtr) + DataHeatBalance::MRT(this->ZonePtr));
        case LowTempRadiantControlTypes::ODBControl:
            return DataHeatBalance::Zone(this->ZonePtr).OutDryBulbTemp;
        case LowTempRadiantControlTypes::OWBControl:
            return DataHeatBalance::Zone(this->ZonePtr).OutWetBulbTemp;
        case LowTempRadiantControlTypes::SurfFaceTempControl:
            return DataHeatBalSurface::TempSurfIn(this->SurfacePtr(1)); // Grabs the inside face temperature of the first surface in the list
        case LowTempRadiantControlTypes::SurfIntTempControl:
            return DataHeatBalSurface::TempUserLoc(
                this->SurfacePtr(1)); // Grabs the temperature inside the slab at the location specified by the user
        case LowTempRadiantControlTypes::RunningMeanODBControl:
            return this->todayRunningMeanOutdoorDryBulbTemperature;
        default:
            ShowSevereError("Illegal control type in low temperature radiant system: " + this->Name);
            ShowFatalError("Preceding condition causes termination.");
            return 0.0; // hush the compiler
        }
    }

    Real64
    RadiantSystemBaseData::calculateOperationalFraction(Real64 const offTemperature, Real64 const controlTemperature, Real64 const throttlingRange)
    {
        Real64 temperatureDifference = std::abs(offTemperature - controlTemperature);
        if (temperatureDifference <= 0.0) {
            return 0.0; // No temperature difference--turn things off (set to zero); technically shouldn't happen
        } else if (throttlingRange < 0.001) {
            return 1.0; // Throttling range is essentially zero and there is a temperature difference--turn it full on
        } else {
<<<<<<< HEAD
            return temperatureDifference /
                   throttlingRange; // Temperature difference is non-zero and less than the throttling range--calculate the operation fraction
=======
            // Temperature difference is non-zero and less than the throttling range--calculate the operation fraction, but limit to a maximum of 1.0
            return min(temperatureDifference/throttlingRange, 1.0);
>>>>>>> 5a40ebd3
        }
    }

    Real64 RadiantSystemBaseData::setOffTemperatureLowTemperatureRadiantSystem(const int scheduleIndex, const Real64 throttlingRange)
    {
        Real64 scheduleValue = ScheduleManager::GetCurrentScheduleValue(scheduleIndex);
        switch (this->SetpointType) {
        case LowTempRadiantSetpointTypes::halfFlowPower:
            return scheduleValue + 0.5 * throttlingRange;
        case LowTempRadiantSetpointTypes::zeroFlowPower:
            return scheduleValue;
        default:
            ShowSevereError("Illegal setpoint type in low temperature radiant system: " + this->Name);
            ShowFatalError("Preceding condition causes termination.");
            return scheduleValue + 0.5 * throttlingRange; // hush the compiler
        }
    }

    Real64
    HydronicSystemBaseData::calculateHXEffectivenessTerm(int const SurfNum,          // Surface number for this particular part of the radiant system
                                                         Real64 const Temperature,   // Temperature of water entering the radiant system, in C
                                                         Real64 const WaterMassFlow, // Mass flow rate of water in the radiant system, in kg/s
                                                         Real64 const FlowFraction,  // Mass flow rate fraction for this surface in the radiant system
                                                         Real64 const NumCircs       // Number of fluid circuits in this surface
    )
    {

        // SUBROUTINE INFORMATION:
        //       AUTHOR         Rick Strand
        //       DATE WRITTEN   December 2000

        // PURPOSE OF THIS SUBROUTINE:
        // This subroutine calculates the radiant system "heat exchanger"
        // effectiveness term.  This is equal to the mass flow rate of water
        // times the specific heat of water times the effectiveness of
        // the heat exchanger (radiant system "coil").

        // METHODOLOGY EMPLOYED:
        // Assumes that the only real heat transfer term that we have to
        // deal with is the convection from the water to the tube.  The
        // other assumptions are that the tube inside surface temperature
        // is equal to the "source location temperature" and that it is
        // a CONSTANT throughout the radiant system.  This is to make
        // the problem more tractable and to fit with other system assumptions
        // that were made elsewhere in the radiant system model.

        // REFERENCES:
        // Property data for water shown below as parameters taken from
        //   Incropera and DeWitt, Introduction to Heat Transfer, Table A.6.
        // Heat exchanger information also from Incropera and DeWitt.
        // Code based loosely on code from IBLAST program (research version)

        // Using/Aliasing
        using DataGlobals::Pi;
        using DataPlant::PlantLoop;
        using FluidProperties::GetSpecificHeatGlycol;

        // Return value
        Real64 calculateHXEffectivenessTerm;

        // SUBROUTINE PARAMETER DEFINITIONS:
        Real64 const MaxLaminarRe(2300.0); // Maximum Reynolds number for laminar flow
        int const NumOfPropDivisions(13);
        Real64 const MaxExpPower(50.0); // Maximum power after which EXP argument would be zero for DP variables
        static Array1D<Real64> const Temps(
            NumOfPropDivisions, {1.85, 6.85, 11.85, 16.85, 21.85, 26.85, 31.85, 36.85, 41.85, 46.85, 51.85, 56.85, 61.85}); // Temperature, in C
        static Array1D<Real64> const Mu(NumOfPropDivisions,
                                        {0.001652,
                                         0.001422,
                                         0.001225,
                                         0.00108,
                                         0.000959,
                                         0.000855,
                                         0.000769,
                                         0.000695,
                                         0.000631,
                                         0.000577,
                                         0.000528,
                                         0.000489,
                                         0.000453}); // Viscosity, in Ns/m2
        static Array1D<Real64> const Conductivity(
            NumOfPropDivisions, {0.574, 0.582, 0.590, 0.598, 0.606, 0.613, 0.620, 0.628, 0.634, 0.640, 0.645, 0.650, 0.656}); // Conductivity, in W/mK
        static Array1D<Real64> const Pr(
            NumOfPropDivisions, {12.22, 10.26, 8.81, 7.56, 6.62, 5.83, 5.20, 4.62, 4.16, 3.77, 3.42, 3.15, 2.88}); // Prandtl number (dimensionless)
        static std::string const RoutineName("calculateHXEffectivenessTerm");

        // SUBROUTINE LOCAL VARIABLE DECLARATIONS:
        int Index;
        Real64 InterpFrac;
        Real64 NuD;
        Real64 ReD;
        Real64 NTU;
        Real64 CpWater(0.0);
        Real64 Kactual;
        Real64 MUactual;
        Real64 PRactual;
        Real64 Eff; // HX effectiveness

        // First find out where we are in the range of temperatures
        Index = 1;
        while (Index <= NumOfPropDivisions) {
            if (Temperature < Temps(Index)) break; // DO loop
            ++Index;
        }

        // Initialize thermal properties of water
        if (Index == 1) {
            MUactual = Mu(Index);
            Kactual = Conductivity(Index);
            PRactual = Pr(Index);
        } else if (Index > NumOfPropDivisions) {
            Index = NumOfPropDivisions;
            MUactual = Mu(Index);
            Kactual = Conductivity(Index);
            PRactual = Pr(Index);
        } else {
            InterpFrac = (Temperature - Temps(Index - 1)) / (Temps(Index) - Temps(Index - 1));
            MUactual = Mu(Index - 1) + InterpFrac * (Mu(Index) - Mu(Index - 1));
            Kactual = Conductivity(Index - 1) + InterpFrac * (Conductivity(Index) - Conductivity(Index - 1));
            PRactual = Pr(Index - 1) + InterpFrac * (Pr(Index) - Pr(Index - 1));
        }
        // arguments are glycol name, temperature, and concentration
        {
            auto const SELECT_CASE_var1(this->OperatingMode);
            if (SELECT_CASE_var1 == HeatingMode) {
                CpWater =
                    GetSpecificHeatGlycol(PlantLoop(this->HWLoopNum).FluidName, Temperature, PlantLoop(this->HWLoopNum).FluidIndex, RoutineName);
            } else if (SELECT_CASE_var1 == CoolingMode) {
                CpWater =
                    GetSpecificHeatGlycol(PlantLoop(this->CWLoopNum).FluidName, Temperature, PlantLoop(this->CWLoopNum).FluidIndex, RoutineName);
            } else {
                assert(false);
            }
        }

        // Calculate NTU based on the heat transfer model

        if (this->FluidToSlabHeatTransfer == FluidToSlabHeatTransferTypes::ISOStandard) {

<<<<<<< HEAD
            Real64 U = this->calculateUFromISOStandard(SurfNum, WaterMassFlow * FlowFraction);
=======
            Real64 U = this->calculateUFromISOStandard(SurfNum, WaterMassFlow*FlowFraction);
>>>>>>> 5a40ebd3

            // Calculate the NTU parameter
            // NTU = UA/[(Mdot*Cp)min]
            // where: U = h (convection coefficient) and h = (k)(Nu)/D
            //        A = Pi*D*TubeLength
            NTU = U * Pi * this->TubeDiameterOuter * this->TubeLength / (WaterMassFlow * CpWater); // FlowFraction cancels out here

<<<<<<< HEAD
        } else { // (this->FluidToSlabHeatTransfer == FluidToSlabHeatTransferTypes::ConvectionOnly)
=======
        } else {    // (this->FluidToSlabHeatTransfer == FluidToSlabHeatTransferTypes::ConvectionOnly)
>>>>>>> 5a40ebd3

            // Calculate the Reynold's number from RE=(4*Mdot)/(Pi*Mu*Diameter)
            ReD = 4.0 * WaterMassFlow * FlowFraction / (Pi * MUactual * this->TubeDiameterInner * NumCircs);

            // Calculate the Nusselt number based on what flow regime one is in
            if (ReD >= MaxLaminarRe) { // Turbulent flow --> use Colburn equation

                NuD = 0.023 * std::pow(ReD, 0.8) * std::pow(PRactual, 1.0 / 3.0);

            } else { // Laminar flow --> use constant surface temperature relation

                NuD = 3.66;
            }

            // Calculate the NTU parameter
            // NTU = UA/[(Mdot*Cp)min]
            // where: U = h (convection coefficient) and h = (k)(Nu)/D
            //        A = Pi*D*TubeLength
            NTU = Pi * Kactual * NuD * this->TubeLength / (WaterMassFlow * CpWater); // FlowFraction cancels out here
        }

        // Calculate Epsilon*MassFlowRate*Cp
        if (NTU > MaxExpPower) {
            Eff = 1.0;
            calculateHXEffectivenessTerm = FlowFraction * WaterMassFlow * CpWater;
        } else {
            Eff = 1.0 - std::exp(-NTU);
            calculateHXEffectivenessTerm = Eff * FlowFraction * WaterMassFlow * CpWater;
        }

        return calculateHXEffectivenessTerm;
    }

    Real64 HydronicSystemBaseData::calculateUFromISOStandard(int const SurfNum, Real64 const WaterMassFlow)
    {
        // Calculates the U-value for a pipe embedded in a radiant system using the information
        // from ISO Standard 11855, Part 2 (2012): "Building environment design — Design, dimensioning,
        // installation and control of embedded radiant heating and cooling systems — Part 2:
        // Determination of the design heating and cooling capacity."  This looks exclusively at the heat transfer
        // between the fluid and the inner side of the pipe and heat conduction through the pipe.  The remainder
        // of the ISO calculation relates to the slab itself which is modeled using transient heat conduction here
        // in EnergyPlus.

        // Return value
        Real64 calculateUFromISOStandard;

        int constructionNumber = DataSurfaces::Surface(SurfNum).Construction;

        // Fluid resistance to heat transfer, assumes turbulent flow (Equation B5, p. 38 of ISO Standard 11855-2)
        Real64 distanceBetweenPipes = 2.0 * dataConstruction.Construct(constructionNumber).ThicknessPerpend;
        Real64 ratioDiameterToMassFlowLength = this->TubeDiameterInner / WaterMassFlow / this->TubeLength;
<<<<<<< HEAD
        Real64 rFluid = 0.125 / DataGlobals::Pi * std::pow(distanceBetweenPipes, 0.13) * std::pow(ratioDiameterToMassFlowLength, 0.87);

        // Resistance to heat transfer (conduction through the piping material, Equation B6, p. 38 of ISO Standard 11855-2)
        Real64 rTube =
            0.5 * distanceBetweenPipes * std::log(this->TubeDiameterOuter / this->TubeDiameterInner) / DataGlobals::Pi / this->TubeConductivity;
=======
        Real64 rFluid = 0.125 / DataGlobals::Pi * std::pow(distanceBetweenPipes, 0.13) * std::pow(ratioDiameterToMassFlowLength,0.87);

        // Resistance to heat transfer (conduction through the piping material, Equation B6, p. 38 of ISO Standard 11855-2)
        Real64 rTube = 0.5 * distanceBetweenPipes * std::log(this->TubeDiameterOuter/this->TubeDiameterInner) / DataGlobals::Pi / this->TubeConductivity;
>>>>>>> 5a40ebd3

        calculateUFromISOStandard = 1.0 / (rFluid + rTube);

        return calculateUFromISOStandard;
    }

    void UpdateRadSysSourceValAvg(bool &LowTempRadSysOn) // .TRUE. if the radiant system has run this zone time step
    {

        // SUBROUTINE INFORMATION:
        //       AUTHOR         Rick Strand
        //       DATE WRITTEN   November 2000

        // PURPOSE OF THIS SUBROUTINE:
        // To transfer the average value of the heat source/sink over the entire
        // zone time step back to the heat balance routines so that the heat
        // balance algorithms can simulate one last time with the average source
        // to maintain some reasonable amount of continuity and energy balance
        // in the temperature and flux histories.

        // METHODOLOGY EMPLOYED:
        // All of the record keeping for the average term is done in the Update
        // routine so the only other thing that this subroutine does is check to
        // see if the system was even on.  If any average term is non-zero, then
        // one or more of the radiant systems was running.

        // SUBROUTINE PARAMETER DEFINITIONS:
        Real64 const CloseEnough(0.01); // Some arbitrarily small value to avoid zeros and numbers that are almost the same

        // SUBROUTINE LOCAL VARIABLE DECLARATIONS:
        int SurfNum; // DO loop counter for surface index

        LowTempRadSysOn = false;

        // If this was never allocated, then there are no radiant systems in this input file (just RETURN)
        if (!allocated(QRadSysSrcAvg)) return;

        // If it was allocated, then we have to check to see if this was running at all...
        for (SurfNum = 1; SurfNum <= TotSurfaces; ++SurfNum) {
            if (QRadSysSrcAvg(SurfNum) != 0.0) {
                LowTempRadSysOn = true;
                break; // DO loop
            }
        }

        QRadSysSource = QRadSysSrcAvg;

        // For interzone surfaces, QRadSysSrcAvg was only updated for the "active" side.  The active side
        // would have a non-zero value at this point.  If the numbers differ, then we have to manually update.
        for (SurfNum = 1; SurfNum <= TotSurfaces; ++SurfNum) {
            if (Surface(SurfNum).ExtBoundCond > 0 && Surface(SurfNum).ExtBoundCond != SurfNum) {
                if (std::abs(QRadSysSource(SurfNum) - QRadSysSource(Surface(SurfNum).ExtBoundCond)) > CloseEnough) { // numbers differ
                    if (std::abs(QRadSysSource(SurfNum)) > std::abs(QRadSysSource(Surface(SurfNum).ExtBoundCond))) {
                        QRadSysSource(Surface(SurfNum).ExtBoundCond) = QRadSysSource(SurfNum);
                    } else {
                        QRadSysSource(SurfNum) = QRadSysSource(Surface(SurfNum).ExtBoundCond);
                    }
                }
            }
        }
    }

    Real64 SumHATsurf(int const ZoneNum) // Zone number
    {

        // FUNCTION INFORMATION:
        //       AUTHOR         Peter Graham Ellis
        //       DATE WRITTEN   July 2003

        // PURPOSE OF THIS FUNCTION:
        // This function calculates the zone sum of Hc*Area*Tsurf.  It replaces the old SUMHAT.
        // The SumHATsurf code below is also in the CalcZoneSums subroutine in ZoneTempPredictorCorrector
        // and should be updated accordingly.

        // Using/Aliasing
        using namespace DataSurfaces;
        using namespace DataHeatBalance;
        using namespace DataHeatBalSurface;

        // Return value
        Real64 sumHATsurf(0.0);

        for (int surfNum = Zone(ZoneNum).SurfaceFirst; surfNum <= Zone(ZoneNum).SurfaceLast; ++surfNum) {
            if (!Surface(surfNum).HeatTransSurf) continue; // Skip non-heat transfer surfaces

            Real64 Area = Surface(surfNum).Area;

            if (Surface(surfNum).Class == SurfaceClass_Window) {
                if (SurfWinShadingFlag(surfNum) == IntShadeOn || SurfWinShadingFlag(surfNum) == IntBlindOn) {
                    // The area is the shade or blind are = sum of the glazing area and the divider area (which is zero if no divider)
                    Area += SurfWinDividerArea(surfNum);
                }

                if (SurfWinFrameArea(surfNum) > 0.0) {
                    // Window frame contribution
                    sumHATsurf += HConvIn(surfNum) * SurfWinFrameArea(surfNum) * (1.0 + SurfWinProjCorrFrIn(surfNum)) *
                                  SurfWinFrameTempSurfIn(surfNum);
                }

                if (SurfWinDividerArea(surfNum) > 0.0 && SurfWinShadingFlag(surfNum) != IntShadeOn &&
                    SurfWinShadingFlag(surfNum) != IntBlindOn) {
                    // Window divider contribution (only from shade or blind for window with divider and interior shade or blind)
                    sumHATsurf += HConvIn(surfNum) * SurfWinDividerArea(surfNum) * (1.0 + 2.0 * SurfWinProjCorrDivIn(surfNum)) *
                                  SurfWinDividerTempSurfIn(surfNum);
                }
            }

            sumHATsurf += HConvIn(surfNum) * Area * TempSurfInTmp(surfNum);
        }

        return sumHATsurf;
    }

    void VariableFlowRadiantSystemData::reportLowTemperatureRadiantSystem()
    {

        // Using/Aliasing
        using DataGlobals::SecInHour;
        using DataHeatBalance::Zone;
        using DataHVACGlobals::TimeStepSys;
        using DataLoopNode::Node;

        Real64 totalRadSysPower(0.0); // Total source/sink power for the radiant system (sum of all surfaces of the system)

        for (int radSurfNum = 1; radSurfNum <= this->NumOfSurfaces; ++radSurfNum) {
            totalRadSysPower += QRadSysSource(this->SurfacePtr(radSurfNum));
        }

        totalRadSysPower *= double(Zone(this->ZonePtr).Multiplier * Zone(this->ZonePtr).ListMultiplier);

        this->HeatPower = 0.0;
        this->CoolPower = 0.0;

        if (this->OperatingMode == HeatingMode) {
            this->WaterInletTemp = Node(this->HotWaterInNode).Temp;
            this->WaterOutletTemp = Node(this->HotWaterOutNode).Temp;
            this->WaterMassFlowRate = Node(this->HotWaterInNode).MassFlowRate;
            this->HeatPower = totalRadSysPower;

        } else if (this->OperatingMode == CoolingMode) {
            this->WaterInletTemp = Node(this->ColdWaterInNode).Temp;
            this->WaterOutletTemp = Node(this->ColdWaterOutNode).Temp;
            this->WaterMassFlowRate = Node(this->ColdWaterInNode).MassFlowRate;
            this->CoolPower = -totalRadSysPower;

        } else { // Not Operating: Leave temperatures at previous values
            this->WaterMassFlowRate = 0.0;
            this->WaterOutletTemp = this->WaterInletTemp;
        }

        this->HeatEnergy = this->HeatPower * TimeStepSys * SecInHour;
        this->CoolEnergy = this->CoolPower * TimeStepSys * SecInHour;

        if (this->CondCausedShutDown) {
            this->CondCausedTimeOff = TimeStepSys * SecInHour;
        } else {
            this->CondCausedTimeOff = 0.0;
        }
<<<<<<< HEAD
=======

>>>>>>> 5a40ebd3
    }

    void ConstantFlowRadiantSystemData::reportLowTemperatureRadiantSystem()
    {

        // Using/Aliasing
        using DataGlobals::SecInHour;
        using DataHeatBalance::Zone;
        using DataHVACGlobals::TimeStepSys;
        using DataLoopNode::Node;
        using DataPlant::PlantLoop;
        using DataSurfaces::Surface;
        using FluidProperties::GetSpecificHeatGlycol;

        static std::string const routineName("ReportConstantFlowSystem");
        Real64 cpFluid;               // Specific heat of the fluid in the radiant system
        Real64 totalRadSysPower(0.0); // Total source/sink power for the radiant system (sum of all surfaces of the system)

        for (int radSurfNum = 1; radSurfNum <= this->NumOfSurfaces; ++radSurfNum) {
            totalRadSysPower += QRadSysSource(this->SurfacePtr(radSurfNum));
        }

        totalRadSysPower *= double(Zone(this->ZonePtr).Multiplier * Zone(this->ZonePtr).ListMultiplier);

        this->HeatPower = 0.0;
        this->CoolPower = 0.0;

        // Note that temperatures have already been set as part of the simulation
        // step.  So, they do not need to be calculated here except for the pump
        // inlet temperature which was not calculated elsewhere.  If the system is
        // not operating, leave the temperatures with their previous values but
        // zero out the flow and power quantities (should have already been done
        // in another routine, but just in case...).

        if (this->OperatingMode == HeatingMode) {
            cpFluid = GetSpecificHeatGlycol(
                PlantLoop(this->HWLoopNum).FluidName, Node(this->HotWaterInNode).Temp, PlantLoop(this->HWLoopNum).FluidIndex, routineName);

            this->HeatPower = totalRadSysPower;
            if (this->PumpMassFlowRate > 0.0) {
                this->PumpInletTemp = this->WaterInletTemp - (this->PumpHeattoFluid / (this->PumpMassFlowRate * cpFluid));
            } else {
                this->PumpInletTemp = this->WaterInletTemp;
            }

        } else if (this->OperatingMode == CoolingMode) {
            cpFluid = GetSpecificHeatGlycol(
                PlantLoop(this->CWLoopNum).FluidName, Node(this->ColdWaterInNode).Temp, PlantLoop(this->CWLoopNum).FluidIndex, routineName);

            this->CoolPower = -totalRadSysPower;
            this->PumpInletTemp = this->WaterInletTemp - (this->PumpHeattoFluid / (this->PumpMassFlowRate * cpFluid));

        } else { // Not Operating
            this->WaterOutletTemp = this->WaterInletTemp;
            this->PumpInletTemp = this->WaterInletTemp;
            this->WaterMassFlowRate = 0.0;
            this->WaterInjectionRate = 0.0;
            this->WaterRecircRate = 0.0;
            this->HeatPower = 0.0;
            this->CoolPower = 0.0;
            this->PumpPower = 0.0;
            this->PumpMassFlowRate = 0.0;
            this->PumpHeattoFluid = 0.0;
        }

        this->HeatEnergy = this->HeatPower * TimeStepSys * SecInHour;
        this->CoolEnergy = this->CoolPower * TimeStepSys * SecInHour;
        this->PumpEnergy = this->PumpPower * TimeStepSys * SecInHour;
        this->PumpHeattoFluidEnergy = this->PumpHeattoFluid * TimeStepSys * SecInHour;

        if (this->CondCausedShutDown) {
            this->CondCausedTimeOff = TimeStepSys * SecInHour;
        } else {
            this->CondCausedTimeOff = 0.0;
        }
    }

    void ElectricRadiantSystemData::reportLowTemperatureRadiantSystem()
    {

        // Using/Aliasing
        using DataGlobals::SecInHour;
        using DataHeatBalance::Zone;
        using DataHVACGlobals::TimeStepSys;

        Real64 totalRadSysPower(0.0); // Total source/sink power for the radiant system (sum of all surfaces of the system)

        for (int radSurfNum = 1; radSurfNum <= this->NumOfSurfaces; ++radSurfNum) {
            totalRadSysPower += QRadSysSource(this->SurfacePtr(radSurfNum));
        }

        totalRadSysPower *= double(Zone(this->ZonePtr).Multiplier * Zone(this->ZonePtr).ListMultiplier);

        this->ElecPower = totalRadSysPower;
        this->ElecEnergy = this->ElecPower * TimeStepSys * SecInHour;
        this->HeatPower = this->ElecPower;
        this->HeatEnergy = this->ElecEnergy;
<<<<<<< HEAD
=======

>>>>>>> 5a40ebd3
    }

} // namespace LowTempRadiantSystem

} // namespace EnergyPlus<|MERGE_RESOLUTION|>--- conflicted
+++ resolved
@@ -2318,10 +2318,7 @@
             } else if (SELECT_CASE_var == ElectricSystem) {
 
                 ElecRadSys(RadSysNum).OperatingMode = NotOperating;
-<<<<<<< HEAD
-=======
-
->>>>>>> 5a40ebd3
+
             }
         }
     }
@@ -2373,29 +2370,17 @@
 
     void HydronicSystemBaseData::setOperatingModeBasedOnChangeoverDelay()
     {
-<<<<<<< HEAD
-        if (this->lastOperatingMode == NotOperating)
-            return; // this should only happen at the beginning of a simulation (at the start of warmup and the actual simulation)
-                    // so let things proceed with whatever the system wants to do
-
-        if (this->OperatingMode == NotOperating) return; // always let it turn off
-=======
         if (this->lastOperatingMode == NotOperating) return; // this should only happen at the beginning of a simulation (at the start of warmup and the actual simulation)
                                                              // so let things proceed with whatever the system wants to do
 
         if (this->OperatingMode == NotOperating) return;  // always let it turn off
->>>>>>> 5a40ebd3
 
         if (this->OperatingMode == this->lastOperatingMode) return; // always let it continue to operating in the same mode
 
         if (this->schedPtrChangeoverDelay == 0) return; // user not requesting any delays (no schedule entered) so let it do whatever is requested
 
         Real64 currentChangeoverDelay = ScheduleManager::GetCurrentScheduleValue(this->schedPtrChangeoverDelay);
-<<<<<<< HEAD
-        if (currentChangeoverDelay <= 0.0) return; // delay is zero so let it do whatever it requested
-=======
         if (currentChangeoverDelay <= 0.0) return;  // delay is zero so let it do whatever it requested
->>>>>>> 5a40ebd3
 
         // At this point, the radiant system is trying to switch modes from the previous time step, the user is requesting a delay in the changeover,
         // and the requested delay is greater than zero.  Calculate what the current time is in hours from the start of the simulation
@@ -2409,10 +2394,6 @@
         if (actualTimeDifference <= currentChangeoverDelay) this->OperatingMode = NotOperating;
 
         // Note: if the time difference is greater than the user delay request, then go ahead and keep the operating mode needed (don't do anything).
-<<<<<<< HEAD
-=======
-
->>>>>>> 5a40ebd3
     }
 
     void SizeLowTempRadiantSystem(EnergyPlusData &state,
@@ -4903,10 +4884,6 @@
         }
         return sum / double(DataGlobals::HoursInDay * DataGlobals::NumOfTimeStepInHour);
     }
-<<<<<<< HEAD
-=======
-
->>>>>>> 5a40ebd3
 
     void ElectricRadiantSystemData::calculateLowTemperatureRadiantSystem(EnergyPlusData &state,
                                                                          Real64 &LoadMet) // load met by the radiant system, in Watts
@@ -5299,13 +5276,8 @@
         } else if (throttlingRange < 0.001) {
             return 1.0; // Throttling range is essentially zero and there is a temperature difference--turn it full on
         } else {
-<<<<<<< HEAD
-            return temperatureDifference /
-                   throttlingRange; // Temperature difference is non-zero and less than the throttling range--calculate the operation fraction
-=======
             // Temperature difference is non-zero and less than the throttling range--calculate the operation fraction, but limit to a maximum of 1.0
             return min(temperatureDifference/throttlingRange, 1.0);
->>>>>>> 5a40ebd3
         }
     }
 
@@ -5445,23 +5417,14 @@
 
         if (this->FluidToSlabHeatTransfer == FluidToSlabHeatTransferTypes::ISOStandard) {
 
-<<<<<<< HEAD
             Real64 U = this->calculateUFromISOStandard(SurfNum, WaterMassFlow * FlowFraction);
-=======
-            Real64 U = this->calculateUFromISOStandard(SurfNum, WaterMassFlow*FlowFraction);
->>>>>>> 5a40ebd3
 
             // Calculate the NTU parameter
             // NTU = UA/[(Mdot*Cp)min]
             // where: U = h (convection coefficient) and h = (k)(Nu)/D
             //        A = Pi*D*TubeLength
             NTU = U * Pi * this->TubeDiameterOuter * this->TubeLength / (WaterMassFlow * CpWater); // FlowFraction cancels out here
-
-<<<<<<< HEAD
-        } else { // (this->FluidToSlabHeatTransfer == FluidToSlabHeatTransferTypes::ConvectionOnly)
-=======
         } else {    // (this->FluidToSlabHeatTransfer == FluidToSlabHeatTransferTypes::ConvectionOnly)
->>>>>>> 5a40ebd3
 
             // Calculate the Reynold's number from RE=(4*Mdot)/(Pi*Mu*Diameter)
             ReD = 4.0 * WaterMassFlow * FlowFraction / (Pi * MUactual * this->TubeDiameterInner * NumCircs);
@@ -5513,18 +5476,10 @@
         // Fluid resistance to heat transfer, assumes turbulent flow (Equation B5, p. 38 of ISO Standard 11855-2)
         Real64 distanceBetweenPipes = 2.0 * dataConstruction.Construct(constructionNumber).ThicknessPerpend;
         Real64 ratioDiameterToMassFlowLength = this->TubeDiameterInner / WaterMassFlow / this->TubeLength;
-<<<<<<< HEAD
-        Real64 rFluid = 0.125 / DataGlobals::Pi * std::pow(distanceBetweenPipes, 0.13) * std::pow(ratioDiameterToMassFlowLength, 0.87);
-
-        // Resistance to heat transfer (conduction through the piping material, Equation B6, p. 38 of ISO Standard 11855-2)
-        Real64 rTube =
-            0.5 * distanceBetweenPipes * std::log(this->TubeDiameterOuter / this->TubeDiameterInner) / DataGlobals::Pi / this->TubeConductivity;
-=======
         Real64 rFluid = 0.125 / DataGlobals::Pi * std::pow(distanceBetweenPipes, 0.13) * std::pow(ratioDiameterToMassFlowLength,0.87);
 
         // Resistance to heat transfer (conduction through the piping material, Equation B6, p. 38 of ISO Standard 11855-2)
         Real64 rTube = 0.5 * distanceBetweenPipes * std::log(this->TubeDiameterOuter/this->TubeDiameterInner) / DataGlobals::Pi / this->TubeConductivity;
->>>>>>> 5a40ebd3
 
         calculateUFromISOStandard = 1.0 / (rFluid + rTube);
 
@@ -5683,10 +5638,6 @@
         } else {
             this->CondCausedTimeOff = 0.0;
         }
-<<<<<<< HEAD
-=======
-
->>>>>>> 5a40ebd3
     }
 
     void ConstantFlowRadiantSystemData::reportLowTemperatureRadiantSystem()
@@ -5784,10 +5735,6 @@
         this->ElecEnergy = this->ElecPower * TimeStepSys * SecInHour;
         this->HeatPower = this->ElecPower;
         this->HeatEnergy = this->ElecEnergy;
-<<<<<<< HEAD
-=======
-
->>>>>>> 5a40ebd3
     }
 
 } // namespace LowTempRadiantSystem
