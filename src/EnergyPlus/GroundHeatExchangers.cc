--- conflicted
+++ resolved
@@ -3253,35 +3253,23 @@
 
     using PlantUtilities::ScanPlantLoopsForObject;
 
-<<<<<<< HEAD
-    if (this->myOneTImeInitFlag) {
-        // Locate the hx on the plant loops for later usage
-        bool errFlag = false;
-        ScanPlantLoopsForObject(state,
-                                this->name,
-                                DataPlant::PlantEquipmentType::GrndHtExchgSystem,
-                                this->loopNum,
-                                this->loopSideNum,
-                                this->branchNum,
-                                this->compNum,
-                                errFlag,
-                                _,
-                                _,
-                                _,
-                                _,
-                                _);
-        if (errFlag) {
-            ShowFatalError(state, "initGLHESimVars: Program terminated due to previous condition(s).");
-        }
-        this->myOneTImeInitFlag = false;
-=======
     // Locate the hx on the plant loops for later usage
     bool errFlag = false;
-    ScanPlantLoopsForObject(
-        state, this->name, TypeOf_GrndHtExchgSystem, this->loopNum, this->loopSideNum, this->branchNum, this->compNum, errFlag, _, _, _, _, _);
+    ScanPlantLoopsForObject(state,
+                            this->name,
+                            DataPlant::PlantEquipmentType::GrndHtExchgSystem,
+                            this->loopNum,
+                            this->loopSideNum,
+                            this->branchNum,
+                            this->compNum,
+                            errFlag,
+                            _,
+                            _,
+                            _,
+                            _,
+                            _);
     if (errFlag) {
         ShowFatalError(state, "initGLHESimVars: Program terminated due to previous condition(s).");
->>>>>>> 2fd99d56
     }
 }
 void GLHEVert::oneTimeInit([[maybe_unused]] EnergyPlusData &state)
@@ -3361,35 +3349,23 @@
 {
     using PlantUtilities::ScanPlantLoopsForObject;
 
-<<<<<<< HEAD
-    if (this->myOneTImeInitFlag) {
-        // Locate the hx on the plant loops for later usage
-        bool errFlag = false;
-        ScanPlantLoopsForObject(state,
-                                this->name,
-                                DataPlant::PlantEquipmentType::GrndHtExchgSlinky,
-                                this->loopNum,
-                                this->loopSideNum,
-                                this->branchNum,
-                                this->compNum,
-                                errFlag,
-                                _,
-                                _,
-                                _,
-                                _,
-                                _);
-        if (errFlag) {
-            ShowFatalError(state, "initGLHESimVars: Program terminated due to previous condition(s).");
-        }
-        this->myOneTImeInitFlag = false;
-=======
     // Locate the hx on the plant loops for later usage
     bool errFlag = false;
-    ScanPlantLoopsForObject(
-        state, this->name, TypeOf_GrndHtExchgSlinky, this->loopNum, this->loopSideNum, this->branchNum, this->compNum, errFlag, _, _, _, _, _);
+    ScanPlantLoopsForObject(state,
+                            this->name,
+                            DataPlant::PlantEquipmentType::GrndHtExchgSlinky,
+                            this->loopNum,
+                            this->loopSideNum,
+                            this->branchNum,
+                            this->compNum,
+                            errFlag,
+                            _,
+                            _,
+                            _,
+                            _,
+                            _);
     if (errFlag) {
         ShowFatalError(state, "initGLHESimVars: Program terminated due to previous condition(s).");
->>>>>>> 2fd99d56
     }
 }
 void GLHESlinky::oneTimeInit([[maybe_unused]] EnergyPlusData &state)
