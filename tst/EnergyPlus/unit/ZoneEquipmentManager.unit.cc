// EnergyPlus, Copyright (c) 1996-2021, The Board of Trustees of the University of Illinois,
// The Regents of the University of California, through Lawrence Berkeley National Laboratory
// (subject to receipt of any required approvals from the U.S. Dept. of Energy), Oak Ridge
// National Laboratory, managed by UT-Battelle, Alliance for Sustainable Energy, LLC, and other
// contributors. All rights reserved.
//
// NOTICE: This Software was developed under funding from the U.S. Department of Energy and the
// U.S. Government consequently retains certain rights. As such, the U.S. Government has been
// granted for itself and others acting on its behalf a paid-up, nonexclusive, irrevocable,
// worldwide license in the Software to reproduce, distribute copies to the public, prepare
// derivative works, and perform publicly and display publicly, and to permit others to do so.
//
// Redistribution and use in source and binary forms, with or without modification, are permitted
// provided that the following conditions are met:
//
// (1) Redistributions of source code must retain the above copyright notice, this list of
//     conditions and the following disclaimer.
//
// (2) Redistributions in binary form must reproduce the above copyright notice, this list of
//     conditions and the following disclaimer in the documentation and/or other materials
//     provided with the distribution.
//
// (3) Neither the name of the University of California, Lawrence Berkeley National Laboratory,
//     the University of Illinois, U.S. Dept. of Energy nor the names of its contributors may be
//     used to endorse or promote products derived from this software without specific prior
//     written permission.
//
// (4) Use of EnergyPlus(TM) Name. If Licensee (i) distributes the software in stand-alone form
//     without changes from the version obtained under this License, or (ii) Licensee makes a
//     reference solely to the software portion of its product, Licensee must refer to the
//     software as "EnergyPlus version X" software, where "X" is the version number Licensee
//     obtained under this License and may not use a different name for the software. Except as
//     specifically required in this Section (4), Licensee shall not use in a company name, a
//     product name, in advertising, publicity, or other promotional activities any name, trade
//     name, trademark, logo, or other designation of "EnergyPlus", "E+", "e+" or confusingly
//     similar designation, without the U.S. Department of Energy's prior written consent.
//
// THIS SOFTWARE IS PROVIDED BY THE COPYRIGHT HOLDERS AND CONTRIBUTORS "AS IS" AND ANY EXPRESS OR
// IMPLIED WARRANTIES, INCLUDING, BUT NOT LIMITED TO, THE IMPLIED WARRANTIES OF MERCHANTABILITY
// AND FITNESS FOR A PARTICULAR PURPOSE ARE DISCLAIMED. IN NO EVENT SHALL THE COPYRIGHT OWNER OR
// CONTRIBUTORS BE LIABLE FOR ANY DIRECT, INDIRECT, INCIDENTAL, SPECIAL, EXEMPLARY, OR
// CONSEQUENTIAL DAMAGES (INCLUDING, BUT NOT LIMITED TO, PROCUREMENT OF SUBSTITUTE GOODS OR
// SERVICES; LOSS OF USE, DATA, OR PROFITS; OR BUSINESS INTERRUPTION) HOWEVER CAUSED AND ON ANY
// THEORY OF LIABILITY, WHETHER IN CONTRACT, STRICT LIABILITY, OR TORT (INCLUDING NEGLIGENCE OR
// OTHERWISE) ARISING IN ANY WAY OUT OF THE USE OF THIS SOFTWARE, EVEN IF ADVISED OF THE
// POSSIBILITY OF SUCH DAMAGE.

// EnergyPlus::ZoneEquipmentManager Unit Tests

// Google Test Headers
#include <gtest/gtest.h>

// EnergyPlus Headers
#include <EnergyPlus/CoolTower.hh>
#include <EnergyPlus/Data/EnergyPlusData.hh>
#include <EnergyPlus/DataAirLoop.hh>
#include <EnergyPlus/DataAirSystems.hh>
#include <EnergyPlus/DataContaminantBalance.hh>
#include <EnergyPlus/DataEnvironment.hh>
#include <EnergyPlus/DataHVACGlobals.hh>
#include <EnergyPlus/DataHeatBalFanSys.hh>
#include <EnergyPlus/DataHeatBalance.hh>
#include <EnergyPlus/DataLoopNode.hh>
#include <EnergyPlus/DataSizing.hh>
#include <EnergyPlus/DataZoneEnergyDemands.hh>
#include <EnergyPlus/DataZoneEquipment.hh>
#include <EnergyPlus/EarthTube.hh>
#include <EnergyPlus/HVACManager.hh>
#include <EnergyPlus/HeatBalanceAirManager.hh>
#include <EnergyPlus/HeatBalanceManager.hh>
#include <EnergyPlus/IOFiles.hh>
#include <EnergyPlus/ScheduleManager.hh>
#include <EnergyPlus/SimAirServingZones.hh>
#include <EnergyPlus/ThermalChimney.hh>
#include <EnergyPlus/ZoneAirLoopEquipmentManager.hh>
#include <EnergyPlus/ZoneEquipmentManager.hh>

#include "Fixtures/EnergyPlusFixture.hh"

using namespace EnergyPlus;
using namespace ObjexxFCL;
using namespace EnergyPlus::ZoneEquipmentManager;
using namespace EnergyPlus::DataLoopNode;
using namespace EnergyPlus::DataZoneEquipment;
using namespace EnergyPlus::HeatBalanceAirManager;
using namespace EnergyPlus::HeatBalanceManager;
using namespace EnergyPlus::HVACManager;

TEST_F(EnergyPlusFixture, ZoneEquipmentManager_CalcZoneMassBalanceTest)
{

    std::string const idf_objects = delimited_string({
        "Zone,",
        "  Space;                   !- Name",

        "ZoneHVAC:EquipmentConnections,",
        " Space,                    !- Zone Name",
        " Space Equipment,          !- Zone Conditioning Equipment List Name",
        " Space In Node,            !- Zone Air Inlet Node or NodeList Name",
        " Space Exh Nodes,          !- Zone Air Exhaust Node or NodeList Name",
        " Space Node,               !- Zone Air Node Name",
        " Space Ret Node;           !- Zone Return Air Node Name",

        "ZoneHVAC:EquipmentList,",
        " Space Equipment,          !- Name",
        " SequentialLoad,           !- Load Distribution Scheme",
        " Fan:ZoneExhaust,          !- Zone Equipment 1 Object Type",
        " Exhaust Fan,              !- Zone Equipment 1 Name",
        " 1,                        !- Zone Equipment 1 Cooling Sequence",
        " 1,                        !- Zone Equipment 1 Heating or No - Load Sequence",
        " ,                         !- Zone Equipment 1 Sequential Cooling Fraction",
        " ;                         !- Zone Equipment 1 Sequential Heating or No-Load Fraction",

        "Fan:ZoneExhaust,",
        "Exhaust Fan,               !- Name",
        ",                          !- Availability Schedule Name",
        "0.338,                     !- Fan Total Efficiency",
        "125.0000,                  !- Pressure Rise{Pa}",
        "0.3000,                    !- Maximum Flow Rate{m3/s}",
        "Exhaust Fan Inlet Node,    !- Air Inlet Node Name",
        "Exhaust Fan Outlet Node,   !- Air Outlet Node Name",
        "Zone Exhaust Fans;         !- End - Use Subcategory",

        "NodeList,",
        "  Space Exh Nodes,  !- Name",
        "  Space ZoneHVAC Exh Node, !- Node 1 Name",
        "  Exhaust Fan Inlet Node; !- Node 1 Name",

    });

    ASSERT_TRUE(process_idf(idf_objects));
    EXPECT_FALSE(has_err_output());
    bool ErrorsFound = false;
    GetZoneData(*state, ErrorsFound);
    AllocateHeatBalArrays(*state);
    GetZoneEquipmentData(*state);
    state->dataZoneEquip->ZoneEquipInputsFilled = true;
    GetSimpleAirModelInputs(*state, ErrorsFound);
    int ZoneNum = 1;
    int NodeNum;
    for (NodeNum = 1; NodeNum <= state->dataZoneEquip->ZoneEquipConfig(ZoneNum).NumInletNodes; ++NodeNum) {
        state->dataLoopNodes->Node(state->dataZoneEquip->ZoneEquipConfig(ZoneNum).InletNode(NodeNum)).MassFlowRate = 1.0;
    }

    state->dataZoneEquip->ZoneEquipConfig(ZoneNum).ReturnNodeAirLoopNum(1) = 0;
    state->dataZoneEquip->ZoneEquipConfig(ZoneNum).ReturnNodeInletNum(1) = 1;
    // Avoid zero values in volume flow balance check
    state->dataEnvrn->StdRhoAir = 1.2;
    state->dataEnvrn->OutBaroPress = 100000.0;
    state->dataLoopNodes->Node(state->dataZoneEquip->ZoneEquipConfig(ZoneNum).ZoneNode).Temp = 20.0;
    state->dataLoopNodes->Node(state->dataZoneEquip->ZoneEquipConfig(ZoneNum).ZoneNode).HumRat = 0.004;

    // Test here - if zone equipment exhausts slightly more than it supplies, there should be no unbalanced exhaust flow warning
    state->dataLoopNodes->Node(state->dataZoneEquip->ZoneEquipConfig(ZoneNum).ExhaustNode(1)).MassFlowRate = 1.000000001;
    CalcZoneMassBalance(*state, false);
    EXPECT_FALSE(has_err_output());

    // Add excess balanced zone exhaust from exhaust fan, still no warning
    state->dataZoneEquip->ZoneEquipConfig(ZoneNum).ZoneExh = 0.5;
    state->dataZoneEquip->ZoneEquipConfig(ZoneNum).ZoneExhBalanced = 0.5;
    state->dataLoopNodes->Node(state->dataZoneEquip->ZoneEquipConfig(ZoneNum).ExhaustNode(2)).MassFlowRate = 0.5;
    CalcZoneMassBalance(*state, false);
    EXPECT_FALSE(has_err_output());

    // Add excess unbalanced zone exhaust from exhaust fan, now there should be warning
    state->dataZoneEquip->ZoneEquipConfig(ZoneNum).ZoneExh = 0.5;
    state->dataZoneEquip->ZoneEquipConfig(ZoneNum).ZoneExhBalanced = 0.0;
    state->dataLoopNodes->Node(state->dataZoneEquip->ZoneEquipConfig(ZoneNum).ExhaustNode(2)).MassFlowRate = 0.5;
    CalcZoneMassBalance(*state, false);
    EXPECT_TRUE(has_err_output());

    // Deallocate everything - should all be taken care of in clear_states
}

TEST_F(EnergyPlusFixture, ZoneEquipmentManager_MultiCrossMixingTest)
{

    std::string const idf_objects = delimited_string({
        "  Zone,",
        "    SPACE1-1,                !- Name",
        "    0,                       !- Direction of Relative North {deg}",
        "    0,                       !- X Origin {m}",
        "    0,                       !- Y Origin {m}",
        "    0,                       !- Z Origin {m}",
        "    1,                       !- Type",
        "    1,                       !- Multiplier",
        "    2.438400269,             !- Ceiling Height {m}",
        "    239.247360229;           !- Volume {m3}",

        "  Zone,",
        "    SPACE2-1,                !- Name",
        "    0,                       !- Direction of Relative North {deg}",
        "    0,                       !- X Origin {m}",
        "    0,                       !- Y Origin {m}",
        "    0,                       !- Z Origin {m}",
        "    1,                       !- Type",
        "    1,                       !- Multiplier",
        "    2.438400269,             !- Ceiling Height {m}",
        "    103.311355591;           !- Volume {m3}",

        "  Zone,",
        "    SPACE3-1,                !- Name",
        "    0,                       !- Direction of Relative North {deg}",
        "    0,                       !- X Origin {m}",
        "    0,                       !- Y Origin {m}",
        "    0,                       !- Z Origin {m}",
        "    1,                       !- Type",
        "    1,                       !- Multiplier",
        "    2.438400269,             !- Ceiling Height {m}",
        "    239.247360229;           !- Volume {m3}",

        "  Zone,",
        "    SPACE4-1,                !- Name",
        "    0,                       !- Direction of Relative North {deg}",
        "    0,                       !- X Origin {m}",
        "    0,                       !- Y Origin {m}",
        "    0,                       !- Z Origin {m}",
        "    1,                       !- Type",
        "    1,                       !- Multiplier",
        "    2.438400269,             !- Ceiling Height {m}",
        "    103.311355591;           !- Volume {m3}",

        "  Zone,",
        "    SPACE5-1,                !- Name",
        "    0,                       !- Direction of Relative North {deg}",
        "    0,                       !- X Origin {m}",
        "    0,                       !- Y Origin {m}",
        "    0,                       !- Z Origin {m}",
        "    1,                       !- Type",
        "    1,                       !- Multiplier",
        "    2.438400269,             !- Ceiling Height {m}",
        "    447.682556152;           !- Volume {m3}",

        "  Schedule:Compact,",
        "    MixingAvailSched,        !- Name",
        "    Fraction,                !- Schedule Type Limits Name",
        "    Through: 3/31,           !- Field 1",
        "    For: AllDays,            !- Field 2",
        "    Until: 24:00,1.00,       !- Field 3",
        "    Through: 9/30,           !- Field 5",
        "    For: Weekdays,           !- Field 6",
        "    Until: 7:00,1.00,        !- Field 7",
        "    Until: 17:00,1.00,       !- Field 9",
        "    Until: 24:00,1.00,       !- Field 11",
        "    For: Weekends Holidays CustomDay1 CustomDay2, !- Field 13",
        "    Until: 24:00,1.00,       !- Field 14",
        "    For: SummerDesignDay WinterDesignDay, !- Field 16",
        "    Until: 24:00,1.00,       !- Field 17",
        "    Through: 12/31,          !- Field 19",
        "    For: AllDays,            !- Field 20",
        "    Until: 24:00,1.00;       !- Field 21",

        "  Schedule:Compact,",
        "    MinIndoorTemp,           !- Name",
        "    Any Number,              !- Schedule Type Limits Name",
        "    Through: 12/31,          !- Field 1",
        "    For: AllDays,            !- Field 2",
        "    Until: 24:00,18;         !- Field 3",

        "  Schedule:Compact,",
        "    MaxIndoorTemp,           !- Name",
        "    Any Number,              !- Schedule Type Limits Name",
        "    Through: 12/31,          !- Field 1",
        "    For: AllDays,            !- Field 2",
        "    Until: 24:00,100;        !- Field 3",

        "  Schedule:Compact,",
        "    DeltaTemp,               !- Name",
        "    Any Number,              !- Schedule Type Limits Name",
        "    Through: 12/31,          !- Field 1",
        "    For: AllDays,            !- Field 2",
        "    Until: 24:00,2;          !- Field 3",

        "  Schedule:Compact,",
        "    MinOutdoorTemp,          !- Name",
        "    Any Number,              !- Schedule Type Limits Name",
        "    Through: 12/31,          !- Field 1",
        "    For: AllDays,            !- Field 2",
        "    Until: 24:00,-100;       !- Field 3",

        "  Schedule:Compact,",
        "    MaxOutdoorTemp,          !- Name",
        "    Any Number,              !- Schedule Type Limits Name",
        "    Through: 12/31,          !- Field 1",
        "    For: AllDays,            !- Field 2",
        "    Until: 24:00,100;        !- Field 3",

        "  ZoneCrossMixing,",
        "    SPACE2-4 XMixng 1,       !- Name",
        "    SPACE2-1,                !- Zone Name",
        "    MixingAvailSched,        !- Schedule Name",
        "    flow/zone,               !- Design Flow Rate Calculation Method",
        "    0.1,                     !- Design Flow Rate {m3/s}",
        "    ,                        !- Flow Rate per Zone Floor Area {m3/s-m2}",
        "    ,                        !- Flow Rate per Person {m3/s-person}",
        "    ,                        !- Air Changes per Hour {1/hr}",
        "    SPACE4-1,                !- Source Zone Name",
        "    1.0,                     !- Delta Temperature {deltaC}",
        "    ,                        !- Delta Temperature Schedule Name",
        "    MinIndoorTemp,           !- Minimum Zone Temperature Schedule Name",
        "    MaxIndoorTemp,           !- Maximum Zone Temperature Schedule Name",
        "    MinIndoorTemp,           !- Minimum Source Zone Temperature Schedule Name",
        "    MaxIndoorTemp,           !- Maximum Source Zone Temperature Schedule Name",
        "    MinOutdoorTemp,          !- Minimum Outdoor Temperature Schedule Name",
        "    MaxOutdoorTemp;          !- Maximum Outdoor Temperature Schedule Name",

        "  ZoneCrossMixing,",
        "    SPACE4-2 XMixng 1,       !- Name",
        "    SPACE4-1,                !- Zone Name",
        "    MixingAvailSched,        !- Schedule Name",
        "    flow/zone,               !- Design Flow Rate Calculation Method",
        "    0.1,                     !- Design Flow Rate {m3/s}",
        "    ,                        !- Flow Rate per Zone Floor Area {m3/s-m2}",
        "    ,                        !- Flow Rate per Person {m3/s-person}",
        "    ,                        !- Air Changes per Hour {1/hr}",
        "    SPACE2-1,                !- Source Zone Name",
        "    1.0,                     !- Delta Temperature {deltaC}",
        "    ,                        !- Delta Temperature Schedule Name",
        "    MinIndoorTemp,           !- Minimum Zone Temperature Schedule Name",
        "    MaxIndoorTemp,           !- Maximum Zone Temperature Schedule Name",
        "    MinIndoorTemp,           !- Minimum Source Zone Temperature Schedule Name",
        "    MaxIndoorTemp,           !- Maximum Source Zone Temperature Schedule Name",
        "    MinOutdoorTemp,          !- Minimum Outdoor Temperature Schedule Name",
        "    MaxOutdoorTemp;          !- Maximum Outdoor Temperature Schedule Name",

        "  ZoneCrossMixing,",
        "    SPACE3-4 XMixng 1,       !- Name",
        "    SPACE3-1,                !- Zone Name",
        "    MixingAvailSched,        !- Schedule Name",
        "    flow/zone,               !- Design Flow Rate Calculation Method",
        "    0.2,                     !- Design Flow Rate {m3/s}",
        "    ,                        !- Flow Rate per Zone Floor Area {m3/s-m2}",
        "    ,                        !- Flow Rate per Person {m3/s-person}",
        "    ,                        !- Air Changes per Hour {1/hr}",
        "    SPACE4-1,                !- Source Zone Name",
        "    0.0,                     !- Delta Temperature {deltaC}",
        "    ,                        !- Delta Temperature Schedule Name",
        "    MinIndoorTemp,           !- Minimum Zone Temperature Schedule Name",
        "    MaxIndoorTemp,           !- Maximum Zone Temperature Schedule Name",
        "    MinIndoorTemp,           !- Minimum Source Zone Temperature Schedule Name",
        "    MaxIndoorTemp,           !- Maximum Source Zone Temperature Schedule Name",
        "    MinOutdoorTemp,          !- Minimum Outdoor Temperature Schedule Name",
        "    MaxOutdoorTemp;          !- Maximum Outdoor Temperature Schedule Name",

        "  ZoneCrossMixing,",
        "    SPACE1-4 XMixng 1,       !- Name",
        "    SPACE1-1,                !- Zone Name",
        "    MixingAvailSched,        !- Schedule Name",
        "    flow/zone,               !- Design Flow Rate Calculation Method",
        "    0.3,                     !- Design Flow Rate {m3/s}",
        "    ,                        !- Flow Rate per Zone Floor Area {m3/s-m2}",
        "    ,                        !- Flow Rate per Person {m3/s-person}",
        "    ,                        !- Air Changes per Hour {1/hr}",
        "    SPACE4-1,                !- Source Zone Name",
        "    0.0,                     !- Delta Temperature {deltaC}",
        "    ,                        !- Delta Temperature Schedule Name",
        "    MinIndoorTemp,           !- Minimum Zone Temperature Schedule Name",
        "    MaxIndoorTemp,           !- Maximum Zone Temperature Schedule Name",
        "    MinIndoorTemp,           !- Minimum Source Zone Temperature Schedule Name",
        "    MaxIndoorTemp,           !- Maximum Source Zone Temperature Schedule Name",
        "    MinOutdoorTemp,          !- Minimum Outdoor Temperature Schedule Name",
        "    MaxOutdoorTemp;          !- Maximum Outdoor Temperature Schedule Name",

        "  ZoneCrossMixing,",
        "    SPACE1-3 XMixng 1,       !- Name",
        "    SPACE1-1,                !- Zone Name",
        "    MixingAvailSched,        !- Schedule Name",
        "    flow/zone,               !- Design Flow Rate Calculation Method",
        "    0.3,                     !- Design Flow Rate {m3/s}",
        "    ,                        !- Flow Rate per Zone Floor Area {m3/s-m2}",
        "    ,                        !- Flow Rate per Person {m3/s-person}",
        "    ,                        !- Air Changes per Hour {1/hr}",
        "    SPACE3-1,                !- Source Zone Name",
        "    0.0,                     !- Delta Temperature {deltaC}",
        "    ,                        !- Delta Temperature Schedule Name",
        "    MinIndoorTemp,           !- Minimum Zone Temperature Schedule Name",
        "    MaxIndoorTemp,           !- Maximum Zone Temperature Schedule Name",
        "    MinIndoorTemp,           !- Minimum Source Zone Temperature Schedule Name",
        "    MaxIndoorTemp,           !- Maximum Source Zone Temperature Schedule Name",
        "    MinOutdoorTemp,          !- Minimum Outdoor Temperature Schedule Name",
        "    MaxOutdoorTemp;          !- Maximum Outdoor Temperature Schedule Name",

    });

    ASSERT_TRUE(process_idf(idf_objects));
    EXPECT_FALSE(has_err_output());
    bool ErrorsFound = false;
    ScheduleManager::ProcessScheduleInput(*state);
    GetZoneData(*state, ErrorsFound);
    state->dataHeatBalFanSys->ZoneReOrder.allocate(state->dataGlobal->NumOfZones);

    GetSimpleAirModelInputs(*state, ErrorsFound);

    EXPECT_FALSE(ErrorsFound);

    state->dataHeatBalFanSys->MAT.allocate(state->dataGlobal->NumOfZones);
    state->dataHeatBalFanSys->ZoneAirHumRat.allocate(state->dataGlobal->NumOfZones);
    state->dataHeatBalFanSys->MCPM.allocate(state->dataGlobal->NumOfZones);
    state->dataHeatBalFanSys->MCPTM.allocate(state->dataGlobal->NumOfZones);

    state->dataHeatBalFanSys->MCPI.allocate(state->dataGlobal->NumOfZones);
    state->dataHeatBalFanSys->OAMFL.allocate(state->dataGlobal->NumOfZones);
    state->dataHeatBalFanSys->MCPTI.allocate(state->dataGlobal->NumOfZones);

    state->dataHeatBalFanSys->MixingMassFlowZone.allocate(state->dataGlobal->NumOfZones);
    state->dataHeatBalFanSys->MixingMassFlowXHumRat.allocate(state->dataGlobal->NumOfZones);

    state->dataHeatBalFanSys->MAT(1) = 21.0;
    state->dataHeatBalFanSys->MAT(2) = 22.0;
    state->dataHeatBalFanSys->MAT(3) = 23.0;
    state->dataHeatBalFanSys->MAT(4) = 24.0;
    state->dataHeatBalFanSys->MAT(5) = 25.0;
    state->dataHeatBalFanSys->ZoneAirHumRat(1) = 0.001;
    state->dataHeatBalFanSys->ZoneAirHumRat(2) = 0.001;
    state->dataHeatBalFanSys->ZoneAirHumRat(3) = 0.001;
    state->dataHeatBalFanSys->ZoneAirHumRat(4) = 0.001;
    state->dataHeatBalFanSys->ZoneAirHumRat(5) = 0.001;

    state->dataHeatBal->AirFlowFlag = true;
    state->dataScheduleMgr->Schedule(ScheduleManager::GetScheduleIndex(*state, "MIXINGAVAILSCHED")).CurrentValue = 1.0;
    state->dataScheduleMgr->Schedule(ScheduleManager::GetScheduleIndex(*state, "MININDOORTEMP")).CurrentValue = 18.0;
    state->dataScheduleMgr->Schedule(ScheduleManager::GetScheduleIndex(*state, "MAXINDOORTEMP")).CurrentValue = 100.0;
    state->dataScheduleMgr->Schedule(ScheduleManager::GetScheduleIndex(*state, "DELTATEMP")).CurrentValue = 2.0;
    state->dataScheduleMgr->Schedule(ScheduleManager::GetScheduleIndex(*state, "MINOUTDOORTEMP")).CurrentValue = -100.0;
    state->dataScheduleMgr->Schedule(ScheduleManager::GetScheduleIndex(*state, "MAXOUTDOORTEMP")).CurrentValue = 100.0;
    state->dataEnvrn->OutBaroPress = 101325.0;

    InitSimpleMixingConvectiveHeatGains(*state);

    CalcAirFlowSimple(*state, 2);

    EXPECT_NEAR(720.738493, state->dataHeatBalFanSys->MCPM(1), 0.00001);
    EXPECT_NEAR(119.818784, state->dataHeatBalFanSys->MCPM(2), 0.00001);
    EXPECT_NEAR(599.907893, state->dataHeatBalFanSys->MCPM(3), 0.00001);
    EXPECT_NEAR(719.116710, state->dataHeatBalFanSys->MCPM(4), 0.00001);
    EXPECT_NEAR(16937.0496, state->dataHeatBalFanSys->MCPTM(1), 0.001);
    EXPECT_NEAR(2875.6508, state->dataHeatBalFanSys->MCPTM(2), 0.001);
    EXPECT_NEAR(13315.7667, state->dataHeatBalFanSys->MCPTM(3), 0.001);
    EXPECT_NEAR(15699.7370, state->dataHeatBalFanSys->MCPTM(4), 0.001);
    EXPECT_NEAR(0.71594243, state->dataHeatBalFanSys->MixingMassFlowZone(1), 0.00001);
    EXPECT_NEAR(0.11902146, state->dataHeatBalFanSys->MixingMassFlowZone(2), 0.00001);
    EXPECT_NEAR(0.59591588, state->dataHeatBalFanSys->MixingMassFlowZone(3), 0.00001);
    EXPECT_NEAR(0.71433143, state->dataHeatBalFanSys->MixingMassFlowZone(4), 0.00001);
    EXPECT_NEAR(0.00071594243, state->dataHeatBalFanSys->MixingMassFlowXHumRat(1), 0.0000001);
    EXPECT_NEAR(0.00011902146, state->dataHeatBalFanSys->MixingMassFlowXHumRat(2), 0.0000001);
    EXPECT_NEAR(0.00059591588, state->dataHeatBalFanSys->MixingMassFlowXHumRat(3), 0.0000001);
    EXPECT_NEAR(0.00071433143, state->dataHeatBalFanSys->MixingMassFlowXHumRat(4), 0.0000001);

    // Deallocate everything - should all be taken care of in clear_states

    state->dataHeatBalFanSys->MAT.deallocate();
    state->dataHeatBalFanSys->ZoneAirHumRat.deallocate();
    state->dataHeatBalFanSys->MCPM.deallocate();
    state->dataHeatBalFanSys->MCPTM.deallocate();
    state->dataHeatBalFanSys->MCPI.deallocate();
    state->dataHeatBalFanSys->OAMFL.deallocate();
    state->dataHeatBalFanSys->MCPTI.deallocate();
    state->dataHeatBalFanSys->MixingMassFlowZone.deallocate();
    state->dataHeatBalFanSys->MixingMassFlowXHumRat.deallocate();
    state->dataHeatBalFanSys->ZoneReOrder.deallocate();
}

TEST_F(EnergyPlusFixture, ZoneEquipmentManager_CalcZoneMassBalanceTest2)
{

    std::string const idf_objects = delimited_string({
        "Zone,",
        "  Space;                   !- Name",

        "ZoneHVAC:EquipmentConnections,",
        " Space,                    !- Zone Name",
        " Space Equipment,          !- Zone Conditioning Equipment List Name",
        " Space Inlet Nodes,            !- Zone Air Inlet Node or NodeList Name",
        " Space Exh Nodes,           !- Zone Air Exhaust Node or NodeList Name",
        " Space Node,               !- Zone Air Node Name",
        " Space Return Nodes;           !- Zone Return Air Node or NodeList Name",

        "ZoneHVAC:EquipmentList,",
        " Space Equipment,          !- Name",
        " SequentialLoad,           !- Load Distribution Scheme",
        " Fan:ZoneExhaust,          !- Zone Equipment 1 Object Type",
        " Exhaust Fan,              !- Zone Equipment 1 Name",
        " 1,                        !- Zone Equipment 1 Cooling Sequence",
        " 1,                        !- Zone Equipment 1 Heating or No - Load Sequence",
        " ,                         !- Zone Equipment 1 Sequential Cooling Fraction",
        " ;                         !- Zone Equipment 1 Sequential Heating or No-Load Fraction",

        "Fan:ZoneExhaust,",
        "Exhaust Fan,               !- Name",
        ",                          !- Availability Schedule Name",
        "0.338,                     !- Fan Total Efficiency",
        "125.0000,                  !- Pressure Rise{Pa}",
        "0.3000,                    !- Maximum Flow Rate{m3/s}",
        "Exhaust Fan Inlet Node,    !- Air Inlet Node Name",
        "Exhaust Fan Outlet Node,   !- Air Outlet Node Name",
        "Zone Exhaust Fans;         !- End - Use Subcategory",

        "NodeList,",
        "  Space Exh Nodes,  !- Name",
        "  Space ZoneHVAC Exh Node, !- Node 1 Name",
        "  Exhaust Fan Inlet Node; !- Node 2 Name",

        "NodeList,",
        "  Space Inlet Nodes,  !- Name",
        "  Space Inlet Node 1, !- Node 1 Name",
        "  Space Inlet Node 2, !- Node 2 Name",
        "  Space Inlet Node 3; !- Node 3 Name",

        "NodeList,",
        "  Space Return Nodes,  !- Name",
        "  Space Return Node 1, !- Node 1 Name",
        "  Space Return Node 2, !- Node 2 Name",
        "  Space Return Node 3; !- Node 3 Name",

    });

    ASSERT_TRUE(process_idf(idf_objects));
    EXPECT_FALSE(has_err_output());
    bool ErrorsFound = false;
    GetZoneData(*state, ErrorsFound);
    AllocateHeatBalArrays(*state);
    GetZoneEquipmentData(*state);
    state->dataZoneEquip->ZoneEquipInputsFilled = true;
    GetSimpleAirModelInputs(*state, ErrorsFound);

    int ZoneNum = 1;
    for (int NodeNum = 1; NodeNum <= state->dataZoneEquip->ZoneEquipConfig(ZoneNum).NumInletNodes; ++NodeNum) {
        state->dataLoopNodes->Node(state->dataZoneEquip->ZoneEquipConfig(ZoneNum).InletNode(NodeNum)).MassFlowRate = 1.0;
    }
    state->dataZoneEquip->ZoneEquipConfig(ZoneNum).InletNodeAirLoopNum(1) = 2; // Intentionally not in 1,2,3 order
    state->dataZoneEquip->ZoneEquipConfig(ZoneNum).InletNodeAirLoopNum(2) = 3;
    state->dataZoneEquip->ZoneEquipConfig(ZoneNum).InletNodeAirLoopNum(3) = 1;
    state->dataZoneEquip->ZoneEquipConfig(ZoneNum).ReturnNodeAirLoopNum(1) = 3; // Intentionally in a different order
    state->dataZoneEquip->ZoneEquipConfig(ZoneNum).ReturnNodeAirLoopNum(2) = 2;
    state->dataZoneEquip->ZoneEquipConfig(ZoneNum).ReturnNodeAirLoopNum(3) = 1;
    int inletNode1 = state->dataZoneEquip->ZoneEquipConfig(ZoneNum).InletNode(1);
    int inletNode2 = state->dataZoneEquip->ZoneEquipConfig(ZoneNum).InletNode(2);
    int inletNode3 = state->dataZoneEquip->ZoneEquipConfig(ZoneNum).InletNode(3);
    state->dataZoneEquip->ZoneEquipConfig(ZoneNum).ReturnNodeInletNum(1) = 2; // Intentionally in a different order
    state->dataZoneEquip->ZoneEquipConfig(ZoneNum).ReturnNodeInletNum(2) = 1;
    state->dataZoneEquip->ZoneEquipConfig(ZoneNum).ReturnNodeInletNum(3) = 3;
    int returnNode1 = state->dataZoneEquip->ZoneEquipConfig(ZoneNum).ReturnNode(1);
    int returnNode2 = state->dataZoneEquip->ZoneEquipConfig(ZoneNum).ReturnNode(2);
    int returnNode3 = state->dataZoneEquip->ZoneEquipConfig(ZoneNum).ReturnNode(3);

    // Avoid zero values in volume flow balance check
    state->dataEnvrn->StdRhoAir = 1.2;
    state->dataEnvrn->OutBaroPress = 100000.0;
    state->dataLoopNodes->Node(state->dataZoneEquip->ZoneEquipConfig(ZoneNum).ZoneNode).Temp = 20.0;
    state->dataLoopNodes->Node(state->dataZoneEquip->ZoneEquipConfig(ZoneNum).ZoneNode).HumRat = 0.004;

    state->dataHVACGlobal->NumPrimaryAirSys = 3;
    state->dataAirSystemsData->PrimaryAirSystems.allocate(3);
    state->dataAirLoop->AirLoopFlow.allocate(3);

    state->dataAirSystemsData->PrimaryAirSystems(1).OASysExists = false;
    state->dataAirLoop->AirLoopFlow(1).DesReturnFrac = 1.0;
    state->dataAirSystemsData->PrimaryAirSystems(2).OASysExists = false;
    state->dataAirLoop->AirLoopFlow(2).DesReturnFrac = 1.0;
    state->dataAirSystemsData->PrimaryAirSystems(3).OASysExists = false;
    state->dataAirLoop->AirLoopFlow(3).DesReturnFrac = 1.0;
    state->dataGlobal->DoingSizing = false;
    state->dataGlobal->isPulseZoneSizing = false;

    // Case 1 - send zero, expect zero back
    state->dataLoopNodes->Node(inletNode1).MassFlowRate = 0.0;
    state->dataLoopNodes->Node(inletNode2).MassFlowRate = 0.0;
    state->dataLoopNodes->Node(inletNode3).MassFlowRate = 0.0;
    state->dataLoopNodes->Node(returnNode1).MassFlowRate = 0.12; // Set to random values to make sure they get reset properly
    state->dataLoopNodes->Node(returnNode2).MassFlowRate = 0.32;
    state->dataLoopNodes->Node(returnNode3).MassFlowRate = 0.45;

    Real64 StdTotalReturnMassFlow = 0.0;
    Real64 FinalTotalReturnMassFlow = 0.0;

    CalcZoneReturnFlows(*state, ZoneNum, StdTotalReturnMassFlow, FinalTotalReturnMassFlow);
    EXPECT_EQ(FinalTotalReturnMassFlow, 0.0);
    EXPECT_EQ(state->dataLoopNodes->Node(returnNode1).MassFlowRate, 0.0);
    EXPECT_EQ(state->dataLoopNodes->Node(returnNode2).MassFlowRate, 0.0);
    EXPECT_EQ(state->dataLoopNodes->Node(returnNode3).MassFlowRate, 0.0);

    // Case 2 - send zero, expect sum of inlet flow back
    state->dataLoopNodes->Node(inletNode2).MassFlowRate = 2.0;
    state->dataLoopNodes->Node(inletNode1).MassFlowRate = 1.0;
    state->dataLoopNodes->Node(inletNode3).MassFlowRate = 3.0;
    state->dataLoopNodes->Node(returnNode1).MassFlowRate = 0.12; // Set to random values to make sure they get reset properly
    state->dataLoopNodes->Node(returnNode2).MassFlowRate = 0.32;
    state->dataLoopNodes->Node(returnNode3).MassFlowRate = 0.45;

    StdTotalReturnMassFlow = 0.0;
    FinalTotalReturnMassFlow = 0.0;

    CalcZoneReturnFlows(*state, ZoneNum, StdTotalReturnMassFlow, FinalTotalReturnMassFlow);
    EXPECT_EQ(FinalTotalReturnMassFlow, 6.0);
    EXPECT_EQ(state->dataLoopNodes->Node(returnNode1).MassFlowRate, 2.0);
    EXPECT_EQ(state->dataLoopNodes->Node(returnNode2).MassFlowRate, 1.0);
    EXPECT_EQ(state->dataLoopNodes->Node(returnNode3).MassFlowRate, 3.0);

    // Deallocate everything - should all be taken care of in clear_states
}

TEST_F(EnergyPlusFixture, ZoneEquipmentManager_CalcZoneMassBalanceTest3)
{

    std::string const idf_objects = delimited_string({
        "Zone,",
        "  Space;                   !- Name",

        "ZoneHVAC:EquipmentConnections,",
        " Space,                    !- Zone Name",
        " Space Equipment,          !- Zone Conditioning Equipment List Name",
        " Space In Node,            !- Zone Air Inlet Node or NodeList Name",
        " Space Exh Nodes,          !- Zone Air Exhaust Node or NodeList Name",
        " Space Node,               !- Zone Air Node Name",
        " Space Ret Node,           !- Zone Return Air Node Name",
        ",                          !- Zone Return Air Node 1 Flow Rate Fraction Schedule Name",
        " ReturnFlowBasisNodes;     !- Zone Return Air Node 1 Flow Rate Basis Node or NodeList Name",

        "ZoneHVAC:EquipmentList,",
        " Space Equipment,          !- Name",
        " SequentialLoad,           !- Load Distribution Scheme",
        " Fan:ZoneExhaust,          !- Zone Equipment 1 Object Type",
        " Exhaust Fan,              !- Zone Equipment 1 Name",
        " 1,                        !- Zone Equipment 1 Cooling Sequence",
        " 1,                        !- Zone Equipment 1 Heating or No - Load Sequence",
        " ,                         !- Zone Equipment 1 Sequential Cooling Fraction",
        " ;                         !- Zone Equipment 1 Sequential Heating or No-Load Fraction",

        "Fan:ZoneExhaust,",
        "Exhaust Fan,               !- Name",
        ",                          !- Availability Schedule Name",
        "0.338,                     !- Fan Total Efficiency",
        "125.0000,                  !- Pressure Rise{Pa}",
        "0.3000,                    !- Maximum Flow Rate{m3/s}",
        "Exhaust Fan Inlet Node,    !- Air Inlet Node Name",
        "Exhaust Fan Outlet Node,   !- Air Outlet Node Name",
        "Zone Exhaust Fans;         !- End - Use Subcategory",

        "NodeList,",
        "  Space Exh Nodes,  !- Name",
        "  Space ZoneHVAC Exh Node, !- Node 1 Name",
        "  Exhaust Fan Inlet Node; !- Node 1 Name",

        "NodeList,",
        "  ReturnFlowBasisNodes,  !- Name",
        "  Basis Node 1,          !- Node 1 Name",
        "  Basis Node 2,          !- Node 2 Name",
        "  Basis Node 3;          !- Node 3 Name",
    });

    ASSERT_TRUE(process_idf(idf_objects));
    EXPECT_FALSE(has_err_output());
    bool ErrorsFound = false;
    GetZoneData(*state, ErrorsFound);
    AllocateHeatBalArrays(*state);
    GetZoneEquipmentData(*state);
    state->dataZoneEquip->ZoneEquipInputsFilled = true;
    GetSimpleAirModelInputs(*state, ErrorsFound);
    int ZoneNum = 1;
    int NodeNum;
    for (NodeNum = 1; NodeNum <= state->dataZoneEquip->ZoneEquipConfig(ZoneNum).NumInletNodes; ++NodeNum) {
        state->dataLoopNodes->Node(state->dataZoneEquip->ZoneEquipConfig(ZoneNum).InletNode(NodeNum)).MassFlowRate = 1.0;
    }

    state->dataHVACGlobal->NumPrimaryAirSys = 1;
    state->dataAirSystemsData->PrimaryAirSystems.allocate(1);
    state->dataAirLoop->AirLoopFlow.allocate(1);

    state->dataAirSystemsData->PrimaryAirSystems(1).OASysExists = false;
    state->dataAirLoop->AirLoopFlow(1).DesReturnFrac = 1.0;
    state->dataGlobal->DoingSizing = false;
    state->dataGlobal->isPulseZoneSizing = false;

    state->dataZoneEquip->ZoneEquipConfig(ZoneNum).ReturnNodeAirLoopNum(1) = 1;
    state->dataZoneEquip->ZoneEquipConfig(ZoneNum).ReturnNodeInletNum(1) = 1;
    state->dataLoopNodes->Node(state->dataZoneEquip->ZoneEquipConfig(ZoneNum).ExhaustNode(1)).MassFlowRate = 0.0;

    // Avoid zero values in volume flow balance check
    state->dataEnvrn->StdRhoAir = 1.2;
    state->dataEnvrn->OutBaroPress = 100000.0;
    state->dataLoopNodes->Node(state->dataZoneEquip->ZoneEquipConfig(ZoneNum).ZoneNode).Temp = 20.0;
    state->dataLoopNodes->Node(state->dataZoneEquip->ZoneEquipConfig(ZoneNum).ZoneNode).HumRat = 0.004;

    // Set return node basis node flows to zero, return flow should be zero
    for (NodeNum = 1; NodeNum <= state->dataZoneEquip->ZoneEquipConfig(ZoneNum).NumReturnFlowBasisNodes; ++NodeNum) {
        state->dataLoopNodes->Node(state->dataZoneEquip->ZoneEquipConfig(ZoneNum).ReturnFlowBasisNode(NodeNum)).MassFlowRate = 0.0;
    }
    CalcZoneMassBalance(*state, false);
    EXPECT_EQ(state->dataLoopNodes->Node(state->dataZoneEquip->ZoneEquipConfig(ZoneNum).ReturnNode(1)).MassFlowRate, 0.0);

    // Set return node basis node flows to non-zero values, return flow should be the sum
    state->dataLoopNodes->Node(state->dataZoneEquip->ZoneEquipConfig(ZoneNum).ReturnFlowBasisNode(1)).MassFlowRate = 0.05;
    state->dataLoopNodes->Node(state->dataZoneEquip->ZoneEquipConfig(ZoneNum).ReturnFlowBasisNode(2)).MassFlowRate = 0.10;
    state->dataLoopNodes->Node(state->dataZoneEquip->ZoneEquipConfig(ZoneNum).ReturnFlowBasisNode(3)).MassFlowRate = 0.20;
    CalcZoneMassBalance(*state, false);
    EXPECT_NEAR(state->dataLoopNodes->Node(state->dataZoneEquip->ZoneEquipConfig(ZoneNum).ReturnNode(1)).MassFlowRate, 0.35, 0.00001);
}

TEST_F(EnergyPlusFixture, ZoneEquipmentManager_CalcZoneMassBalanceTest4)
{

    std::string const idf_objects = delimited_string({
        "Zone,",
        "  Space;                   !- Name",

        "ZoneHVAC:EquipmentConnections,",
        " Space,                    !- Zone Name",
        " Space Equipment,          !- Zone Conditioning Equipment List Name",
        " Space Inlet Nodes,            !- Zone Air Inlet Node or NodeList Name",
        " Space Exh Nodes,           !- Zone Air Exhaust Node or NodeList Name",
        " Space Node,               !- Zone Air Node Name",
        " Space Return Nodes;           !- Zone Return Air Node or NodeList Name",

        "ZoneHVAC:EquipmentList,",
        " Space Equipment,          !- Name",
        " SequentialLoad,           !- Load Distribution Scheme",
        " Fan:ZoneExhaust,          !- Zone Equipment 1 Object Type",
        " Exhaust Fan,              !- Zone Equipment 1 Name",
        " 1,                        !- Zone Equipment 1 Cooling Sequence",
        " 1;                        !- Zone Equipment 1 Heating or No - Load Sequence",

        "Fan:ZoneExhaust,",
        "Exhaust Fan,               !- Name",
        ",                          !- Availability Schedule Name",
        "0.338,                     !- Fan Total Efficiency",
        "125.0000,                  !- Pressure Rise{Pa}",
        "0.3000,                    !- Maximum Flow Rate{m3/s}",
        "Exhaust Fan Inlet Node,    !- Air Inlet Node Name",
        "Exhaust Fan Outlet Node,   !- Air Outlet Node Name",
        "Zone Exhaust Fans;         !- End - Use Subcategory",

        "NodeList,",
        "  Space Exh Nodes,  !- Name",
        "  Space ZoneHVAC Exh Node, !- Node 1 Name",
        "  Exhaust Fan Inlet Node; !- Node 2 Name",

        "NodeList,",
        "  Space Inlet Nodes,  !- Name",
        "  Space Inlet Node 1, !- Node 1 Name",
        "  Space Inlet Node 2, !- Node 2 Name",
        "  Space Inlet Node 3; !- Node 3 Name",

        "NodeList,",
        "  Space Return Nodes,  !- Name",
        "  Space Return Node 1, !- Node 1 Name",
        "  Space Return Node 2, !- Node 2 Name",
        "  Space Return Node 3; !- Node 3 Name",

    });

    ASSERT_TRUE(process_idf(idf_objects));
    EXPECT_FALSE(has_err_output());
    bool ErrorsFound = false;
    GetZoneData(*state, ErrorsFound);
    AllocateHeatBalArrays(*state);
    GetZoneEquipmentData(*state);
    state->dataZoneEquip->ZoneEquipInputsFilled = true;
    GetSimpleAirModelInputs(*state, ErrorsFound);

    int ZoneNum = 1;
    for (int NodeNum = 1; NodeNum <= state->dataZoneEquip->ZoneEquipConfig(ZoneNum).NumInletNodes; ++NodeNum) {
        state->dataLoopNodes->Node(state->dataZoneEquip->ZoneEquipConfig(ZoneNum).InletNode(NodeNum)).MassFlowRate = 1.0;
    }
    state->dataZoneEquip->ZoneEquipConfig(ZoneNum).InletNodeAirLoopNum(1) = 2; // Intentionally not in 1,2,3 order
    state->dataZoneEquip->ZoneEquipConfig(ZoneNum).InletNodeAirLoopNum(2) = 3;
    state->dataZoneEquip->ZoneEquipConfig(ZoneNum).InletNodeAirLoopNum(3) = 1;
    state->dataZoneEquip->ZoneEquipConfig(ZoneNum).ReturnNodeAirLoopNum(1) = 3; // Intentionally in a different order
    state->dataZoneEquip->ZoneEquipConfig(ZoneNum).ReturnNodeAirLoopNum(2) = 2;
    state->dataZoneEquip->ZoneEquipConfig(ZoneNum).ReturnNodeAirLoopNum(3) = 1;
    int inletNode1 = state->dataZoneEquip->ZoneEquipConfig(ZoneNum).InletNode(1);
    int inletNode2 = state->dataZoneEquip->ZoneEquipConfig(ZoneNum).InletNode(2);
    int inletNode3 = state->dataZoneEquip->ZoneEquipConfig(ZoneNum).InletNode(3);
    state->dataZoneEquip->ZoneEquipConfig(ZoneNum).ReturnNodeInletNum(1) = 2; // Intentionally in a different order
    state->dataZoneEquip->ZoneEquipConfig(ZoneNum).ReturnNodeInletNum(2) = 1;
    state->dataZoneEquip->ZoneEquipConfig(ZoneNum).ReturnNodeInletNum(3) = 3;
    int returnNode1 = state->dataZoneEquip->ZoneEquipConfig(ZoneNum).ReturnNode(1);
    int returnNode2 = state->dataZoneEquip->ZoneEquipConfig(ZoneNum).ReturnNode(2);
    int returnNode3 = state->dataZoneEquip->ZoneEquipConfig(ZoneNum).ReturnNode(3);

    // Avoid zero values in volume flow balance check
    state->dataEnvrn->StdRhoAir = 1.2;
    state->dataEnvrn->OutBaroPress = 100000.0;
    state->dataLoopNodes->Node(state->dataZoneEquip->ZoneEquipConfig(ZoneNum).ZoneNode).Temp = 20.0;
    state->dataLoopNodes->Node(state->dataZoneEquip->ZoneEquipConfig(ZoneNum).ZoneNode).HumRat = 0.004;

    state->dataHVACGlobal->NumPrimaryAirSys = 3;
    state->dataAirSystemsData->PrimaryAirSystems.allocate(3);
    state->dataAirLoop->AirLoopFlow.allocate(3);

    // Add an outdoor air system to airloop 2
    state->dataAirSystemsData->PrimaryAirSystems(1).OASysExists = false;
    state->dataAirLoop->AirLoopFlow(1).DesReturnFrac = 1.0;
    state->dataAirSystemsData->PrimaryAirSystems(2).OASysExists = true;
    state->dataAirLoop->AirLoopFlow(2).DesReturnFrac = 0.9;
    state->dataAirLoop->AirLoopFlow(2).MaxOutAir = 0.1;
    state->dataAirLoop->AirLoopFlow(2).OAFlow = 0.1;
    state->dataAirSystemsData->PrimaryAirSystems(3).OASysExists = false;
    state->dataAirLoop->AirLoopFlow(3).DesReturnFrac = 1.0;
    state->dataGlobal->DoingSizing = false;
    state->dataGlobal->isPulseZoneSizing = false;

    // Case 1 - send zero, expect zero back
    state->dataLoopNodes->Node(inletNode1).MassFlowRate = 0.0;
    state->dataLoopNodes->Node(inletNode2).MassFlowRate = 0.0;
    state->dataLoopNodes->Node(inletNode3).MassFlowRate = 0.0;
    state->dataLoopNodes->Node(returnNode1).MassFlowRate = 0.12; // Set to random values to make sure they get reset properly
    state->dataLoopNodes->Node(returnNode2).MassFlowRate = 0.32;
    state->dataLoopNodes->Node(returnNode3).MassFlowRate = 0.45;

    Real64 StdTotalReturnMassFlow = 0.0;
    Real64 FinalTotalReturnMassFlow = 0.0;

    CalcZoneReturnFlows(*state, ZoneNum, StdTotalReturnMassFlow, FinalTotalReturnMassFlow);
    EXPECT_EQ(FinalTotalReturnMassFlow, 0.0);
    EXPECT_EQ(state->dataLoopNodes->Node(returnNode1).MassFlowRate, 0.0);
    EXPECT_EQ(state->dataLoopNodes->Node(returnNode2).MassFlowRate, 0.0);
    EXPECT_EQ(state->dataLoopNodes->Node(returnNode3).MassFlowRate, 0.0);

    // Case 2 - send sum of inlet flow back, except system 2 back at 0.9
    state->dataLoopNodes->Node(inletNode2).MassFlowRate = 2.0;
    state->dataLoopNodes->Node(inletNode1).MassFlowRate = 1.0;
    state->dataLoopNodes->Node(inletNode3).MassFlowRate = 3.0;
    state->dataLoopNodes->Node(returnNode1).MassFlowRate = 0.12; // Set to random values to make sure they get reset properly
    state->dataLoopNodes->Node(returnNode2).MassFlowRate = 0.32;
    state->dataLoopNodes->Node(returnNode3).MassFlowRate = 0.45;

    StdTotalReturnMassFlow = 6.0;
    FinalTotalReturnMassFlow = 0.0;

    CalcZoneReturnFlows(*state, ZoneNum, StdTotalReturnMassFlow, FinalTotalReturnMassFlow);
    EXPECT_EQ(FinalTotalReturnMassFlow, 5.9);
    EXPECT_EQ(state->dataLoopNodes->Node(returnNode1).MassFlowRate, 2.0);
    EXPECT_EQ(state->dataLoopNodes->Node(returnNode2).MassFlowRate, 0.9);
    EXPECT_EQ(state->dataLoopNodes->Node(returnNode3).MassFlowRate, 3.0);

    // Case 3 - add exhaust flow, but set system 2 MaxOutAir to zero, expect sum of inlet flow back
    state->dataLoopNodes->Node(state->dataZoneEquip->ZoneEquipConfig(ZoneNum).ExhaustNode(1)).MassFlowRate = 1.000000001;
    state->dataAirSystemsData->PrimaryAirSystems(2).OASysExists = true;
    state->dataAirLoop->AirLoopFlow(2).DesReturnFrac = 0.9;
    state->dataAirLoop->AirLoopFlow(2).MaxOutAir = 0.0;
    state->dataAirLoop->AirLoopFlow(2).OAFlow = 0.0;

    state->dataLoopNodes->Node(inletNode2).MassFlowRate = 2.0;
    state->dataLoopNodes->Node(inletNode1).MassFlowRate = 1.0;
    state->dataLoopNodes->Node(inletNode3).MassFlowRate = 3.0;
    state->dataLoopNodes->Node(returnNode1).MassFlowRate = 0.12; // Set to random values to make sure they get reset properly
    state->dataLoopNodes->Node(returnNode2).MassFlowRate = 0.32;
    state->dataLoopNodes->Node(returnNode3).MassFlowRate = 0.45;

    StdTotalReturnMassFlow = 6.0;
    FinalTotalReturnMassFlow = 0.0;

    CalcZoneReturnFlows(*state, ZoneNum, StdTotalReturnMassFlow, FinalTotalReturnMassFlow);
    EXPECT_EQ(FinalTotalReturnMassFlow, 6.0);
    EXPECT_EQ(state->dataLoopNodes->Node(returnNode1).MassFlowRate, 2.0);
    EXPECT_EQ(state->dataLoopNodes->Node(returnNode2).MassFlowRate, 1.0);
    EXPECT_EQ(state->dataLoopNodes->Node(returnNode3).MassFlowRate, 3.0);
}

TEST_F(EnergyPlusFixture, ZoneEquipmentManager_DistributeSequentialLoad)
{

    std::string const idf_objects = delimited_string({
        "Zone,",
        "  Space;                   !- Name",

        "ZoneHVAC:EquipmentConnections,",
        " Space,                    !- Zone Name",
        " Space Equipment,          !- Zone Conditioning Equipment List Name",
        " Space Inlet Nodes,        !- Zone Air Inlet Node or NodeList Name",
        " ,                         !- Zone Air Exhaust Node or NodeList Name",
        " Space Node,               !- Zone Air Node Name",
        " Space Ret Node;           !- Zone Return Air Node Name",

        "ZoneHVAC:EquipmentList,",
        " Space Equipment,          !- Name",
        " SequentialLoad,           !- Load Distribution Scheme",
        " ZoneHVAC:AirDistributionUnit,  !- Zone Equipment 1 Object Type",
        " Air Terminal 1 ADU,       !- Zone Equipment 1 Name",
        " 1,                        !- Zone Equipment 1 Cooling Sequence",
        " 1,                        !- Zone Equipment 1 Heating or No-Load Sequence",
        " ,                         !- Zone Equipment 1 Sequential Cooling Fraction",
        " ,                         !- Zone Equipment 1 Sequential Heating or No-Load Fraction",
        " ZoneHVAC:AirDistributionUnit,  !- Zone Equipment 2 Object Type",
        " Air Terminal 2 ADU,       !- Zone Equipment 2 Name",
        " 2,                        !- Zone Equipment 2 Cooling Sequence",
        " 2,                        !- Zone Equipment 2 Heating or No-Load Sequence",
        " ,                         !- Zone Equipment 2 Sequential Cooling Fraction",
        " ,                         !- Zone Equipment 2 Sequential Heating or No-Load Fraction",
        " ZoneHVAC:AirDistributionUnit,  !- Zone Equipment 2 Object Type",
        " Air Terminal 3 ADU,       !- Zone Equipment 3 Name",
        " 3,                        !- Zone Equipment 3 Cooling Sequence",
        " 3,                        !- Zone Equipment 3 Heating or No-Load Sequence",
        " ,                         !- Zone Equipment 3 Sequential Cooling Fraction",
        " ;                         !- Zone Equipment 3 Sequential Heating or No-Load Fraction",

        "ZoneHVAC:AirDistributionUnit,",
        " Air Terminal 1 ADU,       !- Name",
        " Zone Equip Inlet 1,       !- Air Distribution Unit Outlet Node Name",
        " AirTerminal:SingleDuct:ConstantVolume:NoReheat,  !- Air Terminal Object Type",
        " Air Terminal 1;           !- Air Terminal Name",

        "ZoneHVAC:AirDistributionUnit,",
        " Air Terminal 2 ADU,       !- Name",
        " Zone Equip Inlet 2,       !- Air Distribution Unit Outlet Node Name",
        " AirTerminal:SingleDuct:ConstantVolume:NoReheat,  !- Air Terminal Object Type",
        " Air Terminal 2;           !- Air Terminal Name",

        "ZoneHVAC:AirDistributionUnit,",
        " Air Terminal 3 ADU,       !- Name",
        " Zone Equip Inlet 3,       !- Air Distribution Unit Outlet Node Name",
        " AirTerminal:SingleDuct:ConstantVolume:NoReheat,  !- Air Terminal Object Type",
        " Air Terminal 3;           !- Air Terminal Name",

        "AirTerminal:SingleDuct:ConstantVolume:NoReheat,",
        " Air Terminal 1,          !- Name",
        " ,    !- Availability Schedule Name",
        " Zone Equip Inlet 1 2AT,  !- Air Inlet Node Name",
        " Zone Equip Inlet 1,      !- Air Outlet Node Name",
        " 0.2;                     !- Maximum Air Flow Rate {m3/s}",

        "AirTerminal:SingleDuct:ConstantVolume:NoReheat,",
        " Air Terminal 2,          !- Name",
        " ,    !- Availability Schedule Name",
        " Zone Equip Inlet 2 2AT,  !- Air Inlet Node Name",
        " Zone Equip Inlet 2,      !- Air Outlet Node Name",
        " 0.2;                     !- Maximum Air Flow Rate {m3/s}",

        "AirTerminal:SingleDuct:ConstantVolume:NoReheat,",
        " Air Terminal 3,          !- Name",
        " ,                        !- Availability Schedule Name",
        " Zone Equip Inlet 3 2AT,  !- Air Inlet Node Name",
        " Zone Equip Inlet 3,      !- Air Outlet Node Name",
        " 0.2;                     !- Maximum Air Flow Rate {m3/s}",

        "NodeList,",
        "  Space Inlet Nodes,       !- Name",
        "  Zone Equip Inlet 1,      !- Node 1 Name",
        "  Zone Equip Inlet 2,      !- Node 2 Name",
        "  Zone Equip Inlet 3;      !- Node 3 Name",

    });

    ASSERT_TRUE(process_idf(idf_objects));
    EXPECT_FALSE(has_err_output());
    bool ErrorsFound = false;
    GetZoneData(*state, ErrorsFound);
    AllocateHeatBalArrays(*state);
    GetZoneEquipmentData(*state);
    state->dataZoneEquip->ZoneEquipInputsFilled = true;
    int ZoneNum = 1;
    state->dataZoneEnergyDemand->CurDeadBandOrSetback.allocate(1);
    state->dataZoneEnergyDemand->DeadBandOrSetback.allocate(1);
    state->dataZoneEnergyDemand->CurDeadBandOrSetback(1) = false;
    state->dataZoneEnergyDemand->DeadBandOrSetback(1) = false;

    state->dataZoneEnergyDemand->ZoneSysEnergyDemand.allocate(1);
    state->dataZoneEnergyDemand->ZoneSysMoistureDemand.allocate(1);
    state->dataZoneEnergyDemand->ZoneSysEnergyDemand(1).SequencedOutputRequired.allocate(3);
    state->dataZoneEnergyDemand->ZoneSysEnergyDemand(1).SequencedOutputRequiredToHeatingSP.allocate(3);
    state->dataZoneEnergyDemand->ZoneSysEnergyDemand(1).SequencedOutputRequiredToCoolingSP.allocate(3);
    state->dataZoneEnergyDemand->ZoneSysMoistureDemand(1).SequencedOutputRequired.allocate(3);
    state->dataZoneEnergyDemand->ZoneSysMoistureDemand(1).SequencedOutputRequiredToHumidSP.allocate(3);
    state->dataZoneEnergyDemand->ZoneSysMoistureDemand(1).SequencedOutputRequiredToDehumidSP.allocate(3);
    auto &energy(state->dataZoneEnergyDemand->ZoneSysEnergyDemand(ZoneNum));
    state->dataZoneEquipmentManager->PrioritySimOrder.allocate(3);

    // Sequential Test 1 - Heating, FirstHVACIteration = true
    energy.TotalOutputRequired = 1000.0;
    energy.OutputRequiredToHeatingSP = 1000.0;
    energy.OutputRequiredToCoolingSP = 2000.0;
    bool firstHVACIteration = true;
    InitSystemOutputRequired(*state, ZoneNum, firstHVACIteration, true);
    EXPECT_EQ(energy.SequencedOutputRequired(1), energy.TotalOutputRequired);
    EXPECT_EQ(energy.SequencedOutputRequired(2), energy.TotalOutputRequired);
    EXPECT_EQ(energy.SequencedOutputRequired(3), energy.TotalOutputRequired);
    EXPECT_EQ(energy.SequencedOutputRequiredToHeatingSP(1), energy.OutputRequiredToHeatingSP);
    EXPECT_EQ(energy.SequencedOutputRequiredToHeatingSP(2), energy.OutputRequiredToHeatingSP);
    EXPECT_EQ(energy.SequencedOutputRequiredToHeatingSP(3), energy.OutputRequiredToHeatingSP);
    EXPECT_EQ(energy.SequencedOutputRequiredToCoolingSP(1), energy.OutputRequiredToCoolingSP);
    EXPECT_EQ(energy.SequencedOutputRequiredToCoolingSP(2), energy.OutputRequiredToCoolingSP);
    EXPECT_EQ(energy.SequencedOutputRequiredToCoolingSP(3), energy.OutputRequiredToCoolingSP);

    // Sequential Test 2 - Heating, FirstHVACIteration = false
    firstHVACIteration = false;
    InitSystemOutputRequired(*state, ZoneNum, firstHVACIteration, true);
    EXPECT_EQ(energy.SequencedOutputRequired(1), energy.TotalOutputRequired);
    EXPECT_EQ(energy.SequencedOutputRequired(2), energy.TotalOutputRequired);
    EXPECT_EQ(energy.SequencedOutputRequired(3), energy.TotalOutputRequired);
    EXPECT_EQ(energy.SequencedOutputRequiredToHeatingSP(1), energy.OutputRequiredToHeatingSP);
    EXPECT_EQ(energy.SequencedOutputRequiredToHeatingSP(2), energy.OutputRequiredToHeatingSP);
    EXPECT_EQ(energy.SequencedOutputRequiredToHeatingSP(3), energy.OutputRequiredToHeatingSP);
    EXPECT_EQ(energy.SequencedOutputRequiredToCoolingSP(1), energy.OutputRequiredToCoolingSP);
    EXPECT_EQ(energy.SequencedOutputRequiredToCoolingSP(2), energy.OutputRequiredToCoolingSP);
    EXPECT_EQ(energy.SequencedOutputRequiredToCoolingSP(3), energy.OutputRequiredToCoolingSP);
    // also expect remaining load to match first load here
    EXPECT_EQ(energy.RemainingOutputRequired, energy.SequencedOutputRequired(1));
    EXPECT_EQ(energy.RemainingOutputReqToHeatSP, energy.SequencedOutputRequiredToHeatingSP(1));
    EXPECT_EQ(energy.RemainingOutputReqToCoolSP, energy.SequencedOutputRequiredToCoolingSP(1));

    // Sequential Test 3 - Cooling, FirstHVACIteration = true
    energy.TotalOutputRequired = -1000.0;
    energy.OutputRequiredToHeatingSP = -1000.0;
    energy.OutputRequiredToCoolingSP = -2000.0;
    firstHVACIteration = true;
    InitSystemOutputRequired(*state, ZoneNum, firstHVACIteration, true);
    EXPECT_EQ(energy.SequencedOutputRequired(1), energy.TotalOutputRequired);
    EXPECT_EQ(energy.SequencedOutputRequired(2), energy.TotalOutputRequired);
    EXPECT_EQ(energy.SequencedOutputRequired(3), energy.TotalOutputRequired);
    EXPECT_EQ(energy.SequencedOutputRequiredToHeatingSP(1), energy.OutputRequiredToHeatingSP);
    EXPECT_EQ(energy.SequencedOutputRequiredToHeatingSP(2), energy.OutputRequiredToHeatingSP);
    EXPECT_EQ(energy.SequencedOutputRequiredToHeatingSP(3), energy.OutputRequiredToHeatingSP);
    EXPECT_EQ(energy.SequencedOutputRequiredToCoolingSP(1), energy.OutputRequiredToCoolingSP);
    EXPECT_EQ(energy.SequencedOutputRequiredToCoolingSP(2), energy.OutputRequiredToCoolingSP);
    EXPECT_EQ(energy.SequencedOutputRequiredToCoolingSP(3), energy.OutputRequiredToCoolingSP);

    // Sequential Test 4 - Cooling, FirstHVACIteration = false
    firstHVACIteration = false;
    InitSystemOutputRequired(*state, ZoneNum, firstHVACIteration, true);
    EXPECT_EQ(energy.SequencedOutputRequired(1), energy.TotalOutputRequired);
    EXPECT_EQ(energy.SequencedOutputRequired(2), energy.TotalOutputRequired);
    EXPECT_EQ(energy.SequencedOutputRequired(3), energy.TotalOutputRequired);
    EXPECT_EQ(energy.SequencedOutputRequiredToHeatingSP(1), energy.OutputRequiredToHeatingSP);
    EXPECT_EQ(energy.SequencedOutputRequiredToHeatingSP(2), energy.OutputRequiredToHeatingSP);
    EXPECT_EQ(energy.SequencedOutputRequiredToHeatingSP(3), energy.OutputRequiredToHeatingSP);
    EXPECT_EQ(energy.SequencedOutputRequiredToCoolingSP(1), energy.OutputRequiredToCoolingSP);
    EXPECT_EQ(energy.SequencedOutputRequiredToCoolingSP(2), energy.OutputRequiredToCoolingSP);
    EXPECT_EQ(energy.SequencedOutputRequiredToCoolingSP(3), energy.OutputRequiredToCoolingSP);
    // also expect remaining load to match first load here
    EXPECT_EQ(energy.RemainingOutputRequired, energy.SequencedOutputRequired(1));
    EXPECT_EQ(energy.RemainingOutputReqToHeatSP, energy.SequencedOutputRequiredToHeatingSP(1));
    EXPECT_EQ(energy.RemainingOutputReqToCoolSP, energy.SequencedOutputRequiredToCoolingSP(1));
}

TEST_F(EnergyPlusFixture, ZoneEquipmentManager_DistributeUniformLoad)
{

    std::string const idf_objects = delimited_string({
        "Zone,",
        "  Space;                   !- Name",

        "ZoneHVAC:EquipmentConnections,",
        " Space,                    !- Zone Name",
        " Space Equipment,          !- Zone Conditioning Equipment List Name",
        " Space Inlet Nodes,        !- Zone Air Inlet Node or NodeList Name",
        " ,                         !- Zone Air Exhaust Node or NodeList Name",
        " Space Node,               !- Zone Air Node Name",
        " Space Ret Node;           !- Zone Return Air Node Name",

        "ZoneHVAC:EquipmentList,",
        " Space Equipment,          !- Name",
        " UniformLoad,              !- Load Distribution Scheme",
        " ZoneHVAC:AirDistributionUnit,  !- Zone Equipment 1 Object Type",
        " Air Terminal 1 ADU,       !- Zone Equipment 1 Name",
        " 1,                        !- Zone Equipment 1 Cooling Sequence",
        " 1,                        !- Zone Equipment 1 Heating or No-Load Sequence",
        " ,                         !- Zone Equipment 1 Sequential Cooling Fraction",
        " ,                         !- Zone Equipment 1 Sequential Heating or No-Load Fraction",
        " ZoneHVAC:AirDistributionUnit,  !- Zone Equipment 2 Object Type",
        " Air Terminal 2 ADU,       !- Zone Equipment 2 Name",
        " 2,                        !- Zone Equipment 2 Cooling Sequence",
        " 2,                        !- Zone Equipment 2 Heating or No-Load Sequence",
        " ,                         !- Zone Equipment 2 Sequential Cooling Fraction",
        " ,                         !- Zone Equipment 2 Sequential Heating or No-Load Fraction",
        " ZoneHVAC:AirDistributionUnit,  !- Zone Equipment 2 Object Type",
        " Air Terminal 3 ADU,       !- Zone Equipment 3 Name",
        " 0,                        !- Zone Equipment 3 Cooling Sequence",
        " 3,                        !- Zone Equipment 3 Heating or No-Load Sequence",
        " ,                         !- Zone Equipment 3 Sequential Cooling Fraction",
        " ;                         !- Zone Equipment 3 Sequential Heating or No-Load Fraction",

        "ZoneHVAC:AirDistributionUnit,",
        " Air Terminal 1 ADU,       !- Name",
        " Zone Equip Inlet 1,       !- Air Distribution Unit Outlet Node Name",
        " AirTerminal:SingleDuct:ConstantVolume:NoReheat,  !- Air Terminal Object Type",
        " Air Terminal 1;           !- Air Terminal Name",

        "ZoneHVAC:AirDistributionUnit,",
        " Air Terminal 2 ADU,       !- Name",
        " Zone Equip Inlet 2,       !- Air Distribution Unit Outlet Node Name",
        " AirTerminal:SingleDuct:ConstantVolume:NoReheat,  !- Air Terminal Object Type",
        " Air Terminal 2;           !- Air Terminal Name",

        "ZoneHVAC:AirDistributionUnit,",
        " Air Terminal 3 ADU,       !- Name",
        " Zone Equip Inlet 3,       !- Air Distribution Unit Outlet Node Name",
        " AirTerminal:SingleDuct:ConstantVolume:NoReheat,  !- Air Terminal Object Type",
        " Air Terminal 3;           !- Air Terminal Name",

        "AirTerminal:SingleDuct:ConstantVolume:NoReheat,",
        " Air Terminal 1,          !- Name",
        " ,    !- Availability Schedule Name",
        " Zone Equip Inlet 1 2AT,  !- Air Inlet Node Name",
        " Zone Equip Inlet 1,      !- Air Outlet Node Name",
        " 0.2;                     !- Maximum Air Flow Rate {m3/s}",

        "AirTerminal:SingleDuct:ConstantVolume:NoReheat,",
        " Air Terminal 2,          !- Name",
        " ,    !- Availability Schedule Name",
        " Zone Equip Inlet 2 2AT,  !- Air Inlet Node Name",
        " Zone Equip Inlet 2,      !- Air Outlet Node Name",
        " 0.2;                     !- Maximum Air Flow Rate {m3/s}",

        "AirTerminal:SingleDuct:ConstantVolume:NoReheat,",
        " Air Terminal 3,          !- Name",
        " ,                        !- Availability Schedule Name",
        " Zone Equip Inlet 3 2AT,  !- Air Inlet Node Name",
        " Zone Equip Inlet 3,      !- Air Outlet Node Name",
        " 0.2;                     !- Maximum Air Flow Rate {m3/s}",

        "NodeList,",
        "  Space Inlet Nodes,       !- Name",
        "  Zone Equip Inlet 1,      !- Node 1 Name",
        "  Zone Equip Inlet 2,      !- Node 2 Name",
        "  Zone Equip Inlet 3;      !- Node 3 Name",

    });

    ASSERT_TRUE(process_idf(idf_objects));
    EXPECT_FALSE(has_err_output());
    bool ErrorsFound = false;
    GetZoneData(*state, ErrorsFound);
    AllocateHeatBalArrays(*state);
    GetZoneEquipmentData(*state);
    state->dataZoneEquip->ZoneEquipInputsFilled = true;
    int ZoneNum = 1;
    state->dataZoneEnergyDemand->CurDeadBandOrSetback.allocate(1);
    state->dataZoneEnergyDemand->DeadBandOrSetback.allocate(1);
    state->dataZoneEnergyDemand->CurDeadBandOrSetback(1) = false;
    state->dataZoneEnergyDemand->DeadBandOrSetback(1) = false;

    state->dataZoneEnergyDemand->ZoneSysEnergyDemand.allocate(1);
    state->dataZoneEnergyDemand->ZoneSysMoistureDemand.allocate(1);
    state->dataZoneEnergyDemand->ZoneSysEnergyDemand(1).SequencedOutputRequired.allocate(3);
    state->dataZoneEnergyDemand->ZoneSysEnergyDemand(1).SequencedOutputRequiredToHeatingSP.allocate(3);
    state->dataZoneEnergyDemand->ZoneSysEnergyDemand(1).SequencedOutputRequiredToCoolingSP.allocate(3);
    state->dataZoneEnergyDemand->ZoneSysMoistureDemand(1).SequencedOutputRequired.allocate(3);
    state->dataZoneEnergyDemand->ZoneSysMoistureDemand(1).SequencedOutputRequiredToHumidSP.allocate(3);
    state->dataZoneEnergyDemand->ZoneSysMoistureDemand(1).SequencedOutputRequiredToDehumidSP.allocate(3);
    auto &energy(state->dataZoneEnergyDemand->ZoneSysEnergyDemand(ZoneNum));

    // UniformLoad Test 1 - Heating, FirstHVACIteration = true
    energy.TotalOutputRequired = 1000.0;
    energy.OutputRequiredToHeatingSP = 1000.0;
    energy.OutputRequiredToCoolingSP = 2000.0;
    bool firstHVACIteration = true;
    InitSystemOutputRequired(*state, ZoneNum, firstHVACIteration);
    DistributeSystemOutputRequired(*state, ZoneNum, firstHVACIteration);
    EXPECT_EQ(energy.SequencedOutputRequired(1), energy.TotalOutputRequired / 3.0);
    EXPECT_EQ(energy.SequencedOutputRequired(2), energy.TotalOutputRequired / 3.0);
    EXPECT_EQ(energy.SequencedOutputRequired(3), energy.TotalOutputRequired / 3.0);
    EXPECT_EQ(energy.SequencedOutputRequiredToHeatingSP(1), energy.OutputRequiredToHeatingSP / 3.0);
    EXPECT_EQ(energy.SequencedOutputRequiredToHeatingSP(2), energy.OutputRequiredToHeatingSP / 3.0);
    EXPECT_EQ(energy.SequencedOutputRequiredToHeatingSP(3), energy.OutputRequiredToHeatingSP / 3.0);
    EXPECT_EQ(energy.SequencedOutputRequiredToCoolingSP(1), energy.OutputRequiredToCoolingSP / 3.0);
    EXPECT_EQ(energy.SequencedOutputRequiredToCoolingSP(2), energy.OutputRequiredToCoolingSP / 3.0);
    EXPECT_EQ(energy.SequencedOutputRequiredToCoolingSP(3), energy.OutputRequiredToCoolingSP / 3.0);
    // also expect remaining load to match first load here
    EXPECT_EQ(energy.RemainingOutputRequired, energy.SequencedOutputRequired(1));
    EXPECT_EQ(energy.RemainingOutputReqToHeatSP, energy.SequencedOutputRequiredToHeatingSP(1));
    EXPECT_EQ(energy.RemainingOutputReqToCoolSP, energy.SequencedOutputRequiredToCoolingSP(1));

    // UniformLoad Test 2 - Heating, FirstHVACIteration = false
    firstHVACIteration = false;
    InitSystemOutputRequired(*state, ZoneNum, firstHVACIteration);
    DistributeSystemOutputRequired(*state, ZoneNum, firstHVACIteration);
    EXPECT_EQ(energy.SequencedOutputRequired(1), energy.TotalOutputRequired / 3.0);
    EXPECT_EQ(energy.SequencedOutputRequired(2), energy.TotalOutputRequired / 3.0);
    EXPECT_EQ(energy.SequencedOutputRequired(3), energy.TotalOutputRequired / 3.0);
    EXPECT_EQ(energy.SequencedOutputRequiredToHeatingSP(1), energy.OutputRequiredToHeatingSP / 3.0);
    EXPECT_EQ(energy.SequencedOutputRequiredToHeatingSP(2), energy.OutputRequiredToHeatingSP / 3.0);
    EXPECT_EQ(energy.SequencedOutputRequiredToHeatingSP(3), energy.OutputRequiredToHeatingSP / 3.0);
    EXPECT_EQ(energy.SequencedOutputRequiredToCoolingSP(1), energy.OutputRequiredToCoolingSP / 3.0);
    EXPECT_EQ(energy.SequencedOutputRequiredToCoolingSP(2), energy.OutputRequiredToCoolingSP / 3.0);
    EXPECT_EQ(energy.SequencedOutputRequiredToCoolingSP(3), energy.OutputRequiredToCoolingSP / 3.0);
    // also expect remaining load to match first load here
    EXPECT_EQ(energy.RemainingOutputRequired, energy.SequencedOutputRequired(1));
    EXPECT_EQ(energy.RemainingOutputReqToHeatSP, energy.SequencedOutputRequiredToHeatingSP(1));
    EXPECT_EQ(energy.RemainingOutputReqToCoolSP, energy.SequencedOutputRequiredToCoolingSP(1));

    // UniformLoad Test 3 - Cooling, FirstHVACIteration = true, 2 pieces of equipment are active for cooling
    energy.TotalOutputRequired = -1000.0;
    energy.OutputRequiredToHeatingSP = -1000.0;
    energy.OutputRequiredToCoolingSP = -2000.0;
    firstHVACIteration = true;
    InitSystemOutputRequired(*state, ZoneNum, firstHVACIteration);
    DistributeSystemOutputRequired(*state, ZoneNum, firstHVACIteration);
    EXPECT_EQ(energy.SequencedOutputRequired(1), energy.TotalOutputRequired / 2.0);
    EXPECT_EQ(energy.SequencedOutputRequired(2), energy.TotalOutputRequired / 2.0);
    EXPECT_EQ(energy.SequencedOutputRequired(3), 0.0);
    EXPECT_EQ(energy.SequencedOutputRequiredToHeatingSP(1), energy.OutputRequiredToHeatingSP / 2.0);
    EXPECT_EQ(energy.SequencedOutputRequiredToHeatingSP(2), energy.OutputRequiredToHeatingSP / 2.0);
    EXPECT_EQ(energy.SequencedOutputRequiredToHeatingSP(3), 0.0);
    EXPECT_EQ(energy.SequencedOutputRequiredToCoolingSP(1), energy.OutputRequiredToCoolingSP / 2.0);
    EXPECT_EQ(energy.SequencedOutputRequiredToCoolingSP(2), energy.OutputRequiredToCoolingSP / 2.0);
    EXPECT_EQ(energy.SequencedOutputRequiredToCoolingSP(3), 0.0);
    // also expect remaining load to match first load here
    EXPECT_EQ(energy.RemainingOutputRequired, energy.SequencedOutputRequired(1));
    EXPECT_EQ(energy.RemainingOutputReqToHeatSP, energy.SequencedOutputRequiredToHeatingSP(1));
    EXPECT_EQ(energy.RemainingOutputReqToCoolSP, energy.SequencedOutputRequiredToCoolingSP(1));

    // UniformLoad Test 4 - Cooling, FirstHVACIteration = false, only 2 pieces of equipment are active for cooling
    firstHVACIteration = false;
    InitSystemOutputRequired(*state, ZoneNum, firstHVACIteration);
    DistributeSystemOutputRequired(*state, ZoneNum, firstHVACIteration);
    EXPECT_EQ(energy.SequencedOutputRequired(1), energy.TotalOutputRequired / 2.0);
    EXPECT_EQ(energy.SequencedOutputRequired(2), energy.TotalOutputRequired / 2.0);
    EXPECT_EQ(energy.SequencedOutputRequired(3), 0.0);
    EXPECT_EQ(energy.SequencedOutputRequiredToHeatingSP(1), energy.OutputRequiredToHeatingSP / 2.0);
    EXPECT_EQ(energy.SequencedOutputRequiredToHeatingSP(2), energy.OutputRequiredToHeatingSP / 2.0);
    EXPECT_EQ(energy.SequencedOutputRequiredToHeatingSP(3), 0.0);
    EXPECT_EQ(energy.SequencedOutputRequiredToCoolingSP(1), energy.OutputRequiredToCoolingSP / 2.0);
    EXPECT_EQ(energy.SequencedOutputRequiredToCoolingSP(2), energy.OutputRequiredToCoolingSP / 2.0);
    EXPECT_EQ(energy.SequencedOutputRequiredToCoolingSP(3), 0.0);
    // also expect remaining load to match first load here
    EXPECT_EQ(energy.RemainingOutputRequired, energy.SequencedOutputRequired(1));
    EXPECT_EQ(energy.RemainingOutputReqToHeatSP, energy.SequencedOutputRequiredToHeatingSP(1));
    EXPECT_EQ(energy.RemainingOutputReqToCoolSP, energy.SequencedOutputRequiredToCoolingSP(1));
}

TEST_F(EnergyPlusFixture, ZoneEquipmentManager_DistributeUniformPLR)
{

    std::string const idf_objects = delimited_string({
        "Zone,",
        "  Space;                   !- Name",

        "ZoneHVAC:EquipmentConnections,",
        " Space,                    !- Zone Name",
        " Space Equipment,          !- Zone Conditioning Equipment List Name",
        " Space Inlet Nodes,        !- Zone Air Inlet Node or NodeList Name",
        " ,                         !- Zone Air Exhaust Node or NodeList Name",
        " Space Node,               !- Zone Air Node Name",
        " Space Ret Node;           !- Zone Return Air Node Name",

        "ZoneHVAC:EquipmentList,",
        " Space Equipment,          !- Name",
        " UniformPLR,               !- Load Distribution Scheme",
        " ZoneHVAC:AirDistributionUnit,  !- Zone Equipment 1 Object Type",
        " Air Terminal 1 ADU,       !- Zone Equipment 1 Name",
        " 1,                        !- Zone Equipment 1 Cooling Sequence",
        " 1,                        !- Zone Equipment 1 Heating or No-Load Sequence",
        " ,                         !- Zone Equipment 1 Sequential Cooling Fraction",
        " ,                         !- Zone Equipment 1 Sequential Heating or No-Load Fraction",
        " ZoneHVAC:AirDistributionUnit,  !- Zone Equipment 2 Object Type",
        " Air Terminal 2 ADU,       !- Zone Equipment 2 Name",
        " 2,                        !- Zone Equipment 2 Cooling Sequence",
        " 2,                        !- Zone Equipment 2 Heating or No-Load Sequence",
        " ,                         !- Zone Equipment 2 Sequential Cooling Fraction",
        " ,                         !- Zone Equipment 2 Sequential Heating or No-Load Fraction",
        " ZoneHVAC:AirDistributionUnit,  !- Zone Equipment 2 Object Type",
        " Air Terminal 3 ADU,       !- Zone Equipment 3 Name",
        " 0,                        !- Zone Equipment 3 Cooling Sequence",
        " 3,                        !- Zone Equipment 3 Heating or No-Load Sequence",
        " ,                         !- Zone Equipment 3 Sequential Cooling Fraction",
        " ;                         !- Zone Equipment 3 Sequential Heating or No-Load Fraction",

        "ZoneHVAC:AirDistributionUnit,",
        " Air Terminal 1 ADU,       !- Name",
        " Zone Equip Inlet 1,       !- Air Distribution Unit Outlet Node Name",
        " AirTerminal:SingleDuct:ConstantVolume:NoReheat,  !- Air Terminal Object Type",
        " Air Terminal 1;           !- Air Terminal Name",

        "ZoneHVAC:AirDistributionUnit,",
        " Air Terminal 2 ADU,       !- Name",
        " Zone Equip Inlet 2,       !- Air Distribution Unit Outlet Node Name",
        " AirTerminal:SingleDuct:ConstantVolume:NoReheat,  !- Air Terminal Object Type",
        " Air Terminal 2;           !- Air Terminal Name",

        "ZoneHVAC:AirDistributionUnit,",
        " Air Terminal 3 ADU,       !- Name",
        " Zone Equip Inlet 3,       !- Air Distribution Unit Outlet Node Name",
        " AirTerminal:SingleDuct:ConstantVolume:NoReheat,  !- Air Terminal Object Type",
        " Air Terminal 3;           !- Air Terminal Name",

        "AirTerminal:SingleDuct:ConstantVolume:NoReheat,",
        " Air Terminal 1,          !- Name",
        " ,                        !- Availability Schedule Name",
        " Zone Equip Inlet 1 2AT,  !- Air Inlet Node Name",
        " Zone Equip Inlet 1,      !- Air Outlet Node Name",
        " 0.2;                     !- Maximum Air Flow Rate {m3/s}",

        "AirTerminal:SingleDuct:ConstantVolume:NoReheat,",
        " Air Terminal 2,          !- Name",
        " ,                        !- Availability Schedule Name",
        " Zone Equip Inlet 2 2AT,  !- Air Inlet Node Name",
        " Zone Equip Inlet 2,      !- Air Outlet Node Name",
        " 0.2;                     !- Maximum Air Flow Rate {m3/s}",

        "AirTerminal:SingleDuct:ConstantVolume:NoReheat,",
        " Air Terminal 3,          !- Name",
        " ,                        !- Availability Schedule Name",
        " Zone Equip Inlet 3 2AT,  !- Air Inlet Node Name",
        " Zone Equip Inlet 3,      !- Air Outlet Node Name",
        " 0.2;                     !- Maximum Air Flow Rate {m3/s}",

        "NodeList,",
        "  Space Inlet Nodes,       !- Name",
        "  Zone Equip Inlet 1,      !- Node 1 Name",
        "  Zone Equip Inlet 2,      !- Node 2 Name",
        "  Zone Equip Inlet 3;      !- Node 3 Name",

    });

    ASSERT_TRUE(process_idf(idf_objects));
    EXPECT_FALSE(has_err_output());
    bool ErrorsFound = false;
    GetZoneData(*state, ErrorsFound);
    AllocateHeatBalArrays(*state);
    GetZoneEquipmentData(*state);
    state->dataZoneEquip->ZoneEquipInputsFilled = true;
    int ZoneNum = 1;
    state->dataZoneEnergyDemand->CurDeadBandOrSetback.allocate(1);
    state->dataZoneEnergyDemand->DeadBandOrSetback.allocate(1);
    state->dataZoneEnergyDemand->CurDeadBandOrSetback(1) = false;
    state->dataZoneEnergyDemand->DeadBandOrSetback(1) = false;

    state->dataZoneEnergyDemand->ZoneSysEnergyDemand.allocate(1);
    state->dataZoneEnergyDemand->ZoneSysMoistureDemand.allocate(1);
    state->dataZoneEnergyDemand->ZoneSysEnergyDemand(1).SequencedOutputRequired.allocate(3);
    state->dataZoneEnergyDemand->ZoneSysEnergyDemand(1).SequencedOutputRequiredToHeatingSP.allocate(3);
    state->dataZoneEnergyDemand->ZoneSysEnergyDemand(1).SequencedOutputRequiredToCoolingSP.allocate(3);
    state->dataZoneEnergyDemand->ZoneSysMoistureDemand(1).SequencedOutputRequired.allocate(3);
    state->dataZoneEnergyDemand->ZoneSysMoistureDemand(1).SequencedOutputRequiredToHumidSP.allocate(3);
    state->dataZoneEnergyDemand->ZoneSysMoistureDemand(1).SequencedOutputRequiredToDehumidSP.allocate(3);
    auto &energy(state->dataZoneEnergyDemand->ZoneSysEnergyDemand(ZoneNum));

    // Set up capacities for PLR calcs
    state->dataSize->FinalZoneSizing.allocate(1);
    state->dataSize->FinalZoneSizing(ZoneNum).DesHeatLoad = 4000;
    // For finalzonesizing, desing cooling load is positive
    state->dataSize->FinalZoneSizing(ZoneNum).DesCoolLoad = 2500;
    auto &thisZEqList(state->dataZoneEquip->ZoneEquipList(ZoneNum));
    thisZEqList.HeatingCapacity(1) = 2000.0;
    thisZEqList.HeatingCapacity(2) = 1000.0;
    thisZEqList.HeatingCapacity(3) = 500.0;
    Real64 totHeatingCapcity = thisZEqList.HeatingCapacity(1) + thisZEqList.HeatingCapacity(2) + thisZEqList.HeatingCapacity(3);
    // For zone equipment list, cooling capacity is negative
    thisZEqList.CoolingCapacity(1) = -1200.0;
    thisZEqList.CoolingCapacity(2) = -800.0;
    thisZEqList.CoolingCapacity(3) = -500.0;
    Real64 totCoolingCapcity = thisZEqList.CoolingCapacity(1) + thisZEqList.CoolingCapacity(2); // only include the first two equipment for cooling

    // UniformPLR Test 1 - Heating, FirstHVACIteration = true
    energy.TotalOutputRequired = 1000.0;
    Real64 plr = energy.TotalOutputRequired / totHeatingCapcity;
    energy.OutputRequiredToHeatingSP = 1000.0;
    energy.OutputRequiredToCoolingSP = 2000.0;
    bool firstHVACIteration = true;
    InitSystemOutputRequired(*state, ZoneNum, firstHVACIteration);
    DistributeSystemOutputRequired(*state, ZoneNum, firstHVACIteration);
    EXPECT_EQ(energy.SequencedOutputRequired(1), state->dataSize->FinalZoneSizing(ZoneNum).DesHeatLoad);
    EXPECT_EQ(energy.SequencedOutputRequired(2), state->dataSize->FinalZoneSizing(ZoneNum).DesHeatLoad);
    EXPECT_EQ(energy.SequencedOutputRequired(3), state->dataSize->FinalZoneSizing(ZoneNum).DesHeatLoad);
    EXPECT_EQ(energy.SequencedOutputRequiredToHeatingSP(1), state->dataSize->FinalZoneSizing(ZoneNum).DesHeatLoad);
    EXPECT_EQ(energy.SequencedOutputRequiredToHeatingSP(2), state->dataSize->FinalZoneSizing(ZoneNum).DesHeatLoad);
    EXPECT_EQ(energy.SequencedOutputRequiredToHeatingSP(3), state->dataSize->FinalZoneSizing(ZoneNum).DesHeatLoad);
    EXPECT_EQ(energy.SequencedOutputRequiredToCoolingSP(1), state->dataSize->FinalZoneSizing(ZoneNum).DesHeatLoad);
    EXPECT_EQ(energy.SequencedOutputRequiredToCoolingSP(2), state->dataSize->FinalZoneSizing(ZoneNum).DesHeatLoad);
    EXPECT_EQ(energy.SequencedOutputRequiredToCoolingSP(3), state->dataSize->FinalZoneSizing(ZoneNum).DesHeatLoad);
    // Check sequenced load processing for unitary systems
    // EquipIndex doesn't get set until the units are simulated, so hard-wire them here
    ZoneAirLoopEquipmentManager::GetZoneAirLoopEquipment(*state);
    state->dataZoneEquip->ZoneEquipList(1).EquipIndex(1) = 1;
    state->dataZoneEquip->ZoneEquipList(1).EquipIndex(2) = 2;
    state->dataZoneEquip->ZoneEquipList(1).EquipIndex(3) = 3;
    int zoneInlet = UtilityRoutines::FindItemInList("ZONE EQUIP INLET 1", state->dataLoopNodes->NodeID, state->dataLoopNodes->NumOfNodes);
    int coolingPriority = 0;
    int heatingPriority = 0;
    state->dataZoneEquip->ZoneEquipList(1).getPrioritiesForInletNode(*state, zoneInlet, coolingPriority, heatingPriority);
    EXPECT_EQ(coolingPriority, 1);
    EXPECT_EQ(heatingPriority, 1);
    // DataHVACGlobals::MinAirLoopIterationsAfterFirst should equal 2 for UniformPLR
    EXPECT_EQ(state->dataHVACGlobal->MinAirLoopIterationsAfterFirst, 2);
    zoneInlet = UtilityRoutines::FindItemInList("ZONE EQUIP INLET 3", state->dataLoopNodes->NodeID, state->dataLoopNodes->NumOfNodes);
    coolingPriority = 0;
    heatingPriority = 0;
    state->dataZoneEquip->ZoneEquipList(1).getPrioritiesForInletNode(*state, zoneInlet, coolingPriority, heatingPriority);
    EXPECT_EQ(coolingPriority, 0);
    EXPECT_EQ(heatingPriority, 3);
    // DataHVACGlobals::MinAirLoopIterationsAfterFirst should equal 2 for UniformPLR
    EXPECT_EQ(state->dataHVACGlobal->MinAirLoopIterationsAfterFirst, 2);

    // UniformPLR Test 2 - Heating, FirstHVACIteration = false
    firstHVACIteration = false;
    InitSystemOutputRequired(*state, ZoneNum, firstHVACIteration);
    DistributeSystemOutputRequired(*state, ZoneNum, firstHVACIteration);
    EXPECT_EQ(energy.SequencedOutputRequired(1), thisZEqList.HeatingCapacity(1) * plr);
    EXPECT_EQ(energy.SequencedOutputRequired(2), thisZEqList.HeatingCapacity(2) * plr);
    EXPECT_EQ(energy.SequencedOutputRequired(3), thisZEqList.HeatingCapacity(3) * plr);
    EXPECT_EQ(energy.SequencedOutputRequiredToHeatingSP(1), thisZEqList.HeatingCapacity(1) * plr);
    EXPECT_EQ(energy.SequencedOutputRequiredToHeatingSP(2), thisZEqList.HeatingCapacity(2) * plr);
    EXPECT_EQ(energy.SequencedOutputRequiredToHeatingSP(3), thisZEqList.HeatingCapacity(3) * plr);
    EXPECT_EQ(energy.SequencedOutputRequiredToCoolingSP(1), thisZEqList.HeatingCapacity(1) * plr);
    EXPECT_EQ(energy.SequencedOutputRequiredToCoolingSP(2), thisZEqList.HeatingCapacity(2) * plr);
    EXPECT_EQ(energy.SequencedOutputRequiredToCoolingSP(3), thisZEqList.HeatingCapacity(3) * plr);
    // also expect remaining load to match first load here
    EXPECT_EQ(energy.RemainingOutputRequired, energy.SequencedOutputRequired(1));
    EXPECT_EQ(energy.RemainingOutputReqToHeatSP, energy.SequencedOutputRequiredToHeatingSP(1));
    EXPECT_EQ(energy.RemainingOutputReqToCoolSP, energy.SequencedOutputRequiredToCoolingSP(1));

    // UniformPLR Test 3 - Cooling, FirstHVACIteration = true, 2 pieces of equipment are active for cooling
    energy.TotalOutputRequired = -1000.0;
    plr = energy.TotalOutputRequired / totCoolingCapcity;
    energy.OutputRequiredToHeatingSP = -1000.0;
    energy.OutputRequiredToCoolingSP = -2000.0;
    firstHVACIteration = true;
    InitSystemOutputRequired(*state, ZoneNum, firstHVACIteration);
    DistributeSystemOutputRequired(*state, ZoneNum, firstHVACIteration);
    EXPECT_EQ(energy.SequencedOutputRequired(1), -state->dataSize->FinalZoneSizing(ZoneNum).DesCoolLoad);
    EXPECT_EQ(energy.SequencedOutputRequired(2), -state->dataSize->FinalZoneSizing(ZoneNum).DesCoolLoad);
    EXPECT_EQ(energy.SequencedOutputRequired(3), -state->dataSize->FinalZoneSizing(ZoneNum).DesCoolLoad);
    EXPECT_EQ(energy.SequencedOutputRequiredToHeatingSP(1), -state->dataSize->FinalZoneSizing(ZoneNum).DesCoolLoad);
    EXPECT_EQ(energy.SequencedOutputRequiredToHeatingSP(2), -state->dataSize->FinalZoneSizing(ZoneNum).DesCoolLoad);
    EXPECT_EQ(energy.SequencedOutputRequiredToHeatingSP(3), -state->dataSize->FinalZoneSizing(ZoneNum).DesCoolLoad);
    EXPECT_EQ(energy.SequencedOutputRequiredToCoolingSP(1), -state->dataSize->FinalZoneSizing(ZoneNum).DesCoolLoad);
    EXPECT_EQ(energy.SequencedOutputRequiredToCoolingSP(2), -state->dataSize->FinalZoneSizing(ZoneNum).DesCoolLoad);
    EXPECT_EQ(energy.SequencedOutputRequiredToCoolingSP(3), -state->dataSize->FinalZoneSizing(ZoneNum).DesCoolLoad);

    // UniformPLR Test 4 - Cooling, FirstHVACIteration = false, only 2 pieces of equipment are active for cooling
    firstHVACIteration = false;
    InitSystemOutputRequired(*state, ZoneNum, firstHVACIteration);
    DistributeSystemOutputRequired(*state, ZoneNum, firstHVACIteration);
    EXPECT_EQ(energy.SequencedOutputRequired(1), thisZEqList.CoolingCapacity(1) * plr);
    EXPECT_EQ(energy.SequencedOutputRequired(2), thisZEqList.CoolingCapacity(2) * plr);
    EXPECT_EQ(energy.SequencedOutputRequired(3), 0.0);
    EXPECT_EQ(energy.SequencedOutputRequiredToHeatingSP(1), thisZEqList.CoolingCapacity(1) * plr);
    EXPECT_EQ(energy.SequencedOutputRequiredToHeatingSP(2), thisZEqList.CoolingCapacity(2) * plr);
    EXPECT_EQ(energy.SequencedOutputRequiredToHeatingSP(3), 0.0);
    EXPECT_EQ(energy.SequencedOutputRequiredToCoolingSP(1), thisZEqList.CoolingCapacity(1) * plr);
    EXPECT_EQ(energy.SequencedOutputRequiredToCoolingSP(2), thisZEqList.CoolingCapacity(2) * plr);
    EXPECT_EQ(energy.SequencedOutputRequiredToCoolingSP(3), 0.0);
    // also expect remaining load to match first load here
    EXPECT_EQ(energy.RemainingOutputRequired, energy.SequencedOutputRequired(1));
    EXPECT_EQ(energy.RemainingOutputReqToHeatSP, energy.SequencedOutputRequiredToHeatingSP(1));
    EXPECT_EQ(energy.RemainingOutputReqToCoolSP, energy.SequencedOutputRequiredToCoolingSP(1));
}

TEST_F(EnergyPlusFixture, ZoneEquipmentManager_DistributeSequentialUniformPLR)
{

    std::string const idf_objects = delimited_string({
        "Zone,",
        "  Space;                   !- Name",

        "ZoneHVAC:EquipmentConnections,",
        " Space,                    !- Zone Name",
        " Space Equipment,          !- Zone Conditioning Equipment List Name",
        " Space Inlet Nodes,        !- Zone Air Inlet Node or NodeList Name",
        " ,                         !- Zone Air Exhaust Node or NodeList Name",
        " Space Node,               !- Zone Air Node Name",
        " Space Ret Node;           !- Zone Return Air Node Name",

        "ZoneHVAC:EquipmentList,",
        " Space Equipment,          !- Name",
        " SequentialUniformPLR,               !- Load Distribution Scheme",
        " ZoneHVAC:AirDistributionUnit,  !- Zone Equipment 1 Object Type",
        " Air Terminal 1 ADU,       !- Zone Equipment 1 Name",
        " 1,                        !- Zone Equipment 1 Cooling Sequence",
        " 1,                        !- Zone Equipment 1 Heating or No-Load Sequence",
        " ,                         !- Zone Equipment 1 Sequential Cooling Fraction",
        " ,                         !- Zone Equipment 1 Sequential Heating or No-Load Fraction",
        " ZoneHVAC:AirDistributionUnit,  !- Zone Equipment 2 Object Type",
        " Air Terminal 2 ADU,       !- Zone Equipment 2 Name",
        " 2,                        !- Zone Equipment 2 Cooling Sequence",
        " 2,                        !- Zone Equipment 2 Heating or No-Load Sequence",
        " ,                         !- Zone Equipment 2 Sequential Cooling Fraction",
        " ,                         !- Zone Equipment 2 Sequential Heating or No-Load Fraction",
        " ZoneHVAC:AirDistributionUnit,  !- Zone Equipment 2 Object Type",
        " Air Terminal 3 ADU,       !- Zone Equipment 3 Name",
        " 0,                        !- Zone Equipment 3 Cooling Sequence",
        " 3,                        !- Zone Equipment 3 Heating or No-Load Sequence",
        " ,                         !- Zone Equipment 3 Sequential Cooling Fraction",
        " ;                         !- Zone Equipment 3 Sequential Heating or No-Load Fraction",

        "ZoneHVAC:AirDistributionUnit,",
        " Air Terminal 1 ADU,       !- Name",
        " Zone Equip Inlet 1,       !- Air Distribution Unit Outlet Node Name",
        " AirTerminal:SingleDuct:ConstantVolume:NoReheat,  !- Air Terminal Object Type",
        " Air Terminal 1;           !- Air Terminal Name",

        "ZoneHVAC:AirDistributionUnit,",
        " Air Terminal 2 ADU,       !- Name",
        " Zone Equip Inlet 2,       !- Air Distribution Unit Outlet Node Name",
        " AirTerminal:SingleDuct:ConstantVolume:NoReheat,  !- Air Terminal Object Type",
        " Air Terminal 2;           !- Air Terminal Name",

        "ZoneHVAC:AirDistributionUnit,",
        " Air Terminal 3 ADU,       !- Name",
        " Zone Equip Inlet 3,       !- Air Distribution Unit Outlet Node Name",
        " AirTerminal:SingleDuct:ConstantVolume:NoReheat,  !- Air Terminal Object Type",
        " Air Terminal 3;           !- Air Terminal Name",

        "AirTerminal:SingleDuct:ConstantVolume:NoReheat,",
        " Air Terminal 1,          !- Name",
        " ,                        !- Availability Schedule Name",
        " Zone Equip Inlet 1 2AT,  !- Air Inlet Node Name",
        " Zone Equip Inlet 1,      !- Air Outlet Node Name",
        " 0.2;                     !- Maximum Air Flow Rate {m3/s}",

        "AirTerminal:SingleDuct:ConstantVolume:NoReheat,",
        " Air Terminal 2,          !- Name",
        " ,                        !- Availability Schedule Name",
        " Zone Equip Inlet 2 2AT,  !- Air Inlet Node Name",
        " Zone Equip Inlet 2,      !- Air Outlet Node Name",
        " 0.2;                     !- Maximum Air Flow Rate {m3/s}",

        "AirTerminal:SingleDuct:ConstantVolume:NoReheat,",
        " Air Terminal 3,          !- Name",
        " ,                        !- Availability Schedule Name",
        " Zone Equip Inlet 3 2AT,  !- Air Inlet Node Name",
        " Zone Equip Inlet 3,      !- Air Outlet Node Name",
        " 0.2;                     !- Maximum Air Flow Rate {m3/s}",

        "NodeList,",
        "  Space Inlet Nodes,       !- Name",
        "  Zone Equip Inlet 1,      !- Node 1 Name",
        "  Zone Equip Inlet 2,      !- Node 2 Name",
        "  Zone Equip Inlet 3;      !- Node 3 Name",

    });

    ASSERT_TRUE(process_idf(idf_objects));
    EXPECT_FALSE(has_err_output());
    bool ErrorsFound = false;
    GetZoneData(*state, ErrorsFound);
    AllocateHeatBalArrays(*state);
    GetZoneEquipmentData(*state);
    state->dataZoneEquip->ZoneEquipInputsFilled = true;
    int ZoneNum = 1;
    state->dataZoneEnergyDemand->CurDeadBandOrSetback.allocate(1);
    state->dataZoneEnergyDemand->DeadBandOrSetback.allocate(1);
    state->dataZoneEnergyDemand->CurDeadBandOrSetback(1) = false;
    state->dataZoneEnergyDemand->DeadBandOrSetback(1) = false;

    state->dataZoneEnergyDemand->ZoneSysEnergyDemand.allocate(1);
    state->dataZoneEnergyDemand->ZoneSysMoistureDemand.allocate(1);
    state->dataZoneEnergyDemand->ZoneSysEnergyDemand(1).SequencedOutputRequired.allocate(3);
    state->dataZoneEnergyDemand->ZoneSysEnergyDemand(1).SequencedOutputRequiredToHeatingSP.allocate(3);
    state->dataZoneEnergyDemand->ZoneSysEnergyDemand(1).SequencedOutputRequiredToCoolingSP.allocate(3);
    state->dataZoneEnergyDemand->ZoneSysMoistureDemand(1).SequencedOutputRequired.allocate(3);
    state->dataZoneEnergyDemand->ZoneSysMoistureDemand(1).SequencedOutputRequiredToHumidSP.allocate(3);
    state->dataZoneEnergyDemand->ZoneSysMoistureDemand(1).SequencedOutputRequiredToDehumidSP.allocate(3);
    auto &energy(state->dataZoneEnergyDemand->ZoneSysEnergyDemand(ZoneNum));

    // Set up capacities for PLR calcs
    state->dataSize->FinalZoneSizing.allocate(1);
    state->dataSize->FinalZoneSizing(ZoneNum).DesHeatLoad = 4000;
    // For finalzonesizing, desing cooling load is positive
    state->dataSize->FinalZoneSizing(ZoneNum).DesCoolLoad = 2500;
    auto &thisZEqList(state->dataZoneEquip->ZoneEquipList(ZoneNum));
    thisZEqList.HeatingCapacity(1) = 2000.0;
    thisZEqList.HeatingCapacity(2) = 1000.0;
    thisZEqList.HeatingCapacity(3) = 500.0;
    Real64 totHeatingCapcity = thisZEqList.HeatingCapacity(1) + thisZEqList.HeatingCapacity(2) + thisZEqList.HeatingCapacity(3);
    // For zone equipment list, cooling capacity is negative
    thisZEqList.CoolingCapacity(1) = -1200.0;
    thisZEqList.CoolingCapacity(2) = -800.0;
    thisZEqList.CoolingCapacity(3) = -500.0;
    Real64 totCoolingCapcity = thisZEqList.CoolingCapacity(1) + thisZEqList.CoolingCapacity(2); // only include the first two equipment for cooling

    // SequentialUniformPLR Test 1 - Heating, FirstHVACIteration = true
    energy.TotalOutputRequired = 1000.0;
    Real64 plr = energy.TotalOutputRequired / totHeatingCapcity;
    energy.OutputRequiredToHeatingSP = 1000.0;
    energy.OutputRequiredToCoolingSP = 2000.0;
    bool firstHVACIteration = true;
    InitSystemOutputRequired(*state, ZoneNum, firstHVACIteration);
    DistributeSystemOutputRequired(*state, ZoneNum, firstHVACIteration);
    EXPECT_EQ(energy.SequencedOutputRequired(1), state->dataSize->FinalZoneSizing(ZoneNum).DesHeatLoad);
    EXPECT_EQ(energy.SequencedOutputRequired(2), state->dataSize->FinalZoneSizing(ZoneNum).DesHeatLoad);
    EXPECT_EQ(energy.SequencedOutputRequired(3), state->dataSize->FinalZoneSizing(ZoneNum).DesHeatLoad);
    EXPECT_EQ(energy.SequencedOutputRequiredToHeatingSP(1), state->dataSize->FinalZoneSizing(ZoneNum).DesHeatLoad);
    EXPECT_EQ(energy.SequencedOutputRequiredToHeatingSP(2), state->dataSize->FinalZoneSizing(ZoneNum).DesHeatLoad);
    EXPECT_EQ(energy.SequencedOutputRequiredToHeatingSP(3), state->dataSize->FinalZoneSizing(ZoneNum).DesHeatLoad);
    EXPECT_EQ(energy.SequencedOutputRequiredToCoolingSP(1), state->dataSize->FinalZoneSizing(ZoneNum).DesHeatLoad);
    EXPECT_EQ(energy.SequencedOutputRequiredToCoolingSP(2), state->dataSize->FinalZoneSizing(ZoneNum).DesHeatLoad);
    EXPECT_EQ(energy.SequencedOutputRequiredToCoolingSP(3), state->dataSize->FinalZoneSizing(ZoneNum).DesHeatLoad);
    // Check sequenced load processing for unitary systems
    // EquipIndex doesn't get set until the units are simulated, so hard-wire them here
    ZoneAirLoopEquipmentManager::GetZoneAirLoopEquipment(*state);
    state->dataZoneEquip->ZoneEquipList(1).EquipIndex(1) = 1;
    state->dataZoneEquip->ZoneEquipList(1).EquipIndex(2) = 2;
    state->dataZoneEquip->ZoneEquipList(1).EquipIndex(3) = 3;
    int zoneInlet = UtilityRoutines::FindItemInList("ZONE EQUIP INLET 1", state->dataLoopNodes->NodeID, state->dataLoopNodes->NumOfNodes);
    int coolingPriority = 0;
    int heatingPriority = 0;
    state->dataZoneEquip->ZoneEquipList(1).getPrioritiesForInletNode(*state, zoneInlet, coolingPriority, heatingPriority);
    EXPECT_EQ(coolingPriority, 1);
    EXPECT_EQ(heatingPriority, 1);
    // DataHVACGlobals::MinAirLoopIterationsAfterFirst should equal equipmnum+1 for SequentialUniformPLR
    EXPECT_EQ(state->dataHVACGlobal->MinAirLoopIterationsAfterFirst, 2);
    zoneInlet = UtilityRoutines::FindItemInList("ZONE EQUIP INLET 3", state->dataLoopNodes->NodeID, state->dataLoopNodes->NumOfNodes);
    coolingPriority = 0;
    heatingPriority = 0;
    state->dataZoneEquip->ZoneEquipList(1).getPrioritiesForInletNode(*state, zoneInlet, coolingPriority, heatingPriority);
    EXPECT_EQ(coolingPriority, 0);
    EXPECT_EQ(heatingPriority, 3);
    // DataHVACGlobals::MinAirLoopIterationsAfterFirst should equal equipmnum+1 for SequentialUniformPLR
    EXPECT_EQ(state->dataHVACGlobal->MinAirLoopIterationsAfterFirst, 4);

    // SequentialUniformPLR Test 2 - Heating, FirstHVACIteration = false, low load requiring only 1 piece of equipment
    firstHVACIteration = false;
    energy.TotalOutputRequired = 1000.0;
    plr = energy.TotalOutputRequired / thisZEqList.HeatingCapacity(1);
    energy.OutputRequiredToHeatingSP = 1000.0;
    energy.OutputRequiredToCoolingSP = 2000.0;
    InitSystemOutputRequired(*state, ZoneNum, firstHVACIteration);
    DistributeSystemOutputRequired(*state, ZoneNum, firstHVACIteration);
    EXPECT_EQ(energy.SequencedOutputRequired(1), thisZEqList.HeatingCapacity(1) * plr);
    EXPECT_EQ(energy.SequencedOutputRequired(2), 0.0);
    EXPECT_EQ(energy.SequencedOutputRequired(3), 0.0);
    EXPECT_EQ(energy.SequencedOutputRequiredToHeatingSP(1), thisZEqList.HeatingCapacity(1) * plr);
    EXPECT_EQ(energy.SequencedOutputRequiredToHeatingSP(2), 0.0);
    EXPECT_EQ(energy.SequencedOutputRequiredToHeatingSP(3), 0.0);
    EXPECT_EQ(energy.SequencedOutputRequiredToCoolingSP(1), thisZEqList.HeatingCapacity(1) * plr);
    EXPECT_EQ(energy.SequencedOutputRequiredToCoolingSP(2), 0.0);
    EXPECT_EQ(energy.SequencedOutputRequiredToCoolingSP(3), 0.0);
    // also expect remaining load to match first load here
    EXPECT_EQ(energy.RemainingOutputRequired, energy.SequencedOutputRequired(1));
    EXPECT_EQ(energy.RemainingOutputReqToHeatSP, energy.SequencedOutputRequiredToHeatingSP(1));
    EXPECT_EQ(energy.RemainingOutputReqToCoolSP, energy.SequencedOutputRequiredToCoolingSP(1));

    // SequentialUniformPLR Test 2b - Heating, FirstHVACIteration = false, Higher load requiring 2 equipment
    firstHVACIteration = false;
    energy.TotalOutputRequired = 2100.0;
    plr = energy.TotalOutputRequired / (thisZEqList.HeatingCapacity(1) + thisZEqList.HeatingCapacity(2));
    energy.OutputRequiredToHeatingSP = 2100.0;
    energy.OutputRequiredToCoolingSP = 2200.0;
    InitSystemOutputRequired(*state, ZoneNum, firstHVACIteration);
    DistributeSystemOutputRequired(*state, ZoneNum, firstHVACIteration);
    EXPECT_EQ(energy.SequencedOutputRequired(1), thisZEqList.HeatingCapacity(1) * plr);
    EXPECT_EQ(energy.SequencedOutputRequired(2), thisZEqList.HeatingCapacity(2) * plr);
    EXPECT_EQ(energy.SequencedOutputRequired(3), 0.0);
    EXPECT_EQ(energy.SequencedOutputRequiredToHeatingSP(1), thisZEqList.HeatingCapacity(1) * plr);
    EXPECT_EQ(energy.SequencedOutputRequiredToHeatingSP(2), thisZEqList.HeatingCapacity(2) * plr);
    EXPECT_EQ(energy.SequencedOutputRequiredToHeatingSP(3), 0.0);
    EXPECT_EQ(energy.SequencedOutputRequiredToCoolingSP(1), thisZEqList.HeatingCapacity(1) * plr);
    EXPECT_EQ(energy.SequencedOutputRequiredToCoolingSP(2), thisZEqList.HeatingCapacity(2) * plr);
    EXPECT_EQ(energy.SequencedOutputRequiredToCoolingSP(3), 0.0);
    // also expect remaining load to match first load here
    EXPECT_EQ(energy.RemainingOutputRequired, energy.SequencedOutputRequired(1));
    EXPECT_EQ(energy.RemainingOutputReqToHeatSP, energy.SequencedOutputRequiredToHeatingSP(1));
    EXPECT_EQ(energy.RemainingOutputReqToCoolSP, energy.SequencedOutputRequiredToCoolingSP(1));

    // SequentialUniformPLR Test 2c - Heating, FirstHVACIteration = false, Higher load requiring 3 equipment
    firstHVACIteration = false;
    energy.TotalOutputRequired = 3600.0;
    plr = energy.TotalOutputRequired / (thisZEqList.HeatingCapacity(1) + thisZEqList.HeatingCapacity(2) + thisZEqList.HeatingCapacity(3));
    energy.OutputRequiredToHeatingSP = 3600.0;
    energy.OutputRequiredToCoolingSP = 3800.0;
    InitSystemOutputRequired(*state, ZoneNum, firstHVACIteration);
    DistributeSystemOutputRequired(*state, ZoneNum, firstHVACIteration);
    EXPECT_EQ(energy.SequencedOutputRequired(1), thisZEqList.HeatingCapacity(1) * plr);
    EXPECT_EQ(energy.SequencedOutputRequired(2), thisZEqList.HeatingCapacity(2) * plr);
    EXPECT_EQ(energy.SequencedOutputRequired(3), thisZEqList.HeatingCapacity(3) * plr);
    EXPECT_EQ(energy.SequencedOutputRequiredToHeatingSP(1), thisZEqList.HeatingCapacity(1) * plr);
    EXPECT_EQ(energy.SequencedOutputRequiredToHeatingSP(2), thisZEqList.HeatingCapacity(2) * plr);
    EXPECT_EQ(energy.SequencedOutputRequiredToHeatingSP(3), thisZEqList.HeatingCapacity(3) * plr);
    EXPECT_EQ(energy.SequencedOutputRequiredToCoolingSP(1), thisZEqList.HeatingCapacity(1) * plr);
    EXPECT_EQ(energy.SequencedOutputRequiredToCoolingSP(2), thisZEqList.HeatingCapacity(2) * plr);
    EXPECT_EQ(energy.SequencedOutputRequiredToCoolingSP(3), thisZEqList.HeatingCapacity(3) * plr);
    // also expect remaining load to match first load here
    EXPECT_EQ(energy.RemainingOutputRequired, energy.SequencedOutputRequired(1));
    EXPECT_EQ(energy.RemainingOutputReqToHeatSP, energy.SequencedOutputRequiredToHeatingSP(1));
    EXPECT_EQ(energy.RemainingOutputReqToCoolSP, energy.SequencedOutputRequiredToCoolingSP(1));

    // SequentialUniformPLR Test 3 - Cooling, FirstHVACIteration = true
    energy.TotalOutputRequired = -1000.0;
    plr = energy.TotalOutputRequired / totCoolingCapcity;
    energy.OutputRequiredToHeatingSP = -1000.0;
    energy.OutputRequiredToCoolingSP = -2000.0;
    firstHVACIteration = true;
    InitSystemOutputRequired(*state, ZoneNum, firstHVACIteration);
    DistributeSystemOutputRequired(*state, ZoneNum, firstHVACIteration);
    EXPECT_EQ(energy.SequencedOutputRequired(1), -state->dataSize->FinalZoneSizing(ZoneNum).DesCoolLoad);
    EXPECT_EQ(energy.SequencedOutputRequired(2), -state->dataSize->FinalZoneSizing(ZoneNum).DesCoolLoad);
    EXPECT_EQ(energy.SequencedOutputRequired(3), -state->dataSize->FinalZoneSizing(ZoneNum).DesCoolLoad);
    EXPECT_EQ(energy.SequencedOutputRequiredToHeatingSP(1), -state->dataSize->FinalZoneSizing(ZoneNum).DesCoolLoad);
    EXPECT_EQ(energy.SequencedOutputRequiredToHeatingSP(2), -state->dataSize->FinalZoneSizing(ZoneNum).DesCoolLoad);
    EXPECT_EQ(energy.SequencedOutputRequiredToHeatingSP(3), -state->dataSize->FinalZoneSizing(ZoneNum).DesCoolLoad);
    EXPECT_EQ(energy.SequencedOutputRequiredToCoolingSP(1), -state->dataSize->FinalZoneSizing(ZoneNum).DesCoolLoad);
    EXPECT_EQ(energy.SequencedOutputRequiredToCoolingSP(2), -state->dataSize->FinalZoneSizing(ZoneNum).DesCoolLoad);
    EXPECT_EQ(energy.SequencedOutputRequiredToCoolingSP(3), -state->dataSize->FinalZoneSizing(ZoneNum).DesCoolLoad);

    // SequentialUniformPLR Test 4a - Cooling, FirstHVACIteration = false, low load requiring 1 equipment
    firstHVACIteration = false;
    energy.TotalOutputRequired = -1000.0;
    plr = energy.TotalOutputRequired / (thisZEqList.CoolingCapacity(1));
    energy.OutputRequiredToHeatingSP = -1000.0;
    energy.OutputRequiredToCoolingSP = -1200.0;
    InitSystemOutputRequired(*state, ZoneNum, firstHVACIteration);
    DistributeSystemOutputRequired(*state, ZoneNum, firstHVACIteration);
    EXPECT_EQ(energy.SequencedOutputRequired(1), thisZEqList.CoolingCapacity(1) * plr);
    EXPECT_EQ(energy.SequencedOutputRequired(2), 0.0);
    EXPECT_EQ(energy.SequencedOutputRequired(3), 0.0);
    EXPECT_EQ(energy.SequencedOutputRequiredToHeatingSP(1), thisZEqList.CoolingCapacity(1) * plr);
    EXPECT_EQ(energy.SequencedOutputRequiredToHeatingSP(2), 0.0);
    EXPECT_EQ(energy.SequencedOutputRequiredToHeatingSP(3), 0.0);
    EXPECT_EQ(energy.SequencedOutputRequiredToCoolingSP(1), thisZEqList.CoolingCapacity(1) * plr);
    EXPECT_EQ(energy.SequencedOutputRequiredToCoolingSP(2), 0.0);
    EXPECT_EQ(energy.SequencedOutputRequiredToCoolingSP(3), 0.0);
    // also expect remaining load to match first load here
    EXPECT_EQ(energy.RemainingOutputRequired, energy.SequencedOutputRequired(1));
    EXPECT_EQ(energy.RemainingOutputReqToHeatSP, energy.SequencedOutputRequiredToHeatingSP(1));
    EXPECT_EQ(energy.RemainingOutputReqToCoolSP, energy.SequencedOutputRequiredToCoolingSP(1));

    // SequentialUniformPLR Test 4b - Cooling, FirstHVACIteration = false, higher load requiring 2 equipment
    firstHVACIteration = false;
    energy.TotalOutputRequired = -1500.0;
    plr = energy.TotalOutputRequired / (thisZEqList.CoolingCapacity(1) + thisZEqList.CoolingCapacity(2));
    energy.OutputRequiredToHeatingSP = -1500.0;
    energy.OutputRequiredToCoolingSP = -1600.0;
    InitSystemOutputRequired(*state, ZoneNum, firstHVACIteration);
    DistributeSystemOutputRequired(*state, ZoneNum, firstHVACIteration);
    EXPECT_EQ(energy.SequencedOutputRequired(1), thisZEqList.CoolingCapacity(1) * plr);
    EXPECT_EQ(energy.SequencedOutputRequired(2), thisZEqList.CoolingCapacity(2) * plr);
    EXPECT_EQ(energy.SequencedOutputRequired(3), 0.0);
    EXPECT_EQ(energy.SequencedOutputRequiredToHeatingSP(1), thisZEqList.CoolingCapacity(1) * plr);
    EXPECT_EQ(energy.SequencedOutputRequiredToHeatingSP(2), thisZEqList.CoolingCapacity(2) * plr);
    EXPECT_EQ(energy.SequencedOutputRequiredToHeatingSP(3), 0.0);
    EXPECT_EQ(energy.SequencedOutputRequiredToCoolingSP(1), thisZEqList.CoolingCapacity(1) * plr);
    EXPECT_EQ(energy.SequencedOutputRequiredToCoolingSP(2), thisZEqList.CoolingCapacity(2) * plr);
    EXPECT_EQ(energy.SequencedOutputRequiredToCoolingSP(3), 0.0);
    // also expect remaining load to match first load here
    EXPECT_EQ(energy.RemainingOutputRequired, energy.SequencedOutputRequired(1));
    EXPECT_EQ(energy.RemainingOutputReqToHeatSP, energy.SequencedOutputRequiredToHeatingSP(1));
    EXPECT_EQ(energy.RemainingOutputReqToCoolSP, energy.SequencedOutputRequiredToCoolingSP(1));

    // SequentialUniformPLR Test 4c - Cooling, FirstHVACIteration = false, high load requiring mode than 2 equipment, but only 2 are active for
    // cooling
    firstHVACIteration = false;
    energy.TotalOutputRequired = -2500.0;
    plr = energy.TotalOutputRequired / (thisZEqList.CoolingCapacity(1) + thisZEqList.CoolingCapacity(2));
    energy.OutputRequiredToHeatingSP = -2500.0;
    energy.OutputRequiredToCoolingSP = -2600.0;
    InitSystemOutputRequired(*state, ZoneNum, firstHVACIteration);
    DistributeSystemOutputRequired(*state, ZoneNum, firstHVACIteration);
    EXPECT_EQ(energy.SequencedOutputRequired(1), thisZEqList.CoolingCapacity(1) * plr);
    EXPECT_EQ(energy.SequencedOutputRequired(2), thisZEqList.CoolingCapacity(2) * plr);
    EXPECT_EQ(energy.SequencedOutputRequired(3), 0.0);
    EXPECT_EQ(energy.SequencedOutputRequiredToHeatingSP(1), thisZEqList.CoolingCapacity(1) * plr);
    EXPECT_EQ(energy.SequencedOutputRequiredToHeatingSP(2), thisZEqList.CoolingCapacity(2) * plr);
    EXPECT_EQ(energy.SequencedOutputRequiredToHeatingSP(3), 0.0);
    EXPECT_EQ(energy.SequencedOutputRequiredToCoolingSP(1), thisZEqList.CoolingCapacity(1) * plr);
    EXPECT_EQ(energy.SequencedOutputRequiredToCoolingSP(2), thisZEqList.CoolingCapacity(2) * plr);
    EXPECT_EQ(energy.SequencedOutputRequiredToCoolingSP(3), 0.0);
    // also expect remaining load to match first load here
    EXPECT_EQ(energy.RemainingOutputRequired, energy.SequencedOutputRequired(1));
    EXPECT_EQ(energy.RemainingOutputReqToHeatSP, energy.SequencedOutputRequiredToHeatingSP(1));
    EXPECT_EQ(energy.RemainingOutputReqToCoolSP, energy.SequencedOutputRequiredToCoolingSP(1));
}

TEST_F(EnergyPlusFixture, ZoneEquipmentManager_DistributeSequentialLoad_MixedEquip)
{

    std::string const idf_objects = delimited_string({
        "Zone,",
        "  Space;                   !- Name",

        "ZoneHVAC:EquipmentConnections,",
        " Space,                    !- Zone Name",
        " Space Equipment,          !- Zone Conditioning Equipment List Name",
        " Space Inlet Nodes,        !- Zone Air Inlet Node or NodeList Name",
        " Space Exhaust Nodes,      !- Zone Air Exhaust Node or NodeList Name",
        " Space Node,               !- Zone Air Node Name",
        " Space Ret Node;           !- Zone Return Air Node Name",

        "ZoneHVAC:EquipmentList,",
        " Space Equipment,          !- Name",
        " SequentialLoad,           !- Load Distribution Scheme",
        " ZoneHVAC:AirDistributionUnit,  !- Zone Equipment 1 Object Type",
        " Air Terminal 1 ADU,       !- Zone Equipment 1 Name",
        " 1,                        !- Zone Equipment 1 Cooling Sequence",
        " 1,                        !- Zone Equipment 1 Heating or No-Load Sequence",
        " ,                         !- Zone Equipment 1 Sequential Cooling Fraction",
        " ,                         !- Zone Equipment 1 Sequential Heating or No-Load Fraction",
        " ZoneHVAC:IdealLoadsAirSystem,",
        " Ideal System A,           !- Name",
        " 2,                        !- Zone Equipment 2 Cooling Sequence",
        " 2,                        !- Zone Equipment 2 Heating or No-Load Sequence",
        " ,                         !- Zone Equipment 2 Sequential Cooling Fraction",
        " ,                         !- Zone Equipment 2 Sequential Heating or No-Load Fraction",
        " ZoneHVAC:AirDistributionUnit,  !- Zone Equipment 2 Object Type",
        " Air Terminal 3 ADU,       !- Zone Equipment 3 Name",
        " 3,                        !- Zone Equipment 3 Cooling Sequence",
        " 3,                        !- Zone Equipment 3 Heating or No-Load Sequence",
        " ,                         !- Zone Equipment 3 Sequential Cooling Fraction",
        " ,                         !- Zone Equipment 3 Sequential Heating or No-Load Fraction",
        " ZoneHVAC:IdealLoadsAirSystem,",
        " Ideal System B,           !- Name",
        " 4,                        !- Zone Equipment 4 Cooling Sequence",
        " 4,                        !- Zone Equipment 4 Heating or No-Load Sequence",
        " ,                         !- Zone Equipment 4 Sequential Cooling Fraction",
        " ;                         !- Zone Equipment 4 Sequential Heating or No-Load Fraction",

        "ZoneHVAC:AirDistributionUnit,",
        " Air Terminal 1 ADU,       !- Name",
        " Zone Equip Inlet 1,       !- Air Distribution Unit Outlet Node Name",
        " AirTerminal:SingleDuct:ConstantVolume:NoReheat,  !- Air Terminal Object Type",
        " Air Terminal 1;           !- Air Terminal Name",

        "ZoneHVAC:IdealLoadsAirSystem,",
        " Ideal System A,           !- Name",
        " ,                         !- Availability Schedule Name",
        " Zone Equip Inlet 2,       !- Zone Supply Air Node Name",
        " Zone Equip Exhaust 2;     !- Zone Exhaust Air Node Name",

        "ZoneHVAC:AirDistributionUnit,",
        " Air Terminal 3 ADU,       !- Name",
        " Zone Equip Inlet 3,       !- Air Distribution Unit Outlet Node Name",
        " AirTerminal:SingleDuct:ConstantVolume:NoReheat,  !- Air Terminal Object Type",
        " Air Terminal 3;           !- Air Terminal Name",

        "ZoneHVAC:IdealLoadsAirSystem,",
        " Ideal System B,           !- Name",
        " ,                         !- Availability Schedule Name",
        " Zone Equip Inlet 4,       !- Zone Supply Air Node Name",
        " Zone Equip Exhaust 4;     !- Zone Exhaust Air Node Name",

        "AirTerminal:SingleDuct:ConstantVolume:NoReheat,",
        " Air Terminal 1,          !- Name",
        " ,    !- Availability Schedule Name",
        " Zone Equip Inlet 1 2AT,  !- Air Inlet Node Name",
        " Zone Equip Inlet 1,      !- Air Outlet Node Name",
        " 0.2;                     !- Maximum Air Flow Rate {m3/s}",

        "AirTerminal:SingleDuct:ConstantVolume:NoReheat,",
        " Air Terminal 3,          !- Name",
        " ,                        !- Availability Schedule Name",
        " Zone Equip Inlet 3 2AT,  !- Air Inlet Node Name",
        " Zone Equip Inlet 3,      !- Air Outlet Node Name",
        " 0.2;                     !- Maximum Air Flow Rate {m3/s}",

        "NodeList,",
        "  Space Inlet Nodes,       !- Name",
        "  Zone Equip Inlet 1,      !- Node 1 Name",
        "  Zone Equip Inlet 2,      !- Node 2 Name",
        "  Zone Equip Inlet 3,      !- Node 3 Name",
        "  Zone Equip Inlet 4;      !- Node 4 Name",

        "NodeList,",
        "  Space Exhaust Nodes,       !- Name",
        "  Zone Equip Exhaust 2,      !- Node 1 Name",
        "  Zone Equip Exhaust 4;      !- Node 2 Name",

    });

    ASSERT_TRUE(process_idf(idf_objects));
    EXPECT_FALSE(has_err_output());
    bool ErrorsFound = false;
    GetZoneData(*state, ErrorsFound);
    AllocateHeatBalArrays(*state);
    GetZoneEquipmentData(*state);
    state->dataZoneEquip->ZoneEquipInputsFilled = true;
    int ZoneNum = 1;
    state->dataZoneEnergyDemand->CurDeadBandOrSetback.allocate(1);
    state->dataZoneEnergyDemand->DeadBandOrSetback.allocate(1);
    state->dataZoneEnergyDemand->CurDeadBandOrSetback(1) = false;
    state->dataZoneEnergyDemand->DeadBandOrSetback(1) = false;
    state->dataHeatBalFanSys->TempControlType.allocate(1);
    state->dataHeatBalFanSys->TempControlType(1) = DataHVACGlobals::DualSetPointWithDeadBand;

    state->dataZoneEnergyDemand->ZoneSysEnergyDemand.allocate(1);
    state->dataZoneEnergyDemand->ZoneSysMoistureDemand.allocate(1);
    int NumEquip = 4;
    state->dataZoneEnergyDemand->ZoneSysEnergyDemand(1).NumZoneEquipment = NumEquip;
    state->dataZoneEnergyDemand->ZoneSysEnergyDemand(1).SequencedOutputRequired.allocate(NumEquip);
    state->dataZoneEnergyDemand->ZoneSysEnergyDemand(1).SequencedOutputRequiredToHeatingSP.allocate(NumEquip);
    state->dataZoneEnergyDemand->ZoneSysEnergyDemand(1).SequencedOutputRequiredToCoolingSP.allocate(NumEquip);
    state->dataZoneEnergyDemand->ZoneSysMoistureDemand(1).SequencedOutputRequired.allocate(NumEquip);
    state->dataZoneEnergyDemand->ZoneSysMoistureDemand(1).SequencedOutputRequiredToHumidSP.allocate(NumEquip);
    state->dataZoneEnergyDemand->ZoneSysMoistureDemand(1).SequencedOutputRequiredToDehumidSP.allocate(NumEquip);
    auto &energy(state->dataZoneEnergyDemand->ZoneSysEnergyDemand(ZoneNum));
    state->dataZoneEquipmentManager->PrioritySimOrder.allocate(NumEquip);

    // Sequential Test 1 - Heating, FirstHVACIteration = true
    energy.TotalOutputRequired = 1000.0;
    energy.OutputRequiredToHeatingSP = 1000.0;
    energy.OutputRequiredToCoolingSP = 2000.0;
    bool firstHVACIteration = true;
    InitSystemOutputRequired(*state, ZoneNum, firstHVACIteration, true);
    EXPECT_EQ(energy.SequencedOutputRequired(1), energy.TotalOutputRequired);
    EXPECT_EQ(energy.SequencedOutputRequired(2), energy.TotalOutputRequired);
    EXPECT_EQ(energy.SequencedOutputRequired(3), energy.TotalOutputRequired);
    EXPECT_EQ(energy.SequencedOutputRequired(4), energy.TotalOutputRequired);
    EXPECT_EQ(energy.SequencedOutputRequiredToHeatingSP(1), energy.OutputRequiredToHeatingSP);
    EXPECT_EQ(energy.SequencedOutputRequiredToHeatingSP(2), energy.OutputRequiredToHeatingSP);
    EXPECT_EQ(energy.SequencedOutputRequiredToHeatingSP(3), energy.OutputRequiredToHeatingSP);
    EXPECT_EQ(energy.SequencedOutputRequiredToHeatingSP(4), energy.OutputRequiredToHeatingSP);
    EXPECT_EQ(energy.SequencedOutputRequiredToCoolingSP(1), energy.OutputRequiredToCoolingSP);
    EXPECT_EQ(energy.SequencedOutputRequiredToCoolingSP(2), energy.OutputRequiredToCoolingSP);
    EXPECT_EQ(energy.SequencedOutputRequiredToCoolingSP(3), energy.OutputRequiredToCoolingSP);
    EXPECT_EQ(energy.SequencedOutputRequiredToCoolingSP(4), energy.OutputRequiredToCoolingSP);

    // Check sequenced load processing for unitary systems
    // EquipIndex doesn't get set until the units are simulated, so hard-wire them here
    ZoneAirLoopEquipmentManager::GetZoneAirLoopEquipment(*state);
    state->dataZoneEquip->ZoneEquipList(1).EquipIndex(1) = 1;
    state->dataZoneEquip->ZoneEquipList(1).EquipIndex(2) = 1;
    state->dataZoneEquip->ZoneEquipList(1).EquipIndex(3) = 2;
    state->dataZoneEquip->ZoneEquipList(1).EquipIndex(4) = 2;
    int zoneInlet = UtilityRoutines::FindItemInList("ZONE EQUIP INLET 1", state->dataLoopNodes->NodeID, state->dataLoopNodes->NumOfNodes);
    int coolingPriority = 0;
    int heatingPriority = 0;
    state->dataZoneEquip->ZoneEquipList(1).getPrioritiesForInletNode(*state, zoneInlet, coolingPriority, heatingPriority);
    EXPECT_EQ(coolingPriority, 1);
    EXPECT_EQ(heatingPriority, 1);
    // DataHVACGlobals::MinAirLoopIterationsAfterFirst should equal the highest air terminal equipment num for sequential loading
    EXPECT_EQ(state->dataHVACGlobal->MinAirLoopIterationsAfterFirst, 1);
    zoneInlet = UtilityRoutines::FindItemInList("ZONE EQUIP INLET 3", state->dataLoopNodes->NodeID, state->dataLoopNodes->NumOfNodes);
    coolingPriority = 0;
    heatingPriority = 0;
    state->dataZoneEquip->ZoneEquipList(1).getPrioritiesForInletNode(*state, zoneInlet, coolingPriority, heatingPriority);
    EXPECT_EQ(coolingPriority, 3);
    EXPECT_EQ(heatingPriority, 3);
    // DataHVACGlobals::MinAirLoopIterationsAfterFirst should equal the highest air terminal equipment num for sequential loading
    EXPECT_EQ(state->dataHVACGlobal->MinAirLoopIterationsAfterFirst, 3);

    // Sequential Test 2 - Heating, FirstHVACIteration = false
    firstHVACIteration = false;
    InitSystemOutputRequired(*state, ZoneNum, firstHVACIteration);
    SetZoneEquipSimOrder(*state, ZoneNum, ZoneNum);
    DistributeSystemOutputRequired(*state, ZoneNum, firstHVACIteration);
    // Equipment 1 provides 100W of heating
    Real64 SysOutputProvided = 100.0;
    Real64 LatOutputProvided = 0.0;
    int EquipNum = 1;
    UpdateSystemOutputRequired(*state, ZoneNum, SysOutputProvided, LatOutputProvided, EquipNum);

    // Expect next sequenced load #2 to be Total minus SysOutputProvided here, others unchanged
    Real64 expectedHeatLoad = energy.OutputRequiredToHeatingSP - SysOutputProvided;
    Real64 expectedCoolLoad = energy.OutputRequiredToCoolingSP - SysOutputProvided;
    EXPECT_EQ(energy.SequencedOutputRequired(1), energy.TotalOutputRequired);
    EXPECT_EQ(energy.SequencedOutputRequired(2), expectedHeatLoad);
    EXPECT_EQ(energy.SequencedOutputRequired(3), energy.TotalOutputRequired);
    EXPECT_EQ(energy.SequencedOutputRequired(4), energy.TotalOutputRequired);
    EXPECT_EQ(energy.SequencedOutputRequiredToHeatingSP(1), energy.OutputRequiredToHeatingSP);
    EXPECT_EQ(energy.SequencedOutputRequiredToHeatingSP(2), expectedHeatLoad);
    EXPECT_EQ(energy.SequencedOutputRequiredToHeatingSP(3), energy.OutputRequiredToHeatingSP);
    EXPECT_EQ(energy.SequencedOutputRequiredToHeatingSP(4), energy.OutputRequiredToHeatingSP);
    EXPECT_EQ(energy.SequencedOutputRequiredToCoolingSP(1), energy.OutputRequiredToCoolingSP);
    EXPECT_EQ(energy.SequencedOutputRequiredToCoolingSP(2), expectedCoolLoad);
    EXPECT_EQ(energy.SequencedOutputRequiredToCoolingSP(3), energy.OutputRequiredToCoolingSP);
    EXPECT_EQ(energy.SequencedOutputRequiredToCoolingSP(4), energy.OutputRequiredToCoolingSP);
    // also expect remaining load to Total minus SysOutputProvided here
    EXPECT_EQ(energy.RemainingOutputRequired, expectedHeatLoad);
    EXPECT_EQ(energy.RemainingOutputReqToHeatSP, expectedHeatLoad);
    EXPECT_EQ(energy.RemainingOutputReqToCoolSP, expectedCoolLoad);
}

TEST_F(EnergyPlusFixture, ZoneEquipmentManager_DistributeSequentialLoad_MixedEquip_WithFractions)
{

    std::string const idf_objects = delimited_string({
        "Zone,",
        "  Space;                   !- Name",

        "ZoneHVAC:EquipmentConnections,",
        " Space,                    !- Zone Name",
        " Space Equipment,          !- Zone Conditioning Equipment List Name",
        " Space Inlet Nodes,        !- Zone Air Inlet Node or NodeList Name",
        " Space Exhaust Nodes,      !- Zone Air Exhaust Node or NodeList Name",
        " Space Node,               !- Zone Air Node Name",
        " Space Ret Node;           !- Zone Return Air Node Name",

        "ScheduleTypeLimits,",
        "Fraction,       !- Name",
        "0.0,            !- Lower limit value",
        "1.0,            !- Upper limit value",
        "Continuous,     !- Numeric Type",
        "Dimensionless;  !- Unit Type",

        "Schedule:Constant,",
        "Air Terminal 1 ADU Cooling Fraction,",
        "Fraction,",
        "0.3;",

        "Schedule:Constant,",
        "Air Terminal 1 ADU Heating Fraction,",
        "Fraction,",
        "0.4;",

        "Schedule:Constant,",
        "Ideal System A Cooling Fraction,",
        "Fraction,",
        "0.5;",

        "Schedule:Constant,",
        "Ideal System A Heating Fraction,",
        "Fraction,",
        "0.6;",

        "ZoneHVAC:EquipmentList,",
        " Space Equipment,          !- Name",
        " SequentialLoad,           !- Load Distribution Scheme",
        " ZoneHVAC:AirDistributionUnit,  !- Zone Equipment 1 Object Type",
        " Air Terminal 1 ADU,       !- Zone Equipment 1 Name",
        " 1,                        !- Zone Equipment 1 Cooling Sequence",
        " 1,                        !- Zone Equipment 1 Heating or No-Load Sequence",
        " Air Terminal 1 ADU Cooling Fraction,        !- Zone Equipment 1 Sequential Cooling Fraction",
        " Air Terminal 1 ADU Heating Fraction,        !- Zone Equipment 1 Sequential Heating or No-Load Fraction",
        " ZoneHVAC:IdealLoadsAirSystem,",
        " Ideal System A,           !- Name",
        " 2,                        !- Zone Equipment 2 Cooling Sequence",
        " 2,                        !- Zone Equipment 2 Heating or No-Load Sequence",
        " Ideal System A Cooling Fraction,                         !- Zone Equipment 2 Sequential Cooling Fraction",
        " Ideal System A Heating Fraction,                         !- Zone Equipment 2 Sequential Heating or No-Load Fraction",
        " ZoneHVAC:AirDistributionUnit,  !- Zone Equipment 2 Object Type",
        " Air Terminal 3 ADU,       !- Zone Equipment 3 Name",
        " 3,                        !- Zone Equipment 3 Cooling Sequence",
        " 3,                        !- Zone Equipment 3 Heating or No-Load Sequence",
        " ,                         !- Zone Equipment 3 Sequential Cooling Fraction",
        " ,                         !- Zone Equipment 3 Sequential Heating or No-Load Fraction",
        " ZoneHVAC:IdealLoadsAirSystem,",
        " Ideal System B,           !- Name",
        " 4,                        !- Zone Equipment 4 Cooling Sequence",
        " 4,                        !- Zone Equipment 4 Heating or No-Load Sequence",
        " ,                         !- Zone Equipment 4 Sequential Cooling Fraction",
        " ;                         !- Zone Equipment 4 Sequential Heating or No-Load Fraction",

        "ZoneHVAC:AirDistributionUnit,",
        " Air Terminal 1 ADU,       !- Name",
        " Zone Equip Inlet 1,       !- Air Distribution Unit Outlet Node Name",
        " AirTerminal:SingleDuct:ConstantVolume:NoReheat,  !- Air Terminal Object Type",
        " Air Terminal 1;           !- Air Terminal Name",

        "ZoneHVAC:IdealLoadsAirSystem,",
        " Ideal System A,           !- Name",
        " ,                         !- Availability Schedule Name",
        " Zone Equip Inlet 2,       !- Zone Supply Air Node Name",
        " Zone Equip Exhaust 2;     !- Zone Exhaust Air Node Name",

        "ZoneHVAC:AirDistributionUnit,",
        " Air Terminal 3 ADU,       !- Name",
        " Zone Equip Inlet 3,       !- Air Distribution Unit Outlet Node Name",
        " AirTerminal:SingleDuct:ConstantVolume:NoReheat,  !- Air Terminal Object Type",
        " Air Terminal 3;           !- Air Terminal Name",

        "ZoneHVAC:IdealLoadsAirSystem,",
        " Ideal System B,           !- Name",
        " ,                         !- Availability Schedule Name",
        " Zone Equip Inlet 4,       !- Zone Supply Air Node Name",
        " Zone Equip Exhaust 4;     !- Zone Exhaust Air Node Name",

        "AirTerminal:SingleDuct:ConstantVolume:NoReheat,",
        " Air Terminal 1,          !- Name",
        " ,    !- Availability Schedule Name",
        " Zone Equip Inlet 1 2AT,  !- Air Inlet Node Name",
        " Zone Equip Inlet 1,      !- Air Outlet Node Name",
        " 0.2;                     !- Maximum Air Flow Rate {m3/s}",

        "AirTerminal:SingleDuct:ConstantVolume:NoReheat,",
        " Air Terminal 3,          !- Name",
        " ,                        !- Availability Schedule Name",
        " Zone Equip Inlet 3 2AT,  !- Air Inlet Node Name",
        " Zone Equip Inlet 3,      !- Air Outlet Node Name",
        " 0.2;                     !- Maximum Air Flow Rate {m3/s}",

        "NodeList,",
        "  Space Inlet Nodes,       !- Name",
        "  Zone Equip Inlet 1,      !- Node 1 Name",
        "  Zone Equip Inlet 2,      !- Node 2 Name",
        "  Zone Equip Inlet 3,      !- Node 3 Name",
        "  Zone Equip Inlet 4;      !- Node 4 Name",

        "NodeList,",
        "  Space Exhaust Nodes,       !- Name",
        "  Zone Equip Exhaust 2,      !- Node 1 Name",
        "  Zone Equip Exhaust 4;      !- Node 2 Name",

    });

    ASSERT_TRUE(process_idf(idf_objects));
    EXPECT_FALSE(has_err_output());
    bool ErrorsFound = false;
    GetZoneData(*state, ErrorsFound);
    AllocateHeatBalArrays(*state);
    GetZoneEquipmentData(*state);
    state->dataZoneEquip->ZoneEquipInputsFilled = true;
    int ZoneNum = 1;
    state->dataZoneEnergyDemand->CurDeadBandOrSetback.allocate(1);
    state->dataZoneEnergyDemand->DeadBandOrSetback.allocate(1);
    state->dataZoneEnergyDemand->CurDeadBandOrSetback(1) = false;
    state->dataZoneEnergyDemand->DeadBandOrSetback(1) = false;
    state->dataHeatBalFanSys->TempControlType.allocate(1);
    state->dataHeatBalFanSys->TempControlType(1) = DataHVACGlobals::DualSetPointWithDeadBand;

    state->dataZoneEnergyDemand->ZoneSysEnergyDemand.allocate(1);
    state->dataZoneEnergyDemand->ZoneSysMoistureDemand.allocate(1);
    int NumEquip = 4;
    state->dataZoneEnergyDemand->ZoneSysEnergyDemand(1).NumZoneEquipment = NumEquip;
    state->dataZoneEnergyDemand->ZoneSysEnergyDemand(1).SequencedOutputRequired.allocate(NumEquip);
    state->dataZoneEnergyDemand->ZoneSysEnergyDemand(1).SequencedOutputRequiredToHeatingSP.allocate(NumEquip);
    state->dataZoneEnergyDemand->ZoneSysEnergyDemand(1).SequencedOutputRequiredToCoolingSP.allocate(NumEquip);
    state->dataZoneEnergyDemand->ZoneSysMoistureDemand(1).SequencedOutputRequired.allocate(NumEquip);
    state->dataZoneEnergyDemand->ZoneSysMoistureDemand(1).SequencedOutputRequiredToHumidSP.allocate(NumEquip);
    state->dataZoneEnergyDemand->ZoneSysMoistureDemand(1).SequencedOutputRequiredToDehumidSP.allocate(NumEquip);
    auto &energy(state->dataZoneEnergyDemand->ZoneSysEnergyDemand(ZoneNum));
    state->dataZoneEquipmentManager->PrioritySimOrder.allocate(NumEquip);

    state->dataScheduleMgr->Schedule(ScheduleManager::GetScheduleIndex(*state, "AIR TERMINAL 1 ADU COOLING FRACTION")).CurrentValue = 0.3;
    state->dataScheduleMgr->Schedule(ScheduleManager::GetScheduleIndex(*state, "AIR TERMINAL 1 ADU HEATING FRACTION")).CurrentValue = 0.4;
    state->dataScheduleMgr->Schedule(ScheduleManager::GetScheduleIndex(*state, "IDEAL SYSTEM A COOLING FRACTION")).CurrentValue = 0.5;
    state->dataScheduleMgr->Schedule(ScheduleManager::GetScheduleIndex(*state, "IDEAL SYSTEM A HEATING FRACTION")).CurrentValue = 0.6;

    // Sequential Test 1 - Heating, FirstHVACIteration = true
    energy.TotalOutputRequired = 1000.0;
    energy.OutputRequiredToHeatingSP = 1000.0;
    energy.OutputRequiredToCoolingSP = 2000.0;
    bool firstHVACIteration = true;
    InitSystemOutputRequired(*state, ZoneNum, firstHVACIteration, true);
    EXPECT_EQ(energy.SequencedOutputRequired(1), energy.TotalOutputRequired * 0.4);
    EXPECT_EQ(energy.SequencedOutputRequired(2), energy.TotalOutputRequired);
    EXPECT_EQ(energy.SequencedOutputRequired(3), energy.TotalOutputRequired);
    EXPECT_EQ(energy.SequencedOutputRequired(4), energy.TotalOutputRequired);
    EXPECT_EQ(energy.SequencedOutputRequiredToHeatingSP(1), energy.OutputRequiredToHeatingSP * 0.4);
    EXPECT_EQ(energy.SequencedOutputRequiredToHeatingSP(2), energy.OutputRequiredToHeatingSP);
    EXPECT_EQ(energy.SequencedOutputRequiredToHeatingSP(3), energy.OutputRequiredToHeatingSP);
    EXPECT_EQ(energy.SequencedOutputRequiredToHeatingSP(4), energy.OutputRequiredToHeatingSP);
    EXPECT_EQ(energy.SequencedOutputRequiredToCoolingSP(1), energy.OutputRequiredToCoolingSP * 0.4);
    EXPECT_EQ(energy.SequencedOutputRequiredToCoolingSP(2), energy.OutputRequiredToCoolingSP);
    EXPECT_EQ(energy.SequencedOutputRequiredToCoolingSP(3), energy.OutputRequiredToCoolingSP);
    EXPECT_EQ(energy.SequencedOutputRequiredToCoolingSP(4), energy.OutputRequiredToCoolingSP);

    // Check sequenced load processing for unitary systems
    // EquipIndex doesn't get set until the units are simulated, so hard-wire them here
    ZoneAirLoopEquipmentManager::GetZoneAirLoopEquipment(*state);
    state->dataZoneEquip->ZoneEquipList(1).EquipIndex(1) = 1;
    state->dataZoneEquip->ZoneEquipList(1).EquipIndex(2) = 1;
    state->dataZoneEquip->ZoneEquipList(1).EquipIndex(3) = 2;
    state->dataZoneEquip->ZoneEquipList(1).EquipIndex(4) = 2;
    int zoneInlet = UtilityRoutines::FindItemInList("ZONE EQUIP INLET 1", state->dataLoopNodes->NodeID, state->dataLoopNodes->NumOfNodes);
    int coolingPriority = 0;
    int heatingPriority = 0;
    state->dataZoneEquip->ZoneEquipList(1).getPrioritiesForInletNode(*state, zoneInlet, coolingPriority, heatingPriority);
    EXPECT_EQ(coolingPriority, 1);
    EXPECT_EQ(heatingPriority, 1);
    // DataHVACGlobals::MinAirLoopIterationsAfterFirst should equal the highest air terminal equipment num for sequential loading
    EXPECT_EQ(state->dataHVACGlobal->MinAirLoopIterationsAfterFirst, 1);
    zoneInlet = UtilityRoutines::FindItemInList("ZONE EQUIP INLET 3", state->dataLoopNodes->NodeID, state->dataLoopNodes->NumOfNodes);
    coolingPriority = 0;
    heatingPriority = 0;
    state->dataZoneEquip->ZoneEquipList(1).getPrioritiesForInletNode(*state, zoneInlet, coolingPriority, heatingPriority);
    EXPECT_EQ(coolingPriority, 3);
    EXPECT_EQ(heatingPriority, 3);
    // DataHVACGlobals::MinAirLoopIterationsAfterFirst should equal the highest air terminal equipment num for sequential loading
    EXPECT_EQ(state->dataHVACGlobal->MinAirLoopIterationsAfterFirst, 3);

    // Sequential Test 2 - Heating, FirstHVACIteration = false
    firstHVACIteration = false;
    InitSystemOutputRequired(*state, ZoneNum, firstHVACIteration, true);
    // Equipment 1 provides 100W of heating
    Real64 SysOutputProvided = 100.0;
    Real64 LatOutputProvided = 0.0;
    int EquipNum = 1;
    UpdateSystemOutputRequired(*state, ZoneNum, SysOutputProvided, LatOutputProvided, EquipNum);

    // Expect next sequenced load fractions to be applied here on the first and second equipments
    Real64 expectedHeatLoad = energy.UnadjRemainingOutputReqToHeatSP * 0.6;
    Real64 expectedCoolLoad = energy.UnadjRemainingOutputReqToCoolSP * 0.6;
    EXPECT_DOUBLE_EQ(energy.SequencedOutputRequired(1), energy.TotalOutputRequired * 0.4);
    EXPECT_DOUBLE_EQ(energy.SequencedOutputRequired(2), expectedHeatLoad);
    EXPECT_DOUBLE_EQ(energy.SequencedOutputRequiredToHeatingSP(1), energy.OutputRequiredToHeatingSP * 0.4);
    EXPECT_DOUBLE_EQ(energy.SequencedOutputRequiredToHeatingSP(2), expectedHeatLoad);
    EXPECT_DOUBLE_EQ(energy.SequencedOutputRequiredToCoolingSP(1), energy.OutputRequiredToCoolingSP * 0.4);
    EXPECT_DOUBLE_EQ(energy.SequencedOutputRequiredToCoolingSP(2), expectedCoolLoad);
    EXPECT_DOUBLE_EQ(energy.RemainingOutputRequired, expectedHeatLoad);
    EXPECT_DOUBLE_EQ(energy.RemainingOutputReqToHeatSP, expectedHeatLoad);
    EXPECT_DOUBLE_EQ(energy.RemainingOutputReqToCoolSP, expectedCoolLoad);
}

TEST_F(EnergyPlusFixture, ZoneEquipmentManager_RezeroZoneSizingArrays)
{

    state->dataEnvrn->TotDesDays = 12;
    state->dataEnvrn->TotRunDesPersDays = 3;
    int totDesDays = state->dataEnvrn->TotDesDays + state->dataEnvrn->TotRunDesPersDays;
    state->dataGlobal->NumOfZones = 5;
    state->dataZoneEquipmentManager->NumOfTimeStepInDay = 4;
    state->dataSize->ZoneSizing.allocate(totDesDays, state->dataGlobal->NumOfZones);
    state->dataSize->CalcZoneSizing.allocate(totDesDays, state->dataGlobal->NumOfZones);
    state->dataSize->FinalZoneSizing.allocate(state->dataGlobal->NumOfZones);
    state->dataSize->CalcFinalZoneSizing.allocate(state->dataGlobal->NumOfZones);

    for (int CtrlZoneNum = 1; CtrlZoneNum <= state->dataGlobal->NumOfZones; ++CtrlZoneNum) {
        for (int DesDayNum = 1; DesDayNum <= state->dataEnvrn->TotDesDays + state->dataEnvrn->TotRunDesPersDays; ++DesDayNum) {
            auto &thisSizingType(state->dataSize->ZoneSizing(DesDayNum, CtrlZoneNum));
            thisSizingType.ZoneName = "test";
            thisSizingType.ADUName = "test";
            thisSizingType.CoolDesDay = "test";
            thisSizingType.HeatDesDay = "test";
            thisSizingType.cHeatDDDate = "test";
            thisSizingType.cCoolDDDate = "test";
            thisSizingType.AccountForDOAS = true;
            thisSizingType.EMSOverrideDesHeatMassOn = true;
            thisSizingType.EMSOverrideDesCoolMassOn = true;
            thisSizingType.EMSOverrideDesHeatLoadOn = true;
            thisSizingType.EMSOverrideDesCoolLoadOn = true;
            thisSizingType.EMSOverrideDesHeatVolOn = true;
            thisSizingType.EMSOverrideDesCoolVolOn = true;
            thisSizingType.ZnCoolDgnSAMethod = 1;
            thisSizingType.ZnHeatDgnSAMethod = 1;
            thisSizingType.ZoneDesignSpecOAIndex = 1;
            thisSizingType.CoolAirDesMethod = 1;
            thisSizingType.HeatAirDesMethod = 1;
            thisSizingType.DOASControlStrategy = 1;
            thisSizingType.ActualZoneNum = 1;
            thisSizingType.TimeStepNumAtHeatMax = 1;
            thisSizingType.TimeStepNumAtCoolMax = 1;
            thisSizingType.HeatDDNum = 1;
            thisSizingType.CoolDDNum = 1;
            thisSizingType.CoolDesTemp = 1.0;
            thisSizingType.HeatDesTemp = 1.0;
            thisSizingType.CoolDesTempDiff = 1.0;
            thisSizingType.HeatDesTempDiff = 1.0;
            thisSizingType.CoolDesHumRat = 1.0;
            thisSizingType.HeatDesHumRat = 1.0;
            thisSizingType.DesOAFlowPPer = 1.0;
            thisSizingType.DesOAFlowPerArea = 1.0;
            thisSizingType.InpDesCoolAirFlow = 1.0;
            thisSizingType.DesCoolMinAirFlowPerArea = 1.0;
            thisSizingType.DesCoolMinAirFlow = 1.0;
            thisSizingType.DesCoolMinAirFlowFrac = 1.0;
            thisSizingType.InpDesHeatAirFlow = 1.0;
            thisSizingType.DesHeatMaxAirFlowPerArea = 1.0;
            thisSizingType.DesHeatMaxAirFlow = 1.0;
            thisSizingType.DesHeatMaxAirFlowFrac = 1.0;
            thisSizingType.HeatSizingFactor = 1.0;
            thisSizingType.CoolSizingFactor = 1.0;
            thisSizingType.DOASLowSetpoint = 1.0;
            thisSizingType.DOASHighSetpoint = 1.0;
            thisSizingType.DesHeatMassFlow = 1.0;
            thisSizingType.DesHeatMassFlowNoOA = 1.0;
            thisSizingType.DesHeatOAFlowFrac = 1.0;
            thisSizingType.EMSValueDesHeatMassFlow = 1.0;
            thisSizingType.DesCoolMassFlow = 1.0;
            thisSizingType.DesCoolMassFlowNoOA = 1.0;
            thisSizingType.DesCoolOAFlowFrac = 1.0;
            thisSizingType.EMSValueDesCoolMassFlow = 1.0;
            thisSizingType.DesHeatLoad = 1.0;
            thisSizingType.NonAirSysDesHeatLoad = 1.0;
            thisSizingType.EMSValueDesHeatLoad = 1.0;
            thisSizingType.DesCoolLoad = 1.0;
            thisSizingType.NonAirSysDesCoolLoad = 1.0;
            thisSizingType.EMSValueDesCoolLoad = 1.0;
            thisSizingType.DesHeatDens = 1.0;
            thisSizingType.DesCoolDens = 1.0;
            thisSizingType.DesHeatVolFlow = 1.0;
            thisSizingType.DesHeatVolFlowNoOA = 1.0;
            thisSizingType.NonAirSysDesHeatVolFlow = 1.0;
            thisSizingType.EMSValueDesHeatVolFlow = 1.0;
            thisSizingType.DesCoolVolFlow = 1.0;
            thisSizingType.DesCoolVolFlowNoOA = 1.0;
            thisSizingType.NonAirSysDesCoolVolFlow = 1.0;
            thisSizingType.EMSValueDesCoolVolFlow = 1.0;
            thisSizingType.DesHeatVolFlowMax = 1.0;
            thisSizingType.DesCoolVolFlowMin = 1.0;
            thisSizingType.DesHeatCoilInTemp = 1.0;
            thisSizingType.DesCoolCoilInTemp = 1.0;
            thisSizingType.DesHeatCoilInHumRat = 1.0;
            thisSizingType.DesCoolCoilInHumRat = 1.0;
            thisSizingType.DesHeatCoilInTempTU = 1.0;
            thisSizingType.DesCoolCoilInTempTU = 1.0;
            thisSizingType.DesHeatCoilInHumRatTU = 1.0;
            thisSizingType.DesCoolCoilInHumRatTU = 1.0;
            thisSizingType.HeatMassFlow = 1.0;
            thisSizingType.CoolMassFlow = 1.0;
            thisSizingType.HeatLoad = 1.0;
            thisSizingType.CoolLoad = 1.0;
            thisSizingType.HeatZoneTemp = 1.0;
            thisSizingType.HeatOutTemp = 1.0;
            thisSizingType.HeatZoneRetTemp = 1.0;
            thisSizingType.HeatTstatTemp = 1.0;
            thisSizingType.CoolZoneTemp = 1.0;
            thisSizingType.CoolOutTemp = 1.0;
            thisSizingType.CoolZoneRetTemp = 1.0;
            thisSizingType.CoolTstatTemp = 1.0;
            thisSizingType.HeatZoneHumRat = 1.0;
            thisSizingType.CoolZoneHumRat = 1.0;
            thisSizingType.HeatOutHumRat = 1.0;
            thisSizingType.CoolOutHumRat = 1.0;
            thisSizingType.ZoneTempAtHeatPeak = 1.0;
            thisSizingType.ZoneRetTempAtHeatPeak = 1.0;
            thisSizingType.OutTempAtHeatPeak = 1.0;
            thisSizingType.ZoneTempAtCoolPeak = 1.0;
            thisSizingType.ZoneRetTempAtCoolPeak = 1.0;
            thisSizingType.OutTempAtCoolPeak = 1.0;
            thisSizingType.ZoneHumRatAtHeatPeak = 1.0;
            thisSizingType.ZoneHumRatAtCoolPeak = 1.0;
            thisSizingType.OutHumRatAtHeatPeak = 1.0;
            thisSizingType.OutHumRatAtCoolPeak = 1.0;
            thisSizingType.MinOA = 1.0;
            thisSizingType.DesCoolMinAirFlow2 = 1.0;
            thisSizingType.DesHeatMaxAirFlow2 = 1.0;
            thisSizingType.ZoneADEffCooling = 1.0;
            thisSizingType.ZoneADEffHeating = 1.0;
            thisSizingType.ZoneSecondaryRecirculation = 1.0;
            thisSizingType.ZoneVentilationEff = 1.0;
            thisSizingType.ZonePrimaryAirFraction = 1.0;
            thisSizingType.ZonePrimaryAirFractionHtg = 1.0;
            thisSizingType.ZoneOAFracCooling = 1.0;
            thisSizingType.ZoneOAFracHeating = 1.0;
            thisSizingType.TotalOAFromPeople = 1.0;
            thisSizingType.TotalOAFromArea = 1.0;
            thisSizingType.TotPeopleInZone = 1.0;
            thisSizingType.TotalZoneFloorArea = 1.0;
            thisSizingType.ZonePeakOccupancy = 1.0;
            thisSizingType.SupplyAirAdjustFactor = 1.0;
            thisSizingType.ZpzClgByZone = 1.0;
            thisSizingType.ZpzHtgByZone = 1.0;
            thisSizingType.VozClgByZone = 1.0;
            thisSizingType.VozHtgByZone = 1.0;
            thisSizingType.DOASHeatLoad = 1.0;
            thisSizingType.DOASCoolLoad = 1.0;
            thisSizingType.DOASHeatAdd = 1.0;
            thisSizingType.DOASLatAdd = 1.0;
            thisSizingType.DOASSupMassFlow = 1.0;
            thisSizingType.DOASSupTemp = 1.0;
            thisSizingType.DOASSupHumRat = 1.0;
            thisSizingType.DOASTotCoolLoad = 1.0;

            thisSizingType.DOASHeatLoadSeq.allocate(state->dataZoneEquipmentManager->NumOfTimeStepInDay);
            thisSizingType.DOASCoolLoadSeq.allocate(state->dataZoneEquipmentManager->NumOfTimeStepInDay);
            thisSizingType.DOASHeatAddSeq.allocate(state->dataZoneEquipmentManager->NumOfTimeStepInDay);
            thisSizingType.DOASLatAddSeq.allocate(state->dataZoneEquipmentManager->NumOfTimeStepInDay);
            thisSizingType.DOASSupMassFlowSeq.allocate(state->dataZoneEquipmentManager->NumOfTimeStepInDay);
            thisSizingType.DOASSupTempSeq.allocate(state->dataZoneEquipmentManager->NumOfTimeStepInDay);
            thisSizingType.DOASSupHumRatSeq.allocate(state->dataZoneEquipmentManager->NumOfTimeStepInDay);
            thisSizingType.DOASTotCoolLoadSeq.allocate(state->dataZoneEquipmentManager->NumOfTimeStepInDay);
            thisSizingType.HeatFlowSeq.allocate(state->dataZoneEquipmentManager->NumOfTimeStepInDay);
            thisSizingType.HeatFlowSeqNoOA.allocate(state->dataZoneEquipmentManager->NumOfTimeStepInDay);
            thisSizingType.CoolFlowSeq.allocate(state->dataZoneEquipmentManager->NumOfTimeStepInDay);
            thisSizingType.CoolFlowSeqNoOA.allocate(state->dataZoneEquipmentManager->NumOfTimeStepInDay);
            thisSizingType.HeatLoadSeq.allocate(state->dataZoneEquipmentManager->NumOfTimeStepInDay);
            thisSizingType.CoolLoadSeq.allocate(state->dataZoneEquipmentManager->NumOfTimeStepInDay);
            thisSizingType.HeatZoneTempSeq.allocate(state->dataZoneEquipmentManager->NumOfTimeStepInDay);
            thisSizingType.HeatOutTempSeq.allocate(state->dataZoneEquipmentManager->NumOfTimeStepInDay);
            thisSizingType.HeatZoneRetTempSeq.allocate(state->dataZoneEquipmentManager->NumOfTimeStepInDay);
            thisSizingType.HeatTstatTempSeq.allocate(state->dataZoneEquipmentManager->NumOfTimeStepInDay);
            thisSizingType.DesHeatSetPtSeq.allocate(state->dataZoneEquipmentManager->NumOfTimeStepInDay);
            thisSizingType.CoolZoneTempSeq.allocate(state->dataZoneEquipmentManager->NumOfTimeStepInDay);
            thisSizingType.CoolOutTempSeq.allocate(state->dataZoneEquipmentManager->NumOfTimeStepInDay);
            thisSizingType.CoolZoneRetTempSeq.allocate(state->dataZoneEquipmentManager->NumOfTimeStepInDay);
            thisSizingType.CoolTstatTempSeq.allocate(state->dataZoneEquipmentManager->NumOfTimeStepInDay);
            thisSizingType.DesCoolSetPtSeq.allocate(state->dataZoneEquipmentManager->NumOfTimeStepInDay);
            thisSizingType.HeatZoneHumRatSeq.allocate(state->dataZoneEquipmentManager->NumOfTimeStepInDay);
            thisSizingType.CoolZoneHumRatSeq.allocate(state->dataZoneEquipmentManager->NumOfTimeStepInDay);
            thisSizingType.HeatOutHumRatSeq.allocate(state->dataZoneEquipmentManager->NumOfTimeStepInDay);
            thisSizingType.CoolOutHumRatSeq.allocate(state->dataZoneEquipmentManager->NumOfTimeStepInDay);

            for (int TimeStepIndex = 1; TimeStepIndex <= state->dataZoneEquipmentManager->NumOfTimeStepInDay; ++TimeStepIndex) {
                thisSizingType.DOASHeatLoadSeq(TimeStepIndex) = 1.0;
                thisSizingType.DOASCoolLoadSeq(TimeStepIndex) = 1.0;
                thisSizingType.DOASHeatAddSeq(TimeStepIndex) = 1.0;
                thisSizingType.DOASLatAddSeq(TimeStepIndex) = 1.0;
                thisSizingType.DOASSupMassFlowSeq(TimeStepIndex) = 1.0;
                thisSizingType.DOASSupTempSeq(TimeStepIndex) = 1.0;
                thisSizingType.DOASSupHumRatSeq(TimeStepIndex) = 1.0;
                thisSizingType.DOASTotCoolLoadSeq(TimeStepIndex) = 1.0;
                thisSizingType.HeatFlowSeq(TimeStepIndex) = 1.0;
                thisSizingType.HeatFlowSeqNoOA(TimeStepIndex) = 1.0;
                thisSizingType.CoolFlowSeq(TimeStepIndex) = 1.0;
                thisSizingType.CoolFlowSeqNoOA(TimeStepIndex) = 1.0;
                thisSizingType.HeatLoadSeq(TimeStepIndex) = 1.0;
                thisSizingType.CoolLoadSeq(TimeStepIndex) = 1.0;
                thisSizingType.HeatZoneTempSeq(TimeStepIndex) = 1.0;
                thisSizingType.HeatOutTempSeq(TimeStepIndex) = 1.0;
                thisSizingType.HeatZoneRetTempSeq(TimeStepIndex) = 1.0;
                thisSizingType.HeatTstatTempSeq(TimeStepIndex) = 1.0;
                thisSizingType.DesHeatSetPtSeq(TimeStepIndex) = 1.0;
                thisSizingType.CoolZoneTempSeq(TimeStepIndex) = 1.0;
                thisSizingType.CoolOutTempSeq(TimeStepIndex) = 1.0;
                thisSizingType.CoolZoneRetTempSeq(TimeStepIndex) = 1.0;
                thisSizingType.CoolTstatTempSeq(TimeStepIndex) = 1.0;
                thisSizingType.DesCoolSetPtSeq(TimeStepIndex) = 1.0;
                thisSizingType.HeatZoneHumRatSeq(TimeStepIndex) = 1.0;
                thisSizingType.CoolZoneHumRatSeq(TimeStepIndex) = 1.0;
                thisSizingType.HeatOutHumRatSeq(TimeStepIndex) = 1.0;
                thisSizingType.CoolOutHumRatSeq(TimeStepIndex) = 1.0;
            }

            auto &thisSizingType2(state->dataSize->CalcZoneSizing(DesDayNum, CtrlZoneNum));
            thisSizingType2.ZoneName = "test";
            thisSizingType2.ADUName = "test";
            thisSizingType2.CoolDesDay = "test";
            thisSizingType2.HeatDesDay = "test";
            thisSizingType2.cHeatDDDate = "test";
            thisSizingType2.cCoolDDDate = "test";
            thisSizingType2.AccountForDOAS = true;
            thisSizingType2.EMSOverrideDesHeatMassOn = true;
            thisSizingType2.EMSOverrideDesCoolMassOn = true;
            thisSizingType2.EMSOverrideDesHeatLoadOn = true;
            thisSizingType2.EMSOverrideDesCoolLoadOn = true;
            thisSizingType2.EMSOverrideDesHeatVolOn = true;
            thisSizingType2.EMSOverrideDesCoolVolOn = true;
            thisSizingType2.ZnCoolDgnSAMethod = 1;
            thisSizingType2.ZnHeatDgnSAMethod = 1;
            thisSizingType2.ZoneDesignSpecOAIndex = 1;
            thisSizingType2.CoolAirDesMethod = 1;
            thisSizingType2.HeatAirDesMethod = 1;
            thisSizingType2.DOASControlStrategy = 1;
            thisSizingType2.ActualZoneNum = 1;
            thisSizingType2.TimeStepNumAtHeatMax = 1;
            thisSizingType2.TimeStepNumAtCoolMax = 1;
            thisSizingType2.HeatDDNum = 1;
            thisSizingType2.CoolDDNum = 1;
            thisSizingType2.CoolDesTemp = 1.0;
            thisSizingType2.HeatDesTemp = 1.0;
            thisSizingType2.CoolDesTempDiff = 1.0;
            thisSizingType2.HeatDesTempDiff = 1.0;
            thisSizingType2.CoolDesHumRat = 1.0;
            thisSizingType2.HeatDesHumRat = 1.0;
            thisSizingType2.DesOAFlowPPer = 1.0;
            thisSizingType2.DesOAFlowPerArea = 1.0;
            thisSizingType2.InpDesCoolAirFlow = 1.0;
            thisSizingType2.DesCoolMinAirFlowPerArea = 1.0;
            thisSizingType2.DesCoolMinAirFlow = 1.0;
            thisSizingType2.DesCoolMinAirFlowFrac = 1.0;
            thisSizingType2.InpDesHeatAirFlow = 1.0;
            thisSizingType2.DesHeatMaxAirFlowPerArea = 1.0;
            thisSizingType2.DesHeatMaxAirFlow = 1.0;
            thisSizingType2.DesHeatMaxAirFlowFrac = 1.0;
            thisSizingType2.HeatSizingFactor = 1.0;
            thisSizingType2.CoolSizingFactor = 1.0;
            thisSizingType2.DOASLowSetpoint = 1.0;
            thisSizingType2.DOASHighSetpoint = 1.0;
            thisSizingType2.DesHeatMassFlow = 1.0;
            thisSizingType2.DesHeatMassFlowNoOA = 1.0;
            thisSizingType2.DesHeatOAFlowFrac = 1.0;
            thisSizingType2.EMSValueDesHeatMassFlow = 1.0;
            thisSizingType2.DesCoolMassFlow = 1.0;
            thisSizingType2.DesCoolMassFlowNoOA = 1.0;
            thisSizingType2.DesCoolOAFlowFrac = 1.0;
            thisSizingType2.EMSValueDesCoolMassFlow = 1.0;
            thisSizingType2.DesHeatLoad = 1.0;
            thisSizingType2.NonAirSysDesHeatLoad = 1.0;
            thisSizingType2.EMSValueDesHeatLoad = 1.0;
            thisSizingType2.DesCoolLoad = 1.0;
            thisSizingType2.NonAirSysDesCoolLoad = 1.0;
            thisSizingType2.EMSValueDesCoolLoad = 1.0;
            thisSizingType2.DesHeatDens = 1.0;
            thisSizingType2.DesCoolDens = 1.0;
            thisSizingType2.DesHeatVolFlow = 1.0;
            thisSizingType2.DesHeatVolFlowNoOA = 1.0;
            thisSizingType2.NonAirSysDesHeatVolFlow = 1.0;
            thisSizingType2.EMSValueDesHeatVolFlow = 1.0;
            thisSizingType2.DesCoolVolFlow = 1.0;
            thisSizingType2.DesCoolVolFlowNoOA = 1.0;
            thisSizingType2.NonAirSysDesCoolVolFlow = 1.0;
            thisSizingType2.EMSValueDesCoolVolFlow = 1.0;
            thisSizingType2.DesHeatVolFlowMax = 1.0;
            thisSizingType2.DesCoolVolFlowMin = 1.0;
            thisSizingType2.DesHeatCoilInTemp = 1.0;
            thisSizingType2.DesCoolCoilInTemp = 1.0;
            thisSizingType2.DesHeatCoilInHumRat = 1.0;
            thisSizingType2.DesCoolCoilInHumRat = 1.0;
            thisSizingType2.DesHeatCoilInTempTU = 1.0;
            thisSizingType2.DesCoolCoilInTempTU = 1.0;
            thisSizingType2.DesHeatCoilInHumRatTU = 1.0;
            thisSizingType2.DesCoolCoilInHumRatTU = 1.0;
            thisSizingType2.HeatMassFlow = 1.0;
            thisSizingType2.CoolMassFlow = 1.0;
            thisSizingType2.HeatLoad = 1.0;
            thisSizingType2.CoolLoad = 1.0;
            thisSizingType2.HeatZoneTemp = 1.0;
            thisSizingType2.HeatOutTemp = 1.0;
            thisSizingType2.HeatZoneRetTemp = 1.0;
            thisSizingType2.HeatTstatTemp = 1.0;
            thisSizingType2.CoolZoneTemp = 1.0;
            thisSizingType2.CoolOutTemp = 1.0;
            thisSizingType2.CoolZoneRetTemp = 1.0;
            thisSizingType2.CoolTstatTemp = 1.0;
            thisSizingType2.HeatZoneHumRat = 1.0;
            thisSizingType2.CoolZoneHumRat = 1.0;
            thisSizingType2.HeatOutHumRat = 1.0;
            thisSizingType2.CoolOutHumRat = 1.0;
            thisSizingType2.ZoneTempAtHeatPeak = 1.0;
            thisSizingType2.ZoneRetTempAtHeatPeak = 1.0;
            thisSizingType2.OutTempAtHeatPeak = 1.0;
            thisSizingType2.ZoneTempAtCoolPeak = 1.0;
            thisSizingType2.ZoneRetTempAtCoolPeak = 1.0;
            thisSizingType2.OutTempAtCoolPeak = 1.0;
            thisSizingType2.ZoneHumRatAtHeatPeak = 1.0;
            thisSizingType2.ZoneHumRatAtCoolPeak = 1.0;
            thisSizingType2.OutHumRatAtHeatPeak = 1.0;
            thisSizingType2.OutHumRatAtCoolPeak = 1.0;
            thisSizingType2.MinOA = 1.0;
            thisSizingType2.DesCoolMinAirFlow2 = 1.0;
            thisSizingType2.DesHeatMaxAirFlow2 = 1.0;
            thisSizingType2.ZoneADEffCooling = 1.0;
            thisSizingType2.ZoneADEffHeating = 1.0;
            thisSizingType2.ZoneSecondaryRecirculation = 1.0;
            thisSizingType2.ZoneVentilationEff = 1.0;
            thisSizingType2.ZonePrimaryAirFraction = 1.0;
            thisSizingType2.ZonePrimaryAirFractionHtg = 1.0;
            thisSizingType2.ZoneOAFracCooling = 1.0;
            thisSizingType2.ZoneOAFracHeating = 1.0;
            thisSizingType2.TotalOAFromPeople = 1.0;
            thisSizingType2.TotalOAFromArea = 1.0;
            thisSizingType2.TotPeopleInZone = 1.0;
            thisSizingType2.TotalZoneFloorArea = 1.0;
            thisSizingType2.ZonePeakOccupancy = 1.0;
            thisSizingType2.SupplyAirAdjustFactor = 1.0;
            thisSizingType2.ZpzClgByZone = 1.0;
            thisSizingType2.ZpzHtgByZone = 1.0;
            thisSizingType2.VozClgByZone = 1.0;
            thisSizingType2.VozHtgByZone = 1.0;
            thisSizingType2.DOASHeatLoad = 1.0;
            thisSizingType2.DOASCoolLoad = 1.0;
            thisSizingType2.DOASHeatAdd = 1.0;
            thisSizingType2.DOASLatAdd = 1.0;
            thisSizingType2.DOASSupMassFlow = 1.0;
            thisSizingType2.DOASSupTemp = 1.0;
            thisSizingType2.DOASSupHumRat = 1.0;
            thisSizingType2.DOASTotCoolLoad = 1.0;

            thisSizingType2.DOASHeatLoadSeq.allocate(state->dataZoneEquipmentManager->NumOfTimeStepInDay);
            thisSizingType2.DOASCoolLoadSeq.allocate(state->dataZoneEquipmentManager->NumOfTimeStepInDay);
            thisSizingType2.DOASHeatAddSeq.allocate(state->dataZoneEquipmentManager->NumOfTimeStepInDay);
            thisSizingType2.DOASLatAddSeq.allocate(state->dataZoneEquipmentManager->NumOfTimeStepInDay);
            thisSizingType2.DOASSupMassFlowSeq.allocate(state->dataZoneEquipmentManager->NumOfTimeStepInDay);
            thisSizingType2.DOASSupTempSeq.allocate(state->dataZoneEquipmentManager->NumOfTimeStepInDay);
            thisSizingType2.DOASSupHumRatSeq.allocate(state->dataZoneEquipmentManager->NumOfTimeStepInDay);
            thisSizingType2.DOASTotCoolLoadSeq.allocate(state->dataZoneEquipmentManager->NumOfTimeStepInDay);
            thisSizingType2.HeatFlowSeq.allocate(state->dataZoneEquipmentManager->NumOfTimeStepInDay);
            thisSizingType2.HeatFlowSeqNoOA.allocate(state->dataZoneEquipmentManager->NumOfTimeStepInDay);
            thisSizingType2.CoolFlowSeq.allocate(state->dataZoneEquipmentManager->NumOfTimeStepInDay);
            thisSizingType2.CoolFlowSeqNoOA.allocate(state->dataZoneEquipmentManager->NumOfTimeStepInDay);
            thisSizingType2.HeatLoadSeq.allocate(state->dataZoneEquipmentManager->NumOfTimeStepInDay);
            thisSizingType2.CoolLoadSeq.allocate(state->dataZoneEquipmentManager->NumOfTimeStepInDay);
            thisSizingType2.HeatZoneTempSeq.allocate(state->dataZoneEquipmentManager->NumOfTimeStepInDay);
            thisSizingType2.HeatOutTempSeq.allocate(state->dataZoneEquipmentManager->NumOfTimeStepInDay);
            thisSizingType2.HeatZoneRetTempSeq.allocate(state->dataZoneEquipmentManager->NumOfTimeStepInDay);
            thisSizingType2.HeatTstatTempSeq.allocate(state->dataZoneEquipmentManager->NumOfTimeStepInDay);
            thisSizingType2.DesHeatSetPtSeq.allocate(state->dataZoneEquipmentManager->NumOfTimeStepInDay);
            thisSizingType2.CoolZoneTempSeq.allocate(state->dataZoneEquipmentManager->NumOfTimeStepInDay);
            thisSizingType2.CoolOutTempSeq.allocate(state->dataZoneEquipmentManager->NumOfTimeStepInDay);
            thisSizingType2.CoolZoneRetTempSeq.allocate(state->dataZoneEquipmentManager->NumOfTimeStepInDay);
            thisSizingType2.CoolTstatTempSeq.allocate(state->dataZoneEquipmentManager->NumOfTimeStepInDay);
            thisSizingType2.DesCoolSetPtSeq.allocate(state->dataZoneEquipmentManager->NumOfTimeStepInDay);
            thisSizingType2.HeatZoneHumRatSeq.allocate(state->dataZoneEquipmentManager->NumOfTimeStepInDay);
            thisSizingType2.CoolZoneHumRatSeq.allocate(state->dataZoneEquipmentManager->NumOfTimeStepInDay);
            thisSizingType2.HeatOutHumRatSeq.allocate(state->dataZoneEquipmentManager->NumOfTimeStepInDay);
            thisSizingType2.CoolOutHumRatSeq.allocate(state->dataZoneEquipmentManager->NumOfTimeStepInDay);

            for (int TimeStepIndex = 1; TimeStepIndex <= state->dataZoneEquipmentManager->NumOfTimeStepInDay; ++TimeStepIndex) {
                thisSizingType2.DOASHeatLoadSeq(TimeStepIndex) = 1.0;
                thisSizingType2.DOASCoolLoadSeq(TimeStepIndex) = 1.0;
                thisSizingType2.DOASHeatAddSeq(TimeStepIndex) = 1.0;
                thisSizingType2.DOASLatAddSeq(TimeStepIndex) = 1.0;
                thisSizingType2.DOASSupMassFlowSeq(TimeStepIndex) = 1.0;
                thisSizingType2.DOASSupTempSeq(TimeStepIndex) = 1.0;
                thisSizingType2.DOASSupHumRatSeq(TimeStepIndex) = 1.0;
                thisSizingType2.DOASTotCoolLoadSeq(TimeStepIndex) = 1.0;
                thisSizingType2.HeatFlowSeq(TimeStepIndex) = 1.0;
                thisSizingType2.HeatFlowSeqNoOA(TimeStepIndex) = 1.0;
                thisSizingType2.CoolFlowSeq(TimeStepIndex) = 1.0;
                thisSizingType2.CoolFlowSeqNoOA(TimeStepIndex) = 1.0;
                thisSizingType2.HeatLoadSeq(TimeStepIndex) = 1.0;
                thisSizingType2.CoolLoadSeq(TimeStepIndex) = 1.0;
                thisSizingType2.HeatZoneTempSeq(TimeStepIndex) = 1.0;
                thisSizingType2.HeatOutTempSeq(TimeStepIndex) = 1.0;
                thisSizingType2.HeatZoneRetTempSeq(TimeStepIndex) = 1.0;
                thisSizingType2.HeatTstatTempSeq(TimeStepIndex) = 1.0;
                thisSizingType2.DesHeatSetPtSeq(TimeStepIndex) = 1.0;
                thisSizingType2.CoolZoneTempSeq(TimeStepIndex) = 1.0;
                thisSizingType2.CoolOutTempSeq(TimeStepIndex) = 1.0;
                thisSizingType2.CoolZoneRetTempSeq(TimeStepIndex) = 1.0;
                thisSizingType2.CoolTstatTempSeq(TimeStepIndex) = 1.0;
                thisSizingType2.DesCoolSetPtSeq(TimeStepIndex) = 1.0;
                thisSizingType2.HeatZoneHumRatSeq(TimeStepIndex) = 1.0;
                thisSizingType2.CoolZoneHumRatSeq(TimeStepIndex) = 1.0;
                thisSizingType2.HeatOutHumRatSeq(TimeStepIndex) = 1.0;
                thisSizingType2.CoolOutHumRatSeq(TimeStepIndex) = 1.0;
            }
        }
    }

    ZoneEquipmentManager::RezeroZoneSizingArrays(*state);

    for (int CtrlZoneNum = 1; CtrlZoneNum <= state->dataGlobal->NumOfZones; ++CtrlZoneNum) {
        for (int DesDayNum = 1; DesDayNum <= state->dataEnvrn->TotDesDays + state->dataEnvrn->TotRunDesPersDays; ++DesDayNum) {
            auto &thisSizingType(state->dataSize->ZoneSizing(DesDayNum, CtrlZoneNum));
            // EXPECT_EQ(thisSizingType.ZoneName, "");
            // EXPECT_EQ(thisSizingType.ADUName, "");
            EXPECT_EQ(thisSizingType.CoolDesDay, "");
            EXPECT_EQ(thisSizingType.HeatDesDay, "");
            EXPECT_EQ(thisSizingType.cHeatDDDate, "");
            EXPECT_EQ(thisSizingType.cCoolDDDate, "");
            // EXPECT_FALSE(thisSizingType.AccountForDOAS);
            // EXPECT_FALSE(thisSizingType.EMSOverrideDesHeatMassOn);
            // EXPECT_FALSE(thisSizingType.EMSOverrideDesCoolMassOn);
            // EXPECT_FALSE(thisSizingType.EMSOverrideDesHeatLoadOn);
            // EXPECT_FALSE(thisSizingType.EMSOverrideDesCoolLoadOn);
            // EXPECT_FALSE(thisSizingType.EMSOverrideDesHeatVolOn);
            // EXPECT_FALSE(thisSizingType.EMSOverrideDesCoolVolOn);
            // EXPECT_EQ(thisSizingType.ZnCoolDgnSAMethod, 0);
            // EXPECT_EQ(thisSizingType.ZnHeatDgnSAMethod, 0);
            // EXPECT_EQ(thisSizingType.ZoneDesignSpecOAIndex, 0);
            // EXPECT_EQ(thisSizingType.OADesMethod, 0);
            // EXPECT_EQ(thisSizingType.CoolAirDesMethod, 0);
            // EXPECT_EQ(thisSizingType.HeatAirDesMethod, 0);
            // EXPECT_EQ(thisSizingType.DOASControlStrategy, 0);
            // EXPECT_EQ(thisSizingType.ActualZoneNum, 0);
            EXPECT_EQ(thisSizingType.TimeStepNumAtHeatMax, 0);
            EXPECT_EQ(thisSizingType.TimeStepNumAtCoolMax, 0);
            EXPECT_EQ(thisSizingType.HeatDDNum, 0);
            EXPECT_EQ(thisSizingType.CoolDDNum, 0);
            // EXPECT_EQ(thisSizingType.CoolDesTemp, 0.0);
            // EXPECT_EQ(thisSizingType.HeatDesTemp, 0.0);
            // EXPECT_EQ(thisSizingType.CoolDesTempDiff, 0.0);
            // EXPECT_EQ(thisSizingType.HeatDesTempDiff, 0.0);
            // EXPECT_EQ(thisSizingType.CoolDesHumRat, 0.0);
            // EXPECT_EQ(thisSizingType.HeatDesHumRat, 0.0);
            // EXPECT_EQ(thisSizingType.DesOAFlowPPer, 0.0);
            // EXPECT_EQ(thisSizingType.DesOAFlowPerArea, 0.0);
            // EXPECT_EQ(thisSizingType.DesOAFlow, 0.0);
            // EXPECT_EQ(thisSizingType.InpDesCoolAirFlow, 0.0);
            // EXPECT_EQ(thisSizingType.DesCoolMinAirFlowPerArea, 0.0);
            // EXPECT_EQ(thisSizingType.DesCoolMinAirFlow, 0.0);
            // EXPECT_EQ(thisSizingType.DesCoolMinAirFlowFrac, 0.0);
            // EXPECT_EQ(thisSizingType.InpDesHeatAirFlow, 0.0);
            // EXPECT_EQ(thisSizingType.DesHeatMaxAirFlowPerArea, 0.0);
            // EXPECT_EQ(thisSizingType.DesHeatMaxAirFlow, 0.0);
            // EXPECT_EQ(thisSizingType.DesHeatMaxAirFlowFrac, 0.0);
            // EXPECT_EQ(thisSizingType.HeatSizingFactor, 0.0);
            // EXPECT_EQ(thisSizingType.CoolSizingFactor, 0.0);
            // EXPECT_EQ(thisSizingType.DOASLowSetpoint, 0.0);
            // EXPECT_EQ(thisSizingType.DOASHighSetpoint, 0.0);
            EXPECT_EQ(thisSizingType.DesHeatMassFlow, 0.0);
            // EXPECT_EQ(thisSizingType.DesHeatMassFlowNoOA, 0.0);
            // EXPECT_EQ(thisSizingType.DesHeatOAFlowFrac, 0.0);
            // EXPECT_EQ(thisSizingType.EMSValueDesHeatMassFlow, 0.0);
            EXPECT_EQ(thisSizingType.DesCoolMassFlow, 0.0);
            // EXPECT_EQ(thisSizingType.DesCoolMassFlowNoOA, 0.0);
            // EXPECT_EQ(thisSizingType.DesCoolOAFlowFrac, 0.0);
            // EXPECT_EQ(thisSizingType.EMSValueDesCoolMassFlow, 0.0);
            EXPECT_EQ(thisSizingType.DesHeatLoad, 0.0);
            // EXPECT_EQ(thisSizingType.NonAirSysDesHeatLoad, 0.0);
            // EXPECT_EQ(thisSizingType.EMSValueDesHeatLoad, 0.0);
            EXPECT_EQ(thisSizingType.DesCoolLoad, 0.0);
            // EXPECT_EQ(thisSizingType.NonAirSysDesCoolLoad, 0.0);
            // EXPECT_EQ(thisSizingType.EMSValueDesCoolLoad, 0.0);
            EXPECT_EQ(thisSizingType.DesHeatDens, 0.0);
            EXPECT_EQ(thisSizingType.DesCoolDens, 0.0);
            EXPECT_EQ(thisSizingType.DesHeatVolFlow, 0.0);
            // EXPECT_EQ(thisSizingType.DesHeatVolFlowNoOA, 0.0);
            // EXPECT_EQ(thisSizingType.NonAirSysDesHeatVolFlow, 0.0);
            // EXPECT_EQ(thisSizingType.EMSValueDesHeatVolFlow, 0.0);
            EXPECT_EQ(thisSizingType.DesCoolVolFlow, 0.0);
            // EXPECT_EQ(thisSizingType.DesCoolVolFlowNoOA, 0.0);
            // EXPECT_EQ(thisSizingType.NonAirSysDesCoolVolFlow, 0.0);
            // EXPECT_EQ(thisSizingType.EMSValueDesCoolVolFlow, 0.0);
            EXPECT_EQ(thisSizingType.DesHeatVolFlowMax, 0.0);
            EXPECT_EQ(thisSizingType.DesCoolVolFlowMin, 0.0);
            EXPECT_EQ(thisSizingType.DesHeatCoilInTemp, 0.0);
            EXPECT_EQ(thisSizingType.DesCoolCoilInTemp, 0.0);
            EXPECT_EQ(thisSizingType.DesHeatCoilInHumRat, 0.0);
            EXPECT_EQ(thisSizingType.DesCoolCoilInHumRat, 0.0);
            EXPECT_EQ(thisSizingType.DesHeatCoilInTempTU, 0.0);
            EXPECT_EQ(thisSizingType.DesCoolCoilInTempTU, 0.0);
            EXPECT_EQ(thisSizingType.DesHeatCoilInHumRatTU, 0.0);
            EXPECT_EQ(thisSizingType.DesCoolCoilInHumRatTU, 0.0);
            EXPECT_EQ(thisSizingType.HeatMassFlow, 0.0);
            EXPECT_EQ(thisSizingType.CoolMassFlow, 0.0);
            EXPECT_EQ(thisSizingType.HeatLoad, 0.0);
            EXPECT_EQ(thisSizingType.CoolLoad, 0.0);
            EXPECT_EQ(thisSizingType.HeatZoneTemp, 0.0);
            EXPECT_EQ(thisSizingType.HeatOutTemp, 0.0);
            EXPECT_EQ(thisSizingType.HeatZoneRetTemp, 0.0);
            EXPECT_EQ(thisSizingType.HeatTstatTemp, 0.0);
            EXPECT_EQ(thisSizingType.CoolZoneTemp, 0.0);
            EXPECT_EQ(thisSizingType.CoolOutTemp, 0.0);
            EXPECT_EQ(thisSizingType.CoolZoneRetTemp, 0.0);
            EXPECT_EQ(thisSizingType.CoolTstatTemp, 0.0);
            EXPECT_EQ(thisSizingType.HeatZoneHumRat, 0.0);
            EXPECT_EQ(thisSizingType.CoolZoneHumRat, 0.0);
            EXPECT_EQ(thisSizingType.HeatOutHumRat, 0.0);
            EXPECT_EQ(thisSizingType.CoolOutHumRat, 0.0);
            EXPECT_EQ(thisSizingType.ZoneTempAtHeatPeak, 0.0);
            EXPECT_EQ(thisSizingType.ZoneRetTempAtHeatPeak, 0.0);
            EXPECT_EQ(thisSizingType.OutTempAtHeatPeak, 0.0);
            EXPECT_EQ(thisSizingType.ZoneTempAtCoolPeak, 0.0);
            EXPECT_EQ(thisSizingType.ZoneRetTempAtCoolPeak, 0.0);
            EXPECT_EQ(thisSizingType.OutTempAtCoolPeak, 0.0);
            EXPECT_EQ(thisSizingType.ZoneHumRatAtHeatPeak, 0.0);
            EXPECT_EQ(thisSizingType.ZoneHumRatAtCoolPeak, 0.0);
            EXPECT_EQ(thisSizingType.OutHumRatAtHeatPeak, 0.0);
            EXPECT_EQ(thisSizingType.OutHumRatAtCoolPeak, 0.0);
            // EXPECT_EQ(thisSizingType.MinOA, 0.0);
            // EXPECT_EQ(thisSizingType.DesCoolMinAirFlow2, 0.0);
            // EXPECT_EQ(thisSizingType.DesHeatMaxAirFlow2, 0.0);
            // EXPECT_EQ(thisSizingType.ZoneADEffCooling, 0.0);
            // EXPECT_EQ(thisSizingType.ZoneADEffHeating, 0.0);
            // EXPECT_EQ(thisSizingType.ZoneSecondaryRecirculation, 0.0);
            // EXPECT_EQ(thisSizingType.ZoneVentilationEff, 0.0);
            // EXPECT_EQ(thisSizingType.ZonePrimaryAirFraction, 0.0);
            // EXPECT_EQ(thisSizingType.ZonePrimaryAirFractionHtg, 0.0);
            // EXPECT_EQ(thisSizingType.ZoneOAFracCooling, 0.0);
            // EXPECT_EQ(thisSizingType.ZoneOAFracHeating, 0.0);
            // EXPECT_EQ(thisSizingType.TotalOAFromPeople, 0.0);
            // EXPECT_EQ(thisSizingType.TotalOAFromArea, 0.0);
            // EXPECT_EQ(thisSizingType.TotPeopleInZone, 0.0);
            // EXPECT_EQ(thisSizingType.TotalZoneFloorArea, 0.0);
            // EXPECT_EQ(thisSizingType.ZonePeakOccupancy, 0.0);
            // EXPECT_EQ(thisSizingType.SupplyAirAdjustFactor, 0.0);
            // EXPECT_EQ(thisSizingType.ZpzClgByZone, 0.0);
            // EXPECT_EQ(thisSizingType.ZpzHtgByZone, 0.0);
            // EXPECT_EQ(thisSizingType.VozClgByZone, 0.0);
            // EXPECT_EQ(thisSizingType.VozHtgByZone, 0.0);
            EXPECT_EQ(thisSizingType.DOASHeatLoad, 0.0);
            EXPECT_EQ(thisSizingType.DOASCoolLoad, 0.0);
            // EXPECT_EQ(thisSizingType.DOASHeatAdd, 0.0);
            // EXPECT_EQ(thisSizingType.DOASLatAdd, 0.0);
            EXPECT_EQ(thisSizingType.DOASSupMassFlow, 0.0);
            EXPECT_EQ(thisSizingType.DOASSupTemp, 0.0);
            EXPECT_EQ(thisSizingType.DOASSupHumRat, 0.0);
            EXPECT_EQ(thisSizingType.DOASTotCoolLoad, 0.0);

            for (int TimeStepIndex = 1; TimeStepIndex <= state->dataZoneEquipmentManager->NumOfTimeStepInDay; ++TimeStepIndex) {
                EXPECT_EQ(thisSizingType.DOASHeatLoadSeq(TimeStepIndex), 0.0);
                EXPECT_EQ(thisSizingType.DOASCoolLoadSeq(TimeStepIndex), 0.0);
                EXPECT_EQ(thisSizingType.DOASHeatAddSeq(TimeStepIndex), 0.0);
                EXPECT_EQ(thisSizingType.DOASLatAddSeq(TimeStepIndex), 0.0);
                EXPECT_EQ(thisSizingType.DOASSupMassFlowSeq(TimeStepIndex), 0.0);
                EXPECT_EQ(thisSizingType.DOASSupTempSeq(TimeStepIndex), 0.0);
                EXPECT_EQ(thisSizingType.DOASSupHumRatSeq(TimeStepIndex), 0.0);
                EXPECT_EQ(thisSizingType.DOASTotCoolLoadSeq(TimeStepIndex), 0.0);
                EXPECT_EQ(thisSizingType.HeatFlowSeq(TimeStepIndex), 0.0);
                EXPECT_EQ(thisSizingType.HeatFlowSeqNoOA(TimeStepIndex), 0.0);
                EXPECT_EQ(thisSizingType.CoolFlowSeq(TimeStepIndex), 0.0);
                EXPECT_EQ(thisSizingType.CoolFlowSeqNoOA(TimeStepIndex), 0.0);
                EXPECT_EQ(thisSizingType.HeatLoadSeq(TimeStepIndex), 0.0);
                EXPECT_EQ(thisSizingType.CoolLoadSeq(TimeStepIndex), 0.0);
                EXPECT_EQ(thisSizingType.HeatZoneTempSeq(TimeStepIndex), 0.0);
                EXPECT_EQ(thisSizingType.HeatOutTempSeq(TimeStepIndex), 0.0);
                EXPECT_EQ(thisSizingType.HeatZoneRetTempSeq(TimeStepIndex), 0.0);
                EXPECT_EQ(thisSizingType.HeatTstatTempSeq(TimeStepIndex), 0.0);
                EXPECT_EQ(thisSizingType.DesHeatSetPtSeq(TimeStepIndex), 0.0);
                EXPECT_EQ(thisSizingType.CoolZoneTempSeq(TimeStepIndex), 0.0);
                EXPECT_EQ(thisSizingType.CoolOutTempSeq(TimeStepIndex), 0.0);
                EXPECT_EQ(thisSizingType.CoolZoneRetTempSeq(TimeStepIndex), 0.0);
                EXPECT_EQ(thisSizingType.CoolTstatTempSeq(TimeStepIndex), 0.0);
                EXPECT_EQ(thisSizingType.DesCoolSetPtSeq(TimeStepIndex), 0.0);
                EXPECT_EQ(thisSizingType.HeatZoneHumRatSeq(TimeStepIndex), 0.0);
                EXPECT_EQ(thisSizingType.CoolZoneHumRatSeq(TimeStepIndex), 0.0);
                EXPECT_EQ(thisSizingType.HeatOutHumRatSeq(TimeStepIndex), 0.0);
                EXPECT_EQ(thisSizingType.CoolOutHumRatSeq(TimeStepIndex), 0.0);
            }

            auto &thisSizingType2(state->dataSize->CalcZoneSizing(DesDayNum, CtrlZoneNum));
            // EXPECT_EQ(thisSizingType2.ZoneName, "");
            // EXPECT_EQ(thisSizingType2.ADUName, "");
            EXPECT_EQ(thisSizingType2.CoolDesDay, "");
            EXPECT_EQ(thisSizingType2.HeatDesDay, "");
            EXPECT_EQ(thisSizingType2.cHeatDDDate, "");
            EXPECT_EQ(thisSizingType2.cCoolDDDate, "");
            // EXPECT_FALSE(thisSizingType2.AccountForDOAS);
            // EXPECT_FALSE(thisSizingType2.EMSOverrideDesHeatMassOn);
            // EXPECT_FALSE(thisSizingType2.EMSOverrideDesCoolMassOn);
            // EXPECT_FALSE(thisSizingType2.EMSOverrideDesHeatLoadOn);
            // EXPECT_FALSE(thisSizingType2.EMSOverrideDesCoolLoadOn);
            // EXPECT_FALSE(thisSizingType2.EMSOverrideDesHeatVolOn);
            // EXPECT_FALSE(thisSizingType2.EMSOverrideDesCoolVolOn);
            // EXPECT_EQ(thisSizingType2.ZnCoolDgnSAMethod, 0);
            // EXPECT_EQ(thisSizingType2.ZnHeatDgnSAMethod, 0);
            // EXPECT_EQ(thisSizingType2.ZoneDesignSpecOAIndex, 0);
            // EXPECT_EQ(thisSizingType2.OADesMethod, 0);
            // EXPECT_EQ(thisSizingType2.CoolAirDesMethod, 0);
            // EXPECT_EQ(thisSizingType2.HeatAirDesMethod, 0);
            // EXPECT_EQ(thisSizingType2.DOASControlStrategy, 0);
            // EXPECT_EQ(thisSizingType2.ActualZoneNum, 0);
            EXPECT_EQ(thisSizingType2.TimeStepNumAtHeatMax, 0);
            EXPECT_EQ(thisSizingType2.TimeStepNumAtCoolMax, 0);
            EXPECT_EQ(thisSizingType2.HeatDDNum, 0);
            EXPECT_EQ(thisSizingType2.CoolDDNum, 0);
            // EXPECT_EQ(thisSizingType2.CoolDesTemp, 0.0);
            // EXPECT_EQ(thisSizingType2.HeatDesTemp, 0.0);
            // EXPECT_EQ(thisSizingType2.CoolDesTempDiff, 0.0);
            // EXPECT_EQ(thisSizingType2.HeatDesTempDiff, 0.0);
            // EXPECT_EQ(thisSizingType2.CoolDesHumRat, 0.0);
            // EXPECT_EQ(thisSizingType2.HeatDesHumRat, 0.0);
            // EXPECT_EQ(thisSizingType2.DesOAFlowPPer, 0.0);
            // EXPECT_EQ(thisSizingType2.DesOAFlowPerArea, 0.0);
            // EXPECT_EQ(thisSizingType2.DesOAFlow, 0.0);
            // EXPECT_EQ(thisSizingType2.InpDesCoolAirFlow, 0.0);
            // EXPECT_EQ(thisSizingType2.DesCoolMinAirFlowPerArea, 0.0);
            // EXPECT_EQ(thisSizingType2.DesCoolMinAirFlow, 0.0);
            // EXPECT_EQ(thisSizingType2.DesCoolMinAirFlowFrac, 0.0);
            // EXPECT_EQ(thisSizingType2.InpDesHeatAirFlow, 0.0);
            // EXPECT_EQ(thisSizingType2.DesHeatMaxAirFlowPerArea, 0.0);
            // EXPECT_EQ(thisSizingType2.DesHeatMaxAirFlow, 0.0);
            // EXPECT_EQ(thisSizingType2.DesHeatMaxAirFlowFrac, 0.0);
            // EXPECT_EQ(thisSizingType2.HeatSizingFactor, 0.0);
            // EXPECT_EQ(thisSizingType2.CoolSizingFactor, 0.0);
            // EXPECT_EQ(thisSizingType2.DOASLowSetpoint, 0.0);
            // EXPECT_EQ(thisSizingType2.DOASHighSetpoint, 0.0);
            EXPECT_EQ(thisSizingType2.DesHeatMassFlow, 0.0);
            // EXPECT_EQ(thisSizingType2.DesHeatMassFlowNoOA, 0.0);
            // EXPECT_EQ(thisSizingType2.DesHeatOAFlowFrac, 0.0);
            // EXPECT_EQ(thisSizingType2.EMSValueDesHeatMassFlow, 0.0);
            EXPECT_EQ(thisSizingType2.DesCoolMassFlow, 0.0);
            // EXPECT_EQ(thisSizingType2.DesCoolMassFlowNoOA, 0.0);
            // EXPECT_EQ(thisSizingType2.DesCoolOAFlowFrac, 0.0);
            // EXPECT_EQ(thisSizingType2.EMSValueDesCoolMassFlow, 0.0);
            EXPECT_EQ(thisSizingType2.DesHeatLoad, 0.0);
            // EXPECT_EQ(thisSizingType2.NonAirSysDesHeatLoad, 0.0);
            // EXPECT_EQ(thisSizingType2.EMSValueDesHeatLoad, 0.0);
            EXPECT_EQ(thisSizingType2.DesCoolLoad, 0.0);
            // EXPECT_EQ(thisSizingType2.NonAirSysDesCoolLoad, 0.0);
            // EXPECT_EQ(thisSizingType2.EMSValueDesCoolLoad, 0.0);
            EXPECT_EQ(thisSizingType2.DesHeatDens, 0.0);
            EXPECT_EQ(thisSizingType2.DesCoolDens, 0.0);
            EXPECT_EQ(thisSizingType2.DesHeatVolFlow, 0.0);
            // EXPECT_EQ(thisSizingType2.DesHeatVolFlowNoOA, 0.0);
            // EXPECT_EQ(thisSizingType2.NonAirSysDesHeatVolFlow, 0.0);
            // EXPECT_EQ(thisSizingType2.EMSValueDesHeatVolFlow, 0.0);
            EXPECT_EQ(thisSizingType2.DesCoolVolFlow, 0.0);
            // EXPECT_EQ(thisSizingType2.DesCoolVolFlowNoOA, 0.0);
            // EXPECT_EQ(thisSizingType2.NonAirSysDesCoolVolFlow, 0.0);
            // EXPECT_EQ(thisSizingType2.EMSValueDesCoolVolFlow, 0.0);
            EXPECT_EQ(thisSizingType2.DesHeatVolFlowMax, 0.0);
            EXPECT_EQ(thisSizingType2.DesCoolVolFlowMin, 0.0);
            EXPECT_EQ(thisSizingType2.DesHeatCoilInTemp, 0.0);
            EXPECT_EQ(thisSizingType2.DesCoolCoilInTemp, 0.0);
            EXPECT_EQ(thisSizingType2.DesHeatCoilInHumRat, 0.0);
            EXPECT_EQ(thisSizingType2.DesCoolCoilInHumRat, 0.0);
            EXPECT_EQ(thisSizingType2.DesHeatCoilInTempTU, 0.0);
            EXPECT_EQ(thisSizingType2.DesCoolCoilInTempTU, 0.0);
            EXPECT_EQ(thisSizingType2.DesHeatCoilInHumRatTU, 0.0);
            EXPECT_EQ(thisSizingType2.DesCoolCoilInHumRatTU, 0.0);
            EXPECT_EQ(thisSizingType2.HeatMassFlow, 0.0);
            EXPECT_EQ(thisSizingType2.CoolMassFlow, 0.0);
            EXPECT_EQ(thisSizingType2.HeatLoad, 0.0);
            EXPECT_EQ(thisSizingType2.CoolLoad, 0.0);
            EXPECT_EQ(thisSizingType2.HeatZoneTemp, 0.0);
            EXPECT_EQ(thisSizingType2.HeatOutTemp, 0.0);
            EXPECT_EQ(thisSizingType2.HeatZoneRetTemp, 0.0);
            EXPECT_EQ(thisSizingType2.HeatTstatTemp, 0.0);
            EXPECT_EQ(thisSizingType2.CoolZoneTemp, 0.0);
            EXPECT_EQ(thisSizingType2.CoolOutTemp, 0.0);
            EXPECT_EQ(thisSizingType2.CoolZoneRetTemp, 0.0);
            EXPECT_EQ(thisSizingType2.CoolTstatTemp, 0.0);
            EXPECT_EQ(thisSizingType2.HeatZoneHumRat, 0.0);
            EXPECT_EQ(thisSizingType2.CoolZoneHumRat, 0.0);
            EXPECT_EQ(thisSizingType2.HeatOutHumRat, 0.0);
            EXPECT_EQ(thisSizingType2.CoolOutHumRat, 0.0);
            EXPECT_EQ(thisSizingType2.ZoneTempAtHeatPeak, 0.0);
            EXPECT_EQ(thisSizingType2.ZoneRetTempAtHeatPeak, 0.0);
            EXPECT_EQ(thisSizingType2.OutTempAtHeatPeak, 0.0);
            EXPECT_EQ(thisSizingType2.ZoneTempAtCoolPeak, 0.0);
            EXPECT_EQ(thisSizingType2.ZoneRetTempAtCoolPeak, 0.0);
            EXPECT_EQ(thisSizingType2.OutTempAtCoolPeak, 0.0);
            EXPECT_EQ(thisSizingType2.ZoneHumRatAtHeatPeak, 0.0);
            EXPECT_EQ(thisSizingType2.ZoneHumRatAtCoolPeak, 0.0);
            EXPECT_EQ(thisSizingType2.OutHumRatAtHeatPeak, 0.0);
            EXPECT_EQ(thisSizingType2.OutHumRatAtCoolPeak, 0.0);
            // EXPECT_EQ(thisSizingType2.MinOA, 0.0);
            // EXPECT_EQ(thisSizingType2.DesCoolMinAirFlow2, 0.0);
            // EXPECT_EQ(thisSizingType2.DesHeatMaxAirFlow2, 0.0);
            // EXPECT_EQ(thisSizingType2.ZoneADEffCooling, 0.0);
            // EXPECT_EQ(thisSizingType2.ZoneADEffHeating, 0.0);
            // EXPECT_EQ(thisSizingType2.ZoneSecondaryRecirculation, 0.0);
            // EXPECT_EQ(thisSizingType2.ZoneVentilationEff, 0.0);
            // EXPECT_EQ(thisSizingType2.ZonePrimaryAirFraction, 0.0);
            // EXPECT_EQ(thisSizingType2.ZonePrimaryAirFractionHtg, 0.0);
            // EXPECT_EQ(thisSizingType2.ZoneOAFracCooling, 0.0);
            // EXPECT_EQ(thisSizingType2.ZoneOAFracHeating, 0.0);
            // EXPECT_EQ(thisSizingType2.TotalOAFromPeople, 0.0);
            // EXPECT_EQ(thisSizingType2.TotalOAFromArea, 0.0);
            // EXPECT_EQ(thisSizingType2.TotPeopleInZone, 0.0);
            // EXPECT_EQ(thisSizingType2.TotalZoneFloorArea, 0.0);
            // EXPECT_EQ(thisSizingType2.ZonePeakOccupancy, 0.0);
            // EXPECT_EQ(thisSizingType2.SupplyAirAdjustFactor, 0.0);
            // EXPECT_EQ(thisSizingType2.ZpzClgByZone, 0.0);
            // EXPECT_EQ(thisSizingType2.ZpzHtgByZone, 0.0);
            // EXPECT_EQ(thisSizingType2.VozClgByZone, 0.0);
            // EXPECT_EQ(thisSizingType2.VozHtgByZone, 0.0);
            EXPECT_EQ(thisSizingType2.DOASHeatLoad, 0.0);
            EXPECT_EQ(thisSizingType2.DOASCoolLoad, 0.0);
            // EXPECT_EQ(thisSizingType2.DOASHeatAdd, 0.0);
            // EXPECT_EQ(thisSizingType2.DOASLatAdd, 0.0);
            EXPECT_EQ(thisSizingType2.DOASSupMassFlow, 0.0);
            EXPECT_EQ(thisSizingType2.DOASSupTemp, 0.0);
            EXPECT_EQ(thisSizingType2.DOASSupHumRat, 0.0);
            EXPECT_EQ(thisSizingType2.DOASTotCoolLoad, 0.0);

            for (int TimeStepIndex = 1; TimeStepIndex <= state->dataZoneEquipmentManager->NumOfTimeStepInDay; ++TimeStepIndex) {
                EXPECT_EQ(thisSizingType2.DOASHeatLoadSeq(TimeStepIndex), 0.0);
                EXPECT_EQ(thisSizingType2.DOASCoolLoadSeq(TimeStepIndex), 0.0);
                EXPECT_EQ(thisSizingType2.DOASHeatAddSeq(TimeStepIndex), 0.0);
                EXPECT_EQ(thisSizingType2.DOASLatAddSeq(TimeStepIndex), 0.0);
                EXPECT_EQ(thisSizingType2.DOASSupMassFlowSeq(TimeStepIndex), 0.0);
                EXPECT_EQ(thisSizingType2.DOASSupTempSeq(TimeStepIndex), 0.0);
                EXPECT_EQ(thisSizingType2.DOASSupHumRatSeq(TimeStepIndex), 0.0);
                EXPECT_EQ(thisSizingType2.DOASTotCoolLoadSeq(TimeStepIndex), 0.0);
                EXPECT_EQ(thisSizingType2.HeatFlowSeq(TimeStepIndex), 0.0);
                EXPECT_EQ(thisSizingType2.HeatFlowSeqNoOA(TimeStepIndex), 0.0);
                EXPECT_EQ(thisSizingType2.CoolFlowSeq(TimeStepIndex), 0.0);
                EXPECT_EQ(thisSizingType2.CoolFlowSeqNoOA(TimeStepIndex), 0.0);
                EXPECT_EQ(thisSizingType2.HeatLoadSeq(TimeStepIndex), 0.0);
                EXPECT_EQ(thisSizingType2.CoolLoadSeq(TimeStepIndex), 0.0);
                EXPECT_EQ(thisSizingType2.HeatZoneTempSeq(TimeStepIndex), 0.0);
                EXPECT_EQ(thisSizingType2.HeatOutTempSeq(TimeStepIndex), 0.0);
                EXPECT_EQ(thisSizingType2.HeatZoneRetTempSeq(TimeStepIndex), 0.0);
                EXPECT_EQ(thisSizingType2.HeatTstatTempSeq(TimeStepIndex), 0.0);
                EXPECT_EQ(thisSizingType2.DesHeatSetPtSeq(TimeStepIndex), 0.0);
                EXPECT_EQ(thisSizingType2.CoolZoneTempSeq(TimeStepIndex), 0.0);
                EXPECT_EQ(thisSizingType2.CoolOutTempSeq(TimeStepIndex), 0.0);
                EXPECT_EQ(thisSizingType2.CoolZoneRetTempSeq(TimeStepIndex), 0.0);
                EXPECT_EQ(thisSizingType2.CoolTstatTempSeq(TimeStepIndex), 0.0);
                EXPECT_EQ(thisSizingType2.DesCoolSetPtSeq(TimeStepIndex), 0.0);
                EXPECT_EQ(thisSizingType2.HeatZoneHumRatSeq(TimeStepIndex), 0.0);
                EXPECT_EQ(thisSizingType2.CoolZoneHumRatSeq(TimeStepIndex), 0.0);
                EXPECT_EQ(thisSizingType2.HeatOutHumRatSeq(TimeStepIndex), 0.0);
                EXPECT_EQ(thisSizingType2.CoolOutHumRatSeq(TimeStepIndex), 0.0);
            }
        }
    }
}

TEST_F(EnergyPlusFixture, ZoneEquipmentManager_ZoneMassBalance_wAdjustInfiltrationFlow)
{

    std::string const idf_objects = delimited_string({

        "ZoneAirMassFlowConservation,",
        "  AdjustMixingOnly,            !- Adjust Zone Mixing and Return For Air Mass Flow Balance",
        "  AdjustInfiltrationFlow,      !- Infiltration Balancing Method",
        "  AllZones;                    !- Infiltration Balancing Zones",

        "Zone,",
        "  SZone;                       !- Name",

        "Zone,",
        "  RZone;                       !- Name",

        "ZoneHVAC:EquipmentConnections,",
        " SZone,                        !- Zone Name",
        " SZone Equipment,              !- Zone Conditioning Equipment List Name",
        " SZone In Node,                !- Zone Air Inlet Node or NodeList Name",
        " SZone Exh Nodes,              !- Zone Air Exhaust Node or NodeList Name",
        " SZone Node,                   !- Zone Air Node Name",
        " SZone Ret Node;               !- Zone Return Air Node Name",

        "ZoneHVAC:EquipmentConnections,",
        " RZone,                        !- Zone Name",
        " RZone Equipment,              !- Zone Conditioning Equipment List Name",
        " RZone In Node,                !- Zone Air Inlet Node or NodeList Name",
        " RZone Exh Nodes,              !- Zone Air Exhaust Node or NodeList Name",
        " RZone Node,                   !- Zone Air Node Name",
        " RZone Ret Node;               !- Zone Return Air Node Name",

        "ZoneHVAC:EquipmentList,",
        " SZone Equipment,              !- Name",
        " SequentialLoad,               !- Load Distribution Scheme",
        " Fan:ZoneExhaust,              !- Zone Equipment 1 Object Type",
        " SZone ExhaustFan,             !- Zone Equipment 1 Name",
        " 1,                            !- Zone Equipment 1 Cooling Sequence",
        " 1,                            !- Zone Equipment 1 Heating or No - Load Sequence",
        " ,                             !- Zone Equipment 1 Sequential Cooling Fraction",
        " ;                             !- Zone Equipment 1 Sequential Heating or No-Load Fraction",

        "ZoneHVAC:EquipmentList,",
        " RZone Equipment,              !- Name",
        " SequentialLoad,               !- Load Distribution Scheme",
        " Fan:ZoneExhaust,              !- Zone Equipment 1 Object Type",
        " RZone ExhaustFan,             !- Zone Equipment 1 Name",
        " 1,                            !- Zone Equipment 1 Cooling Sequence",
        " 1,                            !- Zone Equipment 1 Heating or No - Load Sequence",
        " ,                             !- Zone Equipment 1 Sequential Cooling Fraction",
        " ;                             !- Zone Equipment 1 Sequential Heating or No-Load Fraction",

        "Fan:ZoneExhaust,",
        "  SZone ExhaustFan,            !- Name",
        "  ,                            !- Availability Schedule Name",
        "  0.30,                        !- Fan Total Efficiency",
        "  0.0,                         !- Pressure Rise{Pa}",
        "  0.0,                         !- Maximum Flow Rate{m3/s}",
        "  SZoneExhaustFan Inlet Node,  !- Air Inlet Node Name",
        "  SZoneExhaustFan Outlet Node, !- Air Outlet Node Name",
        "  Zones Exhaust Fans;          !- End - Use Subcategory",

        "Fan:ZoneExhaust,",
        "  RZone ExhaustFan,            !- Name",
        "  ,                            !- Availability Schedule Name",
        "  0.30,                        !- Fan Total Efficiency",
        "  100.0,                       !- Pressure Rise{Pa}",
        "  0.5,                         !- Maximum Flow Rate{m3/s}",
        "  RZoneExhaustFan Inlet Node,  !- Air Inlet Node Name",
        "  RZoneExhaustFan Outlet Node, !- Air Outlet Node Name",
        "  Zones Exhaust Fans;          !- End - Use Subcategory",

        "NodeList,",
        "  SZone Exh Nodes,             !- Name",
        "  SZone ZoneHVAC Exh Node,     !- Node 1 Name",
        "  SZoneExhaustFan Inlet Node;  !- Node 1 Name",

        "NodeList,",
        "  RZone Exh Nodes,             !- Name",
        "  RZone ZoneHVAC Exh Node,     !- Node 1 Name",
        "  RZoneExhaustFan Inlet Node;  !- Node 1 Name",

        "ZoneMixing,",
        "  RZone ZoneMixing,            !- Name",
        "  RZone,                       !- Zone Name",
        "  AlwaysOn,                    !- Schedule Name",
        "  Flow/Zone,                   !- Design Flow Rate Calculation Method",
        "  0.5,                         !- Design Flow Rate{m3/s}",
        "  ,                            !- Flow Rate per Zone Floor Area{m3/s-m2}",
        "  ,                            !- Flow Rate per Person{m3/s-person}",
        "  ,                            !- Air Changes per Hour{1/hr}",
        "  SZone,                       !- Source Zone Name",
        "  0.0;                         !- Delta Temperature{deltaC}",

        "ZoneInfiltration:DesignFlowRate,",
        "  SZone Infiltration,          !- Name",
        "  SZone,                       !- Zone or ZoneList Name",
        "  AlwaysOn,                    !- Schedule Name",
        "  flow/zone,                   !- Design Flow Rate Calculation Method",
        "  0.05,                        !- Design Flow Rate{ m3 / s }",
        "  ,                            !- Flow per Zone Floor Area{ m3 / s - m2 }",
        "  ,                            !- Flow per Exterior Surface Area{ m3 / s - m2 }",
        "  ,                            !- Air Changes per Hour{ 1 / hr }",
        "  1,                           !- Constant Term Coefficient",
        "  0,                           !- Temperature Term Coefficient",
        "  0,                           !- Velocity Term Coefficient",
        "  0;                           !- Velocity Squared Term Coefficient",

        "ZoneInfiltration:DesignFlowRate,",
        "  RZone Infiltration,          !- Name",
        "  RZone,                       !- Zone or ZoneList Name",
        "  AlwaysOn,                    !- Schedule Name",
        "  flow/zone,                   !- Design Flow Rate Calculation Method",
        "  0.05,                        !- Design Flow Rate{ m3 / s }",
        "  ,                            !- Flow per Zone Floor Area{ m3 / s - m2 }",
        "  ,                            !- Flow per Exterior Surface Area{ m3 / s - m2 }",
        "  ,                            !- Air Changes per Hour{ 1 / hr }",
        "  1,                           !- Constant Term Coefficient",
        "  0,                           !- Temperature Term Coefficient",
        "  0,                           !- Velocity Term Coefficient",
        "  0;                           !- Velocity Squared Term Coefficient",

        "Schedule:Constant,",
        "AlwaysOn,",
        "Fraction,",
        "1.0;",

    });

    ASSERT_TRUE(process_idf(idf_objects));
    EXPECT_FALSE(has_err_output());

    int ZoneNum;
    int NodeNum;
    bool ErrorsFound = false;
    ScheduleManager::ProcessScheduleInput(*state);
    GetZoneData(*state, ErrorsFound);
    AllocateHeatBalArrays(*state);
    GetZoneEquipmentData(*state);
    state->dataZoneEquip->ZoneEquipInputsFilled = true;
    ErrorsFound = false;
    GetProjectControlData(*state, ErrorsFound);
    EXPECT_FALSE(ErrorsFound);
    EXPECT_TRUE(state->dataHeatBal->ZoneAirMassFlow.EnforceZoneMassBalance);
    EXPECT_EQ(state->dataHeatBal->ZoneAirMassFlow.ZoneFlowAdjustment, DataHeatBalance::AdjustmentType::AdjustMixingOnly);
    EXPECT_EQ(state->dataHeatBal->ZoneAirMassFlow.InfiltrationTreatment, DataHeatBalance::AdjustInfiltrationFlow);
    EXPECT_EQ(state->dataHeatBal->ZoneAirMassFlow.InfiltrationZoneType, DataHeatBalance::AllZones);
    GetSimpleAirModelInputs(*state, ErrorsFound);
    SetZoneMassConservationFlag(*state);
    state->dataScheduleMgr->Schedule(1).CurrentValue = 1.0;
    state->dataHeatBal->AirFlowFlag = 1;
    // set zone conditions
    state->dataEnvrn->StdRhoAir = 1.0;
    state->dataEnvrn->OutBaroPress = 100000.0;
    state->dataLoopNodes->Node(state->dataZoneEquip->ZoneEquipConfig(1).ZoneNode).Temp = 20.0;
    state->dataLoopNodes->Node(state->dataZoneEquip->ZoneEquipConfig(1).ZoneNode).HumRat = 0.004;
    state->dataLoopNodes->Node(state->dataZoneEquip->ZoneEquipConfig(2).ZoneNode).Temp = 20.0;
    state->dataLoopNodes->Node(state->dataZoneEquip->ZoneEquipConfig(2).ZoneNode).HumRat = 0.004;
    // set airloop number to zero
    state->dataZoneEquip->ZoneEquipConfig(1).ReturnNodeAirLoopNum(1) = 0;
    state->dataZoneEquip->ZoneEquipConfig(2).ReturnNodeAirLoopNum(1) = 0;
    ;
    // Test 1: set receiving zone exhaust fan flow to supply air flow rate
    // set supply air flow rates for SZone and RZone
    for (ZoneNum = 1; ZoneNum <= state->dataGlobal->NumOfZones; ++ZoneNum) {
        for (NodeNum = 1; NodeNum <= state->dataZoneEquip->ZoneEquipConfig(ZoneNum).NumInletNodes; ++NodeNum) {
            state->dataLoopNodes->Node(state->dataZoneEquip->ZoneEquipConfig(ZoneNum).InletNode(NodeNum)).MassFlowRate = 1.0;
        }
    }
    // set exhaust nodes to zero and exhaust fan node flow to zero for source zone
    state->dataLoopNodes->Node(state->dataZoneEquip->ZoneEquipConfig(1).ExhaustNode(1)).MassFlowRate = 0.0;
    state->dataLoopNodes->Node(state->dataZoneEquip->ZoneEquipConfig(1).ExhaustNode(2)).MassFlowRate = 0.0;
    // set zone exhaust nodes to zero and exhaust fan node flow to 1.0 for receiving zone
    state->dataLoopNodes->Node(state->dataZoneEquip->ZoneEquipConfig(2).ExhaustNode(1)).MassFlowRate = 0.0;
    state->dataLoopNodes->Node(state->dataZoneEquip->ZoneEquipConfig(2).ExhaustNode(2)).MassFlowRate = 1.0;
    ;
    InitAirHeatBalance(*state);
    CalcAirFlowSimple(*state);
    CalcZoneMassBalance(*state, false);
    EXPECT_FALSE(has_err_output());
    // zone 1, source zone mass conservation results
    EXPECT_EQ(state->dataHeatBal->MassConservation(1).InMassFlowRate, 1.0);                            // zone supply air mass flow rate
    EXPECT_EQ(state->dataHeatBal->MassConservation(1).ExhMassFlowRate, 0.0);                           // zone exhaust air mass flow rate
    EXPECT_NEAR(state->dataHeatBal->MassConservation(1).RetMassFlowRate, 0.421039, 0.000001);          // zone return air mass flow rate
    EXPECT_NEAR(state->dataHeatBal->MassConservation(1).MixingSourceMassFlowRate, 0.578961, 0.000001); // source zone mixing mass flow rate
    EXPECT_EQ(state->dataHeatBal->MassConservation(1).MixingMassFlowRate, 0.0);                        // receiving zone mixing mass flow rate
    EXPECT_EQ(state->dataHeatBal->MassConservation(1).InfiltrationMassFlowRate, 0.0);                  // zone infiltration mass flow rate
    ;
    // zone 2, receiving zone mass conservation results
    EXPECT_EQ(state->dataHeatBal->MassConservation(2).InMassFlowRate, 1.0);                      // zone supply air mass flow rate
    EXPECT_EQ(state->dataHeatBal->MassConservation(2).ExhMassFlowRate, 1.0);                     // zone exhaust air mass flow rate
    EXPECT_NEAR(state->dataHeatBal->MassConservation(2).RetMassFlowRate, 0.578961, 0.000001);    // zone return air mass flow rate
    EXPECT_EQ(state->dataHeatBal->MassConservation(2).MixingSourceMassFlowRate, 0.0);            // source zone mixing mass flow rate
    EXPECT_NEAR(state->dataHeatBal->MassConservation(2).MixingMassFlowRate, 0.578961, 0.000001); // receiving zone mixing mass flow rate
    EXPECT_EQ(state->dataHeatBal->MassConservation(2).InfiltrationMassFlowRate, 0.0);            // zone infiltration mass flow rate
    ;
    // Test 2: set receiving zone exhaust fan flow 2 times supply flow rate
    // set zone exhaust nodes to zero and exhaust fan node flow to 2.0 for receiving zone
    state->dataLoopNodes->Node(state->dataZoneEquip->ZoneEquipConfig(2).ExhaustNode(1)).MassFlowRate = 0.0;
    state->dataLoopNodes->Node(state->dataZoneEquip->ZoneEquipConfig(2).ExhaustNode(2)).MassFlowRate = 2.0;

    CalcAirFlowSimple(*state);
    CalcZoneMassBalance(*state, false);
    EXPECT_FALSE(has_err_output());
    // zone 1, source zone mass conservation results
    EXPECT_EQ(state->dataHeatBal->MassConservation(1).InMassFlowRate, 1.0);           // zone supply air mass flow rate
    EXPECT_EQ(state->dataHeatBal->MassConservation(1).ExhMassFlowRate, 0.0);          // zone exhaust air mass flow rate
    EXPECT_EQ(state->dataHeatBal->MassConservation(1).RetMassFlowRate, 0.0);          // zone return air mass flow rate
    EXPECT_EQ(state->dataHeatBal->MassConservation(1).MixingSourceMassFlowRate, 1.0); // source zone mixing mass flow rate
    EXPECT_EQ(state->dataHeatBal->MassConservation(1).MixingMassFlowRate, 0.0);       // receiving zone mixing mass flow rate
    EXPECT_EQ(state->dataHeatBal->MassConservation(1).InfiltrationMassFlowRate, 0.0); // zone infiltration mass flow rate
    ;
    // zone 2, receiving zone mass conservation results
    EXPECT_EQ(state->dataHeatBal->MassConservation(2).InMassFlowRate, 1.0);           // zone supply air mass flow rate
    EXPECT_EQ(state->dataHeatBal->MassConservation(2).ExhMassFlowRate, 2.0);          // zone exhaust air mass flow rate
    EXPECT_EQ(state->dataHeatBal->MassConservation(2).RetMassFlowRate, 0.0);          // zone return air mass flow rate
    EXPECT_EQ(state->dataHeatBal->MassConservation(2).MixingSourceMassFlowRate, 0.0); // source zone mixing mass flow rate
    EXPECT_EQ(state->dataHeatBal->MassConservation(2).MixingMassFlowRate, 1.0);       // receiving zone mixing mass flow rate
    EXPECT_EQ(state->dataHeatBal->MassConservation(2).InfiltrationMassFlowRate, 0.0); // zone infiltration mass flow rate
    ;
    // Test 3: set receiving zone exhaust fan flow 3 times supply flow rate
    // set zone exhaust nodes to zero and exhaust fan node flow to 3.0 for receiving zone
    state->dataLoopNodes->Node(state->dataZoneEquip->ZoneEquipConfig(2).ExhaustNode(1)).MassFlowRate = 0.0;
    state->dataLoopNodes->Node(state->dataZoneEquip->ZoneEquipConfig(2).ExhaustNode(2)).MassFlowRate = 3.0;
    ;
    CalcAirFlowSimple(*state);
    CalcZoneMassBalance(*state, false);
    EXPECT_FALSE(has_err_output());
    // zone 1, source zone mass conservation results
    EXPECT_EQ(state->dataHeatBal->MassConservation(1).InMassFlowRate, 1.0);           // zone supply air mass flow rate
    EXPECT_EQ(state->dataHeatBal->MassConservation(1).ExhMassFlowRate, 0.0);          // zone exhaust air mass flow rate
    EXPECT_EQ(state->dataHeatBal->MassConservation(1).RetMassFlowRate, 0.0);          // zone return air mass flow rate
    EXPECT_EQ(state->dataHeatBal->MassConservation(1).MixingSourceMassFlowRate, 2.0); // source zone mixing mass flow rate
    EXPECT_EQ(state->dataHeatBal->MassConservation(1).MixingMassFlowRate, 0.0);       // receiving zone mixing mass flow rate
    EXPECT_EQ(state->dataHeatBal->MassConservation(1).InfiltrationMassFlowRate, 1.0); // zone infiltration mass flow rate
    ;
    // zone 2, receiving zone mass conservation results
    EXPECT_EQ(state->dataHeatBal->MassConservation(2).InMassFlowRate, 1.0);           // zone supply air mass flow rate
    EXPECT_EQ(state->dataHeatBal->MassConservation(2).ExhMassFlowRate, 3.0);          // zone exhaust air mass flow rate
    EXPECT_EQ(state->dataHeatBal->MassConservation(2).RetMassFlowRate, 0.0);          // zone return air mass flow rate
    EXPECT_EQ(state->dataHeatBal->MassConservation(2).MixingSourceMassFlowRate, 0.0); // source zone mixing mass flow rate
    EXPECT_EQ(state->dataHeatBal->MassConservation(2).MixingMassFlowRate, 2.0);       // receiving zone mixing mass flow rate
    EXPECT_EQ(state->dataHeatBal->MassConservation(2).InfiltrationMassFlowRate, 0.0); // zone infiltration mass flow rate
}

TEST_F(EnergyPlusFixture, ZoneAirMassFlowBalance_wAdjustReturnOnly)
{

    std::string const idf_objects = delimited_string({

        "ZoneAirMassFlowConservation,",
        "  AdjustReturnOnly,            !- Adjust Zone Mixing and Return For Air Mass Flow Balance",
        "  AdjustInfiltrationFlow,      !- Infiltration Balancing Method",
        "  AllZones;                    !- Infiltration Balancing Zones",

        "Zone,",
        "  SZone;                       !- Name",

        "Zone,",
        "  RZone;                       !- Name",

        "ZoneHVAC:EquipmentConnections,",
        " SZone,                        !- Zone Name",
        " SZone Equipment,              !- Zone Conditioning Equipment List Name",
        " SZone In Node,                !- Zone Air Inlet Node or NodeList Name",
        " SZone Exh Nodes,              !- Zone Air Exhaust Node or NodeList Name",
        " SZone Node,                   !- Zone Air Node Name",
        " SZone Ret Node;               !- Zone Return Air Node Name",

        "ZoneHVAC:EquipmentConnections,",
        " RZone,                        !- Zone Name",
        " RZone Equipment,              !- Zone Conditioning Equipment List Name",
        " RZone In Node,                !- Zone Air Inlet Node or NodeList Name",
        " RZone Exh Nodes,              !- Zone Air Exhaust Node or NodeList Name",
        " RZone Node,                   !- Zone Air Node Name",
        " RZone Ret Node;               !- Zone Return Air Node Name",

        "ZoneHVAC:EquipmentList,",
        " SZone Equipment,              !- Name",
        " SequentialLoad,               !- Load Distribution Scheme",
        " Fan:ZoneExhaust,              !- Zone Equipment 1 Object Type",
        " SZone ExhaustFan,             !- Zone Equipment 1 Name",
        " 1,                            !- Zone Equipment 1 Cooling Sequence",
        " 1,                            !- Zone Equipment 1 Heating or No - Load Sequence",
        " ,                             !- Zone Equipment 1 Sequential Cooling Fraction",
        " ;                             !- Zone Equipment 1 Sequential Heating or No-Load Fraction",

        "ZoneHVAC:EquipmentList,",
        " RZone Equipment,              !- Name",
        " SequentialLoad,               !- Load Distribution Scheme",
        " Fan:ZoneExhaust,              !- Zone Equipment 1 Object Type",
        " RZone ExhaustFan,             !- Zone Equipment 1 Name",
        " 1,                            !- Zone Equipment 1 Cooling Sequence",
        " 1,                            !- Zone Equipment 1 Heating or No - Load Sequence",
        " ,                             !- Zone Equipment 1 Sequential Cooling Fraction",
        " ;                             !- Zone Equipment 1 Sequential Heating or No-Load Fraction",

        "Fan:ZoneExhaust,",
        "  SZone ExhaustFan,            !- Name",
        "  ,                            !- Availability Schedule Name",
        "  0.30,                        !- Fan Total Efficiency",
        "  0.0,                         !- Pressure Rise{Pa}",
        "  0.0,                         !- Maximum Flow Rate{m3/s}",
        "  SZoneExhaustFan Inlet Node,  !- Air Inlet Node Name",
        "  SZoneExhaustFan Outlet Node, !- Air Outlet Node Name",
        "  Zones Exhaust Fans;          !- End - Use Subcategory",

        "Fan:ZoneExhaust,",
        "  RZone ExhaustFan,            !- Name",
        "  ,                            !- Availability Schedule Name",
        "  0.30,                        !- Fan Total Efficiency",
        "  100.0,                       !- Pressure Rise{Pa}",
        "  0.0,                         !- Maximum Flow Rate{m3/s}",
        "  RZoneExhaustFan Inlet Node,  !- Air Inlet Node Name",
        "  RZoneExhaustFan Outlet Node, !- Air Outlet Node Name",
        "  Zones Exhaust Fans;          !- End - Use Subcategory",

        "NodeList,",
        "  SZone Exh Nodes,             !- Name",
        "  SZone ZoneHVAC Exh Node,     !- Node 1 Name",
        "  SZoneExhaustFan Inlet Node;  !- Node 1 Name",

        "NodeList,",
        "  RZone Exh Nodes,             !- Name",
        "  RZone ZoneHVAC Exh Node,     !- Node 1 Name",
        "  RZoneExhaustFan Inlet Node;  !- Node 1 Name",

        "ZoneMixing,",
        "  RZone ZoneMixing,            !- Name",
        "  RZone,                       !- Zone Name",
        "  AlwaysOn,                    !- Schedule Name",
        "  Flow/Zone,                   !- Design Flow Rate Calculation Method",
        "  0.5,                         !- Design Flow Rate{m3/s}",
        "  ,                            !- Flow Rate per Zone Floor Area{m3/s-m2}",
        "  ,                            !- Flow Rate per Person{m3/s-person}",
        "  ,                            !- Air Changes per Hour{1/hr}",
        "  SZone,                       !- Source Zone Name",
        "  0.0;                         !- Delta Temperature{deltaC}",

        "ZoneInfiltration:DesignFlowRate,",
        "  SZone Infiltration,          !- Name",
        "  SZone,                       !- Zone or ZoneList Name",
        "  AlwaysOn,                    !- Schedule Name",
        "  flow/zone,                   !- Design Flow Rate Calculation Method",
        "  0.05,                        !- Design Flow Rate{ m3 / s }",
        "  ,                            !- Flow per Zone Floor Area{ m3 / s - m2 }",
        "  ,                            !- Flow per Exterior Surface Area{ m3 / s - m2 }",
        "  ,                            !- Air Changes per Hour{ 1 / hr }",
        "  1,                           !- Constant Term Coefficient",
        "  0,                           !- Temperature Term Coefficient",
        "  0,                           !- Velocity Term Coefficient",
        "  0;                           !- Velocity Squared Term Coefficient",

        "ZoneInfiltration:DesignFlowRate,",
        "  RZone Infiltration,          !- Name",
        "  RZone,                       !- Zone or ZoneList Name",
        "  AlwaysOn,                    !- Schedule Name",
        "  flow/zone,                   !- Design Flow Rate Calculation Method",
        "  0.05,                        !- Design Flow Rate{ m3 / s }",
        "  ,                            !- Flow per Zone Floor Area{ m3 / s - m2 }",
        "  ,                            !- Flow per Exterior Surface Area{ m3 / s - m2 }",
        "  ,                            !- Air Changes per Hour{ 1 / hr }",
        "  1,                           !- Constant Term Coefficient",
        "  0,                           !- Temperature Term Coefficient",
        "  0,                           !- Velocity Term Coefficient",
        "  0;                           !- Velocity Squared Term Coefficient",

        "Schedule:Constant,",
        "AlwaysOn,",
        "Fraction,",
        "1.0;",

    });

    ASSERT_TRUE(process_idf(idf_objects));

    int ZoneNum;
    int NodeNum;
    bool ErrorsFound = false;
    ScheduleManager::ProcessScheduleInput(*state);
    GetZoneData(*state, ErrorsFound);
    AllocateHeatBalArrays(*state);
    GetZoneEquipmentData(*state);
    state->dataZoneEquip->ZoneEquipInputsFilled = true;
    ErrorsFound = false;
    GetProjectControlData(*state, ErrorsFound);
    EXPECT_FALSE(ErrorsFound);
    EXPECT_TRUE(state->dataHeatBal->ZoneAirMassFlow.EnforceZoneMassBalance);
    EXPECT_EQ(state->dataHeatBal->ZoneAirMassFlow.ZoneFlowAdjustment, DataHeatBalance::AdjustmentType::AdjustReturnOnly);
    EXPECT_EQ(state->dataHeatBal->ZoneAirMassFlow.InfiltrationTreatment, DataHeatBalance::AdjustInfiltrationFlow);
    EXPECT_EQ(state->dataHeatBal->ZoneAirMassFlow.InfiltrationZoneType, DataHeatBalance::AllZones);
    GetSimpleAirModelInputs(*state, ErrorsFound);
    SetZoneMassConservationFlag(*state);
    state->dataScheduleMgr->Schedule(1).CurrentValue = 1.0;
    state->dataHeatBal->AirFlowFlag = 1;
    // set zone conditions
    state->dataEnvrn->StdRhoAir = 1.2;
    state->dataEnvrn->OutBaroPress = 101325.0;
    state->dataLoopNodes->Node(state->dataZoneEquip->ZoneEquipConfig(1).ZoneNode).Temp = 20.0;
    state->dataLoopNodes->Node(state->dataZoneEquip->ZoneEquipConfig(1).ZoneNode).HumRat = 0.004;
    state->dataLoopNodes->Node(state->dataZoneEquip->ZoneEquipConfig(2).ZoneNode).Temp = 20.0;
    state->dataLoopNodes->Node(state->dataZoneEquip->ZoneEquipConfig(2).ZoneNode).HumRat = 0.004;

    // set number of airloops
    state->dataHVACGlobal->NumPrimaryAirSys = 2;
    state->dataAirSystemsData->PrimaryAirSystems.allocate(state->dataHVACGlobal->NumPrimaryAirSys);
    state->dataAirLoop->AirLoopFlow.allocate(state->dataHVACGlobal->NumPrimaryAirSys);
    // set airloops design supply air flow rate to 1.0
    state->dataAirLoop->AirLoopFlow(1).DesSupply = 1.0;
    state->dataAirLoop->AirLoopFlow(2).DesSupply = 1.0;
    state->dataZoneEquip->ZoneEquipConfig(1).AirLoopDesSupply = state->dataAirLoop->AirLoopFlow(1).DesSupply;
    state->dataZoneEquip->ZoneEquipConfig(2).AirLoopDesSupply = state->dataAirLoop->AirLoopFlow(2).DesSupply;
    // set airloop numbers
    state->dataZoneEquip->ZoneEquipConfig(1).ReturnNodeAirLoopNum(1) = 1;
    state->dataZoneEquip->ZoneEquipConfig(2).ReturnNodeAirLoopNum(1) = 2;
    ;
    ;
    // Test 1: set receiving zone exhaust fan flow to supply air flow rate
    // set source zone (RZone) exhaust fan flow to zero
    // set supply air flow rates for source (SZone) and receiving (RZone) zones
    for (ZoneNum = 1; ZoneNum <= state->dataGlobal->NumOfZones; ++ZoneNum) {
        for (NodeNum = 1; NodeNum <= state->dataZoneEquip->ZoneEquipConfig(ZoneNum).NumInletNodes; ++NodeNum) {
            state->dataLoopNodes->Node(state->dataZoneEquip->ZoneEquipConfig(ZoneNum).InletNode(NodeNum)).MassFlowRate = 1.0;
        }
    }
    // set exhaust nodes to zero and exhaust fan node flow to zero for source zone
    state->dataLoopNodes->Node(state->dataZoneEquip->ZoneEquipConfig(1).ExhaustNode(1)).MassFlowRate = 0.0;
    state->dataLoopNodes->Node(state->dataZoneEquip->ZoneEquipConfig(1).ExhaustNode(2)).MassFlowRate = 0.0;
    // set zone exhaust nodes to zero and exhaust fan node flow to 1.0 for receiving zone
    state->dataLoopNodes->Node(state->dataZoneEquip->ZoneEquipConfig(2).ExhaustNode(1)).MassFlowRate = 0.0;
    state->dataLoopNodes->Node(state->dataZoneEquip->ZoneEquipConfig(2).ExhaustNode(2)).MassFlowRate = 1.0;
    ;

    InitAirHeatBalance(*state);
    CalcAirFlowSimple(*state);
    CalcZoneMassBalance(*state, false);
    EXPECT_FALSE(has_err_output());
    // SZone, source zone mass conservation results
    EXPECT_EQ(state->dataHeatBal->MassConservation(1).InMassFlowRate, 1.0);
    EXPECT_EQ(state->dataHeatBal->MassConservation(1).ExhMassFlowRate, 0.0);
    EXPECT_NEAR(state->dataHeatBal->MassConservation(1).RetMassFlowRate, 0.413368, 0.000001);
    EXPECT_NEAR(state->dataHeatBal->MassConservation(1).MixingSourceMassFlowRate, 0.586632, 0.000001);
    EXPECT_EQ(state->dataHeatBal->MassConservation(1).MixingMassFlowRate, 0.0);
    EXPECT_EQ(state->dataHeatBal->MassConservation(1).InfiltrationMassFlowRate, 0.0);
    // RZone, receiving zone mass conservation results
    EXPECT_EQ(state->dataHeatBal->MassConservation(2).InMassFlowRate, 1.0);
    EXPECT_EQ(state->dataHeatBal->MassConservation(2).ExhMassFlowRate, 1.0);
    EXPECT_NEAR(state->dataHeatBal->MassConservation(2).RetMassFlowRate, 0.586632, 0.000001);
    EXPECT_EQ(state->dataHeatBal->MassConservation(2).MixingSourceMassFlowRate, 0.0);
    EXPECT_NEAR(state->dataHeatBal->MassConservation(2).MixingMassFlowRate, 0.586632, 0.000001);
    // zone mixing object is defined in the receiving zone and the flow is not adjusted
    EXPECT_NEAR(state->dataHeatBalFanSys->MixingMassFlowZone(2), 0.586632, 0.000001);
    EXPECT_EQ(state->dataHeatBal->MassConservation(2).InfiltrationMassFlowRate, 0.0);
    ;
    ;
    // Test 2: set receiving zone exhaust fan flow 2 times supply flow rate
    // set source zone exhaust fan flow to zero and receiving zone exhaust fan flow to 2.0
    state->dataLoopNodes->Node(state->dataZoneEquip->ZoneEquipConfig(2).ExhaustNode(1)).MassFlowRate = 0.0;
    state->dataLoopNodes->Node(state->dataZoneEquip->ZoneEquipConfig(2).ExhaustNode(2)).MassFlowRate = 2.0;

    CalcAirFlowSimple(*state);
    CalcZoneMassBalance(*state, false);
    EXPECT_FALSE(has_err_output());
    // SZone, source zone mass conservation results
    EXPECT_EQ(state->dataHeatBal->MassConservation(1).InMassFlowRate, 1.0);
    EXPECT_EQ(state->dataHeatBal->MassConservation(1).ExhMassFlowRate, 0.0);
    EXPECT_NEAR(state->dataHeatBal->MassConservation(1).RetMassFlowRate, 0.413368, 0.000001);
    EXPECT_NEAR(state->dataHeatBal->MassConservation(1).MixingSourceMassFlowRate, 0.586632, 0.000001);
    EXPECT_EQ(state->dataHeatBal->MassConservation(1).MixingMassFlowRate, 0.0);
    EXPECT_EQ(state->dataHeatBal->MassConservation(1).InfiltrationMassFlowRate, 0.0);
    // RZone, receiving zone mass conservation results
    EXPECT_EQ(state->dataHeatBal->MassConservation(2).InMassFlowRate, 1.0);
    EXPECT_EQ(state->dataHeatBal->MassConservation(2).ExhMassFlowRate, 2.0);
    EXPECT_NEAR(state->dataHeatBal->MassConservation(2).RetMassFlowRate, 0.0, 0.000001);
    EXPECT_EQ(state->dataHeatBal->MassConservation(2).MixingSourceMassFlowRate, 0.0);
    EXPECT_NEAR(state->dataHeatBal->MassConservation(2).MixingMassFlowRate, 0.586632, 0.000001);
    // zone mixing object is defined in the receiving zone and the flow is not adjusted
    EXPECT_NEAR(state->dataHeatBalFanSys->MixingMassFlowZone(2), 0.586632, 0.000001);
    EXPECT_NEAR(state->dataHeatBal->MassConservation(2).InfiltrationMassFlowRate, 0.413368, 0.000001);
    ;
    ;
    // Test 3: set receiving zone exhaust fan flow 3 times supply flow rate
    // set source zone exhaust fan flow to zero and receiving zone exhaust fan flow to 3.0
    // double zone mixing flow rate to trigger infiltration air flow in the source zone
    state->dataLoopNodes->Node(state->dataZoneEquip->ZoneEquipConfig(2).ExhaustNode(1)).MassFlowRate = 0.0;
    state->dataLoopNodes->Node(state->dataZoneEquip->ZoneEquipConfig(2).ExhaustNode(2)).MassFlowRate = 3.0;
    state->dataHeatBal->Mixing(1).DesiredAirFlowRate = 1.0;
    state->dataHeatBal->Mixing(1).DesiredAirFlowRateSaved = 1.0;
    ;
    CalcAirFlowSimple(*state);
    CalcZoneMassBalance(*state, false);
    EXPECT_FALSE(has_err_output());
    // SZone, source zone mass conservation results
    EXPECT_EQ(state->dataHeatBal->MassConservation(1).InMassFlowRate, 1.0);
    EXPECT_EQ(state->dataHeatBal->MassConservation(1).ExhMassFlowRate, 0.0);
    EXPECT_EQ(state->dataHeatBal->MassConservation(1).RetMassFlowRate, 0.0);
    EXPECT_NEAR(state->dataHeatBal->MassConservation(1).MixingSourceMassFlowRate, 1.173265, 0.000001);
    EXPECT_EQ(state->dataHeatBal->MassConservation(1).MixingMassFlowRate, 0.0);
    EXPECT_NEAR(state->dataHeatBal->MassConservation(1).InfiltrationMassFlowRate, 0.173265, 0.000001);
    // RZone, receiving zone mass conservation results
    EXPECT_EQ(state->dataHeatBal->MassConservation(2).InMassFlowRate, 1.0);
    EXPECT_EQ(state->dataHeatBal->MassConservation(2).ExhMassFlowRate, 3.0);
    EXPECT_EQ(state->dataHeatBal->MassConservation(2).RetMassFlowRate, 0.0);
    EXPECT_EQ(state->dataHeatBal->MassConservation(2).MixingSourceMassFlowRate, 0.0);
    EXPECT_NEAR(state->dataHeatBal->MassConservation(2).MixingMassFlowRate, 1.173265, 0.000001);
    // zone mixing object is defined in the receiving zone and the flow is not adjusted
    EXPECT_NEAR(state->dataHeatBalFanSys->MixingMassFlowZone(2), 1.173265, 0.000001);
    EXPECT_NEAR(state->dataHeatBal->MassConservation(2).InfiltrationMassFlowRate, 0.826735, 0.000001);
}

TEST_F(EnergyPlusFixture, ZoneAirMassFlowBalance_wAdjustReturnThenMixing)
{

    std::string const idf_objects = delimited_string({

        "ZoneAirMassFlowConservation,",
        "  AdjustReturnThenMixing,      !- Adjust Zone Mixing and Return For Air Mass Flow Balance",
        "  AdjustInfiltrationFlow,      !- Infiltration Balancing Method",
        "  AllZones;                    !- Infiltration Balancing Zones",

        "Zone,",
        "  SZone;                       !- Name",

        "Zone,",
        "  RZone;                       !- Name",

        "ZoneHVAC:EquipmentConnections,",
        " SZone,                        !- Zone Name",
        " SZone Equipment,              !- Zone Conditioning Equipment List Name",
        " SZone In Node,                !- Zone Air Inlet Node or NodeList Name",
        " SZone Exh Nodes,              !- Zone Air Exhaust Node or NodeList Name",
        " SZone Node,                   !- Zone Air Node Name",
        " SZone Ret Node;               !- Zone Return Air Node Name",

        "ZoneHVAC:EquipmentConnections,",
        " RZone,                        !- Zone Name",
        " RZone Equipment,              !- Zone Conditioning Equipment List Name",
        " RZone In Node,                !- Zone Air Inlet Node or NodeList Name",
        " RZone Exh Nodes,              !- Zone Air Exhaust Node or NodeList Name",
        " RZone Node,                   !- Zone Air Node Name",
        " RZone Ret Node;               !- Zone Return Air Node Name",

        "ZoneHVAC:EquipmentList,",
        " SZone Equipment,              !- Name",
        " SequentialLoad,               !- Load Distribution Scheme",
        " Fan:ZoneExhaust,              !- Zone Equipment 1 Object Type",
        " SZone ExhaustFan,             !- Zone Equipment 1 Name",
        " 1,                            !- Zone Equipment 1 Cooling Sequence",
        " 1,                            !- Zone Equipment 1 Heating or No - Load Sequence",
        " ,                             !- Zone Equipment 1 Sequential Cooling Fraction",
        " ;                             !- Zone Equipment 1 Sequential Heating or No-Load Fraction",

        "ZoneHVAC:EquipmentList,",
        " RZone Equipment,              !- Name",
        " SequentialLoad,               !- Load Distribution Scheme",
        " Fan:ZoneExhaust,              !- Zone Equipment 1 Object Type",
        " RZone ExhaustFan,             !- Zone Equipment 1 Name",
        " 1,                            !- Zone Equipment 1 Cooling Sequence",
        " 1,                            !- Zone Equipment 1 Heating or No - Load Sequence",
        " ,                             !- Zone Equipment 1 Sequential Cooling Fraction",
        " ;                             !- Zone Equipment 1 Sequential Heating or No-Load Fraction",

        "Fan:ZoneExhaust,",
        "  SZone ExhaustFan,            !- Name",
        "  ,                            !- Availability Schedule Name",
        "  0.30,                        !- Fan Total Efficiency",
        "  0.0,                         !- Pressure Rise{Pa}",
        "  0.0,                         !- Maximum Flow Rate{m3/s}",
        "  SZoneExhaustFan Inlet Node,  !- Air Inlet Node Name",
        "  SZoneExhaustFan Outlet Node, !- Air Outlet Node Name",
        "  Zones Exhaust Fans;          !- End - Use Subcategory",

        "Fan:ZoneExhaust,",
        "  RZone ExhaustFan,            !- Name",
        "  ,                            !- Availability Schedule Name",
        "  0.30,                        !- Fan Total Efficiency",
        "  100.0,                       !- Pressure Rise{Pa}",
        "  0.0,                         !- Maximum Flow Rate{m3/s}",
        "  RZoneExhaustFan Inlet Node,  !- Air Inlet Node Name",
        "  RZoneExhaustFan Outlet Node, !- Air Outlet Node Name",
        "  Zones Exhaust Fans;          !- End - Use Subcategory",

        "NodeList,",
        "  SZone Exh Nodes,             !- Name",
        "  SZone ZoneHVAC Exh Node,     !- Node 1 Name",
        "  SZoneExhaustFan Inlet Node;  !- Node 1 Name",

        "NodeList,",
        "  RZone Exh Nodes,             !- Name",
        "  RZone ZoneHVAC Exh Node,     !- Node 1 Name",
        "  RZoneExhaustFan Inlet Node;  !- Node 1 Name",

        "ZoneMixing,",
        "  RZone ZoneMixing,            !- Name",
        "  RZone,                       !- Zone Name",
        "  AlwaysOn,                    !- Schedule Name",
        "  Flow/Zone,                   !- Design Flow Rate Calculation Method",
        "  0.5,                         !- Design Flow Rate{m3/s}",
        "  ,                            !- Flow Rate per Zone Floor Area{m3/s-m2}",
        "  ,                            !- Flow Rate per Person{m3/s-person}",
        "  ,                            !- Air Changes per Hour{1/hr}",
        "  SZone,                       !- Source Zone Name",
        "  0.0;                         !- Delta Temperature{deltaC}",

        "ZoneInfiltration:DesignFlowRate,",
        "  SZone Infiltration,          !- Name",
        "  SZone,                       !- Zone or ZoneList Name",
        "  AlwaysOn,                    !- Schedule Name",
        "  flow/zone,                   !- Design Flow Rate Calculation Method",
        "  0.05,                        !- Design Flow Rate{ m3 / s }",
        "  ,                            !- Flow per Zone Floor Area{ m3 / s - m2 }",
        "  ,                            !- Flow per Exterior Surface Area{ m3 / s - m2 }",
        "  ,                            !- Air Changes per Hour{ 1 / hr }",
        "  1,                           !- Constant Term Coefficient",
        "  0,                           !- Temperature Term Coefficient",
        "  0,                           !- Velocity Term Coefficient",
        "  0;                           !- Velocity Squared Term Coefficient",

        "ZoneInfiltration:DesignFlowRate,",
        "  RZone Infiltration,          !- Name",
        "  RZone,                       !- Zone or ZoneList Name",
        "  AlwaysOn,                    !- Schedule Name",
        "  flow/zone,                   !- Design Flow Rate Calculation Method",
        "  0.05,                        !- Design Flow Rate{ m3 / s }",
        "  ,                            !- Flow per Zone Floor Area{ m3 / s - m2 }",
        "  ,                            !- Flow per Exterior Surface Area{ m3 / s - m2 }",
        "  ,                            !- Air Changes per Hour{ 1 / hr }",
        "  1,                           !- Constant Term Coefficient",
        "  0,                           !- Temperature Term Coefficient",
        "  0,                           !- Velocity Term Coefficient",
        "  0;                           !- Velocity Squared Term Coefficient",

        "Schedule:Constant,",
        "AlwaysOn,",
        "Fraction,",
        "1.0;",

    });

    ASSERT_TRUE(process_idf(idf_objects));

    int ZoneNum;
    int NodeNum;
    bool ErrorsFound = false;
    ScheduleManager::ProcessScheduleInput(*state);
    GetZoneData(*state, ErrorsFound);
    AllocateHeatBalArrays(*state);
    GetZoneEquipmentData(*state);
    state->dataZoneEquip->ZoneEquipInputsFilled = true;
    ErrorsFound = false;
    GetProjectControlData(*state, ErrorsFound);
    EXPECT_FALSE(ErrorsFound);
    EXPECT_TRUE(state->dataHeatBal->ZoneAirMassFlow.EnforceZoneMassBalance);
    EXPECT_EQ(state->dataHeatBal->ZoneAirMassFlow.ZoneFlowAdjustment, DataHeatBalance::AdjustmentType::AdjustReturnThenMixing);
    EXPECT_EQ(state->dataHeatBal->ZoneAirMassFlow.InfiltrationTreatment, DataHeatBalance::AdjustInfiltrationFlow);
    EXPECT_EQ(state->dataHeatBal->ZoneAirMassFlow.InfiltrationZoneType, DataHeatBalance::AllZones);
    GetSimpleAirModelInputs(*state, ErrorsFound);
    SetZoneMassConservationFlag(*state);
    state->dataScheduleMgr->Schedule(1).CurrentValue = 1.0;
    state->dataHeatBal->AirFlowFlag = 1;
    // set zone conditions
    state->dataEnvrn->StdRhoAir = 1.2;
    state->dataEnvrn->OutBaroPress = 101325.0;
    state->dataLoopNodes->Node(state->dataZoneEquip->ZoneEquipConfig(1).ZoneNode).Temp = 20.0;
    state->dataLoopNodes->Node(state->dataZoneEquip->ZoneEquipConfig(1).ZoneNode).HumRat = 0.004;
    state->dataLoopNodes->Node(state->dataZoneEquip->ZoneEquipConfig(2).ZoneNode).Temp = 20.0;
    state->dataLoopNodes->Node(state->dataZoneEquip->ZoneEquipConfig(2).ZoneNode).HumRat = 0.004;

    // set number of airloops
    state->dataHVACGlobal->NumPrimaryAirSys = 2;
    state->dataAirSystemsData->PrimaryAirSystems.allocate(state->dataHVACGlobal->NumPrimaryAirSys);
    state->dataAirLoop->AirLoopFlow.allocate(state->dataHVACGlobal->NumPrimaryAirSys);
    // set airloops design supply air flow rate to 1.0
    state->dataAirLoop->AirLoopFlow(1).DesSupply = 1.0;
    state->dataAirLoop->AirLoopFlow(2).DesSupply = 1.0;
    state->dataZoneEquip->ZoneEquipConfig(1).AirLoopDesSupply = state->dataAirLoop->AirLoopFlow(1).DesSupply;
    state->dataZoneEquip->ZoneEquipConfig(2).AirLoopDesSupply = state->dataAirLoop->AirLoopFlow(2).DesSupply;
    // set airloop numbers
    state->dataZoneEquip->ZoneEquipConfig(1).ReturnNodeAirLoopNum(1) = 1;
    state->dataZoneEquip->ZoneEquipConfig(2).ReturnNodeAirLoopNum(1) = 2;
    ;
    ;
    // Test 1: set receiving zone exhaust fan flow to supply air flow rate
    // set source zone (RZone) exhaust fan flow to zero
    // set supply air flow rates for source (SZone) and receiving (RZone) zones
    for (ZoneNum = 1; ZoneNum <= state->dataGlobal->NumOfZones; ++ZoneNum) {
        for (NodeNum = 1; NodeNum <= state->dataZoneEquip->ZoneEquipConfig(ZoneNum).NumInletNodes; ++NodeNum) {
            state->dataLoopNodes->Node(state->dataZoneEquip->ZoneEquipConfig(ZoneNum).InletNode(NodeNum)).MassFlowRate = 1.0;
        }
    }
    // set exhaust nodes to zero and exhaust fan node flow to zero for source zone
    state->dataLoopNodes->Node(state->dataZoneEquip->ZoneEquipConfig(1).ExhaustNode(1)).MassFlowRate = 0.0;
    state->dataLoopNodes->Node(state->dataZoneEquip->ZoneEquipConfig(1).ExhaustNode(2)).MassFlowRate = 0.0;
    // set zone exhaust nodes to zero and exhaust fan node flow to 1.0 for receiving zone
    state->dataLoopNodes->Node(state->dataZoneEquip->ZoneEquipConfig(2).ExhaustNode(1)).MassFlowRate = 0.0;
    state->dataLoopNodes->Node(state->dataZoneEquip->ZoneEquipConfig(2).ExhaustNode(2)).MassFlowRate = 1.0;
    ;
    InitAirHeatBalance(*state);
    CalcAirFlowSimple(*state);
    CalcZoneMassBalance(*state, false);
    CalcAirFlowSimple(*state, 0, true, true);
    EXPECT_FALSE(has_err_output());
    // SZone, source zone mass conservation results
    EXPECT_EQ(state->dataHeatBal->MassConservation(1).InMassFlowRate, 1.0);
    EXPECT_EQ(state->dataHeatBal->MassConservation(1).ExhMassFlowRate, 0.0);
    EXPECT_NEAR(state->dataHeatBal->MassConservation(1).RetMassFlowRate, 0.413368, 0.000001);
    EXPECT_NEAR(state->dataHeatBal->MassConservation(1).MixingSourceMassFlowRate, 0.586632, 0.000001);
    EXPECT_EQ(state->dataHeatBal->MassConservation(1).MixingMassFlowRate, 0.0);
    EXPECT_EQ(state->dataHeatBal->MassConservation(1).InfiltrationMassFlowRate, 0.0);
    // RZone, receiving zone mass conservation results
    EXPECT_EQ(state->dataHeatBal->MassConservation(2).InMassFlowRate, 1.0);
    EXPECT_EQ(state->dataHeatBal->MassConservation(2).ExhMassFlowRate, 1.0);
    EXPECT_NEAR(state->dataHeatBal->MassConservation(2).RetMassFlowRate, 0.586632, 0.000001);
    EXPECT_EQ(state->dataHeatBal->MassConservation(2).MixingSourceMassFlowRate, 0.0);
    EXPECT_NEAR(state->dataHeatBal->MassConservation(2).MixingMassFlowRate, 0.586632, 0.000001);
    // zone mixing object is defined in the receiving zone and the flow is not adjusted
    EXPECT_NEAR(state->dataHeatBalFanSys->MixingMassFlowZone(2), 0.586632, 0.000001);
    EXPECT_EQ(state->dataHeatBal->MassConservation(2).InfiltrationMassFlowRate, 0.0);
    ;
    ;
    // Test 2: set receiving zone exhaust fan flow 2 times supply flow rate
    // set source zone exhaust fan flow to zero and receiving zone exhaust fan flow to 2.0
    state->dataLoopNodes->Node(state->dataZoneEquip->ZoneEquipConfig(2).ExhaustNode(1)).MassFlowRate = 0.0;
    state->dataLoopNodes->Node(state->dataZoneEquip->ZoneEquipConfig(2).ExhaustNode(2)).MassFlowRate = 2.0;

    CalcAirFlowSimple(*state);
    CalcZoneMassBalance(*state, false);
    CalcAirFlowSimple(*state, 0, true, true);
    EXPECT_FALSE(has_err_output());
    // SZone, source zone mass conservation results
    EXPECT_EQ(state->dataHeatBal->MassConservation(1).InMassFlowRate, 1.0);
    EXPECT_EQ(state->dataHeatBal->MassConservation(1).ExhMassFlowRate, 0.0);
    EXPECT_EQ(state->dataHeatBal->MassConservation(1).RetMassFlowRate, 0.0);
    EXPECT_NEAR(state->dataHeatBal->MassConservation(1).MixingSourceMassFlowRate, 1.0, 0.000001);
    EXPECT_EQ(state->dataHeatBal->MassConservation(1).MixingMassFlowRate, 0.0);
    EXPECT_EQ(state->dataHeatBal->MassConservation(1).InfiltrationMassFlowRate, 0.0);
    // RZone, receiving zone mass conservation results
    EXPECT_EQ(state->dataHeatBal->MassConservation(2).InMassFlowRate, 1.0);
    EXPECT_EQ(state->dataHeatBal->MassConservation(2).ExhMassFlowRate, 2.0);
    EXPECT_NEAR(state->dataHeatBal->MassConservation(2).RetMassFlowRate, 0.0, 0.000001);
    EXPECT_EQ(state->dataHeatBal->MassConservation(2).MixingSourceMassFlowRate, 0.0);
    EXPECT_NEAR(state->dataHeatBal->MassConservation(2).MixingMassFlowRate, 1.0, 0.000001);
    // zone mixing object flow is modified
    EXPECT_NEAR(state->dataHeatBalFanSys->MixingMassFlowZone(2), 1.0, 0.000001);
    EXPECT_EQ(state->dataHeatBal->MassConservation(2).InfiltrationMassFlowRate, 0.0);
    ;
    ;
    // Test 3: set receiving zone exhaust fan flow 3 times supply flow rate
    // set source zone exhaust fan flow to zero and receiving zone exhaust fan flow to 3.0
    // double zone mixing flow rate to trigger infiltration air flow in the source zone
    state->dataLoopNodes->Node(state->dataZoneEquip->ZoneEquipConfig(2).ExhaustNode(1)).MassFlowRate = 0.0;
    state->dataLoopNodes->Node(state->dataZoneEquip->ZoneEquipConfig(2).ExhaustNode(2)).MassFlowRate = 3.0;
    state->dataHeatBal->Mixing(1).DesiredAirFlowRate = 1.0;
    state->dataHeatBal->Mixing(1).DesiredAirFlowRateSaved = 1.0;
    ;
    CalcAirFlowSimple(*state);
    CalcZoneMassBalance(*state, false);
    CalcAirFlowSimple(*state, 0, true, true);
    EXPECT_FALSE(has_err_output());
    // SZone, source zone mass conservation results
    EXPECT_EQ(state->dataHeatBal->MassConservation(1).InMassFlowRate, 1.0);
    EXPECT_EQ(state->dataHeatBal->MassConservation(1).ExhMassFlowRate, 0.0);
    EXPECT_EQ(state->dataHeatBal->MassConservation(1).RetMassFlowRate, 0.0);
    EXPECT_NEAR(state->dataHeatBal->MassConservation(1).MixingSourceMassFlowRate, 2.0, 0.000001);
    EXPECT_EQ(state->dataHeatBal->MassConservation(1).MixingMassFlowRate, 0.0);
    EXPECT_NEAR(state->dataHeatBal->MassConservation(1).InfiltrationMassFlowRate, 1.0, 0.000001);
    // RZone, receiving zone mass conservation results
    EXPECT_EQ(state->dataHeatBal->MassConservation(2).InMassFlowRate, 1.0);
    EXPECT_EQ(state->dataHeatBal->MassConservation(2).ExhMassFlowRate, 3.0);
    EXPECT_EQ(state->dataHeatBal->MassConservation(2).RetMassFlowRate, 0.0);
    EXPECT_EQ(state->dataHeatBal->MassConservation(2).MixingSourceMassFlowRate, 0.0);
    EXPECT_NEAR(state->dataHeatBal->MassConservation(2).MixingMassFlowRate, 2.0, 0.000001);
    // zone mixing object flow is modified
    EXPECT_NEAR(state->dataHeatBalFanSys->MixingMassFlowZone(2), 2.0, 0.000001);
    EXPECT_EQ(state->dataHeatBal->MassConservation(2).InfiltrationMassFlowRate, 0.0);
}

TEST_F(EnergyPlusFixture, ZoneAirMassFlowBalance_wAdjustMixingThenReturn)
{

    std::string const idf_objects = delimited_string({

        "ZoneAirMassFlowConservation,",
        "  AdjustMixingThenReturn,      !- Adjust Zone Mixing and Return For Air Mass Flow Balance",
        "  AdjustInfiltrationFlow,      !- Infiltration Balancing Method",
        "  AllZones;                    !- Infiltration Balancing Zones",

        "Zone,",
        "  SZone;                       !- Name",

        "Zone,",
        "  RZone;                       !- Name",

        "ZoneHVAC:EquipmentConnections,",
        " SZone,                        !- Zone Name",
        " SZone Equipment,              !- Zone Conditioning Equipment List Name",
        " SZone In Node,                !- Zone Air Inlet Node or NodeList Name",
        " SZone Exh Nodes,              !- Zone Air Exhaust Node or NodeList Name",
        " SZone Node,                   !- Zone Air Node Name",
        " SZone Ret Node;               !- Zone Return Air Node Name",

        "ZoneHVAC:EquipmentConnections,",
        " RZone,                        !- Zone Name",
        " RZone Equipment,              !- Zone Conditioning Equipment List Name",
        " RZone In Node,                !- Zone Air Inlet Node or NodeList Name",
        " RZone Exh Nodes,              !- Zone Air Exhaust Node or NodeList Name",
        " RZone Node,                   !- Zone Air Node Name",
        " RZone Ret Node;               !- Zone Return Air Node Name",

        "ZoneHVAC:EquipmentList,",
        " SZone Equipment,              !- Name",
        " SequentialLoad,               !- Load Distribution Scheme",
        " Fan:ZoneExhaust,              !- Zone Equipment 1 Object Type",
        " SZone ExhaustFan,             !- Zone Equipment 1 Name",
        " 1,                            !- Zone Equipment 1 Cooling Sequence",
        " 1,                            !- Zone Equipment 1 Heating or No - Load Sequence",
        " ,                             !- Zone Equipment 1 Sequential Cooling Fraction",
        " ;                             !- Zone Equipment 1 Sequential Heating or No-Load Fraction",

        "ZoneHVAC:EquipmentList,",
        " RZone Equipment,              !- Name",
        " SequentialLoad,               !- Load Distribution Scheme",
        " Fan:ZoneExhaust,              !- Zone Equipment 1 Object Type",
        " RZone ExhaustFan,             !- Zone Equipment 1 Name",
        " 1,                            !- Zone Equipment 1 Cooling Sequence",
        " 1,                            !- Zone Equipment 1 Heating or No - Load Sequence",
        " ,                             !- Zone Equipment 1 Sequential Cooling Fraction",
        " ;                             !- Zone Equipment 1 Sequential Heating or No-Load Fraction",

        "Fan:ZoneExhaust,",
        "  SZone ExhaustFan,            !- Name",
        "  ,                            !- Availability Schedule Name",
        "  0.30,                        !- Fan Total Efficiency",
        "  0.0,                         !- Pressure Rise{Pa}",
        "  0.0,                         !- Maximum Flow Rate{m3/s}",
        "  SZoneExhaustFan Inlet Node,  !- Air Inlet Node Name",
        "  SZoneExhaustFan Outlet Node, !- Air Outlet Node Name",
        "  Zones Exhaust Fans;          !- End - Use Subcategory",

        "Fan:ZoneExhaust,",
        "  RZone ExhaustFan,            !- Name",
        "  ,                            !- Availability Schedule Name",
        "  0.30,                        !- Fan Total Efficiency",
        "  100.0,                       !- Pressure Rise{Pa}",
        "  0.0,                         !- Maximum Flow Rate{m3/s}",
        "  RZoneExhaustFan Inlet Node,  !- Air Inlet Node Name",
        "  RZoneExhaustFan Outlet Node, !- Air Outlet Node Name",
        "  Zones Exhaust Fans;          !- End - Use Subcategory",

        "NodeList,",
        "  SZone Exh Nodes,             !- Name",
        "  SZone ZoneHVAC Exh Node,     !- Node 1 Name",
        "  SZoneExhaustFan Inlet Node;  !- Node 1 Name",

        "NodeList,",
        "  RZone Exh Nodes,             !- Name",
        "  RZone ZoneHVAC Exh Node,     !- Node 1 Name",
        "  RZoneExhaustFan Inlet Node;  !- Node 1 Name",

        "ZoneMixing,",
        "  RZone ZoneMixing,            !- Name",
        "  RZone,                       !- Zone Name",
        "  AlwaysOn,                    !- Schedule Name",
        "  Flow/Zone,                   !- Design Flow Rate Calculation Method",
        "  0.5,                         !- Design Flow Rate{m3/s}",
        "  ,                            !- Flow Rate per Zone Floor Area{m3/s-m2}",
        "  ,                            !- Flow Rate per Person{m3/s-person}",
        "  ,                            !- Air Changes per Hour{1/hr}",
        "  SZone,                       !- Source Zone Name",
        "  0.0;                         !- Delta Temperature{deltaC}",

        "ZoneInfiltration:DesignFlowRate,",
        "  SZone Infiltration,          !- Name",
        "  SZone,                       !- Zone or ZoneList Name",
        "  AlwaysOn,                    !- Schedule Name",
        "  flow/zone,                   !- Design Flow Rate Calculation Method",
        "  0.05,                        !- Design Flow Rate{ m3 / s }",
        "  ,                            !- Flow per Zone Floor Area{ m3 / s - m2 }",
        "  ,                            !- Flow per Exterior Surface Area{ m3 / s - m2 }",
        "  ,                            !- Air Changes per Hour{ 1 / hr }",
        "  1,                           !- Constant Term Coefficient",
        "  0,                           !- Temperature Term Coefficient",
        "  0,                           !- Velocity Term Coefficient",
        "  0;                           !- Velocity Squared Term Coefficient",

        "ZoneInfiltration:DesignFlowRate,",
        "  RZone Infiltration,          !- Name",
        "  RZone,                       !- Zone or ZoneList Name",
        "  AlwaysOn,                    !- Schedule Name",
        "  flow/zone,                   !- Design Flow Rate Calculation Method",
        "  0.05,                        !- Design Flow Rate{ m3 / s }",
        "  ,                            !- Flow per Zone Floor Area{ m3 / s - m2 }",
        "  ,                            !- Flow per Exterior Surface Area{ m3 / s - m2 }",
        "  ,                            !- Air Changes per Hour{ 1 / hr }",
        "  1,                           !- Constant Term Coefficient",
        "  0,                           !- Temperature Term Coefficient",
        "  0,                           !- Velocity Term Coefficient",
        "  0;                           !- Velocity Squared Term Coefficient",

        "Schedule:Constant,",
        "AlwaysOn,",
        "Fraction,",
        "1.0;",

    });

    ASSERT_TRUE(process_idf(idf_objects));

    int ZoneNum;
    int NodeNum;
    bool ErrorsFound = false;
    ScheduleManager::ProcessScheduleInput(*state);
    GetZoneData(*state, ErrorsFound);
    AllocateHeatBalArrays(*state);
    GetZoneEquipmentData(*state);
    state->dataZoneEquip->ZoneEquipInputsFilled = true;
    ErrorsFound = false;
    GetProjectControlData(*state, ErrorsFound);
    EXPECT_FALSE(ErrorsFound);
    EXPECT_TRUE(state->dataHeatBal->ZoneAirMassFlow.EnforceZoneMassBalance);
    EXPECT_EQ(state->dataHeatBal->ZoneAirMassFlow.ZoneFlowAdjustment, DataHeatBalance::AdjustmentType::AdjustMixingThenReturn);
    EXPECT_EQ(state->dataHeatBal->ZoneAirMassFlow.InfiltrationTreatment, DataHeatBalance::AdjustInfiltrationFlow);
    EXPECT_EQ(state->dataHeatBal->ZoneAirMassFlow.InfiltrationZoneType, DataHeatBalance::AllZones);
    GetSimpleAirModelInputs(*state, ErrorsFound);
    SetZoneMassConservationFlag(*state);
    state->dataScheduleMgr->Schedule(1).CurrentValue = 1.0;
    state->dataHeatBal->AirFlowFlag = 1;
    // set zone conditions
    state->dataEnvrn->StdRhoAir = 1.2;
    state->dataEnvrn->OutBaroPress = 101325.0;
    state->dataLoopNodes->Node(state->dataZoneEquip->ZoneEquipConfig(1).ZoneNode).Temp = 20.0;
    state->dataLoopNodes->Node(state->dataZoneEquip->ZoneEquipConfig(1).ZoneNode).HumRat = 0.004;
    state->dataLoopNodes->Node(state->dataZoneEquip->ZoneEquipConfig(2).ZoneNode).Temp = 20.0;
    state->dataLoopNodes->Node(state->dataZoneEquip->ZoneEquipConfig(2).ZoneNode).HumRat = 0.004;

    // set number of airloops
    state->dataHVACGlobal->NumPrimaryAirSys = 2;
    state->dataAirSystemsData->PrimaryAirSystems.allocate(state->dataHVACGlobal->NumPrimaryAirSys);
    state->dataAirLoop->AirLoopFlow.allocate(state->dataHVACGlobal->NumPrimaryAirSys);
    // set airloops design supply air flow rate to 1.0
    state->dataAirLoop->AirLoopFlow(1).DesSupply = 1.0;
    state->dataAirLoop->AirLoopFlow(2).DesSupply = 1.0;
    state->dataZoneEquip->ZoneEquipConfig(1).AirLoopDesSupply = state->dataAirLoop->AirLoopFlow(1).DesSupply;
    state->dataZoneEquip->ZoneEquipConfig(2).AirLoopDesSupply = state->dataAirLoop->AirLoopFlow(2).DesSupply;

    // set airloop numbers
    state->dataZoneEquip->ZoneEquipConfig(1).ReturnNodeAirLoopNum(1) = 1;
    state->dataZoneEquip->ZoneEquipConfig(2).ReturnNodeAirLoopNum(1) = 2;
    ;
    ;
    // Test 1: set receiving zone exhaust fan flow to supply air flow rate
    // set source zone (RZone) exhaust fan flow to zero
    // set supply air flow rates for source (SZone) and receiving (RZone) zones
    for (ZoneNum = 1; ZoneNum <= state->dataGlobal->NumOfZones; ++ZoneNum) {
        for (NodeNum = 1; NodeNum <= state->dataZoneEquip->ZoneEquipConfig(ZoneNum).NumInletNodes; ++NodeNum) {
            state->dataLoopNodes->Node(state->dataZoneEquip->ZoneEquipConfig(ZoneNum).InletNode(NodeNum)).MassFlowRate = 1.0;
        }
    }
    // set exhaust nodes to zero and exhaust fan node flow to zero for source zone
    state->dataLoopNodes->Node(state->dataZoneEquip->ZoneEquipConfig(1).ExhaustNode(1)).MassFlowRate = 0.0;
    state->dataLoopNodes->Node(state->dataZoneEquip->ZoneEquipConfig(1).ExhaustNode(2)).MassFlowRate = 0.0;
    // set zone exhaust nodes to zero and exhaust fan node flow to 1.0 for receiving zone
    state->dataLoopNodes->Node(state->dataZoneEquip->ZoneEquipConfig(2).ExhaustNode(1)).MassFlowRate = 0.0;
    state->dataLoopNodes->Node(state->dataZoneEquip->ZoneEquipConfig(2).ExhaustNode(2)).MassFlowRate = 1.0;
    ;
    InitAirHeatBalance(*state);
    CalcAirFlowSimple(*state);
    CalcZoneMassBalance(*state, false);
    CalcAirFlowSimple(*state, 0, true, true);
    EXPECT_FALSE(has_err_output());
    // SZone, source zone mass conservation results
    EXPECT_EQ(state->dataHeatBal->MassConservation(1).InMassFlowRate, 1.0);
    EXPECT_EQ(state->dataHeatBal->MassConservation(1).ExhMassFlowRate, 0.0);
    EXPECT_NEAR(state->dataHeatBal->MassConservation(1).RetMassFlowRate, 0.413368, 0.000001);
    EXPECT_NEAR(state->dataHeatBal->MassConservation(1).MixingSourceMassFlowRate, 0.586632, 0.000001);
    EXPECT_EQ(state->dataHeatBal->MassConservation(1).MixingMassFlowRate, 0.0);
    EXPECT_EQ(state->dataHeatBal->MassConservation(1).InfiltrationMassFlowRate, 0.0);
    // RZone, receiving zone mass conservation results
    EXPECT_EQ(state->dataHeatBal->MassConservation(2).InMassFlowRate, 1.0);
    EXPECT_EQ(state->dataHeatBal->MassConservation(2).ExhMassFlowRate, 1.0);
    EXPECT_NEAR(state->dataHeatBal->MassConservation(2).RetMassFlowRate, 0.586632, 0.000001);
    EXPECT_EQ(state->dataHeatBal->MassConservation(2).MixingSourceMassFlowRate, 0.0);
    EXPECT_NEAR(state->dataHeatBal->MassConservation(2).MixingMassFlowRate, 0.586632, 0.000001);
    // zone mixing object is defined in the receiving zone and the flow is not adjusted
    EXPECT_NEAR(state->dataHeatBalFanSys->MixingMassFlowZone(2), 0.586632, 0.000001);
    EXPECT_EQ(state->dataHeatBal->MassConservation(2).InfiltrationMassFlowRate, 0.0);
    ;
    ;
    // Test 2: set receiving zone exhaust fan flow 2 times supply flow rate
    // set source zone exhaust fan flow to zero and receiving zone exhaust fan flow to 2.0
    state->dataLoopNodes->Node(state->dataZoneEquip->ZoneEquipConfig(2).ExhaustNode(1)).MassFlowRate = 0.0;
    state->dataLoopNodes->Node(state->dataZoneEquip->ZoneEquipConfig(2).ExhaustNode(2)).MassFlowRate = 2.0;

    CalcAirFlowSimple(*state);
    CalcZoneMassBalance(*state, false);
    CalcAirFlowSimple(*state, 0, true, true);
    EXPECT_FALSE(has_err_output());
    // SZone, source zone mass conservation results
    EXPECT_EQ(state->dataHeatBal->MassConservation(1).InMassFlowRate, 1.0);
    EXPECT_EQ(state->dataHeatBal->MassConservation(1).ExhMassFlowRate, 0.0);
    EXPECT_EQ(state->dataHeatBal->MassConservation(1).RetMassFlowRate, 0.0);
    EXPECT_NEAR(state->dataHeatBal->MassConservation(1).MixingSourceMassFlowRate, 1.0, 0.000001);
    EXPECT_EQ(state->dataHeatBal->MassConservation(1).MixingMassFlowRate, 0.0);
    EXPECT_EQ(state->dataHeatBal->MassConservation(1).InfiltrationMassFlowRate, 0.0);
    // RZone, receiving zone mass conservation results
    EXPECT_EQ(state->dataHeatBal->MassConservation(2).InMassFlowRate, 1.0);
    EXPECT_EQ(state->dataHeatBal->MassConservation(2).ExhMassFlowRate, 2.0);
    EXPECT_NEAR(state->dataHeatBal->MassConservation(2).RetMassFlowRate, 0.0, 0.000001);
    EXPECT_EQ(state->dataHeatBal->MassConservation(2).MixingSourceMassFlowRate, 0.0);
    EXPECT_NEAR(state->dataHeatBal->MassConservation(2).MixingMassFlowRate, 1.0, 0.000001);
    // zone mixing object flow is modified
    EXPECT_NEAR(state->dataHeatBalFanSys->MixingMassFlowZone(2), 1.0, 0.000001);
    EXPECT_EQ(state->dataHeatBal->MassConservation(2).InfiltrationMassFlowRate, 0.0);

    // Test 3: set receiving zone exhaust fan flow 3 times supply flow rate
    // set source zone exhaust fan flow to zero and receiving zone exhaust fan flow to 3.0
    // double zone mixing flow rate to trigger infiltration air flow in the source zone
    state->dataLoopNodes->Node(state->dataZoneEquip->ZoneEquipConfig(2).ExhaustNode(1)).MassFlowRate = 0.0;
    state->dataLoopNodes->Node(state->dataZoneEquip->ZoneEquipConfig(2).ExhaustNode(2)).MassFlowRate = 3.0;
    state->dataHeatBal->Mixing(1).DesiredAirFlowRate = 1.0;
    state->dataHeatBal->Mixing(1).DesiredAirFlowRateSaved = 1.0;

    CalcAirFlowSimple(*state);
    CalcZoneMassBalance(*state, false);
    CalcAirFlowSimple(*state, 0, true, true);
    EXPECT_FALSE(has_err_output());
    // SZone, source zone mass conservation results
    EXPECT_EQ(state->dataHeatBal->MassConservation(1).InMassFlowRate, 1.0);
    EXPECT_EQ(state->dataHeatBal->MassConservation(1).ExhMassFlowRate, 0.0);
    EXPECT_EQ(state->dataHeatBal->MassConservation(1).RetMassFlowRate, 0.0);
    EXPECT_NEAR(state->dataHeatBal->MassConservation(1).MixingSourceMassFlowRate, 2.0, 0.000001);
    EXPECT_EQ(state->dataHeatBal->MassConservation(1).MixingMassFlowRate, 0.0);
    EXPECT_NEAR(state->dataHeatBal->MassConservation(1).InfiltrationMassFlowRate, 1.0, 0.000001);
    // RZone, receiving zone mass conservation results
    EXPECT_EQ(state->dataHeatBal->MassConservation(2).InMassFlowRate, 1.0);
    EXPECT_EQ(state->dataHeatBal->MassConservation(2).ExhMassFlowRate, 3.0);
    EXPECT_EQ(state->dataHeatBal->MassConservation(2).RetMassFlowRate, 0.0);
    EXPECT_EQ(state->dataHeatBal->MassConservation(2).MixingSourceMassFlowRate, 0.0);
    EXPECT_NEAR(state->dataHeatBal->MassConservation(2).MixingMassFlowRate, 2.0, 0.000001);
    // zone mixing object flow is modified
    EXPECT_NEAR(state->dataHeatBalFanSys->MixingMassFlowZone(2), 2.0, 0.000001);
    EXPECT_EQ(state->dataHeatBal->MassConservation(2).InfiltrationMassFlowRate, 0.0);
}

TEST_F(EnergyPlusFixture, ZoneAirMassFlowBalance_wSourceAndReceivingZone)
{

    std::string const idf_objects = delimited_string({

        "ZoneAirMassFlowConservation,",
        "  AdjustMixingOnly,            !- Adjust Zone Mixing and Return For Air Mass Flow Balance",
        "  AdjustInfiltrationFlow,      !- Infiltration Balancing Method",
        "  AllZones;                    !- Infiltration Balancing Zones",

        "Zone,",
        "  SZone;                       !- Name",

        "Zone,",
        "  RSZone;                      !- Name",

        "Zone,",
        "  RZone;                       !- Name",

        "ZoneHVAC:EquipmentConnections,",
        " SZone,                        !- Zone Name",
        " SZone Equipment,              !- Zone Conditioning Equipment List Name",
        " SZone In Node,                !- Zone Air Inlet Node or NodeList Name",
        " SZone Exh Nodes,              !- Zone Air Exhaust Node or NodeList Name",
        " SZone Node,                   !- Zone Air Node Name",
        " SZone Ret Node;               !- Zone Return Air Node Name",

        "ZoneHVAC:EquipmentConnections,",
        " RSZone,                       !- Zone Name",
        " RSZone Equipment,             !- Zone Conditioning Equipment List Name",
        " RSZone In Node,               !- Zone Air Inlet Node or NodeList Name",
        " RSZone Exh Nodes,             !- Zone Air Exhaust Node or NodeList Name",
        " RSZone Node,                  !- Zone Air Node Name",
        " RSZone Ret Node;              !- Zone Return Air Node Name",

        "ZoneHVAC:EquipmentConnections,",
        " RZone,                        !- Zone Name",
        " RZone Equipment,              !- Zone Conditioning Equipment List Name",
        " RZone In Node,                !- Zone Air Inlet Node or NodeList Name",
        " RZone Exh Nodes,              !- Zone Air Exhaust Node or NodeList Name",
        " RZone Node,                   !- Zone Air Node Name",
        " RZone Ret Node;               !- Zone Return Air Node Name",

        "ZoneHVAC:EquipmentList,",
        " SZone Equipment,              !- Name",
        " SequentialLoad,               !- Load Distribution Scheme",
        " Fan:ZoneExhaust,              !- Zone Equipment 1 Object Type",
        " SZone ExhaustFan,             !- Zone Equipment 1 Name",
        " 1,                            !- Zone Equipment 1 Cooling Sequence",
        " 1,                            !- Zone Equipment 1 Heating or No - Load Sequence",
        " ,                             !- Zone Equipment 1 Sequential Cooling Fraction",
        " ;                             !- Zone Equipment 1 Sequential Heating or No-Load Fraction",

        "ZoneHVAC:EquipmentList,",
        " RSZone Equipment,             !- Name",
        " SequentialLoad,               !- Load Distribution Scheme",
        " Fan:ZoneExhaust,              !- Zone Equipment 1 Object Type",
        " RSZone ExhaustFan,            !- Zone Equipment 1 Name",
        " 1,                            !- Zone Equipment 1 Cooling Sequence",
        " 1,                            !- Zone Equipment 1 Heating or No - Load Sequence",
        " ,                             !- Zone Equipment 1 Sequential Cooling Fraction",
        " ;                             !- Zone Equipment 1 Sequential Heating or No-Load Fraction",

        "ZoneHVAC:EquipmentList,",
        " RZone Equipment,              !- Name",
        " SequentialLoad,               !- Load Distribution Scheme",
        " Fan:ZoneExhaust,              !- Zone Equipment 1 Object Type",
        " RZone ExhaustFan,             !- Zone Equipment 1 Name",
        " 1,                            !- Zone Equipment 1 Cooling Sequence",
        " 1,                            !- Zone Equipment 1 Heating or No - Load Sequence",
        " ,                             !- Zone Equipment 1 Sequential Cooling Fraction",
        " ;                             !- Zone Equipment 1 Sequential Heating or No-Load Fraction",

        "Fan:ZoneExhaust,",
        "  SZone ExhaustFan,            !- Name",
        "  ,                            !- Availability Schedule Name",
        "  0.30,                        !- Fan Total Efficiency",
        "  0.0,                         !- Pressure Rise{Pa}",
        "  0.0,                         !- Maximum Flow Rate{m3/s}",
        "  SZoneExhaustFan Inlet Node,  !- Air Inlet Node Name",
        "  SZoneExhaustFan Outlet Node, !- Air Outlet Node Name",
        "  Zones Exhaust Fans;          !- End - Use Subcategory",

        "Fan:ZoneExhaust,",
        "  RSZone ExhaustFan,           !- Name",
        "  ,                            !- Availability Schedule Name",
        "  0.30,                        !- Fan Total Efficiency",
        "  100.0,                       !- Pressure Rise{Pa}",
        "  0.0,                         !- Maximum Flow Rate{m3/s}",
        "  RSZoneExhaustFan Inlet Node, !- Air Inlet Node Name",
        "  RSZoneExhaustFan Outlet Node,!- Air Outlet Node Name",
        "  Zones Exhaust Fans;          !- End - Use Subcategory",

        "Fan:ZoneExhaust,",
        "  RZone ExhaustFan,            !- Name",
        "  ,                            !- Availability Schedule Name",
        "  0.30,                        !- Fan Total Efficiency",
        "  100.0,                       !- Pressure Rise{Pa}",
        "  0.0,                         !- Maximum Flow Rate{m3/s}",
        "  RZoneExhaustFan Inlet Node,  !- Air Inlet Node Name",
        "  RZoneExhaustFan Outlet Node, !- Air Outlet Node Name",
        "  Zones Exhaust Fans;          !- End - Use Subcategory",

        "NodeList,",
        "  SZone Exh Nodes,             !- Name",
        "  SZone ZoneHVAC Exh Node,     !- Node 1 Name",
        "  SZoneExhaustFan Inlet Node;  !- Node 1 Name",

        "NodeList,",
        "  RSZone Exh Nodes,            !- Name",
        "  RSZone ZoneHVAC Exh Node,    !- Node 1 Name",
        "  RSZoneExhaustFan Inlet Node; !- Node 1 Name",

        "NodeList,",
        "  RZone Exh Nodes,             !- Name",
        "  RZone ZoneHVAC Exh Node,     !- Node 1 Name",
        "  RZoneExhaustFan Inlet Node;  !- Node 1 Name",

        "ZoneMixing,",
        "  RSZone ZoneMixing,           !- Name",
        "  RSZone,                      !- Zone Name",
        "  AlwaysOn,                    !- Schedule Name",
        "  Flow/Zone,                   !- Design Flow Rate Calculation Method",
        "  0.852323,                    !- Design Flow Rate{m3/s}",
        "  ,                            !- Flow Rate per Zone Floor Area{m3/s-m2}",
        "  ,                            !- Flow Rate per Person{m3/s-person}",
        "  ,                            !- Air Changes per Hour{1/hr}",
        "  SZone,                       !- Source Zone Name",
        "  0.0;                         !- Delta Temperature{deltaC}",

        "ZoneMixing,",
        "  RZone ZoneMixing,            !- Name",
        "  RZone,                       !- Zone Name",
        "  AlwaysOn,                    !- Schedule Name",
        "  Flow/Zone,                   !- Design Flow Rate Calculation Method",
        "  0.852323,                    !- Design Flow Rate{m3/s}",
        "  ,                            !- Flow Rate per Zone Floor Area{m3/s-m2}",
        "  ,                            !- Flow Rate per Person{m3/s-person}",
        "  ,                            !- Air Changes per Hour{1/hr}",
        "  RSZone,                      !- Source Zone Name",
        "  0.0;                         !- Delta Temperature{deltaC}",

        "ZoneInfiltration:DesignFlowRate,",
        "  SZone Infiltration,          !- Name",
        "  SZone,                       !- Zone or ZoneList Name",
        "  AlwaysOn,                    !- Schedule Name",
        "  flow/zone,                   !- Design Flow Rate Calculation Method",
        "  0.05,                        !- Design Flow Rate{ m3 / s }",
        "  ,                            !- Flow per Zone Floor Area{ m3 / s - m2 }",
        "  ,                            !- Flow per Exterior Surface Area{ m3 / s - m2 }",
        "  ,                            !- Air Changes per Hour{ 1 / hr }",
        "  1,                           !- Constant Term Coefficient",
        "  0,                           !- Temperature Term Coefficient",
        "  0,                           !- Velocity Term Coefficient",
        "  0;                           !- Velocity Squared Term Coefficient",

        "ZoneInfiltration:DesignFlowRate,",
        "  RZone Infiltration,          !- Name",
        "  RZone,                       !- Zone or ZoneList Name",
        "  AlwaysOn,                    !- Schedule Name",
        "  flow/zone,                   !- Design Flow Rate Calculation Method",
        "  0.05,                        !- Design Flow Rate{ m3 / s }",
        "  ,                            !- Flow per Zone Floor Area{ m3 / s - m2 }",
        "  ,                            !- Flow per Exterior Surface Area{ m3 / s - m2 }",
        "  ,                            !- Air Changes per Hour{ 1 / hr }",
        "  1,                           !- Constant Term Coefficient",
        "  0,                           !- Temperature Term Coefficient",
        "  0,                           !- Velocity Term Coefficient",
        "  0;                           !- Velocity Squared Term Coefficient",

        "Schedule:Constant,",
        "AlwaysOn,",
        "Fraction,",
        "1.0;",

    });

    ASSERT_TRUE(process_idf(idf_objects));

    int ZoneNum;
    int NodeNum;
    bool ErrorsFound = false;
    ScheduleManager::ProcessScheduleInput(*state);
    GetZoneData(*state, ErrorsFound);
    AllocateHeatBalArrays(*state);
    GetZoneEquipmentData(*state);
    state->dataZoneEquip->ZoneEquipInputsFilled = true;
    ErrorsFound = false;
    GetProjectControlData(*state, ErrorsFound);
    EXPECT_FALSE(ErrorsFound);
    EXPECT_TRUE(state->dataHeatBal->ZoneAirMassFlow.EnforceZoneMassBalance);
    EXPECT_EQ(state->dataHeatBal->ZoneAirMassFlow.ZoneFlowAdjustment, DataHeatBalance::AdjustmentType::AdjustMixingOnly);
    EXPECT_EQ(state->dataHeatBal->ZoneAirMassFlow.InfiltrationTreatment, DataHeatBalance::AdjustInfiltrationFlow);
    EXPECT_EQ(state->dataHeatBal->ZoneAirMassFlow.InfiltrationZoneType, DataHeatBalance::AllZones);
    GetSimpleAirModelInputs(*state, ErrorsFound);
    SetZoneMassConservationFlag(*state);
    state->dataScheduleMgr->Schedule(1).CurrentValue = 1.0;
    state->dataHeatBal->AirFlowFlag = 1;
    // set zone conditions
    state->dataEnvrn->StdRhoAir = 1.2;
    state->dataEnvrn->OutBaroPress = 101325.0;
    for (ZoneNum = 1; ZoneNum <= state->dataGlobal->NumOfZones; ++ZoneNum) {
        state->dataLoopNodes->Node(state->dataZoneEquip->ZoneEquipConfig(ZoneNum).ZoneNode).Temp = 20.0;
        state->dataLoopNodes->Node(state->dataZoneEquip->ZoneEquipConfig(ZoneNum).ZoneNode).HumRat = 0.004;
    }
    // set number of airloops
    state->dataHVACGlobal->NumPrimaryAirSys = 1;
    state->dataAirSystemsData->PrimaryAirSystems.allocate(state->dataHVACGlobal->NumPrimaryAirSys);
    state->dataAirLoop->AirLoopFlow.allocate(state->dataHVACGlobal->NumPrimaryAirSys);
    // set airloops design supply air flow rate to 1.0
    state->dataAirLoop->AirLoopFlow(1).DesSupply = 1.0;
    // set airloop numbers, single airloop serves all zones
    state->dataZoneEquip->ZoneEquipConfig(1).ReturnNodeAirLoopNum(1) = 1;
    state->dataZoneEquip->ZoneEquipConfig(2).ReturnNodeAirLoopNum(1) = 1;
    state->dataZoneEquip->ZoneEquipConfig(3).ReturnNodeAirLoopNum(1) = 1;
    ;
    ;
    // Test 1: set receiving zone exhaust fan flow to supply air flow rate
    // set source zone exhaust fan flow to zero
    // set supply air mass flow rates for SZone, SRZone and RZone to 1.0 [kg/s]
    for (ZoneNum = 1; ZoneNum <= state->dataGlobal->NumOfZones; ++ZoneNum) {
        for (NodeNum = 1; NodeNum <= state->dataZoneEquip->ZoneEquipConfig(ZoneNum).NumInletNodes; ++NodeNum) {
            state->dataLoopNodes->Node(state->dataZoneEquip->ZoneEquipConfig(ZoneNum).InletNode(NodeNum)).MassFlowRate = 1.0;
        }
    }
    // set exhaust nodes to zero and exhaust fan node flow to zero for source only zone
    state->dataLoopNodes->Node(state->dataZoneEquip->ZoneEquipConfig(1).ExhaustNode(1)).MassFlowRate = 0.0;
    state->dataLoopNodes->Node(state->dataZoneEquip->ZoneEquipConfig(1).ExhaustNode(2)).MassFlowRate = 0.0;
    // set exhaust nodes to zero and exhaust fan node flow to zero for both source and receiving zone
    state->dataLoopNodes->Node(state->dataZoneEquip->ZoneEquipConfig(2).ExhaustNode(1)).MassFlowRate = 0.0;
    state->dataLoopNodes->Node(state->dataZoneEquip->ZoneEquipConfig(2).ExhaustNode(2)).MassFlowRate = 0.0;
    // set zone exhaust nodes to zero and exhaust fan node flow to 1.0 for receiving only zone
    state->dataLoopNodes->Node(state->dataZoneEquip->ZoneEquipConfig(3).ExhaustNode(1)).MassFlowRate = 0.0;
    state->dataLoopNodes->Node(state->dataZoneEquip->ZoneEquipConfig(3).ExhaustNode(2)).MassFlowRate = 1.0;
    ;
    InitAirHeatBalance(*state);
    CalcAirFlowSimple(*state);
    CalcZoneMassBalance(*state, false);
    EXPECT_FALSE(has_err_output());
    // zone 1, source only zone mass conservation results
    EXPECT_EQ(state->dataHeatBal->MassConservation(1).InMassFlowRate, 1.0);
    EXPECT_EQ(state->dataHeatBal->MassConservation(1).ExhMassFlowRate, 0.0);
    EXPECT_NEAR(state->dataHeatBal->MassConservation(1).RetMassFlowRate, 0.0, 0.000001);
    EXPECT_NEAR(state->dataHeatBal->MassConservation(1).MixingSourceMassFlowRate, 1.0, 0.000001);
    EXPECT_EQ(state->dataHeatBal->MassConservation(1).MixingMassFlowRate, 0.0);
    EXPECT_EQ(state->dataHeatBal->MassConservation(1).InfiltrationMassFlowRate, 0.0);
    EXPECT_TRUE(state->dataHeatBal->MassConservation(1).IsOnlySourceZone);
    // zone 2, source and receiving zone mass conservation results
    EXPECT_EQ(state->dataHeatBal->MassConservation(2).InMassFlowRate, 1.0);
    EXPECT_EQ(state->dataHeatBal->MassConservation(2).ExhMassFlowRate, 0.0);
    EXPECT_NEAR(state->dataHeatBal->MassConservation(2).RetMassFlowRate, 1.0, 0.000001);
    EXPECT_NEAR(state->dataHeatBal->MassConservation(2).MixingSourceMassFlowRate, 1.0, 0.000001);
    EXPECT_NEAR(state->dataHeatBal->MassConservation(2).MixingMassFlowRate, 1.0, 0.000001);
    // zone mixing object is defined in the receiving zone and the flow is not adjusted
    EXPECT_NEAR(state->dataHeatBalFanSys->MixingMassFlowZone(2), 1.0, 0.000001);
    EXPECT_EQ(state->dataHeatBal->MassConservation(2).InfiltrationMassFlowRate, 0.0);
    EXPECT_TRUE(state->dataHeatBal->MassConservation(2).IsSourceAndReceivingZone);
    // zone 2, receiving only zone mass conservation results
    EXPECT_EQ(state->dataHeatBal->MassConservation(3).InMassFlowRate, 1.0);
    EXPECT_EQ(state->dataHeatBal->MassConservation(3).ExhMassFlowRate, 1.0);
    EXPECT_NEAR(state->dataHeatBal->MassConservation(3).RetMassFlowRate, 1.0, 0.000001);
    EXPECT_NEAR(state->dataHeatBal->MassConservation(3).MixingSourceMassFlowRate, 0.0, 0.000001);
    EXPECT_NEAR(state->dataHeatBal->MassConservation(3).MixingMassFlowRate, 1.0, 0.000001);
    // zone mixing object is defined in the receiving zone and the flow is not adjusted
    EXPECT_NEAR(state->dataHeatBalFanSys->MixingMassFlowZone(3), 1.0, 0.000001);
    EXPECT_EQ(state->dataHeatBal->MassConservation(3).InfiltrationMassFlowRate, 0.0);
    EXPECT_FALSE(state->dataHeatBal->MassConservation(3).IsOnlySourceZone);
    EXPECT_FALSE(state->dataHeatBal->MassConservation(3).IsSourceAndReceivingZone);
}

TEST_F(EnergyPlusFixture, ZoneAirMassFlowBalance_ZoneMixingInfiltrationFlowsFlags)
{

    std::string const idf_objects = delimited_string({

        "ZoneAirMassFlowConservation,",
        "  AdjustMixingOnly,            !- Adjust Zone Mixing and Return For Air Mass Flow Balance",
        "  None,                        !- Infiltration Balancing Method",
        "  AllZones;                    !- Infiltration Balancing Zones",

        "Zone,",
        "  SZone;                       !- Name",

        "Zone,",
        "  RSZone;                      !- Name",

        "Zone,",
        "  RZone;                       !- Name",

        "ZoneHVAC:EquipmentConnections,",
        " SZone,                        !- Zone Name",
        " SZone Equipment,              !- Zone Conditioning Equipment List Name",
        " SZone In Node,                !- Zone Air Inlet Node or NodeList Name",
        " SZone Exh Nodes,              !- Zone Air Exhaust Node or NodeList Name",
        " SZone Node,                   !- Zone Air Node Name",
        " SZone Ret Node;               !- Zone Return Air Node Name",

        "ZoneHVAC:EquipmentConnections,",
        " RSZone,                       !- Zone Name",
        " RSZone Equipment,             !- Zone Conditioning Equipment List Name",
        " RSZone In Node,               !- Zone Air Inlet Node or NodeList Name",
        " RSZone Exh Nodes,             !- Zone Air Exhaust Node or NodeList Name",
        " RSZone Node,                  !- Zone Air Node Name",
        " RSZone Ret Node;              !- Zone Return Air Node Name",

        "ZoneHVAC:EquipmentConnections,",
        " RZone,                        !- Zone Name",
        " RZone Equipment,              !- Zone Conditioning Equipment List Name",
        " RZone In Node,                !- Zone Air Inlet Node or NodeList Name",
        " RZone Exh Nodes,              !- Zone Air Exhaust Node or NodeList Name",
        " RZone Node,                   !- Zone Air Node Name",
        " RZone Ret Node;               !- Zone Return Air Node Name",

        "ZoneHVAC:EquipmentList,",
        " SZone Equipment,              !- Name",
        " SequentialLoad,               !- Load Distribution Scheme",
        " Fan:ZoneExhaust,              !- Zone Equipment 1 Object Type",
        " SZone ExhaustFan,             !- Zone Equipment 1 Name",
        " 1,                            !- Zone Equipment 1 Cooling Sequence",
        " 1,                            !- Zone Equipment 1 Heating or No - Load Sequence",
        " ,                             !- Zone Equipment 1 Sequential Cooling Fraction",
        " ;                             !- Zone Equipment 1 Sequential Heating or No-Load Fraction",

        "ZoneHVAC:EquipmentList,",
        " RSZone Equipment,             !- Name",
        " SequentialLoad,               !- Load Distribution Scheme",
        " Fan:ZoneExhaust,              !- Zone Equipment 1 Object Type",
        " RSZone ExhaustFan,            !- Zone Equipment 1 Name",
        " 1,                            !- Zone Equipment 1 Cooling Sequence",
        " 1,                            !- Zone Equipment 1 Heating or No - Load Sequence",
        " ,                             !- Zone Equipment 1 Sequential Cooling Fraction",
        " ;                             !- Zone Equipment 1 Sequential Heating or No-Load Fraction",

        "ZoneHVAC:EquipmentList,",
        " RZone Equipment,              !- Name",
        " SequentialLoad,               !- Load Distribution Scheme",
        " Fan:ZoneExhaust,              !- Zone Equipment 1 Object Type",
        " RZone ExhaustFan,             !- Zone Equipment 1 Name",
        " 1,                            !- Zone Equipment 1 Cooling Sequence",
        " 1,                            !- Zone Equipment 1 Heating or No - Load Sequence",
        " ,                             !- Zone Equipment 1 Sequential Cooling Fraction",
        " ;                             !- Zone Equipment 1 Sequential Heating or No-Load Fraction",

        "Fan:ZoneExhaust,",
        "  SZone ExhaustFan,            !- Name",
        "  ,                            !- Availability Schedule Name",
        "  0.30,                        !- Fan Total Efficiency",
        "  0.0,                         !- Pressure Rise{Pa}",
        "  0.0,                         !- Maximum Flow Rate{m3/s}",
        "  SZoneExhaustFan Inlet Node,  !- Air Inlet Node Name",
        "  SZoneExhaustFan Outlet Node, !- Air Outlet Node Name",
        "  Zones Exhaust Fans;          !- End - Use Subcategory",

        "Fan:ZoneExhaust,",
        "  RSZone ExhaustFan,           !- Name",
        "  ,                            !- Availability Schedule Name",
        "  0.30,                        !- Fan Total Efficiency",
        "  100.0,                       !- Pressure Rise{Pa}",
        "  0.0,                         !- Maximum Flow Rate{m3/s}",
        "  RSZoneExhaustFan Inlet Node, !- Air Inlet Node Name",
        "  RSZoneExhaustFan Outlet Node,!- Air Outlet Node Name",
        "  Zones Exhaust Fans;          !- End - Use Subcategory",

        "Fan:ZoneExhaust,",
        "  RZone ExhaustFan,            !- Name",
        "  ,                            !- Availability Schedule Name",
        "  0.30,                        !- Fan Total Efficiency",
        "  100.0,                       !- Pressure Rise{Pa}",
        "  0.0,                         !- Maximum Flow Rate{m3/s}",
        "  RZoneExhaustFan Inlet Node,  !- Air Inlet Node Name",
        "  RZoneExhaustFan Outlet Node, !- Air Outlet Node Name",
        "  Zones Exhaust Fans;          !- End - Use Subcategory",

        "NodeList,",
        "  SZone Exh Nodes,             !- Name",
        "  SZone ZoneHVAC Exh Node,     !- Node 1 Name",
        "  SZoneExhaustFan Inlet Node;  !- Node 1 Name",

        "NodeList,",
        "  RSZone Exh Nodes,            !- Name",
        "  RSZone ZoneHVAC Exh Node,    !- Node 1 Name",
        "  RSZoneExhaustFan Inlet Node; !- Node 1 Name",

        "NodeList,",
        "  RZone Exh Nodes,             !- Name",
        "  RZone ZoneHVAC Exh Node,     !- Node 1 Name",
        "  RZoneExhaustFan Inlet Node;  !- Node 1 Name",

        "ZoneMixing,",
        "  RSZone ZoneMixing,           !- Name",
        "  RSZone,                      !- Zone Name",
        "  AlwaysOn,                    !- Schedule Name",
        "  Flow/Zone,                   !- Design Flow Rate Calculation Method",
        "  0.852323,                    !- Design Flow Rate{m3/s}",
        "  ,                            !- Flow Rate per Zone Floor Area{m3/s-m2}",
        "  ,                            !- Flow Rate per Person{m3/s-person}",
        "  ,                            !- Air Changes per Hour{1/hr}",
        "  SZone,                       !- Source Zone Name",
        "  0.0;                         !- Delta Temperature{deltaC}",

        "ZoneMixing,",
        "  RZone ZoneMixing,            !- Name",
        "  RZone,                       !- Zone Name",
        "  AlwaysOn,                    !- Schedule Name",
        "  Flow/Zone,                   !- Design Flow Rate Calculation Method",
        "  0.852323,                    !- Design Flow Rate{m3/s}",
        "  ,                            !- Flow Rate per Zone Floor Area{m3/s-m2}",
        "  ,                            !- Flow Rate per Person{m3/s-person}",
        "  ,                            !- Air Changes per Hour{1/hr}",
        "  RSZone,                      !- Source Zone Name",
        "  0.0;                         !- Delta Temperature{deltaC}",

        "Schedule:Constant,",
        "AlwaysOn,",
        "Fraction,",
        "1.0;",

    });

    ASSERT_TRUE(process_idf(idf_objects));

    bool ErrorsFound = false;
    ScheduleManager::ProcessScheduleInput(*state);
    GetZoneData(*state, ErrorsFound);
    AllocateHeatBalArrays(*state);
    GetZoneEquipmentData(*state);
    state->dataZoneEquip->ZoneEquipInputsFilled = true;
    ErrorsFound = false;
    GetProjectControlData(*state, ErrorsFound);
    GetSimpleAirModelInputs(*state, ErrorsFound);
    SetZoneMassConservationFlag(*state);
    // ckeck zone mixing and infiltration flags
    EXPECT_FALSE(ErrorsFound);
    EXPECT_TRUE(state->dataHeatBal->ZoneAirMassFlow.EnforceZoneMassBalance);
    EXPECT_EQ(state->dataHeatBal->ZoneAirMassFlow.ZoneFlowAdjustment, DataHeatBalance::AdjustmentType::AdjustMixingOnly);
    EXPECT_TRUE(state->dataHeatBal->ZoneAirMassFlow.AdjustZoneMixingFlow);
    EXPECT_EQ(state->dataHeatBal->ZoneAirMassFlow.InfiltrationTreatment, DataHeatBalance::NoInfiltrationFlow);
    EXPECT_FALSE(state->dataHeatBal->ZoneAirMassFlow.AdjustZoneInfiltrationFlow);
    EXPECT_EQ(state->dataHeatBal->ZoneAirMassFlow.InfiltrationZoneType, 0);
    // ckeck zone re-order,
    EXPECT_EQ(state->dataHeatBalFanSys->ZoneReOrder(1), 3); // receving only zone
    EXPECT_EQ(state->dataHeatBalFanSys->ZoneReOrder(2), 2); // source and receiving zone,
    EXPECT_EQ(state->dataHeatBalFanSys->ZoneReOrder(3), 1); // source only zone
}

TEST_F(EnergyPlusFixture, CalcAirFlowSimple_CO2andGCforRefrigerationDoorsTest)
{
    state->dataGlobal->NumOfZones = 2;

    state->dataEnvrn->OutBaroPress = 101400.;

    state->dataHeatBalFanSys->MAT.allocate(state->dataGlobal->NumOfZones);
    state->dataHeatBalFanSys->ZoneAirHumRat.allocate(state->dataGlobal->NumOfZones);
    state->dataHeatBalFanSys->MCPM.allocate(state->dataGlobal->NumOfZones);
    state->dataHeatBalFanSys->MCPTM.allocate(state->dataGlobal->NumOfZones);

    state->dataHeatBalFanSys->MCPI.allocate(state->dataGlobal->NumOfZones);
    state->dataHeatBalFanSys->OAMFL.allocate(state->dataGlobal->NumOfZones);
    state->dataHeatBalFanSys->MCPTI.allocate(state->dataGlobal->NumOfZones);
    state->dataHeatBalFanSys->MCPThermChim.allocate(state->dataGlobal->NumOfZones);
    state->dataHeatBalFanSys->ThermChimAMFL.allocate(state->dataGlobal->NumOfZones);
    state->dataHeatBalFanSys->MCPTThermChim.allocate(state->dataGlobal->NumOfZones);

    state->dataHeatBalFanSys->MixingMassFlowZone.allocate(state->dataGlobal->NumOfZones);
    state->dataHeatBalFanSys->MixingMassFlowXHumRat.allocate(state->dataGlobal->NumOfZones);

    state->dataHeatBalFanSys->MAT(1) = 21.0;
    state->dataHeatBalFanSys->MAT(2) = 22.0;
    state->dataHeatBalFanSys->ZoneAirHumRat(1) = 0.0021;
    state->dataHeatBalFanSys->ZoneAirHumRat(2) = 0.0022;

    state->dataHeatBal->TotRefDoorMixing = 1;
    state->dataHeatBal->TotMixing = 0;
    state->dataHeatBal->TotCrossMixing = 0;
    state->dataHeatBal->TotInfiltration = 0;
    state->dataHeatBal->TotZoneAirBalance = 0;
    state->dataHeatBal->TotVentilation = 0;
    state->dataHeatBal->AirFlowFlag = true;

    state->dataContaminantBalance->Contaminant.CO2Simulation = true;
    state->dataContaminantBalance->Contaminant.GenericContamSimulation = true;
    state->dataContaminantBalance->MixingMassFlowCO2.allocate(state->dataGlobal->NumOfZones);
    state->dataContaminantBalance->MixingMassFlowGC.allocate(state->dataGlobal->NumOfZones);

    state->dataHeatBal->RefDoorMixing.allocate(state->dataGlobal->NumOfZones);
    state->dataHeatBal->RefDoorMixing(1).EMSRefDoorMixingOn.allocate(state->dataGlobal->NumOfZones);
    state->dataHeatBal->RefDoorMixing(1).VolRefDoorFlowRate.allocate(state->dataGlobal->NumOfZones);
    state->dataHeatBal->RefDoorMixing(1).MateZonePtr.allocate(state->dataGlobal->NumOfZones);
    state->dataHeatBal->RefDoorMixing(1).RefDoorMixFlag = true;
    state->dataHeatBal->RefDoorMixing(2).RefDoorMixFlag = true;
    state->dataHeatBal->RefDoorMixing(1).NumRefDoorConnections = 1;
    state->dataHeatBal->RefDoorMixing(1).MateZonePtr(1) = 2;
    state->dataHeatBal->RefDoorMixing(1).EMSRefDoorMixingOn(1) = true;
    state->dataHeatBal->RefDoorMixing(1).VolRefDoorFlowRate(1) = 100.0;

    state->dataContaminantBalance->ZoneAirCO2.allocate(state->dataGlobal->NumOfZones);
    state->dataContaminantBalance->ZoneAirGC.allocate(state->dataGlobal->NumOfZones);
    state->dataContaminantBalance->ZoneAirCO2(1) = 400.0;
    state->dataContaminantBalance->ZoneAirCO2(2) = 300.0;
    state->dataContaminantBalance->ZoneAirGC(1) = 10.0;
    state->dataContaminantBalance->ZoneAirGC(2) = 20.0;

    state->dataEarthTube->GetInputFlag = false;
    state->dataEarthTube->TotEarthTube = 0;
    state->dataCoolTower->GetInputFlag = false;
    state->dataCoolTower->NumCoolTowers = 0;
    state->dataThermalChimneys->ThermalChimneyGetInputFlag = false;
    state->dataThermalChimneys->TotThermalChimney = 0;

    state->dataHeatBal->RefDoorMixing(1).VolRefDoorFlowRate(1) = 1.1;
    state->dataHeatBal->RefDoorMixing(1).VolRefDoorFlowRate(2) = 2.2;

    CalcAirFlowSimple(*state);

    EXPECT_NEAR(state->dataContaminantBalance->MixingMassFlowCO2(1), 395.202, 0.001);
    EXPECT_NEAR(state->dataContaminantBalance->MixingMassFlowCO2(2), 526.884, 0.001);
    EXPECT_NEAR(state->dataContaminantBalance->MixingMassFlowGC(1), 26.347, 0.001);
    EXPECT_NEAR(state->dataContaminantBalance->MixingMassFlowGC(2), 13.172, 0.001);
}

<<<<<<< HEAD
TEST_F(EnergyPlusFixture, ZoneEquipmentManager_SizeZoneEquipment_NoLoadTest)
{

    state->dataLoopNodes->Node.allocate(10);
    state->dataGlobal->NumOfZones = 1;
    state->dataSize->ZoneEqSizing.allocate(state->dataGlobal->NumOfZones);
    state->dataHeatBal->Zone.allocate(state->dataGlobal->NumOfZones);
    state->dataSize->ZoneSizing.allocate(1, state->dataGlobal->NumOfZones);
    state->dataSize->CalcZoneSizing.allocate(1, state->dataGlobal->NumOfZones);
    state->dataSize->CalcFinalZoneSizing.allocate(state->dataGlobal->NumOfZones);
    state->dataSize->FinalZoneSizing.allocate(state->dataGlobal->NumOfZones);
    state->dataHeatBalFanSys->NonAirSystemResponse.allocate(state->dataGlobal->NumOfZones);
    state->dataHeatBalFanSys->SysDepZoneLoads.allocate(state->dataGlobal->NumOfZones);
    state->dataZoneEquip->ZoneEquipConfig.allocate(state->dataGlobal->NumOfZones);
    state->dataHeatBalFanSys->TempControlType.allocate(state->dataGlobal->NumOfZones);
    state->dataHeatBalFanSys->TempZoneThermostatSetPoint.allocate(state->dataGlobal->NumOfZones);
    state->dataHeatBalFanSys->ZoneThermostatSetPointLo.allocate(state->dataGlobal->NumOfZones);
    state->dataHeatBalFanSys->ZoneThermostatSetPointHi.allocate(state->dataGlobal->NumOfZones);
    state->dataZoneEnergyDemand->ZoneSysEnergyDemand.allocate(state->dataGlobal->NumOfZones);
    state->dataZoneEnergyDemand->ZoneSysMoistureDemand.allocate(state->dataGlobal->NumOfZones);
    state->dataZoneEnergyDemand->DeadBandOrSetback.allocate(state->dataGlobal->NumOfZones);
    state->dataZoneEnergyDemand->CurDeadBandOrSetback.allocate(state->dataGlobal->NumOfZones);
    state->dataZoneEquip->ZoneEquipConfig(1).InletNode.allocate(2);
    state->dataZoneEquip->ZoneEquipConfig(1).ExhaustNode.allocate(1);
    state->dataHeatBalFanSys->ZoneMassBalanceFlag.allocate(state->dataGlobal->NumOfZones);
    state->dataHeatBal->MassConservation.allocate(state->dataGlobal->NumOfZones);
    HeatBalanceManager::AllocateHeatBalArrays(*state);
    state->dataHeatBalFanSys->TempControlType(1) = 4;
    state->dataHeatBalFanSys->TempZoneThermostatSetPoint(1) = 22.;
    state->dataHeatBalFanSys->ZoneThermostatSetPointLo(1) = 22.;
    state->dataHeatBalFanSys->ZoneThermostatSetPointHi(1) = 24.;
    state->dataSize->CurOverallSimDay = 1;
    state->dataZoneEquip->ZoneEquipConfig(1).IsControlled = true;
    state->dataSize->CalcZoneSizing(1, 1).ActualZoneNum = 1;
    state->dataSize->CalcZoneSizing(1, 1).AccountForDOAS = true;
    state->dataSize->CurOverallSimDay = 1;
    state->dataZoneEnergyDemand->ZoneSysEnergyDemand(1).TotalOutputRequired = 0;
    state->dataZoneEnergyDemand->ZoneSysEnergyDemand(1).OutputRequiredToHeatingSP = -3600;
    state->dataZoneEnergyDemand->ZoneSysEnergyDemand(1).OutputRequiredToCoolingSP = 22000.;
    state->dataZoneEnergyDemand->ZoneSysMoistureDemand(1).TotalOutputRequired = 0.0;
    state->dataZoneEnergyDemand->ZoneSysMoistureDemand(1).OutputRequiredToHumidifyingSP = 0.0;
    state->dataZoneEnergyDemand->ZoneSysMoistureDemand(1).OutputRequiredToDehumidifyingSP = 0.0;
    state->dataZoneEnergyDemand->DeadBandOrSetback(1) = true;
    state->dataZoneEnergyDemand->CurDeadBandOrSetback(1) = true;
    state->dataZoneEquip->ZoneEquipConfig(1).ZoneNode = 4;
    state->dataZoneEquip->ZoneEquipConfig(1).NumInletNodes = 2;
    state->dataZoneEquip->ZoneEquipConfig(1).NumExhaustNodes = 1;
    state->dataZoneEquip->ZoneEquipConfig(1).InletNode(1) = 1;
    state->dataZoneEquip->ZoneEquipConfig(1).InletNode(2) = 2;
    state->dataZoneEquip->ZoneEquipConfig(1).ExhaustNode(1) = 3;
    state->dataZoneEquip->ZoneEquipConfig(1).NumReturnNodes = 0;
    state->dataZoneEquip->ZoneEquipConfig(1).ActualZoneNum = 1;
    state->dataSize->CalcZoneSizing(state->dataSize->CurOverallSimDay, 1).DOASHighSetpoint = 14.4;
    state->dataSize->CalcZoneSizing(state->dataSize->CurOverallSimDay, 1).DOASLowSetpoint = 12.2;
    state->dataEnvrn->StdBaroPress = 101325.;
    state->dataSize->CalcFinalZoneSizing(1).MinOA = 0.1;
    state->dataSize->CalcZoneSizing(state->dataSize->CurOverallSimDay, 1).DOASControlStrategy = 3;
    state->dataEnvrn->OutDryBulbTemp = 28.;
    state->dataEnvrn->OutHumRat = 0.017;
    state->dataLoopNodes->Node(4).Temp = 23;
    state->dataLoopNodes->Node(4).HumRat = 0.008;
    state->dataSize->CalcZoneSizing(state->dataSize->CurOverallSimDay, 1).ZnCoolDgnSAMethod = 1;
    state->dataSize->CalcZoneSizing(state->dataSize->CurOverallSimDay, 1).ZnHeatDgnSAMethod = 1;
    state->dataSize->CalcZoneSizing(state->dataSize->CurOverallSimDay, 1).CoolDesTemp = 12.5;
    state->dataSize->CalcZoneSizing(state->dataSize->CurOverallSimDay, 1).CoolDesTempDiff = 11.11;
    state->dataSize->CalcZoneSizing(state->dataSize->CurOverallSimDay, 1).CoolDesHumRat = 0.008;
    state->dataSize->CalcZoneSizing(state->dataSize->CurOverallSimDay, 1).HeatDesHumRat = 0.008;
    state->dataSize->CalcZoneSizing(state->dataSize->CurOverallSimDay, 1).HeatDesTemp = 50.0;
    state->dataSize->CalcZoneSizing(state->dataSize->CurOverallSimDay, 1).HeatDesTempDiff = 30.0;
    state->dataSize->CalcZoneSizing(state->dataSize->CurOverallSimDay, 1).SupplyAirAdjustFactor = 1.0;
    state->dataHeatBal->ZoneAirMassFlow.EnforceZoneMassBalance = false;
    state->dataHeatBalFanSys->ZoneMassBalanceFlag(1) = false;

    state->dataZoneEquipmentManager->SizeZoneEquipmentOneTimeFlag = false;
    SizeZoneEquipment(*state);
    UpdateZoneSizing(*state, DataGlobalConstants::CallIndicator::BeginDay);
    state->dataSize->ZoneSizThermSetPtHi.allocate(state->dataGlobal->NumOfZones);
    state->dataSize->ZoneSizThermSetPtLo.allocate(state->dataGlobal->NumOfZones);
    state->dataSize->ZoneSizThermSetPtHi(1) = 24;
    state->dataSize->ZoneSizThermSetPtLo(1) = 22;
    state->dataGlobal->HourOfDay = 1;
    state->dataGlobal->NumOfTimeStepInHour = 1;
    state->dataGlobal->TimeStep = 1;
    state->dataSize->NumTimeStepsInAvg = 1;
    state->dataHVACGlobal->FracTimeStepZone = 1;
    state->dataEnvrn->TotDesDays = 1;
    state->dataZoneEquipmentManager->NumOfTimeStepInDay = 1;
    state->dataSize->DesDayWeath.allocate(1);
    state->dataSize->DesDayWeath(1).Temp.allocate(1);
    state->dataSize->DesDayWeath(1).Temp(1) = 28;
    state->dataZoneEquipmentManager->AvgData.allocate(1);

    state->dataSize->ZoneSizing(1, 1).allocateMemberArrays(1);
    state->dataSize->CalcZoneSizing(1, 1).allocateMemberArrays(1);
    state->dataSize->CalcFinalZoneSizing(1).allocateMemberArrays(1);
    state->dataSize->FinalZoneSizing(1).allocateMemberArrays(1);

    UpdateZoneSizing(*state, DataGlobalConstants::CallIndicator::DuringDay);
    UpdateZoneSizing(*state, DataGlobalConstants::CallIndicator::EndDay);
    state->dataGlobal->isPulseZoneSizing = true;
    UpdateZoneSizing(*state, DataGlobalConstants::CallIndicator::EndZoneSizingCalc);

    // verify no heating or cooling load
    EXPECT_DOUBLE_EQ(0.0, state->dataSize->CalcZoneSizing(1, 1).HeatLoad);
    EXPECT_DOUBLE_EQ(0.0, state->dataSize->CalcZoneSizing(1, 1).CoolLoad);

    // check for correct TstatTemps and ZoneTempsAt*Peaks for output
    EXPECT_DOUBLE_EQ(22.0, state->dataSize->CalcZoneSizing(1, 1).HeatTstatTemp);
    EXPECT_DOUBLE_EQ(24.0, state->dataSize->CalcZoneSizing(1, 1).CoolTstatTemp);
    EXPECT_DOUBLE_EQ(23.0, state->dataSize->FinalZoneSizing(1).ZoneTempAtHeatPeak);
    EXPECT_DOUBLE_EQ(23.0, state->dataSize->FinalZoneSizing(1).ZoneTempAtCoolPeak);
=======
TEST_F(EnergyPlusFixture, CZoeEquipmentManager_CalcZoneLeavingConditions_Test)
{
    state->dataGlobal->NumOfZones = 1;
    state->dataHeatBal->Zone.allocate(1);
    state->dataHeatBal->Zone(1).Name = "LIVING ZONE";
    state->dataGlobal->numSpaces = 1;
    state->dataHeatBal->space.allocate(1);
    state->dataHeatBal->space(1).Name = "LIVING ZONE";
    state->dataHeatBal->Zone(1).spaceIndexes.emplace_back(1);
    state->dataZoneEquip->ZoneEquipConfig.allocate(1);
    state->dataZoneEquip->ZoneEquipConfig(1).ActualZoneNum = 1;
    state->dataZoneEquip->ZoneEquipConfig(1).NumExhaustNodes = 1;
    state->dataZoneEquip->ZoneEquipConfig(1).NumReturnNodes = 2;
    state->dataZoneEquip->ZoneEquipConfig(1).ReturnNode.allocate(state->dataZoneEquip->ZoneEquipConfig(1).NumReturnNodes);
    state->dataZoneEquip->ZoneEquipConfig(1).ExhaustNode.allocate(state->dataZoneEquip->ZoneEquipConfig(1).NumExhaustNodes);
    state->dataZoneEquip->ZoneEquipConfig(1).ReturnNodeExhaustNodeNum.allocate(state->dataZoneEquip->ZoneEquipConfig(1).NumReturnNodes);
    state->dataZoneEquip->ZoneEquipConfig(1).SharedExhaustNode.allocate(state->dataZoneEquip->ZoneEquipConfig(1).NumReturnNodes);

    int NumOfNodes = 10;
    state->dataLoopNodes->Node.allocate(NumOfNodes);
    state->dataLoopNodes->NodeID.allocate(NumOfNodes);
    state->dataLoopNodes->NodeID(1) = "ZoeNode";
    state->dataLoopNodes->NodeID(2) = "ZoeInletNode";
    state->dataLoopNodes->NodeID(3) = "";
    state->dataLoopNodes->NodeID(4) = "ZoeReturNode1";
    state->dataLoopNodes->NodeID(5) = "ZoeReturNode2";
    state->dataLoopNodes->NodeID(6) = "ZoeExhaustNode";
    state->dataLoopNodes->NodeID(7) = "ZoeSupplyNode";
    state->dataZoneEquip->ZoneEquipConfig(1).ReturnNode(1) = 4;
    state->dataZoneEquip->ZoneEquipConfig(1).ReturnNode(2) = 5;
    state->dataZoneEquip->ZoneEquipConfig(1).ExhaustNode(1) = 6;
    state->dataZoneEquip->ZoneEquipConfig(1).ReturnNodeExhaustNodeNum(1) = 6;
    state->dataZoneEquip->ZoneEquipConfig(1).ReturnNodeExhaustNodeNum(2) = 6;
    state->dataZoneEquip->ZoneEquipConfig(1).SharedExhaustNode(1) = iLightReturnExhaustConfig::Multi;
    state->dataZoneEquip->ZoneEquipConfig(1).SharedExhaustNode(2) = iLightReturnExhaustConfig::Shared;

    state->dataHeatBal->spaceIntGainDevices.allocate(1);
    state->dataHeatBal->spaceIntGainDevices(1).numberOfDevices = 2;
    state->dataHeatBal->spaceIntGainDevices(1).device.allocate(2);
    state->dataHeatBal->spaceIntGainDevices(1).device(1).ReturnAirNodeNum = 4;
    state->dataHeatBal->spaceIntGainDevices(1).device(2).ReturnAirNodeNum = 5;
    state->dataHeatBal->spaceIntGainDevices(1).device(1).ReturnAirConvGainRate = 50.0;
    state->dataHeatBal->spaceIntGainDevices(1).device(2).ReturnAirConvGainRate = 100.0;

    for (int Nodecount = 1; Nodecount <= NumOfNodes; ++Nodecount) {
        state->dataLoopNodes->Node(Nodecount).Temp = 20.0;
        state->dataLoopNodes->Node(Nodecount).HumRat = 0.001;
    }
    state->dataLoopNodes->Node(4).MassFlowRate = 0.01;
    state->dataLoopNodes->Node(5).MassFlowRate = 0.02;
    state->dataLoopNodes->Node(6).MassFlowRate = 0.015;

    state->dataHeatBal->Zone(1).NoHeatToReturnAir = false;
    state->dataZoneEquip->ZoneEquipConfig(1).IsControlled = true;
    state->dataZoneEquip->ZoneEquipConfig(1).ZoneNode = 1;

    state->dataZoneEnergyDemand->ZoneSysEnergyDemand.allocate(1);
    state->dataZoneEnergyDemand->ZoneSysMoistureDemand.allocate(1);
    state->dataZoneEnergyDemand->CurDeadBandOrSetback.allocate(1);
    state->dataZoneEnergyDemand->DeadBandOrSetback.allocate(1);
    state->dataZoneEquip->ZoneEquipList.allocate(1);

    CalcZoneLeavingConditions(*state, true);
    // Zone node temperature is the same as input
    EXPECT_NEAR(state->dataLoopNodes->Node(1).Temp, 20.0, 0.001);
    // Return nodes and exhaust node have the same temperature
    EXPECT_NEAR(state->dataLoopNodes->Node(4).Temp, 21.9866, 0.001);
    EXPECT_NEAR(state->dataLoopNodes->Node(5).Temp, 22.8381, 0.001);
    EXPECT_NEAR(state->dataLoopNodes->Node(6).Temp, 24.8248, 0.001);
    // sum of return node temp diff = exhaust temp diff
    EXPECT_NEAR(
        state->dataLoopNodes->Node(4).Temp - 20.0 + state->dataLoopNodes->Node(5).Temp - 20.0, state->dataLoopNodes->Node(6).Temp - 20.0, 0.001);
>>>>>>> 4f708fc3
}<|MERGE_RESOLUTION|>--- conflicted
+++ resolved
@@ -4484,7 +4484,80 @@
     EXPECT_NEAR(state->dataContaminantBalance->MixingMassFlowGC(2), 13.172, 0.001);
 }
 
-<<<<<<< HEAD
+TEST_F(EnergyPlusFixture, CZoeEquipmentManager_CalcZoneLeavingConditions_Test)
+{
+    state->dataGlobal->NumOfZones = 1;
+    state->dataHeatBal->Zone.allocate(1);
+    state->dataHeatBal->Zone(1).Name = "LIVING ZONE";
+    state->dataGlobal->numSpaces = 1;
+    state->dataHeatBal->space.allocate(1);
+    state->dataHeatBal->space(1).Name = "LIVING ZONE";
+    state->dataHeatBal->Zone(1).spaceIndexes.emplace_back(1);
+    state->dataZoneEquip->ZoneEquipConfig.allocate(1);
+    state->dataZoneEquip->ZoneEquipConfig(1).ActualZoneNum = 1;
+    state->dataZoneEquip->ZoneEquipConfig(1).NumExhaustNodes = 1;
+    state->dataZoneEquip->ZoneEquipConfig(1).NumReturnNodes = 2;
+    state->dataZoneEquip->ZoneEquipConfig(1).ReturnNode.allocate(state->dataZoneEquip->ZoneEquipConfig(1).NumReturnNodes);
+    state->dataZoneEquip->ZoneEquipConfig(1).ExhaustNode.allocate(state->dataZoneEquip->ZoneEquipConfig(1).NumExhaustNodes);
+    state->dataZoneEquip->ZoneEquipConfig(1).ReturnNodeExhaustNodeNum.allocate(state->dataZoneEquip->ZoneEquipConfig(1).NumReturnNodes);
+    state->dataZoneEquip->ZoneEquipConfig(1).SharedExhaustNode.allocate(state->dataZoneEquip->ZoneEquipConfig(1).NumReturnNodes);
+
+    int NumOfNodes = 10;
+    state->dataLoopNodes->Node.allocate(NumOfNodes);
+    state->dataLoopNodes->NodeID.allocate(NumOfNodes);
+    state->dataLoopNodes->NodeID(1) = "ZoeNode";
+    state->dataLoopNodes->NodeID(2) = "ZoeInletNode";
+    state->dataLoopNodes->NodeID(3) = "";
+    state->dataLoopNodes->NodeID(4) = "ZoeReturNode1";
+    state->dataLoopNodes->NodeID(5) = "ZoeReturNode2";
+    state->dataLoopNodes->NodeID(6) = "ZoeExhaustNode";
+    state->dataLoopNodes->NodeID(7) = "ZoeSupplyNode";
+    state->dataZoneEquip->ZoneEquipConfig(1).ReturnNode(1) = 4;
+    state->dataZoneEquip->ZoneEquipConfig(1).ReturnNode(2) = 5;
+    state->dataZoneEquip->ZoneEquipConfig(1).ExhaustNode(1) = 6;
+    state->dataZoneEquip->ZoneEquipConfig(1).ReturnNodeExhaustNodeNum(1) = 6;
+    state->dataZoneEquip->ZoneEquipConfig(1).ReturnNodeExhaustNodeNum(2) = 6;
+    state->dataZoneEquip->ZoneEquipConfig(1).SharedExhaustNode(1) = iLightReturnExhaustConfig::Multi;
+    state->dataZoneEquip->ZoneEquipConfig(1).SharedExhaustNode(2) = iLightReturnExhaustConfig::Shared;
+
+    state->dataHeatBal->spaceIntGainDevices.allocate(1);
+    state->dataHeatBal->spaceIntGainDevices(1).numberOfDevices = 2;
+    state->dataHeatBal->spaceIntGainDevices(1).device.allocate(2);
+    state->dataHeatBal->spaceIntGainDevices(1).device(1).ReturnAirNodeNum = 4;
+    state->dataHeatBal->spaceIntGainDevices(1).device(2).ReturnAirNodeNum = 5;
+    state->dataHeatBal->spaceIntGainDevices(1).device(1).ReturnAirConvGainRate = 50.0;
+    state->dataHeatBal->spaceIntGainDevices(1).device(2).ReturnAirConvGainRate = 100.0;
+
+    for (int Nodecount = 1; Nodecount <= NumOfNodes; ++Nodecount) {
+        state->dataLoopNodes->Node(Nodecount).Temp = 20.0;
+        state->dataLoopNodes->Node(Nodecount).HumRat = 0.001;
+    }
+    state->dataLoopNodes->Node(4).MassFlowRate = 0.01;
+    state->dataLoopNodes->Node(5).MassFlowRate = 0.02;
+    state->dataLoopNodes->Node(6).MassFlowRate = 0.015;
+
+    state->dataHeatBal->Zone(1).NoHeatToReturnAir = false;
+    state->dataZoneEquip->ZoneEquipConfig(1).IsControlled = true;
+    state->dataZoneEquip->ZoneEquipConfig(1).ZoneNode = 1;
+
+    state->dataZoneEnergyDemand->ZoneSysEnergyDemand.allocate(1);
+    state->dataZoneEnergyDemand->ZoneSysMoistureDemand.allocate(1);
+    state->dataZoneEnergyDemand->CurDeadBandOrSetback.allocate(1);
+    state->dataZoneEnergyDemand->DeadBandOrSetback.allocate(1);
+    state->dataZoneEquip->ZoneEquipList.allocate(1);
+
+    CalcZoneLeavingConditions(*state, true);
+    // Zone node temperature is the same as input
+    EXPECT_NEAR(state->dataLoopNodes->Node(1).Temp, 20.0, 0.001);
+    // Return nodes and exhaust node have the same temperature
+    EXPECT_NEAR(state->dataLoopNodes->Node(4).Temp, 21.9866, 0.001);
+    EXPECT_NEAR(state->dataLoopNodes->Node(5).Temp, 22.8381, 0.001);
+    EXPECT_NEAR(state->dataLoopNodes->Node(6).Temp, 24.8248, 0.001);
+    // sum of return node temp diff = exhaust temp diff
+    EXPECT_NEAR(
+        state->dataLoopNodes->Node(4).Temp - 20.0 + state->dataLoopNodes->Node(5).Temp - 20.0, state->dataLoopNodes->Node(6).Temp - 20.0, 0.001);
+}
+
 TEST_F(EnergyPlusFixture, ZoneEquipmentManager_SizeZoneEquipment_NoLoadTest)
 {
 
@@ -4596,78 +4669,4 @@
     EXPECT_DOUBLE_EQ(24.0, state->dataSize->CalcZoneSizing(1, 1).CoolTstatTemp);
     EXPECT_DOUBLE_EQ(23.0, state->dataSize->FinalZoneSizing(1).ZoneTempAtHeatPeak);
     EXPECT_DOUBLE_EQ(23.0, state->dataSize->FinalZoneSizing(1).ZoneTempAtCoolPeak);
-=======
-TEST_F(EnergyPlusFixture, CZoeEquipmentManager_CalcZoneLeavingConditions_Test)
-{
-    state->dataGlobal->NumOfZones = 1;
-    state->dataHeatBal->Zone.allocate(1);
-    state->dataHeatBal->Zone(1).Name = "LIVING ZONE";
-    state->dataGlobal->numSpaces = 1;
-    state->dataHeatBal->space.allocate(1);
-    state->dataHeatBal->space(1).Name = "LIVING ZONE";
-    state->dataHeatBal->Zone(1).spaceIndexes.emplace_back(1);
-    state->dataZoneEquip->ZoneEquipConfig.allocate(1);
-    state->dataZoneEquip->ZoneEquipConfig(1).ActualZoneNum = 1;
-    state->dataZoneEquip->ZoneEquipConfig(1).NumExhaustNodes = 1;
-    state->dataZoneEquip->ZoneEquipConfig(1).NumReturnNodes = 2;
-    state->dataZoneEquip->ZoneEquipConfig(1).ReturnNode.allocate(state->dataZoneEquip->ZoneEquipConfig(1).NumReturnNodes);
-    state->dataZoneEquip->ZoneEquipConfig(1).ExhaustNode.allocate(state->dataZoneEquip->ZoneEquipConfig(1).NumExhaustNodes);
-    state->dataZoneEquip->ZoneEquipConfig(1).ReturnNodeExhaustNodeNum.allocate(state->dataZoneEquip->ZoneEquipConfig(1).NumReturnNodes);
-    state->dataZoneEquip->ZoneEquipConfig(1).SharedExhaustNode.allocate(state->dataZoneEquip->ZoneEquipConfig(1).NumReturnNodes);
-
-    int NumOfNodes = 10;
-    state->dataLoopNodes->Node.allocate(NumOfNodes);
-    state->dataLoopNodes->NodeID.allocate(NumOfNodes);
-    state->dataLoopNodes->NodeID(1) = "ZoeNode";
-    state->dataLoopNodes->NodeID(2) = "ZoeInletNode";
-    state->dataLoopNodes->NodeID(3) = "";
-    state->dataLoopNodes->NodeID(4) = "ZoeReturNode1";
-    state->dataLoopNodes->NodeID(5) = "ZoeReturNode2";
-    state->dataLoopNodes->NodeID(6) = "ZoeExhaustNode";
-    state->dataLoopNodes->NodeID(7) = "ZoeSupplyNode";
-    state->dataZoneEquip->ZoneEquipConfig(1).ReturnNode(1) = 4;
-    state->dataZoneEquip->ZoneEquipConfig(1).ReturnNode(2) = 5;
-    state->dataZoneEquip->ZoneEquipConfig(1).ExhaustNode(1) = 6;
-    state->dataZoneEquip->ZoneEquipConfig(1).ReturnNodeExhaustNodeNum(1) = 6;
-    state->dataZoneEquip->ZoneEquipConfig(1).ReturnNodeExhaustNodeNum(2) = 6;
-    state->dataZoneEquip->ZoneEquipConfig(1).SharedExhaustNode(1) = iLightReturnExhaustConfig::Multi;
-    state->dataZoneEquip->ZoneEquipConfig(1).SharedExhaustNode(2) = iLightReturnExhaustConfig::Shared;
-
-    state->dataHeatBal->spaceIntGainDevices.allocate(1);
-    state->dataHeatBal->spaceIntGainDevices(1).numberOfDevices = 2;
-    state->dataHeatBal->spaceIntGainDevices(1).device.allocate(2);
-    state->dataHeatBal->spaceIntGainDevices(1).device(1).ReturnAirNodeNum = 4;
-    state->dataHeatBal->spaceIntGainDevices(1).device(2).ReturnAirNodeNum = 5;
-    state->dataHeatBal->spaceIntGainDevices(1).device(1).ReturnAirConvGainRate = 50.0;
-    state->dataHeatBal->spaceIntGainDevices(1).device(2).ReturnAirConvGainRate = 100.0;
-
-    for (int Nodecount = 1; Nodecount <= NumOfNodes; ++Nodecount) {
-        state->dataLoopNodes->Node(Nodecount).Temp = 20.0;
-        state->dataLoopNodes->Node(Nodecount).HumRat = 0.001;
-    }
-    state->dataLoopNodes->Node(4).MassFlowRate = 0.01;
-    state->dataLoopNodes->Node(5).MassFlowRate = 0.02;
-    state->dataLoopNodes->Node(6).MassFlowRate = 0.015;
-
-    state->dataHeatBal->Zone(1).NoHeatToReturnAir = false;
-    state->dataZoneEquip->ZoneEquipConfig(1).IsControlled = true;
-    state->dataZoneEquip->ZoneEquipConfig(1).ZoneNode = 1;
-
-    state->dataZoneEnergyDemand->ZoneSysEnergyDemand.allocate(1);
-    state->dataZoneEnergyDemand->ZoneSysMoistureDemand.allocate(1);
-    state->dataZoneEnergyDemand->CurDeadBandOrSetback.allocate(1);
-    state->dataZoneEnergyDemand->DeadBandOrSetback.allocate(1);
-    state->dataZoneEquip->ZoneEquipList.allocate(1);
-
-    CalcZoneLeavingConditions(*state, true);
-    // Zone node temperature is the same as input
-    EXPECT_NEAR(state->dataLoopNodes->Node(1).Temp, 20.0, 0.001);
-    // Return nodes and exhaust node have the same temperature
-    EXPECT_NEAR(state->dataLoopNodes->Node(4).Temp, 21.9866, 0.001);
-    EXPECT_NEAR(state->dataLoopNodes->Node(5).Temp, 22.8381, 0.001);
-    EXPECT_NEAR(state->dataLoopNodes->Node(6).Temp, 24.8248, 0.001);
-    // sum of return node temp diff = exhaust temp diff
-    EXPECT_NEAR(
-        state->dataLoopNodes->Node(4).Temp - 20.0 + state->dataLoopNodes->Node(5).Temp - 20.0, state->dataLoopNodes->Node(6).Temp - 20.0, 0.001);
->>>>>>> 4f708fc3
 }