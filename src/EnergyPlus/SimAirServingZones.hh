--- conflicted
+++ resolved
@@ -236,13 +236,8 @@
     Real64 Vou = 0.0;            // Uncorrected outdoor air intake for all zones per ASHRAE std 62.1
     Real64 Vot = 0.0;            // Required outdoor air intake at primary AHU per ASHRAE std 62.1
 
-<<<<<<< HEAD
-    int TUInNode = 0;            // inlet node number of a terminal unit
-    Real64 OAReliefDiff = 0.0;   // local for massflow change across OA system, kg/s
-=======
     int TUInNode = 0;          // inlet node number of a terminal unit
     Real64 OAReliefDiff = 0.0; // local for massflow change across OA system, kg/s
->>>>>>> 90da4655
     Real64 MassFlowSetToler;
     int salIterMax = 0;   // Maximum of iteration counters across all air loops
     int salIterTot = 0;   // Aggregated number of iterations across all air loops
@@ -308,16 +303,6 @@
         this->Vou = 0.0;
         this->Vot = 0.0;
 
-<<<<<<< HEAD
-        this->TUInNode = 0;         // inlet node number of a terminal unit
-        this->OAReliefDiff = 0.0;   // local for massflow change across OA system, kg/s
-        this->salIterMax = 0;       // Maximum of iteration counters across all air loops
-        this->salIterTot = 0;       // Aggregated number of iterations across all air loops
-        this->NumCallsTot = 0;      // Aggregated number fo times SimAirLoopComponents() has been invoked across all air loops
-        this->IterMaxSAL2 = 0;      // Maximum number of iterations performed by each controller on this air loop
-        this->IterTotSAL2 = 0;      // Aggregated number of iterations performed by each controller on this air loop
-        this->NumCallsSAL2 = 0;     // Number of times SimAirLoopComponents() has been invoked per air loop for either Solve or ReSolve operations
-=======
         this->TUInNode = 0;       // inlet node number of a terminal unit
         this->OAReliefDiff = 0.0; // local for massflow change across OA system, kg/s
         this->salIterMax = 0;     // Maximum of iteration counters across all air loops
@@ -326,7 +311,6 @@
         this->IterMaxSAL2 = 0;    // Maximum number of iterations performed by each controller on this air loop
         this->IterTotSAL2 = 0;    // Aggregated number of iterations performed by each controller on this air loop
         this->NumCallsSAL2 = 0;   // Number of times SimAirLoopComponents() has been invoked per air loop for either Solve or ReSolve operations
->>>>>>> 90da4655
         this->AirLoopConvergedFlagSAL = false;
         this->DoWarmRestartFlagSAL = false;
         this->WarmRestartStatusSAL = DataHVACControllers::ControllerWarmRestart::None;
