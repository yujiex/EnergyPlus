--- conflicted
+++ resolved
@@ -309,17 +309,10 @@
 
         // flow
 
-<<<<<<< HEAD
-        if (ZoneAirMassFlow.EnforceZoneMassBalance && ZoneAirMassFlow.ZoneFlowAdjustment != DataHeatBalance::AdjustmentType::NoAdjustReturnAndMixing) {
-            for (Loop = 1; Loop <= TotMixing; ++Loop) {
-                ZoneMassBalanceFlag(Mixing(Loop).ZonePtr) = true;
-                ZoneMassBalanceFlag(Mixing(Loop).FromZone) = true;
-=======
-        if (state.dataHeatBal->ZoneAirMassFlow.EnforceZoneMassBalance && state.dataHeatBal->ZoneAirMassFlow.ZoneFlowAdjustment != DataHeatBalance::NoAdjustReturnAndMixing) {
+        if (state.dataHeatBal->ZoneAirMassFlow.EnforceZoneMassBalance && state.dataHeatBal->ZoneAirMassFlow.ZoneFlowAdjustment != DataHeatBalance::AdjustmentType::NoAdjustReturnAndMixing) {
             for (Loop = 1; Loop <= state.dataHeatBal->TotMixing; ++Loop) {
                 ZoneMassBalanceFlag(state.dataHeatBal->Mixing(Loop).ZonePtr) = true;
                 ZoneMassBalanceFlag(state.dataHeatBal->Mixing(Loop).FromZone) = true;
->>>>>>> c9fa4f04
             }
         }
     }
@@ -3860,17 +3853,10 @@
         if (state.dataHeatBal->ZoneAirMassFlow.EnforceZoneMassBalance) {
             // Check for infiltration in zone which are only a mixing source zone
             for (ZoneNum = 1; ZoneNum <= state.dataGlobal->NumOfZones; ++ZoneNum) {
-<<<<<<< HEAD
-                if ((ZoneAirMassFlow.ZoneFlowAdjustment != DataHeatBalance::AdjustmentType::NoAdjustReturnAndMixing && MassConservation(ZoneNum).IsOnlySourceZone) &&
-                    (ZoneAirMassFlow.InfiltrationTreatment != NoInfiltrationFlow)) {
-                    if (MassConservation(ZoneNum).InfiltrationPtr == 0) {
-                        ShowSevereError(state, RoutineName + ": Infiltration object is not defined for zone = " + Zone(ZoneNum).Name);
-=======
-                if ((state.dataHeatBal->ZoneAirMassFlow.ZoneFlowAdjustment != DataHeatBalance::NoAdjustReturnAndMixing && state.dataHeatBal->MassConservation(ZoneNum).IsOnlySourceZone) &&
+                if ((state.dataHeatBal->ZoneAirMassFlow.ZoneFlowAdjustment != DataHeatBalance::AdjustmentType::NoAdjustReturnAndMixing && state.dataHeatBal->MassConservation(ZoneNum).IsOnlySourceZone) &&
                     (state.dataHeatBal->ZoneAirMassFlow.InfiltrationTreatment != NoInfiltrationFlow)) {
                     if (state.dataHeatBal->MassConservation(ZoneNum).InfiltrationPtr == 0) {
                         ShowSevereError(state, RoutineName + ": Infiltration object is not defined for zone = " + state.dataHeatBal->Zone(ZoneNum).Name);
->>>>>>> c9fa4f04
                         ShowContinueError(state, "Zone air mass flow balance requires infiltration object for source zones of mixing objects");
                     }
                 }
@@ -3894,15 +3880,9 @@
                                     state.dataHeatBal->MassConservation(ZoneNum).RetMassFlowRate,
                                     "System",
                                     "Average",
-<<<<<<< HEAD
-                                    Zone(ZoneNum).Name);
-                if ((ZoneAirMassFlow.ZoneFlowAdjustment != DataHeatBalance::AdjustmentType::NoAdjustReturnAndMixing) &&
-                    ((MassConservation(ZoneNum).NumSourceZonesMixingObject + MassConservation(ZoneNum).NumReceivingZonesMixingObject) > 0)) {
-=======
                                     state.dataHeatBal->Zone(ZoneNum).Name);
-                if ((state.dataHeatBal->ZoneAirMassFlow.ZoneFlowAdjustment != DataHeatBalance::NoAdjustReturnAndMixing) &&
+                if ((state.dataHeatBal->ZoneAirMassFlow.ZoneFlowAdjustment != DataHeatBalance::AdjustmentType::NoAdjustReturnAndMixing) &&
                     ((state.dataHeatBal->MassConservation(ZoneNum).NumSourceZonesMixingObject + state.dataHeatBal->MassConservation(ZoneNum).NumReceivingZonesMixingObject) > 0)) {
->>>>>>> c9fa4f04
                     SetupOutputVariable(state, "Zone Air Mass Balance Mixing Receiving Mass Flow Rate",
                                         OutputProcessor::Unit::kg_s,
                                         state.dataHeatBal->MassConservation(ZoneNum).MixingMassFlowRate,
