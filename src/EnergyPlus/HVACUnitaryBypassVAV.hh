// EnergyPlus, Copyright (c) 1996-2024, The Board of Trustees of the University of Illinois,
// The Regents of the University of California, through Lawrence Berkeley National Laboratory
// (subject to receipt of any required approvals from the U.S. Dept. of Energy), Oak Ridge
// National Laboratory, managed by UT-Battelle, Alliance for Sustainable Energy, LLC, and other
// contributors. All rights reserved.
//
// NOTICE: This Software was developed under funding from the U.S. Department of Energy and the
// U.S. Government consequently retains certain rights. As such, the U.S. Government has been
// granted for itself and others acting on its behalf a paid-up, nonexclusive, irrevocable,
// worldwide license in the Software to reproduce, distribute copies to the public, prepare
// derivative works, and perform publicly and display publicly, and to permit others to do so.
//
// Redistribution and use in source and binary forms, with or without modification, are permitted
// provided that the following conditions are met:
//
// (1) Redistributions of source code must retain the above copyright notice, this list of
//     conditions and the following disclaimer.
//
// (2) Redistributions in binary form must reproduce the above copyright notice, this list of
//     conditions and the following disclaimer in the documentation and/or other materials
//     provided with the distribution.
//
// (3) Neither the name of the University of California, Lawrence Berkeley National Laboratory,
//     the University of Illinois, U.S. Dept. of Energy nor the names of its contributors may be
//     used to endorse or promote products derived from this software without specific prior
//     written permission.
//
// (4) Use of EnergyPlus(TM) Name. If Licensee (i) distributes the software in stand-alone form
//     without changes from the version obtained under this License, or (ii) Licensee makes a
//     reference solely to the software portion of its product, Licensee must refer to the
//     software as "EnergyPlus version X" software, where "X" is the version number Licensee
//     obtained under this License and may not use a different name for the software. Except as
//     specifically required in this Section (4), Licensee shall not use in a company name, a
//     product name, in advertising, publicity, or other promotional activities any name, trade
//     name, trademark, logo, or other designation of "EnergyPlus", "E+", "e+" or confusingly
//     similar designation, without the U.S. Department of Energy's prior written consent.
//
// THIS SOFTWARE IS PROVIDED BY THE COPYRIGHT HOLDERS AND CONTRIBUTORS "AS IS" AND ANY EXPRESS OR
// IMPLIED WARRANTIES, INCLUDING, BUT NOT LIMITED TO, THE IMPLIED WARRANTIES OF MERCHANTABILITY
// AND FITNESS FOR A PARTICULAR PURPOSE ARE DISCLAIMED. IN NO EVENT SHALL THE COPYRIGHT OWNER OR
// CONTRIBUTORS BE LIABLE FOR ANY DIRECT, INDIRECT, INCIDENTAL, SPECIAL, EXEMPLARY, OR
// CONSEQUENTIAL DAMAGES (INCLUDING, BUT NOT LIMITED TO, PROCUREMENT OF SUBSTITUTE GOODS OR
// SERVICES; LOSS OF USE, DATA, OR PROFITS; OR BUSINESS INTERRUPTION) HOWEVER CAUSED AND ON ANY
// THEORY OF LIABILITY, WHETHER IN CONTRACT, STRICT LIABILITY, OR TORT (INCLUDING NEGLIGENCE OR
// OTHERWISE) ARISING IN ANY WAY OUT OF THE USE OF THIS SOFTWARE, EVEN IF ADVISED OF THE
// POSSIBILITY OF SUCH DAMAGE.

#ifndef HVACUnitaryBypassVAV_hh_INCLUDED
#define HVACUnitaryBypassVAV_hh_INCLUDED

// ObjexxFCL Headers
#include <ObjexxFCL/Array1D.hh>

// EnergyPlus Headers
#include <EnergyPlus/Data/BaseData.hh>
#include <EnergyPlus/DataGlobals.hh>
#include <EnergyPlus/DataHVACGlobals.hh>
#include <EnergyPlus/EnergyPlus.hh>

namespace EnergyPlus {

// Forward declarations
struct EnergyPlusData;

namespace HVACUnitaryBypassVAV {

    // Using/Aliasing

    // Data
    // MODULE PARAMETER DEFINITIONS

    // Mode of operation
    // can't change these to enum class since these are used in SetupOutputVariable()
    int constexpr CoolingMode(1); // System operating mode is cooling
    int constexpr HeatingMode(2); // System operating mode is heating

    enum class DehumidControl // Dehumidification control modes (DehumidControlMode) for Multimode units only
    {
        // TODO: enum check
        Invalid = -1,
        None,
        Multimode,
        CoolReheat,
        Num
    };

    enum class PriorityCtrlMode // Priority control mode (prioritized thermostat signal)
    {
        Invalid = -1,
        CoolingPriority, // Controls CBVAV system based on cooling priority
        HeatingPriority, // Controls CBVAV system based on heating priority
        ZonePriority,    // Controls CBVAV system based on number of zones priority
        LoadPriority,    // Controls CBVAV system based on total load priority
        Num
    };

    enum class AirFlowCtrlMode // Airflow control for contant fan mode
    {
        Invalid = -1,
        UseCompressorOnFlow,  // Set compressor OFF air flow rate equal to compressor ON air flow rate
        UseCompressorOffFlow, // Set compressor OFF air flow rate equal to user defined value
        Num
    };

    // SUBROUTINE SPECIFICATIONS FOR MODULE

    struct CBVAVData
    {
        std::string Name;                      // Name of unit
        std::string UnitType;                  // Type of unit
        std::string Sched;                     // Availability schedule name
        int SchedPtr = 0;                      // Index number to availability schedule
        Real64 MaxCoolAirVolFlow = 0.0;        // System air volumetric flow rate during cooling operation [m3/s]
        Real64 MaxHeatAirVolFlow = 0.0;        // System air volumetric flow rate during heating operation [m3/s]
        Real64 MaxNoCoolHeatAirVolFlow = 0.0;  // System air volumetric flow rate when no cooling or heating [m3/s]
        Real64 MaxCoolAirMassFlow = 0.0;       // System air mass flow rate during cooling operation [kg/s]
        Real64 MaxHeatAirMassFlow = 0.0;       // System air mass flow rate during heating operation [kg/s]
        Real64 MaxNoCoolHeatAirMassFlow = 0.0; // System air mass flow rate when no cooling or heating [kg/s]
        Real64 CoolOutAirVolFlow = 0.0;        // OA volumetric flow rate during cooling operation [m3/s]
        Real64 HeatOutAirVolFlow = 0.0;        // OA volumetric flow rate during heating operation [m3/s]
        Real64 NoCoolHeatOutAirVolFlow = 0.0;  // OA volumetric flow rate when no cooling or heating [m3/s]
        Real64 CoolOutAirMassFlow = 0.0;       // OA mass flow rate during cooling operation [kg/s]
        Real64 HeatOutAirMassFlow = 0.0;       // OA mass flow rate during heating operation [kg/s]
        Real64 NoCoolHeatOutAirMassFlow = 0.0; // OA mass flow rate when no cooling or heating [kg/s]
        int OutAirSchPtr = 0;                  // Index number to outside air multiplier schedule
        int AirInNode = 0;                     // Inlet air node number for CBVAV unit
        int AirOutNode = 0;                    // Outlet air node number for CBVAV unit
        int CondenserNodeNum = 0;              // DX Coil condenser air inlet node number
        int MixerOutsideAirNode = 0;           // Outside air node number for OA mixer
        int MixerMixedAirNode = 0;             // Mixed air node number for OA mixer
        int MixerReliefAirNode = 0;            // Relief air node number for OA mixer
        int MixerInletAirNode = 0;             // Return air node number for OA mixer
        int SplitterOutletAirNode = 0;         // Air node number for splitter (last component outlet node)
        int PlenumMixerInletAirNode = 0;       // only used when bypass is connected to plenum or mixer
        std::string OAMixType;                 // type of outside air mixer
        std::string OAMixName;                 // Name of OA mixer
        int OAMixIndex = 0;                    // Index to OA mixer
        std::string FanName;                   // Name of fan
        HVAC::FanType fanType = HVAC::FanType::Invalid;
        HVAC::FanPlace fanPlace = HVAC::FanPlace::Invalid; // Fan placement is either blowthru (1) or drawthru (2)
        int FanIndex = 0;                                  // Index number to fan
        int FanOpModeSchedPtr = 0;                         // Fan operating mode schedule pointer
        Real64 FanVolFlow = 0.0;                           // Volumetric flow rate of system supply air fan [m3/s]
        Real64 HeatingSpeedRatio = 1.0;                    // Fan speed ratio in heating mode
        Real64 CoolingSpeedRatio = 1.0;                    // Fan speed ratio in cooling mode
        Real64 NoHeatCoolSpeedRatio = 1.0;                 // Fan speed ratio when no cooling or heating
        bool CheckFanFlow = true;                          // Check fan volumetric flow versus system flow in init routine.
        std::string DXCoolCoilName;                        // Name of DX cooling coil
        HVAC::CoilType CoolCoilType = HVAC::CoilType::Invalid;
        int CoolCoilCompIndex = 0;  // cooling coil component index number
        int DXCoolCoilIndexNum = 0; // actual DX cooling coil index number
        int DXHeatCoilIndexNum = 0; // actual DX heating coil index number
        std::string HeatCoilName;   // Name of heating coil
        HVAC::CoilType HeatCoilType = HVAC::CoilType::Invalid;
        int HeatCoilIndex = 0;                    // DX heating coil index number
        HVAC::FanOp fanOp = HVAC::FanOp::Invalid; // mode of operation
        int CoilControlNode = 0;                  // heating coil hot water or steam inlet node
        int CoilOutletNode = 0;                   // outlet node for hot water and steam coil
        PlantLocation plantLoc;                   // plant loop component location object for water heating coil
        int HotWaterCoilMaxIterIndex = 0;         // Index to recurring warning message
        int HotWaterCoilMaxIterIndex2 = 0;        // Index to recurring warning message
        Real64 MaxHeatCoilFluidFlow = 0.0;        // water or steam mass flow rate for heating coil [kg/s]
        Real64 DesignHeatingCapacity = 0.0;       // design heating capacity of the heating coil
        Real64 DesignSuppHeatingCapacity = 0.0;   // Operating capacity of supplemental Heating Coil [W]
        Real64 MinOATCompressor = 0.0;            // Minimum OAT for compressor operation [C]
        Real64 MinLATCooling = 0.0;               // Minimum leaving air temp for compressor cooling operation [C]
        Real64 MaxLATHeating = 0.0;               // Maximum leaving air temp for heating operation [C]
        // Report data
        Real64 TotHeatEnergyRate = 0.0;                            // Total heating output [W]
        Real64 TotHeatEnergy = 0.0;                                // Total heating output [J]
        Real64 TotCoolEnergyRate = 0.0;                            // Total cooling output [W]
        Real64 TotCoolEnergy = 0.0;                                // Total cooling output [J]
        Real64 SensHeatEnergyRate = 0.0;                           // Sensible heating output [W]
        Real64 SensHeatEnergy = 0.0;                               // Sensible heating output [J]
        Real64 SensCoolEnergyRate = 0.0;                           // Sensible cooling output [W]
        Real64 SensCoolEnergy = 0.0;                               // Sensible cooling output [J]
        Real64 LatHeatEnergyRate = 0.0;                            // Latent heating output [W]
        Real64 LatHeatEnergy = 0.0;                                // Latent heating output [J]
        Real64 LatCoolEnergyRate = 0.0;                            // Latent cooling output [W]
        Real64 LatCoolEnergy = 0.0;                                // Latent cooling output [J]
        Real64 ElecPower = 0.0;                                    // Electricity consumed [W]
        Real64 ElecConsumption = 0.0;                              // Electricity consumed [J]
        Real64 FanPartLoadRatio = 0.0;                             // Fan part-load ratio for time step
        Real64 CompPartLoadRatio = 0.0;                            // Compressor part-load ratio for time step
        int LastMode = 0;                                          // Last mode of operation, coolingmode or heatingmode
        AirFlowCtrlMode AirFlowControl = AirFlowCtrlMode::Invalid; // Fan control mode, UseCompressorOnFlow or UseCompressorOffFlow
        Real64 CompPartLoadFrac = 0.0;                             // Compressor part load ratio
        int AirLoopNumber = 0;                                     // Air loop served by the CBVAV system
        int NumControlledZones = 0;
        Array1D_int ControlledZoneNum;                                // Index to controlled zones
        Array1D_int ControlledZoneNodeNum;                            // Zone node num of controlled zone
        Array1D_int CBVAVBoxOutletNode;                               // Outlet node of CBVAV Box in controlled zone
        Array1D_int ZoneSequenceCoolingNum;                           // Index to cooling sequence/priority for this zone
        Array1D_int ZoneSequenceHeatingNum;                           // Index to heating sequence/priority for this zone
        PriorityCtrlMode PriorityControl = PriorityCtrlMode::Invalid; // Control mode - CoolingPriority, HeatingPriority, ZonePriority or LoadPriority
        int NumZonesCooled = 0;                                       // Number of zones requesting cooling
        int NumZonesHeated = 0;                                       // Number of zones requesting heating
        int PLRMaxIter = 0;                                           // Counter for recurring warning message
        int PLRMaxIterIndex = 0;                                      // Index to recurring warning message
        int DXCoilInletNode = 0;                                      // Inlet node number of DX cooling coil
        int DXCoilOutletNode = 0;                                     // Outlet node number of DX cooling coil
        int HeatingCoilInletNode = 0;                                 // Inlet node of heating coil
        int HeatingCoilOutletNode = 0;                                // Outlet node of heating coil
        int FanInletNodeNum = 0;                                      // fan inlet node number
        Real64 OutletTempSetPoint = 0.0;                              // Oulet node temperature setpoint [C]
        Real64 CoilTempSetPoint = 0.0;                                // Coil oulet node temperature setpoint (inc. fan heat) [C]
        int HeatCoolMode = 0;                                         // System operating mode (0 = floating, 1 = cooling, 2 = heating)
        Real64 BypassMassFlowRate = 0.0;                              // Bypass mass flow rate report variable [m3/s]
        HVAC::CoilMode DehumidificationMode = HVAC::CoilMode::Invalid; // Dehumidification mode (0=normal, 1=enhanced)
        DehumidControl DehumidControlType = DehumidControl::None;      // Dehumidification control type (currently only for multimode coil)
        bool HumRatMaxCheck = true;                                    // Used in Init for warning messages
        int DXIterationExceeded = 0;                                   // Counter for DX coil messages
        int DXIterationExceededIndex = 0;                              // Counter for DX coil messages
        int DXIterationFailed = 0;                                     // Counter for DX coil messages
        int DXIterationFailedIndex = 0;                                // Counter for DX coil messages
        int DXCyclingIterationExceeded = 0;                            // Counter for VS DX coil messages, when on/off cycling between off and speed 1
        int DXCyclingIterationExceededIndex = 0;                       // Counter for VS DX coil messages, when on/off cycling between off and speed 1
        int DXCyclingIterationFailed = 0;                              // Counter for VS DX coil messages, when on/off cycling between off and speed 1
        int DXCyclingIterationFailedIndex = 0;                         // Counter for VS DX coil messages, when on/off cycling between off and speed 1
        int DXHeatIterationExceeded = 0;                               // Counter for DX coil messages
        int DXHeatIterationExceededIndex = 0;                          // Counter for DX coil messages
        int DXHeatIterationFailed = 0;                                 // Counter for DX coil messages
        int DXHeatIterationFailedIndex = 0;                            // Counter for DX coil messages
        int DXHeatCyclingIterationExceeded = 0;                        // Counter for VS DX coil messages, when on/off cycling between off and speed 1
        int DXHeatCyclingIterationExceededIndex = 0;                   // Counter for VS DX coil messages, when on/off cycling between off and speed 1
        int DXHeatCyclingIterationFailed = 0;                          // Counter for VS DX coil messages, when on/off cycling between off and speed 1
        int DXHeatCyclingIterationFailedIndex = 0;                     // Counter for VS DX coil messages, when on/off cycling between off and speed 1
        int HXDXIterationExceeded = 0;                                 // Counter for HX assisted DX coil messages
        int HXDXIterationExceededIndex = 0;                            // Counter for HX assisted DX coil messages
        int HXDXIterationFailed = 0;                                   // Counter for HX assisted DX coil messages
        int HXDXIterationFailedIndex = 0;                              // Counter for HX assisted DX coil messages
        int MMDXIterationExceeded = 0;                                 // Counter for multimode DX coil messages
        int MMDXIterationExceededIndex = 0;                            // Counter for multimode DX coil messages
        int MMDXIterationFailed = 0;                                   // Counter for multimode DX coil messages
        int MMDXIterationFailedIndex = 0;                              // Counter for multimode DX coil messages
        int DMDXIterationExceeded = 0;                                 // Counter for dehumidifying multimode DX coil messages
        int DMDXIterationExceededIndex = 0;                            // Counter for dehumidifying multimode DX coil messages
        int DMDXIterationFailed = 0;                                   // Counter for dehumidifying multimode DX coil messages
        int DMDXIterationFailedIndex = 0;                              // Counter for dehumidifying multimode DX coil messages
        int CRDXIterationExceeded = 0;                                 // Counter for cool reheat multimode DX coil messages
        int CRDXIterationExceededIndex = 0;                            // Counter for cool reheat multimode DX coil messages
        int CRDXIterationFailed = 0;                                   // Counter for cool reheat multimode DX coil messages
        int CRDXIterationFailedIndex = 0;                              // Counter for cool reheat multimode DX coil messages
        bool FirstPass = true;                                         // used to determine when first call is made
        int plenumIndex = 0;                                           // index to AirloopHVAC:ReturnPlenum
        int mixerIndex = 0;                                            // index to AirloopHVAC:ZoneMixer
        Real64 changeOverTimer = -1.0;                                 // timer to avoid rapid change of operating modes (e.g., cooling to heating)
        Real64 minModeChangeTime = -1.0;                               // time limit before mode change is allowed (hr)
        int OutNodeSPMIndex = 0;                                       // set point manager index if exists on outlet node
        bool modeChanged = false;                                      // identifies operating mode changed this time step
    };

    void SimUnitaryBypassVAV(EnergyPlusData &state,
                             std::string_view CompName, // Name of the CBVAV system
                             bool FirstHVACIteration,   // TRUE if 1st HVAC simulation of system time step
                             int AirLoopNum,            // air loop index
                             int &CompIndex             // Index to changeover-bypass VAV system
    );

    void SimCBVAV(EnergyPlusData &state,
                  int CBVAVNum,              // Index of the current CBVAV system being simulated
                  bool FirstHVACIteration,   // TRUE if 1st HVAC simulation of system timestep
                  Real64 &QSensUnitOut,      // Sensible delivered capacity [W]
                  Real64 &OnOffAirFlowRatio, // Ratio of compressor ON airflow to AVERAGE airflow over timestep
                  bool HXUnitOn              // flag to enable heat exchanger
    );

    void GetCBVAV(EnergyPlusData &state);

    void InitCBVAV(EnergyPlusData &state,
                   int CBVAVNum,              // Index of the current CBVAV unit being simulated
                   bool FirstHVACIteration,   // TRUE if first HVAC iteration
                   int AirLoopNum,            // air loop index
                   Real64 &OnOffAirFlowRatio, // Ratio of compressor ON airflow to average airflow over timestep
                   bool HXUnitOn              // flag to enable heat exchanger
    );

    void SizeCBVAV(EnergyPlusData &state, int CBVAVNum); // Index to CBVAV system

    void ControlCBVAVOutput(EnergyPlusData &state,
                            int CBVAVNum,              // Index to CBVAV system
                            bool FirstHVACIteration,   // Flag for 1st HVAC iteration
                            Real64 &PartLoadFrac,      // Unit part load fraction
                            Real64 &OnOffAirFlowRatio, // Ratio of compressor ON airflow to AVERAGE airflow over timestep
                            bool HXUnitOn              // flag to enable heat exchanger
    );

    void CalcCBVAV(EnergyPlusData &state,
                   int CBVAVNum,              // Unit index in fan coil array
                   bool FirstHVACIteration,   // Flag for 1st HVAC iteration
                   Real64 &PartLoadFrac,      // Compressor part load fraction
                   Real64 &LoadMet,           // Load met by unit (W)
                   Real64 &OnOffAirFlowRatio, // Ratio of compressor ON airflow to AVERAGE airflow over timestep
                   bool HXUnitOn              // flag to enable heat exchanger
    );

    void GetZoneLoads(EnergyPlusData &state, int CBVAVNum // Index to CBVAV unit being simulated
    );

    Real64 CalcSetPointTempTarget(EnergyPlusData &state, int CBVAVNumber); // Index to changeover-bypass VAV system

    void SetAverageAirFlow(EnergyPlusData &state,
                           int CBVAVNum,             // Index to CBVAV system
                           Real64 &OnOffAirFlowRatio // Ratio of compressor ON airflow to average airflow over timestep
    );

    void ReportCBVAV(EnergyPlusData &state, int CBVAVNum); // Index of the current CBVAV unit being simulated

    void CalcNonDXHeatingCoils(EnergyPlusData &state,
                               int CBVAVNum,            // Changeover bypass VAV unit index
                               bool FirstHVACIteration, // flag for first HVAC iteration in the time step
                               Real64 &HeatCoilLoad,    // heating coil load to be met (Watts)
                               HVAC::FanOp const fanOp, // fan operation mode
                               Real64 &HeatCoilLoadmet  // coil heating load met
    );

} // namespace HVACUnitaryBypassVAV

struct HVACUnitaryBypassVAVData : BaseGlobalStruct
{

    // TODO: Try to eliminate these global-ish variables.  Just use data stored right in the component instances.
    int NumCBVAV = 0;                    // Number of CBVAV systems in input file
    Real64 CompOnMassFlow = 0.0;         // System air mass flow rate w/ compressor ON
    Real64 OACompOnMassFlow = 0.0;       // OA mass flow rate w/ compressor ON
    Real64 CompOffMassFlow = 0.0;        // System air mass flow rate w/ compressor OFF
    Real64 OACompOffMassFlow = 0.0;      // OA mass flow rate w/ compressor OFF
    Real64 CompOnFlowRatio = 0.0;        // fan flow ratio when coil on
    Real64 CompOffFlowRatio = 0.0;       // fan flow ratio when coil off
    Real64 FanSpeedRatio = 0.0;          // ratio of air flow ratio passed to fan object
    Real64 BypassDuctFlowFraction = 0.0; // Fraction of unit mass flow that returns to inlet of CBVAV unit through bypass duct
    Real64 PartLoadFrac = 0.0;           // Compressor part-load fraction
    Real64 SaveCompressorPLR = 0.0;      // Holds DX compressor PLR from active DX coil
    Real64 TempSteamIn = 100.0;          // steam coil steam inlet temperature
    Array1D_bool CheckEquipName;

    EPVector<HVACUnitaryBypassVAV::CBVAVData> CBVAV;
    bool GetInputFlag = true; // Flag set to make sure you get input once

    bool MyOneTimeFlag = true; // Initialization flag
    // TODO: Get rid of these arrays, make them bools in the data structure and probably get rid of one time flag
    Array1D_bool MyEnvrnFlag;     // Used for initializations each begin environment flag
    Array1D_bool MySizeFlag;      // Used for sizing CBVAV inputs one time
    Array1D_bool MyPlantScanFlag; // Used for initializations plant component for heating coils

    void init_state([[maybe_unused]] EnergyPlusData &state) override
    {
    }
<<<<<<< HEAD
        
=======

>>>>>>> 391ba016
    void clear_state() override
    {
        this->CBVAV.deallocate();
        this->NumCBVAV = 0;
        this->CompOnMassFlow = 0.0;
        this->OACompOnMassFlow = 0.0;
        this->CompOffMassFlow = 0.0;
        this->OACompOffMassFlow = 0.0;
        this->CompOnFlowRatio = 0.0;
        this->CompOffFlowRatio = 0.0;
        this->FanSpeedRatio = 0.0;
        this->BypassDuctFlowFraction = 0.0;
        this->PartLoadFrac = 0.0;
        this->SaveCompressorPLR = 0.0;
        this->TempSteamIn = 100.0;
        this->CheckEquipName.deallocate();
        this->GetInputFlag = true;
        this->MyOneTimeFlag = true;
        this->MyEnvrnFlag.deallocate();
        this->MySizeFlag.deallocate();
        this->MyPlantScanFlag.deallocate();
    }
};

} // namespace EnergyPlus

#endif<|MERGE_RESOLUTION|>--- conflicted
+++ resolved
@@ -346,11 +346,7 @@
     void init_state([[maybe_unused]] EnergyPlusData &state) override
     {
     }
-<<<<<<< HEAD
-        
-=======
-
->>>>>>> 391ba016
+
     void clear_state() override
     {
         this->CBVAV.deallocate();
