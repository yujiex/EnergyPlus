--- conflicted
+++ resolved
@@ -57,13 +57,11 @@
 #include <EnergyPlus/EnergyPlus.hh>
 
 namespace EnergyPlus {
+
     // Forward declarations
     struct EnergyPlusData;
     struct ZoneTempPredictorCorrectorData;
-
-// Forward declarations
-struct EnergyPlusData;
-struct ChilledCeilingPanelSimpleData;
+    struct ChilledCeilingPanelSimpleData;
 
 namespace CoolingPanelSimple {
 
@@ -157,12 +155,7 @@
         {
         }
 
-<<<<<<< HEAD
-        void CalcCoolingPanel(ZoneTempPredictorCorrectorData &dataZoneTempPredictorCorrector, int const CoolingPanelNum);
-=======
-        void CalcCoolingPanel(ChilledCeilingPanelSimpleData &dataChilledCeilingPanelSimple,
-                              int CoolingPanelNum);
->>>>>>> 5732ba20
+        void CalcCoolingPanel(EnergyPlusData &state, int const CoolingPanelNum);
 
         void SetCoolingPanelControlTemp(Real64 &ControlTemp, int ZoneNum);
 
