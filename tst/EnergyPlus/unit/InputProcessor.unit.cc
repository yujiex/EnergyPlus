--- conflicted
+++ resolved
@@ -4438,11 +4438,7 @@
 
     // User inputs from above
     // Note even though choice keys are case-sensitive during epJSON processing, getObjectItem pushes Alphas to UPPERcase
-<<<<<<< HEAD
-    EXPECT_EQ(state->dataIPShortCut->cAlphaArgs(1), Util::MakeUPPERCase(name2)); // Material Name field is NOT tagged with /retaincase
-=======
-    EXPECT_EQ(state->dataIPShortCut->cAlphaArgs(1), UtilityRoutines::makeUPPER(name2)); // Material Name field is NOT tagged with /retaincase
->>>>>>> 07b51a2c
+    EXPECT_EQ(state->dataIPShortCut->cAlphaArgs(1), Util::makeUPPER(name2)); // Material Name field is NOT tagged with /retaincase
     EXPECT_EQ(state->dataIPShortCut->cAlphaArgs(2), "MEDIUMROUGH");
     EXPECT_NEAR(state->dataIPShortCut->rNumericArgs(1), 2.0, 0.0001);
     EXPECT_NEAR(state->dataIPShortCut->rNumericArgs(3), 0.5, 0.0001);
@@ -4676,11 +4672,7 @@
         auto &instancesValue = instances.value();
         for (auto instance = instancesValue.begin(); instance != instancesValue.end(); ++instance) {
             auto const &objectFields = instance.value();
-<<<<<<< HEAD
-            std::string const &thisObjectName = Util::MakeUPPERCase(instance.key());
-=======
-            std::string const &thisObjectName = UtilityRoutines::makeUPPER(instance.key());
->>>>>>> 07b51a2c
+            std::string const &thisObjectName = Util::makeUPPER(instance.key());
             EXPECT_EQ(thisObjectName, "SPACE EQUIPMENT");
             // Fields before extensibles
             alphaFieldValue = ip->getAlphaFieldValue(objectFields, objectSchemaProps, "load_distribution_scheme");
