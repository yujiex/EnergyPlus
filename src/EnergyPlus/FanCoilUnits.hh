--- conflicted
+++ resolved
@@ -421,11 +421,7 @@
     void init_state([[maybe_unused]] EnergyPlusData &state) override
     {
     }
-<<<<<<< HEAD
-        
-=======
-
->>>>>>> 391ba016
+
     void clear_state() override
     {
         new (this) FanCoilUnitsData();
