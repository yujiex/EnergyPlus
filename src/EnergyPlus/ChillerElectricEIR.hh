// EnergyPlus, Copyright (c) 1996-2022, The Board of Trustees of the University of Illinois,
// The Regents of the University of California, through Lawrence Berkeley National Laboratory
// (subject to receipt of any required approvals from the U.S. Dept. of Energy), Oak Ridge
// National Laboratory, managed by UT-Battelle, Alliance for Sustainable Energy, LLC, and other
// contributors. All rights reserved.
//
// NOTICE: This Software was developed under funding from the U.S. Department of Energy and the
// U.S. Government consequently retains certain rights. As such, the U.S. Government has been
// granted for itself and others acting on its behalf a paid-up, nonexclusive, irrevocable,
// worldwide license in the Software to reproduce, distribute copies to the public, prepare
// derivative works, and perform publicly and display publicly, and to permit others to do so.
//
// Redistribution and use in source and binary forms, with or without modification, are permitted
// provided that the following conditions are met:
//
// (1) Redistributions of source code must retain the above copyright notice, this list of
//     conditions and the following disclaimer.
//
// (2) Redistributions in binary form must reproduce the above copyright notice, this list of
//     conditions and the following disclaimer in the documentation and/or other materials
//     provided with the distribution.
//
// (3) Neither the name of the University of California, Lawrence Berkeley National Laboratory,
//     the University of Illinois, U.S. Dept. of Energy nor the names of its contributors may be
//     used to endorse or promote products derived from this software without specific prior
//     written permission.
//
// (4) Use of EnergyPlus(TM) Name. If Licensee (i) distributes the software in stand-alone form
//     without changes from the version obtained under this License, or (ii) Licensee makes a
//     reference solely to the software portion of its product, Licensee must refer to the
//     software as "EnergyPlus version X" software, where "X" is the version number Licensee
//     obtained under this License and may not use a different name for the software. Except as
//     specifically required in this Section (4), Licensee shall not use in a company name, a
//     product name, in advertising, publicity, or other promotional activities any name, trade
//     name, trademark, logo, or other designation of "EnergyPlus", "E+", "e+" or confusingly
//     similar designation, without the U.S. Department of Energy's prior written consent.
//
// THIS SOFTWARE IS PROVIDED BY THE COPYRIGHT HOLDERS AND CONTRIBUTORS "AS IS" AND ANY EXPRESS OR
// IMPLIED WARRANTIES, INCLUDING, BUT NOT LIMITED TO, THE IMPLIED WARRANTIES OF MERCHANTABILITY
// AND FITNESS FOR A PARTICULAR PURPOSE ARE DISCLAIMED. IN NO EVENT SHALL THE COPYRIGHT OWNER OR
// CONTRIBUTORS BE LIABLE FOR ANY DIRECT, INDIRECT, INCIDENTAL, SPECIAL, EXEMPLARY, OR
// CONSEQUENTIAL DAMAGES (INCLUDING, BUT NOT LIMITED TO, PROCUREMENT OF SUBSTITUTE GOODS OR
// SERVICES; LOSS OF USE, DATA, OR PROFITS; OR BUSINESS INTERRUPTION) HOWEVER CAUSED AND ON ANY
// THEORY OF LIABILITY, WHETHER IN CONTRACT, STRICT LIABILITY, OR TORT (INCLUDING NEGLIGENCE OR
// OTHERWISE) ARISING IN ANY WAY OUT OF THE USE OF THIS SOFTWARE, EVEN IF ADVISED OF THE
// POSSIBILITY OF SUCH DAMAGE.

#ifndef ChillerElectricEIR_hh_INCLUDED
#define ChillerElectricEIR_hh_INCLUDED

// ObjexxFCL Headers
#include <ObjexxFCL/Array1D.hh>

// EnergyPlus Headers
#include <EnergyPlus/Data/BaseData.hh>
#include <EnergyPlus/DataGlobals.hh>
#include <EnergyPlus/EnergyPlus.hh>
#include <EnergyPlus/Plant/DataPlant.hh>
#include <EnergyPlus/PlantComponent.hh>

namespace EnergyPlus {

// Forward declarations
struct EnergyPlusData;

namespace ChillerElectricEIR {

    struct ElectricEIRChillerSpecs : PlantComponent
    {
        // Members
        std::string Name;                       // User identifier
        int TypeNum;                            // plant loop type identifier
        DataPlant::CondenserType CondenserType; // Type of Condenser - Air Cooled, Water Cooled or Evap Cooled
        Real64 RefCap;                          // Reference capacity of chiller [W]
        bool RefCapWasAutoSized;                // reference capacity was autosized on input
        Real64 RefCOP;                          // Reference coefficient of performance [W/W]
        DataPlant::FlowMode FlowMode;           // one of 3 modes for component flow during operation
        bool ModulatedFlowSetToLoop;            // True if the setpoint is missing at the outlet node
        bool ModulatedFlowErrDone;              // true if setpoint warning issued
        bool HRSPErrDone;                       // TRUE if set point warning issued for heat recovery loop
        Real64 EvapVolFlowRate;                 // Reference water volumetric flow rate through the evaporator [m3/s]
        bool EvapVolFlowRateWasAutoSized;       // true if previous was autosize input
        Real64 EvapMassFlowRate;
        Real64 EvapMassFlowRateMax;       // Reference water mass flow rate through evaporator [kg/s]
        Real64 CondVolFlowRate;           // Reference water volumetric flow rate through the condenser [m3/s]
        bool CondVolFlowRateWasAutoSized; // true if previous was set to autosize on input
        Real64 CondMassFlowRate;          // Condenser mass flow rate [kg/s]
        Real64 CondMassFlowRateMax;       // Reference water mass flow rate through condenser [kg/s]
        Real64 CondenserFanPowerRatio;    // Reference power of condenser fan to capacity ratio, W/W
        Real64 CompPowerToCondenserFrac;  // Fraction of compressor electric power rejected by condenser [0 to 1]
        int EvapInletNodeNum;             // Node number on the inlet side of the plant (evaporator side)
        int EvapOutletNodeNum;            // Node number on the outlet side of the plant (evaporator side)
        Real64 EvapOutletTemp;            // Evaporator outlet temperature [C]
        int CondInletNodeNum;             // Node number on the inlet side of the condenser
        int CondOutletNodeNum;            // Node number on the outlet side of the condenser
        Real64 CondOutletTemp;            // Condenser outlet temperature [C]
        Real64 CondOutletHumRat;          // Condenser outlet humidity ratio [kg/kg]
        Real64 MinPartLoadRat;            // Minimum allowed operating fraction of full load
        Real64 MaxPartLoadRat;            // Maximum allowed operating fraction of full load
        Real64 OptPartLoadRat;            // Optimal operating fraction of full load
        Real64 MinUnloadRat;              // Minimum unloading ratio
        Real64 TempRefCondIn;             // The reference secondary loop fluid temperature
        // at the chiller condenser side inlet [C]
        Real64 TempRefEvapOut; // The reference primary loop fluid temperature
        // at the chiller evaporator side outlet [C]
        Real64 TempLowLimitEvapOut;                // Low temperature shut off [C]
        Real64 DesignHeatRecVolFlowRate;           // Design water volumetric flow rate through heat recovery loop [m3/s]
        bool DesignHeatRecVolFlowRateWasAutoSized; // true if previous input was autosize
        Real64 DesignHeatRecMassFlowRate;          // Design water mass flow rate through heat recovery loop [kg/s]
        Real64 SizFac;                             // sizing factor
        Real64 BasinHeaterPowerFTempDiff;          // Basin heater capacity per degree C below setpoint (W/C)
        Real64 BasinHeaterSetPointTemp;            // setpoint temperature for basin heater operation (C)
        bool HeatRecActive;                        // True when entered Heat Rec Vol Flow Rate > 0
        int HeatRecInletNodeNum;                   // Node number for the heat recovery inlet side of the condenser
        int HeatRecOutletNodeNum;                  // Node number for the heat recovery outlet side of the condenser
        Real64 HeatRecCapacityFraction;            // user input for heat recovery capacity fraction []
        Real64 HeatRecMaxCapacityLimit;            // Capacity limit for Heat recovery, one time calc [W]
        int HeatRecSetPointNodeNum;                // index for system node with the heat recover leaving setpoint
        int HeatRecInletLimitSchedNum;             // index for schedule for the inlet high limit for heat recovery operation
        int ChillerCapFTIndex;                     // Index for the total cooling capacity modifier curve
        // (function of leaving chilled water temperature and
        //  entering condenser fluid temperature)
        int ChillerEIRFTIndex; // Index for the energy input ratio modifier curve
        // (function of leaving chilled water temperature and
        //  entering condenser fluid temperature)
<<<<<<< HEAD
        int ChillerEIRFPLRIndex;      // Index for the EIR vs part-load ratio curve
        int ChillerCapFTError;        // Used for negative capacity as a function of temp warnings
        int ChillerCapFTErrorIndex;   // Used for negative capacity as a function of temp warnings
        int ChillerEIRFTError;        // Used for negative EIR as a function of temp warnings
        int ChillerEIRFTErrorIndex;   // Used for negative EIR as a function of temp warnings
        int ChillerEIRFPLRError;      // Used for negative EIR as a function of PLR warnings
        int ChillerEIRFPLRErrorIndex; // Used for negative EIR as a function of PLR warnings
        Real64 ChillerEIRFPLRMin;     // Minimum value of PLR from EIRFPLR curve
        Real64 ChillerEIRFPLRMax;     // Maximum value of PLR from EIRFPLR curve
        int DeltaTErrCount;           // Evaporator delta T equals 0 for variable flow chiller warning messages
        int DeltaTErrCountIndex;      // Index to evaporator delta T = 0 for variable flow chiller warning messages
        PlantLocation CWPlantLoc;                // chilled water plant loop component index
        PlantLocation CDPlantLoc;                // condenser water plant loop component index
        PlantLocation HRPlantLoc;                // heat recovery water plant loop component index
        int BasinHeaterSchedulePtr;   // Pointer to basin heater schedule
=======
        int ChillerEIRFPLRIndex;                   // Index for the EIR vs part-load ratio curve
        int ChillerCapFTError;                     // Used for negative capacity as a function of temp warnings
        int ChillerCapFTErrorIndex;                // Used for negative capacity as a function of temp warnings
        int ChillerEIRFTError;                     // Used for negative EIR as a function of temp warnings
        int ChillerEIRFTErrorIndex;                // Used for negative EIR as a function of temp warnings
        int ChillerEIRFPLRError;                   // Used for negative EIR as a function of PLR warnings
        int ChillerEIRFPLRErrorIndex;              // Used for negative EIR as a function of PLR warnings
        Real64 ChillerEIRFPLRMin;                  // Minimum value of PLR from EIRFPLR curve
        Real64 ChillerEIRFPLRMax;                  // Maximum value of PLR from EIRFPLR curve
        int DeltaTErrCount;                        // Evaporator delta T equals 0 for variable flow chiller warning messages
        int DeltaTErrCountIndex;                   // Index to evaporator delta T = 0 for variable flow chiller warning messages
        int CWLoopNum;                             // chilled water plant loop index number
        DataPlant::LoopSideLocation CWLoopSideNum; // chilled water plant loop side index
        int CWBranchNum;                           // chilled water plant loop branch index
        int CWCompNum;                             // chilled water plant loop component index
        int CDLoopNum;                             // condenser water plant loop index number
        DataPlant::LoopSideLocation CDLoopSideNum; // condenser water plant loop side index
        int CDBranchNum;                           // condenser water plant loop branch index
        int CDCompNum;                             // condenser water plant loop component index
        int HRLoopNum;                             // heat recovery water plant loop index
        DataPlant::LoopSideLocation HRLoopSideNum; // heat recovery water plant loop side index
        int HRBranchNum;                           // heat recovery water plant loop branch index
        int HRCompNum;                             // heat recovery water plant loop component index
        int BasinHeaterSchedulePtr;                // Pointer to basin heater schedule
>>>>>>> 96bedded
        int CondMassFlowIndex;
        std::string MsgBuffer1;  // - buffer to print warning messages on following time step
        std::string MsgBuffer2;  // - buffer to print warning messages on following time step
        Real64 MsgDataLast;      // value of data when warning occurred (passed to Recurring Warn)
        bool PrintMessage;       // logical to determine if message is valid
        int MsgErrorCount;       // number of occurrences of warning
        int ErrCount1;           // for recurring error messages
        bool PossibleSubcooling; // flag to indicate chiller is doing less cooling that requested
        // Operational fault parameters
        bool FaultyChillerSWTFlag;         // True if the chiller has SWT sensor fault
        int FaultyChillerSWTIndex;         // Index of the fault object corresponding to the chiller
        Real64 FaultyChillerSWTOffset;     // Chiller SWT sensor offset
        bool FaultyChillerFoulingFlag;     // True if the chiller has fouling fault
        int FaultyChillerFoulingIndex;     // Index of the fault object corresponding to the chiller
        Real64 FaultyChillerFoulingFactor; // Chiller fouling factor
        std::string EndUseSubcategory;     // identifier use for the end use subcategory
        Real64 TimeStepSysLast;
        Real64 CurrentEndTimeLast;
        bool oneTimeFlag;
        bool MyEnvrnFlag;
        Real64 EvapWaterConsump;              // Evap cooler water consumption (m3)
        Real64 EvapWaterConsumpRate;          // Evap condenser water consumption rate [m3/s]
        Real64 Power;                         // Rate of chiller electric energy use [W]
        Real64 QEvaporator;                   // Rate of heat transfer to the evaporator coil [W]
        Real64 QCondenser;                    // Rate of heat transfer to the condenser coil [W]
        Real64 QHeatRecovered;                // Rate of heat transfer to the heat recovery coil [W]
        Real64 HeatRecOutletTemp;             // Heat recovery outlet temperature [C]
        Real64 CondenserFanPower;             // Condenser Fan Power (fan cycles with compressor) [W]
        Real64 ChillerCapFT;                  // Chiller capacity fraction (evaluated as a function of temperature)
        Real64 ChillerEIRFT;                  // Chiller electric input ratio (EIR = 1 / COP) as a function of temperature
        Real64 ChillerEIRFPLR;                // Chiller EIR as a function of part-load ratio (PLR)
        Real64 ChillerPartLoadRatio;          // Chiller part-load ratio (PLR)
        Real64 ChillerCyclingRatio;           // Chiller cycling ratio
        Real64 BasinHeaterPower;              // Basin heater power (W)
        Real64 ChillerFalseLoadRate;          // Chiller false load over and above the water-side load [W]
        Real64 ChillerFalseLoad;              // reporting: Chiller false load over and above water side load [W]
        Real64 Energy;                        // reporting: Chiller electric consumption [J]
        Real64 EvapEnergy;                    // reporting: Evaporator heat transfer energy [J]
        Real64 CondEnergy;                    // reporting: Condenser heat transfer energy [J]
        Real64 CondInletTemp;                 // reporting: Condenser inlet temperature [C]
        Real64 EvapInletTemp;                 // reporting: Evaporator inlet temperature [C]
        Real64 ActualCOP;                     // reporting: Coefficient of performance
        Real64 EnergyHeatRecovery;            // reporting: Energy recovered from water-cooled condenser [J]
        Real64 HeatRecInletTemp;              // reporting: Heat reclaim inlet temperature [C]
        Real64 HeatRecMassFlow;               // reporting: Heat reclaim mass flow rate [kg/s]
        Real64 ChillerCondAvgTemp;            // reporting: average condenser temp for curves with Heat recovery [C]
        Real64 CondenserFanEnergyConsumption; // reporting: Air-cooled condenser fan energy [J]
        Real64 BasinHeaterConsumption;        // Basin heater energy consumption (J)
        bool IPLVFlag;
        DataBranchAirLoopPlant::ControlType EquipFlowCtrl;

        // Default Constructor
        ElectricEIRChillerSpecs()
            : TypeNum(0), CondenserType(DataPlant::CondenserType::Invalid), RefCap(0.0), RefCapWasAutoSized(false), RefCOP(0.0),
              FlowMode(DataPlant::FlowMode::Invalid), ModulatedFlowSetToLoop(false), ModulatedFlowErrDone(false), HRSPErrDone(false),
              EvapVolFlowRate(0.0), EvapVolFlowRateWasAutoSized(false), EvapMassFlowRate(0.0), EvapMassFlowRateMax(0.0), CondVolFlowRate(0.0),
              CondVolFlowRateWasAutoSized(false), CondMassFlowRate(0.0), CondMassFlowRateMax(0.0), CondenserFanPowerRatio(0.0),
              CompPowerToCondenserFrac(0.0), EvapInletNodeNum(0), EvapOutletNodeNum(0), EvapOutletTemp(0.0), CondInletNodeNum(0),
              CondOutletNodeNum(0), CondOutletTemp(0.0), CondOutletHumRat(0.0), MinPartLoadRat(0.0), MaxPartLoadRat(0.0), OptPartLoadRat(0.0),
              MinUnloadRat(0.0), TempRefCondIn(0.0), TempRefEvapOut(0.0), TempLowLimitEvapOut(0.0), DesignHeatRecVolFlowRate(0.0),
              DesignHeatRecVolFlowRateWasAutoSized(false), DesignHeatRecMassFlowRate(0.0), SizFac(0.0), BasinHeaterPowerFTempDiff(0.0),
              BasinHeaterSetPointTemp(0.0), HeatRecActive(false), HeatRecInletNodeNum(0), HeatRecOutletNodeNum(0), HeatRecCapacityFraction(0.0),
              HeatRecMaxCapacityLimit(0.0), HeatRecSetPointNodeNum(0), HeatRecInletLimitSchedNum(0), ChillerCapFTIndex(0), ChillerEIRFTIndex(0),
              ChillerEIRFPLRIndex(0), ChillerCapFTError(0), ChillerCapFTErrorIndex(0), ChillerEIRFTError(0), ChillerEIRFTErrorIndex(0),
              ChillerEIRFPLRError(0), ChillerEIRFPLRErrorIndex(0), ChillerEIRFPLRMin(0.0), ChillerEIRFPLRMax(0.0), DeltaTErrCount(0),
<<<<<<< HEAD
              DeltaTErrCountIndex(0), CWPlantLoc{}, CDPlantLoc{}, HRPlantLoc{}, BasinHeaterSchedulePtr(0), CondMassFlowIndex(0),
=======
              DeltaTErrCountIndex(0), CWLoopNum(0), CWLoopSideNum(DataPlant::LoopSideLocation::Invalid), CWBranchNum(0), CWCompNum(0), CDLoopNum(0),
              CDLoopSideNum(DataPlant::LoopSideLocation::Invalid), CDBranchNum(0), CDCompNum(0), HRLoopNum(0),
              HRLoopSideNum(DataPlant::LoopSideLocation::Invalid), HRBranchNum(0), HRCompNum(0), BasinHeaterSchedulePtr(0), CondMassFlowIndex(0),
>>>>>>> 96bedded
              MsgDataLast(0.0), PrintMessage(false), MsgErrorCount(0), ErrCount1(0), PossibleSubcooling(false), FaultyChillerSWTFlag(false),
              FaultyChillerSWTIndex(0), FaultyChillerSWTOffset(0.0), FaultyChillerFoulingFlag(false), FaultyChillerFoulingIndex(0),
              FaultyChillerFoulingFactor(1.0), TimeStepSysLast(0.0), CurrentEndTimeLast(0.0), oneTimeFlag(true), MyEnvrnFlag(true),
              EvapWaterConsump(0.0), EvapWaterConsumpRate(0.0), Power(0.0), QEvaporator(0.0), QCondenser(0.0), QHeatRecovered(0.0),
              HeatRecOutletTemp(0.0), CondenserFanPower(0.0), ChillerCapFT(0.0), ChillerEIRFT(0.0), ChillerEIRFPLR(0.0), ChillerPartLoadRatio(0.0),
              ChillerCyclingRatio(0.0), BasinHeaterPower(0.0), ChillerFalseLoadRate(0.0), ChillerFalseLoad(0.0), Energy(0.0), EvapEnergy(0.0),
              CondEnergy(0.0), CondInletTemp(0.0), EvapInletTemp(0.0), ActualCOP(0.0), EnergyHeatRecovery(0.0), HeatRecInletTemp(0.0),
              HeatRecMassFlow(0.0), ChillerCondAvgTemp(0.0), CondenserFanEnergyConsumption(0.0), BasinHeaterConsumption(0.0), IPLVFlag(true),
              EquipFlowCtrl(DataBranchAirLoopPlant::ControlType::Invalid)
        {
        }

        static PlantComponent *factory(EnergyPlusData &state, std::string const &objectName);

        void setupOutputVars(EnergyPlusData &state);

        void simulate([[maybe_unused]] EnergyPlusData &state,
                      const PlantLocation &calledFromLocation,
                      bool FirstHVACIteration,
                      Real64 &CurLoad,
                      bool RunFlag) override;

        void getDesignCapacities(
            EnergyPlusData &state, const PlantLocation &calledFromLocation, Real64 &MaxLoad, Real64 &MinLoad, Real64 &OptLoad) override;

        void getDesignTemperatures(Real64 &TempDesCondIn, Real64 &TempDesEvapOut) override;

        void getSizingFactor(Real64 &sizFac) override;

        void onInitLoopEquip(EnergyPlusData &state, const PlantLocation &calledFromLocation) override;

        void oneTimeInit(EnergyPlusData &state) override;

        void initEachEnvironment(EnergyPlusData &state);

        void initialize(EnergyPlusData &state, bool RunFlag, Real64 MyLoad);

        void size(EnergyPlusData &state);

        void calculate(EnergyPlusData &state, Real64 &MyLoad, bool RunFlag);

        void calcHeatRecovery(EnergyPlusData &state,
                              Real64 &QCond,        // Current condenser load [W]
                              Real64 CondMassFlow,  // Current condenser mass flow [kg/s]
                              Real64 condInletTemp, // Current condenser inlet temp [C]
                              Real64 &QHeatRec      // Amount of heat recovered [W]
        );

        void update(EnergyPlusData &state, Real64 MyLoad, bool RunFlag);
    };

    void GetElectricEIRChillerInput(EnergyPlusData &state);

} // namespace ChillerElectricEIR

struct ChillerElectricEIRData : BaseGlobalStruct
{
    int NumElectricEIRChillers = 0;
    bool getInputFlag = true;
    Array1D<ChillerElectricEIR::ElectricEIRChillerSpecs> ElectricEIRChiller;

    void clear_state() override
    {
        this->NumElectricEIRChillers = 0;
        this->getInputFlag = true;
        this->ElectricEIRChiller.deallocate();
    }
};

} // namespace EnergyPlus

#endif<|MERGE_RESOLUTION|>--- conflicted
+++ resolved
@@ -123,23 +123,6 @@
         int ChillerEIRFTIndex; // Index for the energy input ratio modifier curve
         // (function of leaving chilled water temperature and
         //  entering condenser fluid temperature)
-<<<<<<< HEAD
-        int ChillerEIRFPLRIndex;      // Index for the EIR vs part-load ratio curve
-        int ChillerCapFTError;        // Used for negative capacity as a function of temp warnings
-        int ChillerCapFTErrorIndex;   // Used for negative capacity as a function of temp warnings
-        int ChillerEIRFTError;        // Used for negative EIR as a function of temp warnings
-        int ChillerEIRFTErrorIndex;   // Used for negative EIR as a function of temp warnings
-        int ChillerEIRFPLRError;      // Used for negative EIR as a function of PLR warnings
-        int ChillerEIRFPLRErrorIndex; // Used for negative EIR as a function of PLR warnings
-        Real64 ChillerEIRFPLRMin;     // Minimum value of PLR from EIRFPLR curve
-        Real64 ChillerEIRFPLRMax;     // Maximum value of PLR from EIRFPLR curve
-        int DeltaTErrCount;           // Evaporator delta T equals 0 for variable flow chiller warning messages
-        int DeltaTErrCountIndex;      // Index to evaporator delta T = 0 for variable flow chiller warning messages
-        PlantLocation CWPlantLoc;                // chilled water plant loop component index
-        PlantLocation CDPlantLoc;                // condenser water plant loop component index
-        PlantLocation HRPlantLoc;                // heat recovery water plant loop component index
-        int BasinHeaterSchedulePtr;   // Pointer to basin heater schedule
-=======
         int ChillerEIRFPLRIndex;                   // Index for the EIR vs part-load ratio curve
         int ChillerCapFTError;                     // Used for negative capacity as a function of temp warnings
         int ChillerCapFTErrorIndex;                // Used for negative capacity as a function of temp warnings
@@ -151,20 +134,10 @@
         Real64 ChillerEIRFPLRMax;                  // Maximum value of PLR from EIRFPLR curve
         int DeltaTErrCount;                        // Evaporator delta T equals 0 for variable flow chiller warning messages
         int DeltaTErrCountIndex;                   // Index to evaporator delta T = 0 for variable flow chiller warning messages
-        int CWLoopNum;                             // chilled water plant loop index number
-        DataPlant::LoopSideLocation CWLoopSideNum; // chilled water plant loop side index
-        int CWBranchNum;                           // chilled water plant loop branch index
-        int CWCompNum;                             // chilled water plant loop component index
-        int CDLoopNum;                             // condenser water plant loop index number
-        DataPlant::LoopSideLocation CDLoopSideNum; // condenser water plant loop side index
-        int CDBranchNum;                           // condenser water plant loop branch index
-        int CDCompNum;                             // condenser water plant loop component index
-        int HRLoopNum;                             // heat recovery water plant loop index
-        DataPlant::LoopSideLocation HRLoopSideNum; // heat recovery water plant loop side index
-        int HRBranchNum;                           // heat recovery water plant loop branch index
-        int HRCompNum;                             // heat recovery water plant loop component index
+        PlantLocation CWPlantLoc;                             // chilled water plant loop component index
+        PlantLocation CDPlantLoc;                             // condenser water plant loop component index
+        PlantLocation HRPlantLoc;                             // heat recovery water plant loop component index
         int BasinHeaterSchedulePtr;                // Pointer to basin heater schedule
->>>>>>> 96bedded
         int CondMassFlowIndex;
         std::string MsgBuffer1;  // - buffer to print warning messages on following time step
         std::string MsgBuffer2;  // - buffer to print warning messages on following time step
@@ -230,21 +203,15 @@
               HeatRecMaxCapacityLimit(0.0), HeatRecSetPointNodeNum(0), HeatRecInletLimitSchedNum(0), ChillerCapFTIndex(0), ChillerEIRFTIndex(0),
               ChillerEIRFPLRIndex(0), ChillerCapFTError(0), ChillerCapFTErrorIndex(0), ChillerEIRFTError(0), ChillerEIRFTErrorIndex(0),
               ChillerEIRFPLRError(0), ChillerEIRFPLRErrorIndex(0), ChillerEIRFPLRMin(0.0), ChillerEIRFPLRMax(0.0), DeltaTErrCount(0),
-<<<<<<< HEAD
-              DeltaTErrCountIndex(0), CWPlantLoc{}, CDPlantLoc{}, HRPlantLoc{}, BasinHeaterSchedulePtr(0), CondMassFlowIndex(0),
-=======
-              DeltaTErrCountIndex(0), CWLoopNum(0), CWLoopSideNum(DataPlant::LoopSideLocation::Invalid), CWBranchNum(0), CWCompNum(0), CDLoopNum(0),
-              CDLoopSideNum(DataPlant::LoopSideLocation::Invalid), CDBranchNum(0), CDCompNum(0), HRLoopNum(0),
-              HRLoopSideNum(DataPlant::LoopSideLocation::Invalid), HRBranchNum(0), HRCompNum(0), BasinHeaterSchedulePtr(0), CondMassFlowIndex(0),
->>>>>>> 96bedded
-              MsgDataLast(0.0), PrintMessage(false), MsgErrorCount(0), ErrCount1(0), PossibleSubcooling(false), FaultyChillerSWTFlag(false),
-              FaultyChillerSWTIndex(0), FaultyChillerSWTOffset(0.0), FaultyChillerFoulingFlag(false), FaultyChillerFoulingIndex(0),
-              FaultyChillerFoulingFactor(1.0), TimeStepSysLast(0.0), CurrentEndTimeLast(0.0), oneTimeFlag(true), MyEnvrnFlag(true),
-              EvapWaterConsump(0.0), EvapWaterConsumpRate(0.0), Power(0.0), QEvaporator(0.0), QCondenser(0.0), QHeatRecovered(0.0),
-              HeatRecOutletTemp(0.0), CondenserFanPower(0.0), ChillerCapFT(0.0), ChillerEIRFT(0.0), ChillerEIRFPLR(0.0), ChillerPartLoadRatio(0.0),
-              ChillerCyclingRatio(0.0), BasinHeaterPower(0.0), ChillerFalseLoadRate(0.0), ChillerFalseLoad(0.0), Energy(0.0), EvapEnergy(0.0),
-              CondEnergy(0.0), CondInletTemp(0.0), EvapInletTemp(0.0), ActualCOP(0.0), EnergyHeatRecovery(0.0), HeatRecInletTemp(0.0),
-              HeatRecMassFlow(0.0), ChillerCondAvgTemp(0.0), CondenserFanEnergyConsumption(0.0), BasinHeaterConsumption(0.0), IPLVFlag(true),
+              DeltaTErrCountIndex(0), CWPlantLoc{}, CDPlantLoc{}, HRPlantLoc{}, BasinHeaterSchedulePtr(0), CondMassFlowIndex(0), MsgDataLast(0.0),
+              PrintMessage(false), MsgErrorCount(0), ErrCount1(0), PossibleSubcooling(false), FaultyChillerSWTFlag(false), FaultyChillerSWTIndex(0),
+              FaultyChillerSWTOffset(0.0), FaultyChillerFoulingFlag(false), FaultyChillerFoulingIndex(0), FaultyChillerFoulingFactor(1.0),
+              TimeStepSysLast(0.0), CurrentEndTimeLast(0.0), oneTimeFlag(true), MyEnvrnFlag(true), EvapWaterConsump(0.0), EvapWaterConsumpRate(0.0),
+              Power(0.0), QEvaporator(0.0), QCondenser(0.0), QHeatRecovered(0.0), HeatRecOutletTemp(0.0), CondenserFanPower(0.0), ChillerCapFT(0.0),
+              ChillerEIRFT(0.0), ChillerEIRFPLR(0.0), ChillerPartLoadRatio(0.0), ChillerCyclingRatio(0.0), BasinHeaterPower(0.0),
+              ChillerFalseLoadRate(0.0), ChillerFalseLoad(0.0), Energy(0.0), EvapEnergy(0.0), CondEnergy(0.0), CondInletTemp(0.0), EvapInletTemp(0.0),
+              ActualCOP(0.0), EnergyHeatRecovery(0.0), HeatRecInletTemp(0.0), HeatRecMassFlow(0.0), ChillerCondAvgTemp(0.0),
+              CondenserFanEnergyConsumption(0.0), BasinHeaterConsumption(0.0), IPLVFlag(true),
               EquipFlowCtrl(DataBranchAirLoopPlant::ControlType::Invalid)
         {
         }
