// EnergyPlus, Copyright (c) 1996-2020, The Board of Trustees of the University of Illinois,
// The Regents of the University of California, through Lawrence Berkeley National Laboratory
// (subject to receipt of any required approvals from the U.S. Dept. of Energy), Oak Ridge
// National Laboratory, managed by UT-Battelle, Alliance for Sustainable Energy, LLC, and other
// contributors. All rights reserved.
//
// NOTICE: This Software was developed under funding from the U.S. Department of Energy and the
// U.S. Government consequently retains certain rights. As such, the U.S. Government has been
// granted for itself and others acting on its behalf a paid-up, nonexclusive, irrevocable,
// worldwide license in the Software to reproduce, distribute copies to the public, prepare
// derivative works, and perform publicly and display publicly, and to permit others to do so.
//
// Redistribution and use in source and binary forms, with or without modification, are permitted
// provided that the following conditions are met:
//
// (1) Redistributions of source code must retain the above copyright notice, this list of
//     conditions and the following disclaimer.
//
// (2) Redistributions in binary form must reproduce the above copyright notice, this list of
//     conditions and the following disclaimer in the documentation and/or other materials
//     provided with the distribution.
//
// (3) Neither the name of the University of California, Lawrence Berkeley National Laboratory,
//     the University of Illinois, U.S. Dept. of Energy nor the names of its contributors may be
//     used to endorse or promote products derived from this software without specific prior
//     written permission.
//
// (4) Use of EnergyPlus(TM) Name. If Licensee (i) distributes the software in stand-alone form
//     without changes from the version obtained under this License, or (ii) Licensee makes a
//     reference solely to the software portion of its product, Licensee must refer to the
//     software as "EnergyPlus version X" software, where "X" is the version number Licensee
//     obtained under this License and may not use a different name for the software. Except as
//     specifically required in this Section (4), Licensee shall not use in a company name, a
//     product name, in advertising, publicity, or other promotional activities any name, trade
//     name, trademark, logo, or other designation of "EnergyPlus", "E+", "e+" or confusingly
//     similar designation, without the U.S. Department of Energy's prior written consent.
//
// THIS SOFTWARE IS PROVIDED BY THE COPYRIGHT HOLDERS AND CONTRIBUTORS "AS IS" AND ANY EXPRESS OR
// IMPLIED WARRANTIES, INCLUDING, BUT NOT LIMITED TO, THE IMPLIED WARRANTIES OF MERCHANTABILITY
// AND FITNESS FOR A PARTICULAR PURPOSE ARE DISCLAIMED. IN NO EVENT SHALL THE COPYRIGHT OWNER OR
// CONTRIBUTORS BE LIABLE FOR ANY DIRECT, INDIRECT, INCIDENTAL, SPECIAL, EXEMPLARY, OR
// CONSEQUENTIAL DAMAGES (INCLUDING, BUT NOT LIMITED TO, PROCUREMENT OF SUBSTITUTE GOODS OR
// SERVICES; LOSS OF USE, DATA, OR PROFITS; OR BUSINESS INTERRUPTION) HOWEVER CAUSED AND ON ANY
// THEORY OF LIABILITY, WHETHER IN CONTRACT, STRICT LIABILITY, OR TORT (INCLUDING NEGLIGENCE OR
// OTHERWISE) ARISING IN ANY WAY OUT OF THE USE OF THIS SOFTWARE, EVEN IF ADVISED OF THE
// POSSIBILITY OF SUCH DAMAGE.

#ifndef PVWatts_hh_INCLUDED
#define PVWatts_hh_INCLUDED

// C++ Headers
#include <map>
#include <memory>
#include <string>

// ObjexxFCL Headers

// EnergyPlus Headers
#include <EnergyPlus/Data/BaseData.hh>
#include <EnergyPlus/DataSurfaces.hh>
#include <EnergyPlus/EnergyPlus.hh>

// SAM Headers
//#include <../third_party/ssc/shared/lib_irradproc.h>
//#include <../third_party/ssc/shared/lib_pvwatts.h>
//#include <../third_party/ssc/shared/lib_pvshade.h>
//#include <../third_party/ssc/shared/lib_pv_incidence_modifier.h>
#include <../third_party/ssc/ssc/sscapi.h>


namespace EnergyPlus {

// Forward declarations
struct EnergyPlusData;

namespace PVWatts {

    enum class ModuleType
    {
        STANDARD = 0,
        PREMIUM = 1,
        THIN_FILM = 2,
    };

    enum class ArrayType
    {
        FIXED_OPEN_RACK = 0,
        FIXED_ROOF_MOUNTED = 1,
        ONE_AXIS = 2,
        ONE_AXIS_BACKTRACKING = 3,
        TWO_AXIS = 4,
    };

    enum class GeometryType
    {
        TILT_AZIMUTH,
        SURFACE,
    };

    struct DCPowerOutput
    {
        Real64 poa;  // Plane of array irradiance
        Real64 tpoa; // Transmitted plane of array irradiance
        Real64 pvt;  // PV Cell temperature
        Real64 dc;   // DC power output
    };

    struct IrradianceOutput
    {
        Real64 solazi;
        Real64 solzen;
        Real64 solalt;
        Real64 aoi;
        Real64 stilt;
        Real64 sazi;
        Real64 rot;
        Real64 btd;
        Real64 ibeam;
        Real64 iskydiff;
        Real64 ignddiff;
        int sunup;
    };

    class PVWattsGenerator
    {
    private:
        enum AlphaFields
        {
            NAME = 1,
            VERSION = 2,
            MODULE_TYPE = 3,
            ARRAY_TYPE = 4,
            GEOMETRY_TYPE = 5,
            SURFACE_NAME = 6,
        };

        enum NumFields
        {
            DC_SYSTEM_CAPACITY = 1,
            SYSTEM_LOSSES = 2,
            TILT_ANGLE = 3,
            AZIMUTH_ANGLE = 4,
            GROUND_COVERAGE_RATIO = 5,
        };

        // User inputs
        std::string m_name;
        Real64 m_dcSystemCapacity;
        ModuleType m_moduleType;
        ArrayType m_arrayType;
        Real64 m_systemLosses;
        GeometryType m_geometryType;
        Real64 m_tilt;
        Real64 m_azimuth;
        int m_surfaceNum;
        Real64 m_groundCoverageRatio;
        Real64 m_DCtoACRatio;
        Real64 m_inverterEfficiency;

        // Output variables
        Real64 m_outputDCPower;
        Real64 m_outputDCEnergy;
        Real64 m_outputACPower;
        Real64 m_outputACEnergy;
        Real64 m_cellTemperature;
        Real64 m_planeOfArrayIrradiance;

    public:
        static PVWattsGenerator createFromIdfObj(EnergyPlusData &state, int objNum);

        PVWattsGenerator(const std::string &name,
                         const Real64 dcSystemCapacity,
                         ModuleType moduleType,
                         ArrayType arrayType,
                         Real64 systemLosses = 0.14,
                         GeometryType geometryType = GeometryType::TILT_AZIMUTH,
                         Real64 tilt = 20.0,
                         Real64 azimuth = 180.0,
                         size_t surfaceNum = 0,
                         Real64 groundCoverageRatio = 0.4);

        void setupOutputVariables(EnergyPlusData &state);

        Real64 getDCSystemCapacity();
        ModuleType getModuleType();
        ArrayType getArrayType();
        Real64 getSystemLosses();
        GeometryType getGeometryType();
        Real64 getTilt();
        Real64 getAzimuth();
        DataSurfaces::SurfaceData &getSurface();
        Real64 getGroundCoverageRatio();

        Real64 getCellTempearture();
        Real64 getPlaneOfArrayIrradiance();
        void setCellTemperature(Real64 cellTemp);
        void setPlaneOfArrayIrradiance(Real64 poa);

<<<<<<< HEAD
        // Setters so we can store properties of the attached inverter.
        void setDCtoACRatio(Real64 dc2ac);
        void setInverterEfficiency(Real64 inverterEfficiency);

        void calc();
=======
        void calc(EnergyPlusData& state);
>>>>>>> 014dc8c7

        void getResults(Real64 &GeneratorPower, Real64 &GeneratorEnergy, Real64 &ThermalPower, Real64 &ThermalEnergy);
    };

    extern std::map<int, PVWattsGenerator> PVWattsGenerators;

    PVWattsGenerator &GetOrCreatePVWattsGenerator(EnergyPlusData &state, std::string const &GeneratorName);

    void clear_state();

} // namespace PVWatts

} // namespace EnergyPlus

#endif<|MERGE_RESOLUTION|>--- conflicted
+++ resolved
@@ -196,16 +196,11 @@
         void setCellTemperature(Real64 cellTemp);
         void setPlaneOfArrayIrradiance(Real64 poa);
 
-<<<<<<< HEAD
         // Setters so we can store properties of the attached inverter.
         void setDCtoACRatio(Real64 dc2ac);
         void setInverterEfficiency(Real64 inverterEfficiency);
 
-        void calc();
-=======
         void calc(EnergyPlusData& state);
->>>>>>> 014dc8c7
-
         void getResults(Real64 &GeneratorPower, Real64 &GeneratorEnergy, Real64 &ThermalPower, Real64 &ThermalEnergy);
     };
 
