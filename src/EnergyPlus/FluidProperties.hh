--- conflicted
+++ resolved
@@ -96,21 +96,6 @@
     // na
 
     // MODULE VARIABLE DECLARATIONS
-<<<<<<< HEAD
-    extern bool GetInput;         // Used to get the input once only
-    extern int NumOfRefrigerants; // Total number of refrigerants input by user
-    extern int NumOfGlycols;      // Total number of glycols input by user
-    extern bool DebugReportGlycols;
-    extern bool DebugReportRefrigerants;
-    extern int GlycolErrorLimitTest;      // how many times error is printed with details before recurring called
-    extern int RefrigerantErrorLimitTest; // how many times error is printed with details before recurring called
-    extern Array1D_bool RefrigUsed;
-    extern Array1D_bool GlycolUsed;
-    extern int FluidIndex_Water;
-    extern int FluidIndex_EthyleneGlycol;
-    extern int FluidIndex_PropoleneGlycol;
-=======
->>>>>>> 3dd857ab
 
 #ifdef EP_cache_GlycolSpecificHeat
     int const t_sh_cache_size = 1024 * 1024;
@@ -418,129 +403,74 @@
     //*****************************************************************************
 
     Real64 GetSatPressureRefrig(EnergyPlusData &state,
-<<<<<<< HEAD
                                 std::string const &Refrigerant,   // carries in substance name
                                 Real64 Temperature,               // actual temperature given as input
                                 int &RefrigIndex,                 // Index to Refrigerant Properties
                                 std::string_view const CalledFrom // routine this function was called from (error messages)
-=======
-                                std::string const &Refrigerant, // carries in substance name
-                                Real64 Temperature,             // actual temperature given as input
-                                int &RefrigIndex,               // Index to Refrigerant Properties
-                                std::string const &CalledFrom   // routine this function was called from (error messages)
->>>>>>> 3dd857ab
     );
 
     //*****************************************************************************
 
     Real64 GetSatTemperatureRefrig(EnergyPlusData &state,
-<<<<<<< HEAD
                                    std::string const &Refrigerant,   // carries in substance name
                                    Real64 Pressure,                  // actual temperature given as input
                                    int &RefrigIndex,                 // Index to Refrigerant Properties
                                    std::string_view const CalledFrom // routine this function was called from (error messages)
-=======
-                                   std::string const &Refrigerant, // carries in substance name
-                                   Real64 Pressure,                // actual temperature given as input
-                                   int &RefrigIndex,               // Index to Refrigerant Properties
-                                   std::string const &CalledFrom   // routine this function was called from (error messages)
->>>>>>> 3dd857ab
     );
 
     //*****************************************************************************
 
     Real64 GetSatEnthalpyRefrig(EnergyPlusData &state,
-<<<<<<< HEAD
                                 std::string const &Refrigerant,   // carries in substance name
                                 Real64 Temperature,               // actual temperature given as input
                                 Real64 Quality,                   // actual quality given as input
                                 int &RefrigIndex,                 // Index to Refrigerant Properties
                                 std::string_view const CalledFrom // routine this function was called from (error messages)
-=======
-                                std::string const &Refrigerant, // carries in substance name
-                                Real64 Temperature,             // actual temperature given as input
-                                Real64 Quality,                 // actual quality given as input
-                                int &RefrigIndex,               // Index to Refrigerant Properties
-                                std::string const &CalledFrom   // routine this function was called from (error messages)
->>>>>>> 3dd857ab
     );
 
     //*****************************************************************************
 
     Real64 GetSatDensityRefrig(EnergyPlusData &state,
-<<<<<<< HEAD
                                std::string const &Refrigerant,   // carries in substance name
                                Real64 Temperature,               // actual temperature given as input
                                Real64 Quality,                   // actual quality given as input
                                int &RefrigIndex,                 // Index to Refrigerant Properties
                                std::string_view const CalledFrom // routine this function was called from (error messages)
-=======
-                               std::string const &Refrigerant, // carries in substance name
-                               Real64 Temperature,             // actual temperature given as input
-                               Real64 Quality,                 // actual quality given as input
-                               int &RefrigIndex,               // Index to Refrigerant Properties
-                               std::string const &CalledFrom   // routine this function was called from (error messages)
->>>>>>> 3dd857ab
     );
 
     //*****************************************************************************
 
     Real64 GetSatSpecificHeatRefrig(EnergyPlusData &state,
-<<<<<<< HEAD
                                     std::string const &Refrigerant,   // carries in substance name
                                     Real64 Temperature,               // actual temperature given as input
                                     Real64 Quality,                   // actual quality given as input
                                     int &RefrigIndex,                 // Index to Refrigerant Properties
                                     std::string_view const CalledFrom // routine this function was called from (error messages)
-=======
-                                    std::string const &Refrigerant, // carries in substance name
-                                    Real64 Temperature,             // actual temperature given as input
-                                    Real64 Quality,                 // actual quality given as input
-                                    int &RefrigIndex,               // Index to Refrigerant Properties
-                                    std::string const &CalledFrom   // routine this function was called from (error messages)
->>>>>>> 3dd857ab
     );
 
     //*****************************************************************************
 
     Real64 GetSupHeatEnthalpyRefrig(EnergyPlusData &state,
-<<<<<<< HEAD
                                     std::string const &Refrigerant,   // carries in substance name
                                     Real64 Temperature,               // actual temperature given as input
                                     Real64 Pressure,                  // actual pressure given as input
                                     int &RefrigIndex,                 // Index to Refrigerant Properties
                                     std::string_view const CalledFrom // routine this function was called from (error messages)
-=======
-                                    std::string const &Refrigerant, // carries in substance name
-                                    Real64 Temperature,             // actual temperature given as input
-                                    Real64 Pressure,                // actual pressure given as input
-                                    int &RefrigIndex,               // Index to Refrigerant Properties
-                                    std::string const &CalledFrom   // routine this function was called from (error messages)
->>>>>>> 3dd857ab
     );
 
     //*****************************************************************************
 
     Real64 GetSupHeatPressureRefrig(EnergyPlusData &state,
-<<<<<<< HEAD
                                     std::string const &Refrigerant,   // carries in substance name
                                     Real64 Temperature,               // actual temperature given as input
                                     Real64 Enthalpy,                  // actual enthalpy given as input
                                     int &RefrigIndex,                 // Index to Refrigerant Properties
                                     std::string_view const CalledFrom // routine this function was called from (error messages)
-=======
-                                    std::string const &Refrigerant, // carries in substance name
-                                    Real64 Temperature,             // actual temperature given as input
-                                    Real64 Enthalpy,                // actual enthalpy given as input
-                                    int &RefrigIndex,               // Index to Refrigerant Properties
-                                    std::string const &CalledFrom   // routine this function was called from (error messages)
->>>>>>> 3dd857ab
     );
 
     //*****************************************************************************
 
     Real64 GetSupHeatTempRefrig(EnergyPlusData &state,
-<<<<<<< HEAD
                                 std::string const &Refrigerant,   // carries in substance name
                                 Real64 Pressure,                  // actual pressure given as input
                                 Real64 Enthalpy,                  // actual enthalpy given as input
@@ -548,15 +478,6 @@
                                 Real64 TempUp,                    // upper bound of temperature in the iteration
                                 int &RefrigIndex,                 // Index to Refrigerant Properties
                                 std::string_view const CalledFrom // routine this function was called from (error messages)
-=======
-                                std::string const &Refrigerant, // carries in substance name
-                                Real64 Pressure,                // actual pressure given as input
-                                Real64 Enthalpy,                // actual enthalpy given as input
-                                Real64 TempLow,                 // lower bound of temperature in the iteration
-                                Real64 TempUp,                  // upper bound of temperature in the iteration
-                                int &RefrigIndex,               // Index to Refrigerant Properties
-                                std::string const &CalledFrom   // routine this function was called from (error messages)
->>>>>>> 3dd857ab
     );
 
     Real64 GetSupHeatTempRefrigResidual(EnergyPlusData &state,
@@ -566,19 +487,11 @@
     //*****************************************************************************
 
     Real64 GetSupHeatDensityRefrig(EnergyPlusData &state,
-<<<<<<< HEAD
                                    std::string const &Refrigerant,   // carries in substance name
                                    Real64 Temperature,               // actual temperature given as input
                                    Real64 Pressure,                  // actual pressure given as input
                                    int &RefrigIndex,                 // Index to Refrigerant Properties
                                    std::string_view const CalledFrom // routine this function was called from (error messages)
-=======
-                                   std::string const &Refrigerant, // carries in substance name
-                                   Real64 Temperature,             // actual temperature given as input
-                                   Real64 Pressure,                // actual pressure given as input
-                                   int &RefrigIndex,               // Index to Refrigerant Properties
-                                   std::string const &CalledFrom   // routine this function was called from (error messages)
->>>>>>> 3dd857ab
     );
 
     //*****************************************************************************
@@ -624,49 +537,28 @@
     //*****************************************************************************
 
     Real64 GetDensityGlycol(EnergyPlusData &state,
-<<<<<<< HEAD
                             std::string const &Glycol,        // carries in substance name
                             Real64 Temperature,               // actual temperature given as input
                             int &GlycolIndex,                 // Index to Glycol Properties
                             std::string_view const CalledFrom // routine this function was called from (error messages)
-=======
-                            std::string const &Glycol,    // carries in substance name
-                            Real64 Temperature,           // actual temperature given as input
-                            int &GlycolIndex,             // Index to Glycol Properties
-                            std::string const &CalledFrom // routine this function was called from (error messages)
->>>>>>> 3dd857ab
     );
 
     //*****************************************************************************
 
     Real64 GetConductivityGlycol(EnergyPlusData &state,
-<<<<<<< HEAD
                                  std::string const &Glycol,        // carries in substance name
                                  Real64 Temperature,               // actual temperature given as input
                                  int &GlycolIndex,                 // Index to Glycol Properties
                                  std::string_view const CalledFrom // routine this function was called from (error messages)
-=======
-                                 std::string const &Glycol,    // carries in substance name
-                                 Real64 Temperature,           // actual temperature given as input
-                                 int &GlycolIndex,             // Index to Glycol Properties
-                                 std::string const &CalledFrom // routine this function was called from (error messages)
->>>>>>> 3dd857ab
     );
 
     //*****************************************************************************
 
     Real64 GetViscosityGlycol(EnergyPlusData &state,
-<<<<<<< HEAD
                               std::string const &Glycol,        // carries in substance name
                               Real64 Temperature,               // actual temperature given as input
                               int &GlycolIndex,                 // Index to Glycol Properties
                               std::string_view const CalledFrom // routine this function was called from (error messages)
-=======
-                              std::string const &Glycol,    // carries in substance name
-                              Real64 Temperature,           // actual temperature given as input
-                              int &GlycolIndex,             // Index to Glycol Properties
-                              std::string const &CalledFrom // routine this function was called from (error messages)
->>>>>>> 3dd857ab
     );
 
     //*****************************************************************************
@@ -738,19 +630,11 @@
     //*****************************************************************************
 
     Real64 GetQualityRefrig(EnergyPlusData &state,
-<<<<<<< HEAD
                             std::string const &Refrigerant,   // carries in substance name
                             Real64 Temperature,               // actual temperature given as input
                             Real64 Enthalpy,                  // actual enthalpy given as input
                             int &RefrigIndex,                 // Index to Refrigerant Properties
                             std::string_view const CalledFrom // routine this function was called from (error messages)
-=======
-                            std::string const &Refrigerant, // carries in substance name
-                            Real64 Temperature,             // actual temperature given as input
-                            Real64 Enthalpy,                // actual enthalpy given as input
-                            int &RefrigIndex,               // Index to Refrigerant Properties
-                            std::string const &CalledFrom   // routine this function was called from (error messages)
->>>>>>> 3dd857ab
     );
 
     //*****************************************************************************
@@ -780,7 +664,6 @@
     //*****************************************************************************
 
     Real64 GetInterpolatedSatProp(EnergyPlusData &state,
-<<<<<<< HEAD
                                   Real64 Temperature,                // Saturation Temp.
                                   Array1D<Real64> const &PropTemps,  // Array of temperature at which props are available
                                   Array1D<Real64> const &LiqProp,    // Array of saturated liquid properties
@@ -789,16 +672,6 @@
                                   std::string_view const CalledFrom, // routine this function was called from (error messages)
                                   int LowBound,                      // Valid values lower bound (set by calling program)
                                   int UpperBound                     // Valid values upper bound (set by calling program)
-=======
-                                  Real64 Temperature,               // Saturation Temp.
-                                  Array1D<Real64> const &PropTemps, // Array of temperature at which props are available
-                                  Array1D<Real64> const &LiqProp,   // Array of saturated liquid properties
-                                  Array1D<Real64> const &VapProp,   // Array of saturatedvapour properties
-                                  Real64 Quality,                   // Quality
-                                  std::string const &CalledFrom,    // routine this function was called from (error messages)
-                                  int LowBound,                     // Valid values lower bound (set by calling program)
-                                  int UpperBound                    // Valid values upper bound (set by calling program)
->>>>>>> 3dd857ab
     );
 
     //*****************************************************************************
@@ -809,7 +682,6 @@
     void ReportOrphanFluids(EnergyPlusData &state);
 
     void ReportFatalGlycolErrors(EnergyPlusData &state,
-<<<<<<< HEAD
                                  int NumGlycols,                   // Number of Glycols in input/data
                                  int GlycolNum,                    // Glycol Index
                                  bool DataPresent,                 // data is present for this fluid.
@@ -817,15 +689,6 @@
                                  std::string const &RoutineName,   // Routine name to show
                                  std::string const &Property,      // Property being requested
                                  std::string_view const CalledFrom // original called from (external to fluid properties)
-=======
-                                 int NumGlycols,                 // Number of Glycols in input/data
-                                 int GlycolNum,                  // Glycol Index
-                                 bool DataPresent,               // data is present for this fluid.
-                                 std::string const &GlycolName,  // Name being reported
-                                 std::string const &RoutineName, // Routine name to show
-                                 std::string const &Property,    // Property being requested
-                                 std::string const &CalledFrom   // original called from (external to fluid properties)
->>>>>>> 3dd857ab
     );
 
     void ReportFatalRefrigerantErrors(EnergyPlusData &state,
@@ -876,8 +739,6 @@
 
 struct FluidPropertiesData : BaseGlobalStruct
 {
-<<<<<<< HEAD
-=======
 
     bool GetInput = true;      // Used to get the input once only
     int NumOfRefrigerants = 0; // Total number of refrigerants input by user
@@ -897,7 +758,6 @@
     Array1D<FluidProperties::FluidPropsGlycolRawData> GlyRawData;
     Array1D<FluidProperties::FluidPropsGlycolData> GlycolData;
     Array1D<FluidProperties::FluidPropsGlycolErrors> GlycolErrorTracking;
->>>>>>> 3dd857ab
 
     int SatErrCountGetSupHeatEnthalpyRefrig = 0;
     int SatErrCountGetSupHeatDensityRefrig = 0;
