--- conflicted
+++ resolved
@@ -1018,13 +1018,8 @@
                             TransVisNorm = dataConstruction.Construct(curCons).VisTransNorm;
                         } else {
                             // must calculate Summer SHGC
-<<<<<<< HEAD
-                            if (!Construct(curCons).WindowTypeEQL) {
+                            if (!dataConstruction.Construct(curCons).WindowTypeEQL) {
                                 CalcNominalWindowCond(dataWindowManager, curCons, 2, nomCond, SHGCSummer, TransSolNorm, TransVisNorm, errFlag);
-=======
-                            if (!dataConstruction.Construct(curCons).WindowTypeEQL) {
-                                CalcNominalWindowCond(curCons, 2, nomCond, SHGCSummer, TransSolNorm, TransVisNorm, errFlag);
->>>>>>> f121a45c
                             }
                         }
                         PreDefTableEntry(pdchFenSHGC, surfName, SHGCSummer, 3);
@@ -1190,13 +1185,8 @@
                             TransVisNorm = dataConstruction.Construct(curCons).VisTransNorm;
                         } else {
                             // must calculate Summer SHGC
-<<<<<<< HEAD
-                            if (!Construct(curCons).WindowTypeEQL) {
+                            if (!dataConstruction.Construct(curCons).WindowTypeEQL) {
                                 CalcNominalWindowCond(dataWindowManager, curCons, 2, nomCond, SHGCSummer, TransSolNorm, TransVisNorm, errFlag);
-=======
-                            if (!dataConstruction.Construct(curCons).WindowTypeEQL) {
-                                CalcNominalWindowCond(curCons, 2, nomCond, SHGCSummer, TransSolNorm, TransVisNorm, errFlag);
->>>>>>> f121a45c
                             }
                         }
                         PreDefTableEntry(pdchIntFenSHGC, surfName, SHGCSummer, 3);
@@ -2759,13 +2749,8 @@
                             } else { // Exterior window
 
                                 if (SurfaceWindow(SurfNum).WindowModelType != WindowBSDFModel &&
-<<<<<<< HEAD
                                     SurfaceWindow(SurfNum).WindowModelType != WindowEQLModel && !dataWindowManager.inExtWindowModel->isExternalLibraryModel()) {
-                                    TotGlassLay = Construct(ConstrNum).TotGlassLayers;
-=======
-                                    SurfaceWindow(SurfNum).WindowModelType != WindowEQLModel && !inExtWindowModel->isExternalLibraryModel()) {
                                     TotGlassLay = dataConstruction.Construct(ConstrNum).TotGlassLayers;
->>>>>>> f121a45c
                                     for (Lay = 1; Lay <= TotGlassLay; ++Lay) {
                                         AbsDiffWin(Lay) = dataConstruction.Construct(ConstrNum).AbsDiff(Lay);
                                     }
