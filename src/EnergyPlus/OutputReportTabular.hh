--- conflicted
+++ resolved
@@ -733,19 +733,11 @@
     void CreateListOfZonesForAirLoop(EnergyPlusData &state, CompLoadTablesType &compLoad, Array1D_int const &zoneToAirLoop, int curAirLoop);
 
     void OutputCompLoadSummary(EnergyPlusData &state,
-<<<<<<< HEAD
-                               OutputType const &kind,
-                               CompLoadTablesType const &compLoadCool,
-                               CompLoadTablesType const &compLoadHeat,
-                               int const &zoneOrAirLoopIndex,
-                               UnitsStyle unitsStyle_para,
-=======
-                               EnergyPlus::OutputReportTabular::iOutputType kind,
+                               EnergyPlus::OutputReportTabular::OutputType kind,
                                CompLoadTablesType const &compLoadCool,
                                CompLoadTablesType const &compLoadHeat,
                                int zoneOrAirLoopIndex,
-                               iUnitsStyle unitsStyle_para,
->>>>>>> 9f499f17
+                               UnitsStyle unitsStyle_para,
                                bool produceTabular_para,
                                bool produceSQLite_para);
 
@@ -766,17 +758,10 @@
                     Optional_bool_const transposeXML = _,
                     Optional_string_const footnoteText = _);
 
-<<<<<<< HEAD
-    bool produceDualUnitsFlags(const int &iUnit_Sys,
-                               const UnitsStyle &unitsStyle_Tab,
-                               const UnitsStyle &unitsStyle_Sql,
+    bool produceDualUnitsFlags(int iUnit_Sys,
+                               EnergyPlus::OutputReportTabular::UnitsStyle unitsStyle_Tab,
+                               EnergyPlus::OutputReportTabular::UnitsStyle unitsStyle_Sql,
                                UnitsStyle &unitsStyle_Cur,
-=======
-    bool produceDualUnitsFlags(int iUnit_Sys,
-                               EnergyPlus::OutputReportTabular::iUnitsStyle unitsStyle_Tab,
-                               EnergyPlus::OutputReportTabular::iUnitsStyle unitsStyle_Sql,
-                               iUnitsStyle &unitsStyle_Cur,
->>>>>>> 9f499f17
                                bool &produce_Tab,
                                bool &produce_Sql);
 
