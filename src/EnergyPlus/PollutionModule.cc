// EnergyPlus, Copyright (c) 1996-2021, The Board of Trustees of the University of Illinois,
// The Regents of the University of California, through Lawrence Berkeley National Laboratory
// (subject to receipt of any required approvals from the U.S. Dept. of Energy), Oak Ridge
// National Laboratory, managed by UT-Battelle, Alliance for Sustainable Energy, LLC, and other
// contributors. All rights reserved.
//
// NOTICE: This Software was developed under funding from the U.S. Department of Energy and the
// U.S. Government consequently retains certain rights. As such, the U.S. Government has been
// granted for itself and others acting on its behalf a paid-up, nonexclusive, irrevocable,
// worldwide license in the Software to reproduce, distribute copies to the public, prepare
// derivative works, and perform publicly and display publicly, and to permit others to do so.
//
// Redistribution and use in source and binary forms, with or without modification, are permitted
// provided that the following conditions are met:
//
// (1) Redistributions of source code must retain the above copyright notice, this list of
//     conditions and the following disclaimer.
//
// (2) Redistributions in binary form must reproduce the above copyright notice, this list of
//     conditions and the following disclaimer in the documentation and/or other materials
//     provided with the distribution.
//
// (3) Neither the name of the University of California, Lawrence Berkeley National Laboratory,
//     the University of Illinois, U.S. Dept. of Energy nor the names of its contributors may be
//     used to endorse or promote products derived from this software without specific prior
//     written permission.
//
// (4) Use of EnergyPlus(TM) Name. If Licensee (i) distributes the software in stand-alone form
//     without changes from the version obtained under this License, or (ii) Licensee makes a
//     reference solely to the software portion of its product, Licensee must refer to the
//     software as "EnergyPlus version X" software, where "X" is the version number Licensee
//     obtained under this License and may not use a different name for the software. Except as
//     specifically required in this Section (4), Licensee shall not use in a company name, a
//     product name, in advertising, publicity, or other promotional activities any name, trade
//     name, trademark, logo, or other designation of "EnergyPlus", "E+", "e+" or confusingly
//     similar designation, without the U.S. Department of Energy's prior written consent.
//
// THIS SOFTWARE IS PROVIDED BY THE COPYRIGHT HOLDERS AND CONTRIBUTORS "AS IS" AND ANY EXPRESS OR
// IMPLIED WARRANTIES, INCLUDING, BUT NOT LIMITED TO, THE IMPLIED WARRANTIES OF MERCHANTABILITY
// AND FITNESS FOR A PARTICULAR PURPOSE ARE DISCLAIMED. IN NO EVENT SHALL THE COPYRIGHT OWNER OR
// CONTRIBUTORS BE LIABLE FOR ANY DIRECT, INDIRECT, INCIDENTAL, SPECIAL, EXEMPLARY, OR
// CONSEQUENTIAL DAMAGES (INCLUDING, BUT NOT LIMITED TO, PROCUREMENT OF SUBSTITUTE GOODS OR
// SERVICES; LOSS OF USE, DATA, OR PROFITS; OR BUSINESS INTERRUPTION) HOWEVER CAUSED AND ON ANY
// THEORY OF LIABILITY, WHETHER IN CONTRACT, STRICT LIABILITY, OR TORT (INCLUDING NEGLIGENCE OR
// OTHERWISE) ARISING IN ANY WAY OUT OF THE USE OF THIS SOFTWARE, EVEN IF ADVISED OF THE
// POSSIBILITY OF SUCH DAMAGE.

// ObjexxFCL Headers

// EnergyPlus Headers
#include <EnergyPlus/Data/EnergyPlusData.hh>
#include <EnergyPlus/DataEnvironment.hh>
#include <EnergyPlus/DataHVACGlobals.hh>
#include <EnergyPlus/DataIPShortCuts.hh>
#include <EnergyPlus/InputProcessing/InputProcessor.hh>
#include <EnergyPlus/OutputProcessor.hh>
#include <EnergyPlus/PollutionModule.hh>
#include <EnergyPlus/ScheduleManager.hh>
#include <EnergyPlus/UtilityRoutines.hh>

namespace EnergyPlus::PollutionModule {
// Module containing the pollution calculation routines

// MODULE INFORMATION:
//       AUTHOR         Richard J. Liesen (RJL)
//       DATE WRITTEN   August 2002
//       MODIFIED       January 17, 2004 - J Glazer - Added source energy support including schedules for source energy
//                      January 2008 - L Lawrie - implementing schedule fields for all emission factors.
//       RE-ENGINEERED  December 2003 RJL

// PURPOSE OF THIS MODULE:
// To encapsulate the data and algorithms required to
// calculate the pollution, and carbon eqiuvalent for the Energy consumed

// METHODOLOGY EMPLOYED:
// The methodology employed is to calculate the
// source pollution from building energy consumption.
//    PURPOSE:= Takes the Energy from the various sources and
//               calculates the Environmental Impact Factors.
//         STEP 1:  We begin with the output expressing the energy
//         STEP 2:  The energy used by types: must be converted back
//         to source fuel types (fossil or electricity) via User Input.
//         STEP 3:  All energy numbers have been converted to units of MJ's or 1x10^6 Joules.
//         STEP 4:  Environmental Impact Factors are calculated from Coefficients

// MODULE VARIABLE DECLARATIONS:
// Total for all of the Pollutants
// Total Carbon Equivalent Components
//  !Fuel Types
// Total Carbon Equivalent Coeffs
// Purchased Efficiencies

// Fuel Types used with the Pollution Factors
// Facility Meter Indexes
// Facility Meter Values used in Pollution Calcs

void CalculatePollution(EnergyPlusData &state)
{

    // SUBROUTINE INFORMATION:
    //       AUTHOR         Richard Liesen
    //       DATE WRITTEN   August 2002
    //       MODIFIED       na
    //       RE-ENGINEERED  December 2003 RJL

    // PURPOSE OF THIS SUBROUTINE:
    // This subroutine is the main driver for the pollution calculation

    // METHODOLOGY EMPLOYED:
    // Uses the status flags to trigger events.

    if (!state.dataPollutionModule->PollutionReportSetup) return;

    //   Call the Routine to Read the Energy Values from the EnergyPlus Meters
    ReadEnergyMeters(state);

    //   Call the routine that takes the fuel data and calculates the
    //     Pollution for each fuel type.
    CalcPollution(state);
}

// Get Input Section of the Module
//******************************************************************************

void SetupPollutionCalculations(EnergyPlusData &state)
{

    // SUBROUTINE INFORMATION:
    //       AUTHOR         Richard Liesen
    //       DATE WRITTEN   August 2002
    //       MODIFIED       na
    //       RE-ENGINEERED  December 2003 RJL; August 2008 LKL - more standard getinput

    // PURPOSE OF THIS SUBROUTINE:
    // This subroutine is the input routines and Get routines

    // METHODOLOGY EMPLOYED:
    // Uses the status flags to trigger events.

    // Using/Aliasing
    using ScheduleManager::GetScheduleIndex;

    // SUBROUTINE LOCAL VARIABLE DECLARATIONS:
    int NumPolluteRpt;
    int NumAlphas;
    int NumNums;
    int Loop;
    int IOStat;
    auto &cCurrentModuleObject = state.dataIPShortCut->cCurrentModuleObject;

    // First determine if the Pollution reporting has been triggered, and is not exit.
    cCurrentModuleObject = "Output:EnvironmentalImpactFactors";
    NumPolluteRpt = state.dataInputProcessing->inputProcessor->getNumObjectsFound(state, cCurrentModuleObject);
    state.dataPollutionModule->PollutionReportSetup = true;

    for (Loop = 1; Loop <= NumPolluteRpt; ++Loop) {

        state.dataInputProcessing->inputProcessor->getObjectItem(state,
                                                                 cCurrentModuleObject,
                                                                 Loop,
                                                                 state.dataIPShortCut->cAlphaArgs,
                                                                 NumAlphas,
                                                                 state.dataIPShortCut->rNumericArgs,
                                                                 NumNums,
                                                                 IOStat,
                                                                 state.dataIPShortCut->lNumericFieldBlanks,
                                                                 state.dataIPShortCut->lAlphaFieldBlanks,
                                                                 state.dataIPShortCut->cAlphaFieldNames,
                                                                 state.dataIPShortCut->cNumericFieldNames);

        // Call this routine in the Output Processor to setup the correct Facility energy meters that are
        //  necessary to make sure that the Meter file is opened and written to by the OP so that time stamps
        //  and the like are happening as expected.
        if (!state.dataIPShortCut->lAlphaFieldBlanks(1)) {
            InitPollutionMeterReporting(state, state.dataIPShortCut->cAlphaArgs(1));
        } else {
            InitPollutionMeterReporting(state, "RunPeriod");
        }
    }
}

void GetPollutionFactorInput(EnergyPlusData &state)
{

    // SUBROUTINE INFORMATION:
    //       AUTHOR         Linda Lawrie
    //       DATE WRITTEN   August 2008
    //       MODIFIED       na
    //       RE-ENGINEERED  na

    // PURPOSE OF THIS SUBROUTINE:
    // SetupPollutionCalculation must be called after meters are initialized.  This caused a problem
    // in runs so have added this routine to allow central get for most inputs.

    // Using/Aliasing

    // SUBROUTINE LOCAL VARIABLE DECLARATIONS:
    int NumAlphas;
    int NumNums;
    int Loop;
    int IOStat;
    bool ErrorsFound(false);
    auto &Pollution = state.dataPollutionModule->Pollution;
    auto &FuelType = state.dataPollutionModule->FuelType;
    if (!state.dataPollutionModule->GetInputFlagPollution) return; // Input already gotten
    auto &cCurrentModuleObject = state.dataIPShortCut->cCurrentModuleObject;
    state.dataPollutionModule->GetInputFlagPollution = false;

    cCurrentModuleObject = "EnvironmentalImpactFactors";
    state.dataPollutionModule->NumEnvImpactFactors = state.dataInputProcessing->inputProcessor->getNumObjectsFound(state, cCurrentModuleObject);
    if (state.dataPollutionModule->NumEnvImpactFactors > 0) {
        // Now find and load all of the user inputs and factors.
        state.dataInputProcessing->inputProcessor->getObjectItem(state,
                                                                 cCurrentModuleObject,
                                                                 1,
                                                                 state.dataIPShortCut->cAlphaArgs,
                                                                 NumAlphas,
                                                                 state.dataIPShortCut->rNumericArgs,
                                                                 NumNums,
                                                                 IOStat,
                                                                 state.dataIPShortCut->lNumericFieldBlanks,
                                                                 state.dataIPShortCut->lAlphaFieldBlanks,
                                                                 state.dataIPShortCut->cAlphaFieldNames,
                                                                 state.dataIPShortCut->cNumericFieldNames);
    } else {
        if (state.dataPollutionModule->PollutionReportSetup)
            ShowWarningError(state, cCurrentModuleObject + ": not entered.  Values will be defaulted.");
    }

    Pollution.PurchHeatEffic = 0.3;
    Pollution.PurchHeatSteamEffic = 0.74;
    Pollution.PurchCoolCOP = 3.0;
    Pollution.SteamConvEffic = 0.25;
    Pollution.CarbonEquivN2O = 0.0;
    Pollution.CarbonEquivCH4 = 0.0;
    Pollution.CarbonEquivCO2 = 0.0;

    if (state.dataPollutionModule->NumEnvImpactFactors > 0) {
        // If Heating Efficiency defined by the User is negative or zero then a default of 30% will be assigned.
        if (state.dataIPShortCut->rNumericArgs(1) > 0.0) {
            Pollution.PurchHeatEffic = state.dataIPShortCut->rNumericArgs(1);
        }

        // If COP defined by the User is negative or zero then a default of 3.0 will be assigned.
        if (state.dataIPShortCut->rNumericArgs(2) > 0.0) {
            Pollution.PurchCoolCOP = state.dataIPShortCut->rNumericArgs(2);
        }

        // If Steam Conversion Efficiency defined by the User is negative or zero then a default of 25% will be assigned.
        if (state.dataIPShortCut->rNumericArgs(1) > 0.0) {
            Pollution.SteamConvEffic = state.dataIPShortCut->rNumericArgs(3);
        }

        // Load the Total Carbon Equivalent Pollution Factor coefficients
        Pollution.CarbonEquivN2O = state.dataIPShortCut->rNumericArgs(4);
        Pollution.CarbonEquivCH4 = state.dataIPShortCut->rNumericArgs(5);
        Pollution.CarbonEquivCO2 = state.dataIPShortCut->rNumericArgs(6);
    }

    // Compare all of the Fuel Factors and compare to PollutionCalculationFactors List
    cCurrentModuleObject = "FuelFactors";
    state.dataPollutionModule->NumFuelFactors = state.dataInputProcessing->inputProcessor->getNumObjectsFound(state, cCurrentModuleObject);

    for (Loop = 1; Loop <= state.dataPollutionModule->NumFuelFactors; ++Loop) {
        // Now find and load all of the user inputs and factors.
        state.dataInputProcessing->inputProcessor->getObjectItem(state,
                                                                 cCurrentModuleObject,
                                                                 Loop,
                                                                 state.dataIPShortCut->cAlphaArgs,
                                                                 NumAlphas,
                                                                 state.dataIPShortCut->rNumericArgs,
                                                                 NumNums,
                                                                 IOStat,
                                                                 state.dataIPShortCut->lNumericFieldBlanks,
                                                                 state.dataIPShortCut->lAlphaFieldBlanks,
                                                                 state.dataIPShortCut->cAlphaFieldNames,
                                                                 state.dataIPShortCut->cNumericFieldNames);

        FuelType.FuelTypeNames(Loop) = state.dataIPShortCut->cAlphaArgs(1);

        {
            auto const SELECT_CASE_var(UtilityRoutines::MakeUPPERCase(FuelType.FuelTypeNames(Loop)));
            if (SELECT_CASE_var == "NATURALGAS") {
                if (Pollution.NatGasCoef.FuelFactorUsed) {
                    ShowWarningError(state,
                                     cCurrentModuleObject + ": " + FuelType.FuelTypeNames(Loop) + " already entered. Previous entry will be used.");
                    continue;
                }
                Pollution.NatGasCoef.FuelFactorUsed = true;
                // Natural Gas Coeffs
                Pollution.NatGasCoef.Source = state.dataIPShortCut->rNumericArgs(2);
                if (!state.dataIPShortCut->lAlphaFieldBlanks(3)) {
                    CheckFFSchedule(state,
                                    cCurrentModuleObject,
                                    "NaturalGas",
                                    state.dataIPShortCut->cAlphaFieldNames(3),
                                    state.dataIPShortCut->cAlphaArgs(3),
                                    Pollution.NatGasCoef.SourceSched,
                                    ErrorsFound);
                }
                Pollution.NatGasCoef.CO2 = state.dataIPShortCut->rNumericArgs(3);
                if (!state.dataIPShortCut->lAlphaFieldBlanks(4)) {
                    CheckFFSchedule(state,
                                    cCurrentModuleObject,
                                    "NaturalGas",
                                    state.dataIPShortCut->cAlphaFieldNames(4),
                                    state.dataIPShortCut->cAlphaArgs(4),
                                    Pollution.NatGasCoef.CO2Sched,
                                    ErrorsFound);
                }
                Pollution.NatGasCoef.CO = state.dataIPShortCut->rNumericArgs(4);
                if (!state.dataIPShortCut->lAlphaFieldBlanks(5)) {
                    CheckFFSchedule(state,
                                    cCurrentModuleObject,
                                    "NaturalGas",
                                    state.dataIPShortCut->cAlphaFieldNames(5),
                                    state.dataIPShortCut->cAlphaArgs(5),
                                    Pollution.NatGasCoef.COSched,
                                    ErrorsFound);
                }
                Pollution.NatGasCoef.CH4 = state.dataIPShortCut->rNumericArgs(5);
                if (!state.dataIPShortCut->lAlphaFieldBlanks(6)) {
                    CheckFFSchedule(state,
                                    cCurrentModuleObject,
                                    "NaturalGas",
                                    state.dataIPShortCut->cAlphaFieldNames(6),
                                    state.dataIPShortCut->cAlphaArgs(6),
                                    Pollution.NatGasCoef.CH4Sched,
                                    ErrorsFound);
                }
                Pollution.NatGasCoef.NOx = state.dataIPShortCut->rNumericArgs(6);
                if (!state.dataIPShortCut->lAlphaFieldBlanks(7)) {
                    CheckFFSchedule(state,
                                    cCurrentModuleObject,
                                    "NaturalGas",
                                    state.dataIPShortCut->cAlphaFieldNames(7),
                                    state.dataIPShortCut->cAlphaArgs(7),
                                    Pollution.NatGasCoef.NOxSched,
                                    ErrorsFound);
                }
                Pollution.NatGasCoef.N2O = state.dataIPShortCut->rNumericArgs(7);
                if (!state.dataIPShortCut->lAlphaFieldBlanks(8)) {
                    CheckFFSchedule(state,
                                    cCurrentModuleObject,
                                    "NaturalGas",
                                    state.dataIPShortCut->cAlphaFieldNames(8),
                                    state.dataIPShortCut->cAlphaArgs(8),
                                    Pollution.NatGasCoef.N2OSched,
                                    ErrorsFound);
                }
                Pollution.NatGasCoef.SO2 = state.dataIPShortCut->rNumericArgs(8);
                if (!state.dataIPShortCut->lAlphaFieldBlanks(9)) {
                    CheckFFSchedule(state,
                                    cCurrentModuleObject,
                                    "NaturalGas",
                                    state.dataIPShortCut->cAlphaFieldNames(9),
                                    state.dataIPShortCut->cAlphaArgs(9),
                                    Pollution.NatGasCoef.SO2Sched,
                                    ErrorsFound);
                }
                Pollution.NatGasCoef.PM = state.dataIPShortCut->rNumericArgs(9);
                if (!state.dataIPShortCut->lAlphaFieldBlanks(10)) {
                    CheckFFSchedule(state,
                                    cCurrentModuleObject,
                                    "NaturalGas",
                                    state.dataIPShortCut->cAlphaFieldNames(10),
                                    state.dataIPShortCut->cAlphaArgs(10),
                                    Pollution.NatGasCoef.PMSched,
                                    ErrorsFound);
                }
                Pollution.NatGasCoef.PM10 = state.dataIPShortCut->rNumericArgs(10);
                if (!state.dataIPShortCut->lAlphaFieldBlanks(11)) {
                    CheckFFSchedule(state,
                                    cCurrentModuleObject,
                                    "NaturalGas",
                                    state.dataIPShortCut->cAlphaFieldNames(11),
                                    state.dataIPShortCut->cAlphaArgs(11),
                                    Pollution.NatGasCoef.PM10Sched,
                                    ErrorsFound);
                }
                Pollution.NatGasCoef.PM25 = state.dataIPShortCut->rNumericArgs(11);
                if (!state.dataIPShortCut->lAlphaFieldBlanks(12)) {
                    CheckFFSchedule(state,
                                    cCurrentModuleObject,
                                    "NaturalGas",
                                    state.dataIPShortCut->cAlphaFieldNames(12),
                                    state.dataIPShortCut->cAlphaArgs(12),
                                    Pollution.NatGasCoef.PM25Sched,
                                    ErrorsFound);
                }
                Pollution.NatGasCoef.NH3 = state.dataIPShortCut->rNumericArgs(12);
                if (!state.dataIPShortCut->lAlphaFieldBlanks(13)) {
                    CheckFFSchedule(state,
                                    cCurrentModuleObject,
                                    "NaturalGas",
                                    state.dataIPShortCut->cAlphaFieldNames(13),
                                    state.dataIPShortCut->cAlphaArgs(13),
                                    Pollution.NatGasCoef.NH3Sched,
                                    ErrorsFound);
                }
                Pollution.NatGasCoef.NMVOC = state.dataIPShortCut->rNumericArgs(13);
                if (!state.dataIPShortCut->lAlphaFieldBlanks(14)) {
                    CheckFFSchedule(state,
                                    cCurrentModuleObject,
                                    "NaturalGas",
                                    state.dataIPShortCut->cAlphaFieldNames(14),
                                    state.dataIPShortCut->cAlphaArgs(14),
                                    Pollution.NatGasCoef.NMVOCSched,
                                    ErrorsFound);
                }
                Pollution.NatGasCoef.Hg = state.dataIPShortCut->rNumericArgs(14);
                if (!state.dataIPShortCut->lAlphaFieldBlanks(15)) {
                    CheckFFSchedule(state,
                                    cCurrentModuleObject,
                                    "NaturalGas",
                                    state.dataIPShortCut->cAlphaFieldNames(15),
                                    state.dataIPShortCut->cAlphaArgs(15),
                                    Pollution.NatGasCoef.HgSched,
                                    ErrorsFound);
                }
                Pollution.NatGasCoef.Pb = state.dataIPShortCut->rNumericArgs(15);
                if (!state.dataIPShortCut->lAlphaFieldBlanks(16)) {
                    CheckFFSchedule(state,
                                    cCurrentModuleObject,
                                    "NaturalGas",
                                    state.dataIPShortCut->cAlphaFieldNames(16),
                                    state.dataIPShortCut->cAlphaArgs(16),
                                    Pollution.NatGasCoef.PbSched,
                                    ErrorsFound);
                }
                Pollution.NatGasCoef.Water = state.dataIPShortCut->rNumericArgs(16);
                if (!state.dataIPShortCut->lAlphaFieldBlanks(17)) {
                    CheckFFSchedule(state,
                                    cCurrentModuleObject,
                                    "NaturalGas",
                                    state.dataIPShortCut->cAlphaFieldNames(17),
                                    state.dataIPShortCut->cAlphaArgs(17),
                                    Pollution.NatGasCoef.WaterSched,
                                    ErrorsFound);
                }
                Pollution.NatGasCoef.NucHi = state.dataIPShortCut->rNumericArgs(17);
                if (!state.dataIPShortCut->lAlphaFieldBlanks(18)) {
                    CheckFFSchedule(state,
                                    cCurrentModuleObject,
                                    "NaturalGas",
                                    state.dataIPShortCut->cAlphaFieldNames(18),
                                    state.dataIPShortCut->cAlphaArgs(18),
                                    Pollution.NatGasCoef.NucHiSched,
                                    ErrorsFound);
                }
                Pollution.NatGasCoef.NucLo = state.dataIPShortCut->rNumericArgs(18);
                if (!state.dataIPShortCut->lAlphaFieldBlanks(19)) {
                    CheckFFSchedule(state,
                                    cCurrentModuleObject,
                                    "NaturalGas",
                                    state.dataIPShortCut->cAlphaFieldNames(19),
                                    state.dataIPShortCut->cAlphaArgs(19),
                                    Pollution.NatGasCoef.NucLoSched,
                                    ErrorsFound);
                }

            } else if (SELECT_CASE_var == "FUELOILNO2") {
                if (Pollution.FuelOil2Coef.FuelFactorUsed) {
                    ShowWarningError(state,
                                     cCurrentModuleObject + ": " + FuelType.FuelTypeNames(Loop) + " already entered. Previous entry will be used.");
                    continue;
                }
                Pollution.FuelOil2Coef.FuelFactorUsed = true;
                // FuelOilNo2 Coeffs
                Pollution.FuelOil2Coef.Source = state.dataIPShortCut->rNumericArgs(2);
                if (!state.dataIPShortCut->lAlphaFieldBlanks(3)) {
                    CheckFFSchedule(state,
                                    cCurrentModuleObject,
                                    "Fuel Oil#2",
                                    state.dataIPShortCut->cAlphaFieldNames(3),
                                    state.dataIPShortCut->cAlphaArgs(3),
                                    Pollution.FuelOil2Coef.SourceSched,
                                    ErrorsFound);
                }
                Pollution.FuelOil2Coef.CO2 = state.dataIPShortCut->rNumericArgs(3);
                if (!state.dataIPShortCut->lAlphaFieldBlanks(4)) {
                    CheckFFSchedule(state,
                                    cCurrentModuleObject,
                                    "Fuel Oil#2",
                                    state.dataIPShortCut->cAlphaFieldNames(4),
                                    state.dataIPShortCut->cAlphaArgs(4),
                                    Pollution.FuelOil2Coef.CO2Sched,
                                    ErrorsFound);
                }
                Pollution.FuelOil2Coef.CO = state.dataIPShortCut->rNumericArgs(4);
                if (!state.dataIPShortCut->lAlphaFieldBlanks(5)) {
                    CheckFFSchedule(state,
                                    cCurrentModuleObject,
                                    "Fuel Oil#2",
                                    state.dataIPShortCut->cAlphaFieldNames(5),
                                    state.dataIPShortCut->cAlphaArgs(5),
                                    Pollution.FuelOil2Coef.COSched,
                                    ErrorsFound);
                }
                Pollution.FuelOil2Coef.CH4 = state.dataIPShortCut->rNumericArgs(5);
                if (!state.dataIPShortCut->lAlphaFieldBlanks(6)) {
                    CheckFFSchedule(state,
                                    cCurrentModuleObject,
                                    "Fuel Oil#2",
                                    state.dataIPShortCut->cAlphaFieldNames(6),
                                    state.dataIPShortCut->cAlphaArgs(6),
                                    Pollution.FuelOil2Coef.CH4Sched,
                                    ErrorsFound);
                }
                Pollution.FuelOil2Coef.NOx = state.dataIPShortCut->rNumericArgs(6);
                if (!state.dataIPShortCut->lAlphaFieldBlanks(7)) {
                    CheckFFSchedule(state,
                                    cCurrentModuleObject,
                                    "Fuel Oil#2",
                                    state.dataIPShortCut->cAlphaFieldNames(7),
                                    state.dataIPShortCut->cAlphaArgs(7),
                                    Pollution.FuelOil2Coef.NOxSched,
                                    ErrorsFound);
                }
                Pollution.FuelOil2Coef.N2O = state.dataIPShortCut->rNumericArgs(7);
                if (!state.dataIPShortCut->lAlphaFieldBlanks(8)) {
                    CheckFFSchedule(state,
                                    cCurrentModuleObject,
                                    "Fuel Oil#2",
                                    state.dataIPShortCut->cAlphaFieldNames(8),
                                    state.dataIPShortCut->cAlphaArgs(8),
                                    Pollution.FuelOil2Coef.N2OSched,
                                    ErrorsFound);
                }
                Pollution.FuelOil2Coef.SO2 = state.dataIPShortCut->rNumericArgs(8);
                if (!state.dataIPShortCut->lAlphaFieldBlanks(9)) {
                    CheckFFSchedule(state,
                                    cCurrentModuleObject,
                                    "Fuel Oil#2",
                                    state.dataIPShortCut->cAlphaFieldNames(9),
                                    state.dataIPShortCut->cAlphaArgs(9),
                                    Pollution.FuelOil2Coef.SO2Sched,
                                    ErrorsFound);
                }
                Pollution.FuelOil2Coef.PM = state.dataIPShortCut->rNumericArgs(9);
                if (!state.dataIPShortCut->lAlphaFieldBlanks(10)) {
                    CheckFFSchedule(state,
                                    cCurrentModuleObject,
                                    "Fuel Oil#2",
                                    state.dataIPShortCut->cAlphaFieldNames(10),
                                    state.dataIPShortCut->cAlphaArgs(10),
                                    Pollution.FuelOil2Coef.PMSched,
                                    ErrorsFound);
                }
                Pollution.FuelOil2Coef.PM10 = state.dataIPShortCut->rNumericArgs(10);
                if (!state.dataIPShortCut->lAlphaFieldBlanks(11)) {
                    CheckFFSchedule(state,
                                    cCurrentModuleObject,
                                    "Fuel Oil#2",
                                    state.dataIPShortCut->cAlphaFieldNames(11),
                                    state.dataIPShortCut->cAlphaArgs(11),
                                    Pollution.FuelOil2Coef.PM10Sched,
                                    ErrorsFound);
                }
                Pollution.FuelOil2Coef.PM25 = state.dataIPShortCut->rNumericArgs(11);
                if (!state.dataIPShortCut->lAlphaFieldBlanks(12)) {
                    CheckFFSchedule(state,
                                    cCurrentModuleObject,
                                    "Fuel Oil#2",
                                    state.dataIPShortCut->cAlphaFieldNames(12),
                                    state.dataIPShortCut->cAlphaArgs(12),
                                    Pollution.FuelOil2Coef.PM25Sched,
                                    ErrorsFound);
                }
                Pollution.FuelOil2Coef.NH3 = state.dataIPShortCut->rNumericArgs(12);
                if (!state.dataIPShortCut->lAlphaFieldBlanks(13)) {
                    CheckFFSchedule(state,
                                    cCurrentModuleObject,
                                    "Fuel Oil#2",
                                    state.dataIPShortCut->cAlphaFieldNames(13),
                                    state.dataIPShortCut->cAlphaArgs(13),
                                    Pollution.FuelOil2Coef.NH3Sched,
                                    ErrorsFound);
                }
                Pollution.FuelOil2Coef.NMVOC = state.dataIPShortCut->rNumericArgs(13);
                if (!state.dataIPShortCut->lAlphaFieldBlanks(14)) {
                    CheckFFSchedule(state,
                                    cCurrentModuleObject,
                                    "Fuel Oil#2",
                                    state.dataIPShortCut->cAlphaFieldNames(14),
                                    state.dataIPShortCut->cAlphaArgs(14),
                                    Pollution.FuelOil2Coef.NMVOCSched,
                                    ErrorsFound);
                }
                Pollution.FuelOil2Coef.Hg = state.dataIPShortCut->rNumericArgs(14);
                if (!state.dataIPShortCut->lAlphaFieldBlanks(15)) {
                    CheckFFSchedule(state,
                                    cCurrentModuleObject,
                                    "Fuel Oil#2",
                                    state.dataIPShortCut->cAlphaFieldNames(15),
                                    state.dataIPShortCut->cAlphaArgs(15),
                                    Pollution.FuelOil2Coef.HgSched,
                                    ErrorsFound);
                }
                Pollution.FuelOil2Coef.Pb = state.dataIPShortCut->rNumericArgs(15);
                if (!state.dataIPShortCut->lAlphaFieldBlanks(16)) {
                    CheckFFSchedule(state,
                                    cCurrentModuleObject,
                                    "Fuel Oil#2",
                                    state.dataIPShortCut->cAlphaFieldNames(16),
                                    state.dataIPShortCut->cAlphaArgs(16),
                                    Pollution.FuelOil2Coef.PbSched,
                                    ErrorsFound);
                }
                Pollution.FuelOil2Coef.Water = state.dataIPShortCut->rNumericArgs(16);
                if (!state.dataIPShortCut->lAlphaFieldBlanks(17)) {
                    CheckFFSchedule(state,
                                    cCurrentModuleObject,
                                    "Fuel Oil#2",
                                    state.dataIPShortCut->cAlphaFieldNames(17),
                                    state.dataIPShortCut->cAlphaArgs(17),
                                    Pollution.FuelOil2Coef.WaterSched,
                                    ErrorsFound);
                }
                Pollution.FuelOil2Coef.NucHi = state.dataIPShortCut->rNumericArgs(17);
                if (!state.dataIPShortCut->lAlphaFieldBlanks(18)) {
                    CheckFFSchedule(state,
                                    cCurrentModuleObject,
                                    "Fuel Oil#2",
                                    state.dataIPShortCut->cAlphaFieldNames(18),
                                    state.dataIPShortCut->cAlphaArgs(18),
                                    Pollution.FuelOil2Coef.NucHiSched,
                                    ErrorsFound);
                }
                Pollution.FuelOil2Coef.NucLo = state.dataIPShortCut->rNumericArgs(18);
                if (!state.dataIPShortCut->lAlphaFieldBlanks(19)) {
                    CheckFFSchedule(state,
                                    cCurrentModuleObject,
                                    "Fuel Oil#2",
                                    state.dataIPShortCut->cAlphaFieldNames(19),
                                    state.dataIPShortCut->cAlphaArgs(19),
                                    Pollution.FuelOil2Coef.NucLoSched,
                                    ErrorsFound);
                }

            } else if (SELECT_CASE_var == "FUELOILNO1") {
                if (Pollution.FuelOil1Coef.FuelFactorUsed) {
                    ShowWarningError(state,
                                     cCurrentModuleObject + ": " + FuelType.FuelTypeNames(Loop) + " already entered. Previous entry will be used.");
                    continue;
                }
                Pollution.FuelOil1Coef.FuelFactorUsed = true;
                // FuelOilNo1 Coeffs
                Pollution.FuelOil1Coef.Source = state.dataIPShortCut->rNumericArgs(2);
                if (!state.dataIPShortCut->lAlphaFieldBlanks(3)) {
                    CheckFFSchedule(state,
                                    cCurrentModuleObject,
                                    "Fuel Oil#1",
                                    state.dataIPShortCut->cAlphaFieldNames(3),
                                    state.dataIPShortCut->cAlphaArgs(3),
                                    Pollution.FuelOil1Coef.SourceSched,
                                    ErrorsFound);
                }
                Pollution.FuelOil1Coef.CO2 = state.dataIPShortCut->rNumericArgs(3);
                if (!state.dataIPShortCut->lAlphaFieldBlanks(4)) {
                    CheckFFSchedule(state,
                                    cCurrentModuleObject,
                                    "Fuel Oil#1",
                                    state.dataIPShortCut->cAlphaFieldNames(4),
                                    state.dataIPShortCut->cAlphaArgs(4),
                                    Pollution.FuelOil1Coef.CO2Sched,
                                    ErrorsFound);
                }
                Pollution.FuelOil1Coef.CO = state.dataIPShortCut->rNumericArgs(4);
                if (!state.dataIPShortCut->lAlphaFieldBlanks(5)) {
                    CheckFFSchedule(state,
                                    cCurrentModuleObject,
                                    "Fuel Oil#1",
                                    state.dataIPShortCut->cAlphaFieldNames(5),
                                    state.dataIPShortCut->cAlphaArgs(5),
                                    Pollution.FuelOil1Coef.COSched,
                                    ErrorsFound);
                }
                Pollution.FuelOil1Coef.CH4 = state.dataIPShortCut->rNumericArgs(5);
                if (!state.dataIPShortCut->lAlphaFieldBlanks(6)) {
                    CheckFFSchedule(state,
                                    cCurrentModuleObject,
                                    "Fuel Oil#1",
                                    state.dataIPShortCut->cAlphaFieldNames(6),
                                    state.dataIPShortCut->cAlphaArgs(6),
                                    Pollution.FuelOil1Coef.CH4Sched,
                                    ErrorsFound);
                }
                Pollution.FuelOil1Coef.NOx = state.dataIPShortCut->rNumericArgs(6);
                if (!state.dataIPShortCut->lAlphaFieldBlanks(7)) {
                    CheckFFSchedule(state,
                                    cCurrentModuleObject,
                                    "Fuel Oil#1",
                                    state.dataIPShortCut->cAlphaFieldNames(7),
                                    state.dataIPShortCut->cAlphaArgs(7),
                                    Pollution.FuelOil1Coef.NOxSched,
                                    ErrorsFound);
                }
                Pollution.FuelOil1Coef.N2O = state.dataIPShortCut->rNumericArgs(7);
                if (!state.dataIPShortCut->lAlphaFieldBlanks(8)) {
                    CheckFFSchedule(state,
                                    cCurrentModuleObject,
                                    "Fuel Oil#1",
                                    state.dataIPShortCut->cAlphaFieldNames(8),
                                    state.dataIPShortCut->cAlphaArgs(8),
                                    Pollution.FuelOil1Coef.N2OSched,
                                    ErrorsFound);
                }
                Pollution.FuelOil1Coef.SO2 = state.dataIPShortCut->rNumericArgs(8);
                if (!state.dataIPShortCut->lAlphaFieldBlanks(9)) {
                    CheckFFSchedule(state,
                                    cCurrentModuleObject,
                                    "Fuel Oil#1",
                                    state.dataIPShortCut->cAlphaFieldNames(9),
                                    state.dataIPShortCut->cAlphaArgs(9),
                                    Pollution.FuelOil1Coef.SO2Sched,
                                    ErrorsFound);
                }
                Pollution.FuelOil1Coef.PM = state.dataIPShortCut->rNumericArgs(9);
                if (!state.dataIPShortCut->lAlphaFieldBlanks(10)) {
                    CheckFFSchedule(state,
                                    cCurrentModuleObject,
                                    "Fuel Oil#1",
                                    state.dataIPShortCut->cAlphaFieldNames(10),
                                    state.dataIPShortCut->cAlphaArgs(10),
                                    Pollution.FuelOil1Coef.PMSched,
                                    ErrorsFound);
                }
                Pollution.FuelOil1Coef.PM10 = state.dataIPShortCut->rNumericArgs(10);
                if (!state.dataIPShortCut->lAlphaFieldBlanks(11)) {
                    CheckFFSchedule(state,
                                    cCurrentModuleObject,
                                    "Fuel Oil#1",
                                    state.dataIPShortCut->cAlphaFieldNames(11),
                                    state.dataIPShortCut->cAlphaArgs(11),
                                    Pollution.FuelOil1Coef.PM10Sched,
                                    ErrorsFound);
                }
                Pollution.FuelOil1Coef.PM25 = state.dataIPShortCut->rNumericArgs(11);
                if (!state.dataIPShortCut->lAlphaFieldBlanks(12)) {
                    CheckFFSchedule(state,
                                    cCurrentModuleObject,
                                    "Fuel Oil#1",
                                    state.dataIPShortCut->cAlphaFieldNames(12),
                                    state.dataIPShortCut->cAlphaArgs(12),
                                    Pollution.FuelOil1Coef.PM25Sched,
                                    ErrorsFound);
                }
                Pollution.FuelOil1Coef.NH3 = state.dataIPShortCut->rNumericArgs(12);
                if (!state.dataIPShortCut->lAlphaFieldBlanks(13)) {
                    CheckFFSchedule(state,
                                    cCurrentModuleObject,
                                    "Fuel Oil#1",
                                    state.dataIPShortCut->cAlphaFieldNames(13),
                                    state.dataIPShortCut->cAlphaArgs(13),
                                    Pollution.FuelOil1Coef.NH3Sched,
                                    ErrorsFound);
                }
                Pollution.FuelOil1Coef.NMVOC = state.dataIPShortCut->rNumericArgs(13);
                if (!state.dataIPShortCut->lAlphaFieldBlanks(14)) {
                    CheckFFSchedule(state,
                                    cCurrentModuleObject,
                                    "Fuel Oil#1",
                                    state.dataIPShortCut->cAlphaFieldNames(14),
                                    state.dataIPShortCut->cAlphaArgs(14),
                                    Pollution.FuelOil1Coef.NMVOCSched,
                                    ErrorsFound);
                }
                Pollution.FuelOil1Coef.Hg = state.dataIPShortCut->rNumericArgs(14);
                if (!state.dataIPShortCut->lAlphaFieldBlanks(15)) {
                    CheckFFSchedule(state,
                                    cCurrentModuleObject,
                                    "Fuel Oil#1",
                                    state.dataIPShortCut->cAlphaFieldNames(15),
                                    state.dataIPShortCut->cAlphaArgs(15),
                                    Pollution.FuelOil1Coef.HgSched,
                                    ErrorsFound);
                }
                Pollution.FuelOil1Coef.Pb = state.dataIPShortCut->rNumericArgs(15);
                if (!state.dataIPShortCut->lAlphaFieldBlanks(16)) {
                    CheckFFSchedule(state,
                                    cCurrentModuleObject,
                                    "Fuel Oil#1",
                                    state.dataIPShortCut->cAlphaFieldNames(16),
                                    state.dataIPShortCut->cAlphaArgs(16),
                                    Pollution.FuelOil1Coef.PbSched,
                                    ErrorsFound);
                }
                Pollution.FuelOil1Coef.Water = state.dataIPShortCut->rNumericArgs(16);
                if (!state.dataIPShortCut->lAlphaFieldBlanks(17)) {
                    CheckFFSchedule(state,
                                    cCurrentModuleObject,
                                    "Fuel Oil#1",
                                    state.dataIPShortCut->cAlphaFieldNames(17),
                                    state.dataIPShortCut->cAlphaArgs(17),
                                    Pollution.FuelOil1Coef.WaterSched,
                                    ErrorsFound);
                }
                Pollution.FuelOil1Coef.NucHi = state.dataIPShortCut->rNumericArgs(17);
                if (!state.dataIPShortCut->lAlphaFieldBlanks(18)) {
                    CheckFFSchedule(state,
                                    cCurrentModuleObject,
                                    "Fuel Oil#1",
                                    state.dataIPShortCut->cAlphaFieldNames(18),
                                    state.dataIPShortCut->cAlphaArgs(18),
                                    Pollution.FuelOil1Coef.NucHiSched,
                                    ErrorsFound);
                }
                Pollution.FuelOil1Coef.NucLo = state.dataIPShortCut->rNumericArgs(18);
                if (!state.dataIPShortCut->lAlphaFieldBlanks(19)) {
                    CheckFFSchedule(state,
                                    cCurrentModuleObject,
                                    "Fuel Oil#1",
                                    state.dataIPShortCut->cAlphaFieldNames(19),
                                    state.dataIPShortCut->cAlphaArgs(19),
                                    Pollution.FuelOil1Coef.NucLoSched,
                                    ErrorsFound);
                }

            } else if (SELECT_CASE_var == "COAL") {
                if (Pollution.CoalCoef.FuelFactorUsed) {
                    ShowWarningError(state,
                                     cCurrentModuleObject + ": " + FuelType.FuelTypeNames(Loop) + " already entered. Previous entry will be used.");
                    continue;
                }
                Pollution.CoalCoef.FuelFactorUsed = true;
                // Coal
                Pollution.CoalCoef.Source = state.dataIPShortCut->rNumericArgs(2);
                if (!state.dataIPShortCut->lAlphaFieldBlanks(3)) {
                    CheckFFSchedule(state,
                                    cCurrentModuleObject,
                                    "Coal",
                                    state.dataIPShortCut->cAlphaFieldNames(3),
                                    state.dataIPShortCut->cAlphaArgs(3),
                                    Pollution.CoalCoef.SourceSched,
                                    ErrorsFound);
                }
                Pollution.CoalCoef.CO2 = state.dataIPShortCut->rNumericArgs(3);
                if (!state.dataIPShortCut->lAlphaFieldBlanks(4)) {
                    CheckFFSchedule(state,
                                    cCurrentModuleObject,
                                    "Coal",
                                    state.dataIPShortCut->cAlphaFieldNames(4),
                                    state.dataIPShortCut->cAlphaArgs(4),
                                    Pollution.CoalCoef.CO2Sched,
                                    ErrorsFound);
                }
                Pollution.CoalCoef.CO = state.dataIPShortCut->rNumericArgs(4);
                if (!state.dataIPShortCut->lAlphaFieldBlanks(5)) {
                    CheckFFSchedule(state,
                                    cCurrentModuleObject,
                                    "Coal",
                                    state.dataIPShortCut->cAlphaFieldNames(5),
                                    state.dataIPShortCut->cAlphaArgs(5),
                                    Pollution.CoalCoef.COSched,
                                    ErrorsFound);
                }
                Pollution.CoalCoef.CH4 = state.dataIPShortCut->rNumericArgs(5);
                if (!state.dataIPShortCut->lAlphaFieldBlanks(6)) {
                    CheckFFSchedule(state,
                                    cCurrentModuleObject,
                                    "Coal",
                                    state.dataIPShortCut->cAlphaFieldNames(6),
                                    state.dataIPShortCut->cAlphaArgs(6),
                                    Pollution.CoalCoef.CH4Sched,
                                    ErrorsFound);
                }
                Pollution.CoalCoef.NOx = state.dataIPShortCut->rNumericArgs(6);
                if (!state.dataIPShortCut->lAlphaFieldBlanks(7)) {
                    CheckFFSchedule(state,
                                    cCurrentModuleObject,
                                    "Coal",
                                    state.dataIPShortCut->cAlphaFieldNames(7),
                                    state.dataIPShortCut->cAlphaArgs(7),
                                    Pollution.CoalCoef.NOxSched,
                                    ErrorsFound);
                }
                Pollution.CoalCoef.N2O = state.dataIPShortCut->rNumericArgs(7);
                if (!state.dataIPShortCut->lAlphaFieldBlanks(8)) {
                    CheckFFSchedule(state,
                                    cCurrentModuleObject,
                                    "Coal",
                                    state.dataIPShortCut->cAlphaFieldNames(8),
                                    state.dataIPShortCut->cAlphaArgs(8),
                                    Pollution.CoalCoef.N2OSched,
                                    ErrorsFound);
                }
                Pollution.CoalCoef.SO2 = state.dataIPShortCut->rNumericArgs(8);
                if (!state.dataIPShortCut->lAlphaFieldBlanks(9)) {
                    CheckFFSchedule(state,
                                    cCurrentModuleObject,
                                    "Coal",
                                    state.dataIPShortCut->cAlphaFieldNames(9),
                                    state.dataIPShortCut->cAlphaArgs(9),
                                    Pollution.CoalCoef.SO2Sched,
                                    ErrorsFound);
                }
                Pollution.CoalCoef.PM = state.dataIPShortCut->rNumericArgs(9);
                if (!state.dataIPShortCut->lAlphaFieldBlanks(10)) {
                    CheckFFSchedule(state,
                                    cCurrentModuleObject,
                                    "Coal",
                                    state.dataIPShortCut->cAlphaFieldNames(10),
                                    state.dataIPShortCut->cAlphaArgs(10),
                                    Pollution.CoalCoef.PMSched,
                                    ErrorsFound);
                }
                Pollution.CoalCoef.PM10 = state.dataIPShortCut->rNumericArgs(10);
                if (!state.dataIPShortCut->lAlphaFieldBlanks(11)) {
                    CheckFFSchedule(state,
                                    cCurrentModuleObject,
                                    "Coal",
                                    state.dataIPShortCut->cAlphaFieldNames(11),
                                    state.dataIPShortCut->cAlphaArgs(11),
                                    Pollution.CoalCoef.PM10Sched,
                                    ErrorsFound);
                }
                Pollution.CoalCoef.PM25 = state.dataIPShortCut->rNumericArgs(11);
                if (!state.dataIPShortCut->lAlphaFieldBlanks(12)) {
                    CheckFFSchedule(state,
                                    cCurrentModuleObject,
                                    "Coal",
                                    state.dataIPShortCut->cAlphaFieldNames(12),
                                    state.dataIPShortCut->cAlphaArgs(12),
                                    Pollution.CoalCoef.PM25Sched,
                                    ErrorsFound);
                }
                Pollution.CoalCoef.NH3 = state.dataIPShortCut->rNumericArgs(12);
                if (!state.dataIPShortCut->lAlphaFieldBlanks(13)) {
                    CheckFFSchedule(state,
                                    cCurrentModuleObject,
                                    "Coal",
                                    state.dataIPShortCut->cAlphaFieldNames(13),
                                    state.dataIPShortCut->cAlphaArgs(13),
                                    Pollution.CoalCoef.NH3Sched,
                                    ErrorsFound);
                }
                Pollution.CoalCoef.NMVOC = state.dataIPShortCut->rNumericArgs(13);
                if (!state.dataIPShortCut->lAlphaFieldBlanks(14)) {
                    CheckFFSchedule(state,
                                    cCurrentModuleObject,
                                    "Coal",
                                    state.dataIPShortCut->cAlphaFieldNames(14),
                                    state.dataIPShortCut->cAlphaArgs(14),
                                    Pollution.CoalCoef.NMVOCSched,
                                    ErrorsFound);
                }
                Pollution.CoalCoef.Hg = state.dataIPShortCut->rNumericArgs(14);
                if (!state.dataIPShortCut->lAlphaFieldBlanks(15)) {
                    CheckFFSchedule(state,
                                    cCurrentModuleObject,
                                    "Coal",
                                    state.dataIPShortCut->cAlphaFieldNames(15),
                                    state.dataIPShortCut->cAlphaArgs(15),
                                    Pollution.CoalCoef.HgSched,
                                    ErrorsFound);
                }
                Pollution.CoalCoef.Pb = state.dataIPShortCut->rNumericArgs(15);
                if (!state.dataIPShortCut->lAlphaFieldBlanks(16)) {
                    CheckFFSchedule(state,
                                    cCurrentModuleObject,
                                    "Coal",
                                    state.dataIPShortCut->cAlphaFieldNames(16),
                                    state.dataIPShortCut->cAlphaArgs(16),
                                    Pollution.CoalCoef.PbSched,
                                    ErrorsFound);
                }
                Pollution.CoalCoef.Water = state.dataIPShortCut->rNumericArgs(16);
                if (!state.dataIPShortCut->lAlphaFieldBlanks(17)) {
                    CheckFFSchedule(state,
                                    cCurrentModuleObject,
                                    "Coal",
                                    state.dataIPShortCut->cAlphaFieldNames(17),
                                    state.dataIPShortCut->cAlphaArgs(17),
                                    Pollution.CoalCoef.WaterSched,
                                    ErrorsFound);
                }
                Pollution.CoalCoef.NucHi = state.dataIPShortCut->rNumericArgs(17);
                if (!state.dataIPShortCut->lAlphaFieldBlanks(18)) {
                    CheckFFSchedule(state,
                                    cCurrentModuleObject,
                                    "Coal",
                                    state.dataIPShortCut->cAlphaFieldNames(18),
                                    state.dataIPShortCut->cAlphaArgs(18),
                                    Pollution.CoalCoef.NucHiSched,
                                    ErrorsFound);
                }
                Pollution.CoalCoef.NucLo = state.dataIPShortCut->rNumericArgs(18);
                if (!state.dataIPShortCut->lAlphaFieldBlanks(19)) {
                    CheckFFSchedule(state,
                                    cCurrentModuleObject,
                                    "Coal",
                                    state.dataIPShortCut->cAlphaFieldNames(19),
                                    state.dataIPShortCut->cAlphaArgs(19),
                                    Pollution.CoalCoef.NucLoSched,
                                    ErrorsFound);
                }

            } else if (SELECT_CASE_var == "ELECTRICITY") {
                if (Pollution.ElecCoef.FuelFactorUsed) {
                    ShowWarningError(state,
                                     cCurrentModuleObject + ": " + FuelType.FuelTypeNames(Loop) + " already entered. Previous entry will be used.");
                    continue;
                }
                Pollution.ElecCoef.FuelFactorUsed = true;
                // Electric Coeffs
                Pollution.ElecCoef.Source = state.dataIPShortCut->rNumericArgs(2);
                if (!state.dataIPShortCut->lAlphaFieldBlanks(3)) {
                    CheckFFSchedule(state,
                                    cCurrentModuleObject,
                                    "Electricity",
                                    state.dataIPShortCut->cAlphaFieldNames(3),
                                    state.dataIPShortCut->cAlphaArgs(3),
                                    Pollution.ElecCoef.SourceSched,
                                    ErrorsFound);
                }
                Pollution.ElecCoef.CO2 = state.dataIPShortCut->rNumericArgs(3);
                if (!state.dataIPShortCut->lAlphaFieldBlanks(4)) {
                    CheckFFSchedule(state,
                                    cCurrentModuleObject,
                                    "Electricity",
                                    state.dataIPShortCut->cAlphaFieldNames(4),
                                    state.dataIPShortCut->cAlphaArgs(4),
                                    Pollution.ElecCoef.CO2Sched,
                                    ErrorsFound);
                }
                Pollution.ElecCoef.CO = state.dataIPShortCut->rNumericArgs(4);
                if (!state.dataIPShortCut->lAlphaFieldBlanks(5)) {
                    CheckFFSchedule(state,
                                    cCurrentModuleObject,
                                    "Electricity",
                                    state.dataIPShortCut->cAlphaFieldNames(5),
                                    state.dataIPShortCut->cAlphaArgs(5),
                                    Pollution.ElecCoef.COSched,
                                    ErrorsFound);
                }
                Pollution.ElecCoef.CH4 = state.dataIPShortCut->rNumericArgs(5);
                if (!state.dataIPShortCut->lAlphaFieldBlanks(6)) {
                    CheckFFSchedule(state,
                                    cCurrentModuleObject,
                                    "Electricity",
                                    state.dataIPShortCut->cAlphaFieldNames(6),
                                    state.dataIPShortCut->cAlphaArgs(6),
                                    Pollution.ElecCoef.CH4Sched,
                                    ErrorsFound);
                }
                Pollution.ElecCoef.NOx = state.dataIPShortCut->rNumericArgs(6);
                if (!state.dataIPShortCut->lAlphaFieldBlanks(7)) {
                    CheckFFSchedule(state,
                                    cCurrentModuleObject,
                                    "Electricity",
                                    state.dataIPShortCut->cAlphaFieldNames(7),
                                    state.dataIPShortCut->cAlphaArgs(7),
                                    Pollution.ElecCoef.NOxSched,
                                    ErrorsFound);
                }
                Pollution.ElecCoef.N2O = state.dataIPShortCut->rNumericArgs(7);
                if (!state.dataIPShortCut->lAlphaFieldBlanks(8)) {
                    CheckFFSchedule(state,
                                    cCurrentModuleObject,
                                    "Electricity",
                                    state.dataIPShortCut->cAlphaFieldNames(8),
                                    state.dataIPShortCut->cAlphaArgs(8),
                                    Pollution.ElecCoef.N2OSched,
                                    ErrorsFound);
                }
                Pollution.ElecCoef.SO2 = state.dataIPShortCut->rNumericArgs(8);
                if (!state.dataIPShortCut->lAlphaFieldBlanks(9)) {
                    CheckFFSchedule(state,
                                    cCurrentModuleObject,
                                    "Electricity",
                                    state.dataIPShortCut->cAlphaFieldNames(9),
                                    state.dataIPShortCut->cAlphaArgs(9),
                                    Pollution.ElecCoef.SO2Sched,
                                    ErrorsFound);
                }
                Pollution.ElecCoef.PM = state.dataIPShortCut->rNumericArgs(9);
                if (!state.dataIPShortCut->lAlphaFieldBlanks(10)) {
                    CheckFFSchedule(state,
                                    cCurrentModuleObject,
                                    "Electricity",
                                    state.dataIPShortCut->cAlphaFieldNames(10),
                                    state.dataIPShortCut->cAlphaArgs(10),
                                    Pollution.ElecCoef.PMSched,
                                    ErrorsFound);
                }
                Pollution.ElecCoef.PM10 = state.dataIPShortCut->rNumericArgs(10);
                if (!state.dataIPShortCut->lAlphaFieldBlanks(11)) {
                    CheckFFSchedule(state,
                                    cCurrentModuleObject,
                                    "Electricity",
                                    state.dataIPShortCut->cAlphaFieldNames(11),
                                    state.dataIPShortCut->cAlphaArgs(11),
                                    Pollution.ElecCoef.PM10Sched,
                                    ErrorsFound);
                }
                Pollution.ElecCoef.PM25 = state.dataIPShortCut->rNumericArgs(11);
                if (!state.dataIPShortCut->lAlphaFieldBlanks(12)) {
                    CheckFFSchedule(state,
                                    cCurrentModuleObject,
                                    "Electricity",
                                    state.dataIPShortCut->cAlphaFieldNames(12),
                                    state.dataIPShortCut->cAlphaArgs(12),
                                    Pollution.ElecCoef.PM25Sched,
                                    ErrorsFound);
                }
                Pollution.ElecCoef.NH3 = state.dataIPShortCut->rNumericArgs(12);
                if (!state.dataIPShortCut->lAlphaFieldBlanks(13)) {
                    CheckFFSchedule(state,
                                    cCurrentModuleObject,
                                    "Electricity",
                                    state.dataIPShortCut->cAlphaFieldNames(13),
                                    state.dataIPShortCut->cAlphaArgs(13),
                                    Pollution.ElecCoef.NH3Sched,
                                    ErrorsFound);
                }
                Pollution.ElecCoef.NMVOC = state.dataIPShortCut->rNumericArgs(13);
                if (!state.dataIPShortCut->lAlphaFieldBlanks(14)) {
                    CheckFFSchedule(state,
                                    cCurrentModuleObject,
                                    "Electricity",
                                    state.dataIPShortCut->cAlphaFieldNames(14),
                                    state.dataIPShortCut->cAlphaArgs(14),
                                    Pollution.ElecCoef.NMVOCSched,
                                    ErrorsFound);
                }
                Pollution.ElecCoef.Hg = state.dataIPShortCut->rNumericArgs(14);
                if (!state.dataIPShortCut->lAlphaFieldBlanks(15)) {
                    CheckFFSchedule(state,
                                    cCurrentModuleObject,
                                    "Electricity",
                                    state.dataIPShortCut->cAlphaFieldNames(15),
                                    state.dataIPShortCut->cAlphaArgs(15),
                                    Pollution.ElecCoef.HgSched,
                                    ErrorsFound);
                }
                Pollution.ElecCoef.Pb = state.dataIPShortCut->rNumericArgs(15);
                if (!state.dataIPShortCut->lAlphaFieldBlanks(16)) {
                    CheckFFSchedule(state,
                                    cCurrentModuleObject,
                                    "Electricity",
                                    state.dataIPShortCut->cAlphaFieldNames(16),
                                    state.dataIPShortCut->cAlphaArgs(16),
                                    Pollution.ElecCoef.PbSched,
                                    ErrorsFound);
                }
                Pollution.ElecCoef.Water = state.dataIPShortCut->rNumericArgs(16);
                if (!state.dataIPShortCut->lAlphaFieldBlanks(17)) {
                    CheckFFSchedule(state,
                                    cCurrentModuleObject,
                                    "Electricity",
                                    state.dataIPShortCut->cAlphaFieldNames(17),
                                    state.dataIPShortCut->cAlphaArgs(17),
                                    Pollution.ElecCoef.WaterSched,
                                    ErrorsFound);
                }
                Pollution.ElecCoef.NucHi = state.dataIPShortCut->rNumericArgs(17);
                if (!state.dataIPShortCut->lAlphaFieldBlanks(18)) {
                    CheckFFSchedule(state,
                                    cCurrentModuleObject,
                                    "Electricity",
                                    state.dataIPShortCut->cAlphaFieldNames(18),
                                    state.dataIPShortCut->cAlphaArgs(18),
                                    Pollution.ElecCoef.NucHiSched,
                                    ErrorsFound);
                }
                Pollution.ElecCoef.NucLo = state.dataIPShortCut->rNumericArgs(18);
                if (!state.dataIPShortCut->lAlphaFieldBlanks(19)) {
                    CheckFFSchedule(state,
                                    cCurrentModuleObject,
                                    "Electricity",
                                    state.dataIPShortCut->cAlphaFieldNames(19),
                                    state.dataIPShortCut->cAlphaArgs(19),
                                    Pollution.ElecCoef.NucLoSched,
                                    ErrorsFound);
                }

            } else if (SELECT_CASE_var == "GASOLINE") {
                if (Pollution.GasolineCoef.FuelFactorUsed) {
                    ShowWarningError(state,
                                     cCurrentModuleObject + ": " + FuelType.FuelTypeNames(Loop) + " already entered. Previous entry will be used.");
                    continue;
                }
                Pollution.GasolineCoef.FuelFactorUsed = true;
                // Gasoline Coeffs
                Pollution.GasolineCoef.Source = state.dataIPShortCut->rNumericArgs(2);
                if (!state.dataIPShortCut->lAlphaFieldBlanks(3)) {
                    CheckFFSchedule(state,
                                    cCurrentModuleObject,
                                    "Gasoline",
                                    state.dataIPShortCut->cAlphaFieldNames(3),
                                    state.dataIPShortCut->cAlphaArgs(3),
                                    Pollution.GasolineCoef.SourceSched,
                                    ErrorsFound);
                }
                Pollution.GasolineCoef.CO2 = state.dataIPShortCut->rNumericArgs(3);
                if (!state.dataIPShortCut->lAlphaFieldBlanks(4)) {
                    CheckFFSchedule(state,
                                    cCurrentModuleObject,
                                    "Gasoline",
                                    state.dataIPShortCut->cAlphaFieldNames(4),
                                    state.dataIPShortCut->cAlphaArgs(4),
                                    Pollution.GasolineCoef.CO2Sched,
                                    ErrorsFound);
                }
                Pollution.GasolineCoef.CO = state.dataIPShortCut->rNumericArgs(4);
                if (!state.dataIPShortCut->lAlphaFieldBlanks(5)) {
                    CheckFFSchedule(state,
                                    cCurrentModuleObject,
                                    "Gasoline",
                                    state.dataIPShortCut->cAlphaFieldNames(5),
                                    state.dataIPShortCut->cAlphaArgs(5),
                                    Pollution.GasolineCoef.COSched,
                                    ErrorsFound);
                }
                Pollution.GasolineCoef.CH4 = state.dataIPShortCut->rNumericArgs(5);
                if (!state.dataIPShortCut->lAlphaFieldBlanks(6)) {
                    CheckFFSchedule(state,
                                    cCurrentModuleObject,
                                    "Gasoline",
                                    state.dataIPShortCut->cAlphaFieldNames(6),
                                    state.dataIPShortCut->cAlphaArgs(6),
                                    Pollution.GasolineCoef.CH4Sched,
                                    ErrorsFound);
                }
                Pollution.GasolineCoef.NOx = state.dataIPShortCut->rNumericArgs(6);
                if (!state.dataIPShortCut->lAlphaFieldBlanks(7)) {
                    CheckFFSchedule(state,
                                    cCurrentModuleObject,
                                    "Gasoline",
                                    state.dataIPShortCut->cAlphaFieldNames(7),
                                    state.dataIPShortCut->cAlphaArgs(7),
                                    Pollution.GasolineCoef.NOxSched,
                                    ErrorsFound);
                }
                Pollution.GasolineCoef.N2O = state.dataIPShortCut->rNumericArgs(7);
                if (!state.dataIPShortCut->lAlphaFieldBlanks(8)) {
                    CheckFFSchedule(state,
                                    cCurrentModuleObject,
                                    "Gasoline",
                                    state.dataIPShortCut->cAlphaFieldNames(8),
                                    state.dataIPShortCut->cAlphaArgs(8),
                                    Pollution.GasolineCoef.N2OSched,
                                    ErrorsFound);
                }
                Pollution.GasolineCoef.SO2 = state.dataIPShortCut->rNumericArgs(8);
                if (!state.dataIPShortCut->lAlphaFieldBlanks(9)) {
                    CheckFFSchedule(state,
                                    cCurrentModuleObject,
                                    "Gasoline",
                                    state.dataIPShortCut->cAlphaFieldNames(9),
                                    state.dataIPShortCut->cAlphaArgs(9),
                                    Pollution.GasolineCoef.SO2Sched,
                                    ErrorsFound);
                }
                Pollution.GasolineCoef.PM = state.dataIPShortCut->rNumericArgs(9);
                if (!state.dataIPShortCut->lAlphaFieldBlanks(10)) {
                    CheckFFSchedule(state,
                                    cCurrentModuleObject,
                                    "Gasoline",
                                    state.dataIPShortCut->cAlphaFieldNames(10),
                                    state.dataIPShortCut->cAlphaArgs(10),
                                    Pollution.GasolineCoef.PMSched,
                                    ErrorsFound);
                }
                Pollution.GasolineCoef.PM10 = state.dataIPShortCut->rNumericArgs(10);
                if (!state.dataIPShortCut->lAlphaFieldBlanks(11)) {
                    CheckFFSchedule(state,
                                    cCurrentModuleObject,
                                    "Gasoline",
                                    state.dataIPShortCut->cAlphaFieldNames(11),
                                    state.dataIPShortCut->cAlphaArgs(11),
                                    Pollution.GasolineCoef.PM10Sched,
                                    ErrorsFound);
                }
                Pollution.GasolineCoef.PM25 = state.dataIPShortCut->rNumericArgs(11);
                if (!state.dataIPShortCut->lAlphaFieldBlanks(12)) {
                    CheckFFSchedule(state,
                                    cCurrentModuleObject,
                                    "Gasoline",
                                    state.dataIPShortCut->cAlphaFieldNames(12),
                                    state.dataIPShortCut->cAlphaArgs(12),
                                    Pollution.GasolineCoef.PM25Sched,
                                    ErrorsFound);
                }
                Pollution.GasolineCoef.NH3 = state.dataIPShortCut->rNumericArgs(12);
                if (!state.dataIPShortCut->lAlphaFieldBlanks(13)) {
                    CheckFFSchedule(state,
                                    cCurrentModuleObject,
                                    "Gasoline",
                                    state.dataIPShortCut->cAlphaFieldNames(13),
                                    state.dataIPShortCut->cAlphaArgs(13),
                                    Pollution.GasolineCoef.NH3Sched,
                                    ErrorsFound);
                }
                Pollution.GasolineCoef.NMVOC = state.dataIPShortCut->rNumericArgs(13);
                if (!state.dataIPShortCut->lAlphaFieldBlanks(14)) {
                    CheckFFSchedule(state,
                                    cCurrentModuleObject,
                                    "Gasoline",
                                    state.dataIPShortCut->cAlphaFieldNames(14),
                                    state.dataIPShortCut->cAlphaArgs(14),
                                    Pollution.GasolineCoef.NMVOCSched,
                                    ErrorsFound);
                }
                Pollution.GasolineCoef.Hg = state.dataIPShortCut->rNumericArgs(14);
                if (!state.dataIPShortCut->lAlphaFieldBlanks(15)) {
                    CheckFFSchedule(state,
                                    cCurrentModuleObject,
                                    "Gasoline",
                                    state.dataIPShortCut->cAlphaFieldNames(15),
                                    state.dataIPShortCut->cAlphaArgs(15),
                                    Pollution.GasolineCoef.HgSched,
                                    ErrorsFound);
                }
                Pollution.GasolineCoef.Pb = state.dataIPShortCut->rNumericArgs(15);
                if (!state.dataIPShortCut->lAlphaFieldBlanks(16)) {
                    CheckFFSchedule(state,
                                    cCurrentModuleObject,
                                    "Gasoline",
                                    state.dataIPShortCut->cAlphaFieldNames(16),
                                    state.dataIPShortCut->cAlphaArgs(16),
                                    Pollution.GasolineCoef.PbSched,
                                    ErrorsFound);
                }
                Pollution.GasolineCoef.Water = state.dataIPShortCut->rNumericArgs(16);
                if (!state.dataIPShortCut->lAlphaFieldBlanks(17)) {
                    CheckFFSchedule(state,
                                    cCurrentModuleObject,
                                    "Gasoline",
                                    state.dataIPShortCut->cAlphaFieldNames(17),
                                    state.dataIPShortCut->cAlphaArgs(17),
                                    Pollution.GasolineCoef.WaterSched,
                                    ErrorsFound);
                }
                Pollution.GasolineCoef.NucHi = state.dataIPShortCut->rNumericArgs(17);
                if (!state.dataIPShortCut->lAlphaFieldBlanks(18)) {
                    CheckFFSchedule(state,
                                    cCurrentModuleObject,
                                    "Gasoline",
                                    state.dataIPShortCut->cAlphaFieldNames(18),
                                    state.dataIPShortCut->cAlphaArgs(18),
                                    Pollution.GasolineCoef.NucHiSched,
                                    ErrorsFound);
                }
                Pollution.GasolineCoef.NucLo = state.dataIPShortCut->rNumericArgs(18);
                if (!state.dataIPShortCut->lAlphaFieldBlanks(19)) {
                    CheckFFSchedule(state,
                                    cCurrentModuleObject,
                                    "Gasoline",
                                    state.dataIPShortCut->cAlphaFieldNames(19),
                                    state.dataIPShortCut->cAlphaArgs(19),
                                    Pollution.GasolineCoef.NucLoSched,
                                    ErrorsFound);
                }

            } else if (SELECT_CASE_var == "PROPANE") {
                if (Pollution.PropaneCoef.FuelFactorUsed) {
                    ShowWarningError(state,
                                     cCurrentModuleObject + ": " + FuelType.FuelTypeNames(Loop) + " already entered. Previous entry will be used.");
                    continue;
                }
                Pollution.PropaneCoef.FuelFactorUsed = true;
                // Propane Coeffs
                Pollution.PropaneCoef.Source = state.dataIPShortCut->rNumericArgs(2);
                if (!state.dataIPShortCut->lAlphaFieldBlanks(3)) {
                    CheckFFSchedule(state,
                                    cCurrentModuleObject,
                                    "Propane",
                                    state.dataIPShortCut->cAlphaFieldNames(3),
                                    state.dataIPShortCut->cAlphaArgs(3),
                                    Pollution.PropaneCoef.SourceSched,
                                    ErrorsFound);
                }
                Pollution.PropaneCoef.CO2 = state.dataIPShortCut->rNumericArgs(3);
                if (!state.dataIPShortCut->lAlphaFieldBlanks(4)) {
                    CheckFFSchedule(state,
                                    cCurrentModuleObject,
                                    "Propane",
                                    state.dataIPShortCut->cAlphaFieldNames(4),
                                    state.dataIPShortCut->cAlphaArgs(4),
                                    Pollution.PropaneCoef.CO2Sched,
                                    ErrorsFound);
                }
                Pollution.PropaneCoef.CO = state.dataIPShortCut->rNumericArgs(4);
                if (!state.dataIPShortCut->lAlphaFieldBlanks(5)) {
                    CheckFFSchedule(state,
                                    cCurrentModuleObject,
                                    "Propane",
                                    state.dataIPShortCut->cAlphaFieldNames(5),
                                    state.dataIPShortCut->cAlphaArgs(5),
                                    Pollution.PropaneCoef.COSched,
                                    ErrorsFound);
                }
                Pollution.PropaneCoef.CH4 = state.dataIPShortCut->rNumericArgs(5);
                if (!state.dataIPShortCut->lAlphaFieldBlanks(6)) {
                    CheckFFSchedule(state,
                                    cCurrentModuleObject,
                                    "Propane",
                                    state.dataIPShortCut->cAlphaFieldNames(6),
                                    state.dataIPShortCut->cAlphaArgs(6),
                                    Pollution.PropaneCoef.CH4Sched,
                                    ErrorsFound);
                }
                Pollution.PropaneCoef.NOx = state.dataIPShortCut->rNumericArgs(6);
                if (!state.dataIPShortCut->lAlphaFieldBlanks(7)) {
                    CheckFFSchedule(state,
                                    cCurrentModuleObject,
                                    "Propane",
                                    state.dataIPShortCut->cAlphaFieldNames(7),
                                    state.dataIPShortCut->cAlphaArgs(7),
                                    Pollution.PropaneCoef.NOxSched,
                                    ErrorsFound);
                }
                Pollution.PropaneCoef.N2O = state.dataIPShortCut->rNumericArgs(7);
                if (!state.dataIPShortCut->lAlphaFieldBlanks(8)) {
                    CheckFFSchedule(state,
                                    cCurrentModuleObject,
                                    "Propane",
                                    state.dataIPShortCut->cAlphaFieldNames(8),
                                    state.dataIPShortCut->cAlphaArgs(8),
                                    Pollution.PropaneCoef.N2OSched,
                                    ErrorsFound);
                }
                Pollution.PropaneCoef.SO2 = state.dataIPShortCut->rNumericArgs(8);
                if (!state.dataIPShortCut->lAlphaFieldBlanks(9)) {
                    CheckFFSchedule(state,
                                    cCurrentModuleObject,
                                    "Propane",
                                    state.dataIPShortCut->cAlphaFieldNames(9),
                                    state.dataIPShortCut->cAlphaArgs(9),
                                    Pollution.PropaneCoef.SO2Sched,
                                    ErrorsFound);
                }
                Pollution.PropaneCoef.PM = state.dataIPShortCut->rNumericArgs(9);
                if (!state.dataIPShortCut->lAlphaFieldBlanks(10)) {
                    CheckFFSchedule(state,
                                    cCurrentModuleObject,
                                    "Propane",
                                    state.dataIPShortCut->cAlphaFieldNames(10),
                                    state.dataIPShortCut->cAlphaArgs(10),
                                    Pollution.PropaneCoef.PMSched,
                                    ErrorsFound);
                }
                Pollution.PropaneCoef.PM10 = state.dataIPShortCut->rNumericArgs(10);
                if (!state.dataIPShortCut->lAlphaFieldBlanks(11)) {
                    CheckFFSchedule(state,
                                    cCurrentModuleObject,
                                    "Propane",
                                    state.dataIPShortCut->cAlphaFieldNames(11),
                                    state.dataIPShortCut->cAlphaArgs(11),
                                    Pollution.PropaneCoef.PM10Sched,
                                    ErrorsFound);
                }
                Pollution.PropaneCoef.PM25 = state.dataIPShortCut->rNumericArgs(11);
                if (!state.dataIPShortCut->lAlphaFieldBlanks(12)) {
                    CheckFFSchedule(state,
                                    cCurrentModuleObject,
                                    "Propane",
                                    state.dataIPShortCut->cAlphaFieldNames(12),
                                    state.dataIPShortCut->cAlphaArgs(12),
                                    Pollution.PropaneCoef.PM25Sched,
                                    ErrorsFound);
                }
                Pollution.PropaneCoef.NH3 = state.dataIPShortCut->rNumericArgs(12);
                if (!state.dataIPShortCut->lAlphaFieldBlanks(13)) {
                    CheckFFSchedule(state,
                                    cCurrentModuleObject,
                                    "Propane",
                                    state.dataIPShortCut->cAlphaFieldNames(13),
                                    state.dataIPShortCut->cAlphaArgs(13),
                                    Pollution.PropaneCoef.NH3Sched,
                                    ErrorsFound);
                }
                Pollution.PropaneCoef.NMVOC = state.dataIPShortCut->rNumericArgs(13);
                if (!state.dataIPShortCut->lAlphaFieldBlanks(14)) {
                    CheckFFSchedule(state,
                                    cCurrentModuleObject,
                                    "Propane",
                                    state.dataIPShortCut->cAlphaFieldNames(14),
                                    state.dataIPShortCut->cAlphaArgs(14),
                                    Pollution.PropaneCoef.NMVOCSched,
                                    ErrorsFound);
                }
                Pollution.PropaneCoef.Hg = state.dataIPShortCut->rNumericArgs(14);
                if (!state.dataIPShortCut->lAlphaFieldBlanks(15)) {
                    CheckFFSchedule(state,
                                    cCurrentModuleObject,
                                    "Propane",
                                    state.dataIPShortCut->cAlphaFieldNames(15),
                                    state.dataIPShortCut->cAlphaArgs(15),
                                    Pollution.PropaneCoef.HgSched,
                                    ErrorsFound);
                }
                Pollution.PropaneCoef.Pb = state.dataIPShortCut->rNumericArgs(15);
                if (!state.dataIPShortCut->lAlphaFieldBlanks(16)) {
                    CheckFFSchedule(state,
                                    cCurrentModuleObject,
                                    "Propane",
                                    state.dataIPShortCut->cAlphaFieldNames(16),
                                    state.dataIPShortCut->cAlphaArgs(16),
                                    Pollution.PropaneCoef.PbSched,
                                    ErrorsFound);
                }
                Pollution.PropaneCoef.Water = state.dataIPShortCut->rNumericArgs(16);
                if (!state.dataIPShortCut->lAlphaFieldBlanks(17)) {
                    CheckFFSchedule(state,
                                    cCurrentModuleObject,
                                    "Propane",
                                    state.dataIPShortCut->cAlphaFieldNames(17),
                                    state.dataIPShortCut->cAlphaArgs(17),
                                    Pollution.PropaneCoef.WaterSched,
                                    ErrorsFound);
                }
                Pollution.PropaneCoef.NucHi = state.dataIPShortCut->rNumericArgs(17);
                if (!state.dataIPShortCut->lAlphaFieldBlanks(18)) {
                    CheckFFSchedule(state,
                                    cCurrentModuleObject,
                                    "Propane",
                                    state.dataIPShortCut->cAlphaFieldNames(18),
                                    state.dataIPShortCut->cAlphaArgs(18),
                                    Pollution.PropaneCoef.NucHiSched,
                                    ErrorsFound);
                }
                Pollution.PropaneCoef.NucLo = state.dataIPShortCut->rNumericArgs(18);
                if (!state.dataIPShortCut->lAlphaFieldBlanks(19)) {
                    CheckFFSchedule(state,
                                    cCurrentModuleObject,
                                    "Propane",
                                    state.dataIPShortCut->cAlphaFieldNames(19),
                                    state.dataIPShortCut->cAlphaArgs(19),
                                    Pollution.PropaneCoef.NucLoSched,
                                    ErrorsFound);
                }

            } else if (SELECT_CASE_var == "DIESEL") {
                if (Pollution.DieselCoef.FuelFactorUsed) {
                    ShowWarningError(state,
                                     cCurrentModuleObject + ": " + FuelType.FuelTypeNames(Loop) + " already entered. Previous entry will be used.");
                    continue;
                }
                Pollution.DieselCoef.FuelFactorUsed = true;
                // Diesel Coeffs
                Pollution.DieselCoef.Source = state.dataIPShortCut->rNumericArgs(2);
                if (!state.dataIPShortCut->lAlphaFieldBlanks(3)) {
                    CheckFFSchedule(state,
                                    cCurrentModuleObject,
                                    "Diesel",
                                    state.dataIPShortCut->cAlphaFieldNames(3),
                                    state.dataIPShortCut->cAlphaArgs(3),
                                    Pollution.DieselCoef.SourceSched,
                                    ErrorsFound);
                }
                Pollution.DieselCoef.CO2 = state.dataIPShortCut->rNumericArgs(3);
                if (!state.dataIPShortCut->lAlphaFieldBlanks(4)) {
                    CheckFFSchedule(state,
                                    cCurrentModuleObject,
                                    "Diesel",
                                    state.dataIPShortCut->cAlphaFieldNames(4),
                                    state.dataIPShortCut->cAlphaArgs(4),
                                    Pollution.DieselCoef.CO2Sched,
                                    ErrorsFound);
                }
                Pollution.DieselCoef.CO = state.dataIPShortCut->rNumericArgs(4);
                if (!state.dataIPShortCut->lAlphaFieldBlanks(5)) {
                    CheckFFSchedule(state,
                                    cCurrentModuleObject,
                                    "Diesel",
                                    state.dataIPShortCut->cAlphaFieldNames(5),
                                    state.dataIPShortCut->cAlphaArgs(5),
                                    Pollution.DieselCoef.COSched,
                                    ErrorsFound);
                }
                Pollution.DieselCoef.CH4 = state.dataIPShortCut->rNumericArgs(5);
                if (!state.dataIPShortCut->lAlphaFieldBlanks(6)) {
                    CheckFFSchedule(state,
                                    cCurrentModuleObject,
                                    "Diesel",
                                    state.dataIPShortCut->cAlphaFieldNames(6),
                                    state.dataIPShortCut->cAlphaArgs(6),
                                    Pollution.DieselCoef.CH4Sched,
                                    ErrorsFound);
                }
                Pollution.DieselCoef.NOx = state.dataIPShortCut->rNumericArgs(6);
                if (!state.dataIPShortCut->lAlphaFieldBlanks(7)) {
                    CheckFFSchedule(state,
                                    cCurrentModuleObject,
                                    "Diesel",
                                    state.dataIPShortCut->cAlphaFieldNames(7),
                                    state.dataIPShortCut->cAlphaArgs(7),
                                    Pollution.DieselCoef.NOxSched,
                                    ErrorsFound);
                }
                Pollution.DieselCoef.N2O = state.dataIPShortCut->rNumericArgs(7);
                if (!state.dataIPShortCut->lAlphaFieldBlanks(8)) {
                    CheckFFSchedule(state,
                                    cCurrentModuleObject,
                                    "Diesel",
                                    state.dataIPShortCut->cAlphaFieldNames(8),
                                    state.dataIPShortCut->cAlphaArgs(8),
                                    Pollution.DieselCoef.N2OSched,
                                    ErrorsFound);
                }
                Pollution.DieselCoef.SO2 = state.dataIPShortCut->rNumericArgs(8);
                if (!state.dataIPShortCut->lAlphaFieldBlanks(9)) {
                    CheckFFSchedule(state,
                                    cCurrentModuleObject,
                                    "Diesel",
                                    state.dataIPShortCut->cAlphaFieldNames(9),
                                    state.dataIPShortCut->cAlphaArgs(9),
                                    Pollution.DieselCoef.SO2Sched,
                                    ErrorsFound);
                }
                Pollution.DieselCoef.PM = state.dataIPShortCut->rNumericArgs(9);
                if (!state.dataIPShortCut->lAlphaFieldBlanks(10)) {
                    CheckFFSchedule(state,
                                    cCurrentModuleObject,
                                    "Diesel",
                                    state.dataIPShortCut->cAlphaFieldNames(10),
                                    state.dataIPShortCut->cAlphaArgs(10),
                                    Pollution.DieselCoef.PMSched,
                                    ErrorsFound);
                }
                Pollution.DieselCoef.PM10 = state.dataIPShortCut->rNumericArgs(10);
                if (!state.dataIPShortCut->lAlphaFieldBlanks(11)) {
                    CheckFFSchedule(state,
                                    cCurrentModuleObject,
                                    "Diesel",
                                    state.dataIPShortCut->cAlphaFieldNames(11),
                                    state.dataIPShortCut->cAlphaArgs(11),
                                    Pollution.DieselCoef.PM10Sched,
                                    ErrorsFound);
                }
                Pollution.DieselCoef.PM25 = state.dataIPShortCut->rNumericArgs(11);
                if (!state.dataIPShortCut->lAlphaFieldBlanks(12)) {
                    CheckFFSchedule(state,
                                    cCurrentModuleObject,
                                    "Diesel",
                                    state.dataIPShortCut->cAlphaFieldNames(12),
                                    state.dataIPShortCut->cAlphaArgs(12),
                                    Pollution.DieselCoef.PM25Sched,
                                    ErrorsFound);
                }
                Pollution.DieselCoef.NH3 = state.dataIPShortCut->rNumericArgs(12);
                if (!state.dataIPShortCut->lAlphaFieldBlanks(13)) {
                    CheckFFSchedule(state,
                                    cCurrentModuleObject,
                                    "Diesel",
                                    state.dataIPShortCut->cAlphaFieldNames(13),
                                    state.dataIPShortCut->cAlphaArgs(13),
                                    Pollution.DieselCoef.NH3Sched,
                                    ErrorsFound);
                }
                Pollution.DieselCoef.NMVOC = state.dataIPShortCut->rNumericArgs(13);
                if (!state.dataIPShortCut->lAlphaFieldBlanks(14)) {
                    CheckFFSchedule(state,
                                    cCurrentModuleObject,
                                    "Diesel",
                                    state.dataIPShortCut->cAlphaFieldNames(14),
                                    state.dataIPShortCut->cAlphaArgs(14),
                                    Pollution.DieselCoef.NMVOCSched,
                                    ErrorsFound);
                }
                Pollution.DieselCoef.Hg = state.dataIPShortCut->rNumericArgs(14);
                if (!state.dataIPShortCut->lAlphaFieldBlanks(15)) {
                    CheckFFSchedule(state,
                                    cCurrentModuleObject,
                                    "Diesel",
                                    state.dataIPShortCut->cAlphaFieldNames(15),
                                    state.dataIPShortCut->cAlphaArgs(15),
                                    Pollution.DieselCoef.HgSched,
                                    ErrorsFound);
                }
                Pollution.DieselCoef.Pb = state.dataIPShortCut->rNumericArgs(15);
                if (!state.dataIPShortCut->lAlphaFieldBlanks(16)) {
                    CheckFFSchedule(state,
                                    cCurrentModuleObject,
                                    "Diesel",
                                    state.dataIPShortCut->cAlphaFieldNames(16),
                                    state.dataIPShortCut->cAlphaArgs(16),
                                    Pollution.DieselCoef.PbSched,
                                    ErrorsFound);
                }
                Pollution.DieselCoef.Water = state.dataIPShortCut->rNumericArgs(16);
                if (!state.dataIPShortCut->lAlphaFieldBlanks(17)) {
                    CheckFFSchedule(state,
                                    cCurrentModuleObject,
                                    "Diesel",
                                    state.dataIPShortCut->cAlphaFieldNames(17),
                                    state.dataIPShortCut->cAlphaArgs(17),
                                    Pollution.DieselCoef.WaterSched,
                                    ErrorsFound);
                }
                Pollution.DieselCoef.NucHi = state.dataIPShortCut->rNumericArgs(17);
                if (!state.dataIPShortCut->lAlphaFieldBlanks(18)) {
                    CheckFFSchedule(state,
                                    cCurrentModuleObject,
                                    "Diesel",
                                    state.dataIPShortCut->cAlphaFieldNames(18),
                                    state.dataIPShortCut->cAlphaArgs(18),
                                    Pollution.DieselCoef.NucHiSched,
                                    ErrorsFound);
                }
                Pollution.DieselCoef.NucLo = state.dataIPShortCut->rNumericArgs(18);
                if (!state.dataIPShortCut->lAlphaFieldBlanks(19)) {
                    CheckFFSchedule(state,
                                    cCurrentModuleObject,
                                    "Diesel",
                                    state.dataIPShortCut->cAlphaFieldNames(19),
                                    state.dataIPShortCut->cAlphaArgs(19),
                                    Pollution.DieselCoef.NucLoSched,
                                    ErrorsFound);
                }

            } else if (SELECT_CASE_var == "OTHERFUEL1") {
                if (Pollution.OtherFuel1Coef.FuelFactorUsed) {
                    ShowWarningError(state,
                                     cCurrentModuleObject + ": " + FuelType.FuelTypeNames(Loop) + " already entered. Previous entry will be used.");
                    continue;
                }
                Pollution.OtherFuel1Coef.FuelFactorUsed = true;
                // OtherFuel1 Coeffs
                Pollution.OtherFuel1Coef.Source = state.dataIPShortCut->rNumericArgs(2);
                if (!state.dataIPShortCut->lAlphaFieldBlanks(3)) {
                    CheckFFSchedule(state,
                                    cCurrentModuleObject,
                                    "OtherFuel1",
                                    state.dataIPShortCut->cAlphaFieldNames(3),
                                    state.dataIPShortCut->cAlphaArgs(3),
                                    Pollution.OtherFuel1Coef.SourceSched,
                                    ErrorsFound);
                }
                Pollution.OtherFuel1Coef.CO2 = state.dataIPShortCut->rNumericArgs(3);
                if (!state.dataIPShortCut->lAlphaFieldBlanks(4)) {
                    CheckFFSchedule(state,
                                    cCurrentModuleObject,
                                    "OtherFuel1",
                                    state.dataIPShortCut->cAlphaFieldNames(4),
                                    state.dataIPShortCut->cAlphaArgs(4),
                                    Pollution.OtherFuel1Coef.CO2Sched,
                                    ErrorsFound);
                }
                Pollution.OtherFuel1Coef.CO = state.dataIPShortCut->rNumericArgs(4);
                if (!state.dataIPShortCut->lAlphaFieldBlanks(5)) {
                    CheckFFSchedule(state,
                                    cCurrentModuleObject,
                                    "OtherFuel1",
                                    state.dataIPShortCut->cAlphaFieldNames(5),
                                    state.dataIPShortCut->cAlphaArgs(5),
                                    Pollution.OtherFuel1Coef.COSched,
                                    ErrorsFound);
                }
                Pollution.OtherFuel1Coef.CH4 = state.dataIPShortCut->rNumericArgs(5);
                if (!state.dataIPShortCut->lAlphaFieldBlanks(6)) {
                    CheckFFSchedule(state,
                                    cCurrentModuleObject,
                                    "OtherFuel1",
                                    state.dataIPShortCut->cAlphaFieldNames(6),
                                    state.dataIPShortCut->cAlphaArgs(6),
                                    Pollution.OtherFuel1Coef.CH4Sched,
                                    ErrorsFound);
                }
                Pollution.OtherFuel1Coef.NOx = state.dataIPShortCut->rNumericArgs(6);
                if (!state.dataIPShortCut->lAlphaFieldBlanks(7)) {
                    CheckFFSchedule(state,
                                    cCurrentModuleObject,
                                    "OtherFuel1",
                                    state.dataIPShortCut->cAlphaFieldNames(7),
                                    state.dataIPShortCut->cAlphaArgs(7),
                                    Pollution.OtherFuel1Coef.NOxSched,
                                    ErrorsFound);
                }
                Pollution.OtherFuel1Coef.N2O = state.dataIPShortCut->rNumericArgs(7);
                if (!state.dataIPShortCut->lAlphaFieldBlanks(8)) {
                    CheckFFSchedule(state,
                                    cCurrentModuleObject,
                                    "OtherFuel1",
                                    state.dataIPShortCut->cAlphaFieldNames(8),
                                    state.dataIPShortCut->cAlphaArgs(8),
                                    Pollution.OtherFuel1Coef.N2OSched,
                                    ErrorsFound);
                }
                Pollution.OtherFuel1Coef.SO2 = state.dataIPShortCut->rNumericArgs(8);
                if (!state.dataIPShortCut->lAlphaFieldBlanks(9)) {
                    CheckFFSchedule(state,
                                    cCurrentModuleObject,
                                    "OtherFuel1",
                                    state.dataIPShortCut->cAlphaFieldNames(9),
                                    state.dataIPShortCut->cAlphaArgs(9),
                                    Pollution.OtherFuel1Coef.SO2Sched,
                                    ErrorsFound);
                }
                Pollution.OtherFuel1Coef.PM = state.dataIPShortCut->rNumericArgs(9);
                if (!state.dataIPShortCut->lAlphaFieldBlanks(10)) {
                    CheckFFSchedule(state,
                                    cCurrentModuleObject,
                                    "OtherFuel1",
                                    state.dataIPShortCut->cAlphaFieldNames(10),
                                    state.dataIPShortCut->cAlphaArgs(10),
                                    Pollution.OtherFuel1Coef.PMSched,
                                    ErrorsFound);
                }
                Pollution.OtherFuel1Coef.PM10 = state.dataIPShortCut->rNumericArgs(10);
                if (!state.dataIPShortCut->lAlphaFieldBlanks(11)) {
                    CheckFFSchedule(state,
                                    cCurrentModuleObject,
                                    "OtherFuel1",
                                    state.dataIPShortCut->cAlphaFieldNames(11),
                                    state.dataIPShortCut->cAlphaArgs(11),
                                    Pollution.OtherFuel1Coef.PM10Sched,
                                    ErrorsFound);
                }
                Pollution.OtherFuel1Coef.PM25 = state.dataIPShortCut->rNumericArgs(11);
                if (!state.dataIPShortCut->lAlphaFieldBlanks(12)) {
                    CheckFFSchedule(state,
                                    cCurrentModuleObject,
                                    "OtherFuel1",
                                    state.dataIPShortCut->cAlphaFieldNames(12),
                                    state.dataIPShortCut->cAlphaArgs(12),
                                    Pollution.OtherFuel1Coef.PM25Sched,
                                    ErrorsFound);
                }
                Pollution.OtherFuel1Coef.NH3 = state.dataIPShortCut->rNumericArgs(12);
                if (!state.dataIPShortCut->lAlphaFieldBlanks(13)) {
                    CheckFFSchedule(state,
                                    cCurrentModuleObject,
                                    "OtherFuel1",
                                    state.dataIPShortCut->cAlphaFieldNames(13),
                                    state.dataIPShortCut->cAlphaArgs(13),
                                    Pollution.OtherFuel1Coef.NH3Sched,
                                    ErrorsFound);
                }
                Pollution.OtherFuel1Coef.NMVOC = state.dataIPShortCut->rNumericArgs(13);
                if (!state.dataIPShortCut->lAlphaFieldBlanks(14)) {
                    CheckFFSchedule(state,
                                    cCurrentModuleObject,
                                    "OtherFuel1",
                                    state.dataIPShortCut->cAlphaFieldNames(14),
                                    state.dataIPShortCut->cAlphaArgs(14),
                                    Pollution.OtherFuel1Coef.NMVOCSched,
                                    ErrorsFound);
                }
                Pollution.OtherFuel1Coef.Hg = state.dataIPShortCut->rNumericArgs(14);
                if (!state.dataIPShortCut->lAlphaFieldBlanks(15)) {
                    CheckFFSchedule(state,
                                    cCurrentModuleObject,
                                    "OtherFuel1",
                                    state.dataIPShortCut->cAlphaFieldNames(15),
                                    state.dataIPShortCut->cAlphaArgs(15),
                                    Pollution.OtherFuel1Coef.HgSched,
                                    ErrorsFound);
                }
                Pollution.OtherFuel1Coef.Pb = state.dataIPShortCut->rNumericArgs(15);
                if (!state.dataIPShortCut->lAlphaFieldBlanks(16)) {
                    CheckFFSchedule(state,
                                    cCurrentModuleObject,
                                    "OtherFuel1",
                                    state.dataIPShortCut->cAlphaFieldNames(16),
                                    state.dataIPShortCut->cAlphaArgs(16),
                                    Pollution.OtherFuel1Coef.PbSched,
                                    ErrorsFound);
                }
                Pollution.OtherFuel1Coef.Water = state.dataIPShortCut->rNumericArgs(16);
                if (!state.dataIPShortCut->lAlphaFieldBlanks(17)) {
                    CheckFFSchedule(state,
                                    cCurrentModuleObject,
                                    "OtherFuel1",
                                    state.dataIPShortCut->cAlphaFieldNames(17),
                                    state.dataIPShortCut->cAlphaArgs(17),
                                    Pollution.OtherFuel1Coef.WaterSched,
                                    ErrorsFound);
                }
                Pollution.OtherFuel1Coef.NucHi = state.dataIPShortCut->rNumericArgs(17);
                if (!state.dataIPShortCut->lAlphaFieldBlanks(18)) {
                    CheckFFSchedule(state,
                                    cCurrentModuleObject,
                                    "OtherFuel1",
                                    state.dataIPShortCut->cAlphaFieldNames(18),
                                    state.dataIPShortCut->cAlphaArgs(18),
                                    Pollution.OtherFuel1Coef.NucHiSched,
                                    ErrorsFound);
                }
                Pollution.OtherFuel1Coef.NucLo = state.dataIPShortCut->rNumericArgs(18);
                if (!state.dataIPShortCut->lAlphaFieldBlanks(19)) {
                    CheckFFSchedule(state,
                                    cCurrentModuleObject,
                                    "OtherFuel1",
                                    state.dataIPShortCut->cAlphaFieldNames(19),
                                    state.dataIPShortCut->cAlphaArgs(19),
                                    Pollution.OtherFuel1Coef.NucLoSched,
                                    ErrorsFound);
                }

            } else if (SELECT_CASE_var == "OTHERFUEL2") {
                if (Pollution.OtherFuel2Coef.FuelFactorUsed) {
                    ShowWarningError(state,
                                     cCurrentModuleObject + ": " + FuelType.FuelTypeNames(Loop) + " already entered. Previous entry will be used.");
                    continue;
                }
                Pollution.OtherFuel2Coef.FuelFactorUsed = true;
                // OtherFuel2 Coeffs
                Pollution.OtherFuel2Coef.Source = state.dataIPShortCut->rNumericArgs(2);
                if (!state.dataIPShortCut->lAlphaFieldBlanks(3)) {
                    CheckFFSchedule(state,
                                    cCurrentModuleObject,
                                    "OtherFuel2",
                                    state.dataIPShortCut->cAlphaFieldNames(3),
                                    state.dataIPShortCut->cAlphaArgs(3),
                                    Pollution.OtherFuel2Coef.SourceSched,
                                    ErrorsFound);
                }
                Pollution.OtherFuel2Coef.CO2 = state.dataIPShortCut->rNumericArgs(3);
                if (!state.dataIPShortCut->lAlphaFieldBlanks(4)) {
                    CheckFFSchedule(state,
                                    cCurrentModuleObject,
                                    "OtherFuel2",
                                    state.dataIPShortCut->cAlphaFieldNames(4),
                                    state.dataIPShortCut->cAlphaArgs(4),
                                    Pollution.OtherFuel2Coef.CO2Sched,
                                    ErrorsFound);
                }
                Pollution.OtherFuel2Coef.CO = state.dataIPShortCut->rNumericArgs(4);
                if (!state.dataIPShortCut->lAlphaFieldBlanks(5)) {
                    CheckFFSchedule(state,
                                    cCurrentModuleObject,
                                    "OtherFuel2",
                                    state.dataIPShortCut->cAlphaFieldNames(5),
                                    state.dataIPShortCut->cAlphaArgs(5),
                                    Pollution.OtherFuel2Coef.COSched,
                                    ErrorsFound);
                }
                Pollution.OtherFuel2Coef.CH4 = state.dataIPShortCut->rNumericArgs(5);
                if (!state.dataIPShortCut->lAlphaFieldBlanks(6)) {
                    CheckFFSchedule(state,
                                    cCurrentModuleObject,
                                    "OtherFuel2",
                                    state.dataIPShortCut->cAlphaFieldNames(6),
                                    state.dataIPShortCut->cAlphaArgs(6),
                                    Pollution.OtherFuel2Coef.CH4Sched,
                                    ErrorsFound);
                }
                Pollution.OtherFuel2Coef.NOx = state.dataIPShortCut->rNumericArgs(6);
                if (!state.dataIPShortCut->lAlphaFieldBlanks(7)) {
                    CheckFFSchedule(state,
                                    cCurrentModuleObject,
                                    "OtherFuel2",
                                    state.dataIPShortCut->cAlphaFieldNames(7),
                                    state.dataIPShortCut->cAlphaArgs(7),
                                    Pollution.OtherFuel2Coef.NOxSched,
                                    ErrorsFound);
                }
                Pollution.OtherFuel2Coef.N2O = state.dataIPShortCut->rNumericArgs(7);
                if (!state.dataIPShortCut->lAlphaFieldBlanks(8)) {
                    CheckFFSchedule(state,
                                    cCurrentModuleObject,
                                    "OtherFuel2",
                                    state.dataIPShortCut->cAlphaFieldNames(8),
                                    state.dataIPShortCut->cAlphaArgs(8),
                                    Pollution.OtherFuel2Coef.N2OSched,
                                    ErrorsFound);
                }
                Pollution.OtherFuel2Coef.SO2 = state.dataIPShortCut->rNumericArgs(8);
                if (!state.dataIPShortCut->lAlphaFieldBlanks(9)) {
                    CheckFFSchedule(state,
                                    cCurrentModuleObject,
                                    "OtherFuel2",
                                    state.dataIPShortCut->cAlphaFieldNames(9),
                                    state.dataIPShortCut->cAlphaArgs(9),
                                    Pollution.OtherFuel2Coef.SO2Sched,
                                    ErrorsFound);
                }
                Pollution.OtherFuel2Coef.PM = state.dataIPShortCut->rNumericArgs(9);
                if (!state.dataIPShortCut->lAlphaFieldBlanks(10)) {
                    CheckFFSchedule(state,
                                    cCurrentModuleObject,
                                    "OtherFuel2",
                                    state.dataIPShortCut->cAlphaFieldNames(10),
                                    state.dataIPShortCut->cAlphaArgs(10),
                                    Pollution.OtherFuel2Coef.PMSched,
                                    ErrorsFound);
                }
                Pollution.OtherFuel2Coef.PM10 = state.dataIPShortCut->rNumericArgs(10);
                if (!state.dataIPShortCut->lAlphaFieldBlanks(11)) {
                    CheckFFSchedule(state,
                                    cCurrentModuleObject,
                                    "OtherFuel2",
                                    state.dataIPShortCut->cAlphaFieldNames(11),
                                    state.dataIPShortCut->cAlphaArgs(11),
                                    Pollution.OtherFuel2Coef.PM10Sched,
                                    ErrorsFound);
                }
                Pollution.OtherFuel2Coef.PM25 = state.dataIPShortCut->rNumericArgs(11);
                if (!state.dataIPShortCut->lAlphaFieldBlanks(12)) {
                    CheckFFSchedule(state,
                                    cCurrentModuleObject,
                                    "OtherFuel2",
                                    state.dataIPShortCut->cAlphaFieldNames(12),
                                    state.dataIPShortCut->cAlphaArgs(12),
                                    Pollution.OtherFuel2Coef.PM25Sched,
                                    ErrorsFound);
                }
                Pollution.OtherFuel2Coef.NH3 = state.dataIPShortCut->rNumericArgs(12);
                if (!state.dataIPShortCut->lAlphaFieldBlanks(13)) {
                    CheckFFSchedule(state,
                                    cCurrentModuleObject,
                                    "OtherFuel2",
                                    state.dataIPShortCut->cAlphaFieldNames(13),
                                    state.dataIPShortCut->cAlphaArgs(13),
                                    Pollution.OtherFuel2Coef.NH3Sched,
                                    ErrorsFound);
                }
                Pollution.OtherFuel2Coef.NMVOC = state.dataIPShortCut->rNumericArgs(13);
                if (!state.dataIPShortCut->lAlphaFieldBlanks(14)) {
                    CheckFFSchedule(state,
                                    cCurrentModuleObject,
                                    "OtherFuel2",
                                    state.dataIPShortCut->cAlphaFieldNames(14),
                                    state.dataIPShortCut->cAlphaArgs(14),
                                    Pollution.OtherFuel2Coef.NMVOCSched,
                                    ErrorsFound);
                }
                Pollution.OtherFuel2Coef.Hg = state.dataIPShortCut->rNumericArgs(14);
                if (!state.dataIPShortCut->lAlphaFieldBlanks(15)) {
                    CheckFFSchedule(state,
                                    cCurrentModuleObject,
                                    "OtherFuel2",
                                    state.dataIPShortCut->cAlphaFieldNames(15),
                                    state.dataIPShortCut->cAlphaArgs(15),
                                    Pollution.OtherFuel2Coef.HgSched,
                                    ErrorsFound);
                }
                Pollution.OtherFuel2Coef.Pb = state.dataIPShortCut->rNumericArgs(15);
                if (!state.dataIPShortCut->lAlphaFieldBlanks(16)) {
                    CheckFFSchedule(state,
                                    cCurrentModuleObject,
                                    "OtherFuel2",
                                    state.dataIPShortCut->cAlphaFieldNames(16),
                                    state.dataIPShortCut->cAlphaArgs(16),
                                    Pollution.OtherFuel2Coef.PbSched,
                                    ErrorsFound);
                }
                Pollution.OtherFuel2Coef.Water = state.dataIPShortCut->rNumericArgs(16);
                if (!state.dataIPShortCut->lAlphaFieldBlanks(17)) {
                    CheckFFSchedule(state,
                                    cCurrentModuleObject,
                                    "OtherFuel2",
                                    state.dataIPShortCut->cAlphaFieldNames(17),
                                    state.dataIPShortCut->cAlphaArgs(17),
                                    Pollution.OtherFuel2Coef.WaterSched,
                                    ErrorsFound);
                }
                Pollution.OtherFuel2Coef.NucHi = state.dataIPShortCut->rNumericArgs(17);
                if (!state.dataIPShortCut->lAlphaFieldBlanks(18)) {
                    CheckFFSchedule(state,
                                    cCurrentModuleObject,
                                    "OtherFuel2",
                                    state.dataIPShortCut->cAlphaFieldNames(18),
                                    state.dataIPShortCut->cAlphaArgs(18),
                                    Pollution.OtherFuel2Coef.NucHiSched,
                                    ErrorsFound);
                }
                Pollution.OtherFuel2Coef.NucLo = state.dataIPShortCut->rNumericArgs(18);
                if (!state.dataIPShortCut->lAlphaFieldBlanks(19)) {
                    CheckFFSchedule(state,
                                    cCurrentModuleObject,
                                    "OtherFuel2",
                                    state.dataIPShortCut->cAlphaFieldNames(19),
                                    state.dataIPShortCut->cAlphaArgs(19),
                                    Pollution.OtherFuel2Coef.NucLoSched,
                                    ErrorsFound);
                }

            } else {
                ShowSevereError(state, "Illegal FuelType for Pollution Calc Entered=" + FuelType.FuelTypeNames(Loop));
                ErrorsFound = true;
            }
        }

    } // End of the NumEnergyTypes Do Loop

    FuelType.ElecFacilityIndex = GetMeterIndex(state, "Electricity:Facility");
    FuelType.DieselFacilityIndex = GetMeterIndex(state, "Diesel:Facility");
    FuelType.PurchCoolFacilityIndex = GetMeterIndex(state, "DistrictCooling:Facility");
    FuelType.PurchHeatFacilityIndex = GetMeterIndex(state, "DistrictHeating:Facility");
    FuelType.PurchHeatSteamFacilityIndex = GetMeterIndex(state, "DistrictHeatingSteam:Facility");
    FuelType.NatGasFacilityIndex = GetMeterIndex(state, "NaturalGas:Facility");
    FuelType.GasolineFacilityIndex = GetMeterIndex(state, "Gasoline:Facility");
    FuelType.CoalFacilityIndex = GetMeterIndex(state, "Coal:Facility");
    FuelType.FuelOil1FacilityIndex = GetMeterIndex(state, "FuelOilNo1:Facility");
    FuelType.FuelOil2FacilityIndex = GetMeterIndex(state, "FuelOilNo2:Facility");
    FuelType.PropaneFacilityIndex = GetMeterIndex(state, "Propane:Facility");
    FuelType.OtherFuel1FacilityIndex = GetMeterIndex(state, "OtherFuel1:Facility");
    FuelType.OtherFuel2FacilityIndex = GetMeterIndex(state, "OtherFuel2:Facility");
    FuelType.ElecProducedFacilityIndex = GetMeterIndex(state, "ElectricityProduced:Facility");
    FuelType.SteamFacilityIndex = GetMeterIndex(state, "Steam:Facility");
    FuelType.ElecPurchasedFacilityIndex = GetMeterIndex(state, "ElectricityPurchased:Facility");
    FuelType.ElecSurplusSoldFacilityIndex = GetMeterIndex(state, "ElectricitySurplusSold:Facility");

    if (state.dataPollutionModule->PollutionReportSetup) { // only do this if reporting on the pollution
        // Need to go through all of the Fuel Types and make sure a Fuel Factor was found for each type of energy being simulated
        // Check for Electricity
        if (!Pollution.ElecCoef.FuelFactorUsed &&
            ((FuelType.ElecFacilityIndex > 0) || (FuelType.ElecProducedFacilityIndex > 0) || (FuelType.PurchCoolFacilityIndex > 0))) {
            ShowSevereError(state, cCurrentModuleObject + " Not Found or Fuel not specified For Pollution Calculation for ELECTRICITY");
            ErrorsFound = true;
        }
        // Check for Natural Gas
        if (!Pollution.NatGasCoef.FuelFactorUsed &&
            ((FuelType.NatGasFacilityIndex > 0) || (FuelType.PurchHeatFacilityIndex > 0) || (FuelType.SteamFacilityIndex > 0))) {
            ShowSevereError(state, cCurrentModuleObject + " Not Found or Fuel not specified For Pollution Calculation for NATURAL GAS");
            ErrorsFound = true;
        }
        // Check for FuelOilNo2 (Residual Oil)
        if (!Pollution.FuelOil2Coef.FuelFactorUsed && (FuelType.FuelOil2FacilityIndex > 0)) {
            ShowSevereError(state, cCurrentModuleObject + " Not Found or Fuel not specified For Pollution Calculation for FUEL OIL #2");
            ErrorsFound = true;
        }
        // Check for FuelOilNo1 (Distillate Oil)
        if (!Pollution.FuelOil1Coef.FuelFactorUsed && (FuelType.FuelOil1FacilityIndex > 0)) {
            ShowSevereError(state, cCurrentModuleObject + " Not Found or Fuel not specified For Pollution Calculation for FUEL OIL #1");
            ErrorsFound = true;
        }
        // Check for Coal
        if (!Pollution.CoalCoef.FuelFactorUsed && (FuelType.CoalFacilityIndex > 0)) {
            ShowSevereError(state, cCurrentModuleObject + " Not Found or Fuel not specified For Pollution Calculation for COAL");
            ErrorsFound = true;
        }
        // Check for Gasoline
        if (!Pollution.GasolineCoef.FuelFactorUsed && (FuelType.GasolineFacilityIndex > 0)) {
            ShowSevereError(state, cCurrentModuleObject + " Not Found or Fuel not specified For Pollution Calculation for GASOLINE");
            ErrorsFound = true;
        }
        // Check for Propane
        if (!Pollution.PropaneCoef.FuelFactorUsed && (FuelType.PropaneFacilityIndex > 0)) {
            ShowSevereError(state, cCurrentModuleObject + " Not Found or Fuel not specified For Pollution Calculation for PROPANE");
            ErrorsFound = true;
        }
        // Check for Diesel
        if (!Pollution.DieselCoef.FuelFactorUsed && (FuelType.DieselFacilityIndex > 0)) {
            ShowSevereError(state, cCurrentModuleObject + " Not Found or Fuel not specified For Pollution Calculation for DIESEL");
            ErrorsFound = true;
        }
        // Check for OtherFuel1
        if (!Pollution.OtherFuel1Coef.FuelFactorUsed && (FuelType.OtherFuel1FacilityIndex > 0)) {
            ShowSevereError(state, cCurrentModuleObject + " Not Found or Fuel not specified For Pollution Calculation for OTHERFUEL1");
            ErrorsFound = true;
        }
        // Check for OtherFuel2
        if (!Pollution.OtherFuel2Coef.FuelFactorUsed && (FuelType.OtherFuel2FacilityIndex > 0)) {
            ShowSevereError(state, cCurrentModuleObject + " Not Found or Fuel not specified For Pollution Calculation for OTHERFUEL2");
            ErrorsFound = true;
        }
    }

    if (ErrorsFound) {
        ShowFatalError(state, "Errors found in getting Pollution Calculation Reporting Input");
    }
}

void SetupPollutionMeterReporting(EnergyPlusData &state)
{

    // SUBROUTINE INFORMATION:
    //       AUTHOR         Richard Liesen
    //       DATE WRITTEN   August 2002
    //       MODIFIED       na
    //       RE-ENGINEERED  December 2003 RJL

    // PURPOSE OF THIS SUBROUTINE:
    // This subroutine is the input routines and Get routines

    // METHODOLOGY EMPLOYED:
    // Uses the status flags to trigger events.

    // SUBROUTINE LOCAL VARIABLE DECLARATIONS:
    int Loop;

    if (state.dataPollutionModule->GetInputFlagPollution) {
        GetPollutionFactorInput(state);
        state.dataPollutionModule->GetInputFlagPollution = false;
    }
    auto &Pollution = state.dataPollutionModule->Pollution;
    auto &FuelType = state.dataPollutionModule->FuelType;
    for (Loop = 1; Loop <= static_cast<int>(PollFactor::Num); ++Loop) {

        if (FuelType.FuelTypeNames(Loop).empty()) continue;

        {
            auto const SELECT_CASE_var(UtilityRoutines::MakeUPPERCase(FuelType.FuelTypeNames(Loop)));
            if (SELECT_CASE_var == "NATURALGAS") {
                // Pollutants from Natural Gas
                SetupOutputVariable(state,
                                    "Environmental Impact NaturalGas Source Energy",
                                    OutputProcessor::Unit::J,
                                    Pollution.NatGasComp.Source,
                                    OutputProcessor::SOVTimeStepType::System,
                                    OutputProcessor::SOVStoreType::Summed,
                                    "Site",
                                    _,
                                    "Source",
                                    "NaturalGasEmissions",
                                    _,
                                    "");
                SetupOutputVariable(state,
                                    "Environmental Impact NaturalGas CO2 Emissions Mass",
                                    OutputProcessor::Unit::kg,
                                    Pollution.NatGasComp.CO2Pollution,
                                    OutputProcessor::SOVTimeStepType::System,
                                    OutputProcessor::SOVStoreType::Summed,
                                    "Site",
                                    _,
                                    "CO2",
                                    "NaturalGasEmissions",
                                    _,
                                    "");
                SetupOutputVariable(state,
                                    "Environmental Impact NaturalGas CO Emissions Mass",
                                    OutputProcessor::Unit::kg,
                                    Pollution.NatGasComp.COPollution,
                                    OutputProcessor::SOVTimeStepType::System,
                                    OutputProcessor::SOVStoreType::Summed,
                                    "Site",
                                    _,
                                    "CO",
                                    "NaturalGasEmissions",
                                    _,
                                    "");
                SetupOutputVariable(state,
                                    "Environmental Impact NaturalGas CH4 Emissions Mass",
                                    OutputProcessor::Unit::kg,
                                    Pollution.NatGasComp.CH4Pollution,
                                    OutputProcessor::SOVTimeStepType::System,
                                    OutputProcessor::SOVStoreType::Summed,
                                    "Site",
                                    _,
                                    "CH4",
                                    "NaturalGasEmissions",
                                    _,
                                    "");
                SetupOutputVariable(state,
                                    "Environmental Impact NaturalGas NOx Emissions Mass",
                                    OutputProcessor::Unit::kg,
                                    Pollution.NatGasComp.NOxPollution,
                                    OutputProcessor::SOVTimeStepType::System,
                                    OutputProcessor::SOVStoreType::Summed,
                                    "Site",
                                    _,
                                    "NOx",
                                    "NaturalGasEmissions",
                                    _,
                                    "");
                SetupOutputVariable(state,
                                    "Environmental Impact NaturalGas N2O Emissions Mass",
                                    OutputProcessor::Unit::kg,
                                    Pollution.NatGasComp.N2OPollution,
                                    OutputProcessor::SOVTimeStepType::System,
                                    OutputProcessor::SOVStoreType::Summed,
                                    "Site",
                                    _,
                                    "N2O",
                                    "NaturalGasEmissions",
                                    _,
                                    "");
                SetupOutputVariable(state,
                                    "Environmental Impact NaturalGas SO2 Emissions Mass",
                                    OutputProcessor::Unit::kg,
                                    Pollution.NatGasComp.SO2Pollution,
                                    OutputProcessor::SOVTimeStepType::System,
                                    OutputProcessor::SOVStoreType::Summed,
                                    "Site",
                                    _,
                                    "SO2",
                                    "NaturalGasEmissions",
                                    _,
                                    "");
                SetupOutputVariable(state,
                                    "Environmental Impact NaturalGas PM Emissions Mass",
                                    OutputProcessor::Unit::kg,
                                    Pollution.NatGasComp.PMPollution,
                                    OutputProcessor::SOVTimeStepType::System,
                                    OutputProcessor::SOVStoreType::Summed,
                                    "Site",
                                    _,
                                    "PM",
                                    "NaturalGasEmissions",
                                    _,
                                    "");
                SetupOutputVariable(state,
                                    "Environmental Impact NaturalGas PM10 Emissions Mass",
                                    OutputProcessor::Unit::kg,
                                    Pollution.NatGasComp.PM10Pollution,
                                    OutputProcessor::SOVTimeStepType::System,
                                    OutputProcessor::SOVStoreType::Summed,
                                    "Site",
                                    _,
                                    "PM10",
                                    "NaturalGasEmissions",
                                    _,
                                    "");
                SetupOutputVariable(state,
                                    "Environmental Impact NaturalGas PM2.5 Emissions Mass",
                                    OutputProcessor::Unit::kg,
                                    Pollution.NatGasComp.PM25Pollution,
                                    OutputProcessor::SOVTimeStepType::System,
                                    OutputProcessor::SOVStoreType::Summed,
                                    "Site",
                                    _,
                                    "PM2.5",
                                    "NaturalGasEmissions",
                                    _,
                                    "");
                SetupOutputVariable(state,
                                    "Environmental Impact NaturalGas NH3 Emissions Mass",
                                    OutputProcessor::Unit::kg,
                                    Pollution.NatGasComp.NH3Pollution,
                                    OutputProcessor::SOVTimeStepType::System,
                                    OutputProcessor::SOVStoreType::Summed,
                                    "Site",
                                    _,
                                    "NH3",
                                    "NaturalGasEmissions",
                                    _,
                                    "");
                SetupOutputVariable(state,
                                    "Environmental Impact NaturalGas NMVOC Emissions Mass",
                                    OutputProcessor::Unit::kg,
                                    Pollution.NatGasComp.NMVOCPollution,
                                    OutputProcessor::SOVTimeStepType::System,
                                    OutputProcessor::SOVStoreType::Summed,
                                    "Site",
                                    _,
                                    "NMVOC",
                                    "NaturalGasEmissions",
                                    _,
                                    "");
                SetupOutputVariable(state,
                                    "Environmental Impact NaturalGas Hg Emissions Mass",
                                    OutputProcessor::Unit::kg,
                                    Pollution.NatGasComp.HgPollution,
                                    OutputProcessor::SOVTimeStepType::System,
                                    OutputProcessor::SOVStoreType::Summed,
                                    "Site",
                                    _,
                                    "Hg",
                                    "NaturalGasEmissions",
                                    _,
                                    "");
                SetupOutputVariable(state,
                                    "Environmental Impact NaturalGas Pb Emissions Mass",
                                    OutputProcessor::Unit::kg,
                                    Pollution.NatGasComp.PbPollution,
                                    OutputProcessor::SOVTimeStepType::System,
                                    OutputProcessor::SOVStoreType::Summed,
                                    "Site",
                                    _,
                                    "Pb",
                                    "NaturalGasEmissions",
                                    _,
                                    "");
                SetupOutputVariable(state,
                                    "Environmental Impact NaturalGas Water Consumption Volume",
                                    OutputProcessor::Unit::L,
                                    Pollution.NatGasComp.WaterPollution,
                                    OutputProcessor::SOVTimeStepType::System,
                                    OutputProcessor::SOVStoreType::Summed,
                                    "Site",
                                    _,
                                    "WaterEnvironmentalFactors",
                                    "NaturalGasEmissions",
                                    _,
                                    "");
                SetupOutputVariable(state,
                                    "Environmental Impact NaturalGas Nuclear High Level Waste Mass",
                                    OutputProcessor::Unit::kg,
                                    Pollution.NatGasComp.NucHiPollution,
                                    OutputProcessor::SOVTimeStepType::System,
                                    OutputProcessor::SOVStoreType::Summed,
                                    "Site",
                                    _,
                                    "Nuclear High",
                                    "NaturalGasEmissions",
                                    _,
                                    "");
                SetupOutputVariable(state,
                                    "Environmental Impact NaturalGas Nuclear Low Level Waste Volume",
                                    OutputProcessor::Unit::m3,
                                    Pollution.NatGasComp.NucLoPollution,
                                    OutputProcessor::SOVTimeStepType::System,
                                    OutputProcessor::SOVStoreType::Summed,
                                    "Site",
                                    _,
                                    "Nuclear Low",
                                    "NaturalGasEmissions",
                                    _,
                                    "");

            } else if (SELECT_CASE_var == "FUELOILNO2") {
                // Pollutants from FuelOilNo2
                SetupOutputVariable(state,
                                    "Environmental Impact FuelOilNo2 Source Energy",
                                    OutputProcessor::Unit::J,
                                    Pollution.FuelOil2Comp.Source,
                                    OutputProcessor::SOVTimeStepType::System,
                                    OutputProcessor::SOVStoreType::Summed,
                                    "Site",
                                    _,
                                    "Source",
                                    "FuelOilNo2Emissions",
                                    _,
                                    "");
                SetupOutputVariable(state,
                                    "Environmental Impact FuelOilNo2 CO2 Emissions Mass",
                                    OutputProcessor::Unit::kg,
                                    Pollution.FuelOil2Comp.CO2Pollution,
                                    OutputProcessor::SOVTimeStepType::System,
                                    OutputProcessor::SOVStoreType::Summed,
                                    "Site",
                                    _,
                                    "CO2",
                                    "FuelOilNo2Emissions",
                                    _,
                                    "");
                SetupOutputVariable(state,
                                    "Environmental Impact FuelOilNo2 CO Emissions Mass",
                                    OutputProcessor::Unit::kg,
                                    Pollution.FuelOil2Comp.COPollution,
                                    OutputProcessor::SOVTimeStepType::System,
                                    OutputProcessor::SOVStoreType::Summed,
                                    "Site",
                                    _,
                                    "CO",
                                    "FuelOilNo2Emissions",
                                    _,
                                    "");
                SetupOutputVariable(state,
                                    "Environmental Impact FuelOilNo2 CH4 Emissions Mass",
                                    OutputProcessor::Unit::kg,
                                    Pollution.FuelOil2Comp.CH4Pollution,
                                    OutputProcessor::SOVTimeStepType::System,
                                    OutputProcessor::SOVStoreType::Summed,
                                    "Site",
                                    _,
                                    "CH4",
                                    "FuelOilNo2Emissions",
                                    _,
                                    "");
                SetupOutputVariable(state,
                                    "Environmental Impact FuelOilNo2 NOx Emissions Mass",
                                    OutputProcessor::Unit::kg,
                                    Pollution.FuelOil2Comp.NOxPollution,
                                    OutputProcessor::SOVTimeStepType::System,
                                    OutputProcessor::SOVStoreType::Summed,
                                    "Site",
                                    _,
                                    "NOx",
                                    "FuelOilNo2Emissions",
                                    _,
                                    "");
                SetupOutputVariable(state,
                                    "Environmental Impact FuelOilNo2 N2O Emissions Mass",
                                    OutputProcessor::Unit::kg,
                                    Pollution.FuelOil2Comp.N2OPollution,
                                    OutputProcessor::SOVTimeStepType::System,
                                    OutputProcessor::SOVStoreType::Summed,
                                    "Site",
                                    _,
                                    "N2O",
                                    "FuelOilNo2Emissions",
                                    _,
                                    "");
                SetupOutputVariable(state,
                                    "Environmental Impact FuelOilNo2 SO2 Emissions Mass",
                                    OutputProcessor::Unit::kg,
                                    Pollution.FuelOil2Comp.SO2Pollution,
                                    OutputProcessor::SOVTimeStepType::System,
                                    OutputProcessor::SOVStoreType::Summed,
                                    "Site",
                                    _,
                                    "SO2",
                                    "FuelOilNo2Emissions",
                                    _,
                                    "");
                SetupOutputVariable(state,
                                    "Environmental Impact FuelOilNo2 PM Emissions Mass",
                                    OutputProcessor::Unit::kg,
                                    Pollution.FuelOil2Comp.PMPollution,
                                    OutputProcessor::SOVTimeStepType::System,
                                    OutputProcessor::SOVStoreType::Summed,
                                    "Site",
                                    _,
                                    "PM",
                                    "FuelOilNo2Emissions",
                                    _,
                                    "");
                SetupOutputVariable(state,
                                    "Environmental Impact FuelOilNo2 PM10 Emissions Mass",
                                    OutputProcessor::Unit::kg,
                                    Pollution.FuelOil2Comp.PM10Pollution,
                                    OutputProcessor::SOVTimeStepType::System,
                                    OutputProcessor::SOVStoreType::Summed,
                                    "Site",
                                    _,
                                    "PM10",
                                    "FuelOilNo2Emissions",
                                    _,
                                    "");
                SetupOutputVariable(state,
                                    "Environmental Impact FuelOilNo2 PM2.5 Emissions Mass",
                                    OutputProcessor::Unit::kg,
                                    Pollution.FuelOil2Comp.PM25Pollution,
                                    OutputProcessor::SOVTimeStepType::System,
                                    OutputProcessor::SOVStoreType::Summed,
                                    "Site",
                                    _,
                                    "PM2.5",
                                    "FuelOilNo2Emissions",
                                    _,
                                    "");
                SetupOutputVariable(state,
                                    "Environmental Impact FuelOilNo2 NH3 Emissions Mass",
                                    OutputProcessor::Unit::kg,
                                    Pollution.FuelOil2Comp.NH3Pollution,
                                    OutputProcessor::SOVTimeStepType::System,
                                    OutputProcessor::SOVStoreType::Summed,
                                    "Site",
                                    _,
                                    "NH3",
                                    "FuelOilNo2Emissions",
                                    _,
                                    "");
                SetupOutputVariable(state,
                                    "Environmental Impact FuelOilNo2 NMVOC Emissions Mass",
                                    OutputProcessor::Unit::kg,
                                    Pollution.FuelOil2Comp.NMVOCPollution,
                                    OutputProcessor::SOVTimeStepType::System,
                                    OutputProcessor::SOVStoreType::Summed,
                                    "Site",
                                    _,
                                    "NMVOC",
                                    "FuelOilNo2Emissions",
                                    _,
                                    "");
                SetupOutputVariable(state,
                                    "Environmental Impact FuelOilNo2 Hg Emissions Mass",
                                    OutputProcessor::Unit::kg,
                                    Pollution.FuelOil2Comp.HgPollution,
                                    OutputProcessor::SOVTimeStepType::System,
                                    OutputProcessor::SOVStoreType::Summed,
                                    "Site",
                                    _,
                                    "Hg",
                                    "FuelOilNo2Emissions",
                                    _,
                                    "");
                SetupOutputVariable(state,
                                    "Environmental Impact FuelOilNo2 Pb Emissions Mass",
                                    OutputProcessor::Unit::kg,
                                    Pollution.FuelOil2Comp.PbPollution,
                                    OutputProcessor::SOVTimeStepType::System,
                                    OutputProcessor::SOVStoreType::Summed,
                                    "Site",
                                    _,
                                    "Pb",
                                    "FuelOilNo2Emissions",
                                    _,
                                    "");
                SetupOutputVariable(state,
                                    "Environmental Impact FuelOilNo2 Water Consumption Volume",
                                    OutputProcessor::Unit::L,
                                    Pollution.FuelOil2Comp.WaterPollution,
                                    OutputProcessor::SOVTimeStepType::System,
                                    OutputProcessor::SOVStoreType::Summed,
                                    "Site",
                                    _,
                                    "WaterEnvironmentalFactors",
                                    "FuelOilNo2Emissions",
                                    _,
                                    "");
                SetupOutputVariable(state,
                                    "Environmental Impact FuelOilNo2 Nuclear High Level Waste Mass",
                                    OutputProcessor::Unit::kg,
                                    Pollution.FuelOil2Comp.NucHiPollution,
                                    OutputProcessor::SOVTimeStepType::System,
                                    OutputProcessor::SOVStoreType::Summed,
                                    "Site",
                                    _,
                                    "Nuclear High",
                                    "FuelOilNo2Emissions",
                                    _,
                                    "");
                SetupOutputVariable(state,
                                    "Environmental Impact FuelOilNo2 Nuclear Low Level Waste Volume",
                                    OutputProcessor::Unit::m3,
                                    Pollution.FuelOil2Comp.NucLoPollution,
                                    OutputProcessor::SOVTimeStepType::System,
                                    OutputProcessor::SOVStoreType::Summed,
                                    "Site",
                                    _,
                                    "Nuclear Low",
                                    "FuelOilNo2Emissions",
                                    _,
                                    "");

            } else if (SELECT_CASE_var == "FUELOILNO1") {
                // Pollutants from FuelOilNo1
                SetupOutputVariable(state,
                                    "Environmental Impact FuelOilNo1 Source Energy",
                                    OutputProcessor::Unit::J,
                                    Pollution.FuelOil1Comp.Source,
                                    OutputProcessor::SOVTimeStepType::System,
                                    OutputProcessor::SOVStoreType::Summed,
                                    "Site",
                                    _,
                                    "Source",
                                    "FuelOilNo1Emissions",
                                    _,
                                    "");
                SetupOutputVariable(state,
                                    "Environmental Impact FuelOilNo1 CO2 Emissions Mass",
                                    OutputProcessor::Unit::kg,
                                    Pollution.FuelOil1Comp.CO2Pollution,
                                    OutputProcessor::SOVTimeStepType::System,
                                    OutputProcessor::SOVStoreType::Summed,
                                    "Site",
                                    _,
                                    "CO2",
                                    "FuelOilNo1Emissions",
                                    _,
                                    "");
                SetupOutputVariable(state,
                                    "Environmental Impact FuelOilNo1 CO Emissions Mass",
                                    OutputProcessor::Unit::kg,
                                    Pollution.FuelOil1Comp.COPollution,
                                    OutputProcessor::SOVTimeStepType::System,
                                    OutputProcessor::SOVStoreType::Summed,
                                    "Site",
                                    _,
                                    "CO",
                                    "FuelOilNo1Emissions",
                                    _,
                                    "");
                SetupOutputVariable(state,
                                    "Environmental Impact FuelOilNo1 CH4 Emissions Mass",
                                    OutputProcessor::Unit::kg,
                                    Pollution.FuelOil1Comp.CH4Pollution,
                                    OutputProcessor::SOVTimeStepType::System,
                                    OutputProcessor::SOVStoreType::Summed,
                                    "Site",
                                    _,
                                    "CH4",
                                    "FuelOilNo1Emissions",
                                    _,
                                    "");
                SetupOutputVariable(state,
                                    "Environmental Impact FuelOilNo1 NOx Emissions Mass",
                                    OutputProcessor::Unit::kg,
                                    Pollution.FuelOil1Comp.NOxPollution,
                                    OutputProcessor::SOVTimeStepType::System,
                                    OutputProcessor::SOVStoreType::Summed,
                                    "Site",
                                    _,
                                    "NOx",
                                    "FuelOilNo1Emissions",
                                    _,
                                    "");
                SetupOutputVariable(state,
                                    "Environmental Impact FuelOilNo1 N2O Emissions Mass",
                                    OutputProcessor::Unit::kg,
                                    Pollution.FuelOil1Comp.N2OPollution,
                                    OutputProcessor::SOVTimeStepType::System,
                                    OutputProcessor::SOVStoreType::Summed,
                                    "Site",
                                    _,
                                    "N2O",
                                    "FuelOilNo1Emissions",
                                    _,
                                    "");
                SetupOutputVariable(state,
                                    "Environmental Impact FuelOilNo1 SO2 Emissions Mass",
                                    OutputProcessor::Unit::kg,
                                    Pollution.FuelOil1Comp.SO2Pollution,
                                    OutputProcessor::SOVTimeStepType::System,
                                    OutputProcessor::SOVStoreType::Summed,
                                    "Site",
                                    _,
                                    "SO2",
                                    "FuelOilNo1Emissions",
                                    _,
                                    "");
                SetupOutputVariable(state,
                                    "Environmental Impact FuelOilNo1 PM Emissions Mass",
                                    OutputProcessor::Unit::kg,
                                    Pollution.FuelOil1Comp.PMPollution,
                                    OutputProcessor::SOVTimeStepType::System,
                                    OutputProcessor::SOVStoreType::Summed,
                                    "Site",
                                    _,
                                    "PM",
                                    "FuelOilNo1Emissions",
                                    _,
                                    "");
                SetupOutputVariable(state,
                                    "Environmental Impact FuelOilNo1 PM10 Emissions Mass",
                                    OutputProcessor::Unit::kg,
                                    Pollution.FuelOil1Comp.PM10Pollution,
                                    OutputProcessor::SOVTimeStepType::System,
                                    OutputProcessor::SOVStoreType::Summed,
                                    "Site",
                                    _,
                                    "PM10",
                                    "FuelOilNo1Emissions",
                                    _,
                                    "");
                SetupOutputVariable(state,
                                    "Environmental Impact FuelOilNo1 PM2.5 Emissions Mass",
                                    OutputProcessor::Unit::kg,
                                    Pollution.FuelOil1Comp.PM25Pollution,
                                    OutputProcessor::SOVTimeStepType::System,
                                    OutputProcessor::SOVStoreType::Summed,
                                    "Site",
                                    _,
                                    "PM2.5",
                                    "FuelOilNo1Emissions",
                                    _,
                                    "");
                SetupOutputVariable(state,
                                    "Environmental Impact FuelOilNo1 NH3 Emissions Mass",
                                    OutputProcessor::Unit::kg,
                                    Pollution.FuelOil1Comp.NH3Pollution,
                                    OutputProcessor::SOVTimeStepType::System,
                                    OutputProcessor::SOVStoreType::Summed,
                                    "Site",
                                    _,
                                    "NH3",
                                    "FuelOilNo1Emissions",
                                    _,
                                    "");
                SetupOutputVariable(state,
                                    "Environmental Impact FuelOilNo1 NMVOC Emissions Mass",
                                    OutputProcessor::Unit::kg,
                                    Pollution.FuelOil1Comp.NMVOCPollution,
                                    OutputProcessor::SOVTimeStepType::System,
                                    OutputProcessor::SOVStoreType::Summed,
                                    "Site",
                                    _,
                                    "NMVOC",
                                    "FuelOilNo1Emissions",
                                    _,
                                    "");
                SetupOutputVariable(state,
                                    "Environmental Impact FuelOilNo1 Hg Emissions Mass",
                                    OutputProcessor::Unit::kg,
                                    Pollution.FuelOil1Comp.HgPollution,
                                    OutputProcessor::SOVTimeStepType::System,
                                    OutputProcessor::SOVStoreType::Summed,
                                    "Site",
                                    _,
                                    "Hg",
                                    "FuelOilNo1Emissions",
                                    _,
                                    "");
                SetupOutputVariable(state,
                                    "Environmental Impact FuelOilNo1 Pb Emissions Mass",
                                    OutputProcessor::Unit::kg,
                                    Pollution.FuelOil1Comp.PbPollution,
                                    OutputProcessor::SOVTimeStepType::System,
                                    OutputProcessor::SOVStoreType::Summed,
                                    "Site",
                                    _,
                                    "Pb",
                                    "FuelOilNo1Emissions",
                                    _,
                                    "");
                SetupOutputVariable(state,
                                    "Environmental Impact FuelOilNo1 Water Consumption Volume",
                                    OutputProcessor::Unit::L,
                                    Pollution.FuelOil1Comp.WaterPollution,
                                    OutputProcessor::SOVTimeStepType::System,
                                    OutputProcessor::SOVStoreType::Summed,
                                    "Site",
                                    _,
                                    "WaterEnvironmentalFactors",
                                    "FuelOilNo1Emissions",
                                    _,
                                    "");
                SetupOutputVariable(state,
                                    "Environmental Impact FuelOilNo1 Nuclear High Level Waste Mass",
                                    OutputProcessor::Unit::kg,
                                    Pollution.FuelOil1Comp.NucHiPollution,
                                    OutputProcessor::SOVTimeStepType::System,
                                    OutputProcessor::SOVStoreType::Summed,
                                    "Site",
                                    _,
                                    "Nuclear High",
                                    "FuelOilNo1Emissions",
                                    _,
                                    "");
                SetupOutputVariable(state,
                                    "Environmental Impact FuelOilNo1 Nuclear Low Level Waste Volume",
                                    OutputProcessor::Unit::m3,
                                    Pollution.FuelOil1Comp.NucLoPollution,
                                    OutputProcessor::SOVTimeStepType::System,
                                    OutputProcessor::SOVStoreType::Summed,
                                    "Site",
                                    _,
                                    "Nuclear Low",
                                    "FuelOilNo1Emissions",
                                    _,
                                    "");

            } else if (SELECT_CASE_var == "COAL") {
                // Pollutants from Coal
                SetupOutputVariable(state,
                                    "Environmental Impact Coal Source Energy",
                                    OutputProcessor::Unit::J,
                                    Pollution.CoalComp.Source,
                                    OutputProcessor::SOVTimeStepType::System,
                                    OutputProcessor::SOVStoreType::Summed,
                                    "Site",
                                    _,
                                    "Source",
                                    "CoalEmissions",
                                    _,
                                    "");
                SetupOutputVariable(state,
                                    "Environmental Impact Coal CO2 Emissions Mass",
                                    OutputProcessor::Unit::kg,
                                    Pollution.CoalComp.CO2Pollution,
                                    OutputProcessor::SOVTimeStepType::System,
                                    OutputProcessor::SOVStoreType::Summed,
                                    "Site",
                                    _,
                                    "CO2",
                                    "CoalEmissions",
                                    _,
                                    "");
                SetupOutputVariable(state,
                                    "Environmental Impact Coal CO Emissions Mass",
                                    OutputProcessor::Unit::kg,
                                    Pollution.CoalComp.COPollution,
                                    OutputProcessor::SOVTimeStepType::System,
                                    OutputProcessor::SOVStoreType::Summed,
                                    "Site",
                                    _,
                                    "CO",
                                    "CoalEmissions",
                                    _,
                                    "");
                SetupOutputVariable(state,
                                    "Environmental Impact Coal CH4 Emissions Mass",
                                    OutputProcessor::Unit::kg,
                                    Pollution.CoalComp.CH4Pollution,
                                    OutputProcessor::SOVTimeStepType::System,
                                    OutputProcessor::SOVStoreType::Summed,
                                    "Site",
                                    _,
                                    "CH4",
                                    "CoalEmissions",
                                    _,
                                    "");
                SetupOutputVariable(state,
                                    "Environmental Impact Coal NOx Emissions Mass",
                                    OutputProcessor::Unit::kg,
                                    Pollution.CoalComp.NOxPollution,
                                    OutputProcessor::SOVTimeStepType::System,
                                    OutputProcessor::SOVStoreType::Summed,
                                    "Site",
                                    _,
                                    "NOx",
                                    "CoalEmissions",
                                    _,
                                    "");
                SetupOutputVariable(state,
                                    "Environmental Impact Coal N2O Emissions Mass",
                                    OutputProcessor::Unit::kg,
                                    Pollution.CoalComp.N2OPollution,
                                    OutputProcessor::SOVTimeStepType::System,
                                    OutputProcessor::SOVStoreType::Summed,
                                    "Site",
                                    _,
                                    "N2O",
                                    "CoalEmissions",
                                    _,
                                    "");
                SetupOutputVariable(state,
                                    "Environmental Impact Coal SO2 Emissions Mass",
                                    OutputProcessor::Unit::kg,
                                    Pollution.CoalComp.SO2Pollution,
                                    OutputProcessor::SOVTimeStepType::System,
                                    OutputProcessor::SOVStoreType::Summed,
                                    "Site",
                                    _,
                                    "SO2",
                                    "CoalEmissions",
                                    _,
                                    "");
                SetupOutputVariable(state,
                                    "Environmental Impact Coal PM Emissions Mass",
                                    OutputProcessor::Unit::kg,
                                    Pollution.CoalComp.PMPollution,
                                    OutputProcessor::SOVTimeStepType::System,
                                    OutputProcessor::SOVStoreType::Summed,
                                    "Site",
                                    _,
                                    "PM",
                                    "CoalEmissions",
                                    _,
                                    "");
                SetupOutputVariable(state,
                                    "Environmental Impact Coal PM10 Emissions Mass",
                                    OutputProcessor::Unit::kg,
                                    Pollution.CoalComp.PM10Pollution,
                                    OutputProcessor::SOVTimeStepType::System,
                                    OutputProcessor::SOVStoreType::Summed,
                                    "Site",
                                    _,
                                    "PM10",
                                    "CoalEmissions",
                                    _,
                                    "");
                SetupOutputVariable(state,
                                    "Environmental Impact Coal PM2.5 Emissions Mass",
                                    OutputProcessor::Unit::kg,
                                    Pollution.CoalComp.PM25Pollution,
                                    OutputProcessor::SOVTimeStepType::System,
                                    OutputProcessor::SOVStoreType::Summed,
                                    "Site",
                                    _,
                                    "PM2.5",
                                    "CoalEmissions",
                                    _,
                                    "");
                SetupOutputVariable(state,
                                    "Environmental Impact Coal NH3 Emissions Mass",
                                    OutputProcessor::Unit::kg,
                                    Pollution.CoalComp.NH3Pollution,
                                    OutputProcessor::SOVTimeStepType::System,
                                    OutputProcessor::SOVStoreType::Summed,
                                    "Site",
                                    _,
                                    "NH3",
                                    "CoalEmissions",
                                    _,
                                    "");
                SetupOutputVariable(state,
                                    "Environmental Impact Coal NMVOC Emissions Mass",
                                    OutputProcessor::Unit::kg,
                                    Pollution.CoalComp.NMVOCPollution,
                                    OutputProcessor::SOVTimeStepType::System,
                                    OutputProcessor::SOVStoreType::Summed,
                                    "Site",
                                    _,
                                    "NMVOC",
                                    "CoalEmissions",
                                    _,
                                    "");
                SetupOutputVariable(state,
                                    "Environmental Impact Coal Hg Emissions Mass",
                                    OutputProcessor::Unit::kg,
                                    Pollution.CoalComp.HgPollution,
                                    OutputProcessor::SOVTimeStepType::System,
                                    OutputProcessor::SOVStoreType::Summed,
                                    "Site",
                                    _,
                                    "Hg",
                                    "CoalEmissions",
                                    _,
                                    "");
                SetupOutputVariable(state,
                                    "Environmental Impact Coal Pb Emissions Mass",
                                    OutputProcessor::Unit::kg,
                                    Pollution.CoalComp.PbPollution,
                                    OutputProcessor::SOVTimeStepType::System,
                                    OutputProcessor::SOVStoreType::Summed,
                                    "Site",
                                    _,
                                    "Pb",
                                    "CoalEmissions",
                                    _,
                                    "");
                SetupOutputVariable(state,
                                    "Environmental Impact Coal Water Consumption Volume",
                                    OutputProcessor::Unit::L,
                                    Pollution.CoalComp.WaterPollution,
                                    OutputProcessor::SOVTimeStepType::System,
                                    OutputProcessor::SOVStoreType::Summed,
                                    "Site",
                                    _,
                                    "WaterEnvironmentalFactors",
                                    "CoalEmissions",
                                    _,
                                    "");
                SetupOutputVariable(state,
                                    "Environmental Impact Coal Nuclear High Level Waste Mass",
                                    OutputProcessor::Unit::kg,
                                    Pollution.CoalComp.NucHiPollution,
                                    OutputProcessor::SOVTimeStepType::System,
                                    OutputProcessor::SOVStoreType::Summed,
                                    "Site",
                                    _,
                                    "Nuclear High",
                                    "CoalEmissions",
                                    _,
                                    "");
                SetupOutputVariable(state,
                                    "Environmental Impact Coal Nuclear Low Level Waste Volume",
                                    OutputProcessor::Unit::m3,
                                    Pollution.CoalComp.NucLoPollution,
                                    OutputProcessor::SOVTimeStepType::System,
                                    OutputProcessor::SOVStoreType::Summed,
                                    "Site",
                                    _,
                                    "Nuclear Low",
                                    "CoalEmissions",
                                    _,
                                    "");

            } else if (SELECT_CASE_var == "ELECTRICITY") {
                // Pollutants from Electricity
                SetupOutputVariable(state,
                                    "Environmental Impact Electricity Source Energy",
                                    OutputProcessor::Unit::J,
                                    Pollution.ElecComp.Source,
                                    OutputProcessor::SOVTimeStepType::System,
                                    OutputProcessor::SOVStoreType::Summed,
                                    "Site",
                                    _,
                                    "Source",
                                    "ElectricityEmissions",
                                    _,
                                    "");
                SetupOutputVariable(state,
                                    "Environmental Impact Electricity CO2 Emissions Mass",
                                    OutputProcessor::Unit::kg,
                                    Pollution.ElecComp.CO2Pollution,
                                    OutputProcessor::SOVTimeStepType::System,
                                    OutputProcessor::SOVStoreType::Summed,
                                    "Site",
                                    _,
                                    "CO2",
                                    "ElectricityEmissions",
                                    _,
                                    "");
                SetupOutputVariable(state,
                                    "Environmental Impact Electricity CO Emissions Mass",
                                    OutputProcessor::Unit::kg,
                                    Pollution.ElecComp.COPollution,
                                    OutputProcessor::SOVTimeStepType::System,
                                    OutputProcessor::SOVStoreType::Summed,
                                    "Site",
                                    _,
                                    "CO",
                                    "ElectricityEmissions",
                                    _,
                                    "");
                SetupOutputVariable(state,
                                    "Environmental Impact Electricity CH4 Emissions Mass",
                                    OutputProcessor::Unit::kg,
                                    Pollution.ElecComp.CH4Pollution,
                                    OutputProcessor::SOVTimeStepType::System,
                                    OutputProcessor::SOVStoreType::Summed,
                                    "Site",
                                    _,
                                    "CH4",
                                    "ElectricityEmissions",
                                    _,
                                    "");
                SetupOutputVariable(state,
                                    "Environmental Impact Electricity NOx Emissions Mass",
                                    OutputProcessor::Unit::kg,
                                    Pollution.ElecComp.NOxPollution,
                                    OutputProcessor::SOVTimeStepType::System,
                                    OutputProcessor::SOVStoreType::Summed,
                                    "Site",
                                    _,
                                    "NOx",
                                    "ElectricityEmissions",
                                    _,
                                    "");
                SetupOutputVariable(state,
                                    "Environmental Impact Electricity N2O Emissions Mass",
                                    OutputProcessor::Unit::kg,
                                    Pollution.ElecComp.N2OPollution,
                                    OutputProcessor::SOVTimeStepType::System,
                                    OutputProcessor::SOVStoreType::Summed,
                                    "Site",
                                    _,
                                    "N2O",
                                    "ElectricityEmissions",
                                    _,
                                    "");
                SetupOutputVariable(state,
                                    "Environmental Impact Electricity SO2 Emissions Mass",
                                    OutputProcessor::Unit::kg,
                                    Pollution.ElecComp.SO2Pollution,
                                    OutputProcessor::SOVTimeStepType::System,
                                    OutputProcessor::SOVStoreType::Summed,
                                    "Site",
                                    _,
                                    "SO2",
                                    "ElectricityEmissions",
                                    _,
                                    "");
                SetupOutputVariable(state,
                                    "Environmental Impact Electricity PM Emissions Mass",
                                    OutputProcessor::Unit::kg,
                                    Pollution.ElecComp.PMPollution,
                                    OutputProcessor::SOVTimeStepType::System,
                                    OutputProcessor::SOVStoreType::Summed,
                                    "Site",
                                    _,
                                    "PM",
                                    "ElectricityEmissions",
                                    _,
                                    "");
                SetupOutputVariable(state,
                                    "Environmental Impact Electricity PM10 Emissions Mass",
                                    OutputProcessor::Unit::kg,
                                    Pollution.ElecComp.PM10Pollution,
                                    OutputProcessor::SOVTimeStepType::System,
                                    OutputProcessor::SOVStoreType::Summed,
                                    "Site",
                                    _,
                                    "PM10",
                                    "ElectricityEmissions",
                                    _,
                                    "");
                SetupOutputVariable(state,
                                    "Environmental Impact Electricity PM2.5 Emissions Mass",
                                    OutputProcessor::Unit::kg,
                                    Pollution.ElecComp.PM25Pollution,
                                    OutputProcessor::SOVTimeStepType::System,
                                    OutputProcessor::SOVStoreType::Summed,
                                    "Site",
                                    _,
                                    "PM2.5",
                                    "ElectricityEmissions",
                                    _,
                                    "");
                SetupOutputVariable(state,
                                    "Environmental Impact Electricity NH3 Emissions Mass",
                                    OutputProcessor::Unit::kg,
                                    Pollution.ElecComp.NH3Pollution,
                                    OutputProcessor::SOVTimeStepType::System,
                                    OutputProcessor::SOVStoreType::Summed,
                                    "Site",
                                    _,
                                    "NH3",
                                    "ElectricityEmissions",
                                    _,
                                    "");
                SetupOutputVariable(state,
                                    "Environmental Impact Electricity NMVOC Emissions Mass",
                                    OutputProcessor::Unit::kg,
                                    Pollution.ElecComp.NMVOCPollution,
                                    OutputProcessor::SOVTimeStepType::System,
                                    OutputProcessor::SOVStoreType::Summed,
                                    "Site",
                                    _,
                                    "NMVOC",
                                    "ElectricityEmissions",
                                    _,
                                    "");
                SetupOutputVariable(state,
                                    "Environmental Impact Electricity Hg Emissions Mass",
                                    OutputProcessor::Unit::kg,
                                    Pollution.ElecComp.HgPollution,
                                    OutputProcessor::SOVTimeStepType::System,
                                    OutputProcessor::SOVStoreType::Summed,
                                    "Site",
                                    _,
                                    "Hg",
                                    "ElectricityEmissions",
                                    _,
                                    "");
                SetupOutputVariable(state,
                                    "Environmental Impact Electricity Pb Emissions Mass",
                                    OutputProcessor::Unit::kg,
                                    Pollution.ElecComp.PbPollution,
                                    OutputProcessor::SOVTimeStepType::System,
                                    OutputProcessor::SOVStoreType::Summed,
                                    "Site",
                                    _,
                                    "Pb",
                                    "ElectricityEmissions",
                                    _,
                                    "");
                SetupOutputVariable(state,
                                    "Environmental Impact Electricity Water Consumption Volume",
                                    OutputProcessor::Unit::L,
                                    Pollution.ElecComp.WaterPollution,
                                    OutputProcessor::SOVTimeStepType::System,
                                    OutputProcessor::SOVStoreType::Summed,
                                    "Site",
                                    _,
                                    "WaterEnvironmentalFactors",
                                    "ElectricityEmissions",
                                    _,
                                    "");
                SetupOutputVariable(state,
                                    "Environmental Impact Electricity Nuclear High Level Waste Mass",
                                    OutputProcessor::Unit::kg,
                                    Pollution.ElecComp.NucHiPollution,
                                    OutputProcessor::SOVTimeStepType::System,
                                    OutputProcessor::SOVStoreType::Summed,
                                    "Site",
                                    _,
                                    "Nuclear High",
                                    "ElectricityEmissions",
                                    _,
                                    "");
                SetupOutputVariable(state,
                                    "Environmental Impact Electricity Nuclear Low Level Waste Volume",
                                    OutputProcessor::Unit::m3,
                                    Pollution.ElecComp.NucLoPollution,
                                    OutputProcessor::SOVTimeStepType::System,
                                    OutputProcessor::SOVStoreType::Summed,
                                    "Site",
                                    _,
                                    "Nuclear Low",
                                    "ElectricityEmissions",
                                    _,
                                    "");
                SetupOutputVariable(state,
                                    "Environmental Impact Purchased Electricity Source Energy",
                                    OutputProcessor::Unit::J,
                                    Pollution.ElecPurchComp.Source,
                                    OutputProcessor::SOVTimeStepType::System,
                                    OutputProcessor::SOVStoreType::Summed,
                                    "Site",
                                    _,
                                    "Source",
                                    "PurchasedElectricityEmissions",
                                    _,
                                    "");
                SetupOutputVariable(state,
                                    "Environmental Impact Surplus Sold Electricity Source",
                                    OutputProcessor::Unit::J,
                                    Pollution.ElecSurplusSoldComp.Source,
                                    OutputProcessor::SOVTimeStepType::System,
                                    OutputProcessor::SOVStoreType::Summed,
                                    "Site",
                                    _,
                                    "Source",
                                    "SoldElectricityEmissions",
                                    _,
                                    "");
            } else if (SELECT_CASE_var == "GASOLINE") {
                // Pollutants from Gasoline
                SetupOutputVariable(state,
                                    "Environmental Impact Gasoline Source Energy",
                                    OutputProcessor::Unit::J,
                                    Pollution.GasolineComp.Source,
                                    OutputProcessor::SOVTimeStepType::System,
                                    OutputProcessor::SOVStoreType::Summed,
                                    "Site",
                                    _,
                                    "Source",
                                    "GasolineEmissions",
                                    _,
                                    "");
                SetupOutputVariable(state,
                                    "Environmental Impact Gasoline CO2 Emissions Mass",
                                    OutputProcessor::Unit::kg,
                                    Pollution.GasolineComp.CO2Pollution,
                                    OutputProcessor::SOVTimeStepType::System,
                                    OutputProcessor::SOVStoreType::Summed,
                                    "Site",
                                    _,
                                    "CO2",
                                    "GasolineEmissions",
                                    _,
                                    "");
                SetupOutputVariable(state,
                                    "Environmental Impact Gasoline CO Emissions Mass",
                                    OutputProcessor::Unit::kg,
                                    Pollution.GasolineComp.COPollution,
                                    OutputProcessor::SOVTimeStepType::System,
                                    OutputProcessor::SOVStoreType::Summed,
                                    "Site",
                                    _,
                                    "CO",
                                    "GasolineEmissions",
                                    _,
                                    "");
                SetupOutputVariable(state,
                                    "Environmental Impact Gasoline CH4 Emissions Mass",
                                    OutputProcessor::Unit::kg,
                                    Pollution.GasolineComp.CH4Pollution,
                                    OutputProcessor::SOVTimeStepType::System,
                                    OutputProcessor::SOVStoreType::Summed,
                                    "Site",
                                    _,
                                    "CH4",
                                    "GasolineEmissions",
                                    _,
                                    "");
                SetupOutputVariable(state,
                                    "Environmental Impact Gasoline NOx Emissions Mass",
                                    OutputProcessor::Unit::kg,
                                    Pollution.GasolineComp.NOxPollution,
                                    OutputProcessor::SOVTimeStepType::System,
                                    OutputProcessor::SOVStoreType::Summed,
                                    "Site",
                                    _,
                                    "NOx",
                                    "GasolineEmissions",
                                    _,
                                    "");
                SetupOutputVariable(state,
                                    "Environmental Impact Gasoline N2O Emissions Mass",
                                    OutputProcessor::Unit::kg,
                                    Pollution.GasolineComp.N2OPollution,
                                    OutputProcessor::SOVTimeStepType::System,
                                    OutputProcessor::SOVStoreType::Summed,
                                    "Site",
                                    _,
                                    "N2O",
                                    "GasolineEmissions",
                                    _,
                                    "");
                SetupOutputVariable(state,
                                    "Environmental Impact Gasoline SO2 Emissions Mass",
                                    OutputProcessor::Unit::kg,
                                    Pollution.GasolineComp.SO2Pollution,
                                    OutputProcessor::SOVTimeStepType::System,
                                    OutputProcessor::SOVStoreType::Summed,
                                    "Site",
                                    _,
                                    "SO2",
                                    "GasolineEmissions",
                                    _,
                                    "");
                SetupOutputVariable(state,
                                    "Environmental Impact Gasoline PM Emissions Mass",
                                    OutputProcessor::Unit::kg,
                                    Pollution.GasolineComp.PMPollution,
                                    OutputProcessor::SOVTimeStepType::System,
                                    OutputProcessor::SOVStoreType::Summed,
                                    "Site",
                                    _,
                                    "PM",
                                    "GasolineEmissions",
                                    _,
                                    "");
                SetupOutputVariable(state,
                                    "Environmental Impact Gasoline PM10 Emissions Mass",
                                    OutputProcessor::Unit::kg,
                                    Pollution.GasolineComp.PM10Pollution,
                                    OutputProcessor::SOVTimeStepType::System,
                                    OutputProcessor::SOVStoreType::Summed,
                                    "Site",
                                    _,
                                    "PM10",
                                    "GasolineEmissions",
                                    _,
                                    "");
                SetupOutputVariable(state,
                                    "Environmental Impact Gasoline PM2.5 Emissions Mass",
                                    OutputProcessor::Unit::kg,
                                    Pollution.GasolineComp.PM25Pollution,
                                    OutputProcessor::SOVTimeStepType::System,
                                    OutputProcessor::SOVStoreType::Summed,
                                    "Site",
                                    _,
                                    "PM2.5",
                                    "GasolineEmissions",
                                    _,
                                    "");
                SetupOutputVariable(state,
                                    "Environmental Impact Gasoline NH3 Emissions Mass",
                                    OutputProcessor::Unit::kg,
                                    Pollution.GasolineComp.NH3Pollution,
                                    OutputProcessor::SOVTimeStepType::System,
                                    OutputProcessor::SOVStoreType::Summed,
                                    "Site",
                                    _,
                                    "NH3",
                                    "GasolineEmissions",
                                    _,
                                    "");
                SetupOutputVariable(state,
                                    "Environmental Impact Gasoline NMVOC Emissions Mass",
                                    OutputProcessor::Unit::kg,
                                    Pollution.GasolineComp.NMVOCPollution,
                                    OutputProcessor::SOVTimeStepType::System,
                                    OutputProcessor::SOVStoreType::Summed,
                                    "Site",
                                    _,
                                    "NMVOC",
                                    "GasolineEmissions",
                                    _,
                                    "");
                SetupOutputVariable(state,
                                    "Environmental Impact Gasoline Hg Emissions Mass",
                                    OutputProcessor::Unit::kg,
                                    Pollution.GasolineComp.HgPollution,
                                    OutputProcessor::SOVTimeStepType::System,
                                    OutputProcessor::SOVStoreType::Summed,
                                    "Site",
                                    _,
                                    "Hg",
                                    "GasolineEmissions",
                                    _,
                                    "");
                SetupOutputVariable(state,
                                    "Environmental Impact Gasoline Pb Emissions Mass",
                                    OutputProcessor::Unit::kg,
                                    Pollution.GasolineComp.PbPollution,
                                    OutputProcessor::SOVTimeStepType::System,
                                    OutputProcessor::SOVStoreType::Summed,
                                    "Site",
                                    _,
                                    "Pb",
                                    "GasolineEmissions",
                                    _,
                                    "");
                SetupOutputVariable(state,
                                    "Environmental Impact Gasoline Water Consumption Volume",
                                    OutputProcessor::Unit::L,
                                    Pollution.GasolineComp.WaterPollution,
                                    OutputProcessor::SOVTimeStepType::System,
                                    OutputProcessor::SOVStoreType::Summed,
                                    "Site",
                                    _,
                                    "WaterEnvironmentalFactors",
                                    "GasolineEmissions",
                                    _,
                                    "");
                SetupOutputVariable(state,
                                    "Environmental Impact Gasoline Nuclear High Level Waste Mass",
                                    OutputProcessor::Unit::kg,
                                    Pollution.GasolineComp.NucHiPollution,
                                    OutputProcessor::SOVTimeStepType::System,
                                    OutputProcessor::SOVStoreType::Summed,
                                    "Site",
                                    _,
                                    "Nuclear High",
                                    "GasolineEmissions",
                                    _,
                                    "");
                SetupOutputVariable(state,
                                    "Environmental Impact Gasoline Nuclear Low Level Waste Volume",
                                    OutputProcessor::Unit::m3,
                                    Pollution.GasolineComp.NucLoPollution,
                                    OutputProcessor::SOVTimeStepType::System,
                                    OutputProcessor::SOVStoreType::Summed,
                                    "Site",
                                    _,
                                    "Nuclear Low",
                                    "GasolineEmissions",
                                    _,
                                    "");

            } else if (SELECT_CASE_var == "PROPANE") {
                // Pollutants from Propane
                SetupOutputVariable(state,
                                    "Environmental Impact Propane Source Energy",
                                    OutputProcessor::Unit::J,
                                    Pollution.PropaneComp.Source,
                                    OutputProcessor::SOVTimeStepType::System,
                                    OutputProcessor::SOVStoreType::Summed,
                                    "Site",
                                    _,
                                    "Source",
                                    "PropaneEmissions",
                                    _,
                                    "");
                SetupOutputVariable(state,
                                    "Environmental Impact Propane CO2 Emissions Mass",
                                    OutputProcessor::Unit::kg,
                                    Pollution.PropaneComp.CO2Pollution,
                                    OutputProcessor::SOVTimeStepType::System,
                                    OutputProcessor::SOVStoreType::Summed,
                                    "Site",
                                    _,
                                    "CO2",
                                    "PropaneEmissions",
                                    _,
                                    "");
                SetupOutputVariable(state,
                                    "Environmental Impact Propane CO Emissions Mass",
                                    OutputProcessor::Unit::kg,
                                    Pollution.PropaneComp.COPollution,
                                    OutputProcessor::SOVTimeStepType::System,
                                    OutputProcessor::SOVStoreType::Summed,
                                    "Site",
                                    _,
                                    "CO",
                                    "PropaneEmissions",
                                    _,
                                    "");
                SetupOutputVariable(state,
                                    "Environmental Impact Propane CH4 Emissions Mass",
                                    OutputProcessor::Unit::kg,
                                    Pollution.PropaneComp.CH4Pollution,
                                    OutputProcessor::SOVTimeStepType::System,
                                    OutputProcessor::SOVStoreType::Summed,
                                    "Site",
                                    _,
                                    "CH4",
                                    "PropaneEmissions",
                                    _,
                                    "");
                SetupOutputVariable(state,
                                    "Environmental Impact Propane NOx Emissions Mass",
                                    OutputProcessor::Unit::kg,
                                    Pollution.PropaneComp.NOxPollution,
                                    OutputProcessor::SOVTimeStepType::System,
                                    OutputProcessor::SOVStoreType::Summed,
                                    "Site",
                                    _,
                                    "NOx",
                                    "PropaneEmissions",
                                    _,
                                    "");
                SetupOutputVariable(state,
                                    "Environmental Impact Propane N2O Emissions Mass",
                                    OutputProcessor::Unit::kg,
                                    Pollution.PropaneComp.N2OPollution,
                                    OutputProcessor::SOVTimeStepType::System,
                                    OutputProcessor::SOVStoreType::Summed,
                                    "Site",
                                    _,
                                    "N2O",
                                    "PropaneEmissions",
                                    _,
                                    "");
                SetupOutputVariable(state,
                                    "Environmental Impact Propane SO2 Emissions Mass",
                                    OutputProcessor::Unit::kg,
                                    Pollution.PropaneComp.SO2Pollution,
                                    OutputProcessor::SOVTimeStepType::System,
                                    OutputProcessor::SOVStoreType::Summed,
                                    "Site",
                                    _,
                                    "SO2",
                                    "PropaneEmissions",
                                    _,
                                    "");
                SetupOutputVariable(state,
                                    "Environmental Impact Propane PM Emissions Mass",
                                    OutputProcessor::Unit::kg,
                                    Pollution.PropaneComp.PMPollution,
                                    OutputProcessor::SOVTimeStepType::System,
                                    OutputProcessor::SOVStoreType::Summed,
                                    "Site",
                                    _,
                                    "PM",
                                    "PropaneEmissions",
                                    _,
                                    "");
                SetupOutputVariable(state,
                                    "Environmental Impact Propane PM10 Emissions Mass",
                                    OutputProcessor::Unit::kg,
                                    Pollution.PropaneComp.PM10Pollution,
                                    OutputProcessor::SOVTimeStepType::System,
                                    OutputProcessor::SOVStoreType::Summed,
                                    "Site",
                                    _,
                                    "PM10",
                                    "PropaneEmissions",
                                    _,
                                    "");
                SetupOutputVariable(state,
                                    "Environmental Impact Propane PM2.5 Emissions Mass",
                                    OutputProcessor::Unit::kg,
                                    Pollution.PropaneComp.PM25Pollution,
                                    OutputProcessor::SOVTimeStepType::System,
                                    OutputProcessor::SOVStoreType::Summed,
                                    "Site",
                                    _,
                                    "PM2.5",
                                    "PropaneEmissions",
                                    _,
                                    "");
                SetupOutputVariable(state,
                                    "Environmental Impact Propane NH3 Emissions Mass",
                                    OutputProcessor::Unit::kg,
                                    Pollution.PropaneComp.NH3Pollution,
                                    OutputProcessor::SOVTimeStepType::System,
                                    OutputProcessor::SOVStoreType::Summed,
                                    "Site",
                                    _,
                                    "NH3",
                                    "PropaneEmissions",
                                    _,
                                    "");
                SetupOutputVariable(state,
                                    "Environmental Impact Propane NMVOC Emissions Mass",
                                    OutputProcessor::Unit::kg,
                                    Pollution.PropaneComp.NMVOCPollution,
                                    OutputProcessor::SOVTimeStepType::System,
                                    OutputProcessor::SOVStoreType::Summed,
                                    "Site",
                                    _,
                                    "NMVOC",
                                    "PropaneEmissions",
                                    _,
                                    "");
                SetupOutputVariable(state,
                                    "Environmental Impact Propane Hg Emissions Mass",
                                    OutputProcessor::Unit::kg,
                                    Pollution.PropaneComp.HgPollution,
                                    OutputProcessor::SOVTimeStepType::System,
                                    OutputProcessor::SOVStoreType::Summed,
                                    "Site",
                                    _,
                                    "Hg",
                                    "PropaneEmissions",
                                    _,
                                    "");
                SetupOutputVariable(state,
                                    "Environmental Impact Propane Pb Emissions Mass",
                                    OutputProcessor::Unit::kg,
                                    Pollution.PropaneComp.PbPollution,
                                    OutputProcessor::SOVTimeStepType::System,
                                    OutputProcessor::SOVStoreType::Summed,
                                    "Site",
                                    _,
                                    "Pb",
                                    "PropaneEmissions",
                                    _,
                                    "");
                SetupOutputVariable(state,
                                    "Environmental Impact Propane Water Consumption Volume",
                                    OutputProcessor::Unit::L,
                                    Pollution.PropaneComp.WaterPollution,
                                    OutputProcessor::SOVTimeStepType::System,
                                    OutputProcessor::SOVStoreType::Summed,
                                    "Site",
                                    _,
                                    "WaterEnvironmentalFactors",
                                    "PropaneEmissions",
                                    _,
                                    "");
                SetupOutputVariable(state,
                                    "Environmental Impact Propane Nuclear High Level Waste Mass",
                                    OutputProcessor::Unit::kg,
                                    Pollution.PropaneComp.NucHiPollution,
                                    OutputProcessor::SOVTimeStepType::System,
                                    OutputProcessor::SOVStoreType::Summed,
                                    "Site",
                                    _,
                                    "Nuclear High",
                                    "PropaneEmissions",
                                    _,
                                    "");
                SetupOutputVariable(state,
                                    "Environmental Impact Propane Nuclear Low Level Waste Volume",
                                    OutputProcessor::Unit::m3,
                                    Pollution.PropaneComp.NucLoPollution,
                                    OutputProcessor::SOVTimeStepType::System,
                                    OutputProcessor::SOVStoreType::Summed,
                                    "Site",
                                    _,
                                    "Nuclear Low",
                                    "PropaneEmissions",
                                    _,
                                    "");

            } else if (SELECT_CASE_var == "DIESEL") {
                // Pollutants from Diesel
                SetupOutputVariable(state,
                                    "Environmental Impact Diesel Source Energy",
                                    OutputProcessor::Unit::J,
                                    Pollution.DieselComp.Source,
                                    OutputProcessor::SOVTimeStepType::System,
                                    OutputProcessor::SOVStoreType::Summed,
                                    "Site",
                                    _,
                                    "Source",
                                    "DieselEmissions",
                                    _,
                                    "");
                SetupOutputVariable(state,
                                    "Environmental Impact Diesel CO2 Emissions Mass",
                                    OutputProcessor::Unit::kg,
                                    Pollution.DieselComp.CO2Pollution,
                                    OutputProcessor::SOVTimeStepType::System,
                                    OutputProcessor::SOVStoreType::Summed,
                                    "Site",
                                    _,
                                    "CO2",
                                    "DieselEmissions",
                                    _,
                                    "");
                SetupOutputVariable(state,
                                    "Environmental Impact Diesel CO Emissions Mass",
                                    OutputProcessor::Unit::kg,
                                    Pollution.DieselComp.COPollution,
                                    OutputProcessor::SOVTimeStepType::System,
                                    OutputProcessor::SOVStoreType::Summed,
                                    "Site",
                                    _,
                                    "CO",
                                    "DieselEmissions",
                                    _,
                                    "");
                SetupOutputVariable(state,
                                    "Environmental Impact Diesel CH4 Emissions Mass",
                                    OutputProcessor::Unit::kg,
                                    Pollution.DieselComp.CH4Pollution,
                                    OutputProcessor::SOVTimeStepType::System,
                                    OutputProcessor::SOVStoreType::Summed,
                                    "Site",
                                    _,
                                    "CH4",
                                    "DieselEmissions",
                                    _,
                                    "");
                SetupOutputVariable(state,
                                    "Environmental Impact Diesel NOx Emissions Mass",
                                    OutputProcessor::Unit::kg,
                                    Pollution.DieselComp.NOxPollution,
                                    OutputProcessor::SOVTimeStepType::System,
                                    OutputProcessor::SOVStoreType::Summed,
                                    "Site",
                                    _,
                                    "NOx",
                                    "DieselEmissions",
                                    _,
                                    "");
                SetupOutputVariable(state,
                                    "Environmental Impact Diesel N2O Emissions Mass",
                                    OutputProcessor::Unit::kg,
                                    Pollution.DieselComp.N2OPollution,
                                    OutputProcessor::SOVTimeStepType::System,
                                    OutputProcessor::SOVStoreType::Summed,
                                    "Site",
                                    _,
                                    "N2O",
                                    "DieselEmissions",
                                    _,
                                    "");
                SetupOutputVariable(state,
                                    "Environmental Impact Diesel SO2 Emissions Mass",
                                    OutputProcessor::Unit::kg,
                                    Pollution.DieselComp.SO2Pollution,
                                    OutputProcessor::SOVTimeStepType::System,
                                    OutputProcessor::SOVStoreType::Summed,
                                    "Site",
                                    _,
                                    "SO2",
                                    "DieselEmissions",
                                    _,
                                    "");
                SetupOutputVariable(state,
                                    "Environmental Impact Diesel PM Emissions Mass",
                                    OutputProcessor::Unit::kg,
                                    Pollution.DieselComp.PMPollution,
                                    OutputProcessor::SOVTimeStepType::System,
                                    OutputProcessor::SOVStoreType::Summed,
                                    "Site",
                                    _,
                                    "PM",
                                    "DieselEmissions",
                                    _,
                                    "");
                SetupOutputVariable(state,
                                    "Environmental Impact Diesel PM10 Emissions Mass",
                                    OutputProcessor::Unit::kg,
                                    Pollution.DieselComp.PM10Pollution,
                                    OutputProcessor::SOVTimeStepType::System,
                                    OutputProcessor::SOVStoreType::Summed,
                                    "Site",
                                    _,
                                    "PM10",
                                    "DieselEmissions",
                                    _,
                                    "");
                SetupOutputVariable(state,
                                    "Environmental Impact Diesel PM2.5 Emissions Mass",
                                    OutputProcessor::Unit::kg,
                                    Pollution.DieselComp.PM25Pollution,
                                    OutputProcessor::SOVTimeStepType::System,
                                    OutputProcessor::SOVStoreType::Summed,
                                    "Site",
                                    _,
                                    "PM2.5",
                                    "DieselEmissions",
                                    _,
                                    "");
                SetupOutputVariable(state,
                                    "Environmental Impact Diesel NH3 Emissions Mass",
                                    OutputProcessor::Unit::kg,
                                    Pollution.DieselComp.NH3Pollution,
                                    OutputProcessor::SOVTimeStepType::System,
                                    OutputProcessor::SOVStoreType::Summed,
                                    "Site",
                                    _,
                                    "NH3",
                                    "DieselEmissions",
                                    _,
                                    "");
                SetupOutputVariable(state,
                                    "Environmental Impact Diesel NMVOC Emissions Mass",
                                    OutputProcessor::Unit::kg,
                                    Pollution.DieselComp.NMVOCPollution,
                                    OutputProcessor::SOVTimeStepType::System,
                                    OutputProcessor::SOVStoreType::Summed,
                                    "Site",
                                    _,
                                    "NMVOC",
                                    "DieselEmissions",
                                    _,
                                    "");
                SetupOutputVariable(state,
                                    "Environmental Impact Diesel Hg Emissions Mass",
                                    OutputProcessor::Unit::kg,
                                    Pollution.DieselComp.HgPollution,
                                    OutputProcessor::SOVTimeStepType::System,
                                    OutputProcessor::SOVStoreType::Summed,
                                    "Site",
                                    _,
                                    "Hg",
                                    "DieselEmissions",
                                    _,
                                    "");
                SetupOutputVariable(state,
                                    "Environmental Impact Diesel Pb Emissions Mass",
                                    OutputProcessor::Unit::kg,
                                    Pollution.DieselComp.PbPollution,
                                    OutputProcessor::SOVTimeStepType::System,
                                    OutputProcessor::SOVStoreType::Summed,
                                    "Site",
                                    _,
                                    "Pb",
                                    "DieselEmissions",
                                    _,
                                    "");
                SetupOutputVariable(state,
                                    "Environmental Impact Diesel Water Consumption Volume",
                                    OutputProcessor::Unit::L,
                                    Pollution.DieselComp.WaterPollution,
                                    OutputProcessor::SOVTimeStepType::System,
                                    OutputProcessor::SOVStoreType::Summed,
                                    "Site",
                                    _,
                                    "WaterEnvironmentalFactors",
                                    "DieselEmissions",
                                    _,
                                    "");
                SetupOutputVariable(state,
                                    "Environmental Impact Diesel Nuclear High Level Waste Mass",
                                    OutputProcessor::Unit::kg,
                                    Pollution.DieselComp.NucHiPollution,
                                    OutputProcessor::SOVTimeStepType::System,
                                    OutputProcessor::SOVStoreType::Summed,
                                    "Site",
                                    _,
                                    "Nuclear High",
                                    "DieselEmissions",
                                    _,
                                    "");
                SetupOutputVariable(state,
                                    "Environmental Impact Diesel Nuclear Low Level Waste Volume",
                                    OutputProcessor::Unit::m3,
                                    Pollution.DieselComp.NucLoPollution,
                                    OutputProcessor::SOVTimeStepType::System,
                                    OutputProcessor::SOVStoreType::Summed,
                                    "Site",
                                    _,
                                    "Nuclear Low",
                                    "DieselEmissions",
                                    _,
                                    "");

            } else if (SELECT_CASE_var == "OTHERFUEL1") {
                // Pollutants from OtherFuel1
                SetupOutputVariable(state,
                                    "Environmental Impact OtherFuel1 Source Energy",
                                    OutputProcessor::Unit::J,
                                    Pollution.OtherFuel1Comp.Source,
                                    OutputProcessor::SOVTimeStepType::System,
                                    OutputProcessor::SOVStoreType::Summed,
                                    "Site",
                                    _,
                                    "Source",
                                    "OtherFuel1Emissions",
                                    _,
                                    "");
                SetupOutputVariable(state,
                                    "Environmental Impact OtherFuel1 CO2 Emissions Mass",
                                    OutputProcessor::Unit::kg,
                                    Pollution.OtherFuel1Comp.CO2Pollution,
                                    OutputProcessor::SOVTimeStepType::System,
                                    OutputProcessor::SOVStoreType::Summed,
                                    "Site",
                                    _,
                                    "CO2",
                                    "OtherFuel1Emissions",
                                    _,
                                    "");
                SetupOutputVariable(state,
                                    "Environmental Impact OtherFuel1 CO Emissions Mass",
                                    OutputProcessor::Unit::kg,
                                    Pollution.OtherFuel1Comp.COPollution,
                                    OutputProcessor::SOVTimeStepType::System,
                                    OutputProcessor::SOVStoreType::Summed,
                                    "Site",
                                    _,
                                    "CO",
                                    "OtherFuel1Emissions",
                                    _,
                                    "");
                SetupOutputVariable(state,
                                    "Environmental Impact OtherFuel1 CH4 Emissions Mass",
                                    OutputProcessor::Unit::kg,
                                    Pollution.OtherFuel1Comp.CH4Pollution,
                                    OutputProcessor::SOVTimeStepType::System,
                                    OutputProcessor::SOVStoreType::Summed,
                                    "Site",
                                    _,
                                    "CH4",
                                    "OtherFuel1Emissions",
                                    _,
                                    "");
                SetupOutputVariable(state,
                                    "Environmental Impact OtherFuel1 NOx Emissions Mass",
                                    OutputProcessor::Unit::kg,
                                    Pollution.OtherFuel1Comp.NOxPollution,
                                    OutputProcessor::SOVTimeStepType::System,
                                    OutputProcessor::SOVStoreType::Summed,
                                    "Site",
                                    _,
                                    "NOx",
                                    "OtherFuel1Emissions",
                                    _,
                                    "");
                SetupOutputVariable(state,
                                    "Environmental Impact OtherFuel1 N2O Emissions Mass",
                                    OutputProcessor::Unit::kg,
                                    Pollution.OtherFuel1Comp.N2OPollution,
                                    OutputProcessor::SOVTimeStepType::System,
                                    OutputProcessor::SOVStoreType::Summed,
                                    "Site",
                                    _,
                                    "N2O",
                                    "OtherFuel1Emissions",
                                    _,
                                    "");
                SetupOutputVariable(state,
                                    "Environmental Impact OtherFuel1 SO2 Emissions Mass",
                                    OutputProcessor::Unit::kg,
                                    Pollution.OtherFuel1Comp.SO2Pollution,
                                    OutputProcessor::SOVTimeStepType::System,
                                    OutputProcessor::SOVStoreType::Summed,
                                    "Site",
                                    _,
                                    "SO2",
                                    "OtherFuel1Emissions",
                                    _,
                                    "");
                SetupOutputVariable(state,
                                    "Environmental Impact OtherFuel1 PM Emissions Mass",
                                    OutputProcessor::Unit::kg,
                                    Pollution.OtherFuel1Comp.PMPollution,
                                    OutputProcessor::SOVTimeStepType::System,
                                    OutputProcessor::SOVStoreType::Summed,
                                    "Site",
                                    _,
                                    "PM",
                                    "OtherFuel1Emissions",
                                    _,
                                    "");
                SetupOutputVariable(state,
                                    "Environmental Impact OtherFuel1 PM10 Emissions Mass",
                                    OutputProcessor::Unit::kg,
                                    Pollution.OtherFuel1Comp.PM10Pollution,
                                    OutputProcessor::SOVTimeStepType::System,
                                    OutputProcessor::SOVStoreType::Summed,
                                    "Site",
                                    _,
                                    "PM10",
                                    "OtherFuel1Emissions",
                                    _,
                                    "");
                SetupOutputVariable(state,
                                    "Environmental Impact OtherFuel1 PM2.5 Emissions Mass",
                                    OutputProcessor::Unit::kg,
                                    Pollution.OtherFuel1Comp.PM25Pollution,
                                    OutputProcessor::SOVTimeStepType::System,
                                    OutputProcessor::SOVStoreType::Summed,
                                    "Site",
                                    _,
                                    "PM2.5",
                                    "OtherFuel1Emissions",
                                    _,
                                    "");
                SetupOutputVariable(state,
                                    "Environmental Impact OtherFuel1 NH3 Emissions Mass",
                                    OutputProcessor::Unit::kg,
                                    Pollution.OtherFuel1Comp.NH3Pollution,
                                    OutputProcessor::SOVTimeStepType::System,
                                    OutputProcessor::SOVStoreType::Summed,
                                    "Site",
                                    _,
                                    "NH3",
                                    "OtherFuel1Emissions",
                                    _,
                                    "");
                SetupOutputVariable(state,
                                    "Environmental Impact OtherFuel1 NMVOC Emissions Mass",
                                    OutputProcessor::Unit::kg,
                                    Pollution.OtherFuel1Comp.NMVOCPollution,
                                    OutputProcessor::SOVTimeStepType::System,
                                    OutputProcessor::SOVStoreType::Summed,
                                    "Site",
                                    _,
                                    "NMVOC",
                                    "OtherFuel1Emissions",
                                    _,
                                    "");
                SetupOutputVariable(state,
                                    "Environmental Impact OtherFuel1 Hg Emissions Mass",
                                    OutputProcessor::Unit::kg,
                                    Pollution.OtherFuel1Comp.HgPollution,
                                    OutputProcessor::SOVTimeStepType::System,
                                    OutputProcessor::SOVStoreType::Summed,
                                    "Site",
                                    _,
                                    "Hg",
                                    "OtherFuel1Emissions",
                                    _,
                                    "");
                SetupOutputVariable(state,
                                    "Environmental Impact OtherFuel1 Pb Emissions Mass",
                                    OutputProcessor::Unit::kg,
                                    Pollution.OtherFuel1Comp.PbPollution,
                                    OutputProcessor::SOVTimeStepType::System,
                                    OutputProcessor::SOVStoreType::Summed,
                                    "Site",
                                    _,
                                    "Pb",
                                    "OtherFuel1Emissions",
                                    _,
                                    "");
                SetupOutputVariable(state,
                                    "Environmental Impact OtherFuel1 Water Consumption Volume",
                                    OutputProcessor::Unit::L,
                                    Pollution.OtherFuel1Comp.WaterPollution,
                                    OutputProcessor::SOVTimeStepType::System,
                                    OutputProcessor::SOVStoreType::Summed,
                                    "Site",
                                    _,
                                    "WaterEnvironmentalFactors",
                                    "OtherFuel1Emissions",
                                    _,
                                    "");
                SetupOutputVariable(state,
                                    "Environmental Impact OtherFuel1 Nuclear High Level Waste Mass",
                                    OutputProcessor::Unit::kg,
                                    Pollution.OtherFuel1Comp.NucHiPollution,
                                    OutputProcessor::SOVTimeStepType::System,
                                    OutputProcessor::SOVStoreType::Summed,
                                    "Site",
                                    _,
                                    "Nuclear High",
                                    "OtherFuel1Emissions",
                                    _,
                                    "");
                SetupOutputVariable(state,
                                    "Environmental Impact OtherFuel1 Nuclear Low Level Waste Volume",
                                    OutputProcessor::Unit::m3,
                                    Pollution.OtherFuel1Comp.NucLoPollution,
                                    OutputProcessor::SOVTimeStepType::System,
                                    OutputProcessor::SOVStoreType::Summed,
                                    "Site",
                                    _,
                                    "Nuclear Low",
                                    "OtherFuel1Emissions",
                                    _,
                                    "");

            } else if (SELECT_CASE_var == "OTHERFUEL2") {
                // Pollutants from OtherFuel2
                SetupOutputVariable(state,
                                    "Environmental Impact OtherFuel2 Source Energy",
                                    OutputProcessor::Unit::J,
                                    Pollution.OtherFuel2Comp.Source,
                                    OutputProcessor::SOVTimeStepType::System,
                                    OutputProcessor::SOVStoreType::Summed,
                                    "Site",
                                    _,
                                    "Source",
                                    "OtherFuel2Emissions",
                                    _,
                                    "");
                SetupOutputVariable(state,
                                    "Environmental Impact OtherFuel2 CO2 Emissions Mass",
                                    OutputProcessor::Unit::kg,
                                    Pollution.OtherFuel2Comp.CO2Pollution,
                                    OutputProcessor::SOVTimeStepType::System,
                                    OutputProcessor::SOVStoreType::Summed,
                                    "Site",
                                    _,
                                    "CO2",
                                    "OtherFuel2Emissions",
                                    _,
                                    "");
                SetupOutputVariable(state,
                                    "Environmental Impact OtherFuel2 CO Emissions Mass",
                                    OutputProcessor::Unit::kg,
                                    Pollution.OtherFuel2Comp.COPollution,
                                    OutputProcessor::SOVTimeStepType::System,
                                    OutputProcessor::SOVStoreType::Summed,
                                    "Site",
                                    _,
                                    "CO",
                                    "OtherFuel2Emissions",
                                    _,
                                    "");
                SetupOutputVariable(state,
                                    "Environmental Impact OtherFuel2 CH4 Emissions Mass",
                                    OutputProcessor::Unit::kg,
                                    Pollution.OtherFuel2Comp.CH4Pollution,
                                    OutputProcessor::SOVTimeStepType::System,
                                    OutputProcessor::SOVStoreType::Summed,
                                    "Site",
                                    _,
                                    "CH4",
                                    "OtherFuel2Emissions",
                                    _,
                                    "");
                SetupOutputVariable(state,
                                    "Environmental Impact OtherFuel2 NOx Emissions Mass",
                                    OutputProcessor::Unit::kg,
                                    Pollution.OtherFuel2Comp.NOxPollution,
                                    OutputProcessor::SOVTimeStepType::System,
                                    OutputProcessor::SOVStoreType::Summed,
                                    "Site",
                                    _,
                                    "NOx",
                                    "OtherFuel2Emissions",
                                    _,
                                    "");
                SetupOutputVariable(state,
                                    "Environmental Impact OtherFuel2 N2O Emissions Mass",
                                    OutputProcessor::Unit::kg,
                                    Pollution.OtherFuel2Comp.N2OPollution,
                                    OutputProcessor::SOVTimeStepType::System,
                                    OutputProcessor::SOVStoreType::Summed,
                                    "Site",
                                    _,
                                    "N2O",
                                    "OtherFuel2Emissions",
                                    _,
                                    "");
                SetupOutputVariable(state,
                                    "Environmental Impact OtherFuel2 SO2 Emissions Mass",
                                    OutputProcessor::Unit::kg,
                                    Pollution.OtherFuel2Comp.SO2Pollution,
                                    OutputProcessor::SOVTimeStepType::System,
                                    OutputProcessor::SOVStoreType::Summed,
                                    "Site",
                                    _,
                                    "SO2",
                                    "OtherFuel2Emissions",
                                    _,
                                    "");
                SetupOutputVariable(state,
                                    "Environmental Impact OtherFuel2 PM Emissions Mass",
                                    OutputProcessor::Unit::kg,
                                    Pollution.OtherFuel2Comp.PMPollution,
                                    OutputProcessor::SOVTimeStepType::System,
                                    OutputProcessor::SOVStoreType::Summed,
                                    "Site",
                                    _,
                                    "PM",
                                    "OtherFuel2Emissions",
                                    _,
                                    "");
                SetupOutputVariable(state,
                                    "Environmental Impact OtherFuel2 PM10 Emissions Mass",
                                    OutputProcessor::Unit::kg,
                                    Pollution.OtherFuel2Comp.PM10Pollution,
                                    OutputProcessor::SOVTimeStepType::System,
                                    OutputProcessor::SOVStoreType::Summed,
                                    "Site",
                                    _,
                                    "PM10",
                                    "OtherFuel2Emissions",
                                    _,
                                    "");
                SetupOutputVariable(state,
                                    "Environmental Impact OtherFuel2 PM2.5 Emissions Mass",
                                    OutputProcessor::Unit::kg,
                                    Pollution.OtherFuel2Comp.PM25Pollution,
                                    OutputProcessor::SOVTimeStepType::System,
                                    OutputProcessor::SOVStoreType::Summed,
                                    "Site",
                                    _,
                                    "PM2.5",
                                    "OtherFuel2Emissions",
                                    _,
                                    "");
                SetupOutputVariable(state,
                                    "Environmental Impact OtherFuel2 NH3 Emissions Mass",
                                    OutputProcessor::Unit::kg,
                                    Pollution.OtherFuel2Comp.NH3Pollution,
                                    OutputProcessor::SOVTimeStepType::System,
                                    OutputProcessor::SOVStoreType::Summed,
                                    "Site",
                                    _,
                                    "NH3",
                                    "OtherFuel2Emissions",
                                    _,
                                    "");
                SetupOutputVariable(state,
                                    "Environmental Impact OtherFuel2 NMVOC Emissions Mass",
                                    OutputProcessor::Unit::kg,
                                    Pollution.OtherFuel2Comp.NMVOCPollution,
                                    OutputProcessor::SOVTimeStepType::System,
                                    OutputProcessor::SOVStoreType::Summed,
                                    "Site",
                                    _,
                                    "NMVOC",
                                    "OtherFuel2Emissions",
                                    _,
                                    "");
                SetupOutputVariable(state,
                                    "Environmental Impact OtherFuel2 Hg Emissions Mass",
                                    OutputProcessor::Unit::kg,
                                    Pollution.OtherFuel2Comp.HgPollution,
                                    OutputProcessor::SOVTimeStepType::System,
                                    OutputProcessor::SOVStoreType::Summed,
                                    "Site",
                                    _,
                                    "Hg",
                                    "OtherFuel2Emissions",
                                    _,
                                    "");
                SetupOutputVariable(state,
                                    "Environmental Impact OtherFuel2 Pb Emissions Mass",
                                    OutputProcessor::Unit::kg,
                                    Pollution.OtherFuel2Comp.PbPollution,
                                    OutputProcessor::SOVTimeStepType::System,
                                    OutputProcessor::SOVStoreType::Summed,
                                    "Site",
                                    _,
                                    "Pb",
                                    "OtherFuel2Emissions",
                                    _,
                                    "");
                SetupOutputVariable(state,
                                    "Environmental Impact OtherFuel2 Water Consumption Volume",
                                    OutputProcessor::Unit::L,
                                    Pollution.OtherFuel2Comp.WaterPollution,
                                    OutputProcessor::SOVTimeStepType::System,
                                    OutputProcessor::SOVStoreType::Summed,
                                    "Site",
                                    _,
                                    "WaterEnvironmentalFactors",
                                    "OtherFuel2Emissions",
                                    _,
                                    "");
                SetupOutputVariable(state,
                                    "Environmental Impact OtherFuel2 Nuclear High Level Waste Mass",
                                    OutputProcessor::Unit::kg,
                                    Pollution.OtherFuel2Comp.NucHiPollution,
                                    OutputProcessor::SOVTimeStepType::System,
                                    OutputProcessor::SOVStoreType::Summed,
                                    "Site",
                                    _,
                                    "Nuclear High",
                                    "OtherFuel2Emissions",
                                    _,
                                    "");
                SetupOutputVariable(state,
                                    "Environmental Impact OtherFuel2 Nuclear Low Level Waste Volume",
                                    OutputProcessor::Unit::m3,
                                    Pollution.OtherFuel2Comp.NucLoPollution,
                                    OutputProcessor::SOVTimeStepType::System,
                                    OutputProcessor::SOVStoreType::Summed,
                                    "Site",
                                    _,
                                    "Nuclear Low",
                                    "OtherFuel2Emissions",
                                    _,
                                    "");
            }
        }

    } // End of the NumEnergyTypes Do Loop

    // Always setup the Total Carbon Equivalent
    SetupOutputVariable(state,
                        "Environmental Impact Total N2O Emissions Carbon Equivalent Mass",
                        OutputProcessor::Unit::kg,
                        Pollution.TotCarbonEquivFromN2O,
                        OutputProcessor::SOVTimeStepType::System,
                        OutputProcessor::SOVStoreType::Summed,
                        "Site",
                        _,
                        "Carbon Equivalent",
                        "CarbonEquivalentEmissions",
                        _,
                        "");
    SetupOutputVariable(state,
                        "Environmental Impact Total CH4 Emissions Carbon Equivalent Mass",
                        OutputProcessor::Unit::kg,
                        Pollution.TotCarbonEquivFromCH4,
                        OutputProcessor::SOVTimeStepType::System,
                        OutputProcessor::SOVStoreType::Summed,
                        "Site",
                        _,
                        "Carbon Equivalent",
                        "CarbonEquivalentEmissions",
                        _,
                        "");
    SetupOutputVariable(state,
                        "Environmental Impact Total CO2 Emissions Carbon Equivalent Mass",
                        OutputProcessor::Unit::kg,
                        Pollution.TotCarbonEquivFromCO2,
                        OutputProcessor::SOVTimeStepType::System,
                        OutputProcessor::SOVStoreType::Summed,
                        "Site",
                        _,
                        "Carbon Equivalent",
                        "CarbonEquivalentEmissions",
                        _,
                        "");
}

void CheckPollutionMeterReporting(EnergyPlusData &state)
{

    // SUBROUTINE INFORMATION:
    //       AUTHOR         Linda Lawrie
    //       DATE WRITTEN   October 2008
    //       MODIFIED       na
    //       RE-ENGINEERED  na

    // PURPOSE OF THIS SUBROUTINE:
    // <description>

    // in progress
    if (state.dataPollutionModule->NumFuelFactors == 0 || state.dataPollutionModule->NumEnvImpactFactors == 0) {
        if (ReportingThisVariable(state, "Environmental Impact Total N2O Emissions Carbon Equivalent Mass") ||
            ReportingThisVariable(state, "Environmental Impact Total CH4 Emissions Carbon Equivalent Mass") ||
            ReportingThisVariable(state, "Environmental Impact Total CO2 Emissions Carbon Equivalent Mass") ||
            ReportingThisVariable(state, "Carbon Equivalent:Facility") ||
            ReportingThisVariable(state, "CarbonEquivalentEmissions:Carbon Equivalent")) {
            ShowWarningError(
                state, "GetPollutionFactorInput: Requested reporting for Carbon Equivalent Pollution, but insufficient information is entered.");
            ShowContinueError(
                state, R"(Both "FuelFactors" and "EnvironmentalImpactFactors" must be entered or the displayed carbon pollution will all be zero.)");
        }
    }
}

void CheckFFSchedule(EnergyPlusData &state,
                     std::string const &currentModuleObject, // the module Object
                     std::string const &resourceType,        // resource type (Natural Gas, etc)
                     std::string const &fieldName,           // Actual field name
                     std::string const &ScheduleName,        // Schedule Name as input
                     int &SchedulePtr,                       // Schedule Index
                     bool &ErrorsFound                       // true if errors found
)
{

    // SUBROUTINE INFORMATION:
    //       AUTHOR         Linda Lawrie
    //       DATE WRITTEN   September 2009
    //       MODIFIED       na
    //       RE-ENGINEERED  na

    // PURPOSE OF THIS SUBROUTINE:
    // This support routine performs the "obtain schedule pointer" and checks Fuel Factor
    // schedules for validity (values must be >= 0).

    // Using/Aliasing
    using ScheduleManager::CheckScheduleValueMinMax;
    using ScheduleManager::GetScheduleIndex;

    SchedulePtr = GetScheduleIndex(state, ScheduleName);
    if (SchedulePtr == 0) {
        ShowSevereError(state, currentModuleObject + ": " + resourceType + ", invalid " + fieldName + "=\"" + ScheduleName + "\" not found.");
        ErrorsFound = true;
    } else if (!CheckScheduleValueMinMax(state, SchedulePtr, ">=", 0.0)) {
        ShowSevereError(state, currentModuleObject + ": " + resourceType + ", invalid " + fieldName + "=\"" + ScheduleName + "\" invalid values.");
        ShowContinueError(state, "Schedule values must be (>=0.).");
        ErrorsFound = true;
    }
}

// End of Get Input subroutines for the Pollution Module
//******************************************************************************

void CalcPollution(EnergyPlusData &state)
{
    // SUBROUTINE INFORMATION:
    //       AUTHOR         Richard Liesen
    //       DATE WRITTEN   1998
    //       MODIFIED       na
    //       RE-ENGINEERED  December 2003 RJL

    // PURPOSE OF THIS SUBROUTINE:
    // CalcPollution - Does the Pollutant Calculation

    // METHODOLOGY EMPLOYED:
    // NA

    // REFERENCES:
    // na

    // Using/Aliasing
    using ScheduleManager::GetCurrentScheduleValue;

    // Locals
    // SUBROUTINE ARGUMENT DEFINITIONS:
    // na

    // SUBROUTINE PARAMETER DEFINITIONS:
    // na

    // INTERFACE BLOCK SPECIFICATIONS
    // na

    // DERIVED TYPE DEFINITIONS
    // na

    // SUBROUTINE LOCAL VARIABLE DECLARATIONS:
    Real64 ElecValue;
    Real64 NatGasValue;
    Real64 FuelOil1Value;
    Real64 FuelOil2Value;
    Real64 CoalValue;
    Real64 GasolineValue;
    Real64 PropaneValue;
    Real64 DieselValue;
    Real64 OtherFuel1Value;
    Real64 OtherFuel2Value;

    //       Then the amount of Pollution produced by each fuel type is
    //       calculated in kgs.
    //       Input units for the coefficients is not standard and needs to be converted here.
    //       Most of the units are g/MJ, however water is in L/MJ and low level nuclear water is m3/MJ
    //       so only the energy has to be converted from J to MJ.

    //     For each pollution/fuel type, Schedule values are allowed.  Thus, calculations are bundled.

    ElecValue = 0.0;
    NatGasValue = 0.0;
    FuelOil1Value = 0.0;
    FuelOil2Value = 0.0;
    CoalValue = 0.0;
    GasolineValue = 0.0;
    PropaneValue = 0.0;
    DieselValue = 0.0;
    OtherFuel1Value = 0.0;
    OtherFuel2Value = 0.0;
    auto &Pollution = state.dataPollutionModule->Pollution;
    auto &FuelType = state.dataPollutionModule->FuelType;

    if (Pollution.ElecCoef.FuelFactorUsed) {
        Pollution.ElecComp.CO2Pollution = 0.0;
        if (Pollution.ElecCoef.CO2Sched == 0) {
            ElecValue = Pollution.ElecCoef.CO2 * 0.001;
        } else {
            ElecValue = Pollution.ElecCoef.CO2 * GetCurrentScheduleValue(state, Pollution.ElecCoef.CO2Sched) * 0.001;
        }
        Pollution.ElecComp.CO2Pollution = (FuelType.Elec * 1.0e-6) * ElecValue;
    }
    if (Pollution.NatGasCoef.FuelFactorUsed) {
        Pollution.NatGasComp.CO2Pollution = 0.0;
        if (Pollution.NatGasCoef.CO2Sched == 0) {
            NatGasValue = Pollution.NatGasCoef.CO2 * 0.001;
        } else {
            NatGasValue = Pollution.NatGasCoef.CO2 * GetCurrentScheduleValue(state, Pollution.NatGasCoef.CO2Sched) * 0.001;
        }
        Pollution.NatGasComp.CO2Pollution = (FuelType.NatGas * 1.0e-6) * NatGasValue;
    }
    if (Pollution.FuelOil1Coef.FuelFactorUsed) {
        Pollution.FuelOil1Comp.CO2Pollution = 0.0;
        if (Pollution.FuelOil1Coef.CO2Sched == 0) {
            FuelOil1Value = Pollution.FuelOil1Coef.CO2 * 0.001;
        } else {
            FuelOil1Value = Pollution.FuelOil1Coef.CO2 * GetCurrentScheduleValue(state, Pollution.FuelOil1Coef.CO2Sched) * 0.001;
        }
        Pollution.FuelOil1Comp.CO2Pollution = (FuelType.FuelOil1 * 1.0e-6) * FuelOil1Value;
    }
    if (Pollution.FuelOil2Coef.FuelFactorUsed) {
        Pollution.FuelOil2Comp.CO2Pollution = 0.0;
        if (Pollution.FuelOil2Coef.CO2Sched == 0) {
            FuelOil2Value = Pollution.FuelOil2Coef.CO2 * 0.001;
        } else {
            FuelOil2Value = Pollution.FuelOil2Coef.CO2 * GetCurrentScheduleValue(state, Pollution.FuelOil2Coef.CO2Sched) * 0.001;
        }
        Pollution.FuelOil2Comp.CO2Pollution = (FuelType.FuelOil2 * 1.0e-6) * FuelOil2Value;
    }
    if (Pollution.CoalCoef.FuelFactorUsed) {
        Pollution.CoalComp.CO2Pollution = 0.0;
        if (Pollution.CoalCoef.CO2Sched == 0) {
            CoalValue = Pollution.CoalCoef.CO2 * 0.001;
        } else {
            CoalValue = Pollution.CoalCoef.CO2 * GetCurrentScheduleValue(state, Pollution.CoalCoef.CO2Sched) * 0.001;
        }
        Pollution.CoalComp.CO2Pollution = (FuelType.Coal * 1.0e-6) * CoalValue;
    }
    if (Pollution.GasolineCoef.FuelFactorUsed) {
        Pollution.GasolineComp.CO2Pollution = 0.0;
        if (Pollution.GasolineCoef.CO2Sched == 0) {
            GasolineValue = Pollution.GasolineCoef.CO2 * 0.001;
        } else {
            GasolineValue = Pollution.GasolineCoef.CO2 * GetCurrentScheduleValue(state, Pollution.GasolineCoef.CO2Sched) * 0.001;
        }
        Pollution.GasolineComp.CO2Pollution = (FuelType.Gasoline * 1.0e-6) * GasolineValue;
    }
    if (Pollution.PropaneCoef.FuelFactorUsed) {
        Pollution.PropaneComp.CO2Pollution = 0.0;
        if (Pollution.PropaneCoef.CO2Sched == 0) {
            PropaneValue = Pollution.PropaneCoef.CO2 * 0.001;
        } else {
            PropaneValue = Pollution.PropaneCoef.CO2 * GetCurrentScheduleValue(state, Pollution.PropaneCoef.CO2Sched) * 0.001;
        }
        Pollution.PropaneComp.CO2Pollution = (FuelType.Propane * 1.0e-6) * PropaneValue;
    }
    if (Pollution.DieselCoef.FuelFactorUsed) {
        Pollution.DieselComp.CO2Pollution = 0.0;
        if (Pollution.DieselCoef.CO2Sched == 0) {
            DieselValue = Pollution.DieselCoef.CO2 * 0.001;
        } else {
            DieselValue = Pollution.DieselCoef.CO2 * GetCurrentScheduleValue(state, Pollution.DieselCoef.CO2Sched) * 0.001;
        }
        Pollution.DieselComp.CO2Pollution = (FuelType.Diesel * 1.0e-6) * DieselValue;
    }

    if (Pollution.OtherFuel1Coef.FuelFactorUsed) {
        Pollution.OtherFuel1Comp.CO2Pollution = 0.0;
        if (Pollution.OtherFuel1Coef.CO2Sched == 0) {
            OtherFuel1Value = Pollution.OtherFuel1Coef.CO2 * 0.001;
        } else {
            OtherFuel1Value = Pollution.OtherFuel1Coef.CO2 * GetCurrentScheduleValue(state, Pollution.OtherFuel1Coef.CO2Sched) * 0.001;
        }
        Pollution.OtherFuel1Comp.CO2Pollution = (FuelType.OtherFuel1 * 1.0e-6) * OtherFuel1Value;
    }

    if (Pollution.OtherFuel2Coef.FuelFactorUsed) {
        Pollution.OtherFuel2Comp.CO2Pollution = 0.0;
        if (Pollution.OtherFuel2Coef.CO2Sched == 0) {
            OtherFuel2Value = Pollution.OtherFuel2Coef.CO2 * 0.001;
        } else {
            OtherFuel2Value = Pollution.OtherFuel2Coef.CO2 * GetCurrentScheduleValue(state, Pollution.OtherFuel2Coef.CO2Sched) * 0.001;
        }
        Pollution.OtherFuel2Comp.CO2Pollution = (FuelType.OtherFuel2 * 1.0e-6) * OtherFuel2Value;
    }

    Pollution.CO2PollutTotal = Pollution.ElecComp.CO2Pollution + Pollution.NatGasComp.CO2Pollution + Pollution.FuelOil1Comp.CO2Pollution +
                               Pollution.FuelOil2Comp.CO2Pollution + Pollution.CoalComp.CO2Pollution + Pollution.GasolineComp.CO2Pollution +
                               Pollution.PropaneComp.CO2Pollution + Pollution.DieselComp.CO2Pollution + Pollution.OtherFuel1Comp.CO2Pollution +
                               Pollution.OtherFuel2Comp.CO2Pollution;

    ElecValue = 0.0;
    NatGasValue = 0.0;
    FuelOil1Value = 0.0;
    FuelOil2Value = 0.0;
    CoalValue = 0.0;
    GasolineValue = 0.0;
    PropaneValue = 0.0;
    DieselValue = 0.0;
    OtherFuel1Value = 0.0;
    OtherFuel2Value = 0.0;

    if (Pollution.ElecCoef.FuelFactorUsed) {
        Pollution.ElecComp.NOxPollution = 0.0;
        if (Pollution.ElecCoef.NOxSched == 0) {
            ElecValue = Pollution.ElecCoef.NOx * 0.001;
        } else {
            ElecValue = Pollution.ElecCoef.NOx * GetCurrentScheduleValue(state, Pollution.ElecCoef.NOxSched) * 0.001;
        }
        Pollution.ElecComp.NOxPollution = (FuelType.Elec * 1.0e-6) * ElecValue;
    }
    if (Pollution.NatGasCoef.FuelFactorUsed) {
        Pollution.NatGasComp.NOxPollution = 0.0;
        if (Pollution.NatGasCoef.NOxSched == 0) {
            NatGasValue = Pollution.NatGasCoef.NOx * 0.001;
        } else {
            NatGasValue = Pollution.NatGasCoef.NOx * GetCurrentScheduleValue(state, Pollution.NatGasCoef.NOxSched) * 0.001;
        }
        Pollution.NatGasComp.NOxPollution = (FuelType.NatGas * 1.0e-6) * NatGasValue;
    }
    if (Pollution.FuelOil1Coef.FuelFactorUsed) {
        Pollution.FuelOil1Comp.NOxPollution = 0.0;
        if (Pollution.FuelOil1Coef.NOxSched == 0) {
            FuelOil1Value = Pollution.FuelOil1Coef.NOx * 0.001;
        } else {
            FuelOil1Value = Pollution.FuelOil1Coef.NOx * GetCurrentScheduleValue(state, Pollution.FuelOil1Coef.NOxSched) * 0.001;
        }
        Pollution.FuelOil1Comp.NOxPollution = (FuelType.FuelOil1 * 1.0e-6) * FuelOil1Value;
    }
    if (Pollution.FuelOil2Coef.FuelFactorUsed) {
        Pollution.FuelOil2Comp.NOxPollution = 0.0;
        if (Pollution.FuelOil2Coef.NOxSched == 0) {
            FuelOil2Value = Pollution.FuelOil2Coef.NOx * 0.001;
        } else {
            FuelOil2Value = Pollution.FuelOil2Coef.NOx * GetCurrentScheduleValue(state, Pollution.FuelOil2Coef.NOxSched) * 0.001;
        }
        Pollution.FuelOil2Comp.NOxPollution = (FuelType.FuelOil2 * 1.0e-6) * FuelOil2Value;
    }
    if (Pollution.CoalCoef.FuelFactorUsed) {
        Pollution.CoalComp.NOxPollution = 0.0;
        if (Pollution.CoalCoef.NOxSched == 0) {
            CoalValue = Pollution.CoalCoef.NOx * 0.001;
        } else {
            CoalValue = Pollution.CoalCoef.NOx * GetCurrentScheduleValue(state, Pollution.CoalCoef.NOxSched) * 0.001;
        }
        Pollution.CoalComp.NOxPollution = (FuelType.Coal * 1.0e-6) * CoalValue;
    }
    if (Pollution.GasolineCoef.FuelFactorUsed) {
        Pollution.GasolineComp.NOxPollution = 0.0;
        if (Pollution.GasolineCoef.NOxSched == 0) {
            GasolineValue = Pollution.GasolineCoef.NOx * 0.001;
        } else {
            GasolineValue = Pollution.GasolineCoef.NOx * GetCurrentScheduleValue(state, Pollution.GasolineCoef.NOxSched) * 0.001;
        }
        Pollution.GasolineComp.NOxPollution = (FuelType.Gasoline * 1.0e-6) * GasolineValue;
    }
    if (Pollution.PropaneCoef.FuelFactorUsed) {
        Pollution.PropaneComp.NOxPollution = 0.0;
        if (Pollution.PropaneCoef.NOxSched == 0) {
            PropaneValue = Pollution.PropaneCoef.NOx * 0.001;
        } else {
            PropaneValue = Pollution.PropaneCoef.NOx * GetCurrentScheduleValue(state, Pollution.PropaneCoef.NOxSched) * 0.001;
        }
        Pollution.PropaneComp.NOxPollution = (FuelType.Propane * 1.0e-6) * PropaneValue;
    }
    if (Pollution.DieselCoef.FuelFactorUsed) {
        Pollution.DieselComp.NOxPollution = 0.0;
        if (Pollution.DieselCoef.NOxSched == 0) {
            DieselValue = Pollution.DieselCoef.NOx * 0.001;
        } else {
            DieselValue = Pollution.DieselCoef.NOx * GetCurrentScheduleValue(state, Pollution.DieselCoef.NOxSched) * 0.001;
        }
        Pollution.DieselComp.NOxPollution = (FuelType.Diesel * 1.0e-6) * DieselValue;
    }
    if (Pollution.OtherFuel1Coef.FuelFactorUsed) {
        Pollution.OtherFuel1Comp.NOxPollution = 0.0;
        if (Pollution.OtherFuel1Coef.NOxSched == 0) {
            OtherFuel1Value = Pollution.OtherFuel1Coef.NOx * 0.001;
        } else {
            OtherFuel1Value = Pollution.OtherFuel1Coef.NOx * GetCurrentScheduleValue(state, Pollution.OtherFuel1Coef.NOxSched) * 0.001;
        }
        Pollution.OtherFuel1Comp.NOxPollution = (FuelType.OtherFuel1 * 1.0e-6) * OtherFuel1Value;
    }
    if (Pollution.OtherFuel2Coef.FuelFactorUsed) {
        Pollution.OtherFuel2Comp.NOxPollution = 0.0;
        if (Pollution.OtherFuel2Coef.NOxSched == 0) {
            OtherFuel2Value = Pollution.OtherFuel2Coef.NOx * 0.001;
        } else {
            OtherFuel2Value = Pollution.OtherFuel2Coef.NOx * GetCurrentScheduleValue(state, Pollution.OtherFuel2Coef.NOxSched) * 0.001;
        }
        Pollution.OtherFuel2Comp.NOxPollution = (FuelType.OtherFuel2 * 1.0e-6) * OtherFuel2Value;
    }

    ElecValue = 0.0;
    NatGasValue = 0.0;
    FuelOil1Value = 0.0;
    FuelOil2Value = 0.0;
    CoalValue = 0.0;
    GasolineValue = 0.0;
    PropaneValue = 0.0;
    DieselValue = 0.0;
    OtherFuel1Value = 0.0;
    OtherFuel2Value = 0.0;

    if (Pollution.ElecCoef.FuelFactorUsed) {
        Pollution.ElecComp.CH4Pollution = 0.0;
        if (Pollution.ElecCoef.CH4Sched == 0) {
            ElecValue = Pollution.ElecCoef.CH4 * 0.001;
        } else {
            ElecValue = Pollution.ElecCoef.CH4 * GetCurrentScheduleValue(state, Pollution.ElecCoef.CH4Sched) * 0.001;
        }
        Pollution.ElecComp.CH4Pollution = (FuelType.Elec * 1.0e-6) * ElecValue;
    }
    if (Pollution.NatGasCoef.FuelFactorUsed) {
        Pollution.NatGasComp.CH4Pollution = 0.0;
        if (Pollution.NatGasCoef.CH4Sched == 0) {
            NatGasValue = Pollution.NatGasCoef.CH4 * 0.001;
        } else {
            NatGasValue = Pollution.NatGasCoef.CH4 * GetCurrentScheduleValue(state, Pollution.NatGasCoef.CH4Sched) * 0.001;
        }
        Pollution.NatGasComp.CH4Pollution = (FuelType.NatGas * 1.0e-6) * NatGasValue;
    }
    if (Pollution.FuelOil1Coef.FuelFactorUsed) {
        Pollution.FuelOil1Comp.CH4Pollution = 0.0;
        if (Pollution.FuelOil1Coef.CH4Sched == 0) {
            FuelOil1Value = Pollution.FuelOil1Coef.CH4 * 0.001;
        } else {
            FuelOil1Value = Pollution.FuelOil1Coef.CH4 * GetCurrentScheduleValue(state, Pollution.FuelOil1Coef.CH4Sched) * 0.001;
        }
        Pollution.FuelOil1Comp.CH4Pollution = (FuelType.FuelOil1 * 1.0e-6) * FuelOil1Value;
    }
    if (Pollution.FuelOil2Coef.FuelFactorUsed) {
        Pollution.FuelOil2Comp.CH4Pollution = 0.0;
        if (Pollution.FuelOil2Coef.CH4Sched == 0) {
            FuelOil2Value = Pollution.FuelOil2Coef.CH4 * 0.001;
        } else {
            FuelOil2Value = Pollution.FuelOil2Coef.CH4 * GetCurrentScheduleValue(state, Pollution.FuelOil2Coef.CH4Sched) * 0.001;
        }
        Pollution.FuelOil2Comp.CH4Pollution = (FuelType.FuelOil2 * 1.0e-6) * FuelOil2Value;
    }
    if (Pollution.CoalCoef.FuelFactorUsed) {
        Pollution.CoalComp.CH4Pollution = 0.0;
        if (Pollution.CoalCoef.CH4Sched == 0) {
            CoalValue = Pollution.CoalCoef.CH4 * 0.001;
        } else {
            CoalValue = Pollution.CoalCoef.CH4 * GetCurrentScheduleValue(state, Pollution.CoalCoef.CH4Sched) * 0.001;
        }
        Pollution.CoalComp.CH4Pollution = (FuelType.Coal * 1.0e-6) * CoalValue;
    }
    if (Pollution.GasolineCoef.FuelFactorUsed) {
        Pollution.GasolineComp.CH4Pollution = 0.0;
        if (Pollution.GasolineCoef.CH4Sched == 0) {
            GasolineValue = Pollution.GasolineCoef.CH4 * 0.001;
        } else {
            GasolineValue = Pollution.GasolineCoef.CH4 * GetCurrentScheduleValue(state, Pollution.GasolineCoef.CH4Sched) * 0.001;
        }
        Pollution.GasolineComp.CH4Pollution = (FuelType.Gasoline * 1.0e-6) * GasolineValue;
    }
    if (Pollution.PropaneCoef.FuelFactorUsed) {
        Pollution.PropaneComp.CH4Pollution = 0.0;
        if (Pollution.PropaneCoef.CH4Sched == 0) {
            PropaneValue = Pollution.PropaneCoef.CH4 * 0.001;
        } else {
            PropaneValue = Pollution.PropaneCoef.CH4 * GetCurrentScheduleValue(state, Pollution.PropaneCoef.CH4Sched) * 0.001;
        }
        Pollution.PropaneComp.CH4Pollution = (FuelType.Propane * 1.0e-6) * PropaneValue;
    }
    if (Pollution.DieselCoef.FuelFactorUsed) {
        Pollution.DieselComp.CH4Pollution = 0.0;
        if (Pollution.DieselCoef.CH4Sched == 0) {
            DieselValue = Pollution.DieselCoef.CH4 * 0.001;
        } else {
            DieselValue = Pollution.DieselCoef.CH4 * GetCurrentScheduleValue(state, Pollution.DieselCoef.CH4Sched) * 0.001;
        }
        Pollution.DieselComp.CH4Pollution = (FuelType.Diesel * 1.0e-6) * DieselValue;
    }
    if (Pollution.OtherFuel1Coef.FuelFactorUsed) {
        Pollution.OtherFuel1Comp.CH4Pollution = 0.0;
        if (Pollution.OtherFuel1Coef.CH4Sched == 0) {
            OtherFuel1Value = Pollution.OtherFuel1Coef.CH4 * 0.001;
        } else {
            OtherFuel1Value = Pollution.OtherFuel1Coef.CH4 * GetCurrentScheduleValue(state, Pollution.OtherFuel1Coef.CH4Sched) * 0.001;
        }
        Pollution.OtherFuel1Comp.CH4Pollution = (FuelType.OtherFuel1 * 1.0e-6) * OtherFuel1Value;
    }
    if (Pollution.OtherFuel2Coef.FuelFactorUsed) {
        Pollution.OtherFuel2Comp.CH4Pollution = 0.0;
        if (Pollution.OtherFuel2Coef.CH4Sched == 0) {
            OtherFuel2Value = Pollution.OtherFuel2Coef.CH4 * 0.001;
        } else {
            OtherFuel2Value = Pollution.OtherFuel2Coef.CH4 * GetCurrentScheduleValue(state, Pollution.OtherFuel2Coef.CH4Sched) * 0.001;
        }
        Pollution.OtherFuel2Comp.CH4Pollution = (FuelType.OtherFuel2 * 1.0e-6) * OtherFuel2Value;
    }

    Pollution.CH4PollutTotal = Pollution.ElecComp.CH4Pollution + Pollution.NatGasComp.CH4Pollution + Pollution.FuelOil1Comp.CH4Pollution +
                               Pollution.FuelOil2Comp.CH4Pollution + Pollution.CoalComp.CH4Pollution + Pollution.GasolineComp.CH4Pollution +
                               Pollution.PropaneComp.CH4Pollution + Pollution.DieselComp.CH4Pollution + Pollution.OtherFuel1Comp.CH4Pollution +
                               Pollution.OtherFuel1Comp.CH4Pollution;

    ElecValue = 0.0;
    NatGasValue = 0.0;
    FuelOil1Value = 0.0;
    FuelOil2Value = 0.0;
    CoalValue = 0.0;
    GasolineValue = 0.0;
    PropaneValue = 0.0;
    DieselValue = 0.0;
    OtherFuel1Value = 0.0;
    OtherFuel2Value = 0.0;

    if (Pollution.ElecCoef.FuelFactorUsed) {
        Pollution.ElecComp.COPollution = 0.0;
        if (Pollution.ElecCoef.COSched == 0) {
            ElecValue = Pollution.ElecCoef.CO * 0.001;
        } else {
            ElecValue = Pollution.ElecCoef.CO * GetCurrentScheduleValue(state, Pollution.ElecCoef.COSched) * 0.001;
        }
        Pollution.ElecComp.COPollution = (FuelType.Elec * 1.0e-6) * ElecValue;
    }
    if (Pollution.NatGasCoef.FuelFactorUsed) {
        Pollution.NatGasComp.COPollution = 0.0;
        if (Pollution.NatGasCoef.COSched == 0) {
            NatGasValue = Pollution.NatGasCoef.CO * 0.001;
        } else {
            NatGasValue = Pollution.NatGasCoef.CO * GetCurrentScheduleValue(state, Pollution.NatGasCoef.COSched) * 0.001;
        }
        Pollution.NatGasComp.COPollution = (FuelType.NatGas * 1.0e-6) * NatGasValue;
    }
    if (Pollution.FuelOil1Coef.FuelFactorUsed) {
        Pollution.FuelOil1Comp.COPollution = 0.0;
        if (Pollution.FuelOil1Coef.COSched == 0) {
            FuelOil1Value = Pollution.FuelOil1Coef.CO * 0.001;
        } else {
            FuelOil1Value = Pollution.FuelOil1Coef.CO * GetCurrentScheduleValue(state, Pollution.FuelOil1Coef.COSched) * 0.001;
        }
        Pollution.FuelOil1Comp.COPollution = (FuelType.FuelOil1 * 1.0e-6) * FuelOil1Value;
    }
    if (Pollution.FuelOil2Coef.FuelFactorUsed) {
        Pollution.FuelOil2Comp.COPollution = 0.0;
        if (Pollution.FuelOil2Coef.COSched == 0) {
            FuelOil2Value = Pollution.FuelOil2Coef.CO * 0.001;
        } else {
            FuelOil2Value = Pollution.FuelOil2Coef.CO * GetCurrentScheduleValue(state, Pollution.FuelOil2Coef.COSched) * 0.001;
        }
        Pollution.FuelOil2Comp.COPollution = (FuelType.FuelOil2 * 1.0e-6) * FuelOil2Value;
    }
    if (Pollution.CoalCoef.FuelFactorUsed) {
        Pollution.CoalComp.COPollution = 0.0;
        if (Pollution.CoalCoef.COSched == 0) {
            CoalValue = Pollution.CoalCoef.CO * 0.001;
        } else {
            CoalValue = Pollution.CoalCoef.CO * GetCurrentScheduleValue(state, Pollution.CoalCoef.COSched) * 0.001;
        }
        Pollution.CoalComp.COPollution = (FuelType.Coal * 1.0e-6) * CoalValue;
    }
    if (Pollution.GasolineCoef.FuelFactorUsed) {
        Pollution.GasolineComp.COPollution = 0.0;
        if (Pollution.GasolineCoef.COSched == 0) {
            GasolineValue = Pollution.GasolineCoef.CO * 0.001;
        } else {
            GasolineValue = Pollution.GasolineCoef.CO * GetCurrentScheduleValue(state, Pollution.GasolineCoef.COSched) * 0.001;
        }
        Pollution.GasolineComp.COPollution = (FuelType.Gasoline * 1.0e-6) * GasolineValue;
    }
    if (Pollution.PropaneCoef.FuelFactorUsed) {
        Pollution.PropaneComp.COPollution = 0.0;
        if (Pollution.PropaneCoef.COSched == 0) {
            PropaneValue = Pollution.PropaneCoef.CO * 0.001;
        } else {
            PropaneValue = Pollution.PropaneCoef.CO * GetCurrentScheduleValue(state, Pollution.PropaneCoef.COSched) * 0.001;
        }
        Pollution.PropaneComp.COPollution = (FuelType.Propane * 1.0e-6) * PropaneValue;
    }
    if (Pollution.DieselCoef.FuelFactorUsed) {
        Pollution.DieselComp.COPollution = 0.0;
        if (Pollution.DieselCoef.COSched == 0) {
            DieselValue = Pollution.DieselCoef.CO * 0.001;
        } else {
            DieselValue = Pollution.DieselCoef.CO * GetCurrentScheduleValue(state, Pollution.DieselCoef.COSched) * 0.001;
        }
        Pollution.DieselComp.COPollution = (FuelType.Diesel * 1.0e-6) * DieselValue;
    }
    if (Pollution.OtherFuel1Coef.FuelFactorUsed) {
        Pollution.OtherFuel1Comp.COPollution = 0.0;
        if (Pollution.OtherFuel1Coef.COSched == 0) {
            OtherFuel1Value = Pollution.OtherFuel1Coef.CO * 0.001;
        } else {
            OtherFuel1Value = Pollution.OtherFuel1Coef.CO * GetCurrentScheduleValue(state, Pollution.OtherFuel1Coef.COSched) * 0.001;
        }
        Pollution.OtherFuel1Comp.COPollution = (FuelType.OtherFuel1 * 1.0e-6) * OtherFuel1Value;
    }
    if (Pollution.OtherFuel2Coef.FuelFactorUsed) {
        Pollution.OtherFuel2Comp.COPollution = 0.0;
        if (Pollution.OtherFuel2Coef.COSched == 0) {
            OtherFuel2Value = Pollution.OtherFuel2Coef.CO * 0.001;
        } else {
            OtherFuel2Value = Pollution.OtherFuel2Coef.CO * GetCurrentScheduleValue(state, Pollution.OtherFuel2Coef.COSched) * 0.001;
        }
        Pollution.OtherFuel2Comp.COPollution = (FuelType.OtherFuel2 * 1.0e-6) * OtherFuel2Value;
    }

    ElecValue = 0.0;
    NatGasValue = 0.0;
    FuelOil1Value = 0.0;
    FuelOil2Value = 0.0;
    CoalValue = 0.0;
    GasolineValue = 0.0;
    PropaneValue = 0.0;
    DieselValue = 0.0;
    OtherFuel1Value = 0.0;
    OtherFuel2Value = 0.0;

    if (Pollution.ElecCoef.FuelFactorUsed) {
        Pollution.ElecComp.N2OPollution = 0.0;
        if (Pollution.ElecCoef.N2OSched == 0) {
            ElecValue = Pollution.ElecCoef.N2O * 0.001;
        } else {
            ElecValue = Pollution.ElecCoef.N2O * GetCurrentScheduleValue(state, Pollution.ElecCoef.N2OSched) * 0.001;
        }
        Pollution.ElecComp.N2OPollution = (FuelType.Elec * 1.0e-6) * ElecValue;
    }
    if (Pollution.NatGasCoef.FuelFactorUsed) {
        Pollution.NatGasComp.N2OPollution = 0.0;
        if (Pollution.NatGasCoef.N2OSched == 0) {
            NatGasValue = Pollution.NatGasCoef.N2O * 0.001;
        } else {
            NatGasValue = Pollution.NatGasCoef.N2O * GetCurrentScheduleValue(state, Pollution.NatGasCoef.N2OSched) * 0.001;
        }
        Pollution.NatGasComp.N2OPollution = (FuelType.NatGas * 1.0e-6) * NatGasValue;
    }
    if (Pollution.FuelOil1Coef.FuelFactorUsed) {
        Pollution.FuelOil1Comp.N2OPollution = 0.0;
        if (Pollution.FuelOil1Coef.N2OSched == 0) {
            FuelOil1Value = Pollution.FuelOil1Coef.N2O * 0.001;
        } else {
            FuelOil1Value = Pollution.FuelOil1Coef.N2O * GetCurrentScheduleValue(state, Pollution.FuelOil1Coef.N2OSched) * 0.001;
        }
        Pollution.FuelOil1Comp.N2OPollution = (FuelType.FuelOil1 * 1.0e-6) * FuelOil1Value;
    }
    if (Pollution.FuelOil2Coef.FuelFactorUsed) {
        Pollution.FuelOil2Comp.N2OPollution = 0.0;
        if (Pollution.FuelOil2Coef.N2OSched == 0) {
            FuelOil2Value = Pollution.FuelOil2Coef.N2O * 0.001;
        } else {
            FuelOil2Value = Pollution.FuelOil2Coef.N2O * GetCurrentScheduleValue(state, Pollution.FuelOil2Coef.N2OSched) * 0.001;
        }
        Pollution.FuelOil2Comp.N2OPollution = (FuelType.FuelOil2 * 1.0e-6) * FuelOil2Value;
    }
    if (Pollution.CoalCoef.FuelFactorUsed) {
        Pollution.CoalComp.N2OPollution = 0.0;
        if (Pollution.CoalCoef.N2OSched == 0) {
            CoalValue = Pollution.CoalCoef.N2O * 0.001;
        } else {
            CoalValue = Pollution.CoalCoef.N2O * GetCurrentScheduleValue(state, Pollution.CoalCoef.N2OSched) * 0.001;
        }
        Pollution.CoalComp.N2OPollution = (FuelType.Coal * 1.0e-6) * CoalValue;
    }
    if (Pollution.GasolineCoef.FuelFactorUsed) {
        Pollution.GasolineComp.N2OPollution = 0.0;
        if (Pollution.GasolineCoef.N2OSched == 0) {
            GasolineValue = Pollution.GasolineCoef.N2O * 0.001;
        } else {
            GasolineValue = Pollution.GasolineCoef.N2O * GetCurrentScheduleValue(state, Pollution.GasolineCoef.N2OSched) * 0.001;
        }
        Pollution.GasolineComp.N2OPollution = (FuelType.Gasoline * 1.0e-6) * GasolineValue;
    }
    if (Pollution.PropaneCoef.FuelFactorUsed) {
        Pollution.PropaneComp.N2OPollution = 0.0;
        if (Pollution.PropaneCoef.N2OSched == 0) {
            PropaneValue = Pollution.PropaneCoef.N2O * 0.001;
        } else {
            PropaneValue = Pollution.PropaneCoef.N2O * GetCurrentScheduleValue(state, Pollution.PropaneCoef.N2OSched) * 0.001;
        }
        Pollution.PropaneComp.N2OPollution = (FuelType.Propane * 1.0e-6) * PropaneValue;
    }
    if (Pollution.DieselCoef.FuelFactorUsed) {
        Pollution.DieselComp.N2OPollution = 0.0;
        if (Pollution.DieselCoef.N2OSched == 0) {
            DieselValue = Pollution.DieselCoef.N2O * 0.001;
        } else {
            DieselValue = Pollution.DieselCoef.N2O * GetCurrentScheduleValue(state, Pollution.DieselCoef.N2OSched) * 0.001;
        }
        Pollution.DieselComp.N2OPollution = (FuelType.Diesel * 1.0e-6) * DieselValue;
    }
    if (Pollution.OtherFuel1Coef.FuelFactorUsed) {
        Pollution.OtherFuel1Comp.N2OPollution = 0.0;
        if (Pollution.OtherFuel1Coef.N2OSched == 0) {
            OtherFuel1Value = Pollution.OtherFuel1Coef.N2O * 0.001;
        } else {
            OtherFuel1Value = Pollution.OtherFuel1Coef.N2O * GetCurrentScheduleValue(state, Pollution.OtherFuel1Coef.N2OSched) * 0.001;
        }
        Pollution.OtherFuel1Comp.N2OPollution = (FuelType.OtherFuel1 * 1.0e-6) * OtherFuel1Value;
    }
    if (Pollution.OtherFuel2Coef.FuelFactorUsed) {
        Pollution.OtherFuel2Comp.N2OPollution = 0.0;
        if (Pollution.OtherFuel2Coef.N2OSched == 0) {
            OtherFuel2Value = Pollution.OtherFuel2Coef.N2O * 0.001;
        } else {
            OtherFuel2Value = Pollution.OtherFuel2Coef.N2O * GetCurrentScheduleValue(state, Pollution.OtherFuel2Coef.N2OSched) * 0.001;
        }
        Pollution.OtherFuel2Comp.N2OPollution = (FuelType.OtherFuel2 * 1.0e-6) * OtherFuel2Value;
    }

    Pollution.N2OPollutTotal = Pollution.ElecComp.N2OPollution + Pollution.NatGasComp.N2OPollution + Pollution.FuelOil1Comp.N2OPollution +
                               Pollution.FuelOil2Comp.N2OPollution + Pollution.CoalComp.N2OPollution + Pollution.GasolineComp.N2OPollution +
                               Pollution.PropaneComp.N2OPollution + Pollution.DieselComp.N2OPollution + Pollution.OtherFuel1Comp.N2OPollution +
                               Pollution.OtherFuel2Comp.N2OPollution;

    ElecValue = 0.0;
    NatGasValue = 0.0;
    FuelOil1Value = 0.0;
    FuelOil2Value = 0.0;
    CoalValue = 0.0;
    GasolineValue = 0.0;
    PropaneValue = 0.0;
    DieselValue = 0.0;
    OtherFuel1Value = 0.0;
    OtherFuel2Value = 0.0;

    if (Pollution.ElecCoef.FuelFactorUsed) {
        Pollution.ElecComp.SO2Pollution = 0.0;
        if (Pollution.ElecCoef.SO2Sched == 0) {
            ElecValue = Pollution.ElecCoef.SO2 * 0.001;
        } else {
            ElecValue = Pollution.ElecCoef.SO2 * GetCurrentScheduleValue(state, Pollution.ElecCoef.SO2Sched) * 0.001;
        }
        Pollution.ElecComp.SO2Pollution = (FuelType.Elec * 1.0e-6) * ElecValue;
    }
    if (Pollution.NatGasCoef.FuelFactorUsed) {
        Pollution.NatGasComp.SO2Pollution = 0.0;
        if (Pollution.NatGasCoef.SO2Sched == 0) {
            NatGasValue = Pollution.NatGasCoef.SO2 * 0.001;
        } else {
            NatGasValue = Pollution.NatGasCoef.SO2 * GetCurrentScheduleValue(state, Pollution.NatGasCoef.SO2Sched) * 0.001;
        }
        Pollution.NatGasComp.SO2Pollution = (FuelType.NatGas * 1.0e-6) * NatGasValue;
    }
    if (Pollution.FuelOil1Coef.FuelFactorUsed) {
        Pollution.FuelOil1Comp.SO2Pollution = 0.0;
        if (Pollution.FuelOil1Coef.SO2Sched == 0) {
            FuelOil1Value = Pollution.FuelOil1Coef.SO2 * 0.001;
        } else {
            FuelOil1Value = Pollution.FuelOil1Coef.SO2 * GetCurrentScheduleValue(state, Pollution.FuelOil1Coef.SO2Sched) * 0.001;
        }
        Pollution.FuelOil1Comp.SO2Pollution = (FuelType.FuelOil1 * 1.0e-6) * FuelOil1Value;
    }
    if (Pollution.FuelOil2Coef.FuelFactorUsed) {
        Pollution.FuelOil2Comp.SO2Pollution = 0.0;
        if (Pollution.FuelOil2Coef.SO2Sched == 0) {
            FuelOil2Value = Pollution.FuelOil2Coef.SO2 * 0.001;
        } else {
            FuelOil2Value = Pollution.FuelOil2Coef.SO2 * GetCurrentScheduleValue(state, Pollution.FuelOil2Coef.SO2Sched) * 0.001;
        }
        Pollution.FuelOil2Comp.SO2Pollution = (FuelType.FuelOil2 * 1.0e-6) * FuelOil2Value;
    }
    if (Pollution.CoalCoef.FuelFactorUsed) {
        Pollution.CoalComp.SO2Pollution = 0.0;
        if (Pollution.CoalCoef.SO2Sched == 0) {
            CoalValue = Pollution.CoalCoef.SO2 * 0.001;
        } else {
            CoalValue = Pollution.CoalCoef.SO2 * GetCurrentScheduleValue(state, Pollution.CoalCoef.SO2Sched) * 0.001;
        }
        Pollution.CoalComp.SO2Pollution = (FuelType.Coal * 1.0e-6) * CoalValue;
    }
    if (Pollution.GasolineCoef.FuelFactorUsed) {
        Pollution.GasolineComp.SO2Pollution = 0.0;
        if (Pollution.GasolineCoef.SO2Sched == 0) {
            GasolineValue = Pollution.GasolineCoef.SO2 * 0.001;
        } else {
            GasolineValue = Pollution.GasolineCoef.SO2 * GetCurrentScheduleValue(state, Pollution.GasolineCoef.SO2Sched) * 0.001;
        }
        Pollution.GasolineComp.SO2Pollution = (FuelType.Gasoline * 1.0e-6) * GasolineValue;
    }
    if (Pollution.PropaneCoef.FuelFactorUsed) {
        Pollution.PropaneComp.SO2Pollution = 0.0;
        if (Pollution.PropaneCoef.SO2Sched == 0) {
            PropaneValue = Pollution.PropaneCoef.SO2 * 0.001;
        } else {
            PropaneValue = Pollution.PropaneCoef.SO2 * GetCurrentScheduleValue(state, Pollution.PropaneCoef.SO2Sched) * 0.001;
        }
        Pollution.PropaneComp.SO2Pollution = (FuelType.Propane * 1.0e-6) * PropaneValue;
    }
    if (Pollution.DieselCoef.FuelFactorUsed) {
        Pollution.DieselComp.SO2Pollution = 0.0;
        if (Pollution.DieselCoef.SO2Sched == 0) {
            DieselValue = Pollution.DieselCoef.SO2 * 0.001;
        } else {
            DieselValue = Pollution.DieselCoef.SO2 * GetCurrentScheduleValue(state, Pollution.DieselCoef.SO2Sched) * 0.001;
        }
        Pollution.DieselComp.SO2Pollution = (FuelType.Diesel * 1.0e-6) * DieselValue;
    }
    if (Pollution.OtherFuel1Coef.FuelFactorUsed) {
        Pollution.OtherFuel1Comp.SO2Pollution = 0.0;
        if (Pollution.OtherFuel1Coef.SO2Sched == 0) {
            OtherFuel1Value = Pollution.OtherFuel1Coef.SO2 * 0.001;
        } else {
            OtherFuel1Value = Pollution.OtherFuel1Coef.SO2 * GetCurrentScheduleValue(state, Pollution.OtherFuel1Coef.SO2Sched) * 0.001;
        }
        Pollution.OtherFuel1Comp.SO2Pollution = (FuelType.OtherFuel1 * 1.0e-6) * OtherFuel1Value;
    }
    if (Pollution.OtherFuel2Coef.FuelFactorUsed) {
        Pollution.OtherFuel2Comp.SO2Pollution = 0.0;
        if (Pollution.OtherFuel2Coef.SO2Sched == 0) {
            OtherFuel2Value = Pollution.OtherFuel2Coef.SO2 * 0.001;
        } else {
            OtherFuel2Value = Pollution.OtherFuel2Coef.SO2 * GetCurrentScheduleValue(state, Pollution.OtherFuel2Coef.SO2Sched) * 0.001;
        }
        Pollution.OtherFuel2Comp.SO2Pollution = (FuelType.OtherFuel2 * 1.0e-6) * OtherFuel2Value;
    }

    ElecValue = 0.0;
    NatGasValue = 0.0;
    FuelOil1Value = 0.0;
    FuelOil2Value = 0.0;
    CoalValue = 0.0;
    GasolineValue = 0.0;
    PropaneValue = 0.0;
    DieselValue = 0.0;
    OtherFuel1Value = 0.0;
    OtherFuel2Value = 0.0;

    if (Pollution.ElecCoef.FuelFactorUsed) {
        Pollution.ElecComp.PMPollution = 0.0;
        if (Pollution.ElecCoef.PMSched == 0) {
            ElecValue = Pollution.ElecCoef.PM * 0.001;
        } else {
            ElecValue = Pollution.ElecCoef.PM * GetCurrentScheduleValue(state, Pollution.ElecCoef.PMSched) * 0.001;
        }
        Pollution.ElecComp.PMPollution = (FuelType.Elec * 1.0e-6) * ElecValue;
    }
    if (Pollution.NatGasCoef.FuelFactorUsed) {
        Pollution.NatGasComp.PMPollution = 0.0;
        if (Pollution.NatGasCoef.PMSched == 0) {
            NatGasValue = Pollution.NatGasCoef.PM * 0.001;
        } else {
            NatGasValue = Pollution.NatGasCoef.PM * GetCurrentScheduleValue(state, Pollution.NatGasCoef.PMSched) * 0.001;
        }
        Pollution.NatGasComp.PMPollution = (FuelType.NatGas * 1.0e-6) * NatGasValue;
    }
    if (Pollution.FuelOil1Coef.FuelFactorUsed) {
        Pollution.FuelOil1Comp.PMPollution = 0.0;
        if (Pollution.FuelOil1Coef.PMSched == 0) {
            FuelOil1Value = Pollution.FuelOil1Coef.PM * 0.001;
        } else {
            FuelOil1Value = Pollution.FuelOil1Coef.PM * GetCurrentScheduleValue(state, Pollution.FuelOil1Coef.PMSched) * 0.001;
        }
        Pollution.FuelOil1Comp.PMPollution = (FuelType.FuelOil1 * 1.0e-6) * FuelOil1Value;
    }
    if (Pollution.FuelOil2Coef.FuelFactorUsed) {
        Pollution.FuelOil2Comp.PMPollution = 0.0;
        if (Pollution.FuelOil2Coef.PMSched == 0) {
            FuelOil2Value = Pollution.FuelOil2Coef.PM * 0.001;
        } else {
            FuelOil2Value = Pollution.FuelOil2Coef.PM * GetCurrentScheduleValue(state, Pollution.FuelOil2Coef.PMSched) * 0.001;
        }
        Pollution.FuelOil2Comp.PMPollution = (FuelType.FuelOil2 * 1.0e-6) * FuelOil2Value;
    }
    if (Pollution.CoalCoef.FuelFactorUsed) {
        Pollution.CoalComp.PMPollution = 0.0;
        if (Pollution.CoalCoef.PMSched == 0) {
            CoalValue = Pollution.CoalCoef.PM * 0.001;
        } else {
            CoalValue = Pollution.CoalCoef.PM * GetCurrentScheduleValue(state, Pollution.CoalCoef.PMSched) * 0.001;
        }
        Pollution.CoalComp.PMPollution = (FuelType.Coal * 1.0e-6) * CoalValue;
    }
    if (Pollution.GasolineCoef.FuelFactorUsed) {
        Pollution.GasolineComp.PMPollution = 0.0;
        if (Pollution.GasolineCoef.PMSched == 0) {
            GasolineValue = Pollution.GasolineCoef.PM * 0.001;
        } else {
            GasolineValue = Pollution.GasolineCoef.PM * GetCurrentScheduleValue(state, Pollution.GasolineCoef.PMSched) * 0.001;
        }
        Pollution.GasolineComp.PMPollution = (FuelType.Gasoline * 1.0e-6) * GasolineValue;
    }
    if (Pollution.PropaneCoef.FuelFactorUsed) {
        Pollution.PropaneComp.PMPollution = 0.0;
        if (Pollution.PropaneCoef.PMSched == 0) {
            PropaneValue = Pollution.PropaneCoef.PM * 0.001;
        } else {
            PropaneValue = Pollution.PropaneCoef.PM * GetCurrentScheduleValue(state, Pollution.PropaneCoef.PMSched) * 0.001;
        }
        Pollution.PropaneComp.PMPollution = (FuelType.Propane * 1.0e-6) * PropaneValue;
    }
    if (Pollution.DieselCoef.FuelFactorUsed) {
        Pollution.DieselComp.PMPollution = 0.0;
        if (Pollution.DieselCoef.PMSched == 0) {
            DieselValue = Pollution.DieselCoef.PM * 0.001;
        } else {
            DieselValue = Pollution.DieselCoef.PM * GetCurrentScheduleValue(state, Pollution.DieselCoef.PMSched) * 0.001;
        }
        Pollution.DieselComp.PMPollution = (FuelType.Diesel * 1.0e-6) * DieselValue;
    }
    if (Pollution.OtherFuel1Coef.FuelFactorUsed) {
        Pollution.OtherFuel1Comp.PMPollution = 0.0;
        if (Pollution.OtherFuel1Coef.PMSched == 0) {
            OtherFuel1Value = Pollution.OtherFuel1Coef.PM * 0.001;
        } else {
            OtherFuel1Value = Pollution.OtherFuel1Coef.PM * GetCurrentScheduleValue(state, Pollution.OtherFuel1Coef.PMSched) * 0.001;
        }
        Pollution.OtherFuel1Comp.PMPollution = (FuelType.OtherFuel1 * 1.0e-6) * OtherFuel1Value;
    }
    if (Pollution.OtherFuel2Coef.FuelFactorUsed) {
        Pollution.OtherFuel2Comp.PMPollution = 0.0;
        if (Pollution.OtherFuel2Coef.PMSched == 0) {
            OtherFuel2Value = Pollution.OtherFuel2Coef.PM * 0.001;
        } else {
            OtherFuel2Value = Pollution.OtherFuel2Coef.PM * GetCurrentScheduleValue(state, Pollution.OtherFuel2Coef.PMSched) * 0.001;
        }
        Pollution.OtherFuel2Comp.PMPollution = (FuelType.OtherFuel2 * 1.0e-6) * OtherFuel2Value;
    }

    ElecValue = 0.0;
    NatGasValue = 0.0;
    FuelOil1Value = 0.0;
    FuelOil2Value = 0.0;
    CoalValue = 0.0;
    GasolineValue = 0.0;
    PropaneValue = 0.0;
    DieselValue = 0.0;
    OtherFuel1Value = 0.0;
    OtherFuel2Value = 0.0;

    if (Pollution.ElecCoef.FuelFactorUsed) {
        Pollution.ElecComp.PM10Pollution = 0.0;
        if (Pollution.ElecCoef.PM10Sched == 0) {
            ElecValue = Pollution.ElecCoef.PM10 * 0.001;
        } else {
            ElecValue = Pollution.ElecCoef.PM10 * GetCurrentScheduleValue(state, Pollution.ElecCoef.PM10Sched) * 0.001;
        }
        Pollution.ElecComp.PM10Pollution = (FuelType.Elec * 1.0e-6) * ElecValue;
    }
    if (Pollution.NatGasCoef.FuelFactorUsed) {
        Pollution.NatGasComp.PM10Pollution = 0.0;
        if (Pollution.NatGasCoef.PM10Sched == 0) {
            NatGasValue = Pollution.NatGasCoef.PM10 * 0.001;
        } else {
            NatGasValue = Pollution.NatGasCoef.PM10 * GetCurrentScheduleValue(state, Pollution.NatGasCoef.PM10Sched) * 0.001;
        }
        Pollution.NatGasComp.PM10Pollution = (FuelType.NatGas * 1.0e-6) * NatGasValue;
    }
    if (Pollution.FuelOil1Coef.FuelFactorUsed) {
        Pollution.FuelOil1Comp.PM10Pollution = 0.0;
        if (Pollution.FuelOil1Coef.PM10Sched == 0) {
            FuelOil1Value = Pollution.FuelOil1Coef.PM10 * 0.001;
        } else {
            FuelOil1Value = Pollution.FuelOil1Coef.PM10 * GetCurrentScheduleValue(state, Pollution.FuelOil1Coef.PM10Sched) * 0.001;
        }
        Pollution.FuelOil1Comp.PM10Pollution = (FuelType.FuelOil1 * 1.0e-6) * FuelOil1Value;
    }
    if (Pollution.FuelOil2Coef.FuelFactorUsed) {
        Pollution.FuelOil2Comp.PM10Pollution = 0.0;
        if (Pollution.FuelOil2Coef.PM10Sched == 0) {
            FuelOil2Value = Pollution.FuelOil2Coef.PM10 * 0.001;
        } else {
            FuelOil2Value = Pollution.FuelOil2Coef.PM10 * GetCurrentScheduleValue(state, Pollution.FuelOil2Coef.PM10Sched) * 0.001;
        }
        Pollution.FuelOil2Comp.PM10Pollution = (FuelType.FuelOil2 * 1.0e-6) * FuelOil2Value;
    }
    if (Pollution.CoalCoef.FuelFactorUsed) {
        Pollution.CoalComp.PM10Pollution = 0.0;
        if (Pollution.CoalCoef.PM10Sched == 0) {
            CoalValue = Pollution.CoalCoef.PM10 * 0.001;
        } else {
            CoalValue = Pollution.CoalCoef.PM10 * GetCurrentScheduleValue(state, Pollution.CoalCoef.PM10Sched) * 0.001;
        }
        Pollution.CoalComp.PM10Pollution = (FuelType.Coal * 1.0e-6) * CoalValue;
    }
    if (Pollution.GasolineCoef.FuelFactorUsed) {
        Pollution.GasolineComp.PM10Pollution = 0.0;
        if (Pollution.GasolineCoef.PM10Sched == 0) {
            GasolineValue = Pollution.GasolineCoef.PM10 * 0.001;
        } else {
            GasolineValue = Pollution.GasolineCoef.PM10 * GetCurrentScheduleValue(state, Pollution.GasolineCoef.PM10Sched) * 0.001;
        }
        Pollution.GasolineComp.PM10Pollution = (FuelType.Gasoline * 1.0e-6) * GasolineValue;
    }
    if (Pollution.PropaneCoef.FuelFactorUsed) {
        Pollution.PropaneComp.PM10Pollution = 0.0;
        if (Pollution.PropaneCoef.PM10Sched == 0) {
            PropaneValue = Pollution.PropaneCoef.PM10 * 0.001;
        } else {
            PropaneValue = Pollution.PropaneCoef.PM10 * GetCurrentScheduleValue(state, Pollution.PropaneCoef.PM10Sched) * 0.001;
        }
        Pollution.PropaneComp.PM10Pollution = (FuelType.Propane * 1.0e-6) * PropaneValue;
    }
    if (Pollution.DieselCoef.FuelFactorUsed) {
        Pollution.DieselComp.PM10Pollution = 0.0;
        if (Pollution.DieselCoef.PM10Sched == 0) {
            DieselValue = Pollution.DieselCoef.PM10 * 0.001;
        } else {
            DieselValue = Pollution.DieselCoef.PM10 * GetCurrentScheduleValue(state, Pollution.DieselCoef.PM10Sched) * 0.001;
        }
        Pollution.DieselComp.PM10Pollution = (FuelType.Diesel * 1.0e-6) * DieselValue;
    }
    if (Pollution.OtherFuel1Coef.FuelFactorUsed) {
        Pollution.OtherFuel1Comp.PM10Pollution = 0.0;
        if (Pollution.OtherFuel1Coef.PM10Sched == 0) {
            OtherFuel1Value = Pollution.OtherFuel1Coef.PM10 * 0.001;
        } else {
            OtherFuel1Value = Pollution.OtherFuel1Coef.PM10 * GetCurrentScheduleValue(state, Pollution.OtherFuel1Coef.PM10Sched) * 0.001;
        }
        Pollution.OtherFuel1Comp.PM10Pollution = (FuelType.OtherFuel1 * 1.0e-6) * OtherFuel1Value;
    }
    if (Pollution.OtherFuel2Coef.FuelFactorUsed) {
        Pollution.OtherFuel2Comp.PM10Pollution = 0.0;
        if (Pollution.OtherFuel2Coef.PM10Sched == 0) {
            OtherFuel2Value = Pollution.OtherFuel2Coef.PM10 * 0.001;
        } else {
            OtherFuel2Value = Pollution.OtherFuel2Coef.PM10 * GetCurrentScheduleValue(state, Pollution.OtherFuel2Coef.PM10Sched) * 0.001;
        }
        Pollution.OtherFuel2Comp.PM10Pollution = (FuelType.OtherFuel2 * 1.0e-6) * OtherFuel2Value;
    }

    ElecValue = 0.0;
    NatGasValue = 0.0;
    FuelOil1Value = 0.0;
    FuelOil2Value = 0.0;
    CoalValue = 0.0;
    GasolineValue = 0.0;
    PropaneValue = 0.0;
    DieselValue = 0.0;
    OtherFuel1Value = 0.0;
    OtherFuel2Value = 0.0;

    if (Pollution.ElecCoef.FuelFactorUsed) {
        Pollution.ElecComp.PM25Pollution = 0.0;
        if (Pollution.ElecCoef.PM25Sched == 0) {
            ElecValue = Pollution.ElecCoef.PM25 * 0.001;
        } else {
            ElecValue = Pollution.ElecCoef.PM25 * GetCurrentScheduleValue(state, Pollution.ElecCoef.PM25Sched) * 0.001;
        }
        Pollution.ElecComp.PM25Pollution = (FuelType.Elec * 1.0e-6) * ElecValue;
    }
    if (Pollution.NatGasCoef.FuelFactorUsed) {
        Pollution.NatGasComp.PM25Pollution = 0.0;
        if (Pollution.NatGasCoef.PM25Sched == 0) {
            NatGasValue = Pollution.NatGasCoef.PM25 * 0.001;
        } else {
            NatGasValue = Pollution.NatGasCoef.PM25 * GetCurrentScheduleValue(state, Pollution.NatGasCoef.PM25Sched) * 0.001;
        }
        Pollution.NatGasComp.PM25Pollution = (FuelType.NatGas * 1.0e-6) * NatGasValue;
    }
    if (Pollution.FuelOil1Coef.FuelFactorUsed) {
        Pollution.FuelOil1Comp.PM25Pollution = 0.0;
        if (Pollution.FuelOil1Coef.PM25Sched == 0) {
            FuelOil1Value = Pollution.FuelOil1Coef.PM25 * 0.001;
        } else {
            FuelOil1Value = Pollution.FuelOil1Coef.PM25 * GetCurrentScheduleValue(state, Pollution.FuelOil1Coef.PM25Sched) * 0.001;
        }
        Pollution.FuelOil1Comp.PM25Pollution = (FuelType.FuelOil1 * 1.0e-6) * FuelOil1Value;
    }
    if (Pollution.FuelOil2Coef.FuelFactorUsed) {
        Pollution.FuelOil2Comp.PM25Pollution = 0.0;
        if (Pollution.FuelOil2Coef.PM25Sched == 0) {
            FuelOil2Value = Pollution.FuelOil2Coef.PM25 * 0.001;
        } else {
            FuelOil2Value = Pollution.FuelOil2Coef.PM25 * GetCurrentScheduleValue(state, Pollution.FuelOil2Coef.PM25Sched) * 0.001;
        }
        Pollution.FuelOil2Comp.PM25Pollution = (FuelType.FuelOil2 * 1.0e-6) * FuelOil2Value;
    }
    if (Pollution.CoalCoef.FuelFactorUsed) {
        Pollution.CoalComp.PM25Pollution = 0.0;
        if (Pollution.CoalCoef.PM25Sched == 0) {
            CoalValue = Pollution.CoalCoef.PM25 * 0.001;
        } else {
            CoalValue = Pollution.CoalCoef.PM25 * GetCurrentScheduleValue(state, Pollution.CoalCoef.PM25Sched) * 0.001;
        }
        Pollution.CoalComp.PM25Pollution = (FuelType.Coal * 1.0e-6) * CoalValue;
    }
    if (Pollution.GasolineCoef.FuelFactorUsed) {
        Pollution.GasolineComp.PM25Pollution = 0.0;
        if (Pollution.GasolineCoef.PM25Sched == 0) {
            GasolineValue = Pollution.GasolineCoef.PM25 * 0.001;
        } else {
            GasolineValue = Pollution.GasolineCoef.PM25 * GetCurrentScheduleValue(state, Pollution.GasolineCoef.PM25Sched) * 0.001;
        }
        Pollution.GasolineComp.PM25Pollution = (FuelType.Gasoline * 1.0e-6) * GasolineValue;
    }
    if (Pollution.PropaneCoef.FuelFactorUsed) {
        Pollution.PropaneComp.PM25Pollution = 0.0;
        if (Pollution.PropaneCoef.PM25Sched == 0) {
            PropaneValue = Pollution.PropaneCoef.PM25 * 0.001;
        } else {
            PropaneValue = Pollution.PropaneCoef.PM25 * GetCurrentScheduleValue(state, Pollution.PropaneCoef.PM25Sched) * 0.001;
        }
        Pollution.PropaneComp.PM25Pollution = (FuelType.Propane * 1.0e-6) * PropaneValue;
    }
    if (Pollution.DieselCoef.FuelFactorUsed) {
        Pollution.DieselComp.PM25Pollution = 0.0;
        if (Pollution.DieselCoef.PM25Sched == 0) {
            DieselValue = Pollution.DieselCoef.PM25 * 0.001;
        } else {
            DieselValue = Pollution.DieselCoef.PM25 * GetCurrentScheduleValue(state, Pollution.DieselCoef.PM25Sched) * 0.001;
        }
        Pollution.DieselComp.PM25Pollution = (FuelType.Diesel * 1.0e-6) * DieselValue;
    }
    if (Pollution.OtherFuel1Coef.FuelFactorUsed) {
        Pollution.OtherFuel1Comp.PM25Pollution = 0.0;
        if (Pollution.OtherFuel1Coef.PM25Sched == 0) {
            OtherFuel1Value = Pollution.OtherFuel1Coef.PM25 * 0.001;
        } else {
            OtherFuel1Value = Pollution.OtherFuel1Coef.PM25 * GetCurrentScheduleValue(state, Pollution.OtherFuel1Coef.PM25Sched) * 0.001;
        }
        Pollution.OtherFuel1Comp.PM25Pollution = (FuelType.OtherFuel1 * 1.0e-6) * OtherFuel1Value;
    }
    if (Pollution.OtherFuel2Coef.FuelFactorUsed) {
        Pollution.OtherFuel2Comp.PM25Pollution = 0.0;
        if (Pollution.OtherFuel2Coef.PM25Sched == 0) {
            OtherFuel2Value = Pollution.OtherFuel2Coef.PM25 * 0.001;
        } else {
            OtherFuel2Value = Pollution.OtherFuel2Coef.PM25 * GetCurrentScheduleValue(state, Pollution.OtherFuel2Coef.PM25Sched) * 0.001;
        }
        Pollution.OtherFuel2Comp.PM25Pollution = (FuelType.OtherFuel2 * 1.0e-6) * OtherFuel2Value;
    }

    ElecValue = 0.0;
    NatGasValue = 0.0;
    FuelOil1Value = 0.0;
    FuelOil2Value = 0.0;
    CoalValue = 0.0;
    GasolineValue = 0.0;
    PropaneValue = 0.0;
    DieselValue = 0.0;
    OtherFuel1Value = 0.0;
    OtherFuel2Value = 0.0;

    if (Pollution.ElecCoef.FuelFactorUsed) {
        Pollution.ElecComp.NH3Pollution = 0.0;
        if (Pollution.ElecCoef.NH3Sched == 0) {
            ElecValue = Pollution.ElecCoef.NH3 * 0.001;
        } else {
            ElecValue = Pollution.ElecCoef.NH3 * GetCurrentScheduleValue(state, Pollution.ElecCoef.NH3Sched) * 0.001;
        }
        Pollution.ElecComp.NH3Pollution = (FuelType.Elec * 1.0e-6) * ElecValue;
    }
    if (Pollution.NatGasCoef.FuelFactorUsed) {
        Pollution.NatGasComp.NH3Pollution = 0.0;
        if (Pollution.NatGasCoef.NH3Sched == 0) {
            NatGasValue = Pollution.NatGasCoef.NH3 * 0.001;
        } else {
            NatGasValue = Pollution.NatGasCoef.NH3 * GetCurrentScheduleValue(state, Pollution.NatGasCoef.NH3Sched) * 0.001;
        }
        Pollution.NatGasComp.NH3Pollution = (FuelType.NatGas * 1.0e-6) * NatGasValue;
    }
    if (Pollution.FuelOil1Coef.FuelFactorUsed) {
        Pollution.FuelOil1Comp.NH3Pollution = 0.0;
        if (Pollution.FuelOil1Coef.NH3Sched == 0) {
            FuelOil1Value = Pollution.FuelOil1Coef.NH3 * 0.001;
        } else {
            FuelOil1Value = Pollution.FuelOil1Coef.NH3 * GetCurrentScheduleValue(state, Pollution.FuelOil1Coef.NH3Sched) * 0.001;
        }
        Pollution.FuelOil1Comp.NH3Pollution = (FuelType.FuelOil1 * 1.0e-6) * FuelOil1Value;
    }
    if (Pollution.FuelOil2Coef.FuelFactorUsed) {
        Pollution.FuelOil2Comp.NH3Pollution = 0.0;
        if (Pollution.FuelOil2Coef.NH3Sched == 0) {
            FuelOil2Value = Pollution.FuelOil2Coef.NH3 * 0.001;
        } else {
            FuelOil2Value = Pollution.FuelOil2Coef.NH3 * GetCurrentScheduleValue(state, Pollution.FuelOil2Coef.NH3Sched) * 0.001;
        }
        Pollution.FuelOil2Comp.NH3Pollution = (FuelType.FuelOil2 * 1.0e-6) * FuelOil2Value;
    }
    if (Pollution.CoalCoef.FuelFactorUsed) {
        Pollution.CoalComp.NH3Pollution = 0.0;
        if (Pollution.CoalCoef.NH3Sched == 0) {
            CoalValue = Pollution.CoalCoef.NH3 * 0.001;
        } else {
            CoalValue = Pollution.CoalCoef.NH3 * GetCurrentScheduleValue(state, Pollution.CoalCoef.NH3Sched) * 0.001;
        }
        Pollution.CoalComp.NH3Pollution = (FuelType.Coal * 1.0e-6) * CoalValue;
    }
    if (Pollution.GasolineCoef.FuelFactorUsed) {
        Pollution.GasolineComp.NH3Pollution = 0.0;
        if (Pollution.GasolineCoef.NH3Sched == 0) {
            GasolineValue = Pollution.GasolineCoef.NH3 * 0.001;
        } else {
            GasolineValue = Pollution.GasolineCoef.NH3 * GetCurrentScheduleValue(state, Pollution.GasolineCoef.NH3Sched) * 0.001;
        }
        Pollution.GasolineComp.NH3Pollution = (FuelType.Gasoline * 1.0e-6) * GasolineValue;
    }
    if (Pollution.PropaneCoef.FuelFactorUsed) {
        Pollution.PropaneComp.NH3Pollution = 0.0;
        if (Pollution.PropaneCoef.NH3Sched == 0) {
            PropaneValue = Pollution.PropaneCoef.NH3 * 0.001;
        } else {
            PropaneValue = Pollution.PropaneCoef.NH3 * GetCurrentScheduleValue(state, Pollution.PropaneCoef.NH3Sched) * 0.001;
        }
        Pollution.PropaneComp.NH3Pollution = (FuelType.Propane * 1.0e-6) * PropaneValue;
    }
    if (Pollution.DieselCoef.FuelFactorUsed) {
        Pollution.DieselComp.NH3Pollution = 0.0;
        if (Pollution.DieselCoef.NH3Sched == 0) {
            DieselValue = Pollution.DieselCoef.NH3 * 0.001;
        } else {
            DieselValue = Pollution.DieselCoef.NH3 * GetCurrentScheduleValue(state, Pollution.DieselCoef.NH3Sched) * 0.001;
        }
        Pollution.DieselComp.NH3Pollution = (FuelType.Diesel * 1.0e-6) * DieselValue;
    }
    if (Pollution.OtherFuel1Coef.FuelFactorUsed) {
        Pollution.OtherFuel1Comp.NH3Pollution = 0.0;
        if (Pollution.OtherFuel1Coef.NH3Sched == 0) {
            OtherFuel1Value = Pollution.OtherFuel1Coef.NH3 * 0.001;
        } else {
            OtherFuel1Value = Pollution.OtherFuel1Coef.NH3 * GetCurrentScheduleValue(state, Pollution.OtherFuel1Coef.NH3Sched) * 0.001;
        }
        Pollution.OtherFuel1Comp.NH3Pollution = (FuelType.OtherFuel1 * 1.0e-6) * OtherFuel1Value;
    }
    if (Pollution.OtherFuel2Coef.FuelFactorUsed) {
        Pollution.OtherFuel2Comp.NH3Pollution = 0.0;
        if (Pollution.OtherFuel2Coef.NH3Sched == 0) {
            OtherFuel2Value = Pollution.OtherFuel2Coef.NH3 * 0.001;
        } else {
            OtherFuel2Value = Pollution.OtherFuel2Coef.NH3 * GetCurrentScheduleValue(state, Pollution.OtherFuel2Coef.NH3Sched) * 0.001;
        }
        Pollution.OtherFuel2Comp.NH3Pollution = (FuelType.OtherFuel2 * 1.0e-6) * OtherFuel2Value;
    }

    ElecValue = 0.0;
    NatGasValue = 0.0;
    FuelOil1Value = 0.0;
    FuelOil2Value = 0.0;
    CoalValue = 0.0;
    GasolineValue = 0.0;
    PropaneValue = 0.0;
    DieselValue = 0.0;
    OtherFuel1Value = 0.0;
    OtherFuel2Value = 0.0;

    if (Pollution.ElecCoef.FuelFactorUsed) {
        Pollution.ElecComp.NMVOCPollution = 0.0;
        if (Pollution.ElecCoef.NMVOCSched == 0) {
            ElecValue = Pollution.ElecCoef.NMVOC * 0.001;
        } else {
            ElecValue = Pollution.ElecCoef.NMVOC * GetCurrentScheduleValue(state, Pollution.ElecCoef.NMVOCSched) * 0.001;
        }
        Pollution.ElecComp.NMVOCPollution = (FuelType.Elec * 1.0e-6) * ElecValue;
    }
    if (Pollution.NatGasCoef.FuelFactorUsed) {
        Pollution.NatGasComp.NMVOCPollution = 0.0;
        if (Pollution.NatGasCoef.NMVOCSched == 0) {
            NatGasValue = Pollution.NatGasCoef.NMVOC * 0.001;
        } else {
            NatGasValue = Pollution.NatGasCoef.NMVOC * GetCurrentScheduleValue(state, Pollution.NatGasCoef.NMVOCSched) * 0.001;
        }
        Pollution.NatGasComp.NMVOCPollution = (FuelType.NatGas * 1.0e-6) * NatGasValue;
    }
    if (Pollution.FuelOil1Coef.FuelFactorUsed) {
        Pollution.FuelOil1Comp.NMVOCPollution = 0.0;
        if (Pollution.FuelOil1Coef.NMVOCSched == 0) {
            FuelOil1Value = Pollution.FuelOil1Coef.NMVOC * 0.001;
        } else {
            FuelOil1Value = Pollution.FuelOil1Coef.NMVOC * GetCurrentScheduleValue(state, Pollution.FuelOil1Coef.NMVOCSched) * 0.001;
        }
        Pollution.FuelOil1Comp.NMVOCPollution = (FuelType.FuelOil1 * 1.0e-6) * FuelOil1Value;
    }
    if (Pollution.FuelOil2Coef.FuelFactorUsed) {
        Pollution.FuelOil2Comp.NMVOCPollution = 0.0;
        if (Pollution.FuelOil2Coef.NMVOCSched == 0) {
            FuelOil2Value = Pollution.FuelOil2Coef.NMVOC * 0.001;
        } else {
            FuelOil2Value = Pollution.FuelOil2Coef.NMVOC * GetCurrentScheduleValue(state, Pollution.FuelOil2Coef.NMVOCSched) * 0.001;
        }
        Pollution.FuelOil2Comp.NMVOCPollution = (FuelType.FuelOil2 * 1.0e-6) * FuelOil2Value;
    }
    if (Pollution.CoalCoef.FuelFactorUsed) {
        Pollution.CoalComp.NMVOCPollution = 0.0;
        if (Pollution.CoalCoef.NMVOCSched == 0) {
            CoalValue = Pollution.CoalCoef.NMVOC * 0.001;
        } else {
            CoalValue = Pollution.CoalCoef.NMVOC * GetCurrentScheduleValue(state, Pollution.CoalCoef.NMVOCSched) * 0.001;
        }
        Pollution.CoalComp.NMVOCPollution = (FuelType.Coal * 1.0e-6) * CoalValue;
    }
    if (Pollution.GasolineCoef.FuelFactorUsed) {
        Pollution.GasolineComp.NMVOCPollution = 0.0;
        if (Pollution.GasolineCoef.NMVOCSched == 0) {
            GasolineValue = Pollution.GasolineCoef.NMVOC * 0.001;
        } else {
            GasolineValue = Pollution.GasolineCoef.NMVOC * GetCurrentScheduleValue(state, Pollution.GasolineCoef.NMVOCSched) * 0.001;
        }
        Pollution.GasolineComp.NMVOCPollution = (FuelType.Gasoline * 1.0e-6) * GasolineValue;
    }
    if (Pollution.PropaneCoef.FuelFactorUsed) {
        Pollution.PropaneComp.NMVOCPollution = 0.0;
        if (Pollution.PropaneCoef.NMVOCSched == 0) {
            PropaneValue = Pollution.PropaneCoef.NMVOC * 0.001;
        } else {
            PropaneValue = Pollution.PropaneCoef.NMVOC * GetCurrentScheduleValue(state, Pollution.PropaneCoef.NMVOCSched) * 0.001;
        }
        Pollution.PropaneComp.NMVOCPollution = (FuelType.Propane * 1.0e-6) * PropaneValue;
    }
    if (Pollution.DieselCoef.FuelFactorUsed) {
        Pollution.DieselComp.NMVOCPollution = 0.0;
        if (Pollution.DieselCoef.NMVOCSched == 0) {
            DieselValue = Pollution.DieselCoef.NMVOC * 0.001;
        } else {
            DieselValue = Pollution.DieselCoef.NMVOC * GetCurrentScheduleValue(state, Pollution.DieselCoef.NMVOCSched) * 0.001;
        }
        Pollution.DieselComp.NMVOCPollution = (FuelType.Diesel * 1.0e-6) * DieselValue;
    }
    if (Pollution.OtherFuel1Coef.FuelFactorUsed) {
        Pollution.OtherFuel1Comp.NMVOCPollution = 0.0;
        if (Pollution.OtherFuel1Coef.NMVOCSched == 0) {
            OtherFuel1Value = Pollution.OtherFuel1Coef.NMVOC * 0.001;
        } else {
            OtherFuel1Value = Pollution.OtherFuel1Coef.NMVOC * GetCurrentScheduleValue(state, Pollution.OtherFuel1Coef.NMVOCSched) * 0.001;
        }
        Pollution.OtherFuel1Comp.NMVOCPollution = (FuelType.OtherFuel1 * 1.0e-6) * OtherFuel1Value;
    }
    if (Pollution.OtherFuel2Coef.FuelFactorUsed) {
        Pollution.OtherFuel2Comp.NMVOCPollution = 0.0;
        if (Pollution.OtherFuel2Coef.NMVOCSched == 0) {
            OtherFuel2Value = Pollution.OtherFuel2Coef.NMVOC * 0.001;
        } else {
            OtherFuel2Value = Pollution.OtherFuel2Coef.NMVOC * GetCurrentScheduleValue(state, Pollution.OtherFuel2Coef.NMVOCSched) * 0.001;
        }
        Pollution.OtherFuel2Comp.NMVOCPollution = (FuelType.OtherFuel2 * 1.0e-6) * OtherFuel2Value;
    }

    ElecValue = 0.0;
    NatGasValue = 0.0;
    FuelOil1Value = 0.0;
    FuelOil2Value = 0.0;
    CoalValue = 0.0;
    GasolineValue = 0.0;
    PropaneValue = 0.0;
    DieselValue = 0.0;
    OtherFuel1Value = 0.0;
    OtherFuel2Value = 0.0;

    if (Pollution.ElecCoef.FuelFactorUsed) {
        Pollution.ElecComp.HgPollution = 0.0;
        if (Pollution.ElecCoef.HgSched == 0) {
            ElecValue = Pollution.ElecCoef.Hg * 0.001;
        } else {
            ElecValue = Pollution.ElecCoef.Hg * GetCurrentScheduleValue(state, Pollution.ElecCoef.HgSched) * 0.001;
        }
        Pollution.ElecComp.HgPollution = (FuelType.Elec * 1.0e-6) * ElecValue;
    }
    if (Pollution.NatGasCoef.FuelFactorUsed) {
        Pollution.NatGasComp.HgPollution = 0.0;
        if (Pollution.NatGasCoef.HgSched == 0) {
            NatGasValue = Pollution.NatGasCoef.Hg * 0.001;
        } else {
            NatGasValue = Pollution.NatGasCoef.Hg * GetCurrentScheduleValue(state, Pollution.NatGasCoef.HgSched) * 0.001;
        }
        Pollution.NatGasComp.HgPollution = (FuelType.NatGas * 1.0e-6) * NatGasValue;
    }
    if (Pollution.FuelOil1Coef.FuelFactorUsed) {
        Pollution.FuelOil1Comp.HgPollution = 0.0;
        if (Pollution.FuelOil1Coef.HgSched == 0) {
            FuelOil1Value = Pollution.FuelOil1Coef.Hg * 0.001;
        } else {
            FuelOil1Value = Pollution.FuelOil1Coef.Hg * GetCurrentScheduleValue(state, Pollution.FuelOil1Coef.HgSched) * 0.001;
        }
        Pollution.FuelOil1Comp.HgPollution = (FuelType.FuelOil1 * 1.0e-6) * FuelOil1Value;
    }
    if (Pollution.FuelOil2Coef.FuelFactorUsed) {
        Pollution.FuelOil2Comp.HgPollution = 0.0;
        if (Pollution.FuelOil2Coef.HgSched == 0) {
            FuelOil2Value = Pollution.FuelOil2Coef.Hg * 0.001;
        } else {
            FuelOil2Value = Pollution.FuelOil2Coef.Hg * GetCurrentScheduleValue(state, Pollution.FuelOil2Coef.HgSched) * 0.001;
        }
        Pollution.FuelOil2Comp.HgPollution = (FuelType.FuelOil2 * 1.0e-6) * FuelOil2Value;
    }
    if (Pollution.CoalCoef.FuelFactorUsed) {
        Pollution.CoalComp.HgPollution = 0.0;
        if (Pollution.CoalCoef.HgSched == 0) {
            CoalValue = Pollution.CoalCoef.Hg * 0.001;
        } else {
            CoalValue = Pollution.CoalCoef.Hg * GetCurrentScheduleValue(state, Pollution.CoalCoef.HgSched) * 0.001;
        }
        Pollution.CoalComp.HgPollution = (FuelType.Coal * 1.0e-6) * CoalValue;
    }
    if (Pollution.GasolineCoef.FuelFactorUsed) {
        Pollution.GasolineComp.HgPollution = 0.0;
        if (Pollution.GasolineCoef.HgSched == 0) {
            GasolineValue = Pollution.GasolineCoef.Hg * 0.001;
        } else {
            GasolineValue = Pollution.GasolineCoef.Hg * GetCurrentScheduleValue(state, Pollution.GasolineCoef.HgSched) * 0.001;
        }
        Pollution.GasolineComp.HgPollution = (FuelType.Gasoline * 1.0e-6) * GasolineValue;
    }
    if (Pollution.PropaneCoef.FuelFactorUsed) {
        Pollution.PropaneComp.HgPollution = 0.0;
        if (Pollution.PropaneCoef.HgSched == 0) {
            PropaneValue = Pollution.PropaneCoef.Hg * 0.001;
        } else {
            PropaneValue = Pollution.PropaneCoef.Hg * GetCurrentScheduleValue(state, Pollution.PropaneCoef.HgSched) * 0.001;
        }
        Pollution.PropaneComp.HgPollution = (FuelType.Propane * 1.0e-6) * PropaneValue;
    }
    if (Pollution.DieselCoef.FuelFactorUsed) {
        Pollution.DieselComp.HgPollution = 0.0;
        if (Pollution.DieselCoef.HgSched == 0) {
            DieselValue = Pollution.DieselCoef.Hg * 0.001;
        } else {
            DieselValue = Pollution.DieselCoef.Hg * GetCurrentScheduleValue(state, Pollution.DieselCoef.HgSched) * 0.001;
        }
        Pollution.DieselComp.HgPollution = (FuelType.Diesel * 1.0e-6) * DieselValue;
    }
    if (Pollution.OtherFuel1Coef.FuelFactorUsed) {
        Pollution.OtherFuel1Comp.HgPollution = 0.0;
        if (Pollution.OtherFuel1Coef.HgSched == 0) {
            OtherFuel1Value = Pollution.OtherFuel1Coef.Hg * 0.001;
        } else {
            OtherFuel1Value = Pollution.OtherFuel1Coef.Hg * GetCurrentScheduleValue(state, Pollution.OtherFuel1Coef.HgSched) * 0.001;
        }
        Pollution.OtherFuel1Comp.HgPollution = (FuelType.OtherFuel1 * 1.0e-6) * OtherFuel1Value;
    }
    if (Pollution.OtherFuel2Coef.FuelFactorUsed) {
        Pollution.OtherFuel2Comp.HgPollution = 0.0;
        if (Pollution.OtherFuel2Coef.HgSched == 0) {
            OtherFuel2Value = Pollution.OtherFuel2Coef.Hg * 0.001;
        } else {
            OtherFuel2Value = Pollution.OtherFuel2Coef.Hg * GetCurrentScheduleValue(state, Pollution.OtherFuel2Coef.HgSched) * 0.001;
        }
        Pollution.OtherFuel2Comp.HgPollution = (FuelType.OtherFuel2 * 1.0e-6) * OtherFuel2Value;
    }

    ElecValue = 0.0;
    NatGasValue = 0.0;
    FuelOil1Value = 0.0;
    FuelOil2Value = 0.0;
    CoalValue = 0.0;
    GasolineValue = 0.0;
    PropaneValue = 0.0;
    DieselValue = 0.0;
    OtherFuel1Value = 0.0;
    OtherFuel2Value = 0.0;

    if (Pollution.ElecCoef.FuelFactorUsed) {
        Pollution.ElecComp.PbPollution = 0.0;
        if (Pollution.ElecCoef.PbSched == 0) {
            ElecValue = Pollution.ElecCoef.Pb * 0.001;
        } else {
            ElecValue = Pollution.ElecCoef.Pb * GetCurrentScheduleValue(state, Pollution.ElecCoef.PbSched) * 0.001;
        }
        Pollution.ElecComp.PbPollution = (FuelType.Elec * 1.0e-6) * ElecValue;
    }
    if (Pollution.NatGasCoef.FuelFactorUsed) {
        Pollution.NatGasComp.PbPollution = 0.0;
        if (Pollution.NatGasCoef.PbSched == 0) {
            NatGasValue = Pollution.NatGasCoef.Pb * 0.001;
        } else {
            NatGasValue = Pollution.NatGasCoef.Pb * GetCurrentScheduleValue(state, Pollution.NatGasCoef.PbSched) * 0.001;
        }
        Pollution.NatGasComp.PbPollution = (FuelType.NatGas * 1.0e-6) * NatGasValue;
    }
    if (Pollution.FuelOil1Coef.FuelFactorUsed) {
        Pollution.FuelOil1Comp.PbPollution = 0.0;
        if (Pollution.FuelOil1Coef.PbSched == 0) {
            FuelOil1Value = Pollution.FuelOil1Coef.Pb * 0.001;
        } else {
            FuelOil1Value = Pollution.FuelOil1Coef.Pb * GetCurrentScheduleValue(state, Pollution.FuelOil1Coef.PbSched) * 0.001;
        }
        Pollution.FuelOil1Comp.PbPollution = (FuelType.FuelOil1 * 1.0e-6) * FuelOil1Value;
    }
    if (Pollution.FuelOil2Coef.FuelFactorUsed) {
        Pollution.FuelOil2Comp.PbPollution = 0.0;
        if (Pollution.FuelOil2Coef.PbSched == 0) {
            FuelOil2Value = Pollution.FuelOil2Coef.Pb * 0.001;
        } else {
            FuelOil2Value = Pollution.FuelOil2Coef.Pb * GetCurrentScheduleValue(state, Pollution.FuelOil2Coef.PbSched) * 0.001;
        }
        Pollution.FuelOil2Comp.PbPollution = (FuelType.FuelOil2 * 1.0e-6) * FuelOil2Value;
    }
    if (Pollution.CoalCoef.FuelFactorUsed) {
        Pollution.CoalComp.PbPollution = 0.0;
        if (Pollution.CoalCoef.PbSched == 0) {
            CoalValue = Pollution.CoalCoef.Pb * 0.001;
        } else {
            CoalValue = Pollution.CoalCoef.Pb * GetCurrentScheduleValue(state, Pollution.CoalCoef.PbSched) * 0.001;
        }
        Pollution.CoalComp.PbPollution = (FuelType.Coal * 1.0e-6) * CoalValue;
    }
    if (Pollution.GasolineCoef.FuelFactorUsed) {
        Pollution.GasolineComp.PbPollution = 0.0;
        if (Pollution.GasolineCoef.PbSched == 0) {
            GasolineValue = Pollution.GasolineCoef.Pb * 0.001;
        } else {
            GasolineValue = Pollution.GasolineCoef.Pb * GetCurrentScheduleValue(state, Pollution.GasolineCoef.PbSched) * 0.001;
        }
        Pollution.GasolineComp.PbPollution = (FuelType.Gasoline * 1.0e-6) * GasolineValue;
    }
    if (Pollution.PropaneCoef.FuelFactorUsed) {
        Pollution.PropaneComp.PbPollution = 0.0;
        if (Pollution.PropaneCoef.PbSched == 0) {
            PropaneValue = Pollution.PropaneCoef.Pb * 0.001;
        } else {
            PropaneValue = Pollution.PropaneCoef.Pb * GetCurrentScheduleValue(state, Pollution.PropaneCoef.PbSched) * 0.001;
        }
        Pollution.PropaneComp.PbPollution = (FuelType.Propane * 1.0e-6) * PropaneValue;
    }
    if (Pollution.DieselCoef.FuelFactorUsed) {
        Pollution.DieselComp.PbPollution = 0.0;
        if (Pollution.DieselCoef.PbSched == 0) {
            DieselValue = Pollution.DieselCoef.Pb * 0.001;
        } else {
            DieselValue = Pollution.DieselCoef.Pb * GetCurrentScheduleValue(state, Pollution.DieselCoef.PbSched) * 0.001;
        }
        Pollution.DieselComp.PbPollution = (FuelType.Diesel * 1.0e-6) * DieselValue;
    }
    if (Pollution.OtherFuel1Coef.FuelFactorUsed) {
        Pollution.OtherFuel1Comp.PbPollution = 0.0;
        if (Pollution.OtherFuel1Coef.PbSched == 0) {
            OtherFuel1Value = Pollution.OtherFuel1Coef.Pb * 0.001;
        } else {
            OtherFuel1Value = Pollution.OtherFuel1Coef.Pb * GetCurrentScheduleValue(state, Pollution.OtherFuel1Coef.PbSched) * 0.001;
        }
        Pollution.OtherFuel1Comp.PbPollution = (FuelType.OtherFuel1 * 1.0e-6) * OtherFuel1Value;
    }
    if (Pollution.OtherFuel2Coef.FuelFactorUsed) {
        Pollution.OtherFuel2Comp.PbPollution = 0.0;
        if (Pollution.OtherFuel2Coef.PbSched == 0) {
            OtherFuel2Value = Pollution.OtherFuel2Coef.Pb * 0.001;
        } else {
            OtherFuel2Value = Pollution.OtherFuel2Coef.Pb * GetCurrentScheduleValue(state, Pollution.OtherFuel2Coef.PbSched) * 0.001;
        }
        Pollution.OtherFuel2Comp.PbPollution = (FuelType.OtherFuel2 * 1.0e-6) * OtherFuel2Value;
    }

    ElecValue = 0.0;
    NatGasValue = 0.0;
    FuelOil1Value = 0.0;
    FuelOil2Value = 0.0;
    CoalValue = 0.0;
    GasolineValue = 0.0;
    PropaneValue = 0.0;
    DieselValue = 0.0;
    OtherFuel1Value = 0.0;
    OtherFuel2Value = 0.0;

    if (Pollution.ElecCoef.FuelFactorUsed) {
        Pollution.ElecComp.WaterPollution = 0.0;
        if (Pollution.ElecCoef.WaterSched == 0) {
            ElecValue = Pollution.ElecCoef.Water;
        } else {
            ElecValue = Pollution.ElecCoef.Water * GetCurrentScheduleValue(state, Pollution.ElecCoef.WaterSched);
        }
        Pollution.ElecComp.WaterPollution = (FuelType.Elec * 1.0e-6) * ElecValue;
    }
    if (Pollution.NatGasCoef.FuelFactorUsed) {
        Pollution.NatGasComp.WaterPollution = 0.0;
        if (Pollution.NatGasCoef.WaterSched == 0) {
            NatGasValue = Pollution.NatGasCoef.Water;
        } else {
            NatGasValue = Pollution.NatGasCoef.Water * GetCurrentScheduleValue(state, Pollution.NatGasCoef.WaterSched);
        }
        Pollution.NatGasComp.WaterPollution = (FuelType.NatGas * 1.0e-6) * NatGasValue;
    }
    if (Pollution.FuelOil1Coef.FuelFactorUsed) {
        Pollution.FuelOil1Comp.WaterPollution = 0.0;
        if (Pollution.FuelOil1Coef.WaterSched == 0) {
            FuelOil1Value = Pollution.FuelOil1Coef.Water;
        } else {
            FuelOil1Value = Pollution.FuelOil1Coef.Water * GetCurrentScheduleValue(state, Pollution.FuelOil1Coef.WaterSched);
        }
        Pollution.FuelOil1Comp.WaterPollution = (FuelType.FuelOil1 * 1.0e-6) * FuelOil1Value;
    }
    if (Pollution.FuelOil2Coef.FuelFactorUsed) {
        Pollution.FuelOil2Comp.WaterPollution = 0.0;
        if (Pollution.FuelOil2Coef.WaterSched == 0) {
            FuelOil2Value = Pollution.FuelOil2Coef.Water;
        } else {
            FuelOil2Value = Pollution.FuelOil2Coef.Water * GetCurrentScheduleValue(state, Pollution.FuelOil2Coef.WaterSched);
        }
        Pollution.FuelOil2Comp.WaterPollution = (FuelType.FuelOil2 * 1.0e-6) * FuelOil2Value;
    }
    if (Pollution.CoalCoef.FuelFactorUsed) {
        Pollution.CoalComp.WaterPollution = 0.0;
        if (Pollution.CoalCoef.WaterSched == 0) {
            CoalValue = Pollution.CoalCoef.Water;
        } else {
            CoalValue = Pollution.CoalCoef.Water * GetCurrentScheduleValue(state, Pollution.CoalCoef.WaterSched);
        }
        Pollution.CoalComp.WaterPollution = (FuelType.Coal * 1.0e-6) * CoalValue;
    }
    if (Pollution.GasolineCoef.FuelFactorUsed) {
        Pollution.GasolineComp.WaterPollution = 0.0;
        if (Pollution.GasolineCoef.WaterSched == 0) {
            GasolineValue = Pollution.GasolineCoef.Water;
        } else {
            GasolineValue = Pollution.GasolineCoef.Water * GetCurrentScheduleValue(state, Pollution.GasolineCoef.WaterSched);
        }
        Pollution.GasolineComp.WaterPollution = (FuelType.Gasoline * 1.0e-6) * GasolineValue;
    }
    if (Pollution.PropaneCoef.FuelFactorUsed) {
        Pollution.PropaneComp.WaterPollution = 0.0;
        if (Pollution.PropaneCoef.WaterSched == 0) {
            PropaneValue = Pollution.PropaneCoef.Water;
        } else {
            PropaneValue = Pollution.PropaneCoef.Water * GetCurrentScheduleValue(state, Pollution.PropaneCoef.WaterSched);
        }
        Pollution.PropaneComp.WaterPollution = (FuelType.Propane * 1.0e-6) * PropaneValue;
    }
    if (Pollution.DieselCoef.FuelFactorUsed) {
        Pollution.DieselComp.WaterPollution = 0.0;
        if (Pollution.DieselCoef.WaterSched == 0) {
            DieselValue = Pollution.DieselCoef.Water;
        } else {
            DieselValue = Pollution.DieselCoef.Water * GetCurrentScheduleValue(state, Pollution.DieselCoef.WaterSched);
        }
        Pollution.DieselComp.WaterPollution = (FuelType.Diesel * 1.0e-6) * DieselValue;
    }
    if (Pollution.OtherFuel1Coef.FuelFactorUsed) {
        Pollution.OtherFuel1Comp.WaterPollution = 0.0;
        if (Pollution.OtherFuel1Coef.WaterSched == 0) {
            OtherFuel1Value = Pollution.OtherFuel1Coef.Water;
        } else {
            OtherFuel1Value = Pollution.OtherFuel1Coef.Water * GetCurrentScheduleValue(state, Pollution.OtherFuel1Coef.WaterSched);
        }
        Pollution.OtherFuel1Comp.WaterPollution = (FuelType.OtherFuel1 * 1.0e-6) * OtherFuel1Value;
    }
    if (Pollution.OtherFuel2Coef.FuelFactorUsed) {
        Pollution.OtherFuel2Comp.WaterPollution = 0.0;
        if (Pollution.OtherFuel2Coef.WaterSched == 0) {
            OtherFuel2Value = Pollution.OtherFuel2Coef.Water;
        } else {
            OtherFuel2Value = Pollution.OtherFuel2Coef.Water * GetCurrentScheduleValue(state, Pollution.OtherFuel2Coef.WaterSched);
        }
        Pollution.OtherFuel2Comp.WaterPollution = (FuelType.OtherFuel2 * 1.0e-6) * OtherFuel2Value;
    }

    ElecValue = 0.0;
    NatGasValue = 0.0;
    FuelOil1Value = 0.0;
    FuelOil2Value = 0.0;
    CoalValue = 0.0;
    GasolineValue = 0.0;
    PropaneValue = 0.0;
    DieselValue = 0.0;
    OtherFuel1Value = 0.0;
    OtherFuel2Value = 0.0;

    if (Pollution.ElecCoef.FuelFactorUsed) {
        Pollution.ElecComp.NucHiPollution = 0.0;
        if (Pollution.ElecCoef.NucHiSched == 0) {
            ElecValue = Pollution.ElecCoef.NucHi * 0.001;
        } else {
            ElecValue = Pollution.ElecCoef.NucHi * GetCurrentScheduleValue(state, Pollution.ElecCoef.NucHiSched) * 0.001;
        }
        Pollution.ElecComp.NucHiPollution = (FuelType.Elec * 1.0e-6) * ElecValue;
    }
    if (Pollution.NatGasCoef.FuelFactorUsed) {
        Pollution.NatGasComp.NucHiPollution = 0.0;
        if (Pollution.NatGasCoef.NucHiSched == 0) {
            NatGasValue = Pollution.NatGasCoef.NucHi * 0.001;
        } else {
            NatGasValue = Pollution.NatGasCoef.NucHi * GetCurrentScheduleValue(state, Pollution.NatGasCoef.NucHiSched) * 0.001;
        }
        Pollution.NatGasComp.NucHiPollution = (FuelType.NatGas * 1.0e-6) * NatGasValue;
    }
    if (Pollution.FuelOil1Coef.FuelFactorUsed) {
        Pollution.FuelOil1Comp.NucHiPollution = 0.0;
        if (Pollution.FuelOil1Coef.NucHiSched == 0) {
            FuelOil1Value = Pollution.FuelOil1Coef.NucHi * 0.001;
        } else {
            FuelOil1Value = Pollution.FuelOil1Coef.NucHi * GetCurrentScheduleValue(state, Pollution.FuelOil1Coef.NucHiSched) * 0.001;
        }
        Pollution.FuelOil1Comp.NucHiPollution = (FuelType.FuelOil1 * 1.0e-6) * FuelOil1Value;
    }
    if (Pollution.FuelOil2Coef.FuelFactorUsed) {
        Pollution.FuelOil2Comp.NucHiPollution = 0.0;
        if (Pollution.FuelOil2Coef.NucHiSched == 0) {
            FuelOil2Value = Pollution.FuelOil2Coef.NucHi * 0.001;
        } else {
            FuelOil2Value = Pollution.FuelOil2Coef.NucHi * GetCurrentScheduleValue(state, Pollution.FuelOil2Coef.NucHiSched) * 0.001;
        }
        Pollution.FuelOil2Comp.NucHiPollution = (FuelType.FuelOil2 * 1.0e-6) * FuelOil2Value;
    }
    if (Pollution.CoalCoef.FuelFactorUsed) {
        Pollution.CoalComp.NucHiPollution = 0.0;
        if (Pollution.CoalCoef.NucHiSched == 0) {
            CoalValue = Pollution.CoalCoef.NucHi * 0.001;
        } else {
            CoalValue = Pollution.CoalCoef.NucHi * GetCurrentScheduleValue(state, Pollution.CoalCoef.NucHiSched) * 0.001;
        }
        Pollution.CoalComp.NucHiPollution = (FuelType.Coal * 1.0e-6) * CoalValue;
    }
    if (Pollution.GasolineCoef.FuelFactorUsed) {
        Pollution.GasolineComp.NucHiPollution = 0.0;
        if (Pollution.GasolineCoef.NucHiSched == 0) {
            GasolineValue = Pollution.GasolineCoef.NucHi * 0.001;
        } else {
            GasolineValue = Pollution.GasolineCoef.NucHi * GetCurrentScheduleValue(state, Pollution.GasolineCoef.NucHiSched) * 0.001;
        }
        Pollution.GasolineComp.NucHiPollution = (FuelType.Gasoline * 1.0e-6) * GasolineValue;
    }
    if (Pollution.PropaneCoef.FuelFactorUsed) {
        Pollution.PropaneComp.NucHiPollution = 0.0;
        if (Pollution.PropaneCoef.NucHiSched == 0) {
            PropaneValue = Pollution.PropaneCoef.NucHi * 0.001;
        } else {
            PropaneValue = Pollution.PropaneCoef.NucHi * GetCurrentScheduleValue(state, Pollution.PropaneCoef.NucHiSched) * 0.001;
        }
        Pollution.PropaneComp.NucHiPollution = (FuelType.Propane * 1.0e-6) * PropaneValue;
    }
    if (Pollution.DieselCoef.FuelFactorUsed) {
        Pollution.DieselComp.NucHiPollution = 0.0;
        if (Pollution.DieselCoef.NucHiSched == 0) {
            DieselValue = Pollution.DieselCoef.NucHi * 0.001;
        } else {
            DieselValue = Pollution.DieselCoef.NucHi * GetCurrentScheduleValue(state, Pollution.DieselCoef.NucHiSched) * 0.001;
        }
        Pollution.DieselComp.NucHiPollution = (FuelType.Diesel * 1.0e-6) * DieselValue;
    }
    if (Pollution.OtherFuel1Coef.FuelFactorUsed) {
        Pollution.OtherFuel1Comp.NucHiPollution = 0.0;
        if (Pollution.OtherFuel1Coef.NucHiSched == 0) {
            OtherFuel1Value = Pollution.OtherFuel1Coef.NucHi * 0.001;
        } else {
            OtherFuel1Value = Pollution.OtherFuel1Coef.NucHi * GetCurrentScheduleValue(state, Pollution.OtherFuel1Coef.NucHiSched) * 0.001;
        }
        Pollution.OtherFuel1Comp.NucHiPollution = (FuelType.OtherFuel1 * 1.0e-6) * OtherFuel1Value;
    }
    if (Pollution.OtherFuel2Coef.FuelFactorUsed) {
        Pollution.OtherFuel2Comp.NucHiPollution = 0.0;
        if (Pollution.OtherFuel2Coef.NucHiSched == 0) {
            OtherFuel2Value = Pollution.OtherFuel2Coef.NucHi * 0.001;
        } else {
            OtherFuel2Value = Pollution.OtherFuel2Coef.NucHi * GetCurrentScheduleValue(state, Pollution.OtherFuel2Coef.NucHiSched) * 0.001;
        }
        Pollution.OtherFuel2Comp.NucHiPollution = (FuelType.OtherFuel2 * 1.0e-6) * OtherFuel2Value;
    }

    ElecValue = 0.0;
    NatGasValue = 0.0;
    FuelOil1Value = 0.0;
    FuelOil2Value = 0.0;
    CoalValue = 0.0;
    GasolineValue = 0.0;
    PropaneValue = 0.0;
    DieselValue = 0.0;
    OtherFuel1Value = 0.0;
    OtherFuel2Value = 0.0;

    if (Pollution.ElecCoef.FuelFactorUsed) {
        Pollution.ElecComp.NucLoPollution = 0.0;
        if (Pollution.ElecCoef.NucLoSched == 0) {
            ElecValue = Pollution.ElecCoef.NucLo;
        } else {
            ElecValue = Pollution.ElecCoef.NucLo * GetCurrentScheduleValue(state, Pollution.ElecCoef.NucLoSched);
        }
        Pollution.ElecComp.NucLoPollution = (FuelType.Elec * 1.0e-6) * ElecValue;
    }
    if (Pollution.NatGasCoef.FuelFactorUsed) {
        Pollution.NatGasComp.NucLoPollution = 0.0;
        if (Pollution.NatGasCoef.NucLoSched == 0) {
            NatGasValue = Pollution.NatGasCoef.NucLo;
        } else {
            NatGasValue = Pollution.NatGasCoef.NucLo * GetCurrentScheduleValue(state, Pollution.NatGasCoef.NucLoSched);
        }
        Pollution.NatGasComp.NucLoPollution = (FuelType.NatGas * 1.0e-6) * NatGasValue;
    }
    if (Pollution.FuelOil1Coef.FuelFactorUsed) {
        Pollution.FuelOil1Comp.NucLoPollution = 0.0;
        if (Pollution.FuelOil1Coef.NucLoSched == 0) {
            FuelOil1Value = Pollution.FuelOil1Coef.NucLo;
        } else {
            FuelOil1Value = Pollution.FuelOil1Coef.NucLo * GetCurrentScheduleValue(state, Pollution.FuelOil1Coef.NucLoSched);
        }
        Pollution.FuelOil1Comp.NucLoPollution = (FuelType.FuelOil1 * 1.0e-6) * FuelOil1Value;
    }
    if (Pollution.FuelOil2Coef.FuelFactorUsed) {
        Pollution.FuelOil2Comp.NucLoPollution = 0.0;
        if (Pollution.FuelOil2Coef.NucLoSched == 0) {
            FuelOil2Value = Pollution.FuelOil2Coef.NucLo;
        } else {
            FuelOil2Value = Pollution.FuelOil2Coef.NucLo * GetCurrentScheduleValue(state, Pollution.FuelOil2Coef.NucLoSched);
        }
        Pollution.FuelOil2Comp.NucLoPollution = (FuelType.FuelOil2 * 1.0e-6) * FuelOil2Value;
    }
    if (Pollution.CoalCoef.FuelFactorUsed) {
        Pollution.CoalComp.NucLoPollution = 0.0;
        if (Pollution.CoalCoef.NucLoSched == 0) {
            CoalValue = Pollution.CoalCoef.NucLo;
        } else {
            CoalValue = Pollution.CoalCoef.NucLo * GetCurrentScheduleValue(state, Pollution.CoalCoef.NucLoSched);
        }
        Pollution.CoalComp.NucLoPollution = (FuelType.Coal * 1.0e-6) * CoalValue;
    }
    if (Pollution.GasolineCoef.FuelFactorUsed) {
        Pollution.GasolineComp.NucLoPollution = 0.0;
        if (Pollution.GasolineCoef.NucLoSched == 0) {
            GasolineValue = Pollution.GasolineCoef.NucLo;
        } else {
            GasolineValue = Pollution.GasolineCoef.NucLo * GetCurrentScheduleValue(state, Pollution.GasolineCoef.NucLoSched);
        }
        Pollution.GasolineComp.NucLoPollution = (FuelType.Gasoline * 1.0e-6) * GasolineValue;
    }
    if (Pollution.PropaneCoef.FuelFactorUsed) {
        Pollution.PropaneComp.NucLoPollution = 0.0;
        if (Pollution.PropaneCoef.NucLoSched == 0) {
            PropaneValue = Pollution.PropaneCoef.NucLo;
        } else {
            PropaneValue = Pollution.PropaneCoef.NucLo * GetCurrentScheduleValue(state, Pollution.PropaneCoef.NucLoSched);
        }
        Pollution.PropaneComp.NucLoPollution = (FuelType.Propane * 1.0e-6) * PropaneValue;
    }
    if (Pollution.DieselCoef.FuelFactorUsed) {
        Pollution.DieselComp.NucLoPollution = 0.0;
        if (Pollution.DieselCoef.NucLoSched == 0) {
            DieselValue = Pollution.DieselCoef.NucLo;
        } else {
            DieselValue = Pollution.DieselCoef.NucLo * GetCurrentScheduleValue(state, Pollution.DieselCoef.NucLoSched);
        }
        Pollution.DieselComp.NucLoPollution = (FuelType.Diesel * 1.0e-6) * DieselValue;
    }
    if (Pollution.OtherFuel1Coef.FuelFactorUsed) {
        Pollution.OtherFuel1Comp.NucLoPollution = 0.0;
        if (Pollution.OtherFuel1Coef.NucLoSched == 0) {
            OtherFuel1Value = Pollution.OtherFuel1Coef.NucLo;
        } else {
            OtherFuel1Value = Pollution.OtherFuel1Coef.NucLo * GetCurrentScheduleValue(state, Pollution.OtherFuel1Coef.NucLoSched);
        }
        Pollution.OtherFuel1Comp.NucLoPollution = (FuelType.OtherFuel1 * 1.0e-6) * OtherFuel1Value;
    }
    if (Pollution.OtherFuel2Coef.FuelFactorUsed) {
        Pollution.OtherFuel2Comp.NucLoPollution = 0.0;
        if (Pollution.OtherFuel2Coef.NucLoSched == 0) {
            OtherFuel2Value = Pollution.OtherFuel2Coef.NucLo;
        } else {
            OtherFuel2Value = Pollution.OtherFuel2Coef.NucLo * GetCurrentScheduleValue(state, Pollution.OtherFuel2Coef.NucLoSched);
        }
        Pollution.OtherFuel2Comp.NucLoPollution = (FuelType.OtherFuel2 * 1.0e-6) * OtherFuel2Value;
    }

    Pollution.TotCarbonEquivFromN2O = Pollution.N2OPollutTotal * Pollution.CarbonEquivN2O;
    Pollution.TotCarbonEquivFromCH4 = Pollution.CH4PollutTotal * Pollution.CarbonEquivCH4;
    Pollution.TotCarbonEquivFromCO2 = Pollution.CO2PollutTotal * Pollution.CarbonEquivCO2;

    ElecValue = 0.0;
    NatGasValue = 0.0;
    FuelOil1Value = 0.0;
    FuelOil2Value = 0.0;
    CoalValue = 0.0;
    GasolineValue = 0.0;
    PropaneValue = 0.0;
    DieselValue = 0.0;
    OtherFuel1Value = 0.0;
    OtherFuel2Value = 0.0;

    if (Pollution.ElecCoef.SourceSched != 0) {
        Pollution.ElecComp.Source = FuelType.Elec * Pollution.ElecCoef.Source * GetCurrentScheduleValue(state, Pollution.ElecCoef.SourceSched);
        Pollution.ElecPurchComp.Source =
            FuelType.ElecPurch * Pollution.ElecCoef.Source * GetCurrentScheduleValue(state, Pollution.ElecCoef.SourceSched);
        Pollution.ElecSurplusSoldComp.Source =
            FuelType.ElecSold * Pollution.ElecCoef.Source * GetCurrentScheduleValue(state, Pollution.ElecCoef.SourceSched);
    } else {
        Pollution.ElecComp.Source = FuelType.Elec * Pollution.ElecCoef.Source;
        Pollution.ElecPurchComp.Source = FuelType.ElecPurch * Pollution.ElecCoef.Source;
        Pollution.ElecSurplusSoldComp.Source = FuelType.ElecSold * Pollution.ElecCoef.Source;
    }
    if (Pollution.NatGasCoef.SourceSched != 0) {
        // does not include district heating or steam
        Pollution.NatGasComp.Source =
            FuelType.NatGasFacility * Pollution.NatGasCoef.Source * GetCurrentScheduleValue(state, Pollution.NatGasCoef.SourceSched);
    } else {
        Pollution.NatGasComp.Source = FuelType.NatGasFacility * Pollution.NatGasCoef.Source;
    }
    if (Pollution.FuelOil1Coef.SourceSched != 0) {
        Pollution.FuelOil1Comp.Source =
            FuelType.FuelOil1 * Pollution.FuelOil1Coef.Source * GetCurrentScheduleValue(state, Pollution.FuelOil1Coef.SourceSched);
    } else {
        Pollution.FuelOil1Comp.Source = FuelType.FuelOil1 * Pollution.FuelOil1Coef.Source;
    }
    if (Pollution.FuelOil2Coef.SourceSched != 0) {
        Pollution.FuelOil2Comp.Source =
            FuelType.FuelOil2 * Pollution.FuelOil2Coef.Source * GetCurrentScheduleValue(state, Pollution.FuelOil2Coef.SourceSched);
    } else {
        Pollution.FuelOil1Comp.Source = FuelType.FuelOil2 * Pollution.FuelOil2Coef.Source;
    }
    if (Pollution.CoalCoef.SourceSched != 0) {
        Pollution.CoalComp.Source = FuelType.Coal * Pollution.CoalCoef.Source * GetCurrentScheduleValue(state, Pollution.CoalCoef.SourceSched);
    } else {
        Pollution.CoalComp.Source = FuelType.Coal * Pollution.CoalCoef.Source;
    }
    if (Pollution.GasolineCoef.SourceSched != 0) {
        Pollution.GasolineComp.Source =
            FuelType.Gasoline * Pollution.GasolineCoef.Source * GetCurrentScheduleValue(state, Pollution.GasolineCoef.SourceSched);
    } else {
        Pollution.GasolineComp.Source = FuelType.Gasoline * Pollution.GasolineCoef.Source;
    }
    if (Pollution.PropaneCoef.SourceSched != 0) {
        Pollution.PropaneComp.Source =
            FuelType.Propane * Pollution.PropaneCoef.Source * GetCurrentScheduleValue(state, Pollution.PropaneCoef.SourceSched);
    } else {
        Pollution.PropaneComp.Source = FuelType.Propane * Pollution.PropaneCoef.Source;
    }
    if (Pollution.DieselCoef.SourceSched != 0) {
        Pollution.DieselComp.Source =
            FuelType.Diesel * Pollution.DieselCoef.Source * GetCurrentScheduleValue(state, Pollution.DieselCoef.SourceSched);
    } else {
        Pollution.DieselComp.Source = FuelType.Diesel * Pollution.DieselCoef.Source;
    }
    if (Pollution.OtherFuel1Coef.SourceSched != 0) {
        Pollution.OtherFuel1Comp.Source =
            FuelType.OtherFuel1 * Pollution.OtherFuel1Coef.Source * GetCurrentScheduleValue(state, Pollution.OtherFuel1Coef.SourceSched);
    } else {
        Pollution.OtherFuel1Comp.Source = FuelType.OtherFuel1 * Pollution.OtherFuel1Coef.Source;
    }
    if (Pollution.OtherFuel2Coef.SourceSched != 0) {
        Pollution.OtherFuel2Comp.Source =
            FuelType.OtherFuel2 * Pollution.OtherFuel2Coef.Source * GetCurrentScheduleValue(state, Pollution.OtherFuel2Coef.SourceSched);
    } else {
        Pollution.OtherFuel2Comp.Source = FuelType.OtherFuel2 * Pollution.OtherFuel2Coef.Source;
    }
}

void ReadEnergyMeters(EnergyPlusData &state)
{
    // SUBROUTINE INFORMATION:
    //       AUTHOR         Richard Liesen
    //       DATE WRITTEN   1998
    //       MODIFIED       na
    //       RE-ENGINEERED  December 2003 RJL

    // PURPOSE OF THIS SUBROUTINE:
    //       Read Energy Results from the meters
    // This routine reads the meters for the energy used

    // Using/Aliasing
    auto &FracTimeStepZone = state.dataHVACGlobal->FracTimeStepZone;

    // SUBROUTINE LOCAL VARIABLE DECLARATIONS:
    auto &Pollution = state.dataPollutionModule->Pollution;
    auto &FuelType = state.dataPollutionModule->FuelType;

    FuelType.ElecFacility = GetInstantMeterValue(state, FuelType.ElecFacilityIndex, OutputProcessor::TimeStepType::Zone) * FracTimeStepZone +
                            GetInstantMeterValue(state, FuelType.ElecFacilityIndex, OutputProcessor::TimeStepType::System);
    FuelType.DieselFacility = GetInstantMeterValue(state, FuelType.DieselFacilityIndex, OutputProcessor::TimeStepType::Zone) * FracTimeStepZone +
                              GetInstantMeterValue(state, FuelType.DieselFacilityIndex, OutputProcessor::TimeStepType::System);
    FuelType.PurchCoolFacility =
        GetInstantMeterValue(state, FuelType.PurchCoolFacilityIndex, OutputProcessor::TimeStepType::Zone) * FracTimeStepZone +
        GetInstantMeterValue(state, FuelType.PurchCoolFacilityIndex, OutputProcessor::TimeStepType::System);
    FuelType.PurchHeatFacility =
<<<<<<< HEAD
        GetInstantMeterValue(state, FuelType.PurchHeatFacilityIndex, OutputProcessor::TimeStepType::TimeStepZone) * FracTimeStepZone +
        GetInstantMeterValue(state, FuelType.PurchHeatFacilityIndex, OutputProcessor::TimeStepType::TimeStepSystem);
    FuelType.PurchHeatSteamFacility =
        GetInstantMeterValue(state, FuelType.PurchHeatSteamFacilityIndex, OutputProcessor::TimeStepType::TimeStepZone) * FracTimeStepZone +
        GetInstantMeterValue(state, FuelType.PurchHeatSteamFacilityIndex, OutputProcessor::TimeStepType::TimeStepSystem);
    FuelType.NatGasFacility =
        GetInstantMeterValue(state, FuelType.NatGasFacilityIndex, OutputProcessor::TimeStepType::TimeStepZone) * FracTimeStepZone +
        GetInstantMeterValue(state, FuelType.NatGasFacilityIndex, OutputProcessor::TimeStepType::TimeStepSystem);
    FuelType.GasolineFacility =
        GetInstantMeterValue(state, FuelType.GasolineFacilityIndex, OutputProcessor::TimeStepType::TimeStepZone) * FracTimeStepZone +
        GetInstantMeterValue(state, FuelType.GasolineFacilityIndex, OutputProcessor::TimeStepType::TimeStepSystem);
    FuelType.CoalFacility = GetInstantMeterValue(state, FuelType.CoalFacilityIndex, OutputProcessor::TimeStepType::TimeStepZone) * FracTimeStepZone +
                            GetInstantMeterValue(state, FuelType.CoalFacilityIndex, OutputProcessor::TimeStepType::TimeStepSystem);
    FuelType.FuelOil1Facility =
        GetInstantMeterValue(state, FuelType.FuelOil1FacilityIndex, OutputProcessor::TimeStepType::TimeStepZone) * FracTimeStepZone +
        GetInstantMeterValue(state, FuelType.FuelOil1FacilityIndex, OutputProcessor::TimeStepType::TimeStepSystem);
    FuelType.FuelOil2Facility =
        GetInstantMeterValue(state, FuelType.FuelOil2FacilityIndex, OutputProcessor::TimeStepType::TimeStepZone) * FracTimeStepZone +
        GetInstantMeterValue(state, FuelType.FuelOil2FacilityIndex, OutputProcessor::TimeStepType::TimeStepSystem);
    FuelType.PropaneFacility =
        GetInstantMeterValue(state, FuelType.PropaneFacilityIndex, OutputProcessor::TimeStepType::TimeStepZone) * FracTimeStepZone +
        GetInstantMeterValue(state, FuelType.PropaneFacilityIndex, OutputProcessor::TimeStepType::TimeStepSystem);
=======
        GetInstantMeterValue(state, FuelType.PurchHeatFacilityIndex, OutputProcessor::TimeStepType::Zone) * FracTimeStepZone +
        GetInstantMeterValue(state, FuelType.PurchHeatFacilityIndex, OutputProcessor::TimeStepType::System);
    FuelType.NatGasFacility = GetInstantMeterValue(state, FuelType.NatGasFacilityIndex, OutputProcessor::TimeStepType::Zone) * FracTimeStepZone +
                              GetInstantMeterValue(state, FuelType.NatGasFacilityIndex, OutputProcessor::TimeStepType::System);
    FuelType.GasolineFacility = GetInstantMeterValue(state, FuelType.GasolineFacilityIndex, OutputProcessor::TimeStepType::Zone) * FracTimeStepZone +
                                GetInstantMeterValue(state, FuelType.GasolineFacilityIndex, OutputProcessor::TimeStepType::System);
    FuelType.CoalFacility = GetInstantMeterValue(state, FuelType.CoalFacilityIndex, OutputProcessor::TimeStepType::Zone) * FracTimeStepZone +
                            GetInstantMeterValue(state, FuelType.CoalFacilityIndex, OutputProcessor::TimeStepType::System);
    FuelType.FuelOil1Facility = GetInstantMeterValue(state, FuelType.FuelOil1FacilityIndex, OutputProcessor::TimeStepType::Zone) * FracTimeStepZone +
                                GetInstantMeterValue(state, FuelType.FuelOil1FacilityIndex, OutputProcessor::TimeStepType::System);
    FuelType.FuelOil2Facility = GetInstantMeterValue(state, FuelType.FuelOil2FacilityIndex, OutputProcessor::TimeStepType::Zone) * FracTimeStepZone +
                                GetInstantMeterValue(state, FuelType.FuelOil2FacilityIndex, OutputProcessor::TimeStepType::System);
    FuelType.PropaneFacility = GetInstantMeterValue(state, FuelType.PropaneFacilityIndex, OutputProcessor::TimeStepType::Zone) * FracTimeStepZone +
                               GetInstantMeterValue(state, FuelType.PropaneFacilityIndex, OutputProcessor::TimeStepType::System);
>>>>>>> b03bdf04
    FuelType.OtherFuel1Facility =
        GetInstantMeterValue(state, FuelType.OtherFuel1FacilityIndex, OutputProcessor::TimeStepType::Zone) * FracTimeStepZone +
        GetInstantMeterValue(state, FuelType.OtherFuel1FacilityIndex, OutputProcessor::TimeStepType::System);
    FuelType.OtherFuel2Facility =
        GetInstantMeterValue(state, FuelType.OtherFuel2FacilityIndex, OutputProcessor::TimeStepType::Zone) * FracTimeStepZone +
        GetInstantMeterValue(state, FuelType.OtherFuel2FacilityIndex, OutputProcessor::TimeStepType::System);
    FuelType.ElecProducedFacility =
        GetInstantMeterValue(state, FuelType.ElecProducedFacilityIndex, OutputProcessor::TimeStepType::Zone) * FracTimeStepZone +
        GetInstantMeterValue(state, FuelType.ElecProducedFacilityIndex, OutputProcessor::TimeStepType::System);
    FuelType.SteamFacility = GetInstantMeterValue(state, FuelType.SteamFacilityIndex, OutputProcessor::TimeStepType::Zone) * FracTimeStepZone +
                             GetInstantMeterValue(state, FuelType.SteamFacilityIndex, OutputProcessor::TimeStepType::System);
    FuelType.ElecPurchasedFacility =
        GetInstantMeterValue(state, FuelType.ElecPurchasedFacilityIndex, OutputProcessor::TimeStepType::Zone) * FracTimeStepZone +
        GetInstantMeterValue(state, FuelType.ElecPurchasedFacilityIndex, OutputProcessor::TimeStepType::System);
    FuelType.ElecSurplusSoldFacility =
        GetInstantMeterValue(state, FuelType.ElecSurplusSoldFacilityIndex, OutputProcessor::TimeStepType::Zone) * FracTimeStepZone +
        GetInstantMeterValue(state, FuelType.ElecSurplusSoldFacilityIndex, OutputProcessor::TimeStepType::System);

    // Now these fuel types have to be sorted and summed into categories that we have pollution factors for.
    // The Off-Site Electricity is the total needed by the facility minus the amount generated on-site.
    // The on-site pollutants will end up being other fuel types used by the generators.
    // If the difference between the 2 electric quantities is <0.0 then it will be zero for that time step.
    // We will also add the District Cooling here with a rough conversion from Energy using the User
    // defined COP.
    FuelType.Elec = FuelType.ElecFacility - FuelType.ElecProducedFacility + FuelType.PurchCoolFacility / Pollution.PurchCoolCOP;
    if (FuelType.Elec <= 0.0) FuelType.Elec = 0.0;

    // The Natural Gas fuel type will be summed from the meters with the District Heating using an efficiency.
    FuelType.NatGas =
        FuelType.NatGasFacility + FuelType.PurchHeatFacility / Pollution.PurchHeatEffic + FuelType.SteamFacility / Pollution.SteamConvEffic;

    // The Distillate Oil or Fuel Oil #1
    FuelType.FuelOil1 = FuelType.FuelOil1Facility;

    // The Residual Oil or Fuel Oil #2
    FuelType.FuelOil2 = FuelType.FuelOil2Facility;

    // The Gasoline fuel type will be summed
    FuelType.Gasoline = FuelType.GasolineFacility;

    // The Natural Gas fuel type will be summed with the Nat gas and Propane fuel types from the meters and the Purchased
    FuelType.Propane = FuelType.PropaneFacility;

    // The Coal fuel type will be assigned Coal
    FuelType.Coal = FuelType.CoalFacility;

    // The Diesel fuel type will be summed
    FuelType.Diesel = FuelType.DieselFacility;

    // The OtherFuel1 fuel type will be summed
    FuelType.OtherFuel1 = FuelType.OtherFuel1Facility;

    // The OtherFuel2 fuel type will be summed
    FuelType.OtherFuel2 = FuelType.OtherFuel2Facility;

    FuelType.ElecPurch = FuelType.ElecPurchasedFacility;

    FuelType.ElecSold = FuelType.ElecSurplusSoldFacility;
}

// *****************************************************************************
// Utility Routines to allow access to data inside this module.
// *****************************************************************************

void GetFuelFactorInfo(EnergyPlusData &state,
                       std::string const &fuelName,  // input fuel name  (standard from Tabular reports)
                       bool &fuelFactorUsed,         // return value true if user has entered this fuel
                       Real64 &fuelSourceFactor,     // if used, the source factor
                       bool &fuelFactorScheduleUsed, // if true, schedules for this fuel are used
                       int &ffScheduleIndex          // if schedules for this fuel are used, return schedule index
)
{

    // SUBROUTINE INFORMATION:
    //       AUTHOR         Linda Lawrie
    //       DATE WRITTEN   July 2008
    //       MODIFIED       na
    //       RE-ENGINEERED  na

    // PURPOSE OF THIS SUBROUTINE:
    // This routine allows access to data inside this module from other modules (specifically the
    // output tabular reports.

    // METHODOLOGY EMPLOYED:
    // na

    // REFERENCES:
    // na

    // USE STATEMENTS:
    // na

    // Locals
    // SUBROUTINE ARGUMENT DEFINITIONS:

    // SUBROUTINE PARAMETER DEFINITIONS:
    // na

    // INTERFACE BLOCK SPECIFICATIONS:
    // na

    // DERIVED TYPE DEFINITIONS:
    // na

    // SUBROUTINE LOCAL VARIABLE DECLARATIONS:
    // na

    if (state.dataPollutionModule->GetInputFlagPollution) {
        GetPollutionFactorInput(state);
        state.dataPollutionModule->GetInputFlagPollution = false;
    }
    auto &Pollution = state.dataPollutionModule->Pollution;

    fuelFactorUsed = false;
    fuelSourceFactor = 0.0;
    fuelFactorScheduleUsed = false;
    ffScheduleIndex = 0;

    {
        auto const &SELECT_CASE_var(fuelName);

        if ((SELECT_CASE_var == "NaturalGas") || (SELECT_CASE_var == "Gas")) {
            if (Pollution.NatGasCoef.FuelFactorUsed) {
                fuelFactorUsed = true;
                fuelSourceFactor = Pollution.NatGasCoef.Source;
                if (Pollution.NatGasCoef.SourceSched == 0) {
                    fuelFactorScheduleUsed = false;
                } else {
                    fuelFactorScheduleUsed = true;
                    ffScheduleIndex = Pollution.NatGasCoef.SourceSched;
                }
            } else {
                fuelSourceFactor = 1.084;
            }

        } else if (SELECT_CASE_var == "Electricity") {
            if (Pollution.ElecCoef.FuelFactorUsed) {
                fuelFactorUsed = true;
                fuelSourceFactor = Pollution.ElecCoef.Source;
                if (Pollution.ElecCoef.SourceSched == 0) {
                    fuelFactorScheduleUsed = false;
                } else {
                    fuelFactorScheduleUsed = true;
                    ffScheduleIndex = Pollution.ElecCoef.SourceSched;
                }
            } else {
                fuelSourceFactor = 3.167;
            }

        } else if (SELECT_CASE_var == "FuelOilNo2") {
            if (Pollution.FuelOil2Coef.FuelFactorUsed) {
                fuelFactorUsed = true;
                fuelSourceFactor = Pollution.FuelOil2Coef.Source;
                if (Pollution.FuelOil2Coef.SourceSched == 0) {
                    fuelFactorScheduleUsed = false;
                } else {
                    fuelFactorScheduleUsed = true;
                    ffScheduleIndex = Pollution.FuelOil2Coef.SourceSched;
                }
            } else {
                fuelSourceFactor = 1.05;
            }

        } else if (SELECT_CASE_var == "FuelOilNo1") {
            if (Pollution.FuelOil1Coef.FuelFactorUsed) {
                fuelFactorUsed = true;
                fuelSourceFactor = Pollution.FuelOil1Coef.Source;
                if (Pollution.FuelOil1Coef.SourceSched == 0) {
                    fuelFactorScheduleUsed = false;
                } else {
                    fuelFactorScheduleUsed = true;
                    ffScheduleIndex = Pollution.FuelOil1Coef.SourceSched;
                }
            } else {
                fuelSourceFactor = 1.05;
            }

        } else if (SELECT_CASE_var == "Coal") {
            if (Pollution.CoalCoef.FuelFactorUsed) {
                fuelFactorUsed = true;
                fuelSourceFactor = Pollution.CoalCoef.Source;
                if (Pollution.CoalCoef.SourceSched == 0) {
                    fuelFactorScheduleUsed = false;
                } else {
                    fuelFactorScheduleUsed = true;
                    ffScheduleIndex = Pollution.CoalCoef.SourceSched;
                }
            } else {
                fuelSourceFactor = 1.05;
            }

        } else if (SELECT_CASE_var == "Gasoline") {
            if (Pollution.GasolineCoef.FuelFactorUsed) {
                fuelFactorUsed = true;
                fuelSourceFactor = Pollution.GasolineCoef.Source;
                if (Pollution.GasolineCoef.SourceSched == 0) {
                    fuelFactorScheduleUsed = false;
                } else {
                    fuelFactorScheduleUsed = true;
                    ffScheduleIndex = Pollution.GasolineCoef.SourceSched;
                }
            } else {
                fuelSourceFactor = 1.05;
            }

        } else if (SELECT_CASE_var == "Propane") {
            if (Pollution.PropaneCoef.FuelFactorUsed) {
                fuelFactorUsed = true;
                fuelSourceFactor = Pollution.PropaneCoef.Source;
                if (Pollution.PropaneCoef.SourceSched == 0) {
                    fuelFactorScheduleUsed = false;
                } else {
                    fuelFactorScheduleUsed = true;
                    ffScheduleIndex = Pollution.PropaneCoef.SourceSched;
                }
            } else {
                fuelSourceFactor = 1.05;
            }

        } else if (SELECT_CASE_var == "Diesel") {
            if (Pollution.DieselCoef.FuelFactorUsed) {
                fuelFactorUsed = true;
                fuelSourceFactor = Pollution.DieselCoef.Source;
                if (Pollution.DieselCoef.SourceSched == 0) {
                    fuelFactorScheduleUsed = false;
                } else {
                    fuelFactorScheduleUsed = true;
                    ffScheduleIndex = Pollution.DieselCoef.SourceSched;
                }
            } else {
                fuelSourceFactor = 1.05;
            }

        } else if (SELECT_CASE_var == "OtherFuel1") {
            if (Pollution.OtherFuel1Coef.FuelFactorUsed) {
                fuelFactorUsed = true;
                fuelSourceFactor = Pollution.OtherFuel1Coef.Source;
                if (Pollution.OtherFuel1Coef.SourceSched == 0) {
                    fuelFactorScheduleUsed = false;
                } else {
                    fuelFactorScheduleUsed = true;
                    ffScheduleIndex = Pollution.OtherFuel1Coef.SourceSched;
                }
            } else {
                fuelSourceFactor = 1.0;
            }

        } else if (SELECT_CASE_var == "OtherFuel2") {
            if (Pollution.OtherFuel2Coef.FuelFactorUsed) {
                fuelFactorUsed = true;
                fuelSourceFactor = Pollution.OtherFuel2Coef.Source;
                if (Pollution.OtherFuel2Coef.SourceSched == 0) {
                    fuelFactorScheduleUsed = false;
                } else {
                    fuelFactorScheduleUsed = true;
                    ffScheduleIndex = Pollution.OtherFuel2Coef.SourceSched;
                }
            } else {
                fuelSourceFactor = 1.0;
            }

        } else if (SELECT_CASE_var == "DistrictHeating") {
            if (Pollution.NatGasCoef.FuelFactorUsed) {
                fuelFactorUsed = true;
                fuelSourceFactor = Pollution.NatGasCoef.Source / Pollution.PurchHeatEffic;
                if (Pollution.NatGasCoef.SourceSched == 0) {
                    fuelFactorScheduleUsed = false;
                } else {
                    fuelFactorScheduleUsed = true;
                    ffScheduleIndex = Pollution.NatGasCoef.SourceSched;
                }
            } else {
                fuelSourceFactor = 1.084 / Pollution.PurchHeatEffic;
            }

        } else if (SELECT_CASE_var == "DistrictHeatingSteam") {
            if (Pollution.NatGasCoef.FuelFactorUsed) {
                fuelFactorUsed = true;
                fuelSourceFactor = Pollution.NatGasCoef.Source / Pollution.PurchHeatEffic;
                if (Pollution.NatGasCoef.SourceSched == 0) {
                    fuelFactorScheduleUsed = false;
                } else {
                    fuelFactorScheduleUsed = true;
                    ffScheduleIndex = Pollution.NatGasCoef.SourceSched;
                }
            } else {
                fuelSourceFactor = 1.35 / Pollution.PurchHeatEffic;
            }

        } else if (SELECT_CASE_var == "DistrictCooling") {
            if (Pollution.ElecCoef.FuelFactorUsed) {
                fuelFactorUsed = true;
                fuelSourceFactor = Pollution.ElecCoef.Source / Pollution.PurchCoolCOP;
                if (Pollution.ElecCoef.SourceSched == 0) {
                    fuelFactorScheduleUsed = false;
                } else {
                    fuelFactorScheduleUsed = true;
                    ffScheduleIndex = Pollution.ElecCoef.SourceSched;
                }
            } else {
                fuelSourceFactor = 3.167 / Pollution.PurchCoolCOP;
            }

        } else if (SELECT_CASE_var == "Steam") {
            fuelSourceFactor = 0.3 / Pollution.SteamConvEffic;

        } else {
        }
    }
}

void GetEnvironmentalImpactFactorInfo(EnergyPlusData &state,
                                      Real64 &efficiencyDistrictHeating,      // if entered, the efficiency of District Heating
                                      Real64 &efficiencyDistrictCooling,      // if entered, the efficiency of District Cooling
                                      Real64 &efficiencyDistrictHeatingSteam, // if entered, the efficiency of District Heating Steam
                                      Real64 &sourceFactorSteam               // if entered, the source factor for Steam
)
{

    // SUBROUTINE INFORMATION:
    //       AUTHOR         Linda Lawrie
    //       DATE WRITTEN   August 2008
    //       MODIFIED       na
    //       RE-ENGINEERED  na

    // PURPOSE OF THIS SUBROUTINE:
    // This routine allows access to data inside this module from other modules (specifically the
    // output tabular reports.

    // METHODOLOGY EMPLOYED:
    // na

    // REFERENCES:
    // na

    // USE STATEMENTS:
    // na

    // Locals
    // SUBROUTINE ARGUMENT DEFINITIONS:
    // Each of the arguments must be entered in the EnvironmentalImpactFactors object

    if (state.dataPollutionModule->GetInputFlagPollution) {
        GetPollutionFactorInput(state);
        state.dataPollutionModule->GetInputFlagPollution = false;
    }

    if (state.dataPollutionModule->NumEnvImpactFactors > 0) {
        efficiencyDistrictHeating = state.dataPollutionModule->Pollution.PurchHeatEffic;
        efficiencyDistrictCooling = state.dataPollutionModule->Pollution.PurchCoolCOP;
        efficiencyDistrictHeatingSteam = state.dataPollutionModule->Pollution.PurchHeatSteamEffic;
        sourceFactorSteam = state.dataPollutionModule->Pollution.SteamConvEffic;
    }
}

} // namespace EnergyPlus::PollutionModule<|MERGE_RESOLUTION|>--- conflicted
+++ resolved
@@ -6201,32 +6201,11 @@
         GetInstantMeterValue(state, FuelType.PurchCoolFacilityIndex, OutputProcessor::TimeStepType::Zone) * FracTimeStepZone +
         GetInstantMeterValue(state, FuelType.PurchCoolFacilityIndex, OutputProcessor::TimeStepType::System);
     FuelType.PurchHeatFacility =
-<<<<<<< HEAD
-        GetInstantMeterValue(state, FuelType.PurchHeatFacilityIndex, OutputProcessor::TimeStepType::TimeStepZone) * FracTimeStepZone +
-        GetInstantMeterValue(state, FuelType.PurchHeatFacilityIndex, OutputProcessor::TimeStepType::TimeStepSystem);
-    FuelType.PurchHeatSteamFacility =
-        GetInstantMeterValue(state, FuelType.PurchHeatSteamFacilityIndex, OutputProcessor::TimeStepType::TimeStepZone) * FracTimeStepZone +
-        GetInstantMeterValue(state, FuelType.PurchHeatSteamFacilityIndex, OutputProcessor::TimeStepType::TimeStepSystem);
-    FuelType.NatGasFacility =
-        GetInstantMeterValue(state, FuelType.NatGasFacilityIndex, OutputProcessor::TimeStepType::TimeStepZone) * FracTimeStepZone +
-        GetInstantMeterValue(state, FuelType.NatGasFacilityIndex, OutputProcessor::TimeStepType::TimeStepSystem);
-    FuelType.GasolineFacility =
-        GetInstantMeterValue(state, FuelType.GasolineFacilityIndex, OutputProcessor::TimeStepType::TimeStepZone) * FracTimeStepZone +
-        GetInstantMeterValue(state, FuelType.GasolineFacilityIndex, OutputProcessor::TimeStepType::TimeStepSystem);
-    FuelType.CoalFacility = GetInstantMeterValue(state, FuelType.CoalFacilityIndex, OutputProcessor::TimeStepType::TimeStepZone) * FracTimeStepZone +
-                            GetInstantMeterValue(state, FuelType.CoalFacilityIndex, OutputProcessor::TimeStepType::TimeStepSystem);
-    FuelType.FuelOil1Facility =
-        GetInstantMeterValue(state, FuelType.FuelOil1FacilityIndex, OutputProcessor::TimeStepType::TimeStepZone) * FracTimeStepZone +
-        GetInstantMeterValue(state, FuelType.FuelOil1FacilityIndex, OutputProcessor::TimeStepType::TimeStepSystem);
-    FuelType.FuelOil2Facility =
-        GetInstantMeterValue(state, FuelType.FuelOil2FacilityIndex, OutputProcessor::TimeStepType::TimeStepZone) * FracTimeStepZone +
-        GetInstantMeterValue(state, FuelType.FuelOil2FacilityIndex, OutputProcessor::TimeStepType::TimeStepSystem);
-    FuelType.PropaneFacility =
-        GetInstantMeterValue(state, FuelType.PropaneFacilityIndex, OutputProcessor::TimeStepType::TimeStepZone) * FracTimeStepZone +
-        GetInstantMeterValue(state, FuelType.PropaneFacilityIndex, OutputProcessor::TimeStepType::TimeStepSystem);
-=======
         GetInstantMeterValue(state, FuelType.PurchHeatFacilityIndex, OutputProcessor::TimeStepType::Zone) * FracTimeStepZone +
         GetInstantMeterValue(state, FuelType.PurchHeatFacilityIndex, OutputProcessor::TimeStepType::System);
+    FuelType.PurchHeatSteamFacility =
+        GetInstantMeterValue(state, FuelType.PurchHeatSteamFacilityIndex, OutputProcessor::TimeStepType::Zone) * FracTimeStepZone +
+        GetInstantMeterValue(state, FuelType.PurchHeatSteamFacilityIndex, OutputProcessor::TimeStepType::System);
     FuelType.NatGasFacility = GetInstantMeterValue(state, FuelType.NatGasFacilityIndex, OutputProcessor::TimeStepType::Zone) * FracTimeStepZone +
                               GetInstantMeterValue(state, FuelType.NatGasFacilityIndex, OutputProcessor::TimeStepType::System);
     FuelType.GasolineFacility = GetInstantMeterValue(state, FuelType.GasolineFacilityIndex, OutputProcessor::TimeStepType::Zone) * FracTimeStepZone +
@@ -6239,7 +6218,6 @@
                                 GetInstantMeterValue(state, FuelType.FuelOil2FacilityIndex, OutputProcessor::TimeStepType::System);
     FuelType.PropaneFacility = GetInstantMeterValue(state, FuelType.PropaneFacilityIndex, OutputProcessor::TimeStepType::Zone) * FracTimeStepZone +
                                GetInstantMeterValue(state, FuelType.PropaneFacilityIndex, OutputProcessor::TimeStepType::System);
->>>>>>> b03bdf04
     FuelType.OtherFuel1Facility =
         GetInstantMeterValue(state, FuelType.OtherFuel1FacilityIndex, OutputProcessor::TimeStepType::Zone) * FracTimeStepZone +
         GetInstantMeterValue(state, FuelType.OtherFuel1FacilityIndex, OutputProcessor::TimeStepType::System);
