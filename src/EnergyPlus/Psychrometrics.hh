// EnergyPlus, Copyright (c) 1996-2020, The Board of Trustees of the University of Illinois,
// The Regents of the University of California, through Lawrence Berkeley National Laboratory
// (subject to receipt of any required approvals from the U.S. Dept. of Energy), Oak Ridge
// National Laboratory, managed by UT-Battelle, Alliance for Sustainable Energy, LLC, and other
// contributors. All rights reserved.
//
// NOTICE: This Software was developed under funding from the U.S. Department of Energy and the
// U.S. Government consequently retains certain rights. As such, the U.S. Government has been
// granted for itself and others acting on its behalf a paid-up, nonexclusive, irrevocable,
// worldwide license in the Software to reproduce, distribute copies to the public, prepare
// derivative works, and perform publicly and display publicly, and to permit others to do so.
//
// Redistribution and use in source and binary forms, with or without modification, are permitted
// provided that the following conditions are met:
//
// (1) Redistributions of source code must retain the above copyright notice, this list of
//     conditions and the following disclaimer.
//
// (2) Redistributions in binary form must reproduce the above copyright notice, this list of
//     conditions and the following disclaimer in the documentation and/or other materials
//     provided with the distribution.
//
// (3) Neither the name of the University of California, Lawrence Berkeley National Laboratory,
//     the University of Illinois, U.S. Dept. of Energy nor the names of its contributors may be
//     used to endorse or promote products derived from this software without specific prior
//     written permission.
//
// (4) Use of EnergyPlus(TM) Name. If Licensee (i) distributes the software in stand-alone form
//     without changes from the version obtained under this License, or (ii) Licensee makes a
//     reference solely to the software portion of its product, Licensee must refer to the
//     software as "EnergyPlus version X" software, where "X" is the version number Licensee
//     obtained under this License and may not use a different name for the software. Except as
//     specifically required in this Section (4), Licensee shall not use in a company name, a
//     product name, in advertising, publicity, or other promotional activities any name, trade
//     name, trademark, logo, or other designation of "EnergyPlus", "E+", "e+" or confusingly
//     similar designation, without the U.S. Department of Energy's prior written consent.
//
// THIS SOFTWARE IS PROVIDED BY THE COPYRIGHT HOLDERS AND CONTRIBUTORS "AS IS" AND ANY EXPRESS OR
// IMPLIED WARRANTIES, INCLUDING, BUT NOT LIMITED TO, THE IMPLIED WARRANTIES OF MERCHANTABILITY
// AND FITNESS FOR A PARTICULAR PURPOSE ARE DISCLAIMED. IN NO EVENT SHALL THE COPYRIGHT OWNER OR
// CONTRIBUTORS BE LIABLE FOR ANY DIRECT, INDIRECT, INCIDENTAL, SPECIAL, EXEMPLARY, OR
// CONSEQUENTIAL DAMAGES (INCLUDING, BUT NOT LIMITED TO, PROCUREMENT OF SUBSTITUTE GOODS OR
// SERVICES; LOSS OF USE, DATA, OR PROFITS; OR BUSINESS INTERRUPTION) HOWEVER CAUSED AND ON ANY
// THEORY OF LIABILITY, WHETHER IN CONTRACT, STRICT LIABILITY, OR TORT (INCLUDING NEGLIGENCE OR
// OTHERWISE) ARISING IN ANY WAY OUT OF THE USE OF THIS SOFTWARE, EVEN IF ADVISED OF THE
// POSSIBILITY OF SUCH DAMAGE.

#ifndef Psychrometrics_hh_INCLUDED
#define Psychrometrics_hh_INCLUDED

// C++ Headers
#include <cassert>
#include <cmath>

// ObjexxFCL Headers
#include <ObjexxFCL/Array1D.hh>
#include <ObjexxFCL/Fmath.hh>
#include <ObjexxFCL/bit.hh>

// EnergyPlus Headers
#include <EnergyPlus/DataGlobals.hh>
#include <EnergyPlus/EnergyPlus.hh>
#include <EnergyPlus/UtilityRoutines.hh>

namespace EnergyPlus {

#ifdef EP_nocache_Psychrometrics
#undef EP_cache_PsyTwbFnTdbWPb
#undef EP_cache_PsyPsatFnTemp
#undef EP_cache_PsyTsatFnPb
#else
#define EP_cache_PsyTwbFnTdbWPb
#define EP_cache_PsyPsatFnTemp
#define EP_cache_PsyTsatFnPb
#define EP_cache_PsyTsatFnHPb
#endif
#define EP_psych_errors

namespace Psychrometrics {

#ifdef EP_psych_errors
    using namespace DataGlobals;
#endif

    // Data
    // MODULE PARAMETER DEFINITIONS:
    // call for recurring errors
    extern int const iPsyTdpFnTdbTwbPb;
    extern int const iPsyRhFnTdbWPb;
    extern int const iPsyTwbFnTdbWPb;
    extern int const iPsyTwbFnTdbWPb2;
    extern int const iPsyTwbFnTdbWPb3; // convergence
    extern int const iPsyVFnTdbWPb;
    extern int const iPsyWFnTdpPb;
    extern int const iPsyWFnTdbH;
    extern int const iPsyWFnTdbTwbPb;
    extern int const iPsyWFnTdbTwbPb2;
    extern int const iPsyWFnTdbRhPb;
    extern int const iPsyPsatFnTemp;
    extern int const iPsyTsatFnHPb;
    extern int const iPsyTsatFnPb;
    extern int const iPsyTsatFnPb2; // iterations
    extern int const iPsyRhFnTdbRhov;
    extern int const iPsyRhFnTdbRhovLBnd0C;
    extern int const iPsyTwbFnTdbWPb_cache;
    extern int const iPsyPsatFnTemp_cache;
    extern int const NumPsychMonitors; // Parameterization of Number of psychrometric routines that
    extern std::string const blank_string;
#ifdef EP_psych_stats
    extern Array1D_string const PsyRoutineNames; // 1 | 2 | 3 | 4 | 5 | 6 | 7 | 8 | 9 | 10 | 11 | 12 | 13 | 14 - HR | 15 - max iter | 16 - HR | 17 -
                                                 // max iter | 18 - PsyTwbFnTdbWPb_raw (raw calc) | 19 - PsyPsatFnTemp_raw (raw calc)

    extern Array1D_bool const PsyReportIt; // PsyTdpFnTdbTwbPb     1 | PsyRhFnTdbWPb        2 | PsyTwbFnTdbWPb       3 | PsyVFnTdbWPb         4 |
                                           // PsyWFnTdpPb          5 | PsyWFnTdbH           6 | PsyWFnTdbTwbPb       7 | PsyWFnTdbRhPb        8 |
                                           // PsyPsatFnTemp        9 | PsyTsatFnHPb         10 | PsyTsatFnPb          11 | PsyRhFnTdbRhov       12 |
                                           // PsyRhFnTdbRhovLBnd0C 13 | PsyTwbFnTdbWPb       14 - HR | PsyTwbFnTdbWPb       15 - max iter |
                                           // PsyWFnTdbTwbPb       16 - HR | PsyTsatFnPb          17 - max iter | PsyTwbFnTdbWPb_cache 18 -
                                           // PsyTwbFnTdbWPb_raw (raw calc) | PsyPsatFnTemp_cache  19 - PsyPsatFnTemp_raw (raw calc)
#endif

#ifndef EP_psych_errors
    extern Real64 const KelvinConv;
#endif

#ifdef EP_cache_PsyTwbFnTdbWPb
    extern int const twbcache_size;
    extern int const twbprecision_bits;
#endif
#ifdef EP_cache_PsyPsatFnTemp
    extern int const psatcache_size;
    extern int const psatprecision_bits; // 28  //24  //32
    extern Int64 const psatcache_mask;
#endif
#ifdef EP_cache_PsyTsatFnPb
    extern int const tsatcache_size;
    extern int const tsatprecision_bits;
    extern Int64 const tsatcache_mask;
#endif
#ifdef EP_cache_PsyTsatFnHPb
    extern int const tsat_hbp_cache_size;
    extern int const tsat_hbp_precision_bits;
#endif

    // MODULE VARIABLE DECLARATIONS:
    // na

    // MODULE VARIABLE DEFINITIONS:
    extern std::string String;
    extern bool ReportErrors;
    extern Array1D_int iPsyErrIndex; // Number of times error occurred
#ifdef EP_psych_stats
    extern Array1D<Int64> NumTimesCalled;
    extern Array1D_int NumIterations;
#endif

    // DERIVED TYPE DEFINITIONS

    // Types

#ifdef EP_cache_PsyTwbFnTdbWPb
    struct cached_twb_t
    {
        // Members
        Int64 iTdb;
        Int64 iW;
        Int64 iPb;
        Real64 Twb;

        // Default Constructor
        cached_twb_t() : iTdb(0), iW(0), iPb(0), Twb(0.0)
        {
        }
    };
#endif
#ifdef EP_cache_PsyTsatFnHPb
    struct cached_tsat_h_pb
    {
        // Members
        Int64 iH;
        Int64 iPb;
        Real64 Tsat;

        // Default Constructor
        cached_tsat_h_pb() : iH(0), iPb(0), Tsat(0.0)
        {
        }
    };
#endif
#ifdef EP_cache_PsyPsatFnTemp
    struct cached_psat_t
    {
        // Members
        Int64 iTdb;
        Real64 Psat;

        // Default Constructor
        cached_psat_t() : iTdb(-1000), Psat(0.0)
        {
        }
    };
#endif
#ifdef EP_cache_PsyTsatFnPb
    struct cached_tsat_pb
    {
        // Members
        Int64 iPb;
        Real64 Tsat;

        // Default Constructor
        cached_tsat_pb() : iPb(-1000), Tsat(0.0)
        {
        }
    };
#endif
    // Object Data
#ifdef EP_cache_PsyTwbFnTdbWPb
    extern Array1D<cached_twb_t> cached_Twb; // DIMENSION(0:twbcache_size)
#endif
#ifdef EP_cache_PsyPsatFnTemp
    extern Array1D<cached_psat_t> cached_Psat; // DIMENSION(0:psatcache_size)
#endif
#ifdef EP_cache_PsyTsatFnPb
    extern Array1D<cached_tsat_pb> cached_Tsat; // DIMENSION(0:tsatcache_size)
#endif
#ifdef EP_cache_PsyTsatFnHPb
    extern Array1D<cached_tsat_h_pb> cached_Tsat_HPb; // DIMENSION(0:tsat_hbp_cache_size)
#endif
    // Subroutine Specifications for the Module

    // Functions

    void clear_state();

    void InitializePsychRoutines();

    void ShowPsychrometricSummary(InputOutputFile &auditFile);

#ifdef EP_psych_errors
    void PsyRhoAirFnPbTdbW_error(Real64 const pb,                             // barometric pressure (Pascals)
                                 Real64 const tdb,                            // dry bulb temperature (Celsius)
                                 Real64 const dw,                             // humidity ratio (kgWater/kgDryAir)
                                 Real64 const rhoair,                         // density of air
                                 std::string const &CalledFrom = blank_string // routine this function was called from (error messages) !unused1208
    );
#endif

    inline Real64 PsyRhoAirFnPbTdbW(Real64 const pb,                             // barometric pressure (Pascals)
                                    Real64 const tdb,                            // dry bulb temperature (Celsius)
                                    Real64 const dw,                             // humidity ratio (kgWater/kgDryAir)
                                    std::string const &CalledFrom = blank_string // routine this function was called from (error messages) !unused1208
    )
    {
        // FUNCTION INFORMATION:
        //       AUTHOR         G. S. Wright
        //       DATE WRITTEN   June 2, 1994
        //       MODIFIED       na
        //       RE-ENGINEERED  na

        // PURPOSE OF THIS FUNCTION:
        // This function provides density of air as a function of barometric
        // pressure, dry bulb temperature, and humidity ratio.

        // METHODOLOGY EMPLOYED:
        // ideal gas law
        //    universal gas const for air 287 J/(kg K)
        //    air/water molecular mass ratio 28.9645/18.01534

        // REFERENCES:
        // Wylan & Sontag, Fundamentals of Classical Thermodynamics.
        // ASHRAE handbook 1985 Fundamentals, Ch. 6, eqn. (6),(26)

        Real64 const rhoair(pb / (287.0 * (tdb + KelvinConv) * (1.0 + 1.6077687 * max(dw, 1.0e-5))));
#ifdef EP_psych_errors
        if (rhoair < 0.0) PsyRhoAirFnPbTdbW_error(pb, tdb, dw, rhoair, CalledFrom);
#endif
        return rhoair;
    }

    inline Real64 PsyRhoAirFnPbTdbW_fast(Real64 const pb,  // barometric pressure (Pascals)
                                         Real64 const tdb, // dry bulb temperature (Celsius)
                                         Real64 const dw   // humidity ratio (kgWater/kgDryAir)
    )
    {
        // Faster version with humidity ratio already adjusted
        assert(dw >= 1.0e-5);
        Real64 const rhoair(pb / (287.0 * (tdb + KelvinConv) * (1.0 + 1.6077687 * dw)));
#ifdef EP_psych_errors
        if (rhoair < 0.0) PsyRhoAirFnPbTdbW_error(pb, tdb, dw, rhoair);
#endif
        return rhoair;
    }

    inline Real64 PsyHfgAirFnWTdb(Real64 const EP_UNUSED(w), // humidity ratio {kgWater/kgDryAir} !unused1208
                                  Real64 const T             // input temperature {Celsius}
    )
    {
        // FUNCTION INFORMATION:
        //       AUTHOR         Richard Liesen
        //       DATE WRITTEN   May, 2001
        //       MODIFIED       June, 2002
        //       RE-ENGINEERED  na

        // PURPOSE OF THIS FUNCTION:
        // This function provides latent energy of air as function of humidity ratio and temperature.

        // METHODOLOGY EMPLOYED:
        // calculates hg and then hf and the difference is Hfg.

        // REFERENCES:
        // see ASHRAE Fundamentals Psychrometric Chapter
        // USAGE:  hfg = PsyHfgAirFnWTdb(w,T)

        // Return value
        // result => heat of vaporization for moist air {J/kg}

        // This formulation currently does not use W since it returns results that are in J/kg and the
        //  amount of energy is on a per unit of moisture basis.

        Real64 const Temperature(max(T, 0.0));                               // input temperature {Celsius} - corrected for >= 0C
        return (2500940.0 + 1858.95 * Temperature) - (4180.0 * Temperature); // enthalpy of the gas - enthalpy of the fluid
    }

    inline Real64 PsyHgAirFnWTdb(Real64 const EP_UNUSED(w), // humidity ratio {kgWater/kgDryAir} !unused1208
                                 Real64 const T             // input temperature {Celsius}
    )
    {

        // FUNCTION INFORMATION:
        //       AUTHOR         Richard Liesen
        //       DATE WRITTEN   May, 2001
        //       MODIFIED       June, 2002
        //       RE-ENGINEERED  na

        // PURPOSE OF THIS FUNCTION:
        // This function provides latent energy of the moisture as a gas in the air as
        // function of humidity ratio and temperature.

        // REFERENCES:
        // see ASHRAE Fundamentals Psychrometric Chapter
        // USAGE:  hg = PsyHgAirFnWTdb(w,T)

        // This formulation currently does not use W since it returns results that are in J/kg and the
        //  amount of energy is on a per unit of moisture basis.

        return 2500940.0 + 1858.95 * T; // enthalpy of the gas {units?}
    }

    inline Real64 PsyHFnTdbW(Real64 const TDB, // dry-bulb temperature {C}
                             Real64 const dW   // humidity ratio
    )
    {
        // FUNCTION INFORMATION:
        //       AUTHOR         George Shih
        //       DATE WRITTEN   May 1976
        //       MODIFIED       na
        //       RE-ENGINEERED  na

        // PURPOSE OF THIS FUNCTION:
        // This function calculates the enthalpy {J/kg} from dry-bulb temperature and humidity ratio.

        // REFERENCES:
        // ASHRAE HANDBOOK OF FUNDAMENTALS, 1972, P100, EQN 32

        // calculate enthalpy
        return 1.00484e3 * TDB + max(dW, 1.0e-5) * (2.50094e6 + 1.85895e3 * TDB); // enthalpy {J/kg}
    }

    inline Real64 PsyHFnTdbW_fast(Real64 const TDB, // dry-bulb temperature {C}
                                  Real64 const dW   // humidity ratio
    )
    {
        // Faster version with humidity ratio already adjusted
        assert(dW >= 1.0e-5);

        // calculate enthalpy
        return 1.00484e3 * TDB + dW * (2.50094e6 + 1.85895e3 * TDB); // enthalpy {J/kg}
    }

    inline Real64 PsyCpAirFnW(Real64 const dw // humidity ratio {kgWater/kgDryAir}
    )
    {
        // FUNCTION INFORMATION:
        //       AUTHOR         J. C. VanderZee
        //       DATE WRITTEN   Feb. 1994
        //       MODIFIED       na
        //       RE-ENGINEERED  na

        // PURPOSE OF THIS FUNCTION:
        // This function provides the heat capacity of air {J/kg-C} as function of humidity ratio.

        // METHODOLOGY EMPLOYED:
        // take numerical derivative of PsyHFnTdbW function

        // REFERENCES:
        // see PsyHFnTdbW ref. to ASHRAE Fundamentals
        // USAGE:  cpa = PsyCpAirFnW(w)

        // Static locals
        static Real64 dwSave(-100.0);
        static Real64 cpaSave(-100.0);

        // check if last call had the same input and if it did just use the saved output
        if (dwSave == dw) return cpaSave;

        // compute heat capacity of air
        Real64 const w(max(dw, 1.0e-5));
        Real64 const cpa((1.00484e3 + w * 1.85895e3)); // result => heat capacity of moist air {J/kg-C}

        // save values for next call
        dwSave = dw;
        cpaSave = cpa;

        return cpa;
    }

    inline Real64 PsyCpAirFnW_fast(Real64 const dw // humidity ratio {kgWater/kgDryAir}
    )
    {
        // Faster version with humidity ratio already adjusted
        assert(dw >= 1.0e-5);

        // Static locals
        static Real64 dwSave(-100.0);
        static Real64 cpaSave(-100.0);

        // check if last call had the same input and if it did just use the saved output
        if (dwSave == dw) return cpaSave;

        // compute heat capacity of air
        Real64 const cpa((1.00484e3 + dw * 1.85895e3)); // result => heat capacity of moist air {J/kg-C}

        // save values for next call
        dwSave = dw;
        cpaSave = cpa;

        return cpa;
    }

    inline Real64 PsyTdbFnHW(Real64 const H, // enthalpy {J/kg}
                             Real64 const dW // humidity ratio
    )
    {
        // FUNCTION INFORMATION:
        //       AUTHOR         J. C. VanderZee
        //       DATE WRITTEN   Feb. 1994
        //       MODIFIED       na
        //       RE-ENGINEERED  na

        // PURPOSE OF THIS FUNCTION:
        // This function provides air temperature from enthalpy and humidity ratio.

        // REFERENCES:
        // ASHRAE HANDBOOK OF FUNDAMENTALS, 1972, P100, EQN 32
        //   by inverting function PsyHFnTdbW

        Real64 const W(max(dW, 1.0e-5));                          // humidity ratio
        return (H - 2.50094e6 * W) / (1.00484e3 + 1.85895e3 * W); // result=> dry-bulb temperature {C}
    }

    inline Real64 PsyRhovFnTdbRhLBnd0C(Real64 const Tdb, // dry-bulb temperature {C}
                                       Real64 const RH   // relative humidity value (0.0-1.0)
    )
    {
        // FUNCTION INFORMATION:
        //       AUTHOR         R. J. Liesen
        //       DATE WRITTEN   July 2000
        //       MODIFIED       Name change to signify derivation and temperatures were used
        //                      with 0C as minimum; LKL January 2008
        //       RE-ENGINEERED  na

        // PURPOSE OF THIS FUNCTION:
        // This function provides the Vapor Density in air as a
        // function of dry bulb temperature, and Relative Humidity.

        // METHODOLOGY EMPLOYED:
        // ideal gas law
        // Universal gas const for water vapor 461.52 J/(kg K)

        // REFERENCES:
        // ASHRAE handbook 1993 Fundamentals,

        return RH / (461.52 * (Tdb + KelvinConv)) * std::exp(23.7093 - 4111.0 / ((Tdb + KelvinConv) - 35.45)); // Vapor density in air
    }

    inline Real64 PsyRhovFnTdbWPb(Real64 const Tdb, // dry-bulb temperature {C}
                                  Real64 const dW,  // humidity ratio
                                  Real64 const PB   // Barometric Pressure {Pascals}
    )
    {
        // FUNCTION INFORMATION:
        //       AUTHOR         R. J. Liesen
        //       DATE WRITTEN   July 2000
        //       MODIFIED       na
        //       RE-ENGINEERED  na

        // PURPOSE OF THIS FUNCTION:
        // This function provides the Vapor Density in air as a
        // function of dry bulb temperature, Humidity Ratio, and Barometric Pressure.

        // METHODOLOGY EMPLOYED:
        // ideal gas law
        // Universal gas const for water vapor 461.52 J/(kg K)

        // REFERENCES:
        // ASHRAE handbook 1993 Fundamentals,

        Real64 const W(max(dW, 1.0e-5)); // humidity ratio
        return W * PB / (461.52 * (Tdb + KelvinConv) * (W + 0.62198));
    }

    inline Real64 PsyRhovFnTdbWPb_fast(Real64 const Tdb, // dry-bulb temperature {C}
                                       Real64 const dW,  // humidity ratio
                                       Real64 const PB   // Barometric Pressure {Pascals}
    )
    {
        // Faster version with humidity ratio already adjusted
        assert(dW >= 1.0e-5);
        return dW * PB / (461.52 * (Tdb + KelvinConv) * (dW + 0.62198));
    }

#ifdef EP_psych_errors
    void PsyRhFnTdbRhovLBnd0C_error(Real64 const Tdb,             // dry-bulb temperature {C}
                                    Real64 const Rhovapor,        // vapor density in air {kg/m3}
                                    Real64 const RHValue,         // relative humidity value (0.0-1.0)
                                    std::string const &CalledFrom // routine this function was called from (error messages)
    );
#endif

    inline Real64 PsyRhFnTdbRhovLBnd0C(Real64 const Tdb,                            // dry-bulb temperature {C}
                                       Real64 const Rhovapor,                       // vapor density in air {kg/m3}
                                       std::string const &CalledFrom = blank_string // routine this function was called from (error messages)
    )
    {
        // FUNCTION INFORMATION:
        //       AUTHOR         R. J. Liesen
        //       DATE WRITTEN   July 2000
        //       MODIFIED       Name change to signify derivation and temperatures were used
        //                      with 0C as minimum; LKL January 2008
        //       RE-ENGINEERED  na

        // PURPOSE OF THIS FUNCTION:
        // This function provides the Relative Humidity in air as a
        // function of dry bulb temperature and Vapor Density.

        // METHODOLOGY EMPLOYED:
        // ideal gas law
        // Universal gas const for water vapor 461.52 J/(kg K)

        // REFERENCES:
        // ASHRAE handbook 1993 Fundamentals,

#ifdef EP_psych_stats
        ++NumTimesCalled(iPsyRhFnTdbRhovLBnd0C);
#endif

        Real64 const RHValue(Rhovapor > 0.0 ? Rhovapor * 461.52 * (Tdb + KelvinConv) * std::exp(-23.7093 + 4111.0 / ((Tdb + KelvinConv) - 35.45))
                                            : 0.0);

        if ((RHValue < 0.0) || (RHValue > 1.0)) {
#ifdef EP_psych_errors
            if ((RHValue < -0.05) || (RHValue > 1.01)) {
                PsyRhFnTdbRhovLBnd0C_error(Tdb, Rhovapor, RHValue, CalledFrom);
            }
#endif
            return min(max(RHValue, 0.01), 1.0);
        } else {
            return RHValue;
        }
    }

#ifdef EP_cache_PsyTwbFnTdbWPb

    Real64 PsyTwbFnTdbWPb(Real64 const Tdb,                            // dry-bulb temperature {C}
                          Real64 const W,                              // humidity ratio
                          Real64 const Pb,                             // barometric pressure {Pascals}
                          std::string const &CalledFrom = blank_string // routine this function was called from (error messages)
    );

    Real64 PsyTwbFnTdbWPb_raw(Real64 const TDB,                            // dry-bulb temperature {C}
                              Real64 const dW,                             // humidity ratio
                              Real64 const Patm,                           // barometric pressure {Pascals}
                              std::string const &CalledFrom = blank_string // routine this function was called from (error messages)
    );

#else

    Real64 PsyTwbFnTdbWPb(Real64 const TDB,                            // dry-bulb temperature {C}
                          Real64 const dW,                             // humidity ratio
                          Real64 const Patm,                           // barometric pressure {Pascals}
                          std::string const &CalledFrom = blank_string // routine this function was called from (error messages)
    );

#endif

#ifdef EP_psych_errors
    void PsyVFnTdbWPb_error(Real64 const TDB,             // dry-bulb temperature {C}
                            Real64 const w,               // humidity ratio
                            Real64 const PB,              // barometric pressure {Pascals}
                            Real64 const V,               // specific volume {m3/kg}
                            std::string const &CalledFrom // routine this function was called from (error messages)
    );
#endif

    inline Real64 PsyVFnTdbWPb(Real64 const TDB,                            // dry-bulb temperature {C}
                               Real64 const dW,                             // humidity ratio
                               Real64 const PB,                             // barometric pressure {Pascals}
                               std::string const &CalledFrom = blank_string // routine this function was called from (error messages)
    )
    {
        // FUNCTION INFORMATION:
        //       AUTHOR         George Shih
        //       DATE WRITTEN   May 1976
        //       MODIFIED       na
        //       RE-ENGINEERED  na

        // PURPOSE OF THIS FUNCTION:
        // This function provides the specific volume from dry-bulb temperature,
        // humidity ratio and barometric pressure.

        // REFERENCES:
        // ASHRAE HANDBOOK OF FUNDAMENTALS, 1972, P99, EQN 28

#ifdef EP_psych_stats
        ++NumTimesCalled(iPsyVFnTdbWPb);
#endif

        Real64 const w(max(dW, 1.0e-5));                                           // humidity ratio
        Real64 const V(1.59473e2 * (1.0 + 1.6078 * w) * (1.8 * TDB + 492.0) / PB); // specific volume {m3/kg}

        // Validity test
        if (V < 0.0) {
#ifdef EP_psych_errors
            if (V <= -0.01) PsyVFnTdbWPb_error(TDB, w, PB, V, CalledFrom);
#endif
            return 0.83; // Fix Was inside the ifdef
        } else {
            return V;
        }
    }

#ifdef EP_psych_errors
    void PsyWFnTdbH_error(Real64 const TDB,             // dry-bulb temperature {C}
                          Real64 const H,               // enthalpy {J/kg}
                          Real64 const W,               // humidity ratio
                          std::string const &CalledFrom // routine this function was called from (error messages)
    );
#endif

    inline Real64 PsyWFnTdbH(Real64 const TDB,                             // dry-bulb temperature {C}
                             Real64 const H,                               // enthalpy {J/kg}
                             std::string const &CalledFrom = blank_string, // routine this function was called from (error messages)
                             bool const SuppressWarnings = false           // if calling function is calculating an intermediate state
    )
    {
        // FUNCTION INFORMATION:
        //       AUTHOR         George Shih
        //       DATE WRITTEN   May 1976
        //       MODIFIED       na
        //       RE-ENGINEERED  na

        // PURPOSE OF THIS FUNCTION:
        // This function provides the humidity ratio from dry-bulb temperature
        // and enthalpy.

        // REFERENCES:
        // ASHRAE HANDBOOK OF FUNDAMENTALS, 1972, P100, EQN 32

#ifdef EP_psych_stats
        ++NumTimesCalled(iPsyWFnTdbH);
#endif

        Real64 const W((H - 1.00484e3 * TDB) / (2.50094e6 + 1.85895e3 * TDB)); // humidity ratio

        // Validity test
        if (W < 0.0) {
#ifdef EP_psych_errors
            if ((W <= -0.0001) && (!SuppressWarnings)) PsyWFnTdbH_error(TDB, H, W, CalledFrom);
#endif
            return 1.0e-5;
        } else {
            return W;
        }
    }

#ifdef EP_cache_PsyPsatFnTemp

    Real64 PsyPsatFnTemp_raw(Real64 const T,                              // dry-bulb temperature {C}
                             std::string const &CalledFrom = blank_string // routine this function was called from (error messages)
    );

    inline Real64 PsyPsatFnTemp(Real64 const T,                              // dry-bulb temperature {C}
                                std::string const &CalledFrom = blank_string // routine this function was called from (error messages)
    )
    {
        // FUNCTION INFORMATION:
        //       AUTHOR         Linda Lawrie
        //       DATE WRITTEN   March 2013
        //       MODIFIED       na
        //       RE-ENGINEERED  na

        // PURPOSE OF THIS FUNCTION:
        // Provide a "cache" of results for the given argument (T) and pressure (Pascal) output result.

        // METHODOLOGY EMPLOYED:
        // Use grid shifting and masking to provide hash into the cache. Use Equivalence to
        // make Fortran ignore "types".

        // FUNCTION PARAMETER DEFINITIONS:
        //  integer(i64), parameter :: Grid_Mask=NOT(ISHFT(1_i64, Grid_Shift)-1)
        Int64 const Grid_Shift(28);                         // Tuned This is a hot spot
        assert(Grid_Shift == 64 - 12 - psatprecision_bits); // Force Grid_Shift updates when precision bits changes

#ifdef EP_psych_stats
        ++NumTimesCalled(iPsyPsatFnTemp_cache);
#endif

        // FUNCTION LOCAL VARIABLE DECLARATIONS:

        Int64 const Tdb_tag(bit_shift(bit_transfer(T, Grid_Shift), -Grid_Shift)); // Note that 2nd arg to TRANSFER is not used: Only type matters
        //		Int64 const hash( bit::bit_and( Tdb_tag, psatcache_mask ) ); //Tuned Replaced by below
        Int64 const hash(Tdb_tag & psatcache_mask);
        auto &cPsat(cached_Psat(hash));

        if (cPsat.iTdb != Tdb_tag) {
            cPsat.iTdb = Tdb_tag;
            Real64 Tdb_tag_r;
            Tdb_tag_r = bit_transfer(bit_shift(Tdb_tag, Grid_Shift), Tdb_tag_r);
            cPsat.Psat = PsyPsatFnTemp_raw(Tdb_tag_r, CalledFrom);
        }

        return cPsat.Psat; // saturation pressure {Pascals}
    }

#else

    Real64 PsyPsatFnTemp(Real64 const T,                              // dry-bulb temperature {C}
                         std::string const &CalledFrom = blank_string // routine this function was called from (error messages)
    );

#endif

#ifdef EP_cache_PsyTsatFnHPb
    Real64 PsyTsatFnHPb_raw(Real64 const H,                              // enthalpy {J/kg}
                            Real64 const PB,                             // barometric pressure {Pascals}
                            std::string const &CalledFrom = blank_string // routine this function was called from (error messages)
    );
    inline Real64 PsyTsatFnHPb(Real64 const H,
                               Real64 const Pb,                             // barometric pressure {Pascals}
                               std::string const &CalledFrom = blank_string // routine this function was called from (error messages)
    )
    {

        Real64 Tsat_result; // result=> Sat-Temp {C}

        Int64 const Grid_Shift(64 - 12 - tsat_hbp_precision_bits);

        // INTERFACE BLOCK SPECIFICATIONS:
        // na

        // DERIVED TYPE DEFINITIONS:
        // na

        // FUNCTION LOCAL VARIABLE DECLARATIONS:
        Int64 H_tag;
        Int64 Pb_tag;
        Int64 hash;

#ifdef EP_psych_stats
        ++NumTimesCalled(iPsyTwbFnTdbWPb_cache);
#endif

        H_tag = bit_transfer(H, H_tag);
        H_tag = bit_shift(H_tag, -Grid_Shift);
        Pb_tag = bit_transfer(Pb, Pb_tag);
        Pb_tag = bit_shift(Pb_tag, -Grid_Shift);
        hash = bit_and(bit_xor(H_tag, Pb_tag), Int64(tsat_hbp_cache_size - 1));
        if (cached_Tsat_HPb(hash).iH != H_tag || cached_Tsat_HPb(hash).iPb != Pb_tag) {
            cached_Tsat_HPb(hash).iH = H_tag;
            cached_Tsat_HPb(hash).iPb = Pb_tag;
            cached_Tsat_HPb(hash).Tsat = PsyTsatFnHPb_raw(H, Pb, CalledFrom);
        }

        Tsat_result = cached_Tsat_HPb(hash).Tsat;

        return Tsat_result;
    }

#else

    Real64 PsyTsatFnHPb(Real64 const H,                              // enthalpy {J/kg}
                        Real64 const PB,                             // barometric pressure {Pascals}
                        std::string const &CalledFrom = blank_string // routine this function was called from (error messages)
    );

#endif

    inline Real64 PsyRhovFnTdbRh(Real64 const Tdb,                            // dry-bulb temperature {C}
                                 Real64 const RH,                             // relative humidity value (0.0-1.0)
                                 std::string const &CalledFrom = blank_string // routine this function was called from (error messages)
    )
    {
        // FUNCTION INFORMATION:
        //       AUTHOR         R. J. Liesen
        //       DATE WRITTEN   July 2000
        //       MODIFIED       Change temperature range applied (determine pws); Aug 2007; LKL
        //                      Function is continuous over temperature spectrum
        //       RE-ENGINEERED  na

        // PURPOSE OF THIS FUNCTION:
        // This function provides the Vapor Density in air as a
        // function of dry bulb temperature, and Relative Humidity.

        // METHODOLOGY EMPLOYED:
        // ideal gas law
        // Universal gas const for water vapor 461.52 J/(kg K)

        // REFERENCES:
        // ASHRAE handbook 1993 Fundamentals, ??
        // Used values from Table 2, HOF 2005, Chapter 6, to verify that these values match (at saturation)
        // values from PsyRhFnTdbWPb

        return (PsyPsatFnTemp(Tdb, CalledFrom) * RH) / (461.52 * (Tdb + KelvinConv)); // Vapor density in air
    }

#ifdef EP_psych_errors
    void PsyRhFnTdbRhov_error(Real64 const Tdb,                            // dry-bulb temperature {C}
                              Real64 const Rhovapor,                       // vapor density in air {kg/m3}
                              Real64 const RHValue,                        // relative humidity
                              std::string const &CalledFrom = blank_string // routine this function was called from (error messages)
    );
#endif

    inline Real64 PsyRhFnTdbRhov(Real64 const Tdb,                            // dry-bulb temperature {C}
                                 Real64 const Rhovapor,                       // vapor density in air {kg/m3}
                                 std::string const &CalledFrom = blank_string // routine this function was called from (error messages)
    )
    {
        // FUNCTION INFORMATION:
        //       AUTHOR         R. J. Liesen
        //       DATE WRITTEN   July 2000
        //       MODIFIED       Change temperature range applied (determine pws); Aug 2007; LKL
        //                      Function is continuous over temperature spectrum
        //       RE-ENGINEERED  na

        // PURPOSE OF THIS FUNCTION:
        // This function provides the Relative Humidity in air as a
        // function of dry bulb temperature and Vapor Density.

        // METHODOLOGY EMPLOYED:
        // ideal gas law
        // Universal gas const for water vapor 461.52 J/(kg K)

        // REFERENCES:
        // ASHRAE handbook 1993 Fundamentals,
        // Used values from Table 2, HOF 2005, Chapter 6, to verify that these values match (at saturation)
        // values from PsyRhFnTdbWPb

        // FUNCTION PARAMETER DEFINITIONS:
        static std::string const RoutineName("PsyRhFnTdbRhov");

#ifdef EP_psych_stats
        ++NumTimesCalled(iPsyRhFnTdbRhov);
#endif

        Real64 const RHValue(Rhovapor > 0.0 ? Rhovapor * 461.52 * (Tdb + KelvinConv) / PsyPsatFnTemp(Tdb, RoutineName) : 0.0);

        if ((RHValue < 0.0) || (RHValue > 1.0)) {
#ifdef EP_psych_errors
            if ((RHValue < -0.05) || (RHValue > 1.01)) {
                PsyRhFnTdbRhov_error(Tdb, Rhovapor, RHValue, CalledFrom);
            }
#endif
            return min(max(RHValue, 0.01), 1.0);
        } else {
            return RHValue;
        }
    }

#ifdef EP_psych_errors
    void PsyRhFnTdbWPb_error(Real64 const TDB,             // dry-bulb temperature {C}
                             Real64 const W,               // humidity ratio
                             Real64 const RHValue,         // relative humidity (0.0-1.0)
                             std::string const &CalledFrom // routine this function was called from (error messages)
    );
#endif

    inline Real64 PsyRhFnTdbWPb(Real64 const TDB,                            // dry-bulb temperature {C}
                                Real64 const dW,                             // humidity ratio
                                Real64 const PB,                             // barometric pressure {Pascals}
                                std::string const &CalledFrom = blank_string // routine this function was called from (error messages)
    )
    {
        // FUNCTION INFORMATION:
        //       AUTHOR         Richard J. Liesen
        //       DATE WRITTEN   Nov 1988
        //       MODIFIED       Aug 1989, Michael J. Witte
        //       RE-ENGINEERED  na

        // PURPOSE OF THIS FUNCTION:
        // This function provides the relative humidity value (0.0-1.0) as a result of
        // dry-bulb temperature, humidity ratio and barometric pressure.

        // REFERENCES:
        // ASHRAE HANDBOOK FUNDAMENTALS 1985, P6.12, EQN 10,21,23

        // FUNCTION PARAMETER DEFINITIONS:
        static std::string const RoutineName("PsyRhFnTdbWPb");

#ifdef EP_psych_stats
        ++NumTimesCalled(iPsyRhFnTdbWPb);
#endif

        Real64 const PWS(PsyPsatFnTemp(TDB, (CalledFrom.empty() ? RoutineName : CalledFrom))); // Pressure -- saturated for pure water

        // Find Degree Of Saturation
        Real64 const W(max(dW, 1.0e-5));                  // humidity ratio
        Real64 const U(W / (0.62198 * PWS / (PB - PWS))); // Degree of Saturation

        // Calculate The Relative Humidity
        Real64 const RHValue(U / (1.0 - (1.0 - U) * (PWS / PB)));

        // Validity test
        if ((RHValue < 0.0) || (RHValue > 1.0)) {
#ifdef EP_psych_errors
            if ((RHValue < -0.05) || (RHValue > 1.01)) {
                PsyRhFnTdbWPb_error(TDB, W, RHValue, CalledFrom);
            }
#endif
            return min(max(RHValue, 0.01), 1.0);
        } else {
            return RHValue;
        }
    }

#ifdef EP_psych_errors
    void PsyWFnTdpPb_error(Real64 const TDP,             // dew-point temperature {C}
                           Real64 const PB,              // barometric pressure {Pascals}
                           Real64 const W,               // humidity ratio
                           Real64 const DeltaT,          // Reduced temperature difference of dew point
                           std::string const &CalledFrom // routine this function was called from (error messages)
    );
#endif

    inline Real64 PsyWFnTdpPb(Real64 const TDP,                            // dew-point temperature {C}
                              Real64 const PB,                             // barometric pressure {Pascals}
                              std::string const &CalledFrom = blank_string // routine this function was called from (error messages)
    )
    {
        // FUNCTION INFORMATION:
        //       AUTHOR         George Shih
        //       DATE WRITTEN   May 1976
        //       MODIFIED       na
        //       RE-ENGINEERED  na

        // PURPOSE OF THIS FUNCTION:
        // This function provides the humidity ratio from dew-point temperature
        // and barometric pressure.

        // REFERENCES:
        // ASHRAE HANDBOOK OF FUNDAMENTALS, 1972, P99, EQN 22

        // FUNCTION PARAMETER DEFINITIONS:
        static std::string const RoutineName("PsyWFnTdpPb");

#ifdef EP_psych_stats
        ++NumTimesCalled(iPsyWFnTdpPb);
#endif

        Real64 const PDEW(
            PsyPsatFnTemp(TDP, (CalledFrom.empty() ? RoutineName : CalledFrom))); // saturation pressure at dew-point temperature {Pascals}
        Real64 const W(PDEW * 0.62198 / (PB - PDEW));                             // humidity ratio

        // Validity test
        if (W < 0.0) {
            Real64 DeltaT = 0.0;
            Real64 PDEW1 = PDEW;
            while (PDEW1 >= PB) {
                DeltaT++;
                PDEW1 = PsyPsatFnTemp(TDP - DeltaT,
                                      (CalledFrom.empty() ? RoutineName : CalledFrom)); // saturation pressure at dew-point temperature {Pascals}
            }
            Real64 W1 = PDEW1 * 0.62198 / (PB - PDEW1);
#ifdef EP_psych_errors
            if (W <= -0.0001) {
                PsyWFnTdpPb_error(TDP, PB, W1, DeltaT, CalledFrom);
            }
#endif
            return W1;
        } else {
            return W;
        }
    }

#ifdef EP_psych_errors
    void PsyWFnTdbRhPb_error(Real64 const TDB,             // dry-bulb temperature {C}
                             Real64 const RH,              // relative humidity value (0.0-1.0)
                             Real64 const PB,              // barometric pressure {Pascals}
                             Real64 const W,               // humidity ratio
                             std::string const &CalledFrom // routine this function was called from (error messages)
    );
#endif

    inline Real64 PsyWFnTdbRhPb(Real64 const TDB,                            // dry-bulb temperature {C}
                                Real64 const RH,                             // relative humidity value (0.0-1.0)
                                Real64 const PB,                             // barometric pressure {Pascals}
                                std::string const &CalledFrom = blank_string // routine this function was called from (error messages)
    )
    {
        // FUNCTION INFORMATION:
        //       AUTHOR         George Shih
        //       DATE WRITTEN   May 1976
        //       MODIFIED       na
        //       RE-ENGINEERED  na

        // PURPOSE OF THIS FUNCTION:
        // This function provides the humidity ratio from dry-bulb temperature,
        // relative humidty (value) and barometric pressure.

        // REFERENCES:
        // ASHRAE HANDBOOK OF FUNDAMENTALS, 1972, P99, EQN 22

        // FUNCTION PARAMETER DEFINITIONS:
        static std::string const RoutineName("PsyWFnTdbRhPb");

#ifdef EP_psych_stats
        ++NumTimesCalled(iPsyWFnTdbRhPb);
#endif

        Real64 const PDEW(RH * PsyPsatFnTemp(TDB, (CalledFrom.empty() ? RoutineName : CalledFrom))); // Pressure at dew-point temperature {Pascals}

        // Numeric error check when the temperature and RH values cause Pdew to equal or exceed
        // barometric pressure which is physically impossible. An approach limit of 1000 pascals
        // was chosen to keep the numerics stable as the denominator approaches 0.
        Real64 const W(PDEW * 0.62198 / max(PB - PDEW, 1000.0)); // humidity ratio
        // THIS EQUATION IN SI UNIT IS FROM ASHRAE HANDBOOK OF FUNDAMENTALS PAGE 99  EQUATION 22

        // Validity test
        if (W < 1.0e-5) {
#ifdef EP_psych_errors
            if (W <= -0.0001) PsyWFnTdbRhPb_error(TDB, RH, PB, W, CalledFrom);
#endif
            return 1.0e-5;
        } else {
            return W;
        }
    }

#ifdef EP_psych_errors

    void PsyWFnTdbTwbPb_temperature_error(Real64 const TDB,             // dry-bulb temperature {C}
                                          Real64 const TWB,             // wet-bulb temperature {C}
                                          Real64 const PB,              // barometric pressure {Pascals}
                                          std::string const &CalledFrom // routine this function was called from (error messages)
    );

    void PsyWFnTdbTwbPb_humidity_error(Real64 const TDB,             // dry-bulb temperature {C}
                                       Real64 const TWB,             // wet-bulb temperature {C}
                                       Real64 const PB,              // barometric pressure {Pascals}
                                       Real64 const W,               // humidity ratio
                                       std::string const &CalledFrom // routine this function was called from (error messages)
    );

#endif

    inline Real64 PsyWFnTdbTwbPb(Real64 const TDB,                            // dry-bulb temperature {C}
                                 Real64 const TWBin,                          // wet-bulb temperature {C}
                                 Real64 const PB,                             // barometric pressure {Pascals}
                                 std::string const &CalledFrom = blank_string // routine this function was called from (error messages)
    )
    {
        // FUNCTION INFORMATION:
        //       AUTHOR         George Shih
        //       DATE WRITTEN   May 1976
        //       MODIFIED       na
        //       RE-ENGINEERED  na

        // PURPOSE OF THIS FUNCTION:
        // This function provides the humidity ratio from dry-bulb temperature,
        // wet-bulb temperature and barometric pressure.

        // REFERENCES:
        // ASHRAE HANDBOOK OF FUNDAMENTALS, 1972, P99, EQ 22,35

        // FUNCTION PARAMETER DEFINITIONS:
        static std::string const RoutineName("PsyWFnTdbTwbPb");

#ifdef EP_psych_stats
        ++NumTimesCalled(iPsyWFnTdbTwbPb);
#endif

        Real64 TWB(TWBin); // test wet-bulb temperature

        // Validity check
        if (TWB > TDB) {
#ifdef EP_psych_errors
            if (TWB > TDB + 0.01) PsyWFnTdbTwbPb_temperature_error(TDB, TWB, PB, CalledFrom);
#endif
            TWB = TDB;
        }

        // Calculation
        Real64 const PWET(PsyPsatFnTemp(TWB, (CalledFrom.empty() ? RoutineName : CalledFrom))); // Pressure at wet-bulb temperature {Pascals}
        Real64 const WET(0.62198 * PWET / (PB - PWET));                                         // Humidity ratio at wet-bulb temperature
        Real64 const W(((2501.0 - 2.381 * TWB) * WET - (TDB - TWB)) / (2501.0 + 1.805 * TDB - 4.186 * TWB)); // humidity ratio

        // Validity check
        if (W < 0.0) {
#ifdef EP_psych_errors
            PsyWFnTdbTwbPb_humidity_error(TDB, TWB, PB, W, CalledFrom);
#endif
            return PsyWFnTdbRhPb(TDB, 0.0001, PB, CalledFrom);
        } else {
            return W;
        }
    }

    inline Real64 PsyHFnTdbRhPb(Real64 const TDB,                            // dry-bulb temperature {C}
                                Real64 const RH,                             // relative humidity value (0.0 - 1.0)
                                Real64 const PB,                             // barometric pressure (N/M**2) {Pascals}
                                std::string const &CalledFrom = blank_string // routine this function was called from (error messages)
    )
    {
        // FUNCTION INFORMATION:
        //       AUTHOR         J. C. VanderZee
        //       DATE WRITTEN   Feb. 1994
        //       MODIFIED       na
        //       RE-ENGINEERED  na

        // PURPOSE OF THIS FUNCTION:
        // This function provides air enthalpy from temperature and relative humidity.

        // METHODOLOGY EMPLOYED:
        // na

        // REFERENCES:
        // ASHRAE HANDBOOK OF FUNDAMENTALS, 1972, P100, EQN 32
        //   by using functions PsyWFnTdbRhPb and PsyHFnTdbW

        return PsyHFnTdbW(TDB, max(PsyWFnTdbRhPb(TDB, RH, PB, CalledFrom), 1.0e-5)); // enthalpy {J/kg}
    }

#ifdef EP_cache_PsyTsatFnPb

    Real64 PsyTsatFnPb_raw(Real64 const Press,                          // barometric pressure {Pascals}
                           std::string const &CalledFrom = blank_string // routine this function was called from (error messages)
    );

    inline Real64 PsyTsatFnPb(Real64 const Press,                          // barometric pressure {Pascals}
                              std::string const &CalledFrom = blank_string // routine this function was called from (error messages)
    )
    {

        Int64 const Grid_Shift(28);                         // Tuned This is a hot spot
        assert(Grid_Shift == 64 - 12 - tsatprecision_bits); // Force Grid_Shift updates when precision bits changes
        Int64 const Pb_tag(bit_shift(bit_transfer(Press, Grid_Shift), -Grid_Shift));

        Int64 const hash(Pb_tag & tsatcache_mask);
        auto &cTsat(cached_Tsat(hash));
        if (cTsat.iPb != Pb_tag) {
            cTsat.iPb = Pb_tag;
            cTsat.Tsat = PsyTsatFnPb_raw(Press, CalledFrom);
        }

        return cTsat.Tsat; // saturation temperature
    }

#else
    Real64 PsyTsatFnPb(Real64 const Press,                          // barometric pressure {Pascals}
                       std::string const &CalledFrom = blank_string // routine this function was called from (error messages)
    );
#endif

    inline Real64 PsyTdpFnWPb(Real64 const W,                              // humidity ratio
                              Real64 const PB,                             // barometric pressure (N/M**2) {Pascals}
                              std::string const &CalledFrom = blank_string // routine this function was called from (error messages)
    )
    {
        // FUNCTION INFORMATION:
        //       AUTHOR         George Shih
        //       DATE WRITTEN   May 1976
        //       MODIFIED       na
        //       RE-ENGINEERED  na

        // PURPOSE OF THIS FUNCTION:
        // This function calculates the dew-point temperature {C} from humidity ratio and pressure.

        // METHODOLOGY EMPLOYED:
        // na

        // REFERENCES:
        // ASHRAE HANDBOOK OF FUNDAMENTALS, 1972, P.99, EQN 22

        Real64 const W0(max(W, 1.0e-5));             // limited humidity ratio
        Real64 const PDEW(PB * W0 / (0.62198 + W0)); // pressure at dew point temperature
        return PsyTsatFnPb(PDEW, CalledFrom);
    }

#ifdef EP_psych_errors
    void PsyTdpFnTdbTwbPb_error(Real64 const TDB,             // dry-bulb temperature {C}
                                Real64 const TWB,             // wet-bulb temperature {C}
                                Real64 const PB,              // barometric pressure (N/M**2) {Pascals}
                                Real64 const W,               // humidity ratio
                                Real64 const TDP,             // dew-point temperature {C}
                                std::string const &CalledFrom // routine this function was called from (error messages)
    );
#endif

    inline Real64 PsyTdpFnTdbTwbPb(Real64 const TDB,                            // dry-bulb temperature {C}
                                   Real64 const TWB,                            // wet-bulb temperature {C}
                                   Real64 const PB,                             // barometric pressure (N/M**2) {Pascals}
                                   std::string const &CalledFrom = blank_string // routine this function was called from (error messages)
    )
    {
        // FUNCTION INFORMATION:
        //       AUTHOR         George Shih
        //       DATE WRITTEN   May 1976
        //       MODIFIED       na
        //       RE-ENGINEERED  na

        // PURPOSE OF THIS FUNCTION:
        // This function calculates the dew-point temperature {C} from dry-bulb, wet-bulb and pressure.

#ifdef EP_psych_stats
        ++NumTimesCalled(iPsyTdpFnTdbTwbPb);
#endif

        Real64 const W(max(PsyWFnTdbTwbPb(TDB, TWB, PB, CalledFrom), 1.0e-5));
        Real64 const TDP(PsyTdpFnWPb(W, PB, CalledFrom));

        if (TDP > TWB) {
#ifdef EP_psych_errors
            if (TDP > TWB + 0.1) PsyTdpFnTdbTwbPb_error(TDB, TWB, PB, W, TDP, CalledFrom);
#endif
            return TWB;
        } else {
            return TDP;
        }
    }

    inline Real64 F6(Real64 const X, Real64 const A0, Real64 const A1, Real64 const A2, Real64 const A3, Real64 const A4, Real64 const A5)
    {
        return A0 + X * (A1 + X * (A2 + X * (A3 + X * (A4 + X * A5))));
    }

    inline Real64
    F7(Real64 const X, Real64 const A0, Real64 const A1, Real64 const A2, Real64 const A3, Real64 const A4, Real64 const A5, Real64 const A6)
    {
        return (A0 + X * (A1 + X * (A2 + X * (A3 + X * (A4 + X * (A5 + X * A6)))))) / 1.0E10;
    }

    inline Real64 CPCW(Real64 const EP_UNUSED(Temperature) // unused1208
    )
    {
        // FUNCTION INFORMATION:
        //       AUTHOR         RUSSELL D. TAYLOR
        //       DATE WRITTEN   April 1992

        // PURPOSE OF THIS FUNCTION:
        // This function provides the specific heat of chilled water. CPCW (J/Kg/k)

        return 4180.0;
    }

    inline Real64 CPHW(Real64 const EP_UNUSED(Temperature) // unused1208
    )
    {
        // FUNCTION INFORMATION:
        //       AUTHOR         RUSSELL D. TAYLOR
        //       DATE WRITTEN   April 1992

        // PURPOSE OF THIS FUNCTION:
        // This function provides the specific heat of hot water. CPHW (J/Kg/k)

        return 4180.0;
    }

    inline Real64 RhoH2O(Real64 const TB // Dry bulb temperature. {C}
    )
    {
        // FUNCTION INFORMATION:
        //       AUTHOR         SIGSTEINN P. GRETARSSON
        //       DATE WRITTEN   April 1992

        // PURPOSE OF THIS FUNCTION:
        // This function provides the density of water at a specific temperature.

        // METHODOLOGY EMPLOYED:
        //     Density of water [kg/m3]
        //     (RANGE: KelvinConv - 423.15 DEG. K) (convert to C first)

        return 1000.1207 + 8.3215874e-04 * TB - 4.929976e-03 * pow_2(TB) + 8.4791863e-06 * pow_3(TB);
    }

<<<<<<< HEAD
    inline Real64 PsyDeltaHSenFnTdb2W2Tdb1W1(Real64 const TDB2, // dry-bulb temperature at state 2 {C}
                                             Real64 const dW2,  // humidity ratio at state 2
                                             Real64 const TDB1, // dry-bulb temperature at state 1 {C}
                                             Real64 const dW1   // humidity ratio at state 1
    )
    {
        // returns sensible enthalpy difference of moist air going from state 1 to state 2
        //Real64 dWavg = 0.5 * (max(dW2, 1.0e-5) + max(dW1, 1.0e-5));
        Real64 dWmin = min(dW1, dW2);

        return (1.00484e3 +  max(1.0e-5, dWmin) * 1.85895e3) * (TDB2 - TDB1);
    }

    inline Real64 PsyDeltaHSenFnTdbEquipTdbWZone(Real64 const TDBEquip, // dry-bulb temperature at equipment outlet {C}
        Real64 const TDBZone, // dry-bulb temperature at zone air node {C}
        Real64 const dWZone   // humidity ratio at zone air node
    )
    {
        // returns sensible enthalpy difference between equipment outlet to zone air node
        return (1.00484e3 +  max(1.0e-5, dWZone) * 1.85895e3) * (TDBEquip - TDBZone);
=======
    inline Real64 PsyDeltaHSenFnTdb2Tdb1W(Real64 const TDB2, // dry-bulb temperature at state 1 {C}
                                          Real64 const TDB1, // dry-bulb temperature at state 2 {C}
                                          Real64 const W     // humidity ratio (at zone air node or Wmin)
    )
    {
        // When called for zone equipment flow entering a zone (from CalcZoneSensibleLatentOutput or CalcZoneSensibleOutput):
        // returns sensible enthalpy difference between equipment supply air (TDB2) and zone air (TDB1) evaluated
        // using the zone air node humidity ratio. This enthalpy difference multiplied by supply
        // air mass flow rate yields the sensible heat transfer rate in Watts.
        // postive value is heating, negative value is cooling

        // When called across a component (from PsyDeltaHSenFnTdb2W2Tdb1W1 by CalcComponentSensibleLatentOutput):
        // returns sensible enthalpy difference between state 1 (TDB1) and state 2 (TDB2)
        // using the minimum humidity ratio from states 1 and 2. This enthalpy difference multiplied by supply
        // air mass flow rate yields the sensible heat transfer rate in Watts.
        // postive value is heating, negative value is cooling

        // the following two functions for calculating enthalpy difference are equivalent:
        // PsyDeltaHSenFnTdbEquipTdbWZone() = PsyHFnTdbW(TDB2, WZone) - PsyHFnTdbW(TDB1, WZone)
        // PsyDeltaHSenFnTdbEquipTdbWZone() function was derived by simplyfying the expression above
        // The constant coefficients come from the equation for moist air enthalpy, PsyHFnTdbW()

        return (1.00484e3 + max(1.0e-5, W) * 1.85895e3) * (TDB2 - TDB1);
>>>>>>> 44cca689
    }

    inline Real64 PsyDeltaHSenFnTdb2W2Tdb1W1(Real64 const TDB2, // dry-bulb temperature at state 2 {C}
                                             Real64 const W2,   // humidity ratio at state 2
                                             Real64 const TDB1, // dry-bulb temperature at state 1 {C}
                                             Real64 const W1    // humidity ratio at state 1
    )
    {
        // returns sensible enthalpy difference of moist air going from state 1 to state 2 (e.g across coils)
        // using the minimum humidity ratio state points 1 and 2. This enthalpy difference multiplied by
        // supply air mass flow rate yields sensible heat transfer rate across coils in Watts
        // postive value is heating, negative value is cooling

        // the following two functions for calculating enthalpy difference are equivalent:
        // PsyDeltaHSenFnTdb2W2Tdb1W1() = PsyHFnTdbW(TDB2, min(W1, W2)) - PsyHFnTdbW(TDB1, min(W1,W2))
        // PsyDeltaHSenFnTdb2W2Tdb1W1() function was derived by simplyfying the above expression
        // The constant coefficients came from the equation for moist air enthalpy, PsyHFnTdbW()

        Real64 const Wmin = min(W1, W2);
        // return (1.00484e3 + max(1.0e-5, Wmin) * 1.85895e3) * (TDB2 - TDB1);
        return PsyDeltaHSenFnTdb2Tdb1W(TDB2, TDB1, Wmin);
    }

} // namespace Psychrometrics

} // namespace EnergyPlus

#endif<|MERGE_RESOLUTION|>--- conflicted
+++ resolved
@@ -1291,28 +1291,6 @@
         return 1000.1207 + 8.3215874e-04 * TB - 4.929976e-03 * pow_2(TB) + 8.4791863e-06 * pow_3(TB);
     }
 
-<<<<<<< HEAD
-    inline Real64 PsyDeltaHSenFnTdb2W2Tdb1W1(Real64 const TDB2, // dry-bulb temperature at state 2 {C}
-                                             Real64 const dW2,  // humidity ratio at state 2
-                                             Real64 const TDB1, // dry-bulb temperature at state 1 {C}
-                                             Real64 const dW1   // humidity ratio at state 1
-    )
-    {
-        // returns sensible enthalpy difference of moist air going from state 1 to state 2
-        //Real64 dWavg = 0.5 * (max(dW2, 1.0e-5) + max(dW1, 1.0e-5));
-        Real64 dWmin = min(dW1, dW2);
-
-        return (1.00484e3 +  max(1.0e-5, dWmin) * 1.85895e3) * (TDB2 - TDB1);
-    }
-
-    inline Real64 PsyDeltaHSenFnTdbEquipTdbWZone(Real64 const TDBEquip, // dry-bulb temperature at equipment outlet {C}
-        Real64 const TDBZone, // dry-bulb temperature at zone air node {C}
-        Real64 const dWZone   // humidity ratio at zone air node
-    )
-    {
-        // returns sensible enthalpy difference between equipment outlet to zone air node
-        return (1.00484e3 +  max(1.0e-5, dWZone) * 1.85895e3) * (TDBEquip - TDBZone);
-=======
     inline Real64 PsyDeltaHSenFnTdb2Tdb1W(Real64 const TDB2, // dry-bulb temperature at state 1 {C}
                                           Real64 const TDB1, // dry-bulb temperature at state 2 {C}
                                           Real64 const W     // humidity ratio (at zone air node or Wmin)
@@ -1325,18 +1303,17 @@
         // postive value is heating, negative value is cooling
 
         // When called across a component (from PsyDeltaHSenFnTdb2W2Tdb1W1 by CalcComponentSensibleLatentOutput):
-        // returns sensible enthalpy difference between state 1 (TDB1) and state 2 (TDB2)
-        // using the minimum humidity ratio from states 1 and 2. This enthalpy difference multiplied by supply
-        // air mass flow rate yields the sensible heat transfer rate in Watts.
+        // returns sensible enthalpy difference between state 1 (TDB1) and state 2 (TDB2) using the minimum 
+        // humidity ratio from states 1 and 2. This enthalpy difference multiplied by supply air mass flow 
+        // rate yields the sensible heat transfer rate in Watts.
         // postive value is heating, negative value is cooling
 
         // the following two functions for calculating enthalpy difference are equivalent:
-        // PsyDeltaHSenFnTdbEquipTdbWZone() = PsyHFnTdbW(TDB2, WZone) - PsyHFnTdbW(TDB1, WZone)
-        // PsyDeltaHSenFnTdbEquipTdbWZone() function was derived by simplyfying the expression above
+        // PsyDeltaHSenFnTdb2Tdb1W() = PsyHFnTdbW(TDB2, W) - PsyHFnTdbW(TDB1, W)
+        // PsyDeltaHSenFnTdb2Tdb1W() function was derived by simplifying the expression above
         // The constant coefficients come from the equation for moist air enthalpy, PsyHFnTdbW()
 
         return (1.00484e3 + max(1.0e-5, W) * 1.85895e3) * (TDB2 - TDB1);
->>>>>>> 44cca689
     }
 
     inline Real64 PsyDeltaHSenFnTdb2W2Tdb1W1(Real64 const TDB2, // dry-bulb temperature at state 2 {C}
@@ -1352,11 +1329,10 @@
 
         // the following two functions for calculating enthalpy difference are equivalent:
         // PsyDeltaHSenFnTdb2W2Tdb1W1() = PsyHFnTdbW(TDB2, min(W1, W2)) - PsyHFnTdbW(TDB1, min(W1,W2))
-        // PsyDeltaHSenFnTdb2W2Tdb1W1() function was derived by simplyfying the above expression
+        // PsyDeltaHSenFnTdb2W2Tdb1W1() function was derived by simplifying the above expression
         // The constant coefficients came from the equation for moist air enthalpy, PsyHFnTdbW()
 
         Real64 const Wmin = min(W1, W2);
-        // return (1.00484e3 + max(1.0e-5, Wmin) * 1.85895e3) * (TDB2 - TDB1);
         return PsyDeltaHSenFnTdb2Tdb1W(TDB2, TDB1, Wmin);
     }
 
