// EnergyPlus, Copyright (c) 1996-2022, The Board of Trustees of the University of Illinois,
// The Regents of the University of California, through Lawrence Berkeley National Laboratory
// (subject to receipt of any required approvals from the U.S. Dept. of Energy), Oak Ridge
// National Laboratory, managed by UT-Battelle, Alliance for Sustainable Energy, LLC, and other
// contributors. All rights reserved.
//
// NOTICE: This Software was developed under funding from the U.S. Department of Energy and the
// U.S. Government consequently retains certain rights. As such, the U.S. Government has been
// granted for itself and others acting on its behalf a paid-up, nonexclusive, irrevocable,
// worldwide license in the Software to reproduce, distribute copies to the public, prepare
// derivative works, and perform publicly and display publicly, and to permit others to do so.
//
// Redistribution and use in source and binary forms, with or without modification, are permitted
// provided that the following conditions are met:
//
// (1) Redistributions of source code must retain the above copyright notice, this list of
//     conditions and the following disclaimer.
//
// (2) Redistributions in binary form must reproduce the above copyright notice, this list of
//     conditions and the following disclaimer in the documentation and/or other materials
//     provided with the distribution.
//
// (3) Neither the name of the University of California, Lawrence Berkeley National Laboratory,
//     the University of Illinois, U.S. Dept. of Energy nor the names of its contributors may be
//     used to endorse or promote products derived from this software without specific prior
//     written permission.
//
// (4) Use of EnergyPlus(TM) Name. If Licensee (i) distributes the software in stand-alone form
//     without changes from the version obtained under this License, or (ii) Licensee makes a
//     reference solely to the software portion of its product, Licensee must refer to the
//     software as "EnergyPlus version X" software, where "X" is the version number Licensee
//     obtained under this License and may not use a different name for the software. Except as
//     specifically required in this Section (4), Licensee shall not use in a company name, a
//     product name, in advertising, publicity, or other promotional activities any name, trade
//     name, trademark, logo, or other designation of "EnergyPlus", "E+", "e+" or confusingly
//     similar designation, without the U.S. Department of Energy's prior written consent.
//
// THIS SOFTWARE IS PROVIDED BY THE COPYRIGHT HOLDERS AND CONTRIBUTORS "AS IS" AND ANY EXPRESS OR
// IMPLIED WARRANTIES, INCLUDING, BUT NOT LIMITED TO, THE IMPLIED WARRANTIES OF MERCHANTABILITY
// AND FITNESS FOR A PARTICULAR PURPOSE ARE DISCLAIMED. IN NO EVENT SHALL THE COPYRIGHT OWNER OR
// CONTRIBUTORS BE LIABLE FOR ANY DIRECT, INDIRECT, INCIDENTAL, SPECIAL, EXEMPLARY, OR
// CONSEQUENTIAL DAMAGES (INCLUDING, BUT NOT LIMITED TO, PROCUREMENT OF SUBSTITUTE GOODS OR
// SERVICES; LOSS OF USE, DATA, OR PROFITS; OR BUSINESS INTERRUPTION) HOWEVER CAUSED AND ON ANY
// THEORY OF LIABILITY, WHETHER IN CONTRACT, STRICT LIABILITY, OR TORT (INCLUDING NEGLIGENCE OR
// OTHERWISE) ARISING IN ANY WAY OUT OF THE USE OF THIS SOFTWARE, EVEN IF ADVISED OF THE
// POSSIBILITY OF SUCH DAMAGE.

// C++ Headers
#include <cassert>
#include <cmath>

// ObjexxFCL Headers
#include <ObjexxFCL/Array.functions.hh>
#include <ObjexxFCL/Fmath.hh>

// EnergyPlus Headers
#include <EnergyPlus/Autosizing/Base.hh>
#include <EnergyPlus/BranchNodeConnections.hh>
#include <EnergyPlus/ChillerGasAbsorption.hh>
#include <EnergyPlus/CurveManager.hh>
#include <EnergyPlus/Data/EnergyPlusData.hh>
#include <EnergyPlus/DataBranchAirLoopPlant.hh>
#include <EnergyPlus/DataEnvironment.hh>
#include <EnergyPlus/DataHVACGlobals.hh>
#include <EnergyPlus/DataIPShortCuts.hh>
#include <EnergyPlus/DataLoopNode.hh>
#include <EnergyPlus/DataSizing.hh>
#include <EnergyPlus/EMSManager.hh>
#include <EnergyPlus/FluidProperties.hh>
#include <EnergyPlus/GlobalNames.hh>
#include <EnergyPlus/InputProcessing/InputProcessor.hh>
#include <EnergyPlus/NodeInputManager.hh>
#include <EnergyPlus/OutAirNodeManager.hh>
#include <EnergyPlus/OutputProcessor.hh>
#include <EnergyPlus/OutputReportPredefined.hh>
#include <EnergyPlus/Plant/DataPlant.hh>
#include <EnergyPlus/PlantUtilities.hh>
#include <EnergyPlus/Psychrometrics.hh>
#include <EnergyPlus/UtilityRoutines.hh>

namespace EnergyPlus::ChillerGasAbsorption {

// MODULE INFORMATION:
//    AUTHOR         Jason Glazer of GARD Analytics, Inc.
//                   for Gas Research Institute
//    DATE WRITTEN   March 2001
//    MODIFIED       Brent Griffith, Nov 2010 plant upgrades, generalize fluid properties
//    RE-ENGINEERED  na
// PURPOSE OF THIS MODULE:
//    This module simulates the performance of the direct fired
//    absorption chiller.
// METHODOLOGY EMPLOYED:
//    Once the PlantLoopManager determines that the absorber chiller
//    is available to meet a loop cooling demand, it calls SimGasAbsorption
//    which in turn calls the appropriate Absorption Chiller model.
// REFERENCES:
//    DOE-2.1e Supplement
//    PG&E CoolTools GasMod
// OTHER NOTES:
//    The curves on this model follow the DOE-2 approach of using
//    electric and heat input ratios.  In addition, the temperature
//    correction curve has two independent variables for the
//    chilled water temperature and either the entering or leaving
//    condenser water temperature.
//    The code was originally adopted from the ChillerAbsorption
//    routine but has been extensively modified.
//    Development of this module was funded by the Gas Research Institute.
//    (Please see copyright and disclaimer information at end of module)

PlantComponent *GasAbsorberSpecs::factory(EnergyPlusData &state, std::string const &objectName)
{
    // Process the input data if it hasn't been done already
    if (state.dataChillerGasAbsorption->getGasAbsorberInputs) {
        GetGasAbsorberInput(state);
        state.dataChillerGasAbsorption->getGasAbsorberInputs = false;
    }
    // Now look for this particular pipe in the list
    for (auto &comp : state.dataChillerGasAbsorption->GasAbsorber) {
        if (comp.Name == objectName) {
            return &comp;
        }
    }
    // If we didn't find it, fatal
    ShowFatalError(state, "LocalGasAbsorberFactory: Error getting inputs for comp named: " + objectName); // LCOV_EXCL_LINE
    // Shut up the compiler
    return nullptr; // LCOV_EXCL_LINE
}

void GasAbsorberSpecs::simulate(
    EnergyPlusData &state, const PlantLocation &calledFromLocation, bool FirstHVACIteration, Real64 &CurLoad, bool RunFlag)
{
    DataPlant::BrLoopType brIdentity(DataPlant::BrLoopType::NoMatch);

    int branchTotalComp = state.dataPlnt->PlantLoop(calledFromLocation.loopNum)
                              .LoopSide(calledFromLocation.loopSideNum)
                              .Branch(calledFromLocation.branchNum)
                              .TotalComponents;

    for (int iComp = 1; iComp <= branchTotalComp; iComp++) {
        // kind of a hacky way to find the location of this, but it's what plantloopequip was doing
        int compInletNodeNum = state.dataPlnt->PlantLoop(calledFromLocation.loopNum)
                                   .LoopSide(calledFromLocation.loopSideNum)
                                   .Branch(calledFromLocation.branchNum)
                                   .Comp(iComp)
                                   .NodeNumIn;
        // Match inlet node name of calling branch to determine if this call is for heating or cooling
        if (compInletNodeNum == this->ChillReturnNodeNum) { // Operate as chiller
            brIdentity = DataPlant::BrLoopType::Chiller;
            break;
        } else if (compInletNodeNum == this->HeatReturnNodeNum) { // Operate as heater
            brIdentity = DataPlant::BrLoopType::Heater;
            break;
        } else if (compInletNodeNum == this->CondReturnNodeNum) { // called from condenser loop
            brIdentity = DataPlant::BrLoopType::Condenser;
            break;
        } else {
            brIdentity = DataPlant::BrLoopType::NoMatch;
        }
    }

    if (brIdentity == DataPlant::BrLoopType::Chiller) {
        // Calculate Node Values
        // Calculate Equipment and Update Variables
        this->InCoolingMode = RunFlag != 0;
        this->initialize(state);
        this->calculateChiller(state, CurLoad);
        this->updateCoolRecords(state, CurLoad, RunFlag);
    } else if (brIdentity == DataPlant::BrLoopType::Heater) {
        // Calculate Node Values
        // Calculate Equipment and Update Variables
        this->InHeatingMode = RunFlag != 0;
        this->initialize(state);
        this->calculateHeater(state, CurLoad, RunFlag);
        this->updateHeatRecords(state, CurLoad, RunFlag);
    } else if (brIdentity == DataPlant::BrLoopType::Condenser) {
        if (this->CDplantLoc.loopNum > 0) {
            PlantUtilities::UpdateChillerComponentCondenserSide(state,
                                                                this->CDplantLoc.loopNum,
                                                                this->CDplantLoc.loopSideNum,
                                                                DataPlant::PlantEquipmentType::Chiller_DFAbsorption,
                                                                this->CondReturnNodeNum,
                                                                this->CondSupplyNodeNum,
                                                                this->TowerLoad,
                                                                this->CondReturnTemp,
                                                                this->CondSupplyTemp,
                                                                this->CondWaterFlowRate,
                                                                FirstHVACIteration);
        }
    } else {
        // Error, nodes do not match
        ShowSevereError(state, "Invalid call to Gas Absorber Chiller " + this->Name);
        ShowContinueError(state, "Node connections in branch are not consistent with object nodes.");
        ShowFatalError(state, "Preceding conditions cause termination.");
    }
}

void GasAbsorberSpecs::getDesignCapacities(
    EnergyPlusData &state, const PlantLocation &calledFromLocation, Real64 &MaxLoad, Real64 &MinLoad, Real64 &OptLoad)
{
    bool matchfound(false);

    int branchTotalComp = state.dataPlnt->PlantLoop(calledFromLocation.loopNum)
                              .LoopSide(calledFromLocation.loopSideNum)
                              .Branch(calledFromLocation.branchNum)
                              .TotalComponents;

    for (int iComp = 1; iComp <= branchTotalComp; iComp++) {
        // kind of a hacky way to find the location of this, but it's what plantloopequip was doing
        int compInletNodeNum = state.dataPlnt->PlantLoop(calledFromLocation.loopNum)
                                   .LoopSide(calledFromLocation.loopSideNum)
                                   .Branch(calledFromLocation.branchNum)
                                   .Comp(iComp)
                                   .NodeNumIn;

        if (compInletNodeNum == this->ChillReturnNodeNum) { // Operate as chiller
            MinLoad = this->NomCoolingCap * this->MinPartLoadRat;
            MaxLoad = this->NomCoolingCap * this->MaxPartLoadRat;
            OptLoad = this->NomCoolingCap * this->OptPartLoadRat;
            matchfound = true;
            break;
        } else if (compInletNodeNum == this->HeatReturnNodeNum) { // Operate as heater
            Real64 Sim_HeatCap = this->NomCoolingCap * this->NomHeatCoolRatio;
            MinLoad = Sim_HeatCap * this->MinPartLoadRat;
            MaxLoad = Sim_HeatCap * this->MaxPartLoadRat;
            OptLoad = Sim_HeatCap * this->OptPartLoadRat;
            matchfound = true;
            break;
        } else if (compInletNodeNum == this->CondReturnNodeNum) { // called from condenser loop
            MinLoad = 0.0;
            MaxLoad = 0.0;
            OptLoad = 0.0;
            matchfound = true;
            break;
        } else {
            matchfound = false;
        }
    }

    if (!matchfound) {
        // Error, nodes do not match
        ShowSevereError(state, "SimGasAbsorber: Invalid call to Gas Absorbtion Chiller-Heater " + this->Name);
        ShowContinueError(state, "Node connections in branch are not consistent with object nodes.");
        ShowFatalError(state, "Preceding conditions cause termination.");
    } // Operate as Chiller or Heater
}

void GasAbsorberSpecs::getSizingFactor(Real64 &_SizFac)
{
    _SizFac = this->SizFac;
}

void GasAbsorberSpecs::onInitLoopEquip(EnergyPlusData &state, const PlantLocation &calledFromLocation)
{
    this->initialize(state);

    // kind of a hacky way to find the location of this, but it's what plantloopequip was doing
    int BranchInletNodeNum =
        state.dataPlnt->PlantLoop(calledFromLocation.loopNum).LoopSide(calledFromLocation.loopSideNum).Branch(calledFromLocation.branchNum).NodeNumIn;

    if (BranchInletNodeNum == this->ChillReturnNodeNum) {       // Operate as chiller
        this->size(state);                                      // only call from chilled water loop
    } else if (BranchInletNodeNum == this->HeatReturnNodeNum) { // Operate as heater
        // don't do anything here
    } else if (BranchInletNodeNum == this->CondReturnNodeNum) { // called from condenser loop
                                                                // don't do anything here
    } else {                                                    // Error, nodes do not match
        ShowSevereError(state, "SimGasAbsorber: Invalid call to Gas Absorbtion Chiller-Heater " + this->Name);
        ShowContinueError(state, "Node connections in branch are not consistent with object nodes.");
        ShowFatalError(state, "Preceding conditions cause termination.");
    } // Operate as Chiller or Heater
}

void GasAbsorberSpecs::getDesignTemperatures(Real64 &TempCondInDesign, Real64 &TempEvapOutDesign)
{
    TempEvapOutDesign = this->TempDesCHWSupply;
    TempCondInDesign = this->TempDesCondReturn;
}

void GetGasAbsorberInput(EnergyPlusData &state)
{
    //       AUTHOR:          Jason Glazer
    //       DATE WRITTEN:    March 2001
    // This routine will get the input
    // required by the Direct Fired Absorption chiller model in the object ChillerHeater:Absorption:DirectFired

    using BranchNodeConnections::TestCompSet;
    using CurveManager::GetCurveCheck;
    using DataSizing::AutoSize;
    using GlobalNames::VerifyUniqueChillerName;
    using NodeInputManager::GetOnlySingleNode;
    using OutAirNodeManager::CheckAndAddAirNodeNumber;

    int AbsorberNum; // Absorber counter
    int NumAlphas;   // Number of elements in the alpha array
    int NumNums;     // Number of elements in the numeric array
    int IOStat;      // IO Status when calling get input subroutine
    std::string ChillerName;
    bool Okay;
    bool Get_ErrorsFound(false);
    int NumGasAbsorbers(0); // number of Absorption Chillers specified in input
    auto &cCurrentModuleObject = state.dataIPShortCut->cCurrentModuleObject;

    state.dataIPShortCut->cCurrentModuleObject = "ChillerHeater:Absorption:DirectFired";
    NumGasAbsorbers = state.dataInputProcessing->inputProcessor->getNumObjectsFound(state, cCurrentModuleObject);

    if (NumGasAbsorbers <= 0) {
        ShowSevereError(state, "No " + cCurrentModuleObject + " equipment found in input file");
        Get_ErrorsFound = true;
    }

    if (allocated(state.dataChillerGasAbsorption->GasAbsorber)) return;

    // ALLOCATE ARRAYS
    state.dataChillerGasAbsorption->GasAbsorber.allocate(NumGasAbsorbers);

    // LOAD ARRAYS

    for (AbsorberNum = 1; AbsorberNum <= NumGasAbsorbers; ++AbsorberNum) {
        state.dataInputProcessing->inputProcessor->getObjectItem(state,
                                                                 cCurrentModuleObject,
                                                                 AbsorberNum,
                                                                 state.dataIPShortCut->cAlphaArgs,
                                                                 NumAlphas,
                                                                 state.dataIPShortCut->rNumericArgs,
                                                                 NumNums,
                                                                 IOStat,
                                                                 _,
                                                                 state.dataIPShortCut->lAlphaFieldBlanks,
                                                                 state.dataIPShortCut->cAlphaFieldNames,
                                                                 state.dataIPShortCut->cNumericFieldNames);
        UtilityRoutines::IsNameEmpty(state, state.dataIPShortCut->cAlphaArgs(1), cCurrentModuleObject, Get_ErrorsFound);

        // Get_ErrorsFound will be set to True if problem was found, left untouched otherwise
        VerifyUniqueChillerName(state, cCurrentModuleObject, state.dataIPShortCut->cAlphaArgs(1), Get_ErrorsFound, cCurrentModuleObject + " Name");

        auto &thisChiller = state.dataChillerGasAbsorption->GasAbsorber(AbsorberNum);
        thisChiller.Name = state.dataIPShortCut->cAlphaArgs(1);
        ChillerName = cCurrentModuleObject + " Named " + thisChiller.Name;

        // Assign capacities
        thisChiller.NomCoolingCap = state.dataIPShortCut->rNumericArgs(1);
        if (thisChiller.NomCoolingCap == AutoSize) {
            thisChiller.NomCoolingCapWasAutoSized = true;
        }
        thisChiller.NomHeatCoolRatio = state.dataIPShortCut->rNumericArgs(2);
        // Assign efficiencies
        thisChiller.FuelCoolRatio = state.dataIPShortCut->rNumericArgs(3);
        thisChiller.FuelHeatRatio = state.dataIPShortCut->rNumericArgs(4);
        thisChiller.ElecCoolRatio = state.dataIPShortCut->rNumericArgs(5);
        thisChiller.ElecHeatRatio = state.dataIPShortCut->rNumericArgs(6);

        // Assign Node Numbers to specified nodes
        thisChiller.ChillReturnNodeNum = GetOnlySingleNode(state,
                                                           state.dataIPShortCut->cAlphaArgs(2),
                                                           Get_ErrorsFound,
                                                           cCurrentModuleObject,
                                                           state.dataIPShortCut->cAlphaArgs(1),
                                                           DataLoopNode::NodeFluidType::Water,
                                                           DataLoopNode::NodeConnectionType::Inlet,
                                                           NodeInputManager::CompFluidStream::Primary,
                                                           DataLoopNode::ObjectIsNotParent);
        thisChiller.ChillSupplyNodeNum = GetOnlySingleNode(state,
                                                           state.dataIPShortCut->cAlphaArgs(3),
                                                           Get_ErrorsFound,
                                                           cCurrentModuleObject,
                                                           state.dataIPShortCut->cAlphaArgs(1),
                                                           DataLoopNode::NodeFluidType::Water,
                                                           DataLoopNode::NodeConnectionType::Outlet,
                                                           NodeInputManager::CompFluidStream::Primary,
                                                           DataLoopNode::ObjectIsNotParent);
        TestCompSet(state,
                    cCurrentModuleObject,
                    state.dataIPShortCut->cAlphaArgs(1),
                    state.dataIPShortCut->cAlphaArgs(2),
                    state.dataIPShortCut->cAlphaArgs(3),
                    "Chilled Water Nodes");
        // Condenser node processing depends on condenser type, see below
        thisChiller.HeatReturnNodeNum = GetOnlySingleNode(state,
                                                          state.dataIPShortCut->cAlphaArgs(6),
                                                          Get_ErrorsFound,
                                                          cCurrentModuleObject,
                                                          state.dataIPShortCut->cAlphaArgs(1),
                                                          DataLoopNode::NodeFluidType::Water,
                                                          DataLoopNode::NodeConnectionType::Inlet,
                                                          NodeInputManager::CompFluidStream::Tertiary,
                                                          DataLoopNode::ObjectIsNotParent);
        thisChiller.HeatSupplyNodeNum = GetOnlySingleNode(state,
                                                          state.dataIPShortCut->cAlphaArgs(7),
                                                          Get_ErrorsFound,
                                                          cCurrentModuleObject,
                                                          state.dataIPShortCut->cAlphaArgs(1),
                                                          DataLoopNode::NodeFluidType::Water,
                                                          DataLoopNode::NodeConnectionType::Outlet,
                                                          NodeInputManager::CompFluidStream::Tertiary,
                                                          DataLoopNode::ObjectIsNotParent);
        TestCompSet(state,
                    cCurrentModuleObject,
                    state.dataIPShortCut->cAlphaArgs(1),
                    state.dataIPShortCut->cAlphaArgs(6),
                    state.dataIPShortCut->cAlphaArgs(7),
                    "Hot Water Nodes");
        if (Get_ErrorsFound) {
            ShowFatalError(state, "Errors found in processing node input for " + cCurrentModuleObject + '=' + state.dataIPShortCut->cAlphaArgs(1));
            Get_ErrorsFound = false;
        }

        // Assign Part Load Ratios
        thisChiller.MinPartLoadRat = state.dataIPShortCut->rNumericArgs(7);
        thisChiller.MaxPartLoadRat = state.dataIPShortCut->rNumericArgs(8);
        thisChiller.OptPartLoadRat = state.dataIPShortCut->rNumericArgs(9);
        // Assign Design Conditions
        thisChiller.TempDesCondReturn = state.dataIPShortCut->rNumericArgs(10);
        thisChiller.TempDesCHWSupply = state.dataIPShortCut->rNumericArgs(11);
        thisChiller.EvapVolFlowRate = state.dataIPShortCut->rNumericArgs(12);
        if (thisChiller.EvapVolFlowRate == AutoSize) {
            thisChiller.EvapVolFlowRateWasAutoSized = true;
        }
        if (UtilityRoutines::SameString(state.dataIPShortCut->cAlphaArgs(16), "AirCooled")) {
            thisChiller.CondVolFlowRate = 0.0011; // Condenser flow rate not used for this cond type
        } else {
            thisChiller.CondVolFlowRate = state.dataIPShortCut->rNumericArgs(13);
            if (thisChiller.CondVolFlowRate == AutoSize) {
                thisChiller.CondVolFlowRateWasAutoSized = true;
            }
        }
        thisChiller.HeatVolFlowRate = state.dataIPShortCut->rNumericArgs(14);
        if (thisChiller.HeatVolFlowRate == AutoSize) {
            thisChiller.HeatVolFlowRateWasAutoSized = true;
        }
        // Assign Curve Numbers
        thisChiller.CoolCapFTCurve = GetCurveCheck(state, state.dataIPShortCut->cAlphaArgs(8), Get_ErrorsFound, ChillerName);
        thisChiller.FuelCoolFTCurve = GetCurveCheck(state, state.dataIPShortCut->cAlphaArgs(9), Get_ErrorsFound, ChillerName);
        thisChiller.FuelCoolFPLRCurve = GetCurveCheck(state, state.dataIPShortCut->cAlphaArgs(10), Get_ErrorsFound, ChillerName);
        thisChiller.ElecCoolFTCurve = GetCurveCheck(state, state.dataIPShortCut->cAlphaArgs(11), Get_ErrorsFound, ChillerName);
        thisChiller.ElecCoolFPLRCurve = GetCurveCheck(state, state.dataIPShortCut->cAlphaArgs(12), Get_ErrorsFound, ChillerName);
        thisChiller.HeatCapFCoolCurve = GetCurveCheck(state, state.dataIPShortCut->cAlphaArgs(13), Get_ErrorsFound, ChillerName);
        thisChiller.FuelHeatFHPLRCurve = GetCurveCheck(state, state.dataIPShortCut->cAlphaArgs(14), Get_ErrorsFound, ChillerName);
        if (Get_ErrorsFound) {
            ShowFatalError(state, "Errors found in processing curve input for " + cCurrentModuleObject + '=' + state.dataIPShortCut->cAlphaArgs(1));
            Get_ErrorsFound = false;
        }
        if (UtilityRoutines::SameString(state.dataIPShortCut->cAlphaArgs(15), "LeavingCondenser")) {
            thisChiller.isEnterCondensTemp = false;
        } else if (UtilityRoutines::SameString(state.dataIPShortCut->cAlphaArgs(15), "EnteringCondenser")) {
            thisChiller.isEnterCondensTemp = true;
        } else {
            thisChiller.isEnterCondensTemp = true;
            ShowWarningError(state, cCurrentModuleObject + "=\"" + state.dataIPShortCut->cAlphaArgs(1) + "\", invalid value");
            ShowContinueError(state, "Invalid " + state.dataIPShortCut->cAlphaFieldNames(15) + "=\"" + state.dataIPShortCut->cAlphaArgs(15) + "\"");
            ShowContinueError(state, "resetting to EnteringCondenser, simulation continues");
        }
        // Assign Other Parameters
        if (UtilityRoutines::SameString(state.dataIPShortCut->cAlphaArgs(16), "AirCooled")) {
            thisChiller.isWaterCooled = false;
        } else if (UtilityRoutines::SameString(state.dataIPShortCut->cAlphaArgs(16), "WaterCooled")) {
            thisChiller.isWaterCooled = true;
        } else {
            thisChiller.isWaterCooled = true;
            ShowWarningError(state, cCurrentModuleObject + "=\"" + state.dataIPShortCut->cAlphaArgs(1) + "\", invalid value");
            ShowContinueError(state, "Invalid " + state.dataIPShortCut->cAlphaFieldNames(16) + '=' + state.dataIPShortCut->cAlphaArgs(16));
            ShowContinueError(state, "resetting to WaterCooled, simulation continues");
        }
        if (!thisChiller.isEnterCondensTemp && !thisChiller.isWaterCooled) {
            thisChiller.isEnterCondensTemp = true;
            ShowWarningError(state, cCurrentModuleObject + "=\"" + state.dataIPShortCut->cAlphaArgs(1) + "\", invalid value");
            ShowContinueError(state, "Invalid to have both LeavingCondenser and AirCooled.");
            ShowContinueError(state, "resetting to EnteringCondenser, simulation continues");
        }
        if (thisChiller.isWaterCooled) {
            if (state.dataIPShortCut->lAlphaFieldBlanks(5)) {
                ShowSevereError(state, cCurrentModuleObject + "=\"" + state.dataIPShortCut->cAlphaArgs(1) + "\", invalid value");
                ShowContinueError(state, "For WaterCooled chiller the condenser outlet node is required.");
                Get_ErrorsFound = true;
            }
            thisChiller.CondReturnNodeNum = GetOnlySingleNode(state,
                                                              state.dataIPShortCut->cAlphaArgs(4),
                                                              Get_ErrorsFound,
                                                              cCurrentModuleObject,
                                                              state.dataIPShortCut->cAlphaArgs(1),
                                                              DataLoopNode::NodeFluidType::Water,
                                                              DataLoopNode::NodeConnectionType::Inlet,
                                                              NodeInputManager::CompFluidStream::Secondary,
                                                              DataLoopNode::ObjectIsNotParent);
            thisChiller.CondSupplyNodeNum = GetOnlySingleNode(state,
                                                              state.dataIPShortCut->cAlphaArgs(5),
                                                              Get_ErrorsFound,
                                                              cCurrentModuleObject,
                                                              state.dataIPShortCut->cAlphaArgs(1),
                                                              DataLoopNode::NodeFluidType::Water,
                                                              DataLoopNode::NodeConnectionType::Outlet,
                                                              NodeInputManager::CompFluidStream::Secondary,
                                                              DataLoopNode::ObjectIsNotParent);
            TestCompSet(state,
                        cCurrentModuleObject,
                        state.dataIPShortCut->cAlphaArgs(1),
                        state.dataIPShortCut->cAlphaArgs(4),
                        state.dataIPShortCut->cAlphaArgs(5),
                        "Condenser Water Nodes");
        } else {
            thisChiller.CondReturnNodeNum = GetOnlySingleNode(state,
                                                              state.dataIPShortCut->cAlphaArgs(4),
                                                              Get_ErrorsFound,
                                                              cCurrentModuleObject,
                                                              state.dataIPShortCut->cAlphaArgs(1),
                                                              DataLoopNode::NodeFluidType::Air,
                                                              DataLoopNode::NodeConnectionType::OutsideAirReference,
                                                              NodeInputManager::CompFluidStream::Secondary,
                                                              DataLoopNode::ObjectIsNotParent);
            // Condenser outlet node not used for air or evap cooled condenser so ingore cAlphaArgs( 5 )
            // Connection not required for air or evap cooled condenser so no call to TestCompSet here
            CheckAndAddAirNodeNumber(state, thisChiller.CondReturnNodeNum, Okay);
            if (!Okay) {
                ShowWarningError(state, cCurrentModuleObject + ", Adding OutdoorAir:Node=" + state.dataIPShortCut->cAlphaArgs(4));
            }
        }
        thisChiller.CHWLowLimitTemp = state.dataIPShortCut->rNumericArgs(15);
        thisChiller.FuelHeatingValue = state.dataIPShortCut->rNumericArgs(16);
        thisChiller.SizFac = state.dataIPShortCut->rNumericArgs(17);

        // Validate fuel type input
        bool FuelTypeError(false);
        UtilityRoutines::ValidateFuelType(state, state.dataIPShortCut->cAlphaArgs(17), thisChiller.FuelType, FuelTypeError);
        if (FuelTypeError) {
            ShowSevereError(state, cCurrentModuleObject + "=\"" + state.dataIPShortCut->cAlphaArgs(1) + "\", invalid value");
            ShowContinueError(state, "Invalid " + state.dataIPShortCut->cAlphaFieldNames(17) + '=' + state.dataIPShortCut->cAlphaArgs(17));
            ShowContinueError(
                state, "Valid choices are Electricity, NaturalGas, Propane, Diesel, Gasoline, FuelOilNo1, FuelOilNo2,OtherFuel1 or OtherFuel2");
            Get_ErrorsFound = true;
            FuelTypeError = false;
        }
    }

    if (Get_ErrorsFound) {
        ShowFatalError(state, "Errors found in processing input for " + cCurrentModuleObject);
    }
}

void GasAbsorberSpecs::setupOutputVariables(EnergyPlusData &state)
{
    std::string &ChillerName = this->Name;

    SetupOutputVariable(state,
                        "Chiller Heater Evaporator Cooling Rate",
                        OutputProcessor::Unit::W,
                        this->CoolingLoad,
                        OutputProcessor::SOVTimeStepType::System,
                        OutputProcessor::SOVStoreType::Average,
                        ChillerName);
    SetupOutputVariable(state,
                        "Chiller Heater Evaporator Cooling Energy",
                        OutputProcessor::Unit::J,
                        this->CoolingEnergy,
                        OutputProcessor::SOVTimeStepType::System,
                        OutputProcessor::SOVStoreType::Summed,
                        ChillerName,
                        _,
                        "ENERGYTRANSFER",
                        "CHILLERS",
                        _,
                        "Plant");

    SetupOutputVariable(state,
                        "Chiller Heater Heating Rate",
                        OutputProcessor::Unit::W,
                        this->HeatingLoad,
                        OutputProcessor::SOVTimeStepType::System,
                        OutputProcessor::SOVStoreType::Average,
                        ChillerName);
    SetupOutputVariable(state,
                        "Chiller Heater Heating Energy",
                        OutputProcessor::Unit::J,
                        this->HeatingEnergy,
                        OutputProcessor::SOVTimeStepType::System,
                        OutputProcessor::SOVStoreType::Summed,
                        ChillerName,
                        _,
                        "ENERGYTRANSFER",
                        "BOILERS",
                        _,
                        "Plant");

    SetupOutputVariable(state,
                        "Chiller Heater Condenser Heat Transfer Rate",
                        OutputProcessor::Unit::W,
                        this->TowerLoad,
                        OutputProcessor::SOVTimeStepType::System,
                        OutputProcessor::SOVStoreType::Average,
                        ChillerName);
    SetupOutputVariable(state,
                        "Chiller Heater Condenser Heat Transfer Energy",
                        OutputProcessor::Unit::J,
                        this->TowerEnergy,
                        OutputProcessor::SOVTimeStepType::System,
                        OutputProcessor::SOVStoreType::Summed,
                        ChillerName,
                        _,
                        "ENERGYTRANSFER",
                        "HEATREJECTION",
                        _,
                        "Plant");

    SetupOutputVariable(state,
                        "Chiller Heater " + this->FuelType + " Rate",
                        OutputProcessor::Unit::W,
                        this->FuelUseRate,
                        OutputProcessor::SOVTimeStepType::System,
                        OutputProcessor::SOVStoreType::Average,
                        ChillerName);
    // Do not include this on meters, this would duplicate the cool fuel and heat fuel
    SetupOutputVariable(state,
                        "Chiller Heater " + this->FuelType + " Energy",
                        OutputProcessor::Unit::J,
                        this->FuelEnergy,
                        OutputProcessor::SOVTimeStepType::System,
                        OutputProcessor::SOVStoreType::Summed,
                        ChillerName);

    SetupOutputVariable(state,
                        "Chiller Heater Cooling " + this->FuelType + " Rate",
                        OutputProcessor::Unit::W,
                        this->CoolFuelUseRate,
                        OutputProcessor::SOVTimeStepType::System,
                        OutputProcessor::SOVStoreType::Average,
                        ChillerName);
    SetupOutputVariable(state,
                        "Chiller Heater Cooling " + this->FuelType + " Energy",
                        OutputProcessor::Unit::J,
                        this->CoolFuelEnergy,
                        OutputProcessor::SOVTimeStepType::System,
                        OutputProcessor::SOVStoreType::Summed,
                        ChillerName,
                        _,
                        this->FuelType,
                        "Cooling",
                        _,
                        "Plant");

    SetupOutputVariable(state,
                        "Chiller Heater Cooling COP",
                        OutputProcessor::Unit::W_W,
                        this->FuelCOP,
                        OutputProcessor::SOVTimeStepType::System,
                        OutputProcessor::SOVStoreType::Average,
                        ChillerName);

    SetupOutputVariable(state,
                        "Chiller Heater Heating " + this->FuelType + " Rate",
                        OutputProcessor::Unit::W,
                        this->HeatFuelUseRate,
                        OutputProcessor::SOVTimeStepType::System,
                        OutputProcessor::SOVStoreType::Average,
                        ChillerName);
    SetupOutputVariable(state,
                        "Chiller Heater Heating " + this->FuelType + " Energy",
                        OutputProcessor::Unit::J,
                        this->HeatFuelEnergy,
                        OutputProcessor::SOVTimeStepType::System,
                        OutputProcessor::SOVStoreType::Summed,
                        ChillerName,
                        _,
                        this->FuelType,
                        "Heating",
                        _,
                        "Plant");

    SetupOutputVariable(state,
                        "Chiller Heater Electricity Rate",
                        OutputProcessor::Unit::W,
                        this->ElectricPower,
                        OutputProcessor::SOVTimeStepType::System,
                        OutputProcessor::SOVStoreType::Average,
                        ChillerName);
    // Do not include this on meters, this would duplicate the cool electric and heat electric
    SetupOutputVariable(state,
                        "Chiller Heater Electricity Energy",
                        OutputProcessor::Unit::J,
                        this->ElectricEnergy,
                        OutputProcessor::SOVTimeStepType::System,
                        OutputProcessor::SOVStoreType::Summed,
                        ChillerName);

    SetupOutputVariable(state,
                        "Chiller Heater Cooling Electricity Rate",
                        OutputProcessor::Unit::W,
                        this->CoolElectricPower,
                        OutputProcessor::SOVTimeStepType::System,
                        OutputProcessor::SOVStoreType::Average,
                        ChillerName);
    SetupOutputVariable(state,
                        "Chiller Heater Cooling Electricity Energy",
                        OutputProcessor::Unit::J,
                        this->CoolElectricEnergy,
                        OutputProcessor::SOVTimeStepType::System,
                        OutputProcessor::SOVStoreType::Summed,
                        ChillerName,
                        _,
                        "Electricity",
                        "Cooling",
                        _,
                        "Plant");

    SetupOutputVariable(state,
                        "Chiller Heater Heating Electricity Rate",
                        OutputProcessor::Unit::W,
                        this->HeatElectricPower,
                        OutputProcessor::SOVTimeStepType::System,
                        OutputProcessor::SOVStoreType::Average,
                        ChillerName);
    SetupOutputVariable(state,
                        "Chiller Heater Heating Electricity Energy",
                        OutputProcessor::Unit::J,
                        this->HeatElectricEnergy,
                        OutputProcessor::SOVTimeStepType::System,
                        OutputProcessor::SOVStoreType::Summed,
                        ChillerName,
                        _,
                        "Electricity",
                        "Heating",
                        _,
                        "Plant");

    SetupOutputVariable(state,
                        "Chiller Heater Evaporator Inlet Temperature",
                        OutputProcessor::Unit::C,
                        this->ChillReturnTemp,
                        OutputProcessor::SOVTimeStepType::System,
                        OutputProcessor::SOVStoreType::Average,
                        ChillerName);
    SetupOutputVariable(state,
                        "Chiller Heater Evaporator Outlet Temperature",
                        OutputProcessor::Unit::C,
                        this->ChillSupplyTemp,
                        OutputProcessor::SOVTimeStepType::System,
                        OutputProcessor::SOVStoreType::Average,
                        ChillerName);
    SetupOutputVariable(state,
                        "Chiller Heater Evaporator Mass Flow Rate",
                        OutputProcessor::Unit::kg_s,
                        this->ChillWaterFlowRate,
                        OutputProcessor::SOVTimeStepType::System,
                        OutputProcessor::SOVStoreType::Average,
                        ChillerName);

    if (this->isWaterCooled) {
        SetupOutputVariable(state,
                            "Chiller Heater Condenser Inlet Temperature",
                            OutputProcessor::Unit::C,
                            this->CondReturnTemp,
                            OutputProcessor::SOVTimeStepType::System,
                            OutputProcessor::SOVStoreType::Average,
                            ChillerName);
        SetupOutputVariable(state,
                            "Chiller Heater Condenser Outlet Temperature",
                            OutputProcessor::Unit::C,
                            this->CondSupplyTemp,
                            OutputProcessor::SOVTimeStepType::System,
                            OutputProcessor::SOVStoreType::Average,
                            ChillerName);
        SetupOutputVariable(state,
                            "Chiller Heater Condenser Mass Flow Rate",
                            OutputProcessor::Unit::kg_s,
                            this->CondWaterFlowRate,
                            OutputProcessor::SOVTimeStepType::System,
                            OutputProcessor::SOVStoreType::Average,
                            ChillerName);
    } else {
        SetupOutputVariable(state,
                            "Chiller Heater Condenser Inlet Temperature",
                            OutputProcessor::Unit::C,
                            this->CondReturnTemp,
                            OutputProcessor::SOVTimeStepType::System,
                            OutputProcessor::SOVStoreType::Average,
                            ChillerName);
    }

    SetupOutputVariable(state,
                        "Chiller Heater Heating Inlet Temperature",
                        OutputProcessor::Unit::C,
                        this->HotWaterReturnTemp,
                        OutputProcessor::SOVTimeStepType::System,
                        OutputProcessor::SOVStoreType::Average,
                        ChillerName);
    SetupOutputVariable(state,
                        "Chiller Heater Heating Outlet Temperature",
                        OutputProcessor::Unit::C,
                        this->HotWaterSupplyTemp,
                        OutputProcessor::SOVTimeStepType::System,
                        OutputProcessor::SOVStoreType::Average,
                        ChillerName);
    SetupOutputVariable(state,
                        "Chiller Heater Heating Mass Flow Rate",
                        OutputProcessor::Unit::kg_s,
                        this->HotWaterFlowRate,
                        OutputProcessor::SOVTimeStepType::System,
                        OutputProcessor::SOVStoreType::Average,
                        ChillerName);

    SetupOutputVariable(state,
                        "Chiller Heater Cooling Part Load Ratio",
                        OutputProcessor::Unit::None,
                        this->CoolPartLoadRatio,
                        OutputProcessor::SOVTimeStepType::System,
                        OutputProcessor::SOVStoreType::Average,
                        ChillerName);
    SetupOutputVariable(state,
                        "Chiller Heater Maximum Cooling Rate",
                        OutputProcessor::Unit::W,
                        this->CoolingCapacity,
                        OutputProcessor::SOVTimeStepType::System,
                        OutputProcessor::SOVStoreType::Average,
                        ChillerName);
    SetupOutputVariable(state,
                        "Chiller Heater Heating Part Load Ratio",
                        OutputProcessor::Unit::None,
                        this->HeatPartLoadRatio,
                        OutputProcessor::SOVTimeStepType::System,
                        OutputProcessor::SOVStoreType::Average,
                        ChillerName);
    SetupOutputVariable(state,
                        "Chiller Heater Maximum Heating Rate",
                        OutputProcessor::Unit::W,
                        this->HeatingCapacity,
                        OutputProcessor::SOVTimeStepType::System,
                        OutputProcessor::SOVStoreType::Average,
                        ChillerName);

    SetupOutputVariable(state,
                        "Chiller Heater Runtime Fraction",
                        OutputProcessor::Unit::None,
                        this->FractionOfPeriodRunning,
                        OutputProcessor::SOVTimeStepType::System,
                        OutputProcessor::SOVStoreType::Average,
                        ChillerName);
}

void GasAbsorberSpecs::oneTimeInit_new(EnergyPlusData &state)
{

    this->setupOutputVariables(state);

    // Locate the chillers on the plant loops for later usage
    bool errFlag = false;
    PlantUtilities::ScanPlantLoopsForObject(state,
                                            this->Name,
                                            DataPlant::PlantEquipmentType::Chiller_DFAbsorption,
                                            this->CWplantLoc,
                                            errFlag,
                                            this->CHWLowLimitTemp,
                                            _,
                                            _,
                                            this->ChillReturnNodeNum,
                                            _);
    if (errFlag) {
        ShowFatalError(state, "InitGasAbsorber: Program terminated due to previous condition(s).");
    }

    PlantUtilities::ScanPlantLoopsForObject(
        state, this->Name, DataPlant::PlantEquipmentType::Chiller_DFAbsorption, this->HWplantLoc, errFlag, _, _, _, this->HeatReturnNodeNum, _);
    if (errFlag) {
        ShowFatalError(state, "InitGasAbsorber: Program terminated due to previous condition(s).");
    }

    if (this->isWaterCooled) {
        PlantUtilities::ScanPlantLoopsForObject(
            state, this->Name, DataPlant::PlantEquipmentType::Chiller_DFAbsorption, this->CDplantLoc, errFlag, _, _, _, this->CondReturnNodeNum, _);
        if (errFlag) {
            ShowFatalError(state, "InitGasAbsorber: Program terminated due to previous condition(s).");
        }
        PlantUtilities::InterConnectTwoPlantLoopSides(
            state, this->CWplantLoc, this->CDplantLoc, DataPlant::PlantEquipmentType::Chiller_DFAbsorption, true);
        PlantUtilities::InterConnectTwoPlantLoopSides(
            state, this->HWplantLoc, this->CDplantLoc, DataPlant::PlantEquipmentType::Chiller_DFAbsorption, true);
    }

    PlantUtilities::InterConnectTwoPlantLoopSides(
        state, this->CWplantLoc, this->HWplantLoc, DataPlant::PlantEquipmentType::Chiller_DFAbsorption, true);

    // check if outlet node of chilled water side has a setpoint.
    if ((state.dataLoopNodes->Node(this->ChillSupplyNodeNum).TempSetPoint == DataLoopNode::SensedNodeFlagValue) &&
        (state.dataLoopNodes->Node(this->ChillSupplyNodeNum).TempSetPointHi == DataLoopNode::SensedNodeFlagValue)) {
        if (!state.dataGlobal->AnyEnergyManagementSystemInModel) {
            if (!this->ChillSetPointErrDone) {
                ShowWarningError(state, "Missing temperature setpoint on cool side for chiller heater named " + this->Name);
                ShowContinueError(state, "  A temperature setpoint is needed at the outlet node of this chiller, use a SetpointManager");
                ShowContinueError(state, "  The overall loop setpoint will be assumed for chiller. The simulation continues ... ");
                this->ChillSetPointErrDone = true;
            }
        } else {
            // need call to EMS to check node
            errFlag = false; // but not really fatal yet, but should be.
            EMSManager::CheckIfNodeSetPointManagedByEMS(state, this->ChillSupplyNodeNum, EMSManager::SPControlType::TemperatureSetPoint, errFlag);
            state.dataLoopNodes->NodeSetpointCheck(this->ChillSupplyNodeNum).needsSetpointChecking = false;
            if (errFlag) {
                if (!this->ChillSetPointErrDone) {
                    ShowWarningError(state, "Missing temperature setpoint on cool side for chiller heater named " + this->Name);
                    ShowContinueError(state, "  A temperature setpoint is needed at the outlet node of this chiller evaporator ");
                    ShowContinueError(state, "  use a Setpoint Manager to establish a setpoint at the chiller evaporator outlet node ");
                    ShowContinueError(state, "  or use an EMS actuator to establish a setpoint at the outlet node ");
                    ShowContinueError(state, "  The overall loop setpoint will be assumed for chiller. The simulation continues ... ");
                    this->ChillSetPointErrDone = true;
                }
            }
        }
        this->ChillSetPointSetToLoop = true;
        state.dataLoopNodes->Node(this->ChillSupplyNodeNum).TempSetPoint =
            state.dataLoopNodes->Node(state.dataPlnt->PlantLoop(this->CWplantLoc.loopNum).TempSetPointNodeNum).TempSetPoint;
        state.dataLoopNodes->Node(this->ChillSupplyNodeNum).TempSetPointHi =
            state.dataLoopNodes->Node(state.dataPlnt->PlantLoop(this->CWplantLoc.loopNum).TempSetPointNodeNum).TempSetPointHi;
    }
    // check if outlet node of hot water side has a setpoint.
    if ((state.dataLoopNodes->Node(this->HeatSupplyNodeNum).TempSetPoint == DataLoopNode::SensedNodeFlagValue) &&
        (state.dataLoopNodes->Node(this->HeatSupplyNodeNum).TempSetPointLo == DataLoopNode::SensedNodeFlagValue)) {
        if (!state.dataGlobal->AnyEnergyManagementSystemInModel) {
            if (!this->HeatSetPointErrDone) {
                ShowWarningError(state, "Missing temperature setpoint on heat side for chiller heater named " + this->Name);
                ShowContinueError(state, "  A temperature setpoint is needed at the outlet node of this chiller, use a SetpointManager");
                ShowContinueError(state, "  The overall loop setpoint will be assumed for chiller. The simulation continues ... ");
                this->HeatSetPointErrDone = true;
            }
        } else {
            // need call to EMS to check node
            errFlag = false; // but not really fatal yet, but should be.
            EMSManager::CheckIfNodeSetPointManagedByEMS(state, this->HeatSupplyNodeNum, EMSManager::SPControlType::TemperatureSetPoint, errFlag);
            state.dataLoopNodes->NodeSetpointCheck(this->HeatSupplyNodeNum).needsSetpointChecking = false;
            if (errFlag) {
                if (!this->HeatSetPointErrDone) {
                    ShowWarningError(state, "Missing temperature setpoint on heat side for chiller heater named " + this->Name);
                    ShowContinueError(state, "  A temperature setpoint is needed at the outlet node of this chiller heater ");
                    ShowContinueError(state, "  use a Setpoint Manager to establish a setpoint at the heater side outlet node ");
                    ShowContinueError(state, "  or use an EMS actuator to establish a setpoint at the outlet node ");
                    ShowContinueError(state, "  The overall loop setpoint will be assumed for heater side. The simulation continues ... ");
                    this->HeatSetPointErrDone = true;
                }
            }
        }
        this->HeatSetPointSetToLoop = true;
        state.dataLoopNodes->Node(this->HeatSupplyNodeNum).TempSetPoint =
            state.dataLoopNodes->Node(state.dataPlnt->PlantLoop(this->HWplantLoc.loopNum).TempSetPointNodeNum).TempSetPoint;
        state.dataLoopNodes->Node(this->HeatSupplyNodeNum).TempSetPointLo =
            state.dataLoopNodes->Node(state.dataPlnt->PlantLoop(this->HWplantLoc.loopNum).TempSetPointNodeNum).TempSetPointLo;
    }
}

void GasAbsorberSpecs::initialize(EnergyPlusData &state)
{
    //       AUTHOR         Fred Buhl
    //       DATE WRITTEN   June 2003

    // This subroutine is for initializations of direct fired absorption chiller
    // components.

    // Uses the status flags to trigger initializations.

    static constexpr std::string_view RoutineName("InitGasAbsorber");

    Real64 rho = 0.0;  // local fluid density
    Real64 mdot = 0.0; // lcoal fluid mass flow rate

    // Init more variables

    int CondInletNode = this->CondReturnNodeNum;
    int CondOutletNode = this->CondSupplyNodeNum;
    int HeatInletNode = this->HeatReturnNodeNum;
    int HeatOutletNode = this->HeatSupplyNodeNum;

    if (this->envrnFlag && state.dataGlobal->BeginEnvrnFlag && (state.dataPlnt->PlantFirstSizesOkayToFinalize)) {

        if (this->isWaterCooled) {
            // init max available condenser water flow rate
            if (this->CDplantLoc.loopNum > 0) {
                rho = FluidProperties::GetDensityGlycol(state,
                                                        state.dataPlnt->PlantLoop(this->CDplantLoc.loopNum).FluidName,
                                                        DataGlobalConstants::CWInitConvTemp,
                                                        state.dataPlnt->PlantLoop(this->CDplantLoc.loopNum).FluidIndex,
                                                        RoutineName);
            } else {
                rho = Psychrometrics::RhoH2O(DataGlobalConstants::InitConvTemp);
            }

            this->DesCondMassFlowRate = rho * this->CondVolFlowRate;
            PlantUtilities::InitComponentNodes(state, 0.0, this->DesCondMassFlowRate, CondInletNode, CondOutletNode);
        }

        if (this->HWplantLoc.loopNum > 0) {
            rho = FluidProperties::GetDensityGlycol(state,
                                                    state.dataPlnt->PlantLoop(this->HWplantLoc.loopNum).FluidName,
                                                    DataGlobalConstants::HWInitConvTemp,
                                                    state.dataPlnt->PlantLoop(this->HWplantLoc.loopNum).FluidIndex,
                                                    RoutineName);
        } else {
            rho = Psychrometrics::RhoH2O(DataGlobalConstants::InitConvTemp);
        }
        this->DesHeatMassFlowRate = rho * this->HeatVolFlowRate;
        // init available hot water flow rate
        PlantUtilities::InitComponentNodes(state, 0.0, this->DesHeatMassFlowRate, HeatInletNode, HeatOutletNode);

        if (this->CWplantLoc.loopNum > 0) {
            rho = FluidProperties::GetDensityGlycol(state,
                                                    state.dataPlnt->PlantLoop(this->CWplantLoc.loopNum).FluidName,
                                                    DataGlobalConstants::CWInitConvTemp,
                                                    state.dataPlnt->PlantLoop(this->CWplantLoc.loopNum).FluidIndex,
                                                    RoutineName);
        } else {
            rho = Psychrometrics::RhoH2O(DataGlobalConstants::InitConvTemp);
        }
        this->DesEvapMassFlowRate = rho * this->EvapVolFlowRate;
        // init available hot water flow rate
        PlantUtilities::InitComponentNodes(state, 0.0, this->DesEvapMassFlowRate, this->ChillReturnNodeNum, this->ChillSupplyNodeNum);

        this->envrnFlag = false;
    }

    if (!state.dataGlobal->BeginEnvrnFlag) {
        this->envrnFlag = true;
    }

    // this component model works off setpoints on the leaving node
    // fill from plant if needed
    if (this->ChillSetPointSetToLoop) {
        state.dataLoopNodes->Node(this->ChillSupplyNodeNum).TempSetPoint =
            state.dataLoopNodes->Node(state.dataPlnt->PlantLoop(this->CWplantLoc.loopNum).TempSetPointNodeNum).TempSetPoint;
        state.dataLoopNodes->Node(this->ChillSupplyNodeNum).TempSetPointHi =
            state.dataLoopNodes->Node(state.dataPlnt->PlantLoop(this->CWplantLoc.loopNum).TempSetPointNodeNum).TempSetPointHi;
    }

    if (this->HeatSetPointSetToLoop) {
        state.dataLoopNodes->Node(this->HeatSupplyNodeNum).TempSetPoint =
            state.dataLoopNodes->Node(state.dataPlnt->PlantLoop(this->HWplantLoc.loopNum).TempSetPointNodeNum).TempSetPoint;
        state.dataLoopNodes->Node(this->HeatSupplyNodeNum).TempSetPointLo =
            state.dataLoopNodes->Node(state.dataPlnt->PlantLoop(this->HWplantLoc.loopNum).TempSetPointNodeNum).TempSetPointLo;
    }

    if ((this->isWaterCooled) && ((this->InHeatingMode) || (this->InCoolingMode))) {
        mdot = this->DesCondMassFlowRate;

        PlantUtilities::SetComponentFlowRate(state, mdot, this->CondReturnNodeNum, this->CondSupplyNodeNum, this->CDplantLoc);

    } else {
        mdot = 0.0;
        if (this->CDplantLoc.loopNum > 0 && this->isWaterCooled) {
            PlantUtilities::SetComponentFlowRate(state, mdot, this->CondReturnNodeNum, this->CondSupplyNodeNum, this->CDplantLoc);
        }
    }
}

void GasAbsorberSpecs::size(EnergyPlusData &state)
{
    //       AUTHOR         Fred Buhl
    //       DATE WRITTEN   June 2003
    //       MODIFIED       November 2013 Daeho Kang, add component sizing table entries

    // This subroutine is for sizing direct fired gas absorption chiller components for which
    // capacities and flow rates have not been specified in the input.

    // METHODOLOGY EMPLOYED:
    // Obtains evaporator flow rate from the plant sizing array. Calculates nominal capacity from
    // the evaporator flow rate and the chilled water loop design delta T. The condenser flow rate
    // is calculated from the nominal capacity, the COP, and the condenser loop design delta T.

    static constexpr std::string_view RoutineName("SizeGasAbsorber");

    std::string equipName;
    Real64 Cp;                     // local fluid specific heat
    Real64 rho;                    // local fluid density
    Real64 tmpNomCap;              // local nominal capacity cooling power
    Real64 tmpEvapVolFlowRate;     // local evaporator design volume flow rate
    Real64 tmpCondVolFlowRate;     // local condenser design volume flow rate
    Real64 tmpHeatRecVolFlowRate;  // local heat recovery design volume flow rate
    Real64 NomCapUser;             // Hardsized nominal capacity for reporting
    Real64 EvapVolFlowRateUser;    // Hardsized evaporator volume flow rate for reporting
    Real64 CondVolFlowRateUser;    // Hardsized condenser flow rate for reporting
    Real64 HeatRecVolFlowRateUser; // Hardsized generator flow rate for reporting

    bool ErrorsFound = false;
    tmpNomCap = this->NomCoolingCap;
    tmpEvapVolFlowRate = this->EvapVolFlowRate;
    tmpCondVolFlowRate = this->CondVolFlowRate;
    tmpHeatRecVolFlowRate = this->HeatVolFlowRate;
    // Commenting this could cause diffs - NomCapUser = 0.0;
    // Commenting this could cause diffs - EvapVolFlowRateUser = 0.0;
    // Commenting this could cause diffs - CondVolFlowRateUser = 0.0;
    // Commenting this could cause diffs - HeatRecVolFlowRateUser = 0.0;

    int PltSizCondNum = 0; // Plant Sizing index for condenser loop
    if (this->isWaterCooled) PltSizCondNum = state.dataPlnt->PlantLoop(this->CDplantLoc.loopNum).PlantSizNum;
    int PltSizHeatNum = state.dataPlnt->PlantLoop(this->HWplantLoc.loopNum).PlantSizNum;
    int PltSizCoolNum = state.dataPlnt->PlantLoop(this->CWplantLoc.loopNum).PlantSizNum;

    if (PltSizCoolNum > 0) {
        if (state.dataSize->PlantSizData(PltSizCoolNum).DesVolFlowRate >= DataHVACGlobals::SmallWaterVolFlow) {
            Cp = FluidProperties::GetSpecificHeatGlycol(state,
                                                        state.dataPlnt->PlantLoop(this->CWplantLoc.loopNum).FluidName,
                                                        DataGlobalConstants::CWInitConvTemp,
                                                        state.dataPlnt->PlantLoop(this->CWplantLoc.loopNum).FluidIndex,
                                                        RoutineName);
            rho = FluidProperties::GetDensityGlycol(state,
                                                    state.dataPlnt->PlantLoop(this->CWplantLoc.loopNum).FluidName,
                                                    DataGlobalConstants::CWInitConvTemp,
                                                    state.dataPlnt->PlantLoop(this->CWplantLoc.loopNum).FluidIndex,
                                                    RoutineName);
            tmpNomCap = Cp * rho * state.dataSize->PlantSizData(PltSizCoolNum).DeltaT * state.dataSize->PlantSizData(PltSizCoolNum).DesVolFlowRate *
                        this->SizFac;
            if (!this->NomCoolingCapWasAutoSized) tmpNomCap = this->NomCoolingCap;
        } else {
            if (this->NomCoolingCapWasAutoSized) tmpNomCap = 0.0;
        }
        if (state.dataPlnt->PlantFirstSizesOkayToFinalize) {
            if (this->NomCoolingCapWasAutoSized) {
                this->NomCoolingCap = tmpNomCap;
                if (state.dataPlnt->PlantFinalSizesOkayToReport) {
                    BaseSizer::reportSizerOutput(
                        state, "ChillerHeater:Absorption:DirectFired", this->Name, "Design Size Nominal Cooling Capacity [W]", tmpNomCap);
                }
                if (state.dataPlnt->PlantFirstSizesOkayToReport) {
                    BaseSizer::reportSizerOutput(
                        state, "ChillerHeater:Absorption:DirectFired", this->Name, "Initial Design Size Nominal Cooling Capacity [W]", tmpNomCap);
                }
            } else {
                if (this->NomCoolingCap > 0.0 && tmpNomCap > 0.0) {
                    NomCapUser = this->NomCoolingCap;
                    if (state.dataPlnt->PlantFinalSizesOkayToReport) {
                        BaseSizer::reportSizerOutput(state,
                                                     "ChillerHeater:Absorption:DirectFired",
                                                     this->Name,
                                                     "Design Size Nominal Cooling Capacity [W]",
                                                     tmpNomCap,
                                                     "User-Specified Nominal Cooling Capacity [W]",
                                                     NomCapUser);
                        if (state.dataGlobal->DisplayExtraWarnings) {
                            if ((std::abs(tmpNomCap - NomCapUser) / NomCapUser) > state.dataSize->AutoVsHardSizingThreshold) {
                                ShowMessage(state, "SizeChillerHeaterAbsorptionDirectFired: Potential issue with equipment sizing for " + this->Name);
                                ShowContinueError(state, format("User-Specified Nominal Capacity of {:.2R} [W]", NomCapUser));
                                ShowContinueError(state, format("differs from Design Size Nominal Capacity of {:.2R} [W]", tmpNomCap));
                                ShowContinueError(state, "This may, or may not, indicate mismatched component sizes.");
                                ShowContinueError(state, "Verify that the value entered is intended and is consistent with other components.");
                            }
                        }
                    }
                    tmpNomCap = NomCapUser;
                }
            }
        }
    } else {
        if (this->NomCoolingCapWasAutoSized) {
            if (state.dataPlnt->PlantFirstSizesOkayToFinalize) {
                ShowSevereError(state, "SizeGasAbsorber: ChillerHeater:Absorption:DirectFired=\"" + this->Name + "\", autosize error.");
                ShowContinueError(state, "Autosizing of Direct Fired Absorption Chiller nominal cooling capacity requires");
                ShowContinueError(state, "a cooling loop Sizing:Plant object.");
                ErrorsFound = true;
            }
        } else {
            if (state.dataPlnt->PlantFinalSizesOkayToReport) {
                if (this->NomCoolingCap > 0.0) {
                    BaseSizer::reportSizerOutput(
                        state, "ChillerHeater:Absorption:DirectFired", this->Name, "User-Specified Nominal Capacity [W]", this->NomCoolingCap);
                }
            }
        }
    }

    if (PltSizCoolNum > 0) {
        if (state.dataSize->PlantSizData(PltSizCoolNum).DesVolFlowRate >= DataHVACGlobals::SmallWaterVolFlow) {
            tmpEvapVolFlowRate = state.dataSize->PlantSizData(PltSizCoolNum).DesVolFlowRate * this->SizFac;
            if (!this->EvapVolFlowRateWasAutoSized) tmpEvapVolFlowRate = this->EvapVolFlowRate;
        } else {
            if (this->EvapVolFlowRateWasAutoSized) tmpEvapVolFlowRate = 0.0;
        }
        if (state.dataPlnt->PlantFirstSizesOkayToFinalize) {
            if (this->EvapVolFlowRateWasAutoSized) {
                this->EvapVolFlowRate = tmpEvapVolFlowRate;
                if (state.dataPlnt->PlantFinalSizesOkayToReport) {
                    BaseSizer::reportSizerOutput(state,
                                                 "ChillerHeater:Absorption:DirectFired",
                                                 this->Name,
                                                 "Design Size Design Chilled Water Flow Rate [m3/s]",
                                                 tmpEvapVolFlowRate);
                }
                if (state.dataPlnt->PlantFirstSizesOkayToReport) {
                    BaseSizer::reportSizerOutput(state,
                                                 "ChillerHeater:Absorption:DirectFired",
                                                 this->Name,
                                                 "Initial Design Size Design Chilled Water Flow Rate [m3/s]",
                                                 tmpEvapVolFlowRate);
                }
            } else {
                if (this->EvapVolFlowRate > 0.0 && tmpEvapVolFlowRate > 0.0) {
                    EvapVolFlowRateUser = this->EvapVolFlowRate;
                    if (state.dataPlnt->PlantFinalSizesOkayToReport) {
                        BaseSizer::reportSizerOutput(state,
                                                     "ChillerHeater:Absorption:DirectFired",
                                                     this->Name,
                                                     "Design Size Design Chilled Water Flow Rate [m3/s]",
                                                     tmpEvapVolFlowRate,
                                                     "User-Specified Design Chilled Water Flow Rate [m3/s]",
                                                     EvapVolFlowRateUser);
                        if (state.dataGlobal->DisplayExtraWarnings) {
                            if ((std::abs(tmpEvapVolFlowRate - EvapVolFlowRateUser) / EvapVolFlowRateUser) >
                                state.dataSize->AutoVsHardSizingThreshold) {
                                ShowMessage(state, "SizeChillerAbsorptionDirectFired: Potential issue with equipment sizing for " + this->Name);
                                ShowContinueError(state,
                                                  format("User-Specified Design Chilled Water Flow Rate of {:.5R} [m3/s]", EvapVolFlowRateUser));
                                ShowContinueError(
                                    state, format("differs from Design Size Design Chilled Water Flow Rate of {:.5R} [m3/s]", tmpEvapVolFlowRate));
                                ShowContinueError(state, "This may, or may not, indicate mismatched component sizes.");
                                ShowContinueError(state, "Verify that the value entered is intended and is consistent with other components.");
                            }
                        }
                    }
                    tmpEvapVolFlowRate = EvapVolFlowRateUser;
                }
            }
        }
    } else {
        if (this->EvapVolFlowRateWasAutoSized) {
            if (state.dataPlnt->PlantFirstSizesOkayToFinalize) {
                ShowSevereError(state, "SizeGasAbsorber: ChillerHeater:Absorption:DirectFired=\"" + this->Name + "\", autosize error.");
                ShowContinueError(state, "Autosizing of Direct Fired Absorption Chiller evap flow rate requires");
                ShowContinueError(state, "a cooling loop Sizing:Plant object.");
                ErrorsFound = true;
            }
        } else {
            if (state.dataPlnt->PlantFinalSizesOkayToReport) {
                if (this->EvapVolFlowRate > 0.0) {
                    BaseSizer::reportSizerOutput(state,
                                                 "ChillerHeater:Absorption:DirectFired",
                                                 this->Name,
                                                 "User-Specified Design Chilled Water Flow Rate [m3/s]",
                                                 this->EvapVolFlowRate);
                }
            }
        }
    }

    PlantUtilities::RegisterPlantCompDesignFlow(state, this->ChillReturnNodeNum, tmpEvapVolFlowRate);

    if (PltSizHeatNum > 0) {
        if (state.dataSize->PlantSizData(PltSizHeatNum).DesVolFlowRate >= DataHVACGlobals::SmallWaterVolFlow) {
            tmpHeatRecVolFlowRate = state.dataSize->PlantSizData(PltSizHeatNum).DesVolFlowRate * this->SizFac;
            if (!this->HeatVolFlowRateWasAutoSized) tmpHeatRecVolFlowRate = this->HeatVolFlowRate;

        } else {
            if (this->HeatVolFlowRateWasAutoSized) tmpHeatRecVolFlowRate = 0.0;
        }
        if (state.dataPlnt->PlantFirstSizesOkayToFinalize) {
            if (this->HeatVolFlowRateWasAutoSized) {
                this->HeatVolFlowRate = tmpHeatRecVolFlowRate;
                if (state.dataPlnt->PlantFinalSizesOkayToReport) {
                    BaseSizer::reportSizerOutput(state,
                                                 "ChillerHeater:Absorption:DirectFired",
                                                 this->Name,
                                                 "Design Size Design Hot Water Flow Rate [m3/s]",
                                                 tmpHeatRecVolFlowRate);
                }
                if (state.dataPlnt->PlantFirstSizesOkayToReport) {
                    BaseSizer::reportSizerOutput(state,
                                                 "ChillerHeater:Absorption:DirectFired",
                                                 this->Name,
                                                 "Initial Design Size Design Hot Water Flow Rate [m3/s]",
                                                 tmpHeatRecVolFlowRate);
                }
            } else {
                if (this->HeatVolFlowRate > 0.0 && tmpHeatRecVolFlowRate > 0.0) {
                    HeatRecVolFlowRateUser = this->HeatVolFlowRate;
                    if (state.dataPlnt->PlantFinalSizesOkayToReport) {
                        BaseSizer::reportSizerOutput(state,
                                                     "ChillerHeater:Absorption:DirectFired",
                                                     this->Name,
                                                     "Design Size Design Hot Water Flow Rate [m3/s]",
                                                     tmpHeatRecVolFlowRate,
                                                     "User-Specified Design Hot Water Flow Rate [m3/s]",
                                                     HeatRecVolFlowRateUser);
                        if (state.dataGlobal->DisplayExtraWarnings) {
                            if ((std::abs(tmpHeatRecVolFlowRate - HeatRecVolFlowRateUser) / HeatRecVolFlowRateUser) >
                                state.dataSize->AutoVsHardSizingThreshold) {
                                ShowMessage(state, "SizeChillerHeaterAbsorptionDirectFired: Potential issue with equipment sizing for " + this->Name);
                                ShowContinueError(state,
                                                  format("User-Specified Design Hot Water Flow Rate of {:.5R} [m3/s]", HeatRecVolFlowRateUser));
                                ShowContinueError(
                                    state, format("differs from Design Size Design Hot Water Flow Rate of {:.5R} [m3/s]", tmpHeatRecVolFlowRate));
                                ShowContinueError(state, "This may, or may not, indicate mismatched component sizes.");
                                ShowContinueError(state, "Verify that the value entered is intended and is consistent with other components.");
                            }
                        }
                    }
                    tmpHeatRecVolFlowRate = HeatRecVolFlowRateUser;
                }
            }
        }
    } else {
        if (this->HeatVolFlowRateWasAutoSized) {
            if (state.dataPlnt->PlantFirstSizesOkayToFinalize) {
                ShowSevereError(state, "SizeGasAbsorber: ChillerHeater:Absorption:DirectFired=\"" + this->Name + "\", autosize error.");
                ShowContinueError(state, "Autosizing of Direct Fired Absorption Chiller hot water flow rate requires");
                ShowContinueError(state, "a heating loop Sizing:Plant object.");
                ErrorsFound = true;
            }
        } else {
            if (state.dataPlnt->PlantFinalSizesOkayToReport) {
                if (this->HeatVolFlowRate > 0.0) {
                    BaseSizer::reportSizerOutput(state,
                                                 "ChillerHeater:Absorption:DirectFired",
                                                 this->Name,
                                                 "User-Specified Design Hot Water Flow Rate [m3/s]",
                                                 this->HeatVolFlowRate);
                }
            }
        }
    }

    PlantUtilities::RegisterPlantCompDesignFlow(state, this->HeatReturnNodeNum, tmpHeatRecVolFlowRate);

    if (PltSizCondNum > 0 && PltSizCoolNum > 0) {
        if (state.dataSize->PlantSizData(PltSizCoolNum).DesVolFlowRate >= DataHVACGlobals::SmallWaterVolFlow && tmpNomCap > 0.0) {

            Cp = FluidProperties::GetSpecificHeatGlycol(state,
                                                        state.dataPlnt->PlantLoop(this->CDplantLoc.loopNum).FluidName,
                                                        this->TempDesCondReturn,
                                                        state.dataPlnt->PlantLoop(this->CDplantLoc.loopNum).FluidIndex,
                                                        RoutineName);
            rho = FluidProperties::GetDensityGlycol(state,
                                                    state.dataPlnt->PlantLoop(this->CDplantLoc.loopNum).FluidName,
                                                    this->TempDesCondReturn,
                                                    state.dataPlnt->PlantLoop(this->CDplantLoc.loopNum).FluidIndex,
                                                    RoutineName);
            tmpCondVolFlowRate = tmpNomCap * (1.0 + this->FuelCoolRatio) / (state.dataSize->PlantSizData(PltSizCondNum).DeltaT * Cp * rho);
            if (!this->CondVolFlowRateWasAutoSized) tmpCondVolFlowRate = this->CondVolFlowRate;
            // IF (PlantFirstSizesOkayToFinalize) GasAbsorber(ChillNum)%CondVolFlowRate = tmpCondVolFlowRate
        } else {
            if (this->CondVolFlowRateWasAutoSized) tmpCondVolFlowRate = 0.0;
            // IF (PlantFirstSizesOkayToFinalize) GasAbsorber(ChillNum)%CondVolFlowRate = tmpCondVolFlowRate
        }
        if (state.dataPlnt->PlantFirstSizesOkayToFinalize) {
            if (this->CondVolFlowRateWasAutoSized) {
                this->CondVolFlowRate = tmpCondVolFlowRate;
                if (state.dataPlnt->PlantFinalSizesOkayToReport) {
                    BaseSizer::reportSizerOutput(state,
                                                 "ChillerHeater:Absorption:DirectFired",
                                                 this->Name,
                                                 "Design Size Design Condenser Water Flow Rate [m3/s]",
                                                 tmpCondVolFlowRate);
                }
                if (state.dataPlnt->PlantFirstSizesOkayToReport) {
                    BaseSizer::reportSizerOutput(state,
                                                 "ChillerHeater:Absorption:DirectFired",
                                                 this->Name,
                                                 "Initial Design Size Design Condenser Water Flow Rate [m3/s]",
                                                 tmpCondVolFlowRate);
                }
            } else {
                if (this->CondVolFlowRate > 0.0 && tmpCondVolFlowRate > 0.0) {
                    CondVolFlowRateUser = this->CondVolFlowRate;
                    if (state.dataPlnt->PlantFinalSizesOkayToReport) {
                        BaseSizer::reportSizerOutput(state,
                                                     "ChillerHeater:Absorption:DirectFired",
                                                     this->Name,
                                                     "Design Size Design Condenser Water Flow Rate [m3/s]",
                                                     tmpCondVolFlowRate,
                                                     "User-Specified Design Condenser Water Flow Rate [m3/s]",
                                                     CondVolFlowRateUser);
                        if (state.dataGlobal->DisplayExtraWarnings) {
                            if ((std::abs(tmpCondVolFlowRate - CondVolFlowRateUser) / CondVolFlowRateUser) >
                                state.dataSize->AutoVsHardSizingThreshold) {
                                ShowMessage(state, "SizeChillerAbsorptionDirectFired: Potential issue with equipment sizing for " + this->Name);
                                ShowContinueError(state,
                                                  format("User-Specified Design Condenser Water Flow Rate of {:.5R} [m3/s]", CondVolFlowRateUser));
                                ShowContinueError(
                                    state, format("differs from Design Size Design Condenser Water Flow Rate of {:.5R} [m3/s]", tmpCondVolFlowRate));
                                ShowContinueError(state, "This may, or may not, indicate mismatched component sizes.");
                                ShowContinueError(state, "Verify that the value entered is intended and is consistent with other components.");
                            }
                        }
                    }
                    tmpCondVolFlowRate = CondVolFlowRateUser;
                }
            }
        }
    } else {
        if (this->CondVolFlowRateWasAutoSized) {
            if (state.dataPlnt->PlantFirstSizesOkayToFinalize) {
                ShowSevereError(state, "SizeGasAbsorber: ChillerHeater:Absorption:DirectFired=\"" + this->Name + "\", autosize error.");
                ShowContinueError(state, "Autosizing of Direct Fired Absorption Chiller condenser flow rate requires a condenser");
                ShowContinueError(state, "loop Sizing:Plant object.");
                ErrorsFound = true;
            }
        } else {
            if (state.dataPlnt->PlantFinalSizesOkayToReport) {
                if (this->CondVolFlowRate > 0.0) {
                    BaseSizer::reportSizerOutput(state,
                                                 "ChillerHeater:Absorption:DirectFired",
                                                 this->Name,
                                                 "User-Specified Design Condenser Water Flow Rate [m3/s]",
                                                 this->CondVolFlowRate);
                }
            }
        }
    }

    // save the design condenser water volumetric flow rate for use by the condenser water loop sizing algorithms
    if (this->isWaterCooled) PlantUtilities::RegisterPlantCompDesignFlow(state, this->CondReturnNodeNum, tmpCondVolFlowRate);

    if (ErrorsFound) {
        ShowFatalError(state, "Preceding sizing errors cause program termination");
    }

    if (state.dataPlnt->PlantFinalSizesOkayToReport) {
        // create predefined report
        equipName = this->Name;
        OutputReportPredefined::PreDefTableEntry(state, state.dataOutRptPredefined->pdchMechType, equipName, "ChillerHeater:Absorption:DirectFired");
        OutputReportPredefined::PreDefTableEntry(state, state.dataOutRptPredefined->pdchMechNomEff, equipName, this->FuelCoolRatio);
        OutputReportPredefined::PreDefTableEntry(state, state.dataOutRptPredefined->pdchMechNomCap, equipName, this->NomCoolingCap);
    }
}

void GasAbsorberSpecs::calculateChiller(EnergyPlusData &state, Real64 &MyLoad)
{
    //       AUTHOR         Jason Glazer
    //       DATE WRITTEN   March 2001

    // Simulate a direct fired (gas consuming) absorption chiller using
    // curves and inputs similar to DOE-2.1e

    // METHODOLOGY EMPLOYED:
    // Curve fit of performance data

    // REFERENCES:
    // 1.  DOE-2.1e Supplement and source code
    // 2.  CoolTools GasMod work

    // FlowLock = 0  if mass flow rates may be changed by loop components
    // FlowLock = 1  if mass flow rates may not be changed by loop components

    static constexpr std::string_view RoutineName("CalcGasAbsorberChillerModel");

    // Local copies of GasAbsorberSpecs Type
    // all variables that are local copies of data structure
    // variables are prefaced with an "l" for local.
    Real64 lNomCoolingCap;    // W - design nominal capacity of Absorber
    Real64 lFuelCoolRatio;    // ratio of fuel input to cooling output
    Real64 lFuelHeatRatio;    // ratio of fuel input to heating output
    Real64 lElecCoolRatio;    // ratio of electricity input to cooling output
    int lChillReturnNodeNum;  // Node number on the inlet side of the plant
    int lChillSupplyNodeNum;  // Node number on the outlet side of the plant
    int lCondReturnNodeNum;   // Node number on the inlet side of the condenser
    Real64 lMinPartLoadRat;   // min allowed operating frac full load
    Real64 lMaxPartLoadRat;   // max allowed operating frac full load
    int lCoolCapFTCurve;      // cooling capacity as a function of temperature curve
    int lFuelCoolFTCurve;     // Fuel-Input-to cooling output Ratio Function of Temperature Curve
    int lFuelCoolFPLRCurve;   // Fuel-Input-to cooling output Ratio Function of Part Load Ratio Curve
    int lElecCoolFTCurve;     // Electric-Input-to cooling output Ratio Function of Temperature Curve
    int lElecCoolFPLRCurve;   // Electric-Input-to cooling output Ratio Function of Part Load Ratio Curve
    bool lIsEnterCondensTemp; // if using entering conderser water temperature is TRUE, exiting is FALSE
    bool lIsWaterCooled;      // if water cooled it is TRUE
    Real64 lCHWLowLimitTemp;  // Chilled Water Lower Limit Temperature
    // Local copies of GasAbsorberReportVars Type
    Real64 lCoolingLoad(0.0);              // cooling load on the chiller (previously called QEvap)
    Real64 lTowerLoad(0.0);                // load on the cooling tower/condenser (previously called QCond)
    Real64 lCoolFuelUseRate(0.0);          // instantaneous use of gas for period for cooling
    Real64 lHeatFuelUseRate(0.0);          // instantaneous use of gas for period for heating
    Real64 lCoolElectricPower(0.0);        // parasitic electric power used  for cooling
    Real64 lHeatElectricPower(0.0);        // parasitic electric power used  for heating
    Real64 lChillReturnTemp(0.0);          // reporting: evaporator inlet temperature (was EvapInletTemp)
    Real64 lChillSupplyTemp(0.0);          // reporting: evaporator outlet temperature (was EvapOutletTemp)
    Real64 lChillWaterMassFlowRate(0.0);   // reporting: evaporator mass flow rate (was Evapmdot)
    Real64 lCondReturnTemp(0.0);           // reporting: condenser inlet temperature (was CondInletTemp)
    Real64 lCondSupplyTemp(0.0);           // reporting: condenser outlet temperature (was CondOutletTemp)
    Real64 lCondWaterMassFlowRate(0.0);    // reporting: condenser mass flow rate (was Condmdot)
    Real64 lCoolPartLoadRatio(0.0);        // operating part load ratio (load/capacity for cooling)
    Real64 lHeatPartLoadRatio(0.0);        // operating part load ratio (load/capacity for heating)
    Real64 lAvailableCoolingCapacity(0.0); // current capacity after temperature adjustment
    Real64 lFractionOfPeriodRunning(0.0);
    Real64 PartLoadRat(0.0);           // actual operating part load ratio of unit (ranges from minplr to 1)
    Real64 lChillWaterMassflowratemax; // Maximum flow rate through the evaporator

    // other local variables
    Real64 ChillDeltaTemp; // chilled water temperature difference
    Real64 ChillSupplySetPointTemp(0.0);

    Real64 calcCondTemp; // the condenser temperature used for curve calculation
    // either return or supply depending on user input
    Real64 revisedEstimateAvailCap; // final estimate of available capacity if using leaving
    // condenser water temperature
    Real64 errorAvailCap; // error fraction on final estimate of AvailableCoolingCapacity
    int LoopNum;
    DataPlant::LoopSideLocation LoopSideNum;
    Real64 Cp_CW; // local fluid specific heat for chilled water
    Real64 Cp_CD; // local fluid specific heat for condenser water

    // set node values to data structure values for nodes

    lChillReturnNodeNum = this->ChillReturnNodeNum;
    lChillSupplyNodeNum = this->ChillSupplyNodeNum;
    lCondReturnNodeNum = this->CondReturnNodeNum;

    // set local copies of data from rest of input structure

    lNomCoolingCap = this->NomCoolingCap;
    lFuelCoolRatio = this->FuelCoolRatio;
    lFuelHeatRatio = this->FuelHeatRatio;
    lElecCoolRatio = this->ElecCoolRatio;
    lMinPartLoadRat = this->MinPartLoadRat;
    lMaxPartLoadRat = this->MaxPartLoadRat;
    lCoolCapFTCurve = this->CoolCapFTCurve;
    lFuelCoolFTCurve = this->FuelCoolFTCurve;
    lFuelCoolFPLRCurve = this->FuelCoolFPLRCurve;
    lElecCoolFTCurve = this->ElecCoolFTCurve;
    lElecCoolFPLRCurve = this->ElecCoolFPLRCurve;
    lIsEnterCondensTemp = this->isEnterCondensTemp;
    lIsWaterCooled = this->isWaterCooled;
    lCHWLowLimitTemp = this->CHWLowLimitTemp;

    lHeatElectricPower = this->HeatElectricPower;
    lHeatFuelUseRate = this->HeatFuelUseRate;
    lHeatPartLoadRatio = this->HeatPartLoadRatio;

    // initialize entering conditions
    lChillReturnTemp = state.dataLoopNodes->Node(lChillReturnNodeNum).Temp;
    lChillWaterMassFlowRate = state.dataLoopNodes->Node(lChillReturnNodeNum).MassFlowRate;
    lCondReturnTemp = state.dataLoopNodes->Node(lCondReturnNodeNum).Temp;
    // Commenting this could be cause of diffs - lCondWaterMassFlowRate = Node(lCondReturnNodeNum).MassFlowRate;
<<<<<<< HEAD
    switch (state.dataPlnt->PlantLoop(this->CWLoopNum).LoopDemandCalcScheme) {
    case DataPlant::LoopDemandCalcScheme::SingleSetPoint: {
        ChillSupplySetPointTemp = state.dataLoopNodes->Node(lChillSupplyNodeNum).TempSetPoint;
    } break;
    case DataPlant::LoopDemandCalcScheme::DualSetPointDeadBand: {
        ChillSupplySetPointTemp = state.dataLoopNodes->Node(lChillSupplyNodeNum).TempSetPointHi;
    } break;
    default: {
        assert(false);
    } break;
=======
    {
        auto const SELECT_CASE_var(state.dataPlnt->PlantLoop(this->CWplantLoc.loopNum).LoopDemandCalcScheme);
        if (SELECT_CASE_var == DataPlant::LoopDemandCalcScheme::SingleSetPoint) {
            ChillSupplySetPointTemp = state.dataLoopNodes->Node(lChillSupplyNodeNum).TempSetPoint;
        } else if (SELECT_CASE_var == DataPlant::LoopDemandCalcScheme::DualSetPointDeadBand) {
            ChillSupplySetPointTemp = state.dataLoopNodes->Node(lChillSupplyNodeNum).TempSetPointHi;
        } else {
            assert(false);
        }
>>>>>>> 64bbcf08
    }
    ChillDeltaTemp = std::abs(lChillReturnTemp - ChillSupplySetPointTemp);

    Cp_CW = FluidProperties::GetSpecificHeatGlycol(state,
                                                   state.dataPlnt->PlantLoop(this->CWplantLoc.loopNum).FluidName,
                                                   lChillReturnTemp,
                                                   state.dataPlnt->PlantLoop(this->CWplantLoc.loopNum).FluidIndex,
                                                   RoutineName);
    Cp_CD = 0; // putting this here as a dummy initialization to hush the compiler warning, in real runs this value should never be used
    if (this->CDplantLoc.loopNum > 0) {
        Cp_CD = FluidProperties::GetSpecificHeatGlycol(state,
                                                       state.dataPlnt->PlantLoop(this->CDplantLoc.loopNum).FluidName,
                                                       lChillReturnTemp,
                                                       state.dataPlnt->PlantLoop(this->CDplantLoc.loopNum).FluidIndex,
                                                       RoutineName);
    }

    // If no loop demand or Absorber OFF, return
    // will need to modify when absorber can act as a boiler
    if (MyLoad >= 0 || !((this->InHeatingMode) || (this->InCoolingMode))) {
        // set node temperatures
        lChillSupplyTemp = lChillReturnTemp;
        lCondSupplyTemp = lCondReturnTemp;
        lCondWaterMassFlowRate = 0.0;
        if (lIsWaterCooled) {
            PlantUtilities::SetComponentFlowRate(state, lCondWaterMassFlowRate, this->CondReturnNodeNum, this->CondSupplyNodeNum, this->CDplantLoc);
        }
        // Commenting this could cause diffs - ChillDeltaTemp = 0.0;
        lFractionOfPeriodRunning = min(1.0, max(lHeatPartLoadRatio, lCoolPartLoadRatio) / lMinPartLoadRat);
    } else {

        // if water cooled use the input node otherwise just use outside air temperature
        if (lIsWaterCooled) {
            // most manufacturers rate have tables of entering condenser water temperature
            // but a few use leaving condenser water temperature so we have a flag
            // when leaving is used it uses the previous iterations value of the value
            lCondReturnTemp = state.dataLoopNodes->Node(lCondReturnNodeNum).Temp;
            if (lIsEnterCondensTemp) {
                calcCondTemp = lCondReturnTemp;
            } else {
                if (this->oldCondSupplyTemp == 0) {
                    this->oldCondSupplyTemp = lCondReturnTemp + 8.0; // if not previously estimated assume 8C greater than return
                }
                calcCondTemp = this->oldCondSupplyTemp;
            }
            // Set mass flow rates
            lCondWaterMassFlowRate = this->DesCondMassFlowRate;
            PlantUtilities::SetComponentFlowRate(state, lCondWaterMassFlowRate, this->CondReturnNodeNum, this->CondSupplyNodeNum, this->CDplantLoc);
        } else {
            // air cooled
            state.dataLoopNodes->Node(lCondReturnNodeNum).Temp = state.dataLoopNodes->Node(lCondReturnNodeNum).OutAirDryBulb;
            calcCondTemp = state.dataLoopNodes->Node(lCondReturnNodeNum).OutAirDryBulb;
            lCondReturnTemp = state.dataLoopNodes->Node(lCondReturnNodeNum).Temp;
            lCondWaterMassFlowRate = 0.0;
            if (this->CDplantLoc.loopNum > 0) {
                PlantUtilities::SetComponentFlowRate(
                    state, lCondWaterMassFlowRate, this->CondReturnNodeNum, this->CondSupplyNodeNum, this->CDplantLoc);
            }
        }

        // Determine available cooling capacity using the setpoint temperature
        lAvailableCoolingCapacity = lNomCoolingCap * CurveManager::CurveValue(state, lCoolCapFTCurve, ChillSupplySetPointTemp, calcCondTemp);

        // Calculate current load for cooling
        MyLoad = sign(max(std::abs(MyLoad), lAvailableCoolingCapacity * lMinPartLoadRat), MyLoad);
        MyLoad = sign(min(std::abs(MyLoad), lAvailableCoolingCapacity * lMaxPartLoadRat), MyLoad);

        // Determine the following variables depending on if the flow has been set in
        // the nodes (flowlock=1 to 2) or if the amount of load is still be determined (flowlock=0)
        //    chilled water flow,
        //    cooling load taken by the chiller, and
        //    supply temperature
        lChillWaterMassflowratemax = this->DesEvapMassFlowRate;

<<<<<<< HEAD
        LoopNum = this->CWLoopNum;
        LoopSideNum = this->CWLoopSideNum;
        switch (state.dataPlnt->PlantLoop(LoopNum).LoopSide(LoopSideNum).FlowLock) {
        case DataPlant::FlowLock::Unlocked: { // mass flow rates may be changed by loop components
            this->PossibleSubcooling = false;
            lCoolingLoad = std::abs(MyLoad);
            if (ChillDeltaTemp != 0.0) {
                lChillWaterMassFlowRate = std::abs(lCoolingLoad / (Cp_CW * ChillDeltaTemp));
                if (lChillWaterMassFlowRate - lChillWaterMassflowratemax > DataBranchAirLoopPlant::MassFlowTolerance) this->PossibleSubcooling = true;

                PlantUtilities::SetComponentFlowRate(state,
                                                     lChillWaterMassFlowRate,
                                                     this->ChillReturnNodeNum,
                                                     this->ChillSupplyNodeNum,
                                                     this->CWLoopNum,
                                                     this->CWLoopSideNum,
                                                     this->CWBranchNum,
                                                     this->CWCompNum);
                // Commenting this could cause diffs - lChillSupplyTemp = ChillSupplySetPointTemp;
            } else {
                lChillWaterMassFlowRate = 0.0;
                ShowRecurringWarningErrorAtEnd(state,
                                               "GasAbsorberChillerModel:Cooling\"" + this->Name + "\", DeltaTemp = 0 in mass flow calculation",
                                               this->DeltaTempCoolErrCount);
            }
            lChillSupplyTemp = ChillSupplySetPointTemp;
        } break;
        case DataPlant::FlowLock::Locked: { // mass flow rates may not be changed by loop components
            lChillWaterMassFlowRate = state.dataLoopNodes->Node(lChillReturnNodeNum).MassFlowRate;
            if (this->PossibleSubcooling) {
                lCoolingLoad = std::abs(MyLoad);

                ChillDeltaTemp = lCoolingLoad / lChillWaterMassFlowRate / Cp_CW;
                lChillSupplyTemp = state.dataLoopNodes->Node(lChillReturnNodeNum).Temp - ChillDeltaTemp;
            } else {
                ChillDeltaTemp = state.dataLoopNodes->Node(lChillReturnNodeNum).Temp - ChillSupplySetPointTemp;
                lCoolingLoad = std::abs(lChillWaterMassFlowRate * Cp_CW * ChillDeltaTemp);
                lChillSupplyTemp = ChillSupplySetPointTemp;
            }
            // Check that the Chiller Supply outlet temp honors both plant loop temp low limit and also the chiller low limit
            if (lChillSupplyTemp < lCHWLowLimitTemp) {
                if ((state.dataLoopNodes->Node(lChillReturnNodeNum).Temp - lCHWLowLimitTemp) > DataPlant::DeltaTempTol) {
                    lChillSupplyTemp = lCHWLowLimitTemp;
                    ChillDeltaTemp = state.dataLoopNodes->Node(lChillReturnNodeNum).Temp - lChillSupplyTemp;
                    lCoolingLoad = lChillWaterMassFlowRate * Cp_CW * ChillDeltaTemp;
=======
        LoopNum = this->CWplantLoc.loopNum;
        LoopSideNum = this->CWplantLoc.loopSideNum;
        {
            auto const SELECT_CASE_var(state.dataPlnt->PlantLoop(LoopNum).LoopSide(LoopSideNum).FlowLock);
            if (SELECT_CASE_var == DataPlant::FlowLock::Unlocked) { // mass flow rates may be changed by loop components
                this->PossibleSubcooling = false;
                lCoolingLoad = std::abs(MyLoad);
                if (ChillDeltaTemp != 0.0) {
                    lChillWaterMassFlowRate = std::abs(lCoolingLoad / (Cp_CW * ChillDeltaTemp));
                    if (lChillWaterMassFlowRate - lChillWaterMassflowratemax > DataBranchAirLoopPlant::MassFlowTolerance)
                        this->PossibleSubcooling = true;

                    PlantUtilities::SetComponentFlowRate(
                        state, lChillWaterMassFlowRate, this->ChillReturnNodeNum, this->ChillSupplyNodeNum, this->CWplantLoc);
                    // Commenting this could cause diffs - lChillSupplyTemp = ChillSupplySetPointTemp;
>>>>>>> 64bbcf08
                } else {
                    lChillSupplyTemp = state.dataLoopNodes->Node(lChillReturnNodeNum).Temp;
                    ChillDeltaTemp = state.dataLoopNodes->Node(lChillReturnNodeNum).Temp - lChillSupplyTemp;
                    lCoolingLoad = lChillWaterMassFlowRate * Cp_CW * ChillDeltaTemp;
                }
            }
            if (lChillSupplyTemp < state.dataLoopNodes->Node(lChillSupplyNodeNum).TempMin) {
                if ((state.dataLoopNodes->Node(lChillReturnNodeNum).Temp - state.dataLoopNodes->Node(lChillSupplyNodeNum).TempMin) >
                    DataPlant::DeltaTempTol) {
                    lChillSupplyTemp = state.dataLoopNodes->Node(lChillSupplyNodeNum).TempMin;
                    ChillDeltaTemp = state.dataLoopNodes->Node(lChillReturnNodeNum).Temp - lChillSupplyTemp;
                    lCoolingLoad = lChillWaterMassFlowRate * Cp_CW * ChillDeltaTemp;
                } else {
                    lChillSupplyTemp = state.dataLoopNodes->Node(lChillReturnNodeNum).Temp;
                    ChillDeltaTemp = state.dataLoopNodes->Node(lChillReturnNodeNum).Temp - lChillSupplyTemp;
                    lCoolingLoad = lChillWaterMassFlowRate * Cp_CW * ChillDeltaTemp;
                }
            }

            // Checks Coolingload on the basis of the machine limits.
            if (lCoolingLoad > std::abs(MyLoad)) {
                if (lChillWaterMassFlowRate > DataBranchAirLoopPlant::MassFlowTolerance) {
                    lCoolingLoad = std::abs(MyLoad);
                    ChillDeltaTemp = lCoolingLoad / lChillWaterMassFlowRate / Cp_CW;
                    lChillSupplyTemp = state.dataLoopNodes->Node(lChillReturnNodeNum).Temp - ChillDeltaTemp;
                } else {
                    lChillSupplyTemp = state.dataLoopNodes->Node(lChillReturnNodeNum).Temp;
                    ChillDeltaTemp = state.dataLoopNodes->Node(lChillReturnNodeNum).Temp - lChillSupplyTemp;
                    lCoolingLoad = lChillWaterMassFlowRate * Cp_CW * ChillDeltaTemp;
                }
            }
        } break;
        default:
            break;
        }

        // Calculate operating part load ratio for cooling
        PartLoadRat = min(std::abs(MyLoad) / lAvailableCoolingCapacity, lMaxPartLoadRat);
        PartLoadRat = max(lMinPartLoadRat, PartLoadRat);

        if (lAvailableCoolingCapacity > 0.0) {
            if (std::abs(MyLoad) / lAvailableCoolingCapacity < lMinPartLoadRat) {
                lCoolPartLoadRatio = MyLoad / lAvailableCoolingCapacity;
            } else {
                lCoolPartLoadRatio = PartLoadRat;
            }
        } else { // Else if AvailableCoolingCapacity < 0.0
            lCoolPartLoadRatio = 0.0;
        }

        // calculate the fraction of the time period that the chiller would be running
        // use maximum from heating and cooling sides
        if (lCoolPartLoadRatio < lMinPartLoadRat || lHeatPartLoadRatio < lMinPartLoadRat) {
            lFractionOfPeriodRunning = min(1.0, max(lHeatPartLoadRatio, lCoolPartLoadRatio) / lMinPartLoadRat);
        } else {
            lFractionOfPeriodRunning = 1.0;
        }

        // Calculate fuel consumption for cooling
        // fuel used for cooling availCap * HIR * HIR-FT * HIR-FPLR
        lCoolFuelUseRate = lAvailableCoolingCapacity * lFuelCoolRatio *
                           CurveManager::CurveValue(state, lFuelCoolFTCurve, lChillSupplyTemp, calcCondTemp) *
                           CurveManager::CurveValue(state, lFuelCoolFPLRCurve, lCoolPartLoadRatio) * lFractionOfPeriodRunning;

        // Calculate electric parasitics used
        // based on nominal capacity, not available capacity,
        // electric used for cooling nomCap * %OP * EIR * EIR-FT * EIR-FPLR
        lCoolElectricPower = lNomCoolingCap * lElecCoolRatio * lFractionOfPeriodRunning *
                             CurveManager::CurveValue(state, lElecCoolFTCurve, lChillSupplyTemp, calcCondTemp) *
                             CurveManager::CurveValue(state, lElecCoolFPLRCurve, lCoolPartLoadRatio);

        // determine conderser load which is cooling load plus the
        // fuel used for cooling times the burner efficiency plus
        // the electricity used
        lTowerLoad = lCoolingLoad + lCoolFuelUseRate / lFuelHeatRatio + lCoolElectricPower;

        // for water cooled condenser make sure enough flow rate
        // for air cooled condenser just set supply to return temperature
        if (lIsWaterCooled) {
            if (lCondWaterMassFlowRate > DataBranchAirLoopPlant::MassFlowTolerance) {
                lCondSupplyTemp = lCondReturnTemp + lTowerLoad / (lCondWaterMassFlowRate * Cp_CD);
            } else {
                ShowSevereError(state, "CalcGasAbsorberChillerModel: Condenser flow = 0, for Gas Absorber Chiller=" + this->Name);
                ShowContinueErrorTimeStamp(state, "");
                // ShowFatalError(state, "Program Terminates due to previous error condition.");
            }
        } else {
            lCondSupplyTemp = lCondReturnTemp; // if air cooled condenser just set supply and return to same temperature
        }

        // save the condenser water supply temperature for next iteration if that is used in lookup
        // and if capacity is large enough error than report problem
        this->oldCondSupplyTemp = lCondSupplyTemp;
        if (!lIsEnterCondensTemp) {
            // calculate the fraction of the estimated error between the capacity based on the previous
            // iteration's value of condenser supply temperature and the actual calculated condenser supply
            // temperature.  If this becomes too common then may need to iterate a solution instead of
            // relying on previous iteration method.
            revisedEstimateAvailCap = lNomCoolingCap * CurveManager::CurveValue(state, lCoolCapFTCurve, ChillSupplySetPointTemp, lCondSupplyTemp);
            if (revisedEstimateAvailCap > 0.0) {
                errorAvailCap = std::abs((revisedEstimateAvailCap - lAvailableCoolingCapacity) / revisedEstimateAvailCap);
                if (errorAvailCap > 0.05) { // if more than 5% error in estimate
                    ShowRecurringWarningErrorAtEnd(state,
                                                   "GasAbsorberChillerModel:\"" + this->Name + "\", poor Condenser Supply Estimate",
                                                   this->CondErrCount,
                                                   errorAvailCap,
                                                   errorAvailCap);
                }
            }
        }
    } // IF(MyLoad>=0 .OR. .NOT. RunFlag)
    // Write into the Report Variables except for nodes
    this->CoolingLoad = lCoolingLoad;
    this->TowerLoad = lTowerLoad;
    this->CoolFuelUseRate = lCoolFuelUseRate;
    this->CoolElectricPower = lCoolElectricPower;
    this->CondReturnTemp = lCondReturnTemp;
    this->ChillReturnTemp = lChillReturnTemp;
    this->CondSupplyTemp = lCondSupplyTemp;
    this->ChillSupplyTemp = lChillSupplyTemp;
    this->ChillWaterFlowRate = lChillWaterMassFlowRate;
    this->CondWaterFlowRate = lCondWaterMassFlowRate;
    this->CoolPartLoadRatio = lCoolPartLoadRatio;
    this->CoolingCapacity = lAvailableCoolingCapacity;
    this->FractionOfPeriodRunning = lFractionOfPeriodRunning;

    // write the combined heating and cooling fuel used and electric used
    this->FuelUseRate = lCoolFuelUseRate + lHeatFuelUseRate;
    this->ElectricPower = lCoolElectricPower + lHeatElectricPower;
}

void GasAbsorberSpecs::calculateHeater(EnergyPlusData &state, Real64 &MyLoad, bool const RunFlag)
{
    //       AUTHOR         Jason Glazer and Michael J. Witte
    //       DATE WRITTEN   March 2001
    // Simulate a direct fired (gas consuming) absorption chiller using
    // curves and inputs similar to DOE-2.1e

    // METHODOLOGY EMPLOYED:
    // Curve fit of performance data

    // REFERENCES:
    // 1.  DOE-2.1e Supplement and source code
    // 2.  CoolTools GasMod work

    // FlowLock = 0  if mass flow rates may be changed by loop components
    // FlowLock = 1  if mass flow rates may not be changed by loop components
    // FlowLock = 2  if overloaded and mass flow rates has changed to a small amount and Tout drops
    //                 below Setpoint

    // SUBROUTINE PARAMETER DEFINITIONS:
    static constexpr std::string_view RoutineName("CalcGasAbsorberHeaterModel");

    // Local copies of GasAbsorberSpecs Type
    // all variables that are local copies of data structure
    // variables are prefaced with an "l" for local.
    Real64 lNomCoolingCap;    // W - design nominal capacity of Absorber
    Real64 lNomHeatCoolRatio; // ratio of heating to cooling capacity
    Real64 lFuelHeatRatio;    // ratio of fuel input to heating output
    Real64 lElecHeatRatio;    // ratio of electricity input to heating output
    int lHeatReturnNodeNum;   // absorber steam inlet node number, water side
    int lHeatSupplyNodeNum;   // absorber steam outlet node number, water side
    Real64 lMinPartLoadRat;   // min allowed operating frac full load
    Real64 lMaxPartLoadRat;   // max allowed operating frac full load
    int lHeatCapFCoolCurve;   // Heating Capacity Function of Cooling Capacity Curve
    int lFuelHeatFHPLRCurve;  // Fuel Input to heat output ratio during heating only function
    // Local copies of GasAbsorberReportVars Type
    Real64 lHeatingLoad(0.0);              // heating load on the chiller
    Real64 lCoolFuelUseRate(0.0);          // instantaneous use of gas for period for cooling
    Real64 lHeatFuelUseRate(0.0);          // instantaneous use of gas for period for heating
    Real64 lCoolElectricPower(0.0);        // parasitic electric power used  for cooling
    Real64 lHeatElectricPower(0.0);        // parasitic electric power used  for heating
    Real64 lHotWaterReturnTemp(0.0);       // reporting: hot water return (inlet) temperature
    Real64 lHotWaterSupplyTemp(0.0);       // reporting: hot water supply (outlet) temperature
    Real64 lHotWaterMassFlowRate(0.0);     // reporting: hot water mass flow rate
    Real64 lCoolPartLoadRatio(0.0);        // operating part load ratio (load/capacity for cooling)
    Real64 lHeatPartLoadRatio(0.0);        // operating part load ratio (load/capacity for heating)
    Real64 lAvailableHeatingCapacity(0.0); // current heating capacity
    Real64 lFractionOfPeriodRunning(0.0);
    // other local variables
    Real64 HeatDeltaTemp(0.0); // hot water temperature difference
    Real64 HeatSupplySetPointTemp(0.0);
    int LoopNum;
    DataPlant::LoopSideLocation LoopSideNum;
    Real64 Cp_HW; // local fluid specific heat for hot water

    // set node values to data structure values for nodes

    lHeatReturnNodeNum = this->HeatReturnNodeNum;
    lHeatSupplyNodeNum = this->HeatSupplyNodeNum;

    // set local copies of data from rest of input structure

    lNomCoolingCap = this->NomCoolingCap;
    lNomHeatCoolRatio = this->NomHeatCoolRatio;
    lFuelHeatRatio = this->FuelHeatRatio;
    lElecHeatRatio = this->ElecHeatRatio;
    lMinPartLoadRat = this->MinPartLoadRat;
    lMaxPartLoadRat = this->MaxPartLoadRat;
    lHeatCapFCoolCurve = this->HeatCapFCoolCurve;
    lFuelHeatFHPLRCurve = this->FuelHeatFHPLRCurve;
    LoopNum = this->HWplantLoc.loopNum;
    LoopSideNum = this->HWplantLoc.loopSideNum;

    Cp_HW = FluidProperties::GetSpecificHeatGlycol(
        state, state.dataPlnt->PlantLoop(LoopNum).FluidName, lHotWaterReturnTemp, state.dataPlnt->PlantLoop(LoopNum).FluidIndex, RoutineName);

    lCoolElectricPower = this->CoolElectricPower;
    lCoolFuelUseRate = this->CoolFuelUseRate;
    lCoolPartLoadRatio = this->CoolPartLoadRatio;

    // initialize entering conditions
    lHotWaterReturnTemp = state.dataLoopNodes->Node(lHeatReturnNodeNum).Temp;
    lHotWaterMassFlowRate = state.dataLoopNodes->Node(lHeatReturnNodeNum).MassFlowRate;
    switch (state.dataPlnt->PlantLoop(LoopNum).LoopDemandCalcScheme) {
    case DataPlant::LoopDemandCalcScheme::SingleSetPoint: {
        HeatSupplySetPointTemp = state.dataLoopNodes->Node(lHeatSupplyNodeNum).TempSetPoint;
    } break;
    case DataPlant::LoopDemandCalcScheme::DualSetPointDeadBand: {
        HeatSupplySetPointTemp = state.dataLoopNodes->Node(lHeatSupplyNodeNum).TempSetPointLo;
    } break;
    default: {
        assert(false);
    } break;
    }
    HeatDeltaTemp = std::abs(lHotWaterReturnTemp - HeatSupplySetPointTemp);

    // If no loop demand or Absorber OFF, return
    // will need to modify when absorber can act as a boiler
    if (MyLoad <= 0 || !RunFlag) {
        // set node temperatures
        lHotWaterSupplyTemp = lHotWaterReturnTemp;
        // Commenting this could cause diffs - HeatDeltaTemp = 0.0;
        lFractionOfPeriodRunning = min(1.0, max(lHeatPartLoadRatio, lCoolPartLoadRatio) / lMinPartLoadRat);
    } else {

        // Determine available heating capacity using the current cooling load
        lAvailableHeatingCapacity = this->NomHeatCoolRatio * this->NomCoolingCap *
                                    CurveManager::CurveValue(state, lHeatCapFCoolCurve, (this->CoolingLoad / this->NomCoolingCap));

        // Calculate current load for heating
        MyLoad = sign(max(std::abs(MyLoad), this->HeatingCapacity * lMinPartLoadRat), MyLoad);
        MyLoad = sign(min(std::abs(MyLoad), this->HeatingCapacity * lMaxPartLoadRat), MyLoad);

        // Determine the following variables depending on if the flow has been set in
        // the nodes (flowlock=1 to 2) or if the amount of load is still be determined (flowlock=0)
        //    chilled water flow,
        //    cooling load taken by the chiller, and
        //    supply temperature
<<<<<<< HEAD
        switch (state.dataPlnt->PlantLoop(LoopNum).LoopSide(LoopSideNum).FlowLock) {
        case DataPlant::FlowLock::Unlocked: { // mass flow rates may be changed by loop components
            lHeatingLoad = std::abs(MyLoad);
            if (HeatDeltaTemp != 0) {
                lHotWaterMassFlowRate = std::abs(lHeatingLoad / (Cp_HW * HeatDeltaTemp));
=======
        {
            auto const SELECT_CASE_var(state.dataPlnt->PlantLoop(LoopNum).LoopSide(LoopSideNum).FlowLock);
            if (SELECT_CASE_var == DataPlant::FlowLock::Unlocked) { // mass flow rates may be changed by loop components
                lHeatingLoad = std::abs(MyLoad);
                if (HeatDeltaTemp != 0) {
                    lHotWaterMassFlowRate = std::abs(lHeatingLoad / (Cp_HW * HeatDeltaTemp));

                    PlantUtilities::SetComponentFlowRate(
                        state, lHotWaterMassFlowRate, this->HeatReturnNodeNum, this->HeatSupplyNodeNum, this->HWplantLoc);
>>>>>>> 64bbcf08

                PlantUtilities::SetComponentFlowRate(state,
                                                     lHotWaterMassFlowRate,
                                                     this->HeatReturnNodeNum,
                                                     this->HeatSupplyNodeNum,
                                                     this->HWLoopNum,
                                                     this->HWLoopSideNum,
                                                     this->HWBranchNum,
                                                     this->HWCompNum);

            } else {
                lHotWaterMassFlowRate = 0.0;
                ShowRecurringWarningErrorAtEnd(state,
                                               "GasAbsorberChillerModel:Heating\"" + this->Name + "\", DeltaTemp = 0 in mass flow calculation",
                                               this->DeltaTempHeatErrCount);
            }
            lHotWaterSupplyTemp = HeatSupplySetPointTemp;
        } break;
        case DataPlant::FlowLock::Locked: { // mass flow rates may not be changed by loop components
            lHotWaterSupplyTemp = HeatSupplySetPointTemp;
            lHeatingLoad = std::abs(lHotWaterMassFlowRate * Cp_HW * HeatDeltaTemp);
        } break;
        default:
            break;
        }

        // Calculate operating part load ratio for cooling
        if (lAvailableHeatingCapacity <= 0.0) {
            lAvailableHeatingCapacity = 0.0;
            lHeatPartLoadRatio = 0.0;
        } else {
            lHeatPartLoadRatio = lHeatingLoad / lAvailableHeatingCapacity;
        }

        // Calculate fuel consumption for cooling
        // fuel used for cooling availCap * HIR * HIR-FT * HIR-FPLR

        lHeatFuelUseRate = lAvailableHeatingCapacity * lFuelHeatRatio * CurveManager::CurveValue(state, lFuelHeatFHPLRCurve, lHeatPartLoadRatio);

        // calculate the fraction of the time period that the chiller would be running
        // use maximum from heating and cooling sides
        lFractionOfPeriodRunning = min(1.0, max(lHeatPartLoadRatio, lCoolPartLoadRatio) / lMinPartLoadRat);

        // Calculate electric parasitics used
        // for heating based on nominal capacity not available capacity
        lHeatElectricPower = lNomCoolingCap * lNomHeatCoolRatio * lElecHeatRatio * lFractionOfPeriodRunning;
        // Coodinate electric parasitics for heating and cooling to avoid double counting
        // Total electric is the max of heating electric or cooling electric
        // If heating electric is greater, leave cooling electric and subtract if off of heating elec
        // If cooling electric is greater, set heating electric to zero
        if (lHeatElectricPower <= lCoolElectricPower) {
            lHeatElectricPower = 0.0;
        } else {
            lHeatElectricPower -= lCoolElectricPower;
        }

    } // IF(MyLoad==0 .OR. .NOT. RunFlag)
    // Write into the Report Variables except for nodes
    this->HeatingLoad = lHeatingLoad;
    this->HeatFuelUseRate = lHeatFuelUseRate;
    this->HeatElectricPower = lHeatElectricPower;
    this->HotWaterReturnTemp = lHotWaterReturnTemp;
    this->HotWaterSupplyTemp = lHotWaterSupplyTemp;
    this->HotWaterFlowRate = lHotWaterMassFlowRate;
    this->HeatPartLoadRatio = lHeatPartLoadRatio;
    this->HeatingCapacity = lAvailableHeatingCapacity;
    this->FractionOfPeriodRunning = lFractionOfPeriodRunning;

    // write the combined heating and cooling fuel used and electric used
    this->FuelUseRate = lCoolFuelUseRate + lHeatFuelUseRate;
    this->ElectricPower = lCoolElectricPower + lHeatElectricPower;
}

void GasAbsorberSpecs::updateCoolRecords(EnergyPlusData &state,
                                         Real64 const MyLoad, // current load
                                         bool const RunFlag   // TRUE if Absorber operating
)
{
    //       AUTHOR         Jason Glazer
    //       DATE WRITTEN   March 2001

    int lChillReturnNodeNum = this->ChillReturnNodeNum;
    int lChillSupplyNodeNum = this->ChillSupplyNodeNum;
    int lCondReturnNodeNum = this->CondReturnNodeNum;
    int lCondSupplyNodeNum = this->CondSupplyNodeNum;

    if (MyLoad == 0 || !RunFlag) {
        state.dataLoopNodes->Node(lChillSupplyNodeNum).Temp = state.dataLoopNodes->Node(lChillReturnNodeNum).Temp;
        if (this->isWaterCooled) {
            state.dataLoopNodes->Node(lCondSupplyNodeNum).Temp = state.dataLoopNodes->Node(lCondReturnNodeNum).Temp;
        }
    } else {
        state.dataLoopNodes->Node(lChillSupplyNodeNum).Temp = this->ChillSupplyTemp;
        if (this->isWaterCooled) {
            state.dataLoopNodes->Node(lCondSupplyNodeNum).Temp = this->CondSupplyTemp;
        }
    }

    // convert power to energy and instantaneous use to use over the time step
    this->CoolingEnergy = this->CoolingLoad * state.dataHVACGlobal->TimeStepSys * DataGlobalConstants::SecInHour;
    this->TowerEnergy = this->TowerLoad * state.dataHVACGlobal->TimeStepSys * DataGlobalConstants::SecInHour;
    this->FuelEnergy = this->FuelUseRate * state.dataHVACGlobal->TimeStepSys * DataGlobalConstants::SecInHour;
    this->CoolFuelEnergy = this->CoolFuelUseRate * state.dataHVACGlobal->TimeStepSys * DataGlobalConstants::SecInHour;
    this->ElectricEnergy = this->ElectricPower * state.dataHVACGlobal->TimeStepSys * DataGlobalConstants::SecInHour;
    this->CoolElectricEnergy = this->CoolElectricPower * state.dataHVACGlobal->TimeStepSys * DataGlobalConstants::SecInHour;
    if (this->CoolFuelUseRate != 0.0) {
        this->FuelCOP = this->CoolingLoad / this->CoolFuelUseRate;
    } else {
        this->FuelCOP = 0.0;
    }
}

void GasAbsorberSpecs::updateHeatRecords(EnergyPlusData &state,
                                         Real64 const MyLoad, // current load
                                         bool const RunFlag   // TRUE if Absorber operating
)
{
    //       AUTHOR         Jason Glazer
    //       DATE WRITTEN   March 2001

    int lHeatReturnNodeNum = this->HeatReturnNodeNum;
    int lHeatSupplyNodeNum = this->HeatSupplyNodeNum;

    if (MyLoad == 0 || !RunFlag) {
        state.dataLoopNodes->Node(lHeatSupplyNodeNum).Temp = state.dataLoopNodes->Node(lHeatReturnNodeNum).Temp;
    } else {
        state.dataLoopNodes->Node(lHeatSupplyNodeNum).Temp = this->HotWaterSupplyTemp;
    }

    // convert power to energy and instantaneous use to use over the time step
    this->HeatingEnergy = this->HeatingLoad * state.dataHVACGlobal->TimeStepSys * DataGlobalConstants::SecInHour;
    this->FuelEnergy = this->FuelUseRate * state.dataHVACGlobal->TimeStepSys * DataGlobalConstants::SecInHour;
    this->HeatFuelEnergy = this->HeatFuelUseRate * state.dataHVACGlobal->TimeStepSys * DataGlobalConstants::SecInHour;
    this->ElectricEnergy = this->ElectricPower * state.dataHVACGlobal->TimeStepSys * DataGlobalConstants::SecInHour;
    this->HeatElectricEnergy = this->HeatElectricPower * state.dataHVACGlobal->TimeStepSys * DataGlobalConstants::SecInHour;
}

void GasAbsorberSpecs::oneTimeInit([[maybe_unused]] EnergyPlusData &state)
{
}

} // namespace EnergyPlus::ChillerGasAbsorption<|MERGE_RESOLUTION|>--- conflicted
+++ resolved
@@ -1517,8 +1517,7 @@
     lChillWaterMassFlowRate = state.dataLoopNodes->Node(lChillReturnNodeNum).MassFlowRate;
     lCondReturnTemp = state.dataLoopNodes->Node(lCondReturnNodeNum).Temp;
     // Commenting this could be cause of diffs - lCondWaterMassFlowRate = Node(lCondReturnNodeNum).MassFlowRate;
-<<<<<<< HEAD
-    switch (state.dataPlnt->PlantLoop(this->CWLoopNum).LoopDemandCalcScheme) {
+    switch (state.dataPlnt->PlantLoop(this->CWplantLoc.loopNum).LoopDemandCalcScheme) {
     case DataPlant::LoopDemandCalcScheme::SingleSetPoint: {
         ChillSupplySetPointTemp = state.dataLoopNodes->Node(lChillSupplyNodeNum).TempSetPoint;
     } break;
@@ -1528,17 +1527,6 @@
     default: {
         assert(false);
     } break;
-=======
-    {
-        auto const SELECT_CASE_var(state.dataPlnt->PlantLoop(this->CWplantLoc.loopNum).LoopDemandCalcScheme);
-        if (SELECT_CASE_var == DataPlant::LoopDemandCalcScheme::SingleSetPoint) {
-            ChillSupplySetPointTemp = state.dataLoopNodes->Node(lChillSupplyNodeNum).TempSetPoint;
-        } else if (SELECT_CASE_var == DataPlant::LoopDemandCalcScheme::DualSetPointDeadBand) {
-            ChillSupplySetPointTemp = state.dataLoopNodes->Node(lChillSupplyNodeNum).TempSetPointHi;
-        } else {
-            assert(false);
-        }
->>>>>>> 64bbcf08
     }
     ChillDeltaTemp = std::abs(lChillReturnTemp - ChillSupplySetPointTemp);
 
@@ -1613,9 +1601,8 @@
         //    supply temperature
         lChillWaterMassflowratemax = this->DesEvapMassFlowRate;
 
-<<<<<<< HEAD
-        LoopNum = this->CWLoopNum;
-        LoopSideNum = this->CWLoopSideNum;
+        LoopNum = this->CWplantLoc.loopNum;
+        LoopSideNum = this->CWplantLoc.loopSideNum;
         switch (state.dataPlnt->PlantLoop(LoopNum).LoopSide(LoopSideNum).FlowLock) {
         case DataPlant::FlowLock::Unlocked: { // mass flow rates may be changed by loop components
             this->PossibleSubcooling = false;
@@ -1624,14 +1611,8 @@
                 lChillWaterMassFlowRate = std::abs(lCoolingLoad / (Cp_CW * ChillDeltaTemp));
                 if (lChillWaterMassFlowRate - lChillWaterMassflowratemax > DataBranchAirLoopPlant::MassFlowTolerance) this->PossibleSubcooling = true;
 
-                PlantUtilities::SetComponentFlowRate(state,
-                                                     lChillWaterMassFlowRate,
-                                                     this->ChillReturnNodeNum,
-                                                     this->ChillSupplyNodeNum,
-                                                     this->CWLoopNum,
-                                                     this->CWLoopSideNum,
-                                                     this->CWBranchNum,
-                                                     this->CWCompNum);
+                PlantUtilities::SetComponentFlowRate(
+                    state, lChillWaterMassFlowRate, this->ChillReturnNodeNum, this->ChillSupplyNodeNum, this->CWplantLoc);
                 // Commenting this could cause diffs - lChillSupplyTemp = ChillSupplySetPointTemp;
             } else {
                 lChillWaterMassFlowRate = 0.0;
@@ -1659,23 +1640,6 @@
                     lChillSupplyTemp = lCHWLowLimitTemp;
                     ChillDeltaTemp = state.dataLoopNodes->Node(lChillReturnNodeNum).Temp - lChillSupplyTemp;
                     lCoolingLoad = lChillWaterMassFlowRate * Cp_CW * ChillDeltaTemp;
-=======
-        LoopNum = this->CWplantLoc.loopNum;
-        LoopSideNum = this->CWplantLoc.loopSideNum;
-        {
-            auto const SELECT_CASE_var(state.dataPlnt->PlantLoop(LoopNum).LoopSide(LoopSideNum).FlowLock);
-            if (SELECT_CASE_var == DataPlant::FlowLock::Unlocked) { // mass flow rates may be changed by loop components
-                this->PossibleSubcooling = false;
-                lCoolingLoad = std::abs(MyLoad);
-                if (ChillDeltaTemp != 0.0) {
-                    lChillWaterMassFlowRate = std::abs(lCoolingLoad / (Cp_CW * ChillDeltaTemp));
-                    if (lChillWaterMassFlowRate - lChillWaterMassflowratemax > DataBranchAirLoopPlant::MassFlowTolerance)
-                        this->PossibleSubcooling = true;
-
-                    PlantUtilities::SetComponentFlowRate(
-                        state, lChillWaterMassFlowRate, this->ChillReturnNodeNum, this->ChillSupplyNodeNum, this->CWplantLoc);
-                    // Commenting this could cause diffs - lChillSupplyTemp = ChillSupplySetPointTemp;
->>>>>>> 64bbcf08
                 } else {
                     lChillSupplyTemp = state.dataLoopNodes->Node(lChillReturnNodeNum).Temp;
                     ChillDeltaTemp = state.dataLoopNodes->Node(lChillReturnNodeNum).Temp - lChillSupplyTemp;
@@ -1925,32 +1889,14 @@
         //    chilled water flow,
         //    cooling load taken by the chiller, and
         //    supply temperature
-<<<<<<< HEAD
         switch (state.dataPlnt->PlantLoop(LoopNum).LoopSide(LoopSideNum).FlowLock) {
         case DataPlant::FlowLock::Unlocked: { // mass flow rates may be changed by loop components
             lHeatingLoad = std::abs(MyLoad);
             if (HeatDeltaTemp != 0) {
                 lHotWaterMassFlowRate = std::abs(lHeatingLoad / (Cp_HW * HeatDeltaTemp));
-=======
-        {
-            auto const SELECT_CASE_var(state.dataPlnt->PlantLoop(LoopNum).LoopSide(LoopSideNum).FlowLock);
-            if (SELECT_CASE_var == DataPlant::FlowLock::Unlocked) { // mass flow rates may be changed by loop components
-                lHeatingLoad = std::abs(MyLoad);
-                if (HeatDeltaTemp != 0) {
-                    lHotWaterMassFlowRate = std::abs(lHeatingLoad / (Cp_HW * HeatDeltaTemp));
-
-                    PlantUtilities::SetComponentFlowRate(
-                        state, lHotWaterMassFlowRate, this->HeatReturnNodeNum, this->HeatSupplyNodeNum, this->HWplantLoc);
->>>>>>> 64bbcf08
-
-                PlantUtilities::SetComponentFlowRate(state,
-                                                     lHotWaterMassFlowRate,
-                                                     this->HeatReturnNodeNum,
-                                                     this->HeatSupplyNodeNum,
-                                                     this->HWLoopNum,
-                                                     this->HWLoopSideNum,
-                                                     this->HWBranchNum,
-                                                     this->HWCompNum);
+
+                PlantUtilities::SetComponentFlowRate(
+                    state, lHotWaterMassFlowRate, this->HeatReturnNodeNum, this->HeatSupplyNodeNum, this->HWplantLoc);
 
             } else {
                 lHotWaterMassFlowRate = 0.0;
