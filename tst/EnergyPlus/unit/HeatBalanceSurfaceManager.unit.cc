--- conflicted
+++ resolved
@@ -2568,19 +2568,11 @@
 
     DataHeatBalance::Zone.allocate(DataGlobals::NumOfZones);
     DataSurfaces::Surface.allocate(DataSurfaces::TotSurfaces);
-<<<<<<< HEAD
     state.dataConstruction->Construct.allocate(DataHeatBalance::TotConstructs);
-    DataHeatBalSurface::VMULT.allocate(DataGlobals::NumOfZones);
+    DataHeatBalSurface::EnclSolVMULT.allocate(DataGlobals::NumOfZones);
     state.dataConstruction->Construct(1).TransDiff = 0.1;
-    DataHeatBalSurface::VMULT(1) = 1.0;
-    DataHeatBalSurface::VMULT(2) = 1.0;
-=======
-    dataConstruction.Construct.allocate(DataHeatBalance::TotConstructs);
-    DataHeatBalSurface::EnclSolVMULT.allocate(DataGlobals::NumOfZones);
-    dataConstruction.Construct(1).TransDiff = 0.1;
     DataHeatBalSurface::EnclSolVMULT(1) = 1.0;
     DataHeatBalSurface::EnclSolVMULT(2) = 1.0;
->>>>>>> ed7cef8e
 
     DataSurfaces::Surface(1).HeatTransSurf = true;
     DataSurfaces::Surface(1).Construction = 1;
@@ -3116,18 +3108,10 @@
     DataHeatBalSurface::InterZoneWindow = false;
     DataHeatBalance::ZoneBmSolFrIntWinsRep(1) = 10.0;
     DataEnvironment::SunIsUp = false;
-<<<<<<< HEAD
     InitIntSolarDistribution(state);
-    EXPECT_EQ(0.0, DataHeatBalance::IntBmIncInsSurfIntensRep(1));
+    EXPECT_EQ(0.0, DataHeatBalance::SurfIntBmIncInsSurfIntensRep(1));
     DataEnvironment::SunIsUp = true;
     InitIntSolarDistribution(state);
-    EXPECT_NEAR(1.666667, DataHeatBalance::IntBmIncInsSurfIntensRep(1), 0.00001);
-=======
-    InitIntSolarDistribution();
-    EXPECT_EQ(0.0, DataHeatBalance::SurfIntBmIncInsSurfIntensRep(1));
-    DataEnvironment::SunIsUp = true;
-    InitIntSolarDistribution();
     EXPECT_NEAR(1.666667, DataHeatBalance::SurfIntBmIncInsSurfIntensRep(1), 0.00001);
->>>>>>> ed7cef8e
 }
 } // namespace EnergyPlus