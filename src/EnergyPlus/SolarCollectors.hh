// EnergyPlus, Copyright (c) 1996-2022, The Board of Trustees of the University of Illinois,
// The Regents of the University of California, through Lawrence Berkeley National Laboratory
// (subject to receipt of any required approvals from the U.S. Dept. of Energy), Oak Ridge
// National Laboratory, managed by UT-Battelle, Alliance for Sustainable Energy, LLC, and other
// contributors. All rights reserved.
//
// NOTICE: This Software was developed under funding from the U.S. Department of Energy and the
// U.S. Government consequently retains certain rights. As such, the U.S. Government has been
// granted for itself and others acting on its behalf a paid-up, nonexclusive, irrevocable,
// worldwide license in the Software to reproduce, distribute copies to the public, prepare
// derivative works, and perform publicly and display publicly, and to permit others to do so.
//
// Redistribution and use in source and binary forms, with or without modification, are permitted
// provided that the following conditions are met:
//
// (1) Redistributions of source code must retain the above copyright notice, this list of
//     conditions and the following disclaimer.
//
// (2) Redistributions in binary form must reproduce the above copyright notice, this list of
//     conditions and the following disclaimer in the documentation and/or other materials
//     provided with the distribution.
//
// (3) Neither the name of the University of California, Lawrence Berkeley National Laboratory,
//     the University of Illinois, U.S. Dept. of Energy nor the names of its contributors may be
//     used to endorse or promote products derived from this software without specific prior
//     written permission.
//
// (4) Use of EnergyPlus(TM) Name. If Licensee (i) distributes the software in stand-alone form
//     without changes from the version obtained under this License, or (ii) Licensee makes a
//     reference solely to the software portion of its product, Licensee must refer to the
//     software as "EnergyPlus version X" software, where "X" is the version number Licensee
//     obtained under this License and may not use a different name for the software. Except as
//     specifically required in this Section (4), Licensee shall not use in a company name, a
//     product name, in advertising, publicity, or other promotional activities any name, trade
//     name, trademark, logo, or other designation of "EnergyPlus", "E+", "e+" or confusingly
//     similar designation, without the U.S. Department of Energy's prior written consent.
//
// THIS SOFTWARE IS PROVIDED BY THE COPYRIGHT HOLDERS AND CONTRIBUTORS "AS IS" AND ANY EXPRESS OR
// IMPLIED WARRANTIES, INCLUDING, BUT NOT LIMITED TO, THE IMPLIED WARRANTIES OF MERCHANTABILITY
// AND FITNESS FOR A PARTICULAR PURPOSE ARE DISCLAIMED. IN NO EVENT SHALL THE COPYRIGHT OWNER OR
// CONTRIBUTORS BE LIABLE FOR ANY DIRECT, INDIRECT, INCIDENTAL, SPECIAL, EXEMPLARY, OR
// CONSEQUENTIAL DAMAGES (INCLUDING, BUT NOT LIMITED TO, PROCUREMENT OF SUBSTITUTE GOODS OR
// SERVICES; LOSS OF USE, DATA, OR PROFITS; OR BUSINESS INTERRUPTION) HOWEVER CAUSED AND ON ANY
// THEORY OF LIABILITY, WHETHER IN CONTRACT, STRICT LIABILITY, OR TORT (INCLUDING NEGLIGENCE OR
// OTHERWISE) ARISING IN ANY WAY OUT OF THE USE OF THIS SOFTWARE, EVEN IF ADVISED OF THE
// POSSIBILITY OF SUCH DAMAGE.

#ifndef SolarCollectors_hh_INCLUDED
#define SolarCollectors_hh_INCLUDED

// ObjexxFCL Headers
#include <ObjexxFCL/Array1D.hh>
#include <ObjexxFCL/Optional.hh>

// EnergyPlus Headers
#include <EnergyPlus/DataGlobals.hh>
#include <EnergyPlus/EnergyPlus.hh>
#include <EnergyPlus/PlantComponent.hh>

namespace EnergyPlus {

// Forward declarations
struct EnergyPlusData;

namespace SolarCollectors {

    enum struct FluidEnum
    {
        WATER,
        AIR
    };

    enum struct TestTypeEnum
    {
        INLET,
        AVERAGE,
        OUTLET
    };

    enum struct TankTypeEnum
    {
        ICSRectangularTank
    };

    struct ParametersData
    {
        // Members
        std::string Name;                      // Name of solar collector parameters
        Real64 Area;                           // Gross area of collector (m2)
        FluidEnum TestFluid;                   // Test fluid (only WATER for now)
        Real64 TestMassFlowRate;               // Test volumetric flow rate (m3/s)
        TestTypeEnum TestType;                 // Test correlation type (INLET | AVERAGE | OUTLET)
        Real64 eff0;                           // Coefficient 1 of efficiency equation (Y-intercept)
        Real64 eff1;                           // Coefficient 2 of efficiency equation (1st order)
        Real64 eff2;                           // Coefficient 3 of efficiency equation (2nd order)
        Real64 iam1;                           // Coefficient 2 of incident angle modifier (1st order)
        Real64 iam2;                           // Coefficient 3 of incident angle modifier (2nd order)
        TankTypeEnum ICSType_Num;              // ICS collector type
        Real64 Volume;                         // collector water net volume (m3)
        Real64 SideHeight;                     // collector side height (m)
        Real64 ThermalMass;                    // thermal mass of the absorber plate (J/m2C)
        Real64 ULossSide;                      // heat loss conductance for collector side (W/m2C)
        Real64 ULossBottom;                    // heat loss conductance for collector bottom (W/m2C)
        Real64 AspectRatio;                    // collector aspect ratio (dimensionless)
        int NumOfCovers;                       // number of transparent collector covers
        Real64 CoverSpacing;                   // collector cover spacings (m)
        Array1D<Real64> RefractiveIndex;       // refractive idex of inner and outer covers (dimensionless)
        Array1D<Real64> ExtCoefTimesThickness; // extinction coefficient times thickness of covers (dimensionless)
        Array1D<Real64> EmissOfCover;          // emissivity of inner and outer covers (dimensionless)
        Real64 EmissOfAbsPlate;                // emissivity Of absorber plate (dimensionless)
        Real64 AbsorOfAbsPlate;                // absorptance of the absorber plate (dimensionless)

        // Default Constructor
        ParametersData()
            : Area(0.0), TestFluid(FluidEnum::WATER), TestMassFlowRate(0.0), TestType(TestTypeEnum::INLET), eff0(0.0), eff1(0.0), eff2(0.0),
              iam1(0.0), iam2(0.0), ICSType_Num(TankTypeEnum::ICSRectangularTank), Volume(0.0), SideHeight(0.0), ThermalMass(0.0), ULossSide(0.0),
              ULossBottom(0.0), AspectRatio(0.0), NumOfCovers(0), CoverSpacing(0.0), RefractiveIndex(2, 0.0), ExtCoefTimesThickness(2, 0.0),
              EmissOfCover(2, 0.0), EmissOfAbsPlate(0.0), AbsorOfAbsPlate(0.0)
        {
        }

        Real64 IAM(EnergyPlusData &state, Real64 IncidentAngle // Angle of incidence (radians)
        );
    };

    struct CollectorData : PlantComponent
    {
        // Members
<<<<<<< HEAD
        std::string Name;                   // Name of solar collector
        std::string BCType;                 // Boundary condition Type
        std::string OSCMName;               // OtherSideConditionsModel
        int VentCavIndex;                   // index of ventilated cavity object
        TankTypeEnum ICSType_Num;           // ICS collector type number
        DataPlant::PlantEquipmentType Type; // Plant Side Connection: 'Type' assigned in DataPlant
        PlantLocation plantLoc{};           // Water plant loop component location object
        bool Init;                          // Flag for initialization:  TRUE means do the init
        bool InitSizing;                    // Flag for initialization of plant sizing
        int Parameters;                     // Parameters object number
        int Surface;                        // Surface object number
        int InletNode;                      // Inlet node
        Real64 InletTemp;                   // Inlet temperature from plant (C)
        int OutletNode;                     // Outlet node
        Real64 OutletTemp;                  // Outlet temperature or stagnation temperature in the collector (C)
        Real64 MassFlowRate;                // Mass flow rate through the collector (kg/s)
        Real64 MassFlowRateMax;             // Maximum mass flow rate through the collector (kg/s)
        Real64 VolFlowRateMax;              // Maximum volumetric flow rate through the collector (m3/s)
        int ErrIndex;                       // Error index for recurring error
        int IterErrIndex;                   // Error index for recurring error (iteration - did not converge)
=======
        std::string Name;                         // Name of solar collector
        std::string BCType;                       // Boundary condition Type
        std::string OSCMName;                     // OtherSideConditionsModel
        int VentCavIndex;                         // index of ventilated cavity object
        TankTypeEnum ICSType_Num;                 // ICS collector type number
        DataPlant::PlantEquipmentType Type;       // Plant Side Connection: 'Type' assigned in DataPlant
        int WLoopNum;                             // Water plant loop index number
        DataPlant::LoopSideLocation WLoopSideNum; // Water plant loop side index
        int WLoopBranchNum;                       // Water plant loop branch index
        int WLoopCompNum;                         // Water plant loop component index
        bool Init;                                // Flag for initialization:  TRUE means do the init
        bool InitSizing;                          // Flag for initialization of plant sizing
        int Parameters;                           // Parameters object number
        int Surface;                              // Surface object number
        int InletNode;                            // Inlet node
        Real64 InletTemp;                         // Inlet temperature from plant (C)
        int OutletNode;                           // Outlet node
        Real64 OutletTemp;                        // Outlet temperature or stagnation temperature in the collector (C)
        Real64 MassFlowRate;                      // Mass flow rate through the collector (kg/s)
        Real64 MassFlowRateMax;                   // Maximum mass flow rate through the collector (kg/s)
        Real64 VolFlowRateMax;                    // Maximum volumetric flow rate through the collector (m3/s)
        int ErrIndex;                             // Error index for recurring error
        int IterErrIndex;                         // Error index for recurring error (iteration - did not converge)
>>>>>>> e9805f76
        // Report variables
        Real64 IncidentAngleModifier; // Net incident angle modifier
        Real64 Efficiency;            // Thermal efficiency of solar energy conversion
        Real64 Power;                 // Heat gain or loss to collector fluid (W)
        Real64 HeatGain;              // Heat gain to collector fluid (W)
        Real64 HeatLoss;              // Heat loss from collector fluid (W)
        Real64 Energy;                // Energy gained (or lost) to collector fluid (J)
        // Report variables
        Real64 HeatRate;           // Collector useful Heat gain rate [W]
        Real64 HeatEnergy;         // Collector useful Heat gain energy [J]
        Real64 StoredHeatRate;     // net heat gain or loss rate of the collector fluid [W]
        Real64 StoredHeatEnergy;   // net heat gain or loss energy of the collector fluid [J]
        Real64 HeatGainRate;       // Collector useful Heat gain rate [W]
        Real64 HeatGainEnergy;     // Collector useful Heat gain energy (J)
        Real64 HeatLossRate;       // collector useful heat loss rate [W]
        Real64 HeatLossEnergy;     // Collector useful Heat loss energy [J]
        Real64 SkinHeatLossRate;   // collector skin heat loss rate [W]
        Real64 CollHeatLossEnergy; // collector skin heat loss energy[J]
        Real64 TauAlpha;           // Transmittance-absorptance product total radiation
        Real64 UTopLoss;           // Over all top loss coefficient [W/m2.C]
        Real64 TempOfWater;        // average temperature of the collector water [C]
        Real64 TempOfAbsPlate;     // average temperature of the abs plate [C]
        Real64 TempOfInnerCover;   // temperature of the collector inner cover [C]
        Real64 TempOfOuterCover;   // temperature of the collector inner cover [C]
        // Data from elsewhere and calculated
        Real64 TauAlphaNormal;               // Transmittance-absorptance product normal radiation
        Real64 TauAlphaSkyDiffuse;           // Transmittance-absorptance product sky diffuse radiation
        Real64 TauAlphaGndDiffuse;           // Transmittance-absorptance product grn diffuse radiation
        Real64 TauAlphaBeam;                 // Transmittance-absorptance product beam radiation
        Array1D<Real64> CoversAbsSkyDiffuse; // sky diffuse solar absorptance of cover
        Array1D<Real64> CoversAbsGndDiffuse; // ground diffuse solar absorptance of cover
        Array1D<Real64> CoverAbs;            // solar rad weighted covers absorptance
        Real64 TimeElapsed;                  // Fraction of the current hour that has elapsed (h)
        // Saved in order to identify the beginning of a new system time
        Real64 UbLoss;                 // Over all bottom loss coefficient [W/m2C]
        Real64 UsLoss;                 // Over all side loss coefficient [W/m2C]
        Real64 AreaRatio;              // Side area to collector area ratio [-]
        Real64 RefSkyDiffInnerCover;   // Sky diffuse refl of inner cover (cover 1)
        Real64 RefGrnDiffInnerCover;   // ground diffuse refl of inner cover (cover 1)
        Real64 RefDiffInnerCover;      // diffuse reflectance of the inner cover (cover 1) from bottom
        Real64 SavedTempOfWater;       // water temp carried from time step to time step [C]
        Real64 SavedTempOfAbsPlate;    // abs plate temp carried from time step to time step [C]
        Real64 SavedTempOfInnerCover;  // inner cover temp carried from time step to time step [C]
        Real64 SavedTempOfOuterCover;  // outer cover temp carried from time step to time step [C]
        Real64 SavedTempCollectorOSCM; // Temperature of collector back from OSCM at previous time step [C]
        Real64 Length;                 // characteristic length of the abs plate
        Real64 TiltR2V;                // collector tilt angle from the vertical [degree]
        Real64 Tilt;                   // collector tilt angle from the horizontal [degree]
        Real64 CosTilt;                // cosine of colector tilt angle [-]
        Real64 SinTilt;                // sine of 1.8 times colector tilt angle [-]
        Real64 SideArea;               // weighted collector side area (m2)
        Real64 Area;                   // collector area (m2)
        Real64 Volume;                 // collector net volume (m3)
        bool OSCM_ON;                  // Boundary condition is OSCM
        bool InitICS;                  // used to initialize ICS variables only
        bool SetLoopIndexFlag;
        bool SetDiffRadFlag;

        // Default Constructor
        CollectorData()
<<<<<<< HEAD
            : VentCavIndex(0), ICSType_Num(TankTypeEnum::ICSRectangularTank), Type(DataPlant::PlantEquipmentType::Invalid), Init(true),
              InitSizing(true), Parameters(0), Surface(0), InletNode(0), InletTemp(0.0), OutletNode(0), OutletTemp(0.0), MassFlowRate(0.0),
              MassFlowRateMax(0.0), VolFlowRateMax(0.0), ErrIndex(0), IterErrIndex(0), IncidentAngleModifier(0.0), Efficiency(0.0), Power(0.0),
              HeatGain(0.0), HeatLoss(0.0), Energy(0.0), HeatRate(0.0), HeatEnergy(0.0), StoredHeatRate(0.0), StoredHeatEnergy(0.0),
              HeatGainRate(0.0), HeatGainEnergy(0.0), HeatLossRate(0.0), HeatLossEnergy(0.0), SkinHeatLossRate(0.0), CollHeatLossEnergy(0.0),
              TauAlpha(0.0), UTopLoss(0.0), TempOfWater(0.0), TempOfAbsPlate(0.0), TempOfInnerCover(0.0), TempOfOuterCover(0.0), TauAlphaNormal(0.0),
              TauAlphaSkyDiffuse(0.0), TauAlphaGndDiffuse(0.0), TauAlphaBeam(0.0), CoversAbsSkyDiffuse(2, 0.0), CoversAbsGndDiffuse(2, 0.0),
              CoverAbs(2, 0.0), TimeElapsed(0.0), UbLoss(0.0), UsLoss(0.0), AreaRatio(0.0), RefSkyDiffInnerCover(0.0), RefGrnDiffInnerCover(0.0),
=======
            : VentCavIndex(0), ICSType_Num(TankTypeEnum::ICSRectangularTank), Type(DataPlant::PlantEquipmentType::Invalid), WLoopNum(0),
              WLoopSideNum(DataPlant::LoopSideLocation::Invalid), WLoopBranchNum(0), WLoopCompNum(0), Init(true), InitSizing(true), Parameters(0),
              Surface(0), InletNode(0), InletTemp(0.0), OutletNode(0), OutletTemp(0.0), MassFlowRate(0.0), MassFlowRateMax(0.0), VolFlowRateMax(0.0),
              ErrIndex(0), IterErrIndex(0), IncidentAngleModifier(0.0), Efficiency(0.0), Power(0.0), HeatGain(0.0), HeatLoss(0.0), Energy(0.0),
              HeatRate(0.0), HeatEnergy(0.0), StoredHeatRate(0.0), StoredHeatEnergy(0.0), HeatGainRate(0.0), HeatGainEnergy(0.0), HeatLossRate(0.0),
              HeatLossEnergy(0.0), SkinHeatLossRate(0.0), CollHeatLossEnergy(0.0), TauAlpha(0.0), UTopLoss(0.0), TempOfWater(0.0),
              TempOfAbsPlate(0.0), TempOfInnerCover(0.0), TempOfOuterCover(0.0), TauAlphaNormal(0.0), TauAlphaSkyDiffuse(0.0),
              TauAlphaGndDiffuse(0.0), TauAlphaBeam(0.0), CoversAbsSkyDiffuse(2, 0.0), CoversAbsGndDiffuse(2, 0.0), CoverAbs(2, 0.0),
              TimeElapsed(0.0), UbLoss(0.0), UsLoss(0.0), AreaRatio(0.0), RefSkyDiffInnerCover(0.0), RefGrnDiffInnerCover(0.0),
>>>>>>> e9805f76
              RefDiffInnerCover(0.0), SavedTempOfWater(0.0), SavedTempOfAbsPlate(0.0), SavedTempOfInnerCover(0.0), SavedTempOfOuterCover(0.0),
              SavedTempCollectorOSCM(0.0), Length(1.0), TiltR2V(0.0), Tilt(0.0), CosTilt(0.0), SinTilt(0.0), SideArea(0.0), Area(0.0), Volume(0.0),
              OSCM_ON(false), InitICS(false), SetLoopIndexFlag(true), SetDiffRadFlag(true)
        {
        }

        static PlantComponent *factory(EnergyPlusData &state, std::string const &objectName);

        void setupOutputVars(EnergyPlusData &state);

        void initialize(EnergyPlusData &state);

        void simulate([[maybe_unused]] EnergyPlusData &state,
                      const PlantLocation &calledFromLocation,
                      bool FirstHVACIteration,
                      Real64 &CurLoad,
                      bool RunFlag) override;

        void CalcTransRefAbsOfCover(EnergyPlusData &state,
                                    Real64 IncidentAngle,              // Angle of incidence (radians)
                                    Real64 &TransSys,                  // cover system solar transmittance
                                    Real64 &ReflSys,                   // cover system solar reflectance
                                    Real64 &AbsCover1,                 // Inner cover solar absorbtance
                                    Real64 &AbsCover2,                 // Outer cover solar absorbtance
                                    Optional_bool_const InOUTFlag = _, // flag for calc. diffuse solar refl of cover from inside out
                                    Optional<Real64> RefSysDiffuse = _ // cover system solar reflectance from inner to outer cover
        );

        void CalcSolarCollector(EnergyPlusData &state);

        void CalcICSSolarCollector(EnergyPlusData &state);

        void CalcTransAbsorProduct(EnergyPlusData &state, Real64 IncidAngle);

        void CalcHeatTransCoeffAndCoverTemp(EnergyPlusData &state);

        static void ICSCollectorAnalyticalSolution(EnergyPlusData &state,
                                                   Real64 SecInTimeStep,     // seconds in a time step
                                                   Real64 a1,                // coefficient of ODE for Tp
                                                   Real64 a2,                // coefficient of ODE for Tp
                                                   Real64 a3,                // coefficient of ODE for Tp
                                                   Real64 b1,                // coefficient of ODE for TW
                                                   Real64 b2,                // coefficient of ODE for TW
                                                   Real64 b3,                // coefficient of ODE for TW
                                                   Real64 TempAbsPlateOld,   // absorber plate temperature at previous time step [C]
                                                   Real64 TempWaterOld,      // collector water temperature at previous time step [C]
                                                   Real64 &TempAbsPlate,     // absorber plate temperature at current time step [C]
                                                   Real64 &TempWater,        // collector water temperature at current time step [C]
                                                   bool AbsorberPlateHasMass // flag for absorber thermal mass
        );

        static Real64 CalcConvCoeffBetweenPlates(Real64 TempSurf1, // temperature of surface 1
                                                 Real64 TempSurf2, // temperature of surface 1
                                                 Real64 AirGap,    // characteristic length [m]
                                                 Real64 CosTilt,   // cosine of surface tilt angle relative to the horizontal
                                                 Real64 SinTilt    // sine of surface tilt angle relative to the horizontal
        );

        static Real64 CalcConvCoeffAbsPlateAndWater(EnergyPlusData &state,
                                                    Real64 TAbsorber, // temperature of absorber plate [C]
                                                    Real64 TWater,    // temperature of water [C]
                                                    Real64 Lc,        // characteristic length [m]
                                                    Real64 TiltR2V    // collector tilt angle relative to the vertical [degree]
        );

        static void GetExtVentedCavityIndex(EnergyPlusData &state, int SurfacePtr, int &VentCavIndex);

        void update(EnergyPlusData &state);

        void report(EnergyPlusData &state);

        void oneTimeInit_new(EnergyPlusData &state) override;

        void oneTimeInit(EnergyPlusData &state) override;
    };

    void GetSolarCollectorInput(EnergyPlusData &state);

} // namespace SolarCollectors

struct SolarCollectorsData : BaseGlobalStruct
{

    Array1D_bool CheckEquipName;
    int NumOfCollectors = 0;
    int NumOfParameters = 0;
    bool GetInputFlag = true;

    Array1D<SolarCollectors::ParametersData> Parameters;
    Array1D<SolarCollectors::CollectorData> Collector;
    std::unordered_map<std::string, std::string> UniqueParametersNames;
    std::unordered_map<std::string, std::string> UniqueCollectorNames;

    void clear_state() override
    {
        NumOfCollectors = 0;
        NumOfParameters = 0;
        GetInputFlag = true;
        Parameters.deallocate();
        Collector.deallocate();
        UniqueCollectorNames.clear();
        UniqueParametersNames.clear();
    }

    // Default Constructor
    SolarCollectorsData() = default;
};
} // namespace EnergyPlus

#endif<|MERGE_RESOLUTION|>--- conflicted
+++ resolved
@@ -126,38 +126,13 @@
     struct CollectorData : PlantComponent
     {
         // Members
-<<<<<<< HEAD
-        std::string Name;                   // Name of solar collector
-        std::string BCType;                 // Boundary condition Type
-        std::string OSCMName;               // OtherSideConditionsModel
-        int VentCavIndex;                   // index of ventilated cavity object
-        TankTypeEnum ICSType_Num;           // ICS collector type number
-        DataPlant::PlantEquipmentType Type; // Plant Side Connection: 'Type' assigned in DataPlant
-        PlantLocation plantLoc{};           // Water plant loop component location object
-        bool Init;                          // Flag for initialization:  TRUE means do the init
-        bool InitSizing;                    // Flag for initialization of plant sizing
-        int Parameters;                     // Parameters object number
-        int Surface;                        // Surface object number
-        int InletNode;                      // Inlet node
-        Real64 InletTemp;                   // Inlet temperature from plant (C)
-        int OutletNode;                     // Outlet node
-        Real64 OutletTemp;                  // Outlet temperature or stagnation temperature in the collector (C)
-        Real64 MassFlowRate;                // Mass flow rate through the collector (kg/s)
-        Real64 MassFlowRateMax;             // Maximum mass flow rate through the collector (kg/s)
-        Real64 VolFlowRateMax;              // Maximum volumetric flow rate through the collector (m3/s)
-        int ErrIndex;                       // Error index for recurring error
-        int IterErrIndex;                   // Error index for recurring error (iteration - did not converge)
-=======
         std::string Name;                         // Name of solar collector
         std::string BCType;                       // Boundary condition Type
         std::string OSCMName;                     // OtherSideConditionsModel
         int VentCavIndex;                         // index of ventilated cavity object
         TankTypeEnum ICSType_Num;                 // ICS collector type number
         DataPlant::PlantEquipmentType Type;       // Plant Side Connection: 'Type' assigned in DataPlant
-        int WLoopNum;                             // Water plant loop index number
-        DataPlant::LoopSideLocation WLoopSideNum; // Water plant loop side index
-        int WLoopBranchNum;                       // Water plant loop branch index
-        int WLoopCompNum;                         // Water plant loop component index
+        PlantLocation plantLoc{};           // Water plant loop component location object
         bool Init;                                // Flag for initialization:  TRUE means do the init
         bool InitSizing;                          // Flag for initialization of plant sizing
         int Parameters;                           // Parameters object number
@@ -171,7 +146,6 @@
         Real64 VolFlowRateMax;                    // Maximum volumetric flow rate through the collector (m3/s)
         int ErrIndex;                             // Error index for recurring error
         int IterErrIndex;                         // Error index for recurring error (iteration - did not converge)
->>>>>>> e9805f76
         // Report variables
         Real64 IncidentAngleModifier; // Net incident angle modifier
         Real64 Efficiency;            // Thermal efficiency of solar energy conversion
@@ -232,7 +206,6 @@
 
         // Default Constructor
         CollectorData()
-<<<<<<< HEAD
             : VentCavIndex(0), ICSType_Num(TankTypeEnum::ICSRectangularTank), Type(DataPlant::PlantEquipmentType::Invalid), Init(true),
               InitSizing(true), Parameters(0), Surface(0), InletNode(0), InletTemp(0.0), OutletNode(0), OutletTemp(0.0), MassFlowRate(0.0),
               MassFlowRateMax(0.0), VolFlowRateMax(0.0), ErrIndex(0), IterErrIndex(0), IncidentAngleModifier(0.0), Efficiency(0.0), Power(0.0),
@@ -241,17 +214,6 @@
               TauAlpha(0.0), UTopLoss(0.0), TempOfWater(0.0), TempOfAbsPlate(0.0), TempOfInnerCover(0.0), TempOfOuterCover(0.0), TauAlphaNormal(0.0),
               TauAlphaSkyDiffuse(0.0), TauAlphaGndDiffuse(0.0), TauAlphaBeam(0.0), CoversAbsSkyDiffuse(2, 0.0), CoversAbsGndDiffuse(2, 0.0),
               CoverAbs(2, 0.0), TimeElapsed(0.0), UbLoss(0.0), UsLoss(0.0), AreaRatio(0.0), RefSkyDiffInnerCover(0.0), RefGrnDiffInnerCover(0.0),
-=======
-            : VentCavIndex(0), ICSType_Num(TankTypeEnum::ICSRectangularTank), Type(DataPlant::PlantEquipmentType::Invalid), WLoopNum(0),
-              WLoopSideNum(DataPlant::LoopSideLocation::Invalid), WLoopBranchNum(0), WLoopCompNum(0), Init(true), InitSizing(true), Parameters(0),
-              Surface(0), InletNode(0), InletTemp(0.0), OutletNode(0), OutletTemp(0.0), MassFlowRate(0.0), MassFlowRateMax(0.0), VolFlowRateMax(0.0),
-              ErrIndex(0), IterErrIndex(0), IncidentAngleModifier(0.0), Efficiency(0.0), Power(0.0), HeatGain(0.0), HeatLoss(0.0), Energy(0.0),
-              HeatRate(0.0), HeatEnergy(0.0), StoredHeatRate(0.0), StoredHeatEnergy(0.0), HeatGainRate(0.0), HeatGainEnergy(0.0), HeatLossRate(0.0),
-              HeatLossEnergy(0.0), SkinHeatLossRate(0.0), CollHeatLossEnergy(0.0), TauAlpha(0.0), UTopLoss(0.0), TempOfWater(0.0),
-              TempOfAbsPlate(0.0), TempOfInnerCover(0.0), TempOfOuterCover(0.0), TauAlphaNormal(0.0), TauAlphaSkyDiffuse(0.0),
-              TauAlphaGndDiffuse(0.0), TauAlphaBeam(0.0), CoversAbsSkyDiffuse(2, 0.0), CoversAbsGndDiffuse(2, 0.0), CoverAbs(2, 0.0),
-              TimeElapsed(0.0), UbLoss(0.0), UsLoss(0.0), AreaRatio(0.0), RefSkyDiffInnerCover(0.0), RefGrnDiffInnerCover(0.0),
->>>>>>> e9805f76
               RefDiffInnerCover(0.0), SavedTempOfWater(0.0), SavedTempOfAbsPlate(0.0), SavedTempOfInnerCover(0.0), SavedTempOfOuterCover(0.0),
               SavedTempCollectorOSCM(0.0), Length(1.0), TiltR2V(0.0), Tilt(0.0), CosTilt(0.0), SinTilt(0.0), SideArea(0.0), Area(0.0), Volume(0.0),
               OSCM_ON(false), InitICS(false), SetLoopIndexFlag(true), SetDiffRadFlag(true)
