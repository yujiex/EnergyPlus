--- conflicted
+++ resolved
@@ -228,155 +228,6 @@
     // PURPOSE OF THIS FUNCTION:
     // Shows the resource type character string, given the resource type numeric.
 
-<<<<<<< HEAD
-    {
-        auto const SELECT_CASE_var(ResourceTypeNum);
-
-        if (SELECT_CASE_var == ResourceType::Electricity) {
-            return "Electricity";
-
-        } else if (SELECT_CASE_var == ResourceType::Natural_Gas) {
-            return "NaturalGas";
-
-        } else if (SELECT_CASE_var == ResourceType::Gasoline) {
-            return "Gasoline";
-
-        } else if (SELECT_CASE_var == ResourceType::Diesel) {
-            return "Diesel";
-
-        } else if (SELECT_CASE_var == ResourceType::Coal) {
-            return "Coal";
-
-        } else if (SELECT_CASE_var == ResourceType::FuelOil_1) {
-            return "FuelOilNo1";
-
-        } else if (SELECT_CASE_var == ResourceType::FuelOil_2) {
-            return "FuelOilNo2";
-
-        } else if (SELECT_CASE_var == ResourceType::Propane) {
-            return "Propane";
-
-        } else if (SELECT_CASE_var == ResourceType::OtherFuel1) {
-            return "OtherFuel1";
-
-        } else if (SELECT_CASE_var == ResourceType::OtherFuel2) {
-            return "OtherFuel2";
-
-        } else if (SELECT_CASE_var == ResourceType::Water) {
-            return "Water";
-
-        } else if (SELECT_CASE_var == ResourceType::OnSiteWater) {
-            return "OnSiteWater";
-
-        } else if (SELECT_CASE_var == ResourceType::MainsWater) {
-            return "MainsWater";
-
-        } else if (SELECT_CASE_var == ResourceType::RainWater) {
-            return "RainWater";
-
-        } else if (SELECT_CASE_var == ResourceType::Condensate) {
-            return "Condensate";
-
-        } else if (SELECT_CASE_var == ResourceType::WellWater) {
-            return "WellWater";
-
-        } else if (SELECT_CASE_var == ResourceType::EnergyTransfer) {
-            return "EnergyTransfer";
-
-        } else if (SELECT_CASE_var == ResourceType::Steam) {
-            return "Steam";
-
-        } else if (SELECT_CASE_var == ResourceType::DistrictCooling) {
-            return "DistrictCooling";
-
-        } else if (SELECT_CASE_var == ResourceType::DistrictHeating) {
-            return "DistrictHeating";
-
-        } else if (SELECT_CASE_var == ResourceType::DistrictHeatingSteam) {
-            return "DistrictHeatingSteam";
-
-        } else if (SELECT_CASE_var == ResourceType::ElectricityProduced) {
-            return "ElectricityProduced";
-
-        } else if (SELECT_CASE_var == ResourceType::ElectricityPurchased) {
-            return "ElectricityPurchased";
-
-        } else if (SELECT_CASE_var == ResourceType::ElectricitySurplusSold) {
-            return "ElectricitySurplusSold";
-
-        } else if (SELECT_CASE_var == ResourceType::ElectricityNet) {
-            return "ElectricityNet";
-
-        } else if (SELECT_CASE_var == ResourceType::SolarWater) {
-            return "SolarWater";
-
-        } else if (SELECT_CASE_var == ResourceType::SolarAir) {
-            return "SolarAir";
-
-        } else if (SELECT_CASE_var == ResourceType::SO2) {
-            return "SO2";
-
-        } else if (SELECT_CASE_var == ResourceType::NOx) {
-            return "NOx";
-
-        } else if (SELECT_CASE_var == ResourceType::N2O) {
-            return "N2O";
-
-        } else if (SELECT_CASE_var == ResourceType::PM) {
-            return "PM";
-
-        } else if (SELECT_CASE_var == ResourceType::PM2_5) {
-            return "PM2.5";
-
-        } else if (SELECT_CASE_var == ResourceType::PM10) {
-            return "PM10";
-
-        } else if (SELECT_CASE_var == ResourceType::CO) {
-            return "CO";
-
-        } else if (SELECT_CASE_var == ResourceType::CO2) {
-            return "CO2";
-
-        } else if (SELECT_CASE_var == ResourceType::CH4) {
-            return "CH4";
-
-        } else if (SELECT_CASE_var == ResourceType::NH3) {
-            return "NH3";
-
-        } else if (SELECT_CASE_var == ResourceType::NMVOC) {
-            return "NMVOC";
-
-        } else if (SELECT_CASE_var == ResourceType::Hg) {
-            return "Hg";
-
-        } else if (SELECT_CASE_var == ResourceType::Pb) {
-            return "Pb";
-
-        } else if (SELECT_CASE_var == ResourceType::NuclearHigh) {
-            return "Nuclear High";
-
-        } else if (SELECT_CASE_var == ResourceType::NuclearLow) {
-            return "Nuclear Low";
-
-        } else if (SELECT_CASE_var == ResourceType::WaterEnvironmentalFactors) {
-            return "WaterEnvironmentalFactors";
-
-        } else if (SELECT_CASE_var == ResourceType::CarbonEquivalent) {
-            return "Carbon Equivalent";
-
-        } else if (SELECT_CASE_var == ResourceType::Source) {
-            return "Source";
-
-        } else if (SELECT_CASE_var == ResourceType::PlantLoopHeatingDemand) {
-            return "PlantLoopHeatingDemand";
-
-        } else if (SELECT_CASE_var == ResourceType::PlantLoopCoolingDemand) {
-            return "PlantLoopCoolingDemand";
-
-        } else {
-            return "Unknown";
-        }
-=======
     switch (ResourceTypeNum) {
     case ResourceType::Electricity: {
         return "Electricity";
@@ -438,6 +289,9 @@
     case ResourceType::DistrictHeating: {
         return "DistrictHeating";
     } break;
+    case ResourceType::DistrictHeatingSteam: {
+        return "DistrictHeatingSteam";
+    } break;
     case ResourceType::ElectricityProduced: {
         return "ElectricityProduced";
     } break;
@@ -519,7 +373,6 @@
     default: {
         return "Unknown";
     } break;
->>>>>>> e4ab80a5
     }
 }
 
