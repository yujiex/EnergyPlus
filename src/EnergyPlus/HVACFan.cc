// EnergyPlus, Copyright (c) 1996-2020, The Board of Trustees of the University of Illinois,
// The Regents of the University of California, through Lawrence Berkeley National Laboratory
// (subject to receipt of any required approvals from the U.S. Dept. of Energy), Oak Ridge
// National Laboratory, managed by UT-Battelle, Alliance for Sustainable Energy, LLC, and other
// contributors. All rights reserved.
//
// NOTICE: This Software was developed under funding from the U.S. Department of Energy and the
// U.S. Government consequently retains certain rights. As such, the U.S. Government has been
// granted for itself and others acting on its behalf a paid-up, nonexclusive, irrevocable,
// worldwide license in the Software to reproduce, distribute copies to the public, prepare
// derivative works, and perform publicly and display publicly, and to permit others to do so.
//
// Redistribution and use in source and binary forms, with or without modification, are permitted
// provided that the following conditions are met:
//
// (1) Redistributions of source code must retain the above copyright notice, this list of
//     conditions and the following disclaimer.
//
// (2) Redistributions in binary form must reproduce the above copyright notice, this list of
//     conditions and the following disclaimer in the documentation and/or other materials
//     provided with the distribution.
//
// (3) Neither the name of the University of California, Lawrence Berkeley National Laboratory,
//     the University of Illinois, U.S. Dept. of Energy nor the names of its contributors may be
//     used to endorse or promote products derived from this software without specific prior
//     written permission.
//
// (4) Use of EnergyPlus(TM) Name. If Licensee (i) distributes the software in stand-alone form
//     without changes from the version obtained under this License, or (ii) Licensee makes a
//     reference solely to the software portion of its product, Licensee must refer to the
//     software as "EnergyPlus version X" software, where "X" is the version number Licensee
//     obtained under this License and may not use a different name for the software. Except as
//     specifically required in this Section (4), Licensee shall not use in a company name, a
//     product name, in advertising, publicity, or other promotional activities any name, trade
//     name, trademark, logo, or other designation of "EnergyPlus", "E+", "e+" or confusingly
//     similar designation, without the U.S. Department of Energy's prior written consent.
//
// THIS SOFTWARE IS PROVIDED BY THE COPYRIGHT HOLDERS AND CONTRIBUTORS "AS IS" AND ANY EXPRESS OR
// IMPLIED WARRANTIES, INCLUDING, BUT NOT LIMITED TO, THE IMPLIED WARRANTIES OF MERCHANTABILITY
// AND FITNESS FOR A PARTICULAR PURPOSE ARE DISCLAIMED. IN NO EVENT SHALL THE COPYRIGHT OWNER OR
// CONTRIBUTORS BE LIABLE FOR ANY DIRECT, INDIRECT, INCIDENTAL, SPECIAL, EXEMPLARY, OR
// CONSEQUENTIAL DAMAGES (INCLUDING, BUT NOT LIMITED TO, PROCUREMENT OF SUBSTITUTE GOODS OR
// SERVICES; LOSS OF USE, DATA, OR PROFITS; OR BUSINESS INTERRUPTION) HOWEVER CAUSED AND ON ANY
// THEORY OF LIABILITY, WHETHER IN CONTRACT, STRICT LIABILITY, OR TORT (INCLUDING NEGLIGENCE OR
// OTHERWISE) ARISING IN ANY WAY OUT OF THE USE OF THIS SOFTWARE, EVEN IF ADVISED OF THE
// POSSIBILITY OF SUCH DAMAGE.

// EnergyPlus Headers
#include <EnergyPlus/BranchNodeConnections.hh>
#include <EnergyPlus/CurveManager.hh>
#include <EnergyPlus/DataAirLoop.hh>
#include <EnergyPlus/DataContaminantBalance.hh>
#include <EnergyPlus/DataEnvironment.hh>
#include <EnergyPlus/DataGlobals.hh>
#include <EnergyPlus/DataHVACGlobals.hh>
#include <EnergyPlus/DataHeatBalance.hh>
#include <EnergyPlus/DataLoopNode.hh>
#include <EnergyPlus/DataPrecisionGlobals.hh>
#include <EnergyPlus/DataSizing.hh>
#include <EnergyPlus/EMSManager.hh>
#include <EnergyPlus/EnergyPlus.hh>
#include <EnergyPlus/Fans.hh> // used for fault model routine CalFaultyFanAirFlowReduction
#include <EnergyPlus/FaultsManager.hh>
#include <EnergyPlus/General.hh>
#include <EnergyPlus/Data/EnergyPlusData.hh>
#include <EnergyPlus/HVACFan.hh>
#include <EnergyPlus/HeatBalanceInternalHeatGains.hh>
#include <EnergyPlus/InputProcessing/InputProcessor.hh>
#include <EnergyPlus/NodeInputManager.hh>
#include <EnergyPlus/OutputProcessor.hh>
#include <EnergyPlus/OutputReportPredefined.hh>
#include <EnergyPlus/Psychrometrics.hh>
#include <EnergyPlus/ReportSizingManager.hh>
#include <EnergyPlus/ScheduleManager.hh>
#include <ObjexxFCL/Optional.hh>

namespace EnergyPlus {

namespace HVACFan {

    std::vector<std::unique_ptr<FanSystem>> fanObjs;

    void clearHVACFanObjects()
    {
        fanObjs.clear();
    }

    int getFanObjectVectorIndex(       // lookup vector index for fan object name in object array EnergyPlus::HVACFan::fanObjs
        std::string const &objectName, // IDF name in input
        bool const ErrorCheck)
    {
        int index = -1;
        bool found = false;
        for (std::size_t loop = 0; loop < fanObjs.size(); ++loop) {
            if (objectName == fanObjs[loop]->name) {
                if (!found) {
                    index = loop;
                    found = true;
                } else { // found duplicate
                    // TODO throw warning?
                    index = -1;
                    ShowSevereError("getFanObjectVectorIndex: Found duplicate Fan:SystemModel inputs of name =" + objectName + ". Check inputs");
                }
            }
        }
        if (!found && ErrorCheck) {
            ShowSevereError("getFanObjectVectorIndex: did not find Fan:SystemModel name =" + objectName + ". Check inputs");
        }
        return index;
    }

    bool checkIfFanNameIsAFanSystem( // look up to see if input contains a Fan:SystemModel with the name (for use before object construction
        std::string const &objectName)
    {

        int testNum = inputProcessor->getObjectItemNum("Fan:SystemModel", objectName);
        if (testNum > 0) {
            return true;
        } else {
            return false;
        }
    }

    void FanSystem::simulate(EnergyPlusData &state, 
        Optional<Real64 const> flowFraction, // when used, this directs the fan to set the flow at this flow fraction = current flow/ max design flow
                                             // rate.  It is not exactly the same as the legacy speed ratio that was used with SimulateFanComponents.
        Optional_bool_const zoneCompTurnFansOn,  // can be used as turn fans ON signal from ZoneHVAC component
        Optional_bool_const zoneCompTurnFansOff, // can be used as turn Fans OFF signal from ZoneHVAC component
        Optional<Real64 const>
            pressureRise, // Pressure difference to use for DeltaPress, for rating DX coils at a different pressure without entire duct system
        Optional<Real64 const> massFlowRate1,    // Mass flow rate in operating mode 1 [kg/s]
        Optional<Real64 const> runTimeFraction1, // Run time fraction in operating mode 1
        Optional<Real64 const> massFlowRate2,    // Mass flow rate in operating mode 2 [kg/s]
        Optional<Real64 const> runTimeFraction2, // Run time fraction in opearating mode 2
        Optional<Real64 const> pressureRise2     // Pressure difference for operating mode 2
    )
    {

        m_objTurnFansOn = false;
        m_objTurnFansOff = false;

        init(state);

        if (m_objSizingFlag) {
            return; // can't run calculations until sizing is completed
        }

        if (present(zoneCompTurnFansOn) && present(zoneCompTurnFansOff)) {
            // Set module-level logic flags equal to ZoneCompTurnFansOn and ZoneCompTurnFansOff values passed into this routine
            // for ZoneHVAC components with system availability managers defined.
            // The module-level flags get used in the other subroutines (e.g., SimSimpleFan,SimVariableVolumeFan and SimOnOffFan)
            m_objTurnFansOn = zoneCompTurnFansOn;
            m_objTurnFansOff = zoneCompTurnFansOff;
        } else {
            // Set module-level logic flags equal to the global LocalTurnFansOn and LocalTurnFansOff variables for all other cases.
            m_objTurnFansOn = DataHVACGlobals::TurnFansOn;
            m_objTurnFansOff = DataHVACGlobals::TurnFansOff;
        }
        if (present(pressureRise) && present(massFlowRate1) && present(runTimeFraction1) && present(massFlowRate2) && present(runTimeFraction2) &&
            present(pressureRise2)) {
            Real64 flowRatio1 = massFlowRate1 / m_maxAirMassFlowRate;
            Real64 flowRatio2 = massFlowRate2 / m_maxAirMassFlowRate;
            calcSimpleSystemFan(_, pressureRise, flowRatio1, runTimeFraction1, flowRatio2, runTimeFraction2, pressureRise2);
        } else if (!present(pressureRise) && present(massFlowRate1) && present(runTimeFraction1) && present(massFlowRate2) &&
                   present(runTimeFraction2) && !present(pressureRise2)) {
            Real64 flowRatio1 = massFlowRate1 / m_maxAirMassFlowRate;
            Real64 flowRatio2 = massFlowRate2 / m_maxAirMassFlowRate;
            calcSimpleSystemFan(flowFraction, _, flowRatio1, runTimeFraction1, flowRatio2, runTimeFraction2, _);
        } else if (present(pressureRise) && present(flowFraction)) {
            calcSimpleSystemFan(flowFraction, pressureRise, _, _, _, _, _);
        } else if (present(pressureRise) && !present(flowFraction)) {
            calcSimpleSystemFan(_, pressureRise, _, _, _, _, _);
        } else if (!present(pressureRise) && present(flowFraction)) {
            calcSimpleSystemFan(flowFraction, _, _, _, _, _, _);
        } else {
            calcSimpleSystemFan(_, _, _, _, _, _, _);
        }

        update();

        report();
    }

    void FanSystem::init(EnergyPlusData &state)
    {
        if (!DataGlobals::SysSizingCalc && m_objSizingFlag) {
            set_size(state);
            m_objSizingFlag = false;
        }

        if (DataGlobals::BeginEnvrnFlag && m_objEnvrnFlag) {

            // Currently, fan does not force minimum mass flow, only used for power calculation
            // m_minAirFlowRate = designAirVolFlowRate * m_minPowerFlowFrac;
            // m_minAirMassFlowRate = m_minAirFlowRate * m_rhoAirStdInit;

            // Init the Node Control variables
            DataLoopNode::Node(outletNodeNum).MassFlowRateMax = m_maxAirMassFlowRate;
            // Currently, fan does not force minimum mass flow, only used for power calculation
            // DataLoopNode::Node( outletNodeNum ).MassFlowRateMin = m_minAirMassFlowRate;

            // Initialize all report variables to a known state at beginning of simulation
            m_fanPower = 0.0;
            m_deltaTemp = 0.0;
            m_powerLossToAir = 0.0;
            m_fanEnergy = 0.0;
            for (auto loop = 0; loop < m_numSpeeds; ++loop) {
                m_fanRunTimeFractionAtSpeed[loop] = 0.0;
            }
            m_objEnvrnFlag = false;
        }

        if (!DataGlobals::BeginEnvrnFlag) {
            m_objEnvrnFlag = true;
        }

        m_massFlowRateMaxAvail = min(DataLoopNode::Node(outletNodeNum).MassFlowRateMax, DataLoopNode::Node(inletNodeNum).MassFlowRateMaxAvail);
        m_massFlowRateMinAvail = min(max(DataLoopNode::Node(outletNodeNum).MassFlowRateMin, DataLoopNode::Node(inletNodeNum).MassFlowRateMinAvail),
                                     DataLoopNode::Node(inletNodeNum).MassFlowRateMaxAvail);

        // Load the node data in this section for the component simulation
        // First need to make sure that the MassFlowRate is between the max and min avail.
        m_inletAirMassFlowRate = min(DataLoopNode::Node(inletNodeNum).MassFlowRate, m_massFlowRateMaxAvail);
        m_inletAirMassFlowRate = max(m_inletAirMassFlowRate, m_massFlowRateMinAvail);

        // Then set the other conditions
        m_inletAirTemp = DataLoopNode::Node(inletNodeNum).Temp;
        m_inletAirHumRat = DataLoopNode::Node(inletNodeNum).HumRat;
        m_inletAirEnthalpy = DataLoopNode::Node(inletNodeNum).Enthalpy;
    }

    void FanSystem::set_size(EnergyPlusData &state)
    {
        std::string static const routineName = "FanSystem::set_size ";

        Real64 tempFlow = designAirVolFlowRate;
        bool bPRINT = true;
        DataSizing::DataAutosizable = true;
        DataSizing::DataEMSOverrideON = m_maxAirFlowRateEMSOverrideOn;
        DataSizing::DataEMSOverride = m_maxAirFlowRateEMSOverrideValue;
        ReportSizingManager::RequestSizing(state,
            m_fanType, name, DataHVACGlobals::SystemAirflowSizing, "Design Maximum Air Flow Rate [m3/s]", tempFlow, bPRINT, routineName);
        designAirVolFlowRate = tempFlow;
        DataSizing::DataAutosizable = true;
        DataSizing::DataEMSOverrideON = false;
        DataSizing::DataEMSOverride = 0.0;

        if (m_designElecPowerWasAutosized) {

            switch (m_powerSizingMethod) {

            case PowerSizingMethod::powerPerFlow: {
                designElecPower = designAirVolFlowRate * m_elecPowerPerFlowRate;
                break;
            }
            case PowerSizingMethod::powerPerFlowPerPressure: {
                designElecPower = designAirVolFlowRate * deltaPress * m_elecPowerPerFlowRatePerPressure;
                break;
            }
            case PowerSizingMethod::totalEfficiencyAndPressure: {
                designElecPower = designAirVolFlowRate * deltaPress / m_fanTotalEff;
                break;
            }
            case PowerSizingMethod::powerSizingMethodNotSet: {
                // do nothing
                break;
            }

            } // end switch

            // report design power
            ReportSizingManager::ReportSizingOutput(m_fanType, name, "Design Electric Power Consumption [W]", designElecPower);

        } // end if power was autosized

        m_rhoAirStdInit = DataEnvironment::StdRhoAir;
        m_maxAirMassFlowRate = designAirVolFlowRate * m_rhoAirStdInit;

        // calculate total fan system efficiency at design, else set to 1 to avoid div by zero
        if (designElecPower > 0.0) {
            m_fanTotalEff = designAirVolFlowRate * deltaPress / designElecPower;
        } else{
            m_fanTotalEff = 1.0;
        }

        if (speedControl == SpeedControlMethod::Discrete && m_numSpeeds > 1) { // set up values at speeds
            m_massFlowAtSpeed.resize(m_numSpeeds, 0.0);
            m_totEfficAtSpeed.resize(m_numSpeeds, 0.0);
            for (auto loop = 0; loop < m_numSpeeds; ++loop) {
                m_massFlowAtSpeed[loop] = m_maxAirMassFlowRate * m_flowFractionAtSpeed[loop];
                if (m_powerFractionInputAtSpeed[loop]) { // use speed power fraction
                    if (designElecPower > 0.0) {
                        m_totEfficAtSpeed[loop] =
                            m_flowFractionAtSpeed[loop] * designAirVolFlowRate * deltaPress / (designElecPower * m_powerFractionAtSpeed[loop]);
                    }
                    else {
                        m_totEfficAtSpeed[loop] = 1.0;
                    }
                } else { // use power curve
                    m_totEfficAtSpeed[loop] =
                        m_flowFractionAtSpeed[loop] * designAirVolFlowRate * deltaPress /
                        (designElecPower * CurveManager::CurveValue(powerModFuncFlowFractionCurveIndex, m_flowFractionAtSpeed[loop]));
                    m_powerFractionAtSpeed[loop] = CurveManager::CurveValue(powerModFuncFlowFractionCurveIndex, m_flowFractionAtSpeed[loop]);
                }
            }
        }
        Real64 rhoAir = Psychrometrics::PsyRhoAirFnPbTdbW(DataLoopNode::Node(inletNodeNum).Press, m_inletAirTemp, m_inletAirHumRat);
        m_designPointFEI = report_fei(designAirVolFlowRate, designElecPower, deltaPress, rhoAir);

        OutputReportPredefined::PreDefTableEntry(OutputReportPredefined::pdchFanType, name, m_fanType);
        OutputReportPredefined::PreDefTableEntry(OutputReportPredefined::pdchFanTotEff, name, m_fanTotalEff);
        OutputReportPredefined::PreDefTableEntry(OutputReportPredefined::pdchFanDeltaP, name, deltaPress);
        OutputReportPredefined::PreDefTableEntry(OutputReportPredefined::pdchFanVolFlow, name, designAirVolFlowRate);

        OutputReportPredefined::PreDefTableEntry(OutputReportPredefined::pdchFanPwr, name, designElecPower);
        if (designAirVolFlowRate != 0.0) {
            OutputReportPredefined::PreDefTableEntry(OutputReportPredefined::pdchFanPwrPerFlow, name, designElecPower / designAirVolFlowRate);
        }
        OutputReportPredefined::PreDefTableEntry(OutputReportPredefined::pdchFanMotorIn, name, m_motorInAirFrac);
        OutputReportPredefined::PreDefTableEntry(OutputReportPredefined::pdchFanEnergyIndex, name, m_designPointFEI);

        OutputReportPredefined::PreDefTableEntry(OutputReportPredefined::pdchFanEndUse, name, m_endUseSubcategoryName);

        m_objSizingFlag = false;
    }

    Real64 FanSystem::report_fei(Real64 const designFlowRate, Real64 const designElecPower, Real64 const designDeltaPress, Real64 inletRhoAir)
    {
        // PURPOSE OF THIS SUBROUTINE:
        // Calculate the Fan Energy Index

        // REFERENCES:
        // ANSI/AMCA Standard 207-17: Fan System Efficiency and Fan System Input Power Calculation, 2017.
        // AANSI / AMCA Standard 208 - 18: Calculation of the Fan Energy Index, 2018.

        assert(DataEnvironment::StdRhoAir > 0.0);
        // Calculate reference fan shaft power
        Real64 refFanShaftPower = (designFlowRate + 0.118) * (designDeltaPress + 100 * inletRhoAir / DataEnvironment::StdRhoAir) / (1000 * 0.66);

        // Calculate reference reference fan transmission efficiency
        Real64 refFanTransEff = 0.96 * pow((refFanShaftPower / (refFanShaftPower + 1.64)), 0.05);

        // Calculate reference reference fan motor efficiency
        Real64 refFanMotorOutput = refFanShaftPower / refFanTransEff;

        Real64 refFanMotorEff;
        if (refFanMotorOutput < 185.0) {
            refFanMotorEff = -0.003812 * pow(std::log10(refFanMotorOutput), 4) + 0.025834 * pow(std::log10(refFanMotorOutput), 3) -
                             0.072577 * pow(std::log10(refFanMotorOutput), 2) + 0.125559 * std::log10(refFanMotorOutput) + 0.850274;
        } else {
            refFanMotorEff = 0.962;
        }

        // Calculate reference reference fan motor controller  efficiency
        Real64 refFanMotorCtrlEff = 1;

        Real64 refFanElecPower = refFanShaftPower / (refFanTransEff * refFanMotorEff * refFanMotorCtrlEff);

        if (designElecPower > 0.0) {
            return refFanElecPower * 1000 / designElecPower;
        } else {
            return 0.0;
        }
    }

<<<<<<< HEAD
    FanSystem::FanSystem(IOFiles &ioFiles, std::string const &objectName)
=======
    FanSystem::FanSystem( // constructor
        EnergyPlusData &state, std::string const &objectName)
>>>>>>> b3ea0f9b
        : availSchedIndex(0), inletNodeNum(0), outletNodeNum(0), designAirVolFlowRate(0.0), speedControl(SpeedControlMethod::NotSet), deltaPress(0.0),
          designElecPower(0.0), powerModFuncFlowFractionCurveIndex(0), AirLoopNum(0), AirPathFlag(false), fanIsSecondaryDriver(false),
          m_fanType_Num(0), m_designAirVolFlowRateWasAutosized(false), m_minPowerFlowFrac(0.0), m_motorEff(0.0), m_motorInAirFrac(0.0),
          m_designElecPowerWasAutosized(false), m_powerSizingMethod(PowerSizingMethod::powerSizingMethodNotSet), m_elecPowerPerFlowRate(0.0),
          m_elecPowerPerFlowRatePerPressure(0.0), m_fanTotalEff(0.0), m_nightVentPressureDelta(0.0), m_nightVentFlowFraction(0.0), m_zoneNum(0),
          m_zoneRadFract(0.0), m_heatLossesDestination(ThermalLossDestination::heatLossNotDetermined), m_qdotConvZone(0.0), m_qdotRadZone(0.0),
          m_numSpeeds(0), m_inletAirMassFlowRate(0.0), m_outletAirMassFlowRate(0.0), m_maxAirMassFlowRate(0.0), m_inletAirTemp(0.0),
          m_outletAirTemp(0.0), m_inletAirHumRat(0.0), m_outletAirHumRat(0.0), m_inletAirEnthalpy(0.0), m_outletAirEnthalpy(0.0),
          m_objTurnFansOn(false), m_objTurnFansOff(false), m_objEnvrnFlag(true), m_objSizingFlag(true), m_fanPower(0.0), m_fanEnergy(0.0),
          m_maxAirFlowRateEMSOverrideOn(false), m_maxAirFlowRateEMSOverrideValue(0.0), m_eMSFanPressureOverrideOn(false), m_eMSFanPressureValue(0.0),
          m_eMSFanEffOverrideOn(false), m_eMSFanEffValue(0.0), m_eMSMaxMassFlowOverrideOn(false), m_eMSAirMassFlowValue(0.0),
          m_faultyFilterFlag(false), m_faultyFilterIndex(0),

          m_massFlowRateMaxAvail(0.0), m_massFlowRateMinAvail(0.0), m_rhoAirStdInit(0.0), m_designPointFEI(0.0)
    // oneTimePowerCurveCheck_( true )
    {

        std::string const static routineName = "HVACFan constructor ";
        int numAlphas;    // Number of elements in the alpha array
        int numNums;      // Number of elements in the numeric array
        int numTotFields; // Total number of alpha and numeric fields
        int IOStat;       // IO Status when calling get input subroutine
        bool errorsFound = false;
        std::string locCurrentModuleObject = "Fan:SystemModel";
        Array1D_string alphaArgs;
        Array1D_string alphaFieldNames;
        Array1D_bool isAlphaFieldBlank;
        Array1D<Real64> numericArgs;
        Array1D_string numericFieldNames;
        Array1D_bool isNumericFieldBlank;
        int objectNum = inputProcessor->getObjectItemNum(locCurrentModuleObject, objectName);
        inputProcessor->getObjectDefMaxArgs(locCurrentModuleObject, numTotFields, numAlphas, numNums);
        if (numAlphas > 0) {
            alphaArgs.allocate(numAlphas);
            alphaFieldNames.allocate(numAlphas);
            isAlphaFieldBlank.allocate(numAlphas);
        }
        if (numNums > 0) {
            numericArgs.allocate(numNums);
            numericFieldNames.allocate(numNums);
            isNumericFieldBlank.allocate(numNums);
        }

        inputProcessor->getObjectItem(locCurrentModuleObject,
                                      objectNum,
                                      alphaArgs,
                                      numAlphas,
                                      numericArgs,
                                      numNums,
                                      IOStat,
                                      isNumericFieldBlank,
                                      isAlphaFieldBlank,
                                      alphaFieldNames,
                                      numericFieldNames);

        name = alphaArgs(1);
        // TODO how to check for unique names across objects during get input?
        m_fanType = locCurrentModuleObject;
        m_fanType_Num = DataHVACGlobals::FanType_SystemModelObject;
        if (isAlphaFieldBlank(2)) {
            availSchedIndex = DataGlobals::ScheduleAlwaysOn;
        } else {
            availSchedIndex = ScheduleManager::GetScheduleIndex(alphaArgs(2));
            if (availSchedIndex == 0) {
                ShowSevereError(routineName + locCurrentModuleObject + "=\"" + alphaArgs(1) + "\", invalid entry.");
                ShowContinueError("Invalid " + alphaFieldNames(2) + " = " + alphaArgs(2));
                errorsFound = true;
            }
        }
        inletNodeNum = NodeInputManager::GetOnlySingleNode(alphaArgs(3),
                                                           errorsFound,
                                                           locCurrentModuleObject,
                                                           alphaArgs(1),
                                                           DataLoopNode::NodeType_Air,
                                                           DataLoopNode::NodeConnectionType_Inlet,
                                                           1,
                                                           DataLoopNode::ObjectIsNotParent);
        outletNodeNum = NodeInputManager::GetOnlySingleNode(alphaArgs(4),
                                                            errorsFound,
                                                            locCurrentModuleObject,
                                                            alphaArgs(1),
                                                            DataLoopNode::NodeType_Air,
                                                            DataLoopNode::NodeConnectionType_Outlet,
                                                            1,
                                                            DataLoopNode::ObjectIsNotParent);

        BranchNodeConnections::TestCompSet(locCurrentModuleObject, alphaArgs(1), alphaArgs(3), alphaArgs(4), "Air Nodes");

        designAirVolFlowRate = numericArgs(1);
        if (designAirVolFlowRate == DataSizing::AutoSize) {
            m_designAirVolFlowRateWasAutosized = true;
        }

        if (isAlphaFieldBlank(5)) {
            speedControl = SpeedControlMethod::Discrete;
        } else if (UtilityRoutines::SameString(alphaArgs(5), "Continuous")) {
            speedControl = SpeedControlMethod::Continuous;
        } else if (UtilityRoutines::SameString(alphaArgs(5), "Discrete")) {
            speedControl = SpeedControlMethod::Discrete;
        } else {
            ShowSevereError(routineName + locCurrentModuleObject + "=\"" + alphaArgs(1) + "\", invalid entry.");
            ShowContinueError("Invalid " + alphaFieldNames(5) + " = " + alphaArgs(5));
            errorsFound = true;
        }

        m_minPowerFlowFrac = numericArgs(2);
        deltaPress = numericArgs(3);
        if (deltaPress <= 0.0) {
            ShowSevereError(routineName + locCurrentModuleObject + " zero or negative, invalid entry in " + numericFieldNames(3));
            errorsFound = true;
        }
        m_motorEff = numericArgs(4);
        m_motorInAirFrac = numericArgs(5);
        designElecPower = numericArgs(6);
        if (designElecPower == DataSizing::AutoSize) {
            m_designElecPowerWasAutosized = true;
        }
        if (m_designElecPowerWasAutosized) {
            if (isAlphaFieldBlank(6)) {
                m_powerSizingMethod = PowerSizingMethod::powerPerFlowPerPressure;
            } else if (UtilityRoutines::SameString(alphaArgs(6), "PowerPerFlow")) {
                m_powerSizingMethod = PowerSizingMethod::powerPerFlow;
            } else if (UtilityRoutines::SameString(alphaArgs(6), "PowerPerFlowPerPressure")) {
                m_powerSizingMethod = PowerSizingMethod::powerPerFlowPerPressure;
            } else if (UtilityRoutines::SameString(alphaArgs(6), "TotalEfficiencyAndPressure")) {
                m_powerSizingMethod = PowerSizingMethod::totalEfficiencyAndPressure;
            } else {
                ShowSevereError(routineName + locCurrentModuleObject + "=\"" + alphaArgs(1) + "\", invalid entry.");
                ShowContinueError("Invalid " + alphaFieldNames(6) + " = " + alphaArgs(6));
                errorsFound = true;
            }
            m_elecPowerPerFlowRate = numericArgs(7);
            m_elecPowerPerFlowRatePerPressure = numericArgs(8);
            m_fanTotalEff = numericArgs(9);
        }
        if (!isAlphaFieldBlank(7)) {
            powerModFuncFlowFractionCurveIndex = CurveManager::GetCurveIndex(alphaArgs(7));
            if (powerModFuncFlowFractionCurveIndex == 0) {
                ShowWarningError(routineName + locCurrentModuleObject + "=\"" + alphaArgs(1) + "\", invalid entry.");
                ShowContinueError("Invalid " + alphaFieldNames(7) + " = " + alphaArgs(7));
                ShowContinueError("Curve not found.");
                if (speedControl == SpeedControlMethod::Continuous) {
                    errorsFound = true;
                }
            }
        } else { // blank
            if (speedControl == SpeedControlMethod::Continuous) {
                ShowWarningError(routineName + locCurrentModuleObject + "=\"" + alphaArgs(1) + "\", invalid entry.");
                ShowContinueError("Continuous speed control requires a fan power curve in " + alphaFieldNames(7) + " = " + alphaArgs(7));
                errorsFound = true;
            }
        }
        m_nightVentPressureDelta = numericArgs(10);
        m_nightVentFlowFraction = numericArgs(11); // not used
        m_zoneNum = UtilityRoutines::FindItemInList(alphaArgs(8), DataHeatBalance::Zone);
        if (m_zoneNum > 0) m_heatLossesDestination = ThermalLossDestination::zoneGains;
        if (m_zoneNum == 0) {
            if (isAlphaFieldBlank(8)) {
                m_heatLossesDestination = ThermalLossDestination::lostToOutside;
            } else {
                m_heatLossesDestination = ThermalLossDestination::lostToOutside;
                ShowWarningError(routineName + locCurrentModuleObject + "=\"" + alphaArgs(1) + "\", invalid entry.");
                ShowContinueError("Invalid " + alphaFieldNames(8) + " = " + alphaArgs(8));
                ShowContinueError("Zone name not found. Fan motor heat losses will not be added to a zone");
                // continue with simulation but motor losses not sent to a zone.
            }
        }
        m_zoneRadFract = numericArgs(12);
        if (!isAlphaFieldBlank(9)) {
            m_endUseSubcategoryName = alphaArgs(9);
        } else {
            m_endUseSubcategoryName = "General";
        }

        if (!isNumericFieldBlank(13)) {
            m_numSpeeds = numericArgs(13);
        } else {
            m_numSpeeds = 1;
        }
        m_fanRunTimeFractionAtSpeed.resize(m_numSpeeds, 0.0);
        if (speedControl == SpeedControlMethod::Discrete && m_numSpeeds > 1) {
            // should have field sets
            m_flowFractionAtSpeed.resize(m_numSpeeds, 0.0);
            m_powerFractionAtSpeed.resize(m_numSpeeds, 0.0);
            m_powerFractionInputAtSpeed.resize(m_numSpeeds, false);
            if (m_numSpeeds == ((numNums - 13) / 2) || m_numSpeeds == ((numNums + 1 - 13) / 2)) {
                for (auto loopSet = 0; loopSet < m_numSpeeds; ++loopSet) {
                    m_flowFractionAtSpeed[loopSet] = numericArgs(13 + loopSet * 2 + 1);
                    if (!isNumericFieldBlank(13 + loopSet * 2 + 2)) {
                        m_powerFractionAtSpeed[loopSet] = numericArgs(13 + loopSet * 2 + 2);
                        m_powerFractionInputAtSpeed[loopSet] = true;
                    } else {
                        m_powerFractionInputAtSpeed[loopSet] = false;
                    }
                }
            } else {
                // field set input does not match number of speeds, throw warning
                ShowSevereError(routineName + locCurrentModuleObject + "=\"" + alphaArgs(1) + "\", invalid entry.");
                ShowContinueError("Fan with Discrete speed control does not have input for speed data that matches the number of speeds.");
                errorsFound = true;
            }
            // check that flow fractions are increasing
            bool increasingOrderError = false;
            for (auto loop = 0; loop < (m_numSpeeds - 1); ++loop) {
                if (m_flowFractionAtSpeed[loop] > m_flowFractionAtSpeed[loop + 1]) {
                    increasingOrderError = true;
                }
            }
            if (increasingOrderError) {
                ShowSevereError(routineName + locCurrentModuleObject + "=\"" + alphaArgs(1) + "\", invalid entry.");
                ShowContinueError("Fan with Discrete speed control and multiple speed levels does not have input with flow fractions arranged in "
                                  "increasing order.");
                errorsFound = true;
            }
        }

        // check if power curve present when any speeds have no power fraction
        if (speedControl == SpeedControlMethod::Discrete && m_numSpeeds > 1 && powerModFuncFlowFractionCurveIndex == 0) {
            bool foundMissingPowerFraction = false;
            for (auto loop = 0; loop < m_numSpeeds; ++loop) {
                if (!m_powerFractionInputAtSpeed[loop]) {
                    foundMissingPowerFraction = true;
                }
            }
            if (foundMissingPowerFraction) {
                // field set input does not match number of speeds, throw warning
                ShowSevereError(routineName + locCurrentModuleObject + "=\"" + alphaArgs(1) + "\", invalid entry.");
                ShowContinueError(
                    "Fan with Discrete speed control does not have input for power fraction at all speed levels and does not have a power curve.");
                errorsFound = true;
            }
        }

        if (errorsFound) {
            ShowFatalError(routineName + "Errors found in input for fan name = " + name + ".  Program terminates.");
        }

        SetupOutputVariable("Fan Electric Power", OutputProcessor::Unit::W, m_fanPower, "System", "Average", name);
        SetupOutputVariable("Fan Rise in Air Temperature", OutputProcessor::Unit::deltaC, m_deltaTemp, "System", "Average", name);
        SetupOutputVariable("Fan Heat Gain to Air", OutputProcessor::Unit::W, m_powerLossToAir, "System", "Average", name);
        SetupOutputVariable("Fan Electric Energy",
                            OutputProcessor::Unit::J,
                            m_fanEnergy,
                            "System",
                            "Sum",
                            name,
                            _,
                            "Electric",
                            "Fans",
                            m_endUseSubcategoryName,
                            "System");
        SetupOutputVariable("Fan Air Mass Flow Rate", OutputProcessor::Unit::kg_s, m_outletAirMassFlowRate, "System", "Average", name);
        if (speedControl == SpeedControlMethod::Discrete && m_numSpeeds == 1) {
            SetupOutputVariable("Fan Runtime Fraction", OutputProcessor::Unit::None, m_fanRunTimeFractionAtSpeed[0], "System", "Average", name);
        } else if (speedControl == SpeedControlMethod::Discrete && m_numSpeeds > 1) {
            for (auto speedLoop = 0; speedLoop < m_numSpeeds; ++speedLoop) {
                SetupOutputVariable("Fan Runtime Fraction Speed " + General::TrimSigDigits(speedLoop + 1) + "",
                                    OutputProcessor::Unit::None,
                                    m_fanRunTimeFractionAtSpeed[speedLoop],
                                    "System",
                                    "Average",
                                    name);
            }
        }

        if (DataGlobals::AnyEnergyManagementSystemInModel) {
            SetupEMSInternalVariable("Fan Maximum Mass Flow Rate", name, "[kg/s]", m_maxAirMassFlowRate);
            SetupEMSActuator("Fan", name, "Fan Air Mass Flow Rate", "[kg/s]", m_eMSMaxMassFlowOverrideOn, m_eMSAirMassFlowValue);
            SetupEMSInternalVariable("Fan Nominal Pressure Rise", name, "[Pa]", deltaPress);
            SetupEMSActuator("Fan", name, "Fan Pressure Rise", "[Pa]", m_eMSFanPressureOverrideOn, m_eMSFanPressureValue);
            SetupEMSInternalVariable("Fan Nominal Total Efficiency", name, "[fraction]", m_fanTotalEff);
            SetupEMSActuator("Fan", name, "Fan Total Efficiency", "[fraction]", m_eMSFanEffOverrideOn, m_eMSFanEffValue);
            SetupEMSActuator("Fan", name, "Fan Autosized Air Flow Rate", "[m3/s]", m_maxAirFlowRateEMSOverrideOn, m_maxAirFlowRateEMSOverrideValue);
        }

        if (m_heatLossesDestination == ThermalLossDestination::zoneGains) {
            SetupZoneInternalGain(
                m_zoneNum, "Fan:SystemModel", name, DataHeatBalance::IntGainTypeOf_FanSystemModel, &m_qdotConvZone, nullptr, &m_qdotRadZone);
        }

        alphaArgs.deallocate();
        alphaFieldNames.deallocate();
        isAlphaFieldBlank.deallocate();
        numericArgs.deallocate();
        numericFieldNames.deallocate();
        isNumericFieldBlank.deallocate();

        bool anyEMSRan = false;
<<<<<<< HEAD
        EMSManager::ManageEMS(ioFiles, DataGlobals::emsCallFromComponentGetInput, anyEMSRan, ObjexxFCL::Optional_int_const());
=======
        EMSManager::ManageEMS(state, DataGlobals::emsCallFromComponentGetInput, anyEMSRan);
>>>>>>> b3ea0f9b
    }

    void
    FanSystem::calcSimpleSystemFan(Optional<Real64 const> flowFraction, // Flow fraction for entire timestep (not used if flow ratios are present)
                                   Optional<Real64 const> pressureRise, // Pressure difference to use for DeltaPress
                                   Optional<Real64 const> flowRatio1,   // Flow ratio in operating mode 1
                                   Optional<Real64 const> runTimeFrac1, // Run time fraction in operating mode 1
                                   Optional<Real64 const> flowRatio2,   // Flow ratio in operating mode 2
                                   Optional<Real64 const> runTimeFrac2, // Run time fraction in operating mode 2
                                   Optional<Real64 const> pressureRise2 // Pressure difference to use for operating mode 2
    )
    {
        std::vector<Real64> localPressureRise; // [0] is operating mode 1, [1] is operating mode 2
        Real64 localFlowFraction;
        Real64 localFanTotEff;
        std::vector<Real64> localAirMassFlow;
        std::vector<Real64> localFlowRatio;
        std::vector<Real64> localRunTimeFrac;
        bool localUseFlowRatiosAndRunTimeFracs = false;

        int localNumModes = 1; // Number of operating modes, 1 or 2 ( e.g. heating, ventilating, cooling)
        if (present(flowRatio2) && present(runTimeFrac2)) localNumModes = 2;
        localPressureRise.resize(2, 0.0);
        localAirMassFlow.resize(2, 0.0);
        localFlowRatio.resize(2, 0.0);
        localRunTimeFrac.resize(2, 1.0);

        if (DataHVACGlobals::NightVentOn) {
            // assume if non-zero inputs for night data then this fan is to be used with that data
            if (m_nightVentPressureDelta > 0.0) {
                localPressureRise[0] = m_nightVentPressureDelta;
                localPressureRise[1] = m_nightVentPressureDelta;
            }

            if (m_maxAirMassFlowRate > 0.0) { // protect div by 0
                localFlowFraction = m_inletAirMassFlowRate / m_maxAirMassFlowRate;
            } else {
                localFlowFraction = 1.0;
            }
            localAirMassFlow[0] = m_inletAirMassFlowRate;

        } else { // not in night mode
            if (present(pressureRise)) {
                localPressureRise[0] = pressureRise;
            } else {
                localPressureRise[0] = deltaPress;
            }
            if (present(pressureRise2)) {
                localPressureRise[1] = pressureRise2;
            } else {
                localPressureRise[1] = deltaPress;
            }
            if (present(flowFraction)) {
                localFlowFraction = flowFraction;
                localAirMassFlow[0] = localFlowFraction * m_maxAirMassFlowRate;
            } else {
                if (m_maxAirMassFlowRate > 0.0) { // protect div by 0
                    localFlowFraction = m_inletAirMassFlowRate / m_maxAirMassFlowRate;
                } else {
                    localFlowFraction = 1.0;
                }
                localAirMassFlow[0] = m_inletAirMassFlowRate;
            }
            if (present(flowRatio1) && present(flowRatio2) && present(runTimeFrac1) && present(runTimeFrac2)) {
                localUseFlowRatiosAndRunTimeFracs = true;
                localRunTimeFrac[0] = runTimeFrac1;
                localRunTimeFrac[1] = runTimeFrac2;
                localFlowRatio[0] = flowRatio1;
                localAirMassFlow[0] = localFlowRatio[0] * m_maxAirMassFlowRate * localRunTimeFrac[0];
                localFlowRatio[1] = flowRatio2;
                localAirMassFlow[1] = localFlowRatio[1] * m_maxAirMassFlowRate * localRunTimeFrac[1];
            } else {
                localRunTimeFrac[0] = 1.0; // if runTimeFracs are not present, assume single-mode operation
                localRunTimeFrac[1] = 0.0; // if runTimeFracs are not present, assume single-mode operation
            }
        }

        Real64 localFaultMaxAirMassFlow = 0.0;
        bool faultActive = false;
        Real64 localFaultPressureRise = 0.0;
        if (m_faultyFilterFlag && (FaultsManager::NumFaultyAirFilter > 0) && (!DataGlobals::WarmupFlag) && (!DataGlobals::DoingSizing) &&
            DataGlobals::DoWeathSim && (!m_eMSMaxMassFlowOverrideOn) && (!m_eMSFanPressureOverrideOn)) {
            if (ScheduleManager::GetCurrentScheduleValue(FaultsManager::FaultsFouledAirFilters(m_faultyFilterIndex).AvaiSchedPtr) > 0) {
                faultActive = true;
                Real64 FanDesignFlowRateDec = 0; // Decrease of the Fan Design Volume Flow Rate [m3/sec]
                FanDesignFlowRateDec = Fans::CalFaultyFanAirFlowReduction(
                    name,
                    designAirVolFlowRate,
                    deltaPress,
                    (ScheduleManager::GetCurrentScheduleValue(
                         FaultsManager::FaultsFouledAirFilters(m_faultyFilterIndex).FaultyAirFilterPressFracSchePtr) -
                     1) *
                        deltaPress,
                    FaultsManager::FaultsFouledAirFilters(m_faultyFilterIndex).FaultyAirFilterFanCurvePtr);

                localFaultMaxAirMassFlow = m_maxAirMassFlowRate - FanDesignFlowRateDec * m_rhoAirStdInit;

                localFaultPressureRise = ScheduleManager::GetCurrentScheduleValue(
                                             FaultsManager::FaultsFouledAirFilters(m_faultyFilterIndex).FaultyAirFilterPressFracSchePtr) *
                                         deltaPress;
            }
        }

        for (int mode = 0; mode < localNumModes; ++mode) {
            // EMS override MassFlow, DeltaPress, and FanEff
            if (m_eMSFanPressureOverrideOn) localPressureRise[mode] = m_eMSFanPressureValue;
            if (m_eMSFanEffOverrideOn) localFanTotEff = m_eMSFanEffValue;
            if (m_eMSMaxMassFlowOverrideOn) {
                localAirMassFlow[mode] = m_eMSAirMassFlowValue;
            }

            localAirMassFlow[mode] = min(localAirMassFlow[mode], m_maxAirMassFlowRate);
            if (faultActive) {
                localAirMassFlow[mode] = min(localAirMassFlow[mode], localFaultMaxAirMassFlow);
                localPressureRise[mode] = localFaultPressureRise;
            }
            localFlowFraction = localAirMassFlow[0] / m_maxAirMassFlowRate;
            localFlowFraction = min(1.0, localFlowFraction);

            if (localRunTimeFrac[mode] > 0.0) {
                localFlowRatio[mode] = localAirMassFlow[mode] / (m_maxAirMassFlowRate * localRunTimeFrac[mode]);
            }
            localFlowRatio[mode] = min(1.0, localFlowRatio[mode]);
        }

        // zero these now, because the may accumulate across multiple operating modes
        m_powerLossToAir = 0.0;
        m_fanPower = 0.0;
        m_outletAirMassFlowRate = 0.0;
        if (speedControl == SpeedControlMethod::Discrete) {
            for (auto loop = 0; loop < m_numSpeeds; ++loop) {
                m_fanRunTimeFractionAtSpeed[loop] = 0.0;
            }
        }

        if ((ScheduleManager::GetCurrentScheduleValue(availSchedIndex) > 0.0 || m_objTurnFansOn) && !m_objTurnFansOff &&
            ((localAirMassFlow[0] + localAirMassFlow[1]) > 0.0)) {
            // fan is running

            for (int mode = 0; mode < localNumModes; ++mode) {

                // if no flow for this mode then continue to the next mode
                if (localAirMassFlow[mode] == 0.0) continue;

                switch (speedControl) {

                case SpeedControlMethod::Discrete: {
                    //
                    if (DataHVACGlobals::OnOffFanPartLoadFraction <= 0.0) {
                        DataHVACGlobals::OnOffFanPartLoadFraction = 1.0;
                    }
                    if (DataHVACGlobals::OnOffFanPartLoadFraction < 0.7) {
                        DataHVACGlobals::OnOffFanPartLoadFraction = 0.7; // a warning message is already issued from the DX coils or gas heating coil
                    }
                    if (localUseFlowRatiosAndRunTimeFracs) {
                        // Use flow ratios and runtimefractions pass from parent (allows fan to cycle at a specified speed)
                        Real64 locRunTimeFraction(0.0);
                        if (DataHVACGlobals::OnOffFanPartLoadFraction >= 1.0) {
                            locRunTimeFraction = localRunTimeFrac[mode];
                        } else {
                            locRunTimeFraction = max(0.0, min(1.0, localRunTimeFrac[mode] / DataHVACGlobals::OnOffFanPartLoadFraction));
                        }
                        Real64 locFlowRatio = localFlowRatio[mode]; // Current mode flow rate / max flow rate
                        Real64 locLowSpeedFanRunTimeFrac = 0.0;
                        Real64 locHiSpeedFanRunTimeFrac = 0.0;
                        if (m_numSpeeds == 1) { // CV or OnOff
                            localFanTotEff = m_fanTotalEff;
                            locHiSpeedFanRunTimeFrac = locRunTimeFraction * locFlowRatio;
                            m_fanRunTimeFractionAtSpeed[0] += locHiSpeedFanRunTimeFrac;
                            m_fanPower += max(
                                0.0, locHiSpeedFanRunTimeFrac * m_maxAirMassFlowRate * localPressureRise[mode] / (localFanTotEff * m_rhoAirStdInit));
                        } else if (m_numSpeeds > 1) { // multi speed

                            // find which two speed levels bracket flow ratios and calculate runtimefraction at each speed
                            // ideally the flow ratios passed in will match one of the fan m_flowFractionAtSpeed but it is not required
                            int lowSideSpeed = -1;
                            int hiSideSpeed = -1;

                            if (locFlowRatio <= m_flowFractionAtSpeed[0]) { // on/off at lowest speed
                                hiSideSpeed = 0;
                                locHiSpeedFanRunTimeFrac = locFlowRatio * locRunTimeFraction / m_flowFractionAtSpeed[0];
                                m_fanRunTimeFractionAtSpeed[0] += locHiSpeedFanRunTimeFrac;
                            } else {
                                lowSideSpeed = 0; // hush up cppcheck
                                hiSideSpeed = 0;  // hush up cppcheck
                                for (auto loop = 0; loop < m_numSpeeds - 1; ++loop) {
                                    if ((m_flowFractionAtSpeed[loop] <= locFlowRatio) && (locFlowRatio <= m_flowFractionAtSpeed[loop + 1])) {
                                        lowSideSpeed = loop;
                                        hiSideSpeed = loop + 1;
                                        break;
                                    }
                                }
                                Real64 locLowSpeedTimeFrac = (m_flowFractionAtSpeed[hiSideSpeed] - locFlowRatio) /
                                                             (m_flowFractionAtSpeed[hiSideSpeed] - m_flowFractionAtSpeed[lowSideSpeed]);
                                locLowSpeedFanRunTimeFrac = locLowSpeedTimeFrac * localRunTimeFrac[mode];
                                locHiSpeedFanRunTimeFrac = (1 - locLowSpeedTimeFrac) * localRunTimeFrac[mode];
                                m_fanRunTimeFractionAtSpeed[lowSideSpeed] += locLowSpeedFanRunTimeFrac;
                                m_fanRunTimeFractionAtSpeed[hiSideSpeed] += locHiSpeedFanRunTimeFrac;
                            }
                            if (lowSideSpeed != -1 && hiSideSpeed != -1) {
                                m_fanPower += max(0.0,
                                                  locLowSpeedFanRunTimeFrac * m_massFlowAtSpeed[lowSideSpeed] * localPressureRise[mode] /
                                                          (m_totEfficAtSpeed[lowSideSpeed] * m_rhoAirStdInit) +
                                                      locHiSpeedFanRunTimeFrac * m_massFlowAtSpeed[hiSideSpeed] * localPressureRise[mode] /
                                                          (m_totEfficAtSpeed[hiSideSpeed] * m_rhoAirStdInit));
                            } else if (lowSideSpeed == -1 && hiSideSpeed == 0) {
                                m_fanPower += max(0.0,
                                                  locHiSpeedFanRunTimeFrac * m_massFlowAtSpeed[hiSideSpeed] * localPressureRise[mode] /
                                                      (m_totEfficAtSpeed[hiSideSpeed] * m_rhoAirStdInit));
                            }
                        }
                    } else {
                        // Use localFlowFraction which is not locked at a particular flow ratio (legacy method for fan:onoff)
                        Real64 locFanRunTimeFraction(0.0);
                        Real64 locLowSpeedFanRunTimeFrac = 0.0;
                        Real64 locHiSpeedFanRunTimeFrac = 0.0;
                        if (DataHVACGlobals::OnOffFanPartLoadFraction >= 1.0) {
                            locFanRunTimeFraction = localFlowFraction;
                        } else {
                            locFanRunTimeFraction = max(0.0, min(1.0, localFlowFraction / DataHVACGlobals::OnOffFanPartLoadFraction));
                        }
                        if (m_numSpeeds == 1) { // CV or OnOff
                            localFanTotEff = m_fanTotalEff;
                            locHiSpeedFanRunTimeFrac = locFanRunTimeFraction;
                            m_fanRunTimeFractionAtSpeed[0] += locHiSpeedFanRunTimeFrac;
                            m_fanPower += max(
                                0.0, locHiSpeedFanRunTimeFrac * m_maxAirMassFlowRate * localPressureRise[mode] / (localFanTotEff * m_rhoAirStdInit));
                        } else if (m_numSpeeds > 1) { // multi speed

                            // find which two speed levels bracket flow fraction and calculate runtimefraction
                            int lowSideSpeed = -1;
                            int hiSideSpeed = -1;

                            if (locFanRunTimeFraction < m_flowFractionAtSpeed[0]) { // on/off between zero and lowest speed
                                hiSideSpeed = 0;
                                locHiSpeedFanRunTimeFrac = locFanRunTimeFraction / m_flowFractionAtSpeed[0];
                                m_fanRunTimeFractionAtSpeed[0] += locHiSpeedFanRunTimeFrac;
                            } else {
                                lowSideSpeed = 0; // hush up cppcheck
                                hiSideSpeed = 0;  // hush up cppcheck
                                for (auto loop = 0; loop < m_numSpeeds - 1; ++loop) {
                                    if ((m_flowFractionAtSpeed[loop] <= locFanRunTimeFraction) &&
                                        (locFanRunTimeFraction <= m_flowFractionAtSpeed[loop + 1])) {
                                        lowSideSpeed = loop;
                                        hiSideSpeed = loop + 1;
                                        break;
                                    }
                                }
                                locLowSpeedFanRunTimeFrac = (m_flowFractionAtSpeed[hiSideSpeed] - locFanRunTimeFraction) /
                                                            (m_flowFractionAtSpeed[hiSideSpeed] - m_flowFractionAtSpeed[lowSideSpeed]);
                                locHiSpeedFanRunTimeFrac = (locFanRunTimeFraction - m_flowFractionAtSpeed[lowSideSpeed]) /
                                                           (m_flowFractionAtSpeed[hiSideSpeed] - m_flowFractionAtSpeed[lowSideSpeed]);
                                m_fanRunTimeFractionAtSpeed[lowSideSpeed] += locLowSpeedFanRunTimeFrac;
                                m_fanRunTimeFractionAtSpeed[hiSideSpeed] += locHiSpeedFanRunTimeFrac;
                            }
                            if (lowSideSpeed != -1 && hiSideSpeed != -1) {
                                m_fanPower += max(0.0,
                                                  locLowSpeedFanRunTimeFrac * m_massFlowAtSpeed[lowSideSpeed] * localPressureRise[mode] /
                                                          (m_totEfficAtSpeed[lowSideSpeed] * m_rhoAirStdInit) +
                                                      locHiSpeedFanRunTimeFrac * m_massFlowAtSpeed[hiSideSpeed] * localPressureRise[mode] /
                                                          (m_totEfficAtSpeed[hiSideSpeed] * m_rhoAirStdInit));
                            } else if (lowSideSpeed == -1 && hiSideSpeed == 0) {
                                m_fanPower += max(0.0,
                                                  locHiSpeedFanRunTimeFrac * m_massFlowAtSpeed[hiSideSpeed] * localPressureRise[mode] /
                                                      (m_totEfficAtSpeed[hiSideSpeed] * m_rhoAirStdInit));
                            }
                        }
                    }
                    localFanTotEff = m_fanTotalEff;
                    break;
                }
                case SpeedControlMethod::Continuous: {
                    localFanTotEff = m_fanTotalEff;
                    Real64 locFlowRatio(0.0);
                    Real64 locFanRunTimeFraction(0.0);
                    if (localUseFlowRatiosAndRunTimeFracs) {
                        locFlowRatio = localFlowRatio[mode];
                        locFanRunTimeFraction = localRunTimeFrac[mode];
                    } else {
                        locFlowRatio = localFlowFraction;
                        locFanRunTimeFraction = 1.0;
                    }

                    Real64 localFlowFractionForPower = max(m_minPowerFlowFrac, locFlowRatio);
                    Real64 localPowerFraction(0.0);
                    if (DataHVACGlobals::NightVentOn) {
                        localPowerFraction = 1.0; // not sure why, but legacy fan had this for night ventilation
                    } else {
                        localPowerFraction = CurveManager::CurveValue(powerModFuncFlowFractionCurveIndex, localFlowFractionForPower);
                    }
                    Real64 localfanPower = max(0.0,
                                               locFanRunTimeFraction * localPowerFraction * m_maxAirMassFlowRate * localPressureRise[mode] /
                                                   (localFanTotEff * m_rhoAirStdInit));
                    Real64 fanShaftPower = m_motorEff * localfanPower;
                    Real64 localpowerLossToAir = fanShaftPower + (localfanPower - fanShaftPower) * m_motorInAirFrac;
                    m_outletAirEnthalpy = m_inletAirEnthalpy + localpowerLossToAir / localAirMassFlow[mode]; // this will get revised later
                    m_outletAirHumRat = m_inletAirHumRat;                                                    // this will get revised later
                    m_outletAirTemp = Psychrometrics::PsyTdbFnHW(m_outletAirEnthalpy, m_outletAirHumRat);    // this will get revised later
                    // When fan air flow is less than 10%, the fan power curve is linearized between the 10% to 0% to
                    //  avoid the unrealistic high temperature rise across the fan.
                    Real64 deltaTAcrossFan = m_outletAirTemp - m_inletAirTemp;
                    if (deltaTAcrossFan > 20.0) {
                        Real64 minFlowFracLimitFanHeat = 0.10;
                        Real64 powerFractionAtLowMin = 0.0;
                        Real64 fanPoweratLowMinimum = 0.0;
                        if (localFlowFractionForPower < minFlowFracLimitFanHeat) {
                            powerFractionAtLowMin = CurveManager::CurveValue(powerModFuncFlowFractionCurveIndex, minFlowFracLimitFanHeat);
                            fanPoweratLowMinimum =
                                powerFractionAtLowMin * m_maxAirMassFlowRate * localPressureRise[mode] / (localFanTotEff * m_rhoAirStdInit);
                            localfanPower = max(0.0, localFlowFractionForPower * fanPoweratLowMinimum / minFlowFracLimitFanHeat);
                        } else if (locFlowRatio < minFlowFracLimitFanHeat) {
                            powerFractionAtLowMin = CurveManager::CurveValue(powerModFuncFlowFractionCurveIndex, minFlowFracLimitFanHeat);
                            fanPoweratLowMinimum =
                                powerFractionAtLowMin * m_maxAirMassFlowRate * localPressureRise[mode] / (localFanTotEff * m_rhoAirStdInit);
                            localfanPower = max(0.0, locFlowRatio * fanPoweratLowMinimum / minFlowFracLimitFanHeat);
                        }
                    }
                    m_fanPower += localfanPower;
                    break;
                } // continuous speed control case
                case SpeedControlMethod::NotSet: {
                    // do nothing
                    break;
                }
                } // end switch
                m_outletAirMassFlowRate += localAirMassFlow[mode];

            } // end of operating mode loop

            if (m_outletAirMassFlowRate > 0.0) {
                Real64 fanShaftPower = m_motorEff * m_fanPower; // power delivered to shaft
                m_powerLossToAir = fanShaftPower + (m_fanPower - fanShaftPower) * m_motorInAirFrac;
                m_outletAirEnthalpy = m_inletAirEnthalpy + m_powerLossToAir / m_outletAirMassFlowRate;
                // This fan does not change the moisture or Mass Flow across the component
                m_outletAirHumRat = m_inletAirHumRat;
                m_outletAirTemp = Psychrometrics::PsyTdbFnHW(m_outletAirEnthalpy, m_outletAirHumRat);
            } else {
                m_fanPower = 0.0;
                m_powerLossToAir = 0.0;
                m_outletAirHumRat = m_inletAirHumRat;
                m_outletAirEnthalpy = m_inletAirEnthalpy;
                m_outletAirTemp = m_inletAirTemp;
                m_massFlowRateMaxAvail = 0.0;
                m_massFlowRateMinAvail = 0.0;
            }

        } else { // fan is off
            // Fan is off and not operating no power consumed and mass flow rate.
            m_fanPower = 0.0;
            m_powerLossToAir = 0.0;
            m_outletAirHumRat = m_inletAirHumRat;
            m_outletAirEnthalpy = m_inletAirEnthalpy;
            m_outletAirTemp = m_inletAirTemp;
            // Set the Control Flow variables to 0.0 flow when OFF.
            if (fanIsSecondaryDriver) {
                m_outletAirMassFlowRate =
                    localAirMassFlow[0] +
                    localAirMassFlow[1]; // sometimes the air is moving with the fan off, eg. AirTerminal:SingleDuct:VAV:Reheat:VariableSpeedFan
                if (m_outletAirMassFlowRate == 0.0) {
                    m_massFlowRateMaxAvail = 0.0;
                    m_massFlowRateMinAvail = 0.0;
                }
            } else {
                m_outletAirMassFlowRate = 0.0;
                m_massFlowRateMaxAvail = 0.0;
                m_massFlowRateMinAvail = 0.0;
            }
        }

        if (m_heatLossesDestination == ThermalLossDestination::zoneGains) {
            Real64 powerLossToZone = m_fanPower - m_powerLossToAir;
            m_qdotConvZone = powerLossToZone * (1.0 - m_zoneRadFract);
            m_qdotRadZone = powerLossToZone * m_zoneRadFract;
        }
        DataHVACGlobals::OnOffFanPartLoadFraction = 1.0; // reset to 1
    }

    void FanSystem::update() const // does not change state of object, only update elsewhere
    {
        // Set the outlet air node of the fan
        DataLoopNode::Node(outletNodeNum).MassFlowRate = m_outletAirMassFlowRate;
        DataLoopNode::Node(outletNodeNum).Temp = m_outletAirTemp;
        DataLoopNode::Node(outletNodeNum).HumRat = m_outletAirHumRat;
        DataLoopNode::Node(outletNodeNum).Enthalpy = m_outletAirEnthalpy;
        // Set the outlet nodes for properties that just pass through & not used
        DataLoopNode::Node(outletNodeNum).Quality = DataLoopNode::Node(inletNodeNum).Quality;
        DataLoopNode::Node(outletNodeNum).Press = DataLoopNode::Node(inletNodeNum).Press;

        // Set the Node Flow Control Variables from the Fan Control Variables
        DataLoopNode::Node(outletNodeNum).MassFlowRateMaxAvail = m_massFlowRateMaxAvail;
        DataLoopNode::Node(outletNodeNum).MassFlowRateMinAvail = m_massFlowRateMinAvail;

        // make sure inlet has the same mass flow
        DataLoopNode::Node(inletNodeNum).MassFlowRate = m_outletAirMassFlowRate;

        if (DataContaminantBalance::Contaminant.CO2Simulation) {
            DataLoopNode::Node(outletNodeNum).CO2 = DataLoopNode::Node(inletNodeNum).CO2;
        }
        if (DataContaminantBalance::Contaminant.GenericContamSimulation) {
            DataLoopNode::Node(outletNodeNum).GenContam = DataLoopNode::Node(inletNodeNum).GenContam;
        }

        if (speedControl == SpeedControlMethod::Continuous) {
            if (AirLoopNum > 0) {
                DataAirLoop::AirLoopAFNInfo(AirLoopNum).AFNLoopOnOffFanRTF = m_fanRunTimeFractionAtSpeed[0];
            }
        } else {
            if (AirLoopNum > 0) {
                if (m_numSpeeds == 1) {
                    DataAirLoop::AirLoopAFNInfo(AirLoopNum).AFNLoopOnOffFanRTF = m_outletAirMassFlowRate / m_maxAirMassFlowRate;
                } else {
                    if (m_outletAirMassFlowRate <= m_massFlowAtSpeed[0]) {
                        DataAirLoop::AirLoopAFNInfo(AirLoopNum).AFNLoopOnOffFanRTF = m_outletAirMassFlowRate / m_massFlowAtSpeed[0];
                    } else {
                        DataAirLoop::AirLoopAFNInfo(AirLoopNum).AFNLoopOnOffFanRTF = 1.0;
                    }
                }
            }
        }
    }

    void FanSystem::report()
    {
        m_fanEnergy = m_fanPower * DataHVACGlobals::TimeStepSys * DataGlobals::SecInHour;
        m_deltaTemp = m_outletAirTemp - m_inletAirTemp;
    }

    Real64 FanSystem::fanPower() const
    {
        return m_fanPower;
    }

    Real64 FanSystem::powerLossToAir() const
    {
        return m_powerLossToAir;
    }

    Real64 FanSystem::maxAirMassFlowRate() const
    {
        return m_maxAirMassFlowRate;
    }

    Real64 FanSystem::getFanDesignTemperatureRise() const
    {
        if (!m_objSizingFlag) {
            Real64 cpAir = Psychrometrics::PsyCpAirFnW(DataPrecisionGlobals::constant_zero);
            Real64 designDeltaT = (deltaPress / (m_rhoAirStdInit * cpAir * m_fanTotalEff)) * (m_motorEff + m_motorInAirFrac * (1.0 - m_motorEff));
            return designDeltaT;
        } else {
            // TODO throw warning, exception, call sizing?
            ShowWarningError("FanSystem::getFanDesignTemperatureRise called before fan sizing completed ");
            return 0.0;
        }
    }

    Real64 FanSystem::getFanDesignHeatGain(EnergyPlusData &state, Real64 const FanVolFlow // fan volume flow rate [m3/s]
    )
    {
        if (!m_objSizingFlag) {
            Real64 fanPowerTot = (FanVolFlow * deltaPress) / m_fanTotalEff;
            Real64 designHeatGain = m_motorEff * fanPowerTot + (fanPowerTot - m_motorEff * fanPowerTot) * m_motorInAirFrac;
            return designHeatGain;
        } else {
            set_size(state);
            Real64 fanPowerTot = (FanVolFlow * deltaPress) / m_fanTotalEff;
            Real64 designHeatGain = m_motorEff * fanPowerTot + (fanPowerTot - m_motorEff * fanPowerTot) * m_motorInAirFrac;
            return designHeatGain;
        }
    }

    // void
    // FanSystem::fanIsSecondaryDriver()
    //{
    //	// this concept is used when the fan may be operating in a situation where there is airflow without it running at all
    //	// call this when some other fan is feeding the device containing this fan, making it a secondary fan.
    //	// example is the fan in a VS VAV air terminal used for UFAD.
    //	fanIsSecondaryDriver = true;
    //}

    // void
    // FanSystem::setFaultyFilterOn()
    //{
    //	// call this to set flag to direct model to use fault for filter
    //	faultyFilterFlag_ = true;
    //}

    // void
    // FanSystem::setFaultyFilterIndex( int const faultyAirFilterIndex  )
    //{
    //	// this is the index in the FaultsFouledAirFilters structure array in FaultsManager
    //	m_faultyFilterIndex = faultyAirFilterIndex;
    //}

} // namespace HVACFan

} // namespace EnergyPlus<|MERGE_RESOLUTION|>--- conflicted
+++ resolved
@@ -363,12 +363,7 @@
         }
     }
 
-<<<<<<< HEAD
-    FanSystem::FanSystem(IOFiles &ioFiles, std::string const &objectName)
-=======
-    FanSystem::FanSystem( // constructor
-        EnergyPlusData &state, std::string const &objectName)
->>>>>>> b3ea0f9b
+    FanSystem::FanSystem(EnergyPlusData &state, std::string const &objectName)
         : availSchedIndex(0), inletNodeNum(0), outletNodeNum(0), designAirVolFlowRate(0.0), speedControl(SpeedControlMethod::NotSet), deltaPress(0.0),
           designElecPower(0.0), powerModFuncFlowFractionCurveIndex(0), AirLoopNum(0), AirPathFlag(false), fanIsSecondaryDriver(false),
           m_fanType_Num(0), m_designAirVolFlowRateWasAutosized(false), m_minPowerFlowFrac(0.0), m_motorEff(0.0), m_motorInAirFrac(0.0),
@@ -657,11 +652,7 @@
         isNumericFieldBlank.deallocate();
 
         bool anyEMSRan = false;
-<<<<<<< HEAD
-        EMSManager::ManageEMS(ioFiles, DataGlobals::emsCallFromComponentGetInput, anyEMSRan, ObjexxFCL::Optional_int_const());
-=======
-        EMSManager::ManageEMS(state, DataGlobals::emsCallFromComponentGetInput, anyEMSRan);
->>>>>>> b3ea0f9b
+        EMSManager::ManageEMS(state, DataGlobals::emsCallFromComponentGetInput, anyEMSRan, ObjexxFCL::Optional_int_const());
     }
 
     void
