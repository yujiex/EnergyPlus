// EnergyPlus, Copyright (c) 1996-2020, The Board of Trustees of the University of Illinois,
// The Regents of the University of California, through Lawrence Berkeley National Laboratory
// (subject to receipt of any required approvals from the U.S. Dept. of Energy), Oak Ridge
// National Laboratory, managed by UT-Battelle, Alliance for Sustainable Energy, LLC, and other
// contributors. All rights reserved.
//
// NOTICE: This Software was developed under funding from the U.S. Department of Energy and the
// U.S. Government consequently retains certain rights. As such, the U.S. Government has been
// granted for itself and others acting on its behalf a paid-up, nonexclusive, irrevocable,
// worldwide license in the Software to reproduce, distribute copies to the public, prepare
// derivative works, and perform publicly and display publicly, and to permit others to do so.
//
// Redistribution and use in source and binary forms, with or without modification, are permitted
// provided that the following conditions are met:
//
// (1) Redistributions of source code must retain the above copyright notice, this list of
//     conditions and the following disclaimer.
//
// (2) Redistributions in binary form must reproduce the above copyright notice, this list of
//     conditions and the following disclaimer in the documentation and/or other materials
//     provided with the distribution.
//
// (3) Neither the name of the University of California, Lawrence Berkeley National Laboratory,
//     the University of Illinois, U.S. Dept. of Energy nor the names of its contributors may be
//     used to endorse or promote products derived from this software without specific prior
//     written permission.
//
// (4) Use of EnergyPlus(TM) Name. If Licensee (i) distributes the software in stand-alone form
//     without changes from the version obtained under this License, or (ii) Licensee makes a
//     reference solely to the software portion of its product, Licensee must refer to the
//     software as "EnergyPlus version X" software, where "X" is the version number Licensee
//     obtained under this License and may not use a different name for the software. Except as
//     specifically required in this Section (4), Licensee shall not use in a company name, a
//     product name, in advertising, publicity, or other promotional activities any name, trade
//     name, trademark, logo, or other designation of "EnergyPlus", "E+", "e+" or confusingly
//     similar designation, without the U.S. Department of Energy's prior written consent.
//
// THIS SOFTWARE IS PROVIDED BY THE COPYRIGHT HOLDERS AND CONTRIBUTORS "AS IS" AND ANY EXPRESS OR
// IMPLIED WARRANTIES, INCLUDING, BUT NOT LIMITED TO, THE IMPLIED WARRANTIES OF MERCHANTABILITY
// AND FITNESS FOR A PARTICULAR PURPOSE ARE DISCLAIMED. IN NO EVENT SHALL THE COPYRIGHT OWNER OR
// CONTRIBUTORS BE LIABLE FOR ANY DIRECT, INDIRECT, INCIDENTAL, SPECIAL, EXEMPLARY, OR
// CONSEQUENTIAL DAMAGES (INCLUDING, BUT NOT LIMITED TO, PROCUREMENT OF SUBSTITUTE GOODS OR
// SERVICES; LOSS OF USE, DATA, OR PROFITS; OR BUSINESS INTERRUPTION) HOWEVER CAUSED AND ON ANY
// THEORY OF LIABILITY, WHETHER IN CONTRACT, STRICT LIABILITY, OR TORT (INCLUDING NEGLIGENCE OR
// OTHERWISE) ARISING IN ANY WAY OUT OF THE USE OF THIS SOFTWARE, EVEN IF ADVISED OF THE
// POSSIBILITY OF SUCH DAMAGE.

// C++ Headers

// EnergyPlus Headers
#include <EnergyPlus/BaseboardElectric.hh>
#include <EnergyPlus/Data/EnergyPlusData.hh>
#include <EnergyPlus/DataHVACGlobals.hh>
#include <EnergyPlus/DataHeatBalance.hh>
#include <EnergyPlus/DataIPShortCuts.hh>
#include <EnergyPlus/DataLoopNode.hh>
#include <EnergyPlus/DataSizing.hh>
#include <EnergyPlus/DataZoneEnergyDemands.hh>
#include <EnergyPlus/DataZoneEquipment.hh>
#include <EnergyPlus/General.hh>
#include <EnergyPlus/GeneralRoutines.hh>
#include <EnergyPlus/GlobalNames.hh>
#include <EnergyPlus/InputProcessing/InputProcessor.hh>
#include <EnergyPlus/OutputProcessor.hh>
#include <EnergyPlus/Psychrometrics.hh>
#include <EnergyPlus/ReportSizingManager.hh>
#include <EnergyPlus/ScheduleManager.hh>
#include <EnergyPlus/UtilityRoutines.hh>

namespace EnergyPlus {

namespace BaseboardElectric {
    // Module containing the routines dealing with the BASEBOARD Electric HEATER
    // component(s).

    // MODULE INFORMATION:  Richard Liesen
    //       DATE WRITTEN   Nov 2001
    //       RE-ENGINEERED  na

    using namespace DataGlobals;

    // Use statements for access to subroutines in other modules
    using namespace ScheduleManager;

    // MODULE PARAMETER DEFINITIONS
    const char * cCMO_BBRadiator_Electric = "ZoneHVAC:Baseboard:Convective:Electric";
    constexpr Real64 SimpConvAirFlowSpeed(0.5); // m/s

    void SimElectricBaseboard(EnergyPlusData &state, std::string const &EquipName, int const ActualZoneNum, int const ControlledZoneNum, Real64 &PowerMet, int &CompIndex)
    {

        // SUBROUTINE INFORMATION:
        //       AUTHOR         Richard Liesen
        //       DATE WRITTEN   Nov 2001
        //       MODIFIED       na
        //       RE-ENGINEERED  na

        // PURPOSE OF THIS SUBROUTINE:
        // This subroutine simulates the Electric Baseboard units.

        using DataZoneEnergyDemands::ZoneSysEnergyDemand;
        using General::TrimSigDigits;

        int BaseboardNum;               // index of unit in baseboard array
        Real64 QZnReq;                  // zone load not yet satisfied

        if (state.dataBaseboardElectric->getInputFlag) {
<<<<<<< HEAD
            GetBaseboardInput(*state.dataBaseboardElectric);
=======
            GetBaseboardInput(state);
>>>>>>> 96258008
            state.dataBaseboardElectric->getInputFlag = false;
        }

        auto &baseboard = state.dataBaseboardElectric;

        // Find the correct Baseboard Equipment
        if (CompIndex == 0) {
            BaseboardNum = UtilityRoutines::FindItemInList(EquipName, baseboard->Baseboard, &BaseboardParams::EquipName);
            if (BaseboardNum == 0) {
                ShowFatalError("SimElectricBaseboard: Unit not found=" + EquipName);
            }
            CompIndex = BaseboardNum;
        } else {
            BaseboardNum = CompIndex;
            if (BaseboardNum > baseboard->NumBaseboards || BaseboardNum < 1) {
                ShowFatalError("SimElectricBaseboard:  Invalid CompIndex passed=" + TrimSigDigits(BaseboardNum) +
                               ", Number of Units=" + TrimSigDigits(baseboard->NumBaseboards) + ", Entered Unit name=" + EquipName);
            }
            if (baseboard->Baseboard(BaseboardNum).CheckEquipName) {
                if (EquipName != baseboard->Baseboard(BaseboardNum).EquipName) {
                    ShowFatalError("SimElectricBaseboard: Invalid CompIndex passed=" + TrimSigDigits(BaseboardNum) + ", Unit name=" + EquipName +
                                   ", stored Unit Name for that index=" + baseboard->Baseboard(BaseboardNum).EquipName);
                }
                baseboard->Baseboard(BaseboardNum).CheckEquipName = false;
            }
        }

<<<<<<< HEAD
        InitBaseboard(state, *baseboard, BaseboardNum, ControlledZoneNum);
=======
        InitBaseboard(state, BaseboardNum, ControlledZoneNum);
>>>>>>> 96258008

        QZnReq = ZoneSysEnergyDemand(ActualZoneNum).RemainingOutputReqToHeatSP;

        // Simulate baseboard
<<<<<<< HEAD
        SimElectricConvective(*baseboard, BaseboardNum, QZnReq);
=======
        SimElectricConvective(state, BaseboardNum, QZnReq);
>>>>>>> 96258008

        PowerMet = baseboard->Baseboard(BaseboardNum).Power;

        baseboard->Baseboard(BaseboardNum).Energy = baseboard->Baseboard(BaseboardNum).Power * DataHVACGlobals::TimeStepSys * SecInHour;
        baseboard->Baseboard(BaseboardNum).ElecUseLoad = baseboard->Baseboard(BaseboardNum).ElecUseRate * DataHVACGlobals::TimeStepSys * SecInHour;
    }

    void GetBaseboardInput(EnergyPlusData &state)
    {

        // SUBROUTINE INFORMATION:
        //       AUTHOR         Richard Liesen
        //       DATE WRITTEN   Nov 2001
        //       MODIFIED       na
        //       RE-ENGINEERED  na

        // PURPOSE OF THIS SUBROUTINE:
        // This subroutine gets the input for the Baseboard units.

        // METHODOLOGY EMPLOYED:
        // Standard input processor calls.

        // Using/Aliasing
        using GlobalNames::VerifyUniqueBaseboardName;
        using namespace DataIPShortCuts;
        using DataGlobals::NumOfZones;
        using DataSizing::AutoSize;
        using DataSizing::CapacityPerFloorArea;
        using DataSizing::FractionOfAutosizedHeatingCapacity;
        using DataSizing::HeatingDesignCapacity;
        using DataZoneEquipment::BBElectricConvective_Num;
        using DataZoneEquipment::ZoneEquipList;
        using General::TrimSigDigits;

        // SUBROUTINE PARAMETER DEFINITIONS:
        static std::string const RoutineName("GetBaseboardInput: "); // include trailing blank space
        int const iHeatCAPMAlphaNum(3);                              // get input index to baseboard heating capacity sizing method
        int const iHeatDesignCapacityNumericNum(1);                  // get input index to baseboard heating capacity
        int const iHeatCapacityPerFloorAreaNumericNum(2);            // get input index to baseboard heating capacity per floor area sizing
        int const iHeatFracOfAutosizedCapacityNumericNum(
            3); //  get input index to baseboard heating capacity sizing as fraction of autozized heating capacity

        // SUBROUTINE LOCAL VARIABLE DECLARATIONS:
        int BaseboardNum;
        int NumConvElecBaseboards;
        int ConvElecBBNum;
        int NumAlphas;
        int NumNums;
        int IOStat;
        bool ErrorsFound(false); // If errors detected in input

        int CtrlZone;         // index to constrolled zone number
        int ZoneEquipTypeNum; // index to zone equipment in a zone equipment list

        auto & baseboard = state.dataBaseboardElectric;
        
        cCurrentModuleObject = cCMO_BBRadiator_Electric;

        NumConvElecBaseboards = inputProcessor->getNumObjectsFound(cCurrentModuleObject);

        // Calculate total number of baseboard units
        baseboard->NumBaseboards = NumConvElecBaseboards;

        baseboard->Baseboard.allocate(baseboard->NumBaseboards);
        baseboard->BaseboardNumericFields.allocate(baseboard->NumBaseboards);

        if (NumConvElecBaseboards > 0) { // Get the data for cooling schemes
            BaseboardNum = 0;
            for (ConvElecBBNum = 1; ConvElecBBNum <= NumConvElecBaseboards; ++ConvElecBBNum) {

                inputProcessor->getObjectItem(cCurrentModuleObject,
                                              ConvElecBBNum,
                                              cAlphaArgs,
                                              NumAlphas,
                                              rNumericArgs,
                                              NumNums,
                                              IOStat,
                                              lNumericFieldBlanks,
                                              lAlphaFieldBlanks,
                                              cAlphaFieldNames,
                                              cNumericFieldNames);

                baseboard->BaseboardNumericFields(ConvElecBBNum).FieldNames.allocate(NumNums);
                baseboard->BaseboardNumericFields(ConvElecBBNum).FieldNames = "";
                baseboard->BaseboardNumericFields(ConvElecBBNum).FieldNames = cNumericFieldNames;

                if (UtilityRoutines::IsNameEmpty(cAlphaArgs(1), cCurrentModuleObject, ErrorsFound)) {
                    continue;
                }

                // ErrorsFound will be set to True if problem was found, left untouched otherwise
                VerifyUniqueBaseboardName(cCurrentModuleObject, cAlphaArgs(1), ErrorsFound, cCurrentModuleObject + " Name");

                ++BaseboardNum;
                auto & thisBaseboard = baseboard->Baseboard(BaseboardNum);
                thisBaseboard.EquipName = cAlphaArgs(1);                                        // name of this baseboard
                thisBaseboard.EquipType = UtilityRoutines::MakeUPPERCase(cCurrentModuleObject); // the type of baseboard-rename change
                thisBaseboard.Schedule = cAlphaArgs(2);
                if (lAlphaFieldBlanks(2)) {
                    thisBaseboard.SchedPtr = ScheduleAlwaysOn;
                } else {
                    thisBaseboard.SchedPtr = GetScheduleIndex(cAlphaArgs(2));
                    if (thisBaseboard.SchedPtr == 0) {
                        ShowSevereError(RoutineName + cCurrentModuleObject + ": invalid " + cAlphaFieldNames(2) + " entered =" + cAlphaArgs(2) +
                                        " for " + cAlphaFieldNames(1) + '=' + cAlphaArgs(1));
                        ErrorsFound = true;
                    }
                }
                // get inlet node number
                thisBaseboard.BaseboardEfficiency = rNumericArgs(4);

                // Determine baseboard electric heating design capacity sizing method
                if (UtilityRoutines::SameString(cAlphaArgs(iHeatCAPMAlphaNum), "HeatingDesignCapacity")) {
                    thisBaseboard.HeatingCapMethod = HeatingDesignCapacity;
                    if (!lNumericFieldBlanks(iHeatDesignCapacityNumericNum)) {
                        thisBaseboard.ScaledHeatingCapacity = rNumericArgs(iHeatDesignCapacityNumericNum);
                        if (thisBaseboard.ScaledHeatingCapacity < 0.0 && thisBaseboard.ScaledHeatingCapacity != AutoSize) {
                            ShowSevereError(cCurrentModuleObject + " = " + thisBaseboard.EquipName);
                            ShowContinueError("Illegal " + cNumericFieldNames(iHeatDesignCapacityNumericNum) + " = " +
                                              TrimSigDigits(rNumericArgs(iHeatDesignCapacityNumericNum), 7));
                            ErrorsFound = true;
                        }
                    } else {
                        ShowSevereError(cCurrentModuleObject + " = " + thisBaseboard.EquipName);
                        ShowContinueError("Input for " + cAlphaFieldNames(iHeatCAPMAlphaNum) + " = " + cAlphaArgs(iHeatCAPMAlphaNum));
                        ShowContinueError("Blank field not allowed for " + cNumericFieldNames(iHeatDesignCapacityNumericNum));
                        ErrorsFound = true;
                    }
                } else if (UtilityRoutines::SameString(cAlphaArgs(iHeatCAPMAlphaNum), "CapacityPerFloorArea")) {
                    thisBaseboard.HeatingCapMethod = CapacityPerFloorArea;
                    if (!lNumericFieldBlanks(iHeatCapacityPerFloorAreaNumericNum)) {
                        thisBaseboard.ScaledHeatingCapacity = rNumericArgs(iHeatCapacityPerFloorAreaNumericNum);
                        if (thisBaseboard.ScaledHeatingCapacity <= 0.0) {
                            ShowSevereError(cCurrentModuleObject + " = " + thisBaseboard.EquipName);
                            ShowContinueError("Input for " + cAlphaFieldNames(iHeatCAPMAlphaNum) + " = " + cAlphaArgs(iHeatCAPMAlphaNum));
                            ShowContinueError("Illegal " + cNumericFieldNames(iHeatCapacityPerFloorAreaNumericNum) + " = " +
                                              TrimSigDigits(rNumericArgs(iHeatCapacityPerFloorAreaNumericNum), 7));
                            ErrorsFound = true;
                        } else if (thisBaseboard.ScaledHeatingCapacity == AutoSize) {
                            ShowSevereError(cCurrentModuleObject + " = " + thisBaseboard.EquipName);
                            ShowContinueError("Input for " + cAlphaFieldNames(iHeatCAPMAlphaNum) + " = " + cAlphaArgs(iHeatCAPMAlphaNum));
                            ShowContinueError("Illegal " + cNumericFieldNames(iHeatCapacityPerFloorAreaNumericNum) + " = Autosize");
                            ErrorsFound = true;
                        }
                    } else {
                        ShowSevereError(cCurrentModuleObject + " = " + thisBaseboard.EquipName);
                        ShowContinueError("Input for " + cAlphaFieldNames(iHeatCAPMAlphaNum) + " = " + cAlphaArgs(iHeatCAPMAlphaNum));
                        ShowContinueError("Blank field not allowed for " + cNumericFieldNames(iHeatCapacityPerFloorAreaNumericNum));
                        ErrorsFound = true;
                    }
                } else if (UtilityRoutines::SameString(cAlphaArgs(iHeatCAPMAlphaNum), "FractionOfAutosizedHeatingCapacity")) {
                    thisBaseboard.HeatingCapMethod = FractionOfAutosizedHeatingCapacity;
                    if (!lNumericFieldBlanks(iHeatFracOfAutosizedCapacityNumericNum)) {
                        thisBaseboard.ScaledHeatingCapacity = rNumericArgs(iHeatFracOfAutosizedCapacityNumericNum);
                        if (thisBaseboard.ScaledHeatingCapacity < 0.0) {
                            ShowSevereError(cCurrentModuleObject + " = " + thisBaseboard.EquipName);
                            ShowContinueError("Illegal " + cNumericFieldNames(iHeatFracOfAutosizedCapacityNumericNum) + " = " +
                                              TrimSigDigits(rNumericArgs(iHeatFracOfAutosizedCapacityNumericNum), 7));
                            ErrorsFound = true;
                        }
                    } else {
                        ShowSevereError(cCurrentModuleObject + " = " + thisBaseboard.EquipName);
                        ShowContinueError("Input for " + cAlphaFieldNames(iHeatCAPMAlphaNum) + " = " + cAlphaArgs(iHeatCAPMAlphaNum));
                        ShowContinueError("Blank field not allowed for " + cNumericFieldNames(iHeatFracOfAutosizedCapacityNumericNum));
                        ErrorsFound = true;
                    }
                } else {
                    ShowSevereError(cCurrentModuleObject + " = " + thisBaseboard.EquipName);
                    ShowContinueError("Illegal " + cAlphaFieldNames(iHeatCAPMAlphaNum) + " = " + cAlphaArgs(iHeatCAPMAlphaNum));
                    ErrorsFound = true;
                }

                for (CtrlZone = 1; CtrlZone <= NumOfZones; ++CtrlZone) {
                    for (ZoneEquipTypeNum = 1; ZoneEquipTypeNum <= ZoneEquipList(CtrlZone).NumOfEquipTypes; ++ZoneEquipTypeNum) {
                        if (ZoneEquipList(CtrlZone).EquipType_Num(ZoneEquipTypeNum) == BBElectricConvective_Num &&
                            ZoneEquipList(CtrlZone).EquipName(ZoneEquipTypeNum) == thisBaseboard.EquipName) {
                            thisBaseboard.ZonePtr = CtrlZone;
                        }
                    }
                }
            }

            if (ErrorsFound) {
                ShowFatalError(RoutineName + "Errors found in getting input.  Preceding condition(s) cause termination.");
            }
        }

        for (BaseboardNum = 1; BaseboardNum <= baseboard->NumBaseboards; ++BaseboardNum) {

            // Setup Report variables for the Electric Baseboards
            // CurrentModuleObject='ZoneHVAC:Baseboard:Convective:Electric'

            auto &thisBaseboard = baseboard->Baseboard(BaseboardNum);
            SetupOutputVariable("Baseboard Total Heating Energy",
                                OutputProcessor::Unit::J,
                                thisBaseboard.Energy,
                                "System",
                                "Sum",
                                thisBaseboard.EquipName,
                                _,
                                "ENERGYTRANSFER",
                                "BASEBOARD",
                                _,
                                "System");

            SetupOutputVariable("Baseboard Total Heating Rate",
                                OutputProcessor::Unit::W,
                                thisBaseboard.Power,
                                "System",
                                "Average",
                                thisBaseboard.EquipName);

            SetupOutputVariable("Baseboard Electricity Energy",
                                OutputProcessor::Unit::J,
                                thisBaseboard.ElecUseLoad,
                                "System",
                                "Sum",
                                thisBaseboard.EquipName,
                                _,
                                "Electricity",
                                "HEATING",
                                _,
                                "System");

            SetupOutputVariable("Baseboard Electricity Rate",
                                OutputProcessor::Unit::W,
                                thisBaseboard.ElecUseRate,
                                "System",
                                "Average",
                                thisBaseboard.EquipName);
        }
    }

    void InitBaseboard(EnergyPlusData &state, int const BaseboardNum, int const ControlledZoneNum)
    {

        // SUBROUTINE INFORMATION:
        //       AUTHOR         Richard Liesen
        //       DATE WRITTEN   Nov 2001
        //       MODIFIED       na
        //       RE-ENGINEERED  na

        // PURPOSE OF THIS SUBROUTINE:
        // This subroutine initializes the Baseboard units during simulation.

        using DataLoopNode::Node;
        using DataZoneEquipment::CheckZoneEquipmentList;
        using DataZoneEquipment::ZoneEquipConfig;
        using DataZoneEquipment::ZoneEquipInputsFilled;

        // SUBROUTINE LOCAL VARIABLE DECLARATIONS:
        int ZoneNode;
        int Loop;
        static Array1D_bool MyEnvrnFlag;
        
        auto & baseboard = state.dataBaseboardElectric;

        // Do the one time initializations
        if (baseboard->MyOneTimeFlag) {
            // initialize the environment and sizing flags
            MyEnvrnFlag.allocate(baseboard->NumBaseboards);
            MyEnvrnFlag = true;

            baseboard->MyOneTimeFlag = false;
        }

        // need to check all units to see if they are on ZoneHVAC:EquipmentList or issue warning
        if (!baseboard->ZoneEquipmentListChecked && ZoneEquipInputsFilled) {
            baseboard->ZoneEquipmentListChecked = true;
            for (Loop = 1; Loop <= baseboard->NumBaseboards; ++Loop) {
                if (CheckZoneEquipmentList(baseboard->Baseboard(Loop).EquipType, baseboard->Baseboard(Loop).EquipName)) continue;
                ShowSevereError("InitBaseboard: Unit=[" + baseboard->Baseboard(Loop).EquipType + ',' + baseboard->Baseboard(Loop).EquipName +
                                "] is not on any ZoneHVAC:EquipmentList.  It will not be simulated.");
            }
        }

        if (!SysSizingCalc && baseboard->Baseboard(BaseboardNum).MySizeFlag) {
            // for each coil, do the sizing once.
            SizeElectricBaseboard(state, BaseboardNum);

            baseboard->Baseboard(BaseboardNum).MySizeFlag = false;
        }

        // Set the reporting variables to zero at each timestep.
        baseboard->Baseboard(BaseboardNum).Energy = 0.0;
        baseboard->Baseboard(BaseboardNum).Power = 0.0;
        baseboard->Baseboard(BaseboardNum).ElecUseLoad = 0.0;
        baseboard->Baseboard(BaseboardNum).ElecUseRate = 0.0;

        // Do the every time step initializations
        ZoneNode = ZoneEquipConfig(ControlledZoneNum).ZoneNode;
        baseboard->Baseboard(BaseboardNum).AirInletTemp = Node(ZoneNode).Temp;
        baseboard->Baseboard(BaseboardNum).AirInletHumRat = Node(ZoneNode).HumRat;
    }

    void SizeElectricBaseboard(EnergyPlusData &state, int const BaseboardNum)
    {

        // SUBROUTINE INFORMATION:
        //       AUTHOR         Fred Buhl
        //       DATE WRITTEN   February 2002
        //       MODIFIED       August 2013 Daeho Kang, add component sizing table entries
        //                      July 2014, B. Nigusse, added scalable sizing
        //       RE-ENGINEERED  na

        // PURPOSE OF THIS SUBROUTINE:
        // This subroutine is for sizing electric baseboard components for which nominal capacities have not been
        // specified in the input.

        // METHODOLOGY EMPLOYED:
        // Obtains flow rates from the zone sizing arrays and plant sizing data. UAs are
        // calculated by numerically inverting the baseboard calculation routine.

        // Using/Aliasing
        using namespace DataSizing;
        using DataHeatBalance::Zone;
        using DataHVACGlobals::HeatingCapacitySizing;
        using General::RoundSigDigits;
        using ReportSizingManager::ReportSizingOutput;
        using ReportSizingManager::RequestSizing;

        // SUBROUTINE PARAMETER DEFINITIONS:
        static std::string const RoutineName("SizeElectricBaseboard");

        auto & baseboard = state.dataBaseboardElectric;

        // SUBROUTINE LOCAL VARIABLE DECLARATIONS:

        std::string CompName;     // component name
        std::string CompType;     // component type
        std::string SizingString; // input field sizing description (e.g., Nominal Capacity)
        Real64 TempSize;          // autosized value of coil input field
        int FieldNum;             // IDD numeric field number where input field description is found
        int SizingMethod;         // Integer representation of sizing method name (e.g., CoolingAirflowSizing, HeatingAirflowSizing, CoolingCapacitySizing,
                                  // HeatingCapacitySizing, etc.)
        bool PrintFlag;           // TRUE when sizing information is reported in the eio file
        int CapSizingMethod;      // capacity sizing methods (HeatingDesignCapacity, CapacityPerFloorArea, FractionOfAutosizedCoolingCapacity, and
                                  // FractionOfAutosizedHeatingCapacity )

        DataScalableCapSizingON = false;

        if (CurZoneEqNum > 0) {

            CompType = baseboard->Baseboard(BaseboardNum).EquipType;
            CompName = baseboard->Baseboard(BaseboardNum).EquipName;
            DataFracOfAutosizedHeatingCapacity = 1.0;
            DataZoneNumber = baseboard->Baseboard(BaseboardNum).ZonePtr;
            SizingMethod = HeatingCapacitySizing;
            FieldNum = 1;
            PrintFlag = true;
            SizingString = baseboard->BaseboardNumericFields(BaseboardNum).FieldNames(FieldNum) + " [W]";
            CapSizingMethod = baseboard->Baseboard(BaseboardNum).HeatingCapMethod;
            ZoneEqSizing(CurZoneEqNum).SizingMethod(SizingMethod) = CapSizingMethod;
            if (CapSizingMethod == HeatingDesignCapacity || CapSizingMethod == CapacityPerFloorArea ||
                CapSizingMethod == FractionOfAutosizedHeatingCapacity) {
                if (CapSizingMethod == HeatingDesignCapacity) {
                    if (baseboard->Baseboard(BaseboardNum).ScaledHeatingCapacity == AutoSize) {
                        CheckZoneSizing(CompType, CompName);
                        ZoneEqSizing(CurZoneEqNum).HeatingCapacity = true;
                        ZoneEqSizing(CurZoneEqNum).DesHeatingLoad = FinalZoneSizing(CurZoneEqNum).NonAirSysDesHeatLoad;
                    }
                    TempSize = baseboard->Baseboard(BaseboardNum).ScaledHeatingCapacity;
                } else if (CapSizingMethod == CapacityPerFloorArea) {
                    ZoneEqSizing(CurZoneEqNum).HeatingCapacity = true;
                    ZoneEqSizing(CurZoneEqNum).DesHeatingLoad = baseboard->Baseboard(BaseboardNum).ScaledHeatingCapacity * Zone(DataZoneNumber).FloorArea;
                    TempSize = ZoneEqSizing(CurZoneEqNum).DesHeatingLoad;
                    DataScalableCapSizingON = true;
                } else if (CapSizingMethod == FractionOfAutosizedHeatingCapacity) {
                    CheckZoneSizing(CompType, CompName);
                    ZoneEqSizing(CurZoneEqNum).HeatingCapacity = true;
                    DataFracOfAutosizedHeatingCapacity = baseboard->Baseboard(BaseboardNum).ScaledHeatingCapacity;
                    ZoneEqSizing(CurZoneEqNum).DesHeatingLoad = FinalZoneSizing(CurZoneEqNum).NonAirSysDesHeatLoad;
                    TempSize = AutoSize;
                    DataScalableCapSizingON = true;
                } else {
                    TempSize = baseboard->Baseboard(BaseboardNum).ScaledHeatingCapacity;
                }
                RequestSizing(state, CompType, CompName, SizingMethod, SizingString, TempSize, PrintFlag, RoutineName);
                baseboard->Baseboard(BaseboardNum).NominalCapacity = TempSize;
                DataScalableCapSizingON = false;
            }
        }
    }

    void SimElectricConvective(EnergyPlusData &state, int const BaseboardNum, Real64 const LoadMet)
    {
        // SUBROUTINE INFORMATION:
        //       AUTHOR         Richard Liesen
        //       DATE WRITTEN   Nov 2001
        //       RE-ENGINEERED  na

        // PURPOSE OF THIS SUBROUTINE: This subroutine calculates the heat exchange rate
        // in a pure Electricconvective baseboard heater.

        // METHODOLOGY EMPLOYED:
        // Currently this is primarily modified from HW Convective baseboard which has connections to
        //  a water loop and was necessary to calculate temps, flow rates and other things.  This
        //  model might be made more sophisticated and might use some of those data structures in the future
        //  so they are left in place even though this model does not utilize them.

        // Using/Aliasing
        using DataHVACGlobals::SmallLoad;
        using DataLoopNode::Node;
        using Psychrometrics::PsyCpAirFnW;

        // SUBROUTINE LOCAL VARIABLE DECLARATIONS:
        Real64 AirInletTemp;
        Real64 CpAir;
        Real64 AirMassFlowRate;
        Real64 CapacitanceAir;
        Real64 Effic;
        Real64 AirOutletTemp;
        Real64 QBBCap;

        auto & baseboard = state.dataBaseboardElectric;

        AirInletTemp = baseboard->Baseboard(BaseboardNum).AirInletTemp;
        CpAir = PsyCpAirFnW(baseboard->Baseboard(BaseboardNum).AirInletHumRat);
        AirMassFlowRate = SimpConvAirFlowSpeed;
        CapacitanceAir = CpAir * AirMassFlowRate;
        // currently only the efficiency is used to calculate the electric consumption.  There could be some
        //  thermal loss that could be accounted for with this efficiency input.
        Effic = baseboard->Baseboard(BaseboardNum).BaseboardEfficiency;

        if (GetCurrentScheduleValue(baseboard->Baseboard(BaseboardNum).SchedPtr) > 0.0 && LoadMet >= SmallLoad) {

            // if the load exceeds the capacity than the capacity is set to the BB limit.
            if (LoadMet > baseboard->Baseboard(BaseboardNum).NominalCapacity) {
                QBBCap = baseboard->Baseboard(BaseboardNum).NominalCapacity;
            } else {
                QBBCap = LoadMet;
            }

            // this could be utilized somehow or even reported so the data structures are left in place
            AirOutletTemp = AirInletTemp + QBBCap / CapacitanceAir;

            // The Baseboard electric Load is calculated using the efficiency
            baseboard->Baseboard(BaseboardNum).ElecUseRate = QBBCap / Effic;

        } else {
            // if there is an off condition the BB does nothing.
            AirOutletTemp = AirInletTemp;
            QBBCap = 0.0;
            baseboard->Baseboard(BaseboardNum).ElecUseRate = 0.0;
        }

        baseboard->Baseboard(BaseboardNum).AirOutletTemp = AirOutletTemp;
        baseboard->Baseboard(BaseboardNum).Power = QBBCap;
    }

} // namespace BaseboardElectric

} // namespace EnergyPlus<|MERGE_RESOLUTION|>--- conflicted
+++ resolved
@@ -105,11 +105,7 @@
         Real64 QZnReq;                  // zone load not yet satisfied
 
         if (state.dataBaseboardElectric->getInputFlag) {
-<<<<<<< HEAD
-            GetBaseboardInput(*state.dataBaseboardElectric);
-=======
             GetBaseboardInput(state);
->>>>>>> 96258008
             state.dataBaseboardElectric->getInputFlag = false;
         }
 
@@ -137,20 +133,12 @@
             }
         }
 
-<<<<<<< HEAD
-        InitBaseboard(state, *baseboard, BaseboardNum, ControlledZoneNum);
-=======
         InitBaseboard(state, BaseboardNum, ControlledZoneNum);
->>>>>>> 96258008
 
         QZnReq = ZoneSysEnergyDemand(ActualZoneNum).RemainingOutputReqToHeatSP;
 
         // Simulate baseboard
-<<<<<<< HEAD
-        SimElectricConvective(*baseboard, BaseboardNum, QZnReq);
-=======
         SimElectricConvective(state, BaseboardNum, QZnReq);
->>>>>>> 96258008
 
         PowerMet = baseboard->Baseboard(BaseboardNum).Power;
 
