--- conflicted
+++ resolved
@@ -183,15 +183,6 @@
 
     // MODULE PARAMETER DEFINITIONS:
     static std::string const BlankString;
-<<<<<<< HEAD
-
-    // DERIVED TYPE DEFINITIONS:
-    // na
-
-    // INTERFACE BLOCK SPECIFICATIONS:
-    // na
-=======
->>>>>>> 3e392573
 
     // MODULE VARIABLE DECLARATIONS:
     bool RunPeriodsInInput(false);
