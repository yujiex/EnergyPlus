// EnergyPlus, Copyright (c) 1996-2020, The Board of Trustees of the University of Illinois,
// The Regents of the University of California, through Lawrence Berkeley National Laboratory
// (subject to receipt of any required approvals from the U.S. Dept. of Energy), Oak Ridge
// National Laboratory, managed by UT-Battelle, Alliance for Sustainable Energy, LLC, and other
// contributors. All rights reserved.
//
// NOTICE: This Software was developed under funding from the U.S. Department of Energy and the
// U.S. Government consequently retains certain rights. As such, the U.S. Government has been
// granted for itself and others acting on its behalf a paid-up, nonexclusive, irrevocable,
// worldwide license in the Software to reproduce, distribute copies to the public, prepare
// derivative works, and perform publicly and display publicly, and to permit others to do so.
//
// Redistribution and use in source and binary forms, with or without modification, are permitted
// provided that the following conditions are met:
//
// (1) Redistributions of source code must retain the above copyright notice, this list of
//     conditions and the following disclaimer.
//
// (2) Redistributions in binary form must reproduce the above copyright notice, this list of
//     conditions and the following disclaimer in the documentation and/or other materials
//     provided with the distribution.
//
// (3) Neither the name of the University of California, Lawrence Berkeley National Laboratory,
//     the University of Illinois, U.S. Dept. of Energy nor the names of its contributors may be
//     used to endorse or promote products derived from this software without specific prior
//     written permission.
//
// (4) Use of EnergyPlus(TM) Name. If Licensee (i) distributes the software in stand-alone form
//     without changes from the version obtained under this License, or (ii) Licensee makes a
//     reference solely to the software portion of its product, Licensee must refer to the
//     software as "EnergyPlus version X" software, where "X" is the version number Licensee
//     obtained under this License and may not use a different name for the software. Except as
//     specifically required in this Section (4), Licensee shall not use in a company name, a
//     product name, in advertising, publicity, or other promotional activities any name, trade
//     name, trademark, logo, or other designation of "EnergyPlus", "E+", "e+" or confusingly
//     similar designation, without the U.S. Department of Energy's prior written consent.
//
// THIS SOFTWARE IS PROVIDED BY THE COPYRIGHT HOLDERS AND CONTRIBUTORS "AS IS" AND ANY EXPRESS OR
// IMPLIED WARRANTIES, INCLUDING, BUT NOT LIMITED TO, THE IMPLIED WARRANTIES OF MERCHANTABILITY
// AND FITNESS FOR A PARTICULAR PURPOSE ARE DISCLAIMED. IN NO EVENT SHALL THE COPYRIGHT OWNER OR
// CONTRIBUTORS BE LIABLE FOR ANY DIRECT, INDIRECT, INCIDENTAL, SPECIAL, EXEMPLARY, OR
// CONSEQUENTIAL DAMAGES (INCLUDING, BUT NOT LIMITED TO, PROCUREMENT OF SUBSTITUTE GOODS OR
// SERVICES; LOSS OF USE, DATA, OR PROFITS; OR BUSINESS INTERRUPTION) HOWEVER CAUSED AND ON ANY
// THEORY OF LIABILITY, WHETHER IN CONTRACT, STRICT LIABILITY, OR TORT (INCLUDING NEGLIGENCE OR
// OTHERWISE) ARISING IN ANY WAY OUT OF THE USE OF THIS SOFTWARE, EVEN IF ADVISED OF THE
// POSSIBILITY OF SUCH DAMAGE.

// C++ Headers
#include <cmath>

// ObjexxFCL Headers
#include <ObjexxFCL/Fmath.hh>

// EnergyPlus Headers
#include <EnergyPlus/BranchNodeConnections.hh>
#include <EnergyPlus/DXCoils.hh>
#include <EnergyPlus/DataAirLoop.hh>
#include <EnergyPlus/DataAirSystems.hh> //coil report
#include <EnergyPlus/DataEnvironment.hh>
#include <EnergyPlus/DataGlobals.hh>
#include <EnergyPlus/DataHVACGlobals.hh>
#include <EnergyPlus/DataHeatBalance.hh>
#include <EnergyPlus/DataIPShortCuts.hh>
#include <EnergyPlus/DataLoopNode.hh>
#include <EnergyPlus/DataPrecisionGlobals.hh>
#include <EnergyPlus/EMSManager.hh>
#include <EnergyPlus/Fans.hh> //coil report
#include <EnergyPlus/FaultsManager.hh>
#include <EnergyPlus/General.hh>
#include <EnergyPlus/GeneralRoutines.hh>
#include <EnergyPlus/Data/EnergyPlusData.hh>
#include <EnergyPlus/HVACDXSystem.hh>
#include <EnergyPlus/HVACFan.hh> //coil report
#include <EnergyPlus/HVACHXAssistedCoolingCoil.hh>
#include <EnergyPlus/InputProcessing/InputProcessor.hh>
#include <EnergyPlus/NodeInputManager.hh>
#include <EnergyPlus/OutputProcessor.hh>
#include <EnergyPlus/PackagedThermalStorageCoil.hh>
#include <EnergyPlus/Psychrometrics.hh>
#include <EnergyPlus/ReportCoilSelection.hh> //coil report
#include <EnergyPlus/ScheduleManager.hh>
#include <EnergyPlus/TempSolveRoot.hh>
#include <EnergyPlus/UtilityRoutines.hh>
#include <EnergyPlus/VariableSpeedCoils.hh>

namespace EnergyPlus {

// note that there are two modules in this file

//  HVACDXSystem is for cooling DX coils

//  HVACDXHeatPumpSystem is for heating DX coils

namespace HVACDXSystem {
    // Module containing the DXCoolingSystem simulation routines

    // MODULE INFORMATION:
    //       AUTHOR         Richard Liesen
    //       DATE WRITTEN   March 2001
    //                      Feb 2005 M. J. Witte, GARD Analytics, Inc.
    //                        Add dehumidification controls and support for multimode DX coil
    //                        Work supported by ASHRAE research project 1254-RP
    //                      Feb 2013 Bereket Nigusse, FSEC
    //                        Added DX Coil Model For 100% OA systems
    //                      Feb 2013 Bo Shen, Oak Ridge National Lab
    //                      Add Coil:Cooling:DX:VariableSpeed, capable of both sensible and latent cooling
    //       RE-ENGINEERED  na

    // PURPOSE OF THIS MODULE:
    // To encapsulate the data and algorithms required to
    // manage the DXCoolingSystem System Component

    // METHODOLOGY EMPLOYED:

    // REFERENCES:

    // OTHER NOTES:

    // USE STATEMENTS:
    // Use statements for data only modules
    // Using/Aliasing
    using namespace DataPrecisionGlobals;
    using namespace DataLoopNode;
    using namespace DataGlobals;
    using namespace DataHVACGlobals;
    using namespace ScheduleManager;

    // Data
    // MODULE PARAMETER DEFINITIONS
    Real64 const MinAirMassFlow(0.001);
    // Compressor operation
    int const On(1);  // normal compressor operation
    int const Off(0); // signal DXCoil that compressor shouldn't run
    // Dehumidification control modes (DehumidControlMode)
    int const DehumidControl_None(0);
    int const DehumidControl_Multimode(1);
    int const DehumidControl_CoolReheat(2);
    bool GetInputFlag(true); // Flag to get input only once

    // packaged TES modes
    int const OffMode(0);
    int const CoolingOnlyMode(1);
    int const CoolingAndChargeMode(2);
    int const CoolingAndDischargeMode(3);
    int const ChargeOnlyMode(4);
    int const DischargeOnlyMode(5);

    // DERIVED TYPE DEFINITIONS

    // MODULE VARIABLE DECLARATIONS:
    int NumDXSystem(0);         // The Number of DXCoolingSystems found in the Input
    bool EconomizerFlag(false); // holds air loop economizer status

    // Make this type allocatable
    Array1D_bool CheckEquipName;

    // Subroutine Specifications for the Module
    // Driver/Manager Routines

    // Get Input routines for module

    // Update routine to check convergence and update nodes

    // Object Data
    Array1D<DXCoolingConditions> DXCoolingSystem;

    // MODULE SUBROUTINES:
    //*************************************************************************

    // Functions

    void clear_state()
    {
        NumDXSystem = 0;
        EconomizerFlag = false;
        GetInputFlag = true;
        CheckEquipName.deallocate();
        DXCoolingSystem.deallocate();
    }

    void SimDXCoolingSystem(EnergyPlusData &state, std::string const &DXCoolingSystemName, // Name of DXSystem:Airloop object
                            bool const FirstHVACIteration,          // True when first HVAC iteration
                            int const AirLoopNum,                   // Primary air loop number
                            int &CompIndex,                         // Index to DXSystem:Airloop object
                            Optional_int_const OAUnitNum,           // If the system is an equipment of OutdoorAirUnit
                            Optional<Real64 const> OAUCoilOutTemp,  // the coil inlet temperature of OutdoorAirUnit
                            Optional<Real64> QTotOut                // the total cooling output of unit
    )
    {

        // SUBROUTINE INFORMATION:
        //       AUTHOR         Richard Liesen
        //       DATE WRITTEN   Mar 2001
        //       MODIFIED       Richard Raustad, Sept 2003 (added HVACHXAssistedCoolingCoil)
        //                      Feb 2005 M. J. Witte, GARD Analytics, Inc.
        //                        Add support for multimode DX coil
        //                      Feb 2013 Bo Shen, Oak Ridge National Lab
        //                      Add Coil:Cooling:DX:VariableSpeed, capable of both sensible and latent cooling
        //       RE-ENGINEERED  na

        // PURPOSE OF THIS SUBROUTINE:
        // This subroutine manages DXCoolingSystem component simulation.

        // Using/Aliasing
        using DataAirLoop::AirLoopControlInfo;
        using DXCoils::SimDXCoil;
        using DXCoils::SimDXCoilMultiMode;
        using DXCoils::SimDXCoilMultiSpeed;
        using General::TrimSigDigits;
        using HVACHXAssistedCoolingCoil::SimHXAssistedCoolingCoil;
        using PackagedThermalStorageCoil::SimTESCoil;
        using VariableSpeedCoils::SimVariableSpeedCoils;

        // SUBROUTINE LOCAL VARIABLE DECLARATIONS:
        std::string CompName; // Name of DXSystem:Airloop object
        int DXSystemNum;      // Index to DXSystem:Airloop object
        bool HXUnitOn;        // Flag to control HX for HXAssisted Cooling Coil
        Real64 AirMassFlow;   // DX System air mass flow rate
        int InletNodeNum;     // DX System inlet node number
        int OutletNodeNum;    // DX System outlet node number
        // local variables for calling variable speed coil
        static Real64 QZnReq(0.001);              // Zone load (W), input to variable-speed DX coil
        static Real64 QLatReq(0.0);               // Zone latent load, input to variable-speed DX coil
        static Real64 MaxONOFFCyclesperHour(4.0); // Maximum cycling rate of heat pump [cycles/hr]
        static Real64 HPTimeConstant(0.0);        // Heat pump time constant [s]
        static Real64 FanDelayTime(0.0);          // Fan delay time, time delay for the HP's fan to
        static Real64 OnOffAirFlowRatio(1.0);     // ratio of compressor on flow to average flow over time step

        // Obtains and Allocates DX Cooling System related parameters from input file
        if (GetInputFlag) { // First time subroutine has been entered
            // Get the DXCoolingSystem input
            GetDXCoolingSystemInput(state);
            GetInputFlag = false;
        }

        // Find the correct DXSystemNumber
        if (CompIndex == 0) {
            DXSystemNum = UtilityRoutines::FindItemInList(DXCoolingSystemName, DXCoolingSystem);
            if (DXSystemNum == 0) {
                ShowFatalError("SimDXCoolingSystem: DXUnit not found=" + DXCoolingSystemName);
            }
            CompIndex = DXSystemNum;
        } else {
            DXSystemNum = CompIndex;
            if (DXSystemNum > NumDXSystem || DXSystemNum < 1) {
                ShowFatalError("SimulateDXCoolingSystem:  Invalid CompIndex passed=" + TrimSigDigits(DXSystemNum) +
                               ", Number of DX Units=" + TrimSigDigits(NumDXSystem) + ", DX Unit name=" + DXCoolingSystemName);
            }
            if (CheckEquipName(DXSystemNum)) {
                if (DXCoolingSystemName != DXCoolingSystem(DXSystemNum).Name) {
                    ShowFatalError("SimulateDXCoolingSystem: Invalid CompIndex passed=" + TrimSigDigits(DXSystemNum) + ", DX Unit name=" +
                                   DXCoolingSystemName + ", stored DX Unit Name for that index=" + DXCoolingSystem(DXSystemNum).Name);
                }
                CheckEquipName(DXSystemNum) = false;
            }
        }

        InitDXCoolingSystem(state, DXSystemNum, AirLoopNum, OAUnitNum, OAUCoilOutTemp);

        // Call the series of components that simulate a DX Cooling System
        // Control the DX Cooling System
        HXUnitOn = false;
        ControlDXSystem(state, DXSystemNum, FirstHVACIteration, HXUnitOn);

        // simulate DX Cooling System
        CompName = DXCoolingSystem(DXSystemNum).CoolingCoilName;
        // Need a cooling System call here I think
        {
            auto const SELECT_CASE_var(DXCoolingSystem(DXSystemNum).CoolingCoilType_Num);

            if (SELECT_CASE_var == CoilDX_CoolingSingleSpeed) { // COIL:DX:COOLINGBYPASSFACTOREMPIRICAL

                SimDXCoil(state, CompName,
                          On,
                          FirstHVACIteration,
                          DXCoolingSystem(DXSystemNum).CoolingCoilIndex,
                          DXCoolingSystem(DXSystemNum).FanOpMode,
                          DXCoolingSystem(DXSystemNum).PartLoadFrac);

            } else if (SELECT_CASE_var == CoilDX_CoolingHXAssisted) { // CoilSystem:Cooling:DX:HeatExchangerAssisted

                SimHXAssistedCoolingCoil(state, CompName,
                                         FirstHVACIteration,
                                         On,
                                         DXCoolingSystem(DXSystemNum).PartLoadFrac,
                                         DXCoolingSystem(DXSystemNum).CoolingCoilIndex,
                                         DXCoolingSystem(DXSystemNum).FanOpMode,
                                         HXUnitOn,
                                         _,
                                         EconomizerFlag);

            } else if (SELECT_CASE_var == CoilDX_CoolingTwoSpeed) { // Coil:Cooling:DX:TwoSpeed
                // formerly (v3 and beyond)COIL:DX:MULTISPEED:COOLINGEMPIRICAL

                SimDXCoilMultiSpeed(state, CompName,
                                    DXCoolingSystem(DXSystemNum).SpeedRatio,
                                    DXCoolingSystem(DXSystemNum).CycRatio,
                                    DXCoolingSystem(DXSystemNum).CoolingCoilIndex);

            } else if (SELECT_CASE_var == CoilDX_CoolingTwoStageWHumControl) { // Coil:Cooling:DX:TwoStageWithHumidityControlMode
                // formerly (v3 and beyond) COIL:DX:MULTIMODE:COOLINGEMPIRICAL

                SimDXCoilMultiMode(state, CompName,
                                   On,
                                   FirstHVACIteration,
                                   DXCoolingSystem(DXSystemNum).PartLoadFrac,
                                   DXCoolingSystem(DXSystemNum).DehumidificationMode,
                                   DXCoolingSystem(DXSystemNum).CoolingCoilIndex,
                                   DXCoolingSystem(DXSystemNum).FanOpMode);
            } else if (SELECT_CASE_var == Coil_CoolingAirToAirVariableSpeed) { // Coil:Cooling:DX:VariableSpeed

                SimVariableSpeedCoils(state, CompName,
                                      DXCoolingSystem(DXSystemNum).CoolingCoilIndex,
                                      DXCoolingSystem(DXSystemNum).FanOpMode,
                                      MaxONOFFCyclesperHour,
                                      HPTimeConstant,
                                      FanDelayTime,
                                      On,
                                      DXCoolingSystem(DXSystemNum).PartLoadFrac,
                                      DXCoolingSystem(DXSystemNum).SpeedNum,
                                      DXCoolingSystem(DXSystemNum).SpeedRatio,
                                      QZnReq,
                                      QLatReq,
                                      OnOffAirFlowRatio);

            } else if (SELECT_CASE_var == CoilDX_PackagedThermalStorageCooling) {

                SimTESCoil(state, CompName,
                           DXCoolingSystem(DXSystemNum).CoolingCoilIndex,
                           DXCoolingSystem(DXSystemNum).FanOpMode,
                           DXCoolingSystem(DXSystemNum).TESOpMode,
                           DXCoolingSystem(DXSystemNum).PartLoadFrac);

            } else {
                ShowFatalError("SimDXCoolingSystem: Invalid DX Cooling System/Coil=" + DXCoolingSystem(DXSystemNum).CoolingCoilType);
            }
        }
        // set econo lockout flag
        // set econo lockout flag
        if (AirLoopNum != -1) {   // IF the sysem is not an equipment of outdoor air unit
            if (AirLoopNum > 0) { // Real airloopNum called from MixedAir and SimAirServingZones
                if ((DXCoolingSystem(DXSystemNum).PartLoadFrac > 0.0 || DXCoolingSystem(DXSystemNum).SpeedRatio > 0.0 ||
                     DXCoolingSystem(DXSystemNum).CycRatio > 0.0) &&
                    AirLoopControlInfo(AirLoopNum).CanLockoutEconoWithCompressor) {
                    AirLoopControlInfo(AirLoopNum).ReqstEconoLockoutWithCompressor = true;
                } else { // used for AirLoopHVACDOAS only
                    AirLoopControlInfo(AirLoopNum).ReqstEconoLockoutWithCompressor = false;
                }
            }
        }

        if (present(QTotOut)) {
            InletNodeNum = DXCoolingSystem(DXSystemNum).DXCoolingCoilInletNodeNum;
            OutletNodeNum = DXCoolingSystem(DXSystemNum).DXCoolingCoilOutletNodeNum;
            AirMassFlow = Node(OutletNodeNum).MassFlowRate;
            QTotOut = AirMassFlow * (Node(InletNodeNum).Enthalpy - Node(OutletNodeNum).Enthalpy);
        }
    }

    // Get Input Section of the Module
    //******************************************************************************

    void GetDXCoolingSystemInput(EnergyPlusData &state)
    {

        // SUBROUTINE INFORMATION:
        //       AUTHOR         Richard Liesen
        //       DATE WRITTEN   Mar 2001
        //                      Feb 2005 M. J. Witte, GARD Analytics, Inc.
        //                        Add dehumidification controls and support for multimode DX coil
        //                      Feb 2013 Bo Shen, Oak Ridge National Lab
        //                      Add Coil:Cooling:DX:VariableSpeed, capable of both sensible and latent cooling
        //       RE-ENGINEERED  na

        // PURPOSE OF THIS SUBROUTINE:
        // Obtains input data for system and stores it in System data structures

        // METHODOLOGY EMPLOYED:
        // Uses "Get" routines to read in data.

        // Using/Aliasing
        using BranchNodeConnections::SetUpCompSets;
        using BranchNodeConnections::TestCompSet;
        using HVACHXAssistedCoolingCoil::GetHXDXCoilIndex;
        using HVACHXAssistedCoolingCoil::GetHXDXCoilName;
        using NodeInputManager::GetOnlySingleNode;
        using PackagedThermalStorageCoil::GetTESCoilIndex;
        using VariableSpeedCoils::GetCoilIndexVariableSpeed;
        using namespace DataIPShortCuts;
        using DXCoils::GetDXCoilIndex;
        using DXCoils::SetCoilSystemCoolingData;
        using DXCoils::SetDXCoilTypeData;

        // SUBROUTINE LOCAL VARIABLE DECLARATIONS:
        int DXSystemNum; // The DXCoolingSystem that you are currently loading input into
        int NumAlphas;
        int NumNums;
        int IOStat;
        static std::string const RoutineName("GetDXCoolingSystemInput: "); // include trailing blank space
        static bool ErrorsFound(false);                                    // If errors detected in input
        static bool ErrFound(false);                                       // used for mining functions
        bool IsNotOK;                                                      // Flag to verify name
        int DXCoolSysNum;
        bool FanErrorsFound;             // flag returned on fan operating mode check
        bool DXErrorsFound;              // flag returned on DX coil name check
        std::string HXDXCoolCoilName;    // Name of DX cooling coil used with Heat Exchanger Assisted Cooling Coil
        std::string CurrentModuleObject; // for ease in getting objects
        Array1D_string Alphas;           // Alpha input items for object
        Array1D_string cAlphaFields;     // Alpha field names
        Array1D_string cNumericFields;   // Numeric field names
        Array1D<Real64> Numbers;         // Numeric input items for object
        Array1D_bool lAlphaBlanks;       // Logical array, alpha field input BLANK = .TRUE.
        Array1D_bool lNumericBlanks;     // Logical array, numeric field input BLANK = .TRUE.
        static int TotalArgs(0);         // Total number of alpha and numeric arguments (max) for a
        //  certain object in the input file

        // Flow

        CurrentModuleObject = "CoilSystem:Cooling:DX";
        NumDXSystem = inputProcessor->getNumObjectsFound(CurrentModuleObject);

        DXCoolingSystem.allocate(NumDXSystem);
        CheckEquipName.dimension(NumDXSystem, true);

        inputProcessor->getObjectDefMaxArgs("CoilSystem:Cooling:DX", TotalArgs, NumAlphas, NumNums);

        Alphas.allocate(NumAlphas);
        cAlphaFields.allocate(NumAlphas);
        cNumericFields.allocate(NumNums);
        Numbers.dimension(NumNums, 0.0);
        lAlphaBlanks.dimension(NumAlphas, true);
        lNumericBlanks.dimension(NumNums, true);

        // Get the data for the DX Cooling System
        for (DXCoolSysNum = 1; DXCoolSysNum <= NumDXSystem; ++DXCoolSysNum) {

            inputProcessor->getObjectItem(CurrentModuleObject,
                                          DXCoolSysNum,
                                          Alphas,
                                          NumAlphas,
                                          Numbers,
                                          NumNums,
                                          IOStat,
                                          lNumericBlanks,
                                          lAlphaBlanks,
                                          cAlphaFields,
                                          cNumericFields);
            UtilityRoutines::IsNameEmpty(Alphas(1), CurrentModuleObject, ErrorsFound);

            DXCoolingSystem(DXCoolSysNum).DXCoolingSystemType = CurrentModuleObject; // push Object Name into data array
            DXCoolingSystem(DXCoolSysNum).Name = Alphas(1);
            if (lAlphaBlanks(2)) {
                DXCoolingSystem(DXCoolSysNum).SchedPtr = ScheduleAlwaysOn;
            } else {
                DXCoolingSystem(DXCoolSysNum).SchedPtr = GetScheduleIndex(Alphas(2));
                if (DXCoolingSystem(DXCoolSysNum).SchedPtr == 0) {
                    ShowSevereError(RoutineName + CurrentModuleObject + ": invalid " + cAlphaFields(2) + " entered =" + Alphas(2) + " for " +
                                    cAlphaFields(1) + '=' + Alphas(1));
                    ErrorsFound = true;
                }
            }

            DXCoolingSystem(DXCoolSysNum).DXCoolingCoilInletNodeNum =
                GetOnlySingleNode(Alphas(3), ErrorsFound, CurrentModuleObject, Alphas(1), NodeType_Air, NodeConnectionType_Inlet, 1, ObjectIsParent);
            DXCoolingSystem(DXCoolSysNum).DXCoolingCoilOutletNodeNum =
                GetOnlySingleNode(Alphas(4), ErrorsFound, CurrentModuleObject, Alphas(1), NodeType_Air, NodeConnectionType_Outlet, 1, ObjectIsParent);

            TestCompSet(CurrentModuleObject, Alphas(1), Alphas(3), Alphas(4), "Air Nodes");

            DXCoolingSystem(DXCoolSysNum).DXSystemControlNodeNum =
                GetOnlySingleNode(Alphas(5), ErrorsFound, CurrentModuleObject, Alphas(1), NodeType_Air, NodeConnectionType_Sensor, 1, ObjectIsParent);
            if (DXCoolingSystem(DXCoolSysNum).DXSystemControlNodeNum == 0) {
                ShowSevereError(CurrentModuleObject + ": control node must be input");
                ShowContinueError("Error occurred in " + cAlphaFields(1) + '=' + Alphas(1));
                ErrorsFound = true;
            }

            // Get Cooling System Information if available
            if (UtilityRoutines::SameString(Alphas(6), "Coil:Cooling:DX:SingleSpeed") ||
                UtilityRoutines::SameString(Alphas(6), "Coil:Cooling:DX:VariableSpeed") ||
                UtilityRoutines::SameString(Alphas(6), "Coil:Cooling:DX:TwoSpeed") ||
                UtilityRoutines::SameString(Alphas(6), "Coil:Cooling:DX:TwoStageWithHumidityControlMode") ||
                UtilityRoutines::SameString(Alphas(6), "CoilSystem:Cooling:DX:HeatExchangerAssisted") ||
                UtilityRoutines::SameString(Alphas(6), "Coil:Cooling:DX:SingleSpeed:ThermalStorage")) {

                DXCoolingSystem(DXCoolSysNum).CoolingCoilType = Alphas(6);
                DXCoolingSystem(DXCoolSysNum).CoolingCoilName = Alphas(7);

                ErrFound = false;
                if (UtilityRoutines::SameString(Alphas(6), "Coil:Cooling:DX:SingleSpeed")) {
                    DXCoolingSystem(DXCoolSysNum).CoolingCoilType_Num = CoilDX_CoolingSingleSpeed;
                    GetDXCoilIndex(
                        DXCoolingSystem(DXCoolSysNum).CoolingCoilName, DXCoolingSystem(DXCoolSysNum).CoolingCoilIndex, ErrFound, CurrentModuleObject);
                    if (ErrFound) {
                        ShowContinueError("...occurs in " + CurrentModuleObject + " = " + DXCoolingSystem(DXCoolSysNum).Name);
                        ErrorsFound = true;
                    }
                } else if (UtilityRoutines::SameString(Alphas(6), "Coil:Cooling:DX:VariableSpeed")) {
                    DXCoolingSystem(DXCoolSysNum).CoolingCoilType_Num = Coil_CoolingAirToAirVariableSpeed;
                    DXCoolingSystem(DXCoolSysNum).CoolingCoilIndex =
                        GetCoilIndexVariableSpeed("Coil:Cooling:DX:VariableSpeed", DXCoolingSystem(DXCoolSysNum).CoolingCoilName, ErrFound);
                    if (ErrFound) {
                        ShowContinueError("...occurs in " + CurrentModuleObject + " = " + DXCoolingSystem(DXCoolSysNum).Name);
                        ErrorsFound = true;
                    }
                } else if (UtilityRoutines::SameString(Alphas(6), "Coil:Cooling:DX:TwoSpeed")) {
                    DXCoolingSystem(DXCoolSysNum).CoolingCoilType_Num = CoilDX_CoolingTwoSpeed;
                    GetDXCoilIndex(
                        DXCoolingSystem(DXCoolSysNum).CoolingCoilName, DXCoolingSystem(DXCoolSysNum).CoolingCoilIndex, ErrFound, CurrentModuleObject);
                    if (ErrFound) {
                        ShowContinueError("...occurs in " + CurrentModuleObject + " = " + DXCoolingSystem(DXCoolSysNum).Name);
                        ErrorsFound = true;
                    }
                } else if (UtilityRoutines::SameString(Alphas(6), "CoilSystem:Cooling:DX:HeatExchangerAssisted")) {
                    DXCoolingSystem(DXCoolSysNum).CoolingCoilType_Num = CoilDX_CoolingHXAssisted;
                    GetHXDXCoilIndex(state, 
                        DXCoolingSystem(DXCoolSysNum).CoolingCoilName, DXCoolingSystem(DXCoolSysNum).CoolingCoilIndex, ErrFound, CurrentModuleObject);
                    if (ErrFound) {
                        ShowContinueError("...occurs in " + CurrentModuleObject + " = " + DXCoolingSystem(DXCoolSysNum).Name);
                        ErrorsFound = true;
                    }

                    DXErrorsFound = false;
                    HXDXCoolCoilName = GetHXDXCoilName(state, Alphas(6), Alphas(7), DXErrorsFound);
                    if (DXErrorsFound) {
                        ShowWarningError(CurrentModuleObject + " = \"" + DXCoolingSystem(DXCoolSysNum).Name + "\"");
                        ShowContinueError("CoilSystem:Cooling:DX:HeatExchangerAssisted \"" + Alphas(7) + "\" not found.");
                        ErrorsFound = true;
                    }

                } else if (UtilityRoutines::SameString(Alphas(6), "Coil:Cooling:DX:TwoStageWithHumidityControlMode")) {
                    DXCoolingSystem(DXCoolSysNum).CoolingCoilType_Num = CoilDX_CoolingTwoStageWHumControl;
                    GetDXCoilIndex(
                        DXCoolingSystem(DXCoolSysNum).CoolingCoilName, DXCoolingSystem(DXCoolSysNum).CoolingCoilIndex, ErrFound, CurrentModuleObject);
                    if (ErrFound) {
                        ShowContinueError("...occurs in " + CurrentModuleObject + " = " + DXCoolingSystem(DXCoolSysNum).Name);
                        ErrorsFound = true;
                    }
                } else if (UtilityRoutines::SameString(Alphas(6), "Coil:Cooling:DX:SingleSpeed:ThermalStorage")) {
                    DXCoolingSystem(DXCoolSysNum).CoolingCoilType_Num = CoilDX_PackagedThermalStorageCooling;
                    GetTESCoilIndex(state, 
                        DXCoolingSystem(DXCoolSysNum).CoolingCoilName, DXCoolingSystem(DXCoolSysNum).CoolingCoilIndex, ErrFound, CurrentModuleObject);
                    if (ErrFound) {
                        ShowContinueError("...occurs in " + CurrentModuleObject + " = " + DXCoolingSystem(DXCoolSysNum).Name);
                        ErrorsFound = true;
                    }
                }

            } else {
                ShowSevereError("Invalid entry for " + cAlphaFields(6) + " :" + Alphas(6));
                ShowContinueError("In " + CurrentModuleObject + "=\"" + DXCoolingSystem(DXCoolSysNum).Name + "\".");
                ErrorsFound = true;
            }

            ValidateComponent(
                DXCoolingSystem(DXCoolSysNum).CoolingCoilType, DXCoolingSystem(DXCoolSysNum).CoolingCoilName, IsNotOK, CurrentModuleObject);
            if (IsNotOK) {
                ShowContinueError("In " + CurrentModuleObject + " = \"" + DXCoolingSystem(DXCoolSysNum).Name + "\".");
                ErrorsFound = true;
            }

            SetUpCompSets(
                DXCoolingSystem(DXCoolSysNum).DXCoolingSystemType, DXCoolingSystem(DXCoolSysNum).Name, Alphas(6), Alphas(7), Alphas(3), Alphas(4));

            FanErrorsFound = false;

            // Supply air fan operating mode defaulted to constant fan cycling coil/compressor
            DXCoolingSystem(DXCoolSysNum).FanOpMode = ContFanCycCoil;

            // Dehumidification control mode
            if (UtilityRoutines::SameString(Alphas(8), "None")) {
                DXCoolingSystem(DXCoolSysNum).DehumidControlType = DehumidControl_None;
            } else if (UtilityRoutines::SameString(Alphas(8), "")) {
                DXCoolingSystem(DXCoolSysNum).DehumidControlType = DehumidControl_None;
            } else if (UtilityRoutines::SameString(Alphas(8), "Multimode")) {
                if (DXCoolingSystem(DXCoolSysNum).CoolingCoilType_Num == CoilDX_CoolingTwoStageWHumControl) {
                    DXCoolingSystem(DXCoolSysNum).DehumidControlType = DehumidControl_Multimode;
                } else if (DXCoolingSystem(DXCoolSysNum).CoolingCoilType_Num == CoilDX_CoolingHXAssisted) {
                    DXCoolingSystem(DXCoolSysNum).DehumidControlType = DehumidControl_Multimode;
                } else {
                    ShowWarningError("Invalid entry for " + cAlphaFields(8) + " :" + Alphas(8));
                    ShowContinueError("In " + CurrentModuleObject + "=\"" + DXCoolingSystem(DXCoolSysNum).Name + "\".");
                    ShowContinueError("Valid only with cooling coil type = Coil:Cooling:DX:TwoStageWithHumidityControlMode or "
                                      "CoilSystem:Cooling:DX:HeatExchangerAssisted.");
                    ShowContinueError("Setting " + cAlphaFields(8) + " to None.");
                    DXCoolingSystem(DXCoolSysNum).DehumidControlType = DehumidControl_None;
                }
            } else if (UtilityRoutines::SameString(Alphas(8), "CoolReheat")) {
                DXCoolingSystem(DXCoolSysNum).DehumidControlType = DehumidControl_CoolReheat;
            } else {
                ShowSevereError("Invalid entry for " + cAlphaFields(8) + " :" + Alphas(8));
                ShowContinueError("In " + CurrentModuleObject + "=\"" + DXCoolingSystem(DXCoolSysNum).Name + "\".");
            }

            // Run on sensible load
            if (UtilityRoutines::SameString(Alphas(9), "Yes")) {
                DXCoolingSystem(DXCoolSysNum).RunOnSensibleLoad = true;
            } else if (UtilityRoutines::SameString(Alphas(9), "")) {
                DXCoolingSystem(DXCoolSysNum).RunOnSensibleLoad = true;
            } else if (UtilityRoutines::SameString(Alphas(9), "No")) {
                DXCoolingSystem(DXCoolSysNum).RunOnSensibleLoad = false;
            } else {
                ShowSevereError("Invalid entry for " + cAlphaFields(9) + " :" + Alphas(9));
                ShowContinueError("In " + CurrentModuleObject + "=\"" + DXCoolingSystem(DXCoolSysNum).Name + "\".");
                ShowContinueError("Must be Yes or No.");
            }

            // Run on latent load
            if (UtilityRoutines::SameString(Alphas(10), "Yes")) {
                DXCoolingSystem(DXCoolSysNum).RunOnLatentLoad = true;
            } else if (UtilityRoutines::SameString(Alphas(10), "")) {
                DXCoolingSystem(DXCoolSysNum).RunOnLatentLoad = false;
            } else if (UtilityRoutines::SameString(Alphas(10), "No")) {
                DXCoolingSystem(DXCoolSysNum).RunOnLatentLoad = false;
            } else {
                ShowSevereError("Invalid entry for " + cAlphaFields(10) + " :" + Alphas(10));
                ShowContinueError("In " + CurrentModuleObject + "=\"" + DXCoolingSystem(DXCoolSysNum).Name + "\".");
                ShowContinueError("Must be Yes or No.");
            }

            // Run as 100% DOAS DX coil
            if (lAlphaBlanks(11) && NumAlphas <= 10) {
                DXCoolingSystem(DXCoolSysNum).ISHundredPercentDOASDXCoil = false;
            } else {
                if (UtilityRoutines::SameString(Alphas(11), "Yes")) {
                    DXCoolingSystem(DXCoolSysNum).ISHundredPercentDOASDXCoil = true;
                    if (DXCoolingSystem(DXCoolSysNum).CoolingCoilType_Num == Coil_CoolingAirToAirVariableSpeed) {
                        ShowWarningError(CurrentModuleObject + " = " + DXCoolingSystem(DXCoolSysNum).Name);
                        ShowContinueError("Invalid entry for " + cAlphaFields(11) + " :" + Alphas(11));
                        ShowContinueError("Variable DX Cooling Coil is not supported as 100% DOAS DX coil.");
                        ShowContinueError("Variable DX Cooling Coil is reset as a regular DX coil and the simulation continues.");
                        DXCoolingSystem(DXCoolSysNum).ISHundredPercentDOASDXCoil = false;
                    }
                } else if (UtilityRoutines::SameString(Alphas(11), "")) {
                    DXCoolingSystem(DXCoolSysNum).ISHundredPercentDOASDXCoil = false;
                } else if (UtilityRoutines::SameString(Alphas(11), "No")) {
                    DXCoolingSystem(DXCoolSysNum).ISHundredPercentDOASDXCoil = false;
                } else {
                    ShowSevereError("Invalid entry for " + cAlphaFields(11) + " :" + Alphas(11));
                    ShowContinueError("In " + CurrentModuleObject + "=\"" + DXCoolingSystem(DXCoolSysNum).Name + "\".");
                    ShowContinueError("Must be Yes or No.");
                }
            }

            // considered as as 100% DOAS DX cooling coil
            if (DXCoolingSystem(DXCoolSysNum).ISHundredPercentDOASDXCoil) {
                // set the system DX Coil application type to the child DX coil
                if (!(DXCoolingSystem(DXCoolSysNum).CoolingCoilType_Num == Coil_CoolingAirToAirVariableSpeed)) {
                    SetDXCoilTypeData(DXCoolingSystem(DXCoolSysNum).CoolingCoilName);
                } else {
                    ShowWarningError("CoilSystem:Cooling:DX named " + DXCoolingSystem(DXCoolSysNum).Name +
                                     " entered with both variable speed DX coil and outdoor air mode set to YES, however VS coil model does not have "
                                     "a special outdoor air mode");
                }
            }
            // DOAS DX Cooling Coil Leaving Minimum Air Temperature
            if (NumNums > 0) {
                if (!lNumericBlanks(1)) {
                    DXCoolingSystem(DXCoolSysNum).DesignMinOutletTemp = Numbers(1);
                }
            }
            if (DXCoolingSystem(DXCoolSysNum).CoolingCoilType_Num == CoilDX_CoolingTwoSpeed) {
                SetCoilSystemCoolingData(DXCoolingSystem(DXCoolSysNum).CoolingCoilName, DXCoolingSystem(DXCoolSysNum).Name);
            }

            if (DataGlobals::DoCoilDirectSolutions && DXCoolingSystem(DXCoolSysNum).CoolingCoilType_Num == CoilDX_CoolingSingleSpeed) {
                DXCoils::DisableLatentDegradation(DXCoolingSystem(DXCoolSysNum).CoolingCoilIndex);
            }

        } // End of the DX System Loop

        if (ErrorsFound) {
            ShowFatalError(RoutineName + "Errors found in input.  Program terminates.");
        }

        for (DXSystemNum = 1; DXSystemNum <= NumDXSystem; ++DXSystemNum) {
            // Setup Report variables for the DXCoolingSystem that is not reported in the components themselves
            if (UtilityRoutines::SameString(DXCoolingSystem(DXSystemNum).CoolingCoilType, "Coil:Cooling:DX:TwoSpeed")) {
                SetupOutputVariable("Coil System Cycling Ratio",
                                    OutputProcessor::Unit::None,
                                    DXCoolingSystem(DXSystemNum).CycRatio,
                                    "System",
                                    "Average",
                                    DXCoolingSystem(DXSystemNum).Name);
                SetupOutputVariable("Coil System Compressor Speed Ratio",
                                    OutputProcessor::Unit::None,
                                    DXCoolingSystem(DXSystemNum).SpeedRatio,
                                    "System",
                                    "Average",
                                    DXCoolingSystem(DXSystemNum).Name);
            } else if (UtilityRoutines::SameString(DXCoolingSystem(DXSystemNum).CoolingCoilType, "Coil:Cooling:DX:VariableSpeed")) {
                SetupOutputVariable("Coil System Cycling Ratio",
                                    OutputProcessor::Unit::None,
                                    DXCoolingSystem(DXSystemNum).CycRatio,
                                    "System",
                                    "Average",
                                    DXCoolingSystem(DXSystemNum).Name);
                SetupOutputVariable("Coil System Compressor Speed Ratio",
                                    OutputProcessor::Unit::None,
                                    DXCoolingSystem(DXSystemNum).SpeedRatio,
                                    "System",
                                    "Average",
                                    DXCoolingSystem(DXSystemNum).Name);
                SetupOutputVariable("Coil System Compressor Speed Number",
                                    OutputProcessor::Unit::None,
                                    DXCoolingSystem(DXSystemNum).SpeedNum,
                                    "System",
                                    "Average",
                                    DXCoolingSystem(DXSystemNum).Name);
            } else {
                SetupOutputVariable("Coil System Part Load Ratio",
                                    OutputProcessor::Unit::None,
                                    DXCoolingSystem(DXSystemNum).PartLoadFrac,
                                    "System",
                                    "Average",
                                    DXCoolingSystem(DXSystemNum).Name);
            }
            SetupOutputVariable("Coil System Frost Control Status",
                                OutputProcessor::Unit::None,
                                DXCoolingSystem(DXSystemNum).FrostControlStatus,
                                "System",
                                "Average",
                                DXCoolingSystem(DXSystemNum).Name);
        }

        Alphas.deallocate();
        cAlphaFields.deallocate();
        cNumericFields.deallocate();
        Numbers.deallocate();
        lAlphaBlanks.deallocate();
        lNumericBlanks.deallocate();
    }

    // End of Get Input subroutines for the Module
    //******************************************************************************

    // Beginning of Initialization subroutines for the Module
    // *****************************************************************************

    void InitDXCoolingSystem(EnergyPlusData &state, int const DXSystemNum,                // number of the current DX Sys being simulated
                             int const AirLoopNum,                 // number of the current air loop being simulated
                             Optional_int_const OAUnitNum,         // number of the current outdoor air unit being simulated
                             Optional<Real64 const> OAUCoilOutTemp // the coil inlet temperature of OutdoorAirUnit
    )
    {

        // SUBROUTINE INFORMATION:
        //       AUTHOR         Fred Buhl
        //       DATE WRITTEN   May 2001
        //                      Feb 2005 M. J. Witte, GARD Analytics, Inc.
        //                        Add dehumidification controls
        //                      May 2009, B. Griffith, NREL added EMS setpoint checks
        //       RE-ENGINEERED  na

        // PURPOSE OF THIS SUBROUTINE:
        // This subroutine is for initializations of the DX Cooling Systems.

        // METHODOLOGY EMPLOYED:
        // Uses the status flags to trigger initializations.

        // REFERENCES:
        // na

        // Using/Aliasing
        using DataAirLoop::AirLoopControlInfo;
        using DataEnvironment::OutBaroPress;
        using DataGlobals::AnyEnergyManagementSystemInModel;
        using DataHVACGlobals::DoSetPointTest;
        using EMSManager::CheckIfNodeSetPointManagedByEMS;
        using EMSManager::iHumidityRatioMaxSetPoint;
        using EMSManager::iTemperatureSetPoint;

        // Locals
        // SUBROUTINE ARGUMENT DEFINITIONS:

        // SUBROUTINE PARAMETER DEFINITIONS:
        // na

        // INTERFACE BLOCK SPECIFICATIONS
        // na

        // DERIVED TYPE DEFINITIONS
        // na

        // SUBROUTINE LOCAL VARIABLE DECLARATIONS:
        int OutNode;     // outlet node number
        int ControlNode; // control node number
        int DXSysIndex;
        static bool MyOneTimeFlag(true);
        static bool MySetPointCheckFlag(true);
        int OutdoorAirUnitNum;    // "ONLY" for ZoneHVAC:OutdoorAirUnit
        Real64 OAUCoilOutletTemp; // "ONLY" for zoneHVAC:OutdoorAirUnit
        // FLOW:

        if (MyOneTimeFlag) {

            MyOneTimeFlag = false;
        }
        if (AirLoopNum == -1) { // This Dx system is component of ZoneHVAC:OutdoorAirUnit
            OutdoorAirUnitNum = OAUnitNum;
            OAUCoilOutletTemp = OAUCoilOutTemp;
        }

        if (!SysSizingCalc && MySetPointCheckFlag && DoSetPointTest) {
            for (DXSysIndex = 1; DXSysIndex <= NumDXSystem; ++DXSysIndex) {
                ControlNode = DXCoolingSystem(DXSysIndex).DXSystemControlNodeNum;
                if (ControlNode > 0) {
                    if (AirLoopNum == -1) {                                 // Outdoor Air Unit
                        Node(ControlNode).TempSetPoint = OAUCoilOutletTemp; // Set the coil outlet temperature
                        if (DXCoolingSystem(DXSystemNum).ISHundredPercentDOASDXCoil) {
                            FrostControlSetPointLimit(DXSystemNum,
                                                      DXCoolingSystem(DXSystemNum).DesiredOutletTemp,
                                                      Node(ControlNode).HumRatMax,
                                                      OutBaroPress,
                                                      DXCoolingSystem(DXSystemNum).DesignMinOutletTemp,
                                                      1);
                        }
                    } else if (AirLoopNum != -1) { // Not an outdoor air unit

                        if (Node(ControlNode).TempSetPoint == SensedNodeFlagValue) {
                            if (!AnyEnergyManagementSystemInModel) {
                                ShowSevereError(DXCoolingSystem(DXSysIndex).DXCoolingSystemType +
                                                ": Missing temperature setpoint for DX unit= " + DXCoolingSystem(DXSysIndex).Name);
                                ShowContinueError("  use a Setpoint Manager to establish a setpoint at the unit control node.");
                                SetPointErrorFlag = true;
                            } else {
                                CheckIfNodeSetPointManagedByEMS(ControlNode, iTemperatureSetPoint, SetPointErrorFlag);
                                if (SetPointErrorFlag) {
                                    ShowSevereError(DXCoolingSystem(DXSysIndex).DXCoolingSystemType +
                                                    ": Missing temperature setpoint for DX unit= " + DXCoolingSystem(DXSysIndex).Name);
                                    ShowContinueError("  use a Setpoint Manager to establish a setpoint at the unit control node.");
                                    ShowContinueError("  or use an EMS actuator to establish a temperature setpoint at the unit control node.");
                                }
                            }
                        }
                        if ((DXCoolingSystem(DXSysIndex).DehumidControlType != DehumidControl_None) &&
                            (Node(ControlNode).HumRatMax == SensedNodeFlagValue)) {
                            if (!AnyEnergyManagementSystemInModel) {
                                ShowSevereError(DXCoolingSystem(DXSysIndex).DXCoolingSystemType +
                                                ": Missing humidity ratio setpoint (HUMRATMAX) for DX unit= " + DXCoolingSystem(DXSysIndex).Name);
                                ShowContinueError("  use a Setpoint Manager to establish a setpoint at the unit control node.");
                                SetPointErrorFlag = true;
                            } else {
                                CheckIfNodeSetPointManagedByEMS(ControlNode, iHumidityRatioMaxSetPoint, SetPointErrorFlag);
                                if (SetPointErrorFlag) {
                                    ShowSevereError(
                                        DXCoolingSystem(DXSysIndex).DXCoolingSystemType +
                                        ": Missing maximum humidity ratio setpoint (HUMRATMAX) for DX unit= " + DXCoolingSystem(DXSysIndex).Name);
                                    ShowContinueError("  use a Setpoint Manager to establish a setpoint at the unit control node.");
                                    ShowContinueError("  or use an EMS actuator to establish a maximum humidity ratio setpoint.");
                                }
                            }
                        }
                    }
                }
            }
            MySetPointCheckFlag = false;
        }

        if (!DXCoolingSystem(DXSystemNum).VSCoilFanInfoSet && AirLoopNum > 0) {
            if (DXCoolingSystem(DXSystemNum).CoolingCoilType_Num == Coil_CoolingAirToAirVariableSpeed) {

                switch (DataAirSystems::PrimaryAirSystem(AirLoopNum).supFanModelTypeEnum) {
                case DataAirSystems::structArrayLegacyFanModels: {
                    int SupFanNum = DataAirSystems::PrimaryAirSystem(AirLoopNum).SupFanNum;
                    if (SupFanNum > 0) {
                        coilSelectionReportObj->setCoilSupplyFanInfo(state, DXCoolingSystem(DXSystemNum).CoolingCoilName,
                                                                     DXCoolingSystem(DXSystemNum).CoolingCoilType,
                                                                     Fans::Fan(DataAirSystems::PrimaryAirSystem(AirLoopNum).SupFanNum).FanName,
                                                                     DataAirSystems::structArrayLegacyFanModels,
                                                                     DataAirSystems::PrimaryAirSystem(AirLoopNum).SupFanNum);
                    }

                    break;
                }
                case DataAirSystems::objectVectorOOFanSystemModel: {
                    if (DataAirSystems::PrimaryAirSystem(AirLoopNum).supFanVecIndex >= 0) {
                        coilSelectionReportObj->setCoilSupplyFanInfo(state,
                            DXCoolingSystem(DXSystemNum).CoolingCoilName,
                            DXCoolingSystem(DXSystemNum).CoolingCoilType,
                            HVACFan::fanObjs[DataAirSystems::PrimaryAirSystem(AirLoopNum).supFanVecIndex]->name,
                            DataAirSystems::objectVectorOOFanSystemModel,
                            DataAirSystems::PrimaryAirSystem(AirLoopNum).supFanVecIndex);
                    }
                    break;
                }
                case DataAirSystems::fanModelTypeNotYetSet: {
                    // do nothing
                    break;
                }
                }
                DXCoolingSystem(DXSystemNum).VSCoilFanInfoSet = true;
            }
        } // else if ( )  on OA system ??
        // These initializations are done every iteration
        if (AirLoopNum == -1) { // This IF-TEHN routine is just for ZoneHVAC:OUTDOORAIRUNIT
            OutNode = DXCoolingSystem(DXSystemNum).DXCoolingCoilOutletNodeNum;
            ControlNode = DXCoolingSystem(DXSystemNum).DXSystemControlNodeNum;

            if (ControlNode == 0) {
                DXCoolingSystem(DXSystemNum).DesiredOutletTemp = 0.0;
                DXCoolingSystem(DXSystemNum).DesiredOutletHumRat = 1.0;
            } else if (ControlNode == OutNode) {
                DXCoolingSystem(DXSystemNum).DesiredOutletTemp = OAUCoilOutletTemp;
                if (DXCoolingSystem(DXSystemNum).ISHundredPercentDOASDXCoil && DXCoolingSystem(DXSystemNum).RunOnSensibleLoad) {
                    FrostControlSetPointLimit(DXSystemNum,
                                              DXCoolingSystem(DXSystemNum).DesiredOutletTemp,
                                              Node(ControlNode).HumRatMax,
                                              OutBaroPress,
                                              DXCoolingSystem(DXSystemNum).DesignMinOutletTemp,
                                              1);
                }
            }
            //  If the Dxsystem is an equipment of Outdoor Air Unit, the desiered coiloutlet humidity level is set to zero
            DXCoolingSystem(DXSystemNum).DesiredOutletHumRat = 1.0;

        } else if (AirLoopNum != -1) { // Not Outdoor Air Unit

            OutNode = DXCoolingSystem(DXSystemNum).DXCoolingCoilOutletNodeNum;
            ControlNode = DXCoolingSystem(DXSystemNum).DXSystemControlNodeNum;
            if (AirLoopNum == 0) {
                EconomizerFlag = false;
            } else {
                EconomizerFlag = AirLoopControlInfo(AirLoopNum).EconoActive;
            }
            if (ControlNode == 0) {
                DXCoolingSystem(DXSystemNum).DesiredOutletTemp = 0.0;
                DXCoolingSystem(DXSystemNum).DesiredOutletHumRat = 1.0;
            } else if (ControlNode == OutNode) {
                if (DXCoolingSystem(DXSystemNum).ISHundredPercentDOASDXCoil && DXCoolingSystem(DXSystemNum).RunOnSensibleLoad) {
                    FrostControlSetPointLimit(DXSystemNum,
                                              Node(ControlNode).TempSetPoint,
                                              Node(ControlNode).HumRatMax,
                                              OutBaroPress,
                                              DXCoolingSystem(DXSystemNum).DesignMinOutletTemp,
                                              1);
                }
                DXCoolingSystem(DXSystemNum).DesiredOutletTemp = Node(ControlNode).TempSetPoint;
                //  If HumRatMax is zero, then there is no request from SetpointManager:SingleZone:Humidity:Maximum
                if ((DXCoolingSystem(DXSystemNum).DehumidControlType != DehumidControl_None) && (Node(ControlNode).HumRatMax > 0.0)) {
                    if (DXCoolingSystem(DXSystemNum).ISHundredPercentDOASDXCoil && DXCoolingSystem(DXSystemNum).RunOnLatentLoad) {
                        FrostControlSetPointLimit(DXSystemNum,
                                                  Node(ControlNode).TempSetPoint,
                                                  Node(ControlNode).HumRatMax,
                                                  OutBaroPress,
                                                  DXCoolingSystem(DXSystemNum).DesignMinOutletTemp,
                                                  2);
                    }
                    DXCoolingSystem(DXSystemNum).DesiredOutletHumRat = Node(ControlNode).HumRatMax;
                } else {
                    DXCoolingSystem(DXSystemNum).DesiredOutletHumRat = 1.0;
                }
            } else {
                if (DXCoolingSystem(DXSystemNum).ISHundredPercentDOASDXCoil && DXCoolingSystem(DXSystemNum).RunOnSensibleLoad) {
                    FrostControlSetPointLimit(DXSystemNum,
                                              Node(ControlNode).TempSetPoint,
                                              Node(ControlNode).HumRatMax,
                                              OutBaroPress,
                                              DXCoolingSystem(DXSystemNum).DesignMinOutletTemp,
                                              1);
                }
                DXCoolingSystem(DXSystemNum).DesiredOutletTemp = Node(ControlNode).TempSetPoint - (Node(ControlNode).Temp - Node(OutNode).Temp);
                if (DXCoolingSystem(DXSystemNum).DehumidControlType != DehumidControl_None) {
                    if (DXCoolingSystem(DXSystemNum).ISHundredPercentDOASDXCoil && DXCoolingSystem(DXSystemNum).RunOnLatentLoad) {
                        FrostControlSetPointLimit(DXSystemNum,
                                                  Node(ControlNode).TempSetPoint,
                                                  Node(ControlNode).HumRatMax,
                                                  OutBaroPress,
                                                  DXCoolingSystem(DXSystemNum).DesignMinOutletTemp,
                                                  2);
                    }
                    DXCoolingSystem(DXSystemNum).DesiredOutletHumRat =
                        Node(ControlNode).HumRatMax - (Node(ControlNode).HumRat - Node(OutNode).HumRat);
                } else {
                    DXCoolingSystem(DXSystemNum).DesiredOutletHumRat = 1.0;
                }
            }
        }
    }

    // End of Initialization subroutines for the Module
    // *****************************************************************************

    // Beginning of Calculation subroutines for the DXCoolingSystem Module
    // *****************************************************************************

    void ControlDXSystem(EnergyPlusData &state, int const DXSystemNum,         // index to DXSystem
                         bool const FirstHVACIteration, // First HVAC iteration flag
                         bool &HXUnitOn                 // flag to enable heat exchanger heat recovery
    )
    {
        // SUBROUTINE INFORMATION:
        //       AUTHOR         Richard Liesen
        //       DATE WRITTEN   Feb. 2001
        //       MODIFIED       Nov. 2003, R. Raustad, FSEC
        //                      Feb. 2005, M. J. Witte, GARD. Add dehumidification controls and support for multimode DX coil
        //                      Jan. 2008, R. Raustad, FSEC. Added coolreheat to all coil types
        //                      Feb. 2013, B. Shen, ORNL. Add Coil:Cooling:DX:VariableSpeed, capable of both sensible and latent cooling
        //                      Nov. 2016, R. Zhang, LBNL. Applied the coil supply air temperature sensor offset fault model
        //       RE-ENGINEERED  na

        // PURPOSE OF THIS SUBROUTINE:
        //  This subroutine updates the System outlet nodes.

        // METHODOLOGY EMPLOYED:
        //  Data is moved from the System data structure to the System outlet nodes.

        // Using/Aliasing
        using namespace ScheduleManager;
        using DataEnvironment::OutBaroPress;
        using DataGlobals::DoingSizing;
        using DataGlobals::KickOffSimulation;
        using DataGlobals::WarmupFlag;
        using DataHVACGlobals::TempControlTol;
        using DXCoils::DXCoilOutletHumRat;
        using DXCoils::DXCoilOutletTemp;
        using DXCoils::SimDXCoil;
        using DXCoils::SimDXCoilMultiMode;
        using DXCoils::SimDXCoilMultiSpeed;
        using FaultsManager::FaultsCoilSATSensor;
        using General::RoundSigDigits;
        using General::SolveRoot;
        using TempSolveRoot::SolveRoot;
        using HVACHXAssistedCoolingCoil::HXAssistedCoilOutletHumRat;
        using HVACHXAssistedCoolingCoil::HXAssistedCoilOutletTemp;
        using HVACHXAssistedCoolingCoil::SimHXAssistedCoolingCoil;
        using PackagedThermalStorageCoil::ControlTESIceStorageTankCoil;
        using PackagedThermalStorageCoil::SimTESCoil;
        using Psychrometrics::PsyHFnTdbW;
        using Psychrometrics::PsyTdpFnWPb;
        using VariableSpeedCoils::SimVariableSpeedCoils;
        using VariableSpeedCoils::VarSpeedCoil;

        // SUBROUTINE PARAMETER DEFINITIONS:
        int const MaxIte(500);         // Maximum number of iterations for solver
        Real64 const Acc(1.e-3);       // Accuracy of solver result
        Real64 const HumRatAcc(1.e-6); // Accuracy of solver result

        // SUBROUTINE LOCAL VARIABLE DECLARATIONS:
        std::string CompName; // Name of the DX cooling coil
        Real64 NoOutput;      // Sensible capacity (outlet - inlet) when the compressor is off
        Real64 FullOutput;    // Sensible capacity (outlet - inlet) when the compressor is on
        Real64 ReqOutput;     // Sensible capacity (outlet - inlet) required to meet load or setpoint temperature
        int InletNode;        // Inlet node number of the DX cooling coil
        int OutletNode;       // Outlet node number of the DX cooling coil
        int ControlNode;      // The node number where a setpoint is placed to control the DX cooling coil
        Real64 PartLoadFrac;  // The part-load fraction of the compressor
        Real64 SpeedRatio;    // SpeedRatio = (CompressorSpeed - CompressorSpeedMin) /
        //              (CompressorSpeedMax - CompressorSpeedMin)
        // for variable speed or 2 speed compressors
        Real64 CycRatio;               // Cycling part-load ratio for variable speed or 2 speed compressors
        Real64 DesOutTemp;             // Desired outlet temperature of the DX cooling coil
        Real64 DesOutHumRat;           // Desired outlet humidity ratio of the DX cooling coil
        Real64 OutletTempDXCoil;       // Actual outlet temperature of the DX cooling coil
        Real64 OutletTempLS;           // Actual outlet temperature of the variable speed DX cooling coil at low speed
        Real64 OutletTempHS;           // Actual outlet temperature of the variable speed DX cooling coil at high speed
        Real64 OutletHumRatLS;         // Actual outlet humrat of the variable speed DX cooling coil at low speed
        Real64 OutletHumRatHS;         // Actual outlet humrat of the variable speed DX cooling coil at high speed
        Real64 OutletHumRatDXCoil;     // Actual outlet humidity ratio of the DX cooling coil
        int SolFla;                    // Flag of solver
        Array1D<Real64> Par(5);        // Parameter array passed to solver
        bool SensibleLoad;             // True if there is a sensible cooling load on this system
        bool LatentLoad;               // True if there is a latent   cooling load on this system
        int DehumidMode;               // Dehumidification mode (0=normal, 1=enhanced)
        int FanOpMode;                 // Supply air fan operating mode
        Real64 TempMinPLR;             // Used to find latent PLR when max iterations exceeded
        Real64 TempMaxPLR;             // Used to find latent PLR when max iterations exceeded
        Real64 TempOutletTempDXCoil;   // Used to find latent PLR when max iterations exceeded
        Real64 TempOutletHumRatDXCoil; // Used to find latent PLR when max iterations exceeded
        Real64 NoLoadHumRatOut;        // DX coil outlet air humidity ratio with comprssor off
        Real64 FullLoadHumRatOut;      // DX coil outlet air humidity ratio with comprssor full on
        // added variables to call variable speed DX coils
        int SpeedNum;                 // speed number of variable speed DX cooling coil
        Real64 QZnReq;                // Zone load (W), input to variable-speed DX coil
        Real64 QLatReq;               // Zone latent load, input to variable-speed DX coil
        Real64 MaxONOFFCyclesperHour; // Maximum cycling rate of heat pump [cycles/hr]
        Real64 HPTimeConstant;        // Heat pump time constant [s]
        Real64 FanDelayTime;          // Fan delay time, time delay for the HP's fan to
        Real64 OnOffAirFlowRatio;     // ratio of compressor on flow to average flow over time step
        Real64 TempSpeedOut;          // output at one speed level
        Real64 TempSpeedReqst;        // request capacity at one speed level
        int NumOfSpeeds;              // maximum number of speed
        int VSCoilIndex;              // variable-speed coil index
        int I;                        // interation increment

        // Set local variables
        // Retrieve the load on the controlled zone
        OutletNode = DXCoolingSystem(DXSystemNum).DXCoolingCoilOutletNodeNum;
        InletNode = DXCoolingSystem(DXSystemNum).DXCoolingCoilInletNodeNum;
        ControlNode = DXCoolingSystem(DXSystemNum).DXSystemControlNodeNum;
        DesOutTemp = DXCoolingSystem(DXSystemNum).DesiredOutletTemp;
        DesOutHumRat = DXCoolingSystem(DXSystemNum).DesiredOutletHumRat;
        CompName = DXCoolingSystem(DXSystemNum).CoolingCoilName;
        FanOpMode = DXCoolingSystem(DXSystemNum).FanOpMode;
        SpeedRatio = 0.0;
        CycRatio = 0.0;
        PartLoadFrac = 0.0;
        DehumidMode = 0;
        SensibleLoad = false;
        LatentLoad = false;
        SpeedNum = 1;
        QZnReq = 0.0;
        QLatReq = 0.0;
        MaxONOFFCyclesperHour = 4.0; // default number
        HPTimeConstant = 0.0;
        FanDelayTime = 0.0;
        OnOffAirFlowRatio = 1.0;
        TempSpeedOut = 0.0;
        TempSpeedReqst = 0.0;
        NumOfSpeeds = 0;
        VSCoilIndex = 0;
        I = 1;

        // If there is a fault of coil SAT Sensor (zrp_Nov2016)
        if (DXCoolingSystem(DXSystemNum).FaultyCoilSATFlag && (!WarmupFlag) && (!DoingSizing) && (!KickOffSimulation)) {
            // calculate the sensor offset using fault information
            int FaultIndex = DXCoolingSystem(DXSystemNum).FaultyCoilSATIndex;
            DXCoolingSystem(DXSystemNum).FaultyCoilSATOffset = FaultsCoilSATSensor(FaultIndex).CalFaultOffsetAct();
            // update the DesOutTemp
            DesOutTemp -= DXCoolingSystem(DXSystemNum).FaultyCoilSATOffset;
        }

        // If DXCoolingSystem is scheduled on and there is flow
        if ((GetCurrentScheduleValue(DXCoolingSystem(DXSystemNum).SchedPtr) > 0.0) && (Node(InletNode).MassFlowRate > MinAirMassFlow)) {

            // Determine if there is a sensible load on this system
            if ((Node(InletNode).Temp > Node(ControlNode).TempSetPoint) && (Node(InletNode).Temp > DesOutTemp) &&
                (std::abs(Node(InletNode).Temp - DesOutTemp) > TempControlTol))
                SensibleLoad = true;

            // Determine if there is a latent load on this system - for future use to serve latent-only loads
            if ((Node(InletNode).HumRat > Node(ControlNode).HumRatMax) && (Node(InletNode).HumRat > DesOutHumRat)) LatentLoad = true;

            // If DXCoolingSystem runs with a cooling load then set PartLoadFrac on Cooling System and the Mass Flow
            // Multimode coil will switch to enhanced dehumidification if available and needed, but it
            // still runs to meet the sensible load. Multimode applies to Multimode or HXAssistedCooling coils.
            if ((SensibleLoad && DXCoolingSystem(DXSystemNum).RunOnSensibleLoad) || (LatentLoad && DXCoolingSystem(DXSystemNum).RunOnLatentLoad)) {
                // calculate sensible PLR, don't care if latent is true here but need to gaurd for
                // when LatentLoad=TRUE and SensibleLoad=FALSE
                {
                    auto const SELECT_CASE_var(DXCoolingSystem(DXSystemNum).CoolingCoilType_Num);

                    if (SELECT_CASE_var == CoilDX_CoolingSingleSpeed) { // COIL:DX:COOLINGBYPASSFACTOREMPIRICAL

                        // Get no load result
                        PartLoadFrac = 0.0;
                        SimDXCoil(state, CompName, On, FirstHVACIteration, DXCoolingSystem(DXSystemNum).CoolingCoilIndex, FanOpMode, PartLoadFrac);
                        NoOutput = Node(InletNode).MassFlowRate * (PsyHFnTdbW(Node(OutletNode).Temp, Node(OutletNode).HumRat) -
                                                                   PsyHFnTdbW(Node(InletNode).Temp, Node(OutletNode).HumRat));
                        NoLoadHumRatOut = DXCoilOutletHumRat(DXCoolingSystem(DXSystemNum).CoolingCoilIndex);

                        // Get full load result
                        PartLoadFrac = 1.0;
                        SimDXCoil(state, CompName, On, FirstHVACIteration, DXCoolingSystem(DXSystemNum).CoolingCoilIndex, FanOpMode, PartLoadFrac);
                        FullLoadHumRatOut = DXCoilOutletHumRat(DXCoolingSystem(DXSystemNum).CoolingCoilIndex);

                        FullOutput = Node(InletNode).MassFlowRate * (PsyHFnTdbW(Node(OutletNode).Temp, Node(OutletNode).HumRat) -
                                                                     PsyHFnTdbW(Node(InletNode).Temp, Node(OutletNode).HumRat));

                        ReqOutput = Node(InletNode).MassFlowRate *
                                    (PsyHFnTdbW(DesOutTemp, Node(OutletNode).HumRat) - PsyHFnTdbW(Node(InletNode).Temp, Node(OutletNode).HumRat));

                        //         IF NoOutput is lower than (more cooling than required) or very near the ReqOutput, do not run the compressor
                        if ((NoOutput - ReqOutput) < Acc) {
                            PartLoadFrac = 0.0;
                            //         If the FullOutput is greater than (insufficient cooling) or very near the ReqOutput,
                            //         run the compressor at PartLoadFrac = 1.
                        } else if ((FullOutput - ReqOutput) > Acc) {
                            PartLoadFrac = 1.0;
                            //         Else find the PLR to meet the load
                        } else {
                            //           OutletTempDXCoil is the full capacity outlet temperature at PartLoadFrac = 1 from the CALL above. If this
                            //           temp is greater than the desired outlet temp, then run the compressor at PartLoadFrac = 1, otherwise find the
                            //           operating PLR.
                            OutletTempDXCoil = DXCoilOutletTemp(DXCoolingSystem(DXSystemNum).CoolingCoilIndex);
                            if (OutletTempDXCoil > DesOutTemp) {
                                PartLoadFrac = 1.0;
                            } else {
                                if (DataGlobals::DoCoilDirectSolutions) {
                                    PartLoadFrac = (ReqOutput - NoOutput) / (FullOutput - NoOutput);
                                    SimDXCoil(state,
                                        CompName, On, FirstHVACIteration, DXCoolingSystem(DXSystemNum).CoolingCoilIndex, FanOpMode, PartLoadFrac);
                                } else {
                                    Par(1) = double(DXCoolingSystem(DXSystemNum).CoolingCoilIndex);
                                    Par(2) = DesOutTemp;
                                    Par(5) = double(FanOpMode);
                                    SolveRoot(Acc, MaxIte, SolFla, PartLoadFrac, DOE2DXCoilResidual, 0.0, 1.0, Par);
                                    if (SolFla == -1) {
                                        if (!WarmupFlag) {
                                            if (DXCoolingSystem(DXSystemNum).DXCoilSensPLRIter < 1) {
                                                ++DXCoolingSystem(DXSystemNum).DXCoilSensPLRIter;
                                                ShowWarningError(
                                                    DXCoolingSystem(DXSystemNum).DXCoolingSystemType +
                                                    " - Iteration limit exceeded calculating DX unit sensible part-load ratio for unit = " +
                                                    DXCoolingSystem(DXSystemNum).Name);
                                                ShowContinueError("Estimated part-load ratio  = " + RoundSigDigits((ReqOutput / FullOutput), 3));
                                                ShowContinueError("Calculated part-load ratio = " + RoundSigDigits(PartLoadFrac, 3));
                                                ShowContinueErrorTimeStamp(
                                                    "The calculated part-load ratio will be used and the simulation continues. Occurrence info:");
                                            }
                                            ShowRecurringWarningErrorAtEnd(DXCoolingSystem(DXSystemNum).DXCoolingSystemType + " \"" +
                                                                               DXCoolingSystem(DXSystemNum).Name +
                                                                               "\" - Iteration limit exceeded calculating sensible part-load ratio "
                                                                               "error continues. Sensible PLR "
                                                                               "statistics follow.",
                                                                           DXCoolingSystem(DXSystemNum).DXCoilSensPLRIterIndex,
                                                                           PartLoadFrac,
                                                                           PartLoadFrac);
                                        }
                                    } else if (SolFla == -2) {
                                        PartLoadFrac = ReqOutput / FullOutput;
                                        if (!WarmupFlag) {
                                            if (DXCoolingSystem(DXSystemNum).DXCoilSensPLRFail < 1) {
                                                ++DXCoolingSystem(DXSystemNum).DXCoilSensPLRFail;
                                                ShowWarningError(DXCoolingSystem(DXSystemNum).DXCoolingSystemType +
                                                                 " - DX unit sensible part-load ratio calculation failed: part-load ratio limits "
                                                                 "exceeded, for unit = " +
                                                                 DXCoolingSystem(DXSystemNum).Name);
                                                ShowContinueError("Estimated part-load ratio = " + RoundSigDigits(PartLoadFrac, 3));
                                                ShowContinueErrorTimeStamp(
                                                    "The estimated part-load ratio will be used and the simulation continues. Occurrence info:");
                                            }
                                            ShowRecurringWarningErrorAtEnd(DXCoolingSystem(DXSystemNum).DXCoolingSystemType + " \"" +
                                                                               DXCoolingSystem(DXSystemNum).Name +
                                                                               "\" - DX unit sensible part-load ratio calculation failed error "
                                                                               "continues. Sensible PLR statistics "
                                                                               "follow.",
                                                                           DXCoolingSystem(DXSystemNum).DXCoilSensPLRFailIndex,
                                                                           PartLoadFrac,
                                                                           PartLoadFrac);
                                        }
                                    }
                                }
                            }
                        }

                        //         If system does not operate to meet sensible load, use no load humidity ratio to test against humidity setpoint,
                        //         else use operating humidity ratio to test against humidity setpoint
                        if (PartLoadFrac == 0.0) {
                            OutletHumRatDXCoil = NoLoadHumRatOut;
                        } else {
                            OutletHumRatDXCoil = DXCoilOutletHumRat(DXCoolingSystem(DXSystemNum).CoolingCoilIndex);
                        }

                        // If humidity setpoint is not satisfied and humidity control type is CoolReheat,
                        // then overcool to meet moisture load

                        if ((OutletHumRatDXCoil > DesOutHumRat) && (PartLoadFrac < 1.0) &&
                            (DXCoolingSystem(DXSystemNum).DehumidControlType == DehumidControl_CoolReheat)) {

                            //           IF NoLoadHumRatOut is lower than (more dehumidification than required) or very near the DesOutHumRat,
                            //           do not run the compressor
                            if ((NoLoadHumRatOut - DesOutHumRat) < HumRatAcc) {
                                // PartLoadFrac = PartLoadFrac; // keep part-load fraction from sensible calculation // Self-assignment commented out
                                //           If the FullLoadHumRatOut is greater than (insufficient dehumidification) or very near the DesOutHumRat,
                                //           run the compressor at PartLoadFrac = 1.
                            } else if ((DesOutHumRat - FullLoadHumRatOut) < HumRatAcc) {
                                PartLoadFrac = 1.0;
                                //           Else find the PLR to meet the load
                            } else {
                                if (DataGlobals::DoCoilDirectSolutions) {
                                    PartLoadFrac = (ReqOutput - NoOutput) / (FullOutput - NoOutput);
                                    SimDXCoil(state,
                                        CompName, On, FirstHVACIteration, DXCoolingSystem(DXSystemNum).CoolingCoilIndex, FanOpMode, PartLoadFrac);
                                } else {
                                    Par(1) = double(DXCoolingSystem(DXSystemNum).CoolingCoilIndex);
                                    Par(2) = DesOutHumRat;
                                    Par(5) = double(FanOpMode);
                                    SolveRoot(HumRatAcc, MaxIte, SolFla, PartLoadFrac, DOE2DXCoilHumRatResidual, 0.0, 1.0, Par);
                                    if (SolFla == -1) {
                                        if (!WarmupFlag) {
                                            if (DXCoolingSystem(DXSystemNum).DXCoilLatPLRIter < 1) {
                                                ++DXCoolingSystem(DXSystemNum).DXCoilLatPLRIter;
                                                ShowWarningError(
                                                    DXCoolingSystem(DXSystemNum).DXCoolingSystemType +
                                                    " - Iteration limit exceeded calculating DX unit latent part-load ratio for unit = " +
                                                    DXCoolingSystem(DXSystemNum).Name);
                                                ShowContinueError("Estimated part-load ratio   = " + RoundSigDigits((ReqOutput / FullOutput), 3));
                                                ShowContinueError("Calculated part-load ratio = " + RoundSigDigits(PartLoadFrac, 3));
                                                ShowContinueErrorTimeStamp(
                                                    "The calculated part-load ratio will be used and the simulation continues. Occurrence info:");
                                            }
                                            ShowRecurringWarningErrorAtEnd(
                                                DXCoolingSystem(DXSystemNum).DXCoolingSystemType + " \"" + DXCoolingSystem(DXSystemNum).Name +
                                                    "\" - Iteration limit exceeded calculating latent part-load ratio error continues. Latent PLR "
                                                    "statistics follow.",
                                                DXCoolingSystem(DXSystemNum).DXCoilLatPLRIterIndex,
                                                PartLoadFrac,
                                                PartLoadFrac);
                                        }
                                    } else if (SolFla == -2) {
                                        //               RegulaFalsi returns PLR = minPLR when a solution cannot be found, recalculate PartLoadFrac.
                                        if (NoLoadHumRatOut - FullLoadHumRatOut != 0.0) {
                                            PartLoadFrac = (NoLoadHumRatOut - DesOutHumRat) / (NoLoadHumRatOut - FullLoadHumRatOut);
                                        } else {
                                            PartLoadFrac = 1.0;
                                        }
                                        if (!WarmupFlag) {
                                            if (DXCoolingSystem(DXSystemNum).DXCoilLatPLRFail < 1) {
                                                ++DXCoolingSystem(DXSystemNum).DXCoilLatPLRFail;
                                                ShowWarningError(DXCoolingSystem(DXSystemNum).DXCoolingSystemType +
                                                                 " - DX unit latent part-load ratio calculation failed: part-load ratio limits "
                                                                 "exceeded, for unit = " +
                                                                 DXCoolingSystem(DXSystemNum).Name);
                                                ShowContinueError("Estimated part-load ratio = " + RoundSigDigits(PartLoadFrac, 3));
                                                ShowContinueErrorTimeStamp(
                                                    "The estimated part-load ratio will be used and the simulation continues. Occurrence info:");
                                            }
                                            ShowRecurringWarningErrorAtEnd(
                                                DXCoolingSystem(DXSystemNum).DXCoolingSystemType + " \"" + DXCoolingSystem(DXSystemNum).Name +
                                                    "\" - DX unit latent part-load ratio calculation failed error continues. Latent PLR statistics "
                                                    "follow.",
                                                DXCoolingSystem(DXSystemNum).DXCoilLatPLRFailIndex,
                                                PartLoadFrac,
                                                PartLoadFrac);
                                        }
                                    }
                                }
                            }
                        } // End if humidity ratio setpoint not met - CoolReheat humidity control

                        if (PartLoadFrac > 1.0) {
                            PartLoadFrac = 1.0;
                        } else if (PartLoadFrac < 0.0) {
                            PartLoadFrac = 0.0;
                        }

                    } else if (SELECT_CASE_var == CoilDX_CoolingHXAssisted) { // CoilSystem:Cooling:DX:HeatExchangerAssisted

                        //         Check the dehumidification control type. If it's multimode, turn off the HX to find the sensible PLR. Then check to
                        //         see if the humidity load is met without the use of the HX. Always run the HX for the other modes.
                        if (DXCoolingSystem(DXSystemNum).DehumidControlType != DehumidControl_Multimode) {
                            HXUnitOn = true;
                        } else {
                            HXUnitOn = false;
                        }

                        // Get no load result
                        PartLoadFrac = 0.0;
                        SimHXAssistedCoolingCoil(state, CompName,
                                                 FirstHVACIteration,
                                                 On,
                                                 PartLoadFrac,
                                                 DXCoolingSystem(DXSystemNum).CoolingCoilIndex,
                                                 FanOpMode,
                                                 HXUnitOn,
                                                 _,
                                                 EconomizerFlag);
                        NoOutput = Node(InletNode).MassFlowRate * (PsyHFnTdbW(Node(OutletNode).Temp, Node(OutletNode).HumRat) -
                                                                   PsyHFnTdbW(Node(InletNode).Temp, Node(OutletNode).HumRat));
                        NoLoadHumRatOut = DXCoilOutletHumRat(DXCoolingSystem(DXSystemNum).CoolingCoilIndex);

                        // Get full load result
                        PartLoadFrac = 1.0;
                        SimHXAssistedCoolingCoil(state, CompName,
                                                 FirstHVACIteration,
                                                 On,
                                                 PartLoadFrac,
                                                 DXCoolingSystem(DXSystemNum).CoolingCoilIndex,
                                                 FanOpMode,
                                                 HXUnitOn,
                                                 _,
                                                 EconomizerFlag);
                        FullOutput = Node(InletNode).MassFlowRate * (PsyHFnTdbW(Node(OutletNode).Temp, Node(OutletNode).HumRat) -
                                                                     PsyHFnTdbW(Node(InletNode).Temp, Node(OutletNode).HumRat));
                        FullLoadHumRatOut = DXCoilOutletHumRat(DXCoolingSystem(DXSystemNum).CoolingCoilIndex);

                        ReqOutput = Node(InletNode).MassFlowRate *
                                    (PsyHFnTdbW(DesOutTemp, Node(OutletNode).HumRat) - PsyHFnTdbW(Node(InletNode).Temp, Node(OutletNode).HumRat));

                        //         IF NoOutput is lower than (more cooling than required) or very near the ReqOutput, do not run the compressor
                        if ((NoOutput - ReqOutput) < Acc) {
                            PartLoadFrac = 0.0;
                            //         If the FullOutput is greater than or very near the ReqOutput, then run the compressor at PartLoadFrac = 1.
                        } else if ((FullOutput - ReqOutput) > Acc) {
                            PartLoadFrac = 1.0;
                            //         Else find the PLR to meet the load
                        } else {
                            //           OutletTempDXCoil is the full capacity outlet temperature at PartLoadFrac = 1 from the CALL above.
                            //           If this temp is greater than or very near the desired outlet temp, then run the compressor at PartLoadFrac
                            //           = 1. (i.e. HX iterates to find solution, don't allow the tolerance in solution to trip up RegulaFalsi. So if
                            //           solution is very near request, run compressor at PLR = 1)
                            OutletTempDXCoil = HXAssistedCoilOutletTemp(DXCoolingSystem(DXSystemNum).CoolingCoilIndex);
                            if ((OutletTempDXCoil > DesOutTemp) || std::abs(OutletTempDXCoil - DesOutTemp) <= (Acc * 2.0)) {
                                PartLoadFrac = 1.0;
                            } else {
                                Par(1) = double(DXCoolingSystem(DXSystemNum).CoolingCoilIndex);
                                Par(2) = DesOutTemp;
                                // FirstHVACIteration is a logical, Par is REAL(r64), so make TRUE = 1 and FALSE = 0
                                if (FirstHVACIteration) {
                                    Par(3) = 1.0;
                                } else {
                                    Par(3) = 0.0;
                                }
                                if (HXUnitOn) {
                                    Par(4) = 1.0;
                                } else {
                                    Par(4) = 0.0;
                                }
                                Par(5) = double(FanOpMode);
                                SolveRoot(state, Acc, MaxIte, SolFla, PartLoadFrac, HXAssistedCoolCoilTempResidual, 0.0, 1.0, Par);
                                if (SolFla == -1) {

                                    //               RegulaFalsi may not find sensible PLR when the latent degradation model is used.
                                    //               If iteration limit is exceeded, find tighter boundary of solution and repeat RegulaFalsi
                                    TempMaxPLR = -0.1;
                                    TempOutletTempDXCoil = Node(InletNode).Temp;
                                    while ((TempOutletTempDXCoil - DesOutTemp) > 0.0 && TempMaxPLR <= 1.0) {
                                        //                 find upper limit of PLR
                                        TempMaxPLR += 0.1;
                                        SimHXAssistedCoolingCoil(state, CompName,
                                                                 FirstHVACIteration,
                                                                 On,
                                                                 TempMaxPLR,
                                                                 DXCoolingSystem(DXSystemNum).CoolingCoilIndex,
                                                                 FanOpMode,
                                                                 HXUnitOn,
                                                                 _,
                                                                 EconomizerFlag);
                                        TempOutletTempDXCoil = HXAssistedCoilOutletTemp(DXCoolingSystem(DXSystemNum).CoolingCoilIndex);
                                    }
                                    TempMinPLR = TempMaxPLR;
                                    while ((TempOutletTempDXCoil - DesOutTemp) < 0.0 && TempMinPLR >= 0.0) {
                                        //                 pull upper limit of PLR down to last valid limit (i.e. outlet temp still exceeds
                                        //                 DesOutTemp)
                                        TempMaxPLR = TempMinPLR;
                                        //                 find minimum limit of PLR
                                        TempMinPLR -= 0.01;
                                        SimHXAssistedCoolingCoil(state, CompName,
                                                                 FirstHVACIteration,
                                                                 On,
                                                                 TempMinPLR,
                                                                 DXCoolingSystem(DXSystemNum).CoolingCoilIndex,
                                                                 FanOpMode,
                                                                 HXUnitOn,
                                                                 _,
                                                                 EconomizerFlag);
                                        TempOutletTempDXCoil = HXAssistedCoilOutletTemp(DXCoolingSystem(DXSystemNum).CoolingCoilIndex);
                                    }
                                    //               Relax boundary slightly to assure a solution can be found using RegulaFalsi (i.e. one boundary
                                    //               may be very near the desired result)
                                    TempMinPLR = max(0.0, (TempMinPLR - 0.01));
                                    TempMaxPLR = min(1.0, (TempMaxPLR + 0.01));
                                    //               tighter boundary of solution has been found, call RegulaFalsi a second time
                                    SolveRoot(state, Acc, MaxIte, SolFla, PartLoadFrac, HXAssistedCoolCoilTempResidual, TempMinPLR, TempMaxPLR, Par);
                                    if (SolFla == -1) {
                                        if (!WarmupFlag) {
                                            if (DXCoolingSystem(DXSystemNum).HXAssistedSensPLRIter < 1) {
                                                ++DXCoolingSystem(DXSystemNum).HXAssistedSensPLRIter;
                                                ShowWarningError(
                                                    DXCoolingSystem(DXSystemNum).DXCoolingSystemType +
                                                    " - Iteration limit exceeded calculating DX unit sensible part-load ratio for unit = " +
                                                    DXCoolingSystem(DXSystemNum).Name);
                                                ShowContinueError("Estimated part-load ratio   = " + RoundSigDigits((ReqOutput / FullOutput), 3));
                                                ShowContinueError("Calculated part-load ratio = " + RoundSigDigits(PartLoadFrac, 3));
                                                ShowContinueErrorTimeStamp(
                                                    "The calculated part-load ratio will be used and the simulation continues. Occurrence info:");
                                            }
                                            ShowRecurringWarningErrorAtEnd(
                                                DXCoolingSystem(DXSystemNum).DXCoolingSystemType + " \"" + DXCoolingSystem(DXSystemNum).Name +
                                                    "\" - Iteration limit exceeded calculating sensible part-load ratio error continues. Sensible "
                                                    "PLR statistics follow.",
                                                DXCoolingSystem(DXSystemNum).HXAssistedSensPLRIterIndex,
                                                PartLoadFrac,
                                                PartLoadFrac);
                                        }
                                    } else if (SolFla == -2) {
                                        PartLoadFrac = ReqOutput / FullOutput;
                                        if (!WarmupFlag) {
                                            if (DXCoolingSystem(DXSystemNum).HXAssistedSensPLRFail < 1) {
                                                ++DXCoolingSystem(DXSystemNum).HXAssistedSensPLRFail;
                                                ShowWarningError(DXCoolingSystem(DXSystemNum).DXCoolingSystemType +
                                                                 " - DX unit sensible part-load ratio calculation unexpectedly failed: part-load "
                                                                 "ratio limits exceeded, for unit = " +
                                                                 DXCoolingSystem(DXSystemNum).Name);
                                                ShowContinueError("Estimated part-load ratio = " + RoundSigDigits(PartLoadFrac, 3));
                                                ShowContinueErrorTimeStamp(
                                                    "The estimated part-load ratio will be used and the simulation continues. Occurrence info:");
                                            }
                                            ShowRecurringWarningErrorAtEnd(
                                                DXCoolingSystem(DXSystemNum).DXCoolingSystemType + " \"" + DXCoolingSystem(DXSystemNum).Name +
                                                    "\" - DX unit sensible part-load ratio calculation unexpectedly failed error continues. Sensible "
                                                    "PLR statistics follow.",
                                                DXCoolingSystem(DXSystemNum).HXAssistedSensPLRFailIndex,
                                                PartLoadFrac,
                                                PartLoadFrac);
                                        }
                                    }

                                } else if (SolFla == -2) {
                                    PartLoadFrac = ReqOutput / FullOutput;
                                    if (!WarmupFlag) {
                                        if (DXCoolingSystem(DXSystemNum).HXAssistedSensPLRFail2 < 1) {
                                            ++DXCoolingSystem(DXSystemNum).HXAssistedSensPLRFail2;
                                            ShowWarningError(DXCoolingSystem(DXSystemNum).DXCoolingSystemType +
                                                             " - DX unit sensible part-load ratio calculation failed: part-load ratio limits "
                                                             "exceeded, for unit = " +
                                                             DXCoolingSystem(DXSystemNum).Name);
                                            ShowContinueError("Estimated part-load ratio = " + RoundSigDigits(PartLoadFrac, 3));
                                            ShowContinueErrorTimeStamp(
                                                "The estimated part-load ratio will be used and the simulation continues. Occurrence info:");
                                        }
                                        ShowRecurringWarningErrorAtEnd(
                                            DXCoolingSystem(DXSystemNum).DXCoolingSystemType + " \"" + DXCoolingSystem(DXSystemNum).Name +
                                                "\" - DX unit sensible part-load ratio calculation failed error continues. Sensible PLR statistics "
                                                "follow.",
                                            DXCoolingSystem(DXSystemNum).HXAssistedSensPLRFailIndex2,
                                            PartLoadFrac,
                                            PartLoadFrac);
                                    }
                                }
                            }
                        }

                        //         If system does not operate to meet sensible load, use no load humidity ratio to test against humidity setpoint,
                        //         else use operating humidity ratio to test against humidity setpoint
                        if (PartLoadFrac == 0.0) {
                            OutletHumRatDXCoil = NoLoadHumRatOut;
                        } else {
                            OutletHumRatDXCoil = HXAssistedCoilOutletHumRat(DXCoolingSystem(DXSystemNum).CoolingCoilIndex);
                        }

                        // If humidity setpoint is not satisfied and humidity control type is MultiMode,
                        // then enable heat exchanger and run to meet sensible load

                        if ((OutletHumRatDXCoil > DesOutHumRat) && (DXCoolingSystem(DXSystemNum).DehumidControlType == DehumidControl_Multimode)) {

                            // Determine required part load when heat exchanger is ON
                            HXUnitOn = true;
                            PartLoadFrac = 1.0;
                            SimHXAssistedCoolingCoil(state, CompName,
                                                     FirstHVACIteration,
                                                     On,
                                                     PartLoadFrac,
                                                     DXCoolingSystem(DXSystemNum).CoolingCoilIndex,
                                                     FanOpMode,
                                                     HXUnitOn,
                                                     _,
                                                     EconomizerFlag);

                            OutletTempDXCoil = HXAssistedCoilOutletTemp(DXCoolingSystem(DXSystemNum).CoolingCoilIndex);

                            //           FullOutput will be different than the FullOutput determined above during sensible PLR calculations
                            FullOutput = Node(InletNode).MassFlowRate * (PsyHFnTdbW(Node(OutletNode).Temp, Node(OutletNode).HumRat) -
                                                                         PsyHFnTdbW(Node(InletNode).Temp, Node(OutletNode).HumRat));

                            ReqOutput = Node(InletNode).MassFlowRate *
                                        (PsyHFnTdbW(DesOutTemp, Node(OutletNode).HumRat) - PsyHFnTdbW(Node(InletNode).Temp, Node(OutletNode).HumRat));

                            //           Check to see if the system can meet the load with the compressor off
                            //           IF NoOutput is lower than (more cooling than required) or very near the ReqOutput, do not run the compressor
                            if ((NoOutput - ReqOutput) < Acc) {
                                PartLoadFrac = 0.0;
                                //           OutletTempDXCoil is the full capacity outlet temperature at PartLoadFrac = 1 from the CALL above.
                                //           If this temp is greater than or very near the desired outlet temp, then run the compressor at
                                //           PartLoadFrac = 1.
                            } else if ((OutletTempDXCoil > DesOutTemp) || std::abs(OutletTempDXCoil - DesOutTemp) <= (Acc * 2.0)) {
                                PartLoadFrac = 1.0;
                            } else {
                                Par(1) = double(DXCoolingSystem(DXSystemNum).CoolingCoilIndex);
                                Par(2) = DesOutTemp;
                                // FirstHVACIteration is a logical, Par is REAL(r64), so make TRUE = 1.0 and FALSE = 0.0
                                if (FirstHVACIteration) {
                                    Par(3) = 1.0;
                                } else {
                                    Par(3) = 0.0;
                                }
                                if (HXUnitOn) {
                                    Par(4) = 1.0;
                                } else {
                                    Par(4) = 0.0;
                                }
                                Par(5) = double(FanOpMode);
                                SolveRoot(state, Acc, MaxIte, SolFla, PartLoadFrac, HXAssistedCoolCoilTempResidual, 0.0, 1.0, Par);
                                if (SolFla == -1) {
                                    if (!WarmupFlag) {
                                        if (DXCoolingSystem(DXSystemNum).HXAssistedLatPLRIter < 1) {
                                            ++DXCoolingSystem(DXSystemNum).HXAssistedLatPLRIter;
                                            ShowWarningError(DXCoolingSystem(DXSystemNum).DXCoolingSystemType +
                                                             " - Iteration limit exceeded calculating DX unit latent part-load ratio for unit = " +
                                                             DXCoolingSystem(DXSystemNum).Name);
                                            ShowContinueError("Estimated latent part-load ratio   = " + RoundSigDigits((ReqOutput / FullOutput), 3));
                                            ShowContinueError("Calculated latent part-load ratio = " + RoundSigDigits(PartLoadFrac, 3));
                                            ShowContinueErrorTimeStamp(
                                                "The calculated latent part-load ratio will be used and the simulation continues. Occurrence info:");
                                        }
                                        ShowRecurringWarningErrorAtEnd(
                                            DXCoolingSystem(DXSystemNum).DXCoolingSystemType + " \"" + DXCoolingSystem(DXSystemNum).Name +
                                                "\" - Iteration limit exceeded calculating latent part-load ratio error continues. Latent PLR "
                                                "statistics follow.",
                                            DXCoolingSystem(DXSystemNum).HXAssistedLatPLRIterIndex,
                                            PartLoadFrac,
                                            PartLoadFrac);
                                    }
                                } else if (SolFla == -2) {
                                    PartLoadFrac = ReqOutput / FullOutput;
                                    if (!WarmupFlag) {
                                        if (DXCoolingSystem(DXSystemNum).HXAssistedLatPLRFail < 1) {
                                            ++DXCoolingSystem(DXSystemNum).HXAssistedLatPLRFail;
                                            ShowWarningError(
                                                DXCoolingSystem(DXSystemNum).DXCoolingSystemType +
                                                " - DX unit latent part-load ratio calculation failed: part-load ratio limits exceeded, for unit = " +
                                                DXCoolingSystem(DXSystemNum).Name);
                                            ShowContinueError("Estimated part-load ratio = " + RoundSigDigits(PartLoadFrac, 3));
                                            ShowContinueErrorTimeStamp(
                                                "The estimated part-load ratio will be used and the simulation continues. Occurrence info:");
                                        }
                                        ShowRecurringWarningErrorAtEnd(
                                            DXCoolingSystem(DXSystemNum).DXCoolingSystemType + " \"" + DXCoolingSystem(DXSystemNum).Name +
                                                "\" - DX unit latent part-load ratio calculation failed error continues. Latent PLR statistics "
                                                "follow.",
                                            DXCoolingSystem(DXSystemNum).HXAssistedLatPLRFailIndex,
                                            PartLoadFrac,
                                            PartLoadFrac);
                                    }
                                }
                            }
                        } // End if humidity ratio setpoint not met - Multimode humidity control

                        // If humidity setpoint is not satisfied and humidity control type is CoolReheat, then calculate
                        // a new latent PLR

                        if (OutletHumRatDXCoil > DesOutHumRat && PartLoadFrac < 1.0 &&
                            DXCoolingSystem(DXSystemNum).DehumidControlType == DehumidControl_CoolReheat) {

                            //           IF NoLoadHumRatOut is lower than (more dehumidification than required) or very near the DesOutHumRat,
                            //           do not run the compressor
                            if ((NoLoadHumRatOut - DesOutHumRat) < HumRatAcc * 2.0) {
                                // PartLoadFrac = PartLoadFrac; // keep part-load fraction from sensible calculation // Self-assignment commented out
                                //           If the FullLoadHumRatOut is greater than (insufficient dehumidification) or very near the DesOutHumRat,
                                //           run the compressor at PartLoadFrac = 1.
                            } else if ((DesOutHumRat - FullLoadHumRatOut) < HumRatAcc * 2.0) {
                                PartLoadFrac = 1.0;
                                //           Else find the PLR to meet the load
                            } else {
                                Par(1) = double(DXCoolingSystem(DXSystemNum).CoolingCoilIndex);
                                Par(2) = DesOutHumRat;
                                // FirstHVACIteration is a logical, Par is REAL(r64), so make TRUE = 1 and FALSE = 0
                                if (FirstHVACIteration) {
                                    Par(3) = 1.0;
                                } else {
                                    Par(3) = 0.0;
                                }
                                if (HXUnitOn) {
                                    Par(4) = 1.0;
                                } else {
                                    Par(4) = 0.0;
                                }
                                Par(5) = double(FanOpMode);
                                SolveRoot(state, HumRatAcc, MaxIte, SolFla, PartLoadFrac, HXAssistedCoolCoilHRResidual, 0.0, 1.0, Par);
                                if (SolFla == -1) {

                                    //               RegulaFalsi may not find latent PLR when the latent degradation model is used.
                                    //               If iteration limit is exceeded, find tighter boundary of solution and repeat RegulaFalsi
                                    TempMaxPLR = -0.1;
                                    TempOutletHumRatDXCoil = OutletHumRatDXCoil;
                                    while ((OutletHumRatDXCoil - TempOutletHumRatDXCoil) >= 0.0 && TempMaxPLR <= 1.0) {
                                        //                 find upper limit of LatentPLR
                                        TempMaxPLR += 0.1;
                                        SimHXAssistedCoolingCoil(state, CompName,
                                                                 FirstHVACIteration,
                                                                 On,
                                                                 TempMaxPLR,
                                                                 DXCoolingSystem(DXSystemNum).CoolingCoilIndex,
                                                                 FanOpMode,
                                                                 HXUnitOn,
                                                                 _,
                                                                 EconomizerFlag);
                                        OutletHumRatDXCoil = HXAssistedCoilOutletHumRat(DXCoolingSystem(DXSystemNum).CoolingCoilIndex);
                                    }
                                    TempMinPLR = TempMaxPLR;
                                    while ((OutletHumRatDXCoil - TempOutletHumRatDXCoil) <= 0.0 && TempMinPLR >= 0.0) {
                                        //                 pull upper limit of LatentPLR down to last valid limit (i.e. latent output still exceeds
                                        //                 SystemMoisuterLoad)
                                        TempMaxPLR = TempMinPLR;
                                        //                 find minimum limit of Latent PLR
                                        TempMinPLR -= 0.01;
                                        SimHXAssistedCoolingCoil(state, CompName,
                                                                 FirstHVACIteration,
                                                                 On,
                                                                 TempMaxPLR,
                                                                 DXCoolingSystem(DXSystemNum).CoolingCoilIndex,
                                                                 FanOpMode,
                                                                 HXUnitOn,
                                                                 _,
                                                                 EconomizerFlag);
                                        OutletHumRatDXCoil = HXAssistedCoilOutletHumRat(DXCoolingSystem(DXSystemNum).CoolingCoilIndex);
                                    }
                                    //               tighter boundary of solution has been found, call RegulaFalsi a second time
                                    SolveRoot(state, HumRatAcc, MaxIte, SolFla, PartLoadFrac, HXAssistedCoolCoilHRResidual, TempMinPLR, TempMaxPLR, Par);
                                    if (SolFla == -1) {
                                        if (!WarmupFlag) {
                                            if (DXCoolingSystem(DXSystemNum).HXAssistedCRLatPLRIter < 1) {
                                                ++DXCoolingSystem(DXSystemNum).HXAssistedCRLatPLRIter;
                                                ShowWarningError(
                                                    DXCoolingSystem(DXSystemNum).DXCoolingSystemType +
                                                    " - Iteration limit exceeded calculating DX unit latent part-load ratio for unit = " +
                                                    DXCoolingSystem(DXSystemNum).Name);
                                                ShowContinueError("Estimated latent part-load ratio   = " +
                                                                  RoundSigDigits((ReqOutput / FullOutput), 3));
                                                ShowContinueError("Calculated latent part-load ratio = " + RoundSigDigits(PartLoadFrac, 3));
                                                ShowContinueErrorTimeStamp("The calculated latent part-load ratio will be used and the simulation "
                                                                           "continues. Occurrence info:");
                                            }
                                            ShowRecurringWarningErrorAtEnd(
                                                DXCoolingSystem(DXSystemNum).DXCoolingSystemType + " \"" + DXCoolingSystem(DXSystemNum).Name +
                                                    "\" - Iteration limit exceeded calculating latent part-load ratio error continues. Latent PLR "
                                                    "statistics follow.",
                                                DXCoolingSystem(DXSystemNum).HXAssistedCRLatPLRIterIndex,
                                                PartLoadFrac,
                                                PartLoadFrac);
                                        }

                                    } else if (SolFla == -2) {
                                        PartLoadFrac = ReqOutput / FullOutput;
                                        if (!WarmupFlag) {
                                            if (DXCoolingSystem(DXSystemNum).HXAssistedCRLatPLRFail < 1) {
                                                ++DXCoolingSystem(DXSystemNum).HXAssistedCRLatPLRFail;
                                                ShowWarningError(DXCoolingSystem(DXSystemNum).DXCoolingSystemType +
                                                                 " - DX unit latent part-load ratio calculation failed unexpectedly: part-load ratio "
                                                                 "limits exceeded, for unit = " +
                                                                 DXCoolingSystem(DXSystemNum).Name);
                                                ShowContinueError("Estimated part-load ratio = " + RoundSigDigits(PartLoadFrac, 3));
                                                ShowContinueErrorTimeStamp(
                                                    "The estimated part-load ratio will be used and the simulation continues. Occurrence info:");
                                            }
                                            ShowRecurringWarningErrorAtEnd(
                                                DXCoolingSystem(DXSystemNum).DXCoolingSystemType + " \"" + DXCoolingSystem(DXSystemNum).Name +
                                                    "\" - DX unit latent part-load ratio calculation failed unexpectedly error continues. Latent PLR "
                                                    "statistics follow.",
                                                DXCoolingSystem(DXSystemNum).HXAssistedCRLatPLRFailIndex,
                                                PartLoadFrac,
                                                PartLoadFrac);
                                        }
                                    }
                                } else if (SolFla == -2) {
                                    PartLoadFrac = ReqOutput / FullOutput;
                                    if (!WarmupFlag) {
                                        if (DXCoolingSystem(DXSystemNum).HXAssistedCRLatPLRFail2 < 1) {
                                            ++DXCoolingSystem(DXSystemNum).HXAssistedCRLatPLRFail2;
                                            ShowWarningError(
                                                DXCoolingSystem(DXSystemNum).DXCoolingSystemType +
                                                " - DX unit latent part-load ratio calculation failed: part-load ratio limits exceeded, for unit = " +
                                                DXCoolingSystem(DXSystemNum).Name);
                                            ShowContinueError("Estimated part-load ratio = " + RoundSigDigits(PartLoadFrac, 3));
                                            ShowContinueErrorTimeStamp(
                                                "The estimated part-load ratio will be used and the simulation continues. Occurrence info:");
                                        }
                                        ShowRecurringWarningErrorAtEnd(
                                            DXCoolingSystem(DXSystemNum).DXCoolingSystemType + " \"" + DXCoolingSystem(DXSystemNum).Name +
                                                "\" - DX unit latent part-load ratio calculation failed error continues. Latent PLR statistics "
                                                "follow.",
                                            DXCoolingSystem(DXSystemNum).HXAssistedCRLatPLRFailIndex2,
                                            PartLoadFrac,
                                            PartLoadFrac);
                                    }
                                }
                            }
                        } // End if humidity ratio setpoint not met - CoolReheat humidity control

                        if (PartLoadFrac > 1.0) {
                            PartLoadFrac = 1.0;
                        } else if (PartLoadFrac < 0.0) {
                            PartLoadFrac = 0.0;
                        }

                    } else if (SELECT_CASE_var == CoilDX_CoolingTwoSpeed) { // Coil:Cooling:DX:TwoSpeed
                        // formerly (v3 and beyond)COIL:DX:MULTISPEED:COOLINGEMPIRICAL
                        //         SUBROUTINE SimDXCoilMultiSpeed(CompName,SpeedRatio,CycRatio,CompIndex,SpeedNum,FanMode,CompOp)
                        SimDXCoilMultiSpeed(state, CompName, 0.0, 1.0, DXCoolingSystem(DXSystemNum).CoolingCoilIndex);
                        OutletTempLS = DXCoilOutletTemp(DXCoolingSystem(DXSystemNum).CoolingCoilIndex);
                        if (OutletTempLS > DesOutTemp && SensibleLoad) {
                            CycRatio = 1.0;
                            SimDXCoilMultiSpeed(state, CompName, 1.0, 1.0, DXCoolingSystem(DXSystemNum).CoolingCoilIndex);
                            OutletTempHS = DXCoilOutletTemp(DXCoolingSystem(DXSystemNum).CoolingCoilIndex);
                            if (OutletTempHS < DesOutTemp) {
                                Par(1) = double(DXCoolingSystem(DXSystemNum).CoolingCoilIndex);
                                Par(2) = DesOutTemp;
                                SolveRoot(Acc, MaxIte, SolFla, SpeedRatio, DXCoilVarSpeedResidual, 0.0, 1.0, Par);
                                if (SolFla == -1) {
                                    if (!WarmupFlag) {
                                        if (DXCoolingSystem(DXSystemNum).MSpdSensPLRIter < 1) {
                                            ++DXCoolingSystem(DXSystemNum).MSpdSensPLRIter;
                                            ShowWarningError(DXCoolingSystem(DXSystemNum).DXCoolingSystemType +
                                                             " - Iteration limit exceeded calculating DX unit sensible speed ratio for unit = " +
                                                             DXCoolingSystem(DXSystemNum).Name);
                                            ShowContinueError("Calculated speed ratio = " + RoundSigDigits(SpeedRatio, 3));
                                            ShowContinueErrorTimeStamp(
                                                "The calculated speed ratio will be used and the simulation continues. Occurrence info:");
                                        }
                                        ShowRecurringWarningErrorAtEnd(DXCoolingSystem(DXSystemNum).DXCoolingSystemType + " \"" +
                                                                           DXCoolingSystem(DXSystemNum).Name +
                                                                           "\" - Iteration limit exceeded calculating sensible speed ratio error "
                                                                           "continues. Sensible speed ratio statistics follow.",
                                                                       DXCoolingSystem(DXSystemNum).MSpdSensPLRIterIndex,
                                                                       SpeedRatio,
                                                                       SpeedRatio);
                                    }
                                } else if (SolFla == -2) {
                                    if (!WarmupFlag)
                                        ShowFatalError(DXCoolingSystem(DXSystemNum).DXCoolingSystemType +
                                                       " - compressor speed calculation failed: speed limits exceeded, for unit=" +
                                                       DXCoolingSystem(DXSystemNum).Name);
                                }
                            } else {
                                SpeedRatio = 1.0;
                            }
                        } else if (SensibleLoad) {
                            SpeedRatio = 0.0;
                            Par(1) = double(DXCoolingSystem(DXSystemNum).CoolingCoilIndex);
                            Par(2) = DesOutTemp;
                            SolveRoot(Acc, MaxIte, SolFla, CycRatio, DXCoilCyclingResidual, 0.0, 1.0, Par);
                            if (SolFla == -1) {
                                if (!WarmupFlag) {
                                    if (DXCoolingSystem(DXSystemNum).MSpdCycSensPLRIter < 1) {
                                        ++DXCoolingSystem(DXSystemNum).MSpdCycSensPLRIter;
                                        ShowWarningError(DXCoolingSystem(DXSystemNum).DXCoolingSystemType +
                                                         " - Iteration limit exceeded calculating DX unit sensible cycling ratio for unit = " +
                                                         DXCoolingSystem(DXSystemNum).Name);
                                        ShowContinueError("Calculated cycling ratio = " + RoundSigDigits(CycRatio, 3));
                                        ShowContinueErrorTimeStamp(
                                            "The calculated cycling ratio will be used and the simulation continues. Occurrence info:");
                                    }
                                    ShowRecurringWarningErrorAtEnd(DXCoolingSystem(DXSystemNum).DXCoolingSystemType + " \"" +
                                                                       DXCoolingSystem(DXSystemNum).Name +
                                                                       "\" - Iteration limit exceeded calculating sensible cycling ratio error "
                                                                       "continues. Sensible cycling ratio statistics follow.",
                                                                   DXCoolingSystem(DXSystemNum).MSpdCycSensPLRIterIndex,
                                                                   CycRatio,
                                                                   CycRatio);
                                }
                            } else if (SolFla == -2) { // should never get here, if it does logic above to protect from this
                                if (!WarmupFlag)
                                    ShowFatalError(DXCoolingSystem(DXSystemNum).DXCoolingSystemType +
                                                   " - cycling ratio calculation failed: cycling limits exceeded, for unit=" +
                                                   DXCoolingSystem(DXSystemNum).Name);
                            }
                        } else {
                            PartLoadFrac = 0.0;
                            SpeedRatio = 0.0;
                            CycRatio = 0.0;
                            DehumidMode = 0;
                        }

                        if (DXCoolingSystem(DXSystemNum).DehumidControlType == DehumidControl_CoolReheat) {

                            //           Simulate MultiSpeed DX coil at sensible result
                            SimDXCoilMultiSpeed(state, CompName, SpeedRatio, CycRatio, DXCoolingSystem(DXSystemNum).CoolingCoilIndex);

                            OutletHumRatDXCoil = DXCoilOutletHumRat(DXCoolingSystem(DXSystemNum).CoolingCoilIndex);
                            // If humidity setpoint is not satisfied and humidity control type is CoolReheat,
                            // then overcool to meet moisture load

                            if (OutletHumRatDXCoil > DesOutHumRat) {

                                CycRatio = 0.0;
                                SpeedRatio = 0.0;

                                //             SUBROUTINE SimDXCoilMultiSpeed(CompName,SpeedRatio,CycRatio,CompIndex,SpeedNum,FanMode,CompOp)
                                SimDXCoilMultiSpeed(state, CompName, 0.0, 1.0, DXCoolingSystem(DXSystemNum).CoolingCoilIndex);
                                OutletHumRatLS = DXCoilOutletHumRat(DXCoolingSystem(DXSystemNum).CoolingCoilIndex);
                                if (OutletHumRatLS > DesOutHumRat) {
                                    CycRatio = 1.0;
                                    SimDXCoilMultiSpeed(state, CompName, 1.0, 1.0, DXCoolingSystem(DXSystemNum).CoolingCoilIndex);
                                    OutletHumRatHS = DXCoilOutletHumRat(DXCoolingSystem(DXSystemNum).CoolingCoilIndex);
                                    if (OutletHumRatHS < DesOutHumRat) {
                                        Par(1) = double(DXCoolingSystem(DXSystemNum).CoolingCoilIndex);
                                        Par(2) = DesOutHumRat;
                                        SolveRoot(HumRatAcc, MaxIte, SolFla, SpeedRatio, DXCoilVarSpeedHumRatResidual, 0.0, 1.0, Par);
                                        if (SolFla == -1) {
                                            if (!WarmupFlag) {
                                                if (DXCoolingSystem(DXSystemNum).MSpdLatPLRIter < 1) {
                                                    ++DXCoolingSystem(DXSystemNum).MSpdLatPLRIter;
                                                    ShowWarningError(
                                                        DXCoolingSystem(DXSystemNum).DXCoolingSystemType +
                                                        " - Iteration limit exceeded calculating DX unit latent speed ratio for unit = " +
                                                        DXCoolingSystem(DXSystemNum).Name);
                                                    ShowContinueError("Calculated speed ratio = " + RoundSigDigits(SpeedRatio, 3));
                                                    ShowContinueErrorTimeStamp(
                                                        "The calculated speed ratio will be used and the simulation continues. Occurrence info:");
                                                }
                                                ShowRecurringWarningErrorAtEnd(
                                                    DXCoolingSystem(DXSystemNum).DXCoolingSystemType + " \"" + DXCoolingSystem(DXSystemNum).Name +
                                                        "\" - Iteration limit exceeded calculating latent speed ratio error continues. Latent speed "
                                                        "ratio statistics follow.",
                                                    DXCoolingSystem(DXSystemNum).MSpdLatPLRIterIndex,
                                                    SpeedRatio,
                                                    SpeedRatio);
                                            }
                                        } else if (SolFla == -2) {
                                            if (!WarmupFlag)
                                                ShowFatalError(DXCoolingSystem(DXSystemNum).DXCoolingSystemType +
                                                               " - compressor speed calculation failed:speed limits exceeded, for unit=" +
                                                               DXCoolingSystem(DXSystemNum).Name);
                                        }
                                    } else {
                                        SpeedRatio = 1.0;
                                    }
                                } else {
                                    SpeedRatio = 0.0;
                                    Par(1) = double(DXCoolingSystem(DXSystemNum).CoolingCoilIndex);
                                    Par(2) = DesOutHumRat;
                                    SolveRoot(HumRatAcc, MaxIte, SolFla, CycRatio, DXCoilCyclingHumRatResidual, 0.0, 1.0, Par);
                                    if (SolFla == -1) {
                                        if (!WarmupFlag) {
                                            if (DXCoolingSystem(DXSystemNum).MSpdCycLatPLRIter < 1) {
                                                ++DXCoolingSystem(DXSystemNum).MSpdCycLatPLRIter;
                                                ShowWarningError(DXCoolingSystem(DXSystemNum).DXCoolingSystemType +
                                                                 " - Iteration limit exceeded calculating DX unit latent cycling ratio for unit = " +
                                                                 DXCoolingSystem(DXSystemNum).Name);
                                                ShowContinueError("Calculated cycling ratio = " + RoundSigDigits(CycRatio, 3));
                                                ShowContinueErrorTimeStamp(
                                                    "The calculated cycling ratio will be used and the simulation continues. Occurrence info:");
                                            }
                                            ShowRecurringWarningErrorAtEnd(DXCoolingSystem(DXSystemNum).DXCoolingSystemType + " \"" +
                                                                               DXCoolingSystem(DXSystemNum).Name +
                                                                               "\" - Iteration limit exceeded calculating latent cycling ratio error "
                                                                               "continues. Latent cycling ratio statistics follow.",
                                                                           DXCoolingSystem(DXSystemNum).MSpdCycLatPLRIterIndex,
                                                                           CycRatio,
                                                                           CycRatio);
                                        }
                                    } else if (SolFla == -2) { // should never get here, if it does logic above to protect from this
                                        if (!WarmupFlag)
                                            ShowFatalError(DXCoolingSystem(DXSystemNum).DXCoolingSystemType +
                                                           " - cycling ratio calculation failed: cycling limits exceeded, for unit=" +
                                                           DXCoolingSystem(DXSystemNum).Name);
                                    }
                                }
                            }
                        }

                    } else if (SELECT_CASE_var == CoilDX_CoolingTwoStageWHumControl) { // Coil:Cooling:DX:TwoStageWithHumidityControlMode
                        // formerly (v3 and beyond) COIL:DX:MULTIMODE:COOLINGEMPIRICAL)

                        // Get no load result
                        PartLoadFrac = 0.0;
                        SimDXCoilMultiMode(state,
                            CompName, On, FirstHVACIteration, PartLoadFrac, DehumidMode, DXCoolingSystem(DXSystemNum).CoolingCoilIndex, FanOpMode);
                        NoOutput = Node(InletNode).MassFlowRate * (PsyHFnTdbW(Node(OutletNode).Temp, Node(OutletNode).HumRat) -
                                                                   PsyHFnTdbW(Node(InletNode).Temp, Node(OutletNode).HumRat));
                        NoLoadHumRatOut = DXCoilOutletHumRat(DXCoolingSystem(DXSystemNum).CoolingCoilIndex);

                        // Get full load result
                        PartLoadFrac = 1.0;
                        SimDXCoilMultiMode(state,
                            CompName, On, FirstHVACIteration, PartLoadFrac, DehumidMode, DXCoolingSystem(DXSystemNum).CoolingCoilIndex, FanOpMode);
                        FullLoadHumRatOut = DXCoilOutletHumRat(DXCoolingSystem(DXSystemNum).CoolingCoilIndex);

                        FullOutput = Node(InletNode).MassFlowRate * (PsyHFnTdbW(Node(OutletNode).Temp, Node(OutletNode).HumRat) -
                                                                     PsyHFnTdbW(Node(InletNode).Temp, Node(OutletNode).HumRat));

                        ReqOutput = Node(InletNode).MassFlowRate *
                                    (PsyHFnTdbW(DesOutTemp, Node(OutletNode).HumRat) - PsyHFnTdbW(Node(InletNode).Temp, Node(OutletNode).HumRat));

                        //         IF NoOutput is lower than (more cooling than required) or very near the ReqOutput, do not run the compressor
                        if ((NoOutput - ReqOutput) < Acc) {
                            PartLoadFrac = 0.0;
                            //         If the FullOutput is greater than (insufficient cooling) or very near the ReqOutput,
                            //         run the compressor at PartLoadFrac = 1.
                        } else if ((FullOutput - ReqOutput) > Acc) {
                            PartLoadFrac = 1.0;
                            //         Else find the PLR to meet the load
                        } else {
                            OutletTempDXCoil = DXCoilOutletTemp(DXCoolingSystem(DXSystemNum).CoolingCoilIndex);
                            if (OutletTempDXCoil > DesOutTemp) {
                                PartLoadFrac = 1.0;
                            } else {
                                Par(1) = double(DXCoolingSystem(DXSystemNum).CoolingCoilIndex);
                                Par(2) = DesOutTemp;
                                // Dehumidification mode = 0 for normal mode, 1+ for enhanced mode
                                Par(3) = double(DehumidMode);
                                Par(4) = double(FanOpMode);
                                SolveRoot(state, Acc, MaxIte, SolFla, PartLoadFrac, MultiModeDXCoilResidual, 0.0, 1.0, Par);
                                if (SolFla == -1) {
                                    if (!WarmupFlag) {
                                        if (DXCoolingSystem(DXSystemNum).MModeSensPLRIter < 1) {
                                            ++DXCoolingSystem(DXSystemNum).MModeSensPLRIter;
                                            ShowWarningError(DXCoolingSystem(DXSystemNum).DXCoolingSystemType +
                                                             " - Iteration limit exceeded calculating DX unit sensible part-load ratio for unit = " +
                                                             DXCoolingSystem(DXSystemNum).Name);
                                            ShowContinueError("Estimated part-load ratio  = " + RoundSigDigits((ReqOutput / FullOutput), 3));
                                            ShowContinueError("Calculated part-load ratio = " + RoundSigDigits(PartLoadFrac, 3));
                                            ShowContinueErrorTimeStamp(
                                                "The calculated part-load ratio will be used and the simulation continues. Occurrence info:");
                                        }
                                        ShowRecurringWarningErrorAtEnd(
                                            DXCoolingSystem(DXSystemNum).DXCoolingSystemType + " \"" + DXCoolingSystem(DXSystemNum).Name +
                                                "\" - Iteration limit exceeded calculating sensible part-load ratio error continues. Sensible PLR "
                                                "statistics follow.",
                                            DXCoolingSystem(DXSystemNum).MModeSensPLRIterIndex,
                                            PartLoadFrac,
                                            PartLoadFrac);
                                    }
                                } else if (SolFla == -2) {
                                    if (!WarmupFlag) {
                                        ShowSevereError(DXCoolingSystem(DXSystemNum).DXCoolingSystemType +
                                                        " : part-load ratio calculation failed: part-load ratio limits exceeded, for unit=" +
                                                        DXCoolingSystem(DXSystemNum).Name);
                                        ShowFatalError("Program terminates due to previous condition.");
                                    }
                                }
                            }
                        }

                        OutletHumRatDXCoil = DXCoilOutletHumRat(DXCoolingSystem(DXSystemNum).CoolingCoilIndex);

                        // If humidity setpoint is not satisfied and humidity control type is Multimode,
                        // then turn on enhanced dehumidification mode 1

                        if ((OutletHumRatDXCoil > DesOutHumRat) && (DXCoolingSystem(DXSystemNum).DehumidControlType == DehumidControl_Multimode)) {

                            // Determine required part load for enhanced dehumidification mode 1

                            // Get full load result
                            PartLoadFrac = 1.0;
                            DehumidMode = 1;
                            DXCoolingSystem(DXSystemNum).DehumidificationMode = DehumidMode;
                            SimDXCoilMultiMode(state,CompName,
                                               On,
                                               FirstHVACIteration,
                                               PartLoadFrac,
                                               DehumidMode,
                                               DXCoolingSystem(DXSystemNum).CoolingCoilIndex,
                                               FanOpMode);
                            FullOutput = Node(InletNode).MassFlowRate * (PsyHFnTdbW(Node(OutletNode).Temp, Node(InletNode).HumRat) -
                                                                         PsyHFnTdbW(Node(InletNode).Temp, Node(InletNode).HumRat));

                            ReqOutput = Node(InletNode).MassFlowRate *
                                        (PsyHFnTdbW(DesOutTemp, Node(InletNode).HumRat) - PsyHFnTdbW(Node(InletNode).Temp, Node(InletNode).HumRat));

                            // Since we are cooling, we expect FullOutput to be < 0 and FullOutput < NoCoolOutput
                            // Check that this is the case; if not set PartLoadFrac = 0.0 (off) and return
                            // Calculate the part load fraction
                            if (FullOutput >= 0) {
                                PartLoadFrac = 0.0;
                            } else {
                                OutletTempDXCoil = DXCoilOutletTemp(DXCoolingSystem(DXSystemNum).CoolingCoilIndex);
                                OutletHumRatDXCoil = DXCoilOutletHumRat(DXCoolingSystem(DXSystemNum).CoolingCoilIndex);
                                // if sensible load and setpoint cannot be met, set PLR = 1. If no sensible load and
                                // latent load exists and setpoint cannot be met, set PLR = 1.
                                if ((OutletTempDXCoil >= DesOutTemp && SensibleLoad && DXCoolingSystem(DXSystemNum).RunOnSensibleLoad) ||
                                    (OutletHumRatDXCoil >= DesOutHumRat && !SensibleLoad && LatentLoad &&
                                     DXCoolingSystem(DXSystemNum).RunOnLatentLoad)) {
                                    PartLoadFrac = 1.0;
                                    // if no sensible load and latent load can be met, find PLR
                                } else if (!SensibleLoad &&
                                           (OutletHumRatDXCoil < DesOutHumRat && LatentLoad && DXCoolingSystem(DXSystemNum).RunOnLatentLoad)) {
                                    // is a latent load with no sensible load, iterate on humidity ratio
                                    Par(1) = double(DXCoolingSystem(DXSystemNum).CoolingCoilIndex);
                                    Par(2) = DesOutHumRat;
                                    // Dehumidification mode = 0 for normal mode, 1+ for enhanced mode
                                    Par(3) = double(DehumidMode);
                                    Par(4) = double(FanOpMode);
                                    SolveRoot(state, Acc, MaxIte, SolFla, PartLoadFrac, MultiModeDXCoilHumRatResidual, 0.0, 1.0, Par);
                                    if (SolFla == -1) {
                                        if (!WarmupFlag) {
                                            if (DXCoolingSystem(DXSystemNum).MModeLatPLRIter < 1) {
                                                ++DXCoolingSystem(DXSystemNum).MModeLatPLRIter;
                                                ShowWarningError(DXCoolingSystem(DXSystemNum).DXCoolingSystemType +
                                                                 " - Iteration limit exceeded calculating DX unit multimode latent (no sensible) "
                                                                 "part-load ratio for unit = " +
                                                                 DXCoolingSystem(DXSystemNum).Name);
                                                if (NoLoadHumRatOut - OutletHumRatDXCoil > 0.0) {
                                                    TempMinPLR = (DesOutHumRat - OutletHumRatDXCoil) / (NoLoadHumRatOut - OutletHumRatDXCoil);
                                                } else {
                                                    TempMinPLR = PartLoadFrac + 0.001;
                                                }
                                                ShowContinueError("Estimated part-load ratio  = " + RoundSigDigits(TempMinPLR, 3));
                                                ShowContinueError("Calculated part-load ratio = " + RoundSigDigits(PartLoadFrac, 3));
                                                ShowContinueErrorTimeStamp(
                                                    "The calculated part-load ratio will be used and the simulation continues. Occurrence info:");
                                            }
                                            ShowRecurringWarningErrorAtEnd(
                                                DXCoolingSystem(DXSystemNum).DXCoolingSystemType + " \"" + DXCoolingSystem(DXSystemNum).Name +
                                                    "\" - Iteration limit exceeded calculating multimode latent (no sensible) part-load ratio error "
                                                    "continues. Latent PLR statistics follow.",
                                                DXCoolingSystem(DXSystemNum).MModeLatPLRIterIndex,
                                                PartLoadFrac,
                                                PartLoadFrac);
                                        }
                                    } else if (SolFla == -2) {
                                        if (!WarmupFlag) {
                                            ShowSevereError(DXCoolingSystem(DXSystemNum).DXCoolingSystemType +
                                                            " : part-load ratio calculation failed: part-load ratio limits exceeded, for unit=" +
                                                            DXCoolingSystem(DXSystemNum).Name);
                                            ShowFatalError("Program terminates due to previous condition.");
                                        }
                                    }

                                } else { // must be a sensible load so find PLR
                                    PartLoadFrac = ReqOutput / FullOutput;
                                    Par(1) = double(DXCoolingSystem(DXSystemNum).CoolingCoilIndex);
                                    Par(2) = DesOutTemp;
                                    // Dehumidification mode = 0 for normal mode, 1+ for enhanced mode
                                    Par(3) = double(DehumidMode);
                                    Par(4) = double(FanOpMode);
                                    SolveRoot(state, Acc, MaxIte, SolFla, PartLoadFrac, MultiModeDXCoilResidual, 0.0, 1.0, Par);
                                    if (SolFla == -1) {
                                        if (!WarmupFlag) {
                                            if (DXCoolingSystem(DXSystemNum).MModeLatPLRIter < 1) {
                                                ++DXCoolingSystem(DXSystemNum).MModeLatPLRIter;
                                                ShowWarningError(
                                                    DXCoolingSystem(DXSystemNum).DXCoolingSystemType +
                                                    " - Iteration limit exceeded calculating DX unit multimode latent part-load ratio for unit = " +
                                                    DXCoolingSystem(DXSystemNum).Name);
                                                ShowContinueError("Estimated part-load ratio  = " + RoundSigDigits((ReqOutput / FullOutput), 3));
                                                ShowContinueError("Calculated part-load ratio = " + RoundSigDigits(PartLoadFrac, 3));
                                                ShowContinueErrorTimeStamp(
                                                    "The calculated part-load ratio will be used and the simulation continues. Occurrence info:");
                                            }
                                            ShowRecurringWarningErrorAtEnd(
                                                DXCoolingSystem(DXSystemNum).DXCoolingSystemType + " \"" + DXCoolingSystem(DXSystemNum).Name +
                                                    "\" - Iteration limit exceeded calculating multimode latent part-load ratio error continues. "
                                                    "Latent PLR statistics follow.",
                                                DXCoolingSystem(DXSystemNum).MModeLatPLRIterIndex,
                                                PartLoadFrac,
                                                PartLoadFrac);
                                        }
                                    } else if (SolFla == -2) {
                                        if (!WarmupFlag) {
                                            ShowSevereError(DXCoolingSystem(DXSystemNum).DXCoolingSystemType +
                                                            " : part-load ratio calculation failed: part-load ratio limits exceeded, for unit=" +
                                                            DXCoolingSystem(DXSystemNum).Name);
                                            ShowFatalError("Program terminates due to previous condition.");
                                        }
                                    }
                                }
                            }
                        } // End if humidity ratio setpoint not met - multimode humidity control

                        //         If humidity setpoint is not satisfied and humidity control type is CoolReheat, then run to meet latent load
                        //         If system does not operate to meet sensible load, use no load humidity ratio to test against humidity setpoint,
                        //         else use operating humidity ratio to test against humidity setpoint
                        if (PartLoadFrac == 0.0) {
                            OutletHumRatDXCoil = NoLoadHumRatOut;
                        } else {
                            OutletHumRatDXCoil = DXCoilOutletHumRat(DXCoolingSystem(DXSystemNum).CoolingCoilIndex);
                        }

                        if ((OutletHumRatDXCoil > DesOutHumRat) && (DXCoolingSystem(DXSystemNum).DehumidControlType == DehumidControl_CoolReheat)) {

                            //            CoolReheat operates cooling stage 1 and/or 2 to meet DesOutHumRat. Dehumidification mode is not active.
                            DehumidMode = 0;

                            //            IF NoLoadHumRatOut is lower than (more dehumidification than required) or very near the DesOutHumRat,
                            //            do not run the compressor
                            if ((NoLoadHumRatOut - DesOutHumRat) < HumRatAcc) {
                                // PartLoadFrac = PartLoadFrac; // keep part-load fraction from sensible calculation // Self-assignment commented out
                                //            If the FullLoadHumRatOut is greater than (insufficient dehumidification) or very near the DesOutHumRat,
                                //            run the compressor at PartLoadFrac = 1.
                            } else if ((DesOutHumRat - FullLoadHumRatOut) < HumRatAcc) {
                                PartLoadFrac = 1.0;
                                //            Else find the PLR to meet the load
                            } else {
                                Par(1) = double(DXCoolingSystem(DXSystemNum).CoolingCoilIndex);
                                Par(2) = DesOutHumRat;
                                // Dehumidification mode = 0 for normal mode, 1+ for enhanced mode
                                Par(3) = double(DehumidMode);
                                Par(4) = double(FanOpMode);
                                SolveRoot(state, Acc, MaxIte, SolFla, PartLoadFrac, MultiModeDXCoilHumRatResidual, 0.0, 1.0, Par);
                                if (SolFla == -1) {
                                    if (!WarmupFlag) {
                                        if (DXCoolingSystem(DXSystemNum).MModeLatPLRIter2 < 1) {
                                            ++DXCoolingSystem(DXSystemNum).MModeLatPLRIter2;
                                            ShowWarningError(
                                                DXCoolingSystem(DXSystemNum).DXCoolingSystemType +
                                                " - Iteration limit exceeded calculating DX unit coolreheat latent part-load ratio for unit = " +
                                                DXCoolingSystem(DXSystemNum).Name);
                                            ShowContinueError("Estimated part-load ratio  = " + RoundSigDigits((ReqOutput / FullOutput), 3));
                                            ShowContinueError("Calculated part-load ratio = " + RoundSigDigits(PartLoadFrac, 3));
                                            ShowContinueErrorTimeStamp(
                                                "The calculated part-load ratio will be used and the simulation continues. Occurrence info:");
                                        }
                                        ShowRecurringWarningErrorAtEnd(
                                            DXCoolingSystem(DXSystemNum).DXCoolingSystemType + " \"" + DXCoolingSystem(DXSystemNum).Name +
                                                "\" - Iteration limit exceeded calculating coolreheat latent part-load ratio error continues. Latent "
                                                "PLR statistics follow.",
                                            DXCoolingSystem(DXSystemNum).MModeLatPLRIterIndex2,
                                            PartLoadFrac,
                                            PartLoadFrac);
                                    }
                                } else if (SolFla == -2) {
                                    if (!WarmupFlag) {
                                        ShowSevereError(DXCoolingSystem(DXSystemNum).DXCoolingSystemType +
                                                        " : part-load ratio calculation failed: part-load ratio limits exceeded, for unit=" +
                                                        DXCoolingSystem(DXSystemNum).Name);
                                        ShowFatalError("Program terminates due to previous condition.");
                                    }
                                }
                            }
                        } // End if humidity ratio setpoint not met - CoolReheat humidity control

                        if (PartLoadFrac > 1.0) {
                            PartLoadFrac = 1.0;
                        } else if (PartLoadFrac < 0.0) {
                            PartLoadFrac = 0.0;
                        }
                    } else if (SELECT_CASE_var == Coil_CoolingAirToAirVariableSpeed) { // Coil:Cooling:DX:VariableSpeed

                        PartLoadFrac = 0.0;
                        SpeedNum = 1;
                        QZnReq = 0.0;
                        QLatReq = 0.0;
                        MaxONOFFCyclesperHour = 4.0; // default number
                        HPTimeConstant = 0.0;
                        FanDelayTime = 0.0;
                        OnOffAirFlowRatio = 1.0;
                        SpeedRatio = 0.0;

                        SimVariableSpeedCoils(state, CompName,
                                              DXCoolingSystem(DXSystemNum).CoolingCoilIndex,
                                              FanOpMode,
                                              MaxONOFFCyclesperHour,
                                              HPTimeConstant,
                                              FanDelayTime,
                                              On,
                                              PartLoadFrac,
                                              SpeedNum,
                                              SpeedRatio,
                                              QZnReq,
                                              QLatReq,
                                              OnOffAirFlowRatio);

                        VSCoilIndex = DXCoolingSystem(DXSystemNum).CoolingCoilIndex;
                        NumOfSpeeds = VarSpeedCoil(VSCoilIndex).NumOfSpeeds;

                        NoOutput = Node(InletNode).MassFlowRate * (PsyHFnTdbW(Node(OutletNode).Temp, Node(OutletNode).HumRat) -
                                                                   PsyHFnTdbW(Node(InletNode).Temp, Node(OutletNode).HumRat));
                        ReqOutput = Node(InletNode).MassFlowRate *
                                    (PsyHFnTdbW(DesOutTemp, Node(OutletNode).HumRat) - PsyHFnTdbW(Node(InletNode).Temp, Node(OutletNode).HumRat));
                        NoLoadHumRatOut = VarSpeedCoil(VSCoilIndex).OutletAirHumRat;

                        //         IF NoOutput is lower than (more cooling than required) or very near the ReqOutput, do not run the compressor
                        if ((NoOutput - ReqOutput) < Acc) {
                            PartLoadFrac = 0.0;
                            SpeedNum = 0;
                            SpeedRatio = 0.0;
                        } else {
                            Real64 TempOut1;
                            Real64 TempOut2;
                            // Get full load result
                            PartLoadFrac = 1.0;
                            SpeedNum = 1;
                            SpeedRatio = 1.0;
                            CycRatio = 1.0;
                            QZnReq = 0.001; // to indicate the coil is running
                            SimVariableSpeedCoils(state, CompName,
                                                  VSCoilIndex,
                                                  FanOpMode,
                                                  MaxONOFFCyclesperHour,
                                                  HPTimeConstant,
                                                  FanDelayTime,
                                                  On,
                                                  PartLoadFrac,
                                                  SpeedNum,
                                                  SpeedRatio,
                                                  QZnReq,
                                                  QLatReq,
                                                  OnOffAirFlowRatio);

                            TempSpeedOut = Node(InletNode).MassFlowRate * (PsyHFnTdbW(Node(OutletNode).Temp, Node(OutletNode).HumRat) -
                                                                           PsyHFnTdbW(Node(InletNode).Temp, Node(OutletNode).HumRat));
                            TempSpeedReqst = Node(InletNode).MassFlowRate * (PsyHFnTdbW(DesOutTemp, Node(OutletNode).HumRat) -
                                                                             PsyHFnTdbW(Node(InletNode).Temp, Node(OutletNode).HumRat));
                            TempOut1 = Node(OutletNode).Temp;

                            if ((TempSpeedReqst - TempSpeedOut) > Acc) {
                                if (DataGlobals::DoCoilDirectSolutions) {
                                    PartLoadFrac = (DesOutTemp - Node(InletNode).Temp) / (TempOut1 - Node(InletNode).Temp);
                                    SimVariableSpeedCoils(state, CompName,
                                                          VSCoilIndex,
                                                          FanOpMode,
                                                          MaxONOFFCyclesperHour,
                                                          HPTimeConstant,
                                                          FanDelayTime,
                                                          On,
                                                          PartLoadFrac,
                                                          SpeedNum,
                                                          SpeedRatio,
                                                          QZnReq,
                                                          QLatReq,
                                                          OnOffAirFlowRatio);
                                } else {
                                    Par(1) = double(VSCoilIndex);
                                    Par(2) = DesOutTemp;
                                    Par(5) = double(FanOpMode);
                                    SpeedRatio = 0.0;
                                    SolveRoot(state, Acc, MaxIte, SolFla, PartLoadFrac, VSCoilCyclingResidual, 1.0e-10, 1.0, Par);
                                    if (SolFla == -1) {
                                        if (!WarmupFlag && std::abs(Node(OutletNode).Temp - DesOutTemp) > Acc) {
                                            if (DXCoolingSystem(DXSystemNum).DXCoilSensPLRIter < 1) {
                                                ++DXCoolingSystem(DXSystemNum).DXCoilSensPLRIter;
                                                ShowWarningError(
                                                    DXCoolingSystem(DXSystemNum).DXCoolingSystemType +
                                                    " - Iteration limit exceeded calculating DX unit sensible part-load ratio for unit = " +
                                                    DXCoolingSystem(DXSystemNum).Name);
                                                ShowContinueError("Estimated part-load ratio  = " +
                                                                  RoundSigDigits((TempSpeedOut / TempSpeedReqst), 3));
                                                ShowContinueError("Calculated part-load ratio = " + RoundSigDigits(PartLoadFrac, 3));
                                                ShowContinueErrorTimeStamp(
                                                    "The calculated part-load ratio will be used and the simulation continues. Occurrence info:");
                                            }
                                            ShowRecurringWarningErrorAtEnd(
                                                DXCoolingSystem(DXSystemNum).DXCoolingSystemType + " \"" + DXCoolingSystem(DXSystemNum).Name +
                                                    "\" - Iteration limit exceeded calculating sensible part-load ratio error "
                                                    "continues. Sensible PLR statistics follow.",
                                                DXCoolingSystem(DXSystemNum).DXCoilSensPLRIterIndex,
                                                PartLoadFrac,
                                                PartLoadFrac);
                                        }
                                    } else if (SolFla == -2) {
                                        PartLoadFrac = TempSpeedReqst / TempSpeedOut;
                                        if (!WarmupFlag) {
                                            if (DXCoolingSystem(DXSystemNum).DXCoilSensPLRFail < 1) {
                                                ++DXCoolingSystem(DXSystemNum).DXCoilSensPLRFail;
                                                ShowWarningError(DXCoolingSystem(DXSystemNum).DXCoolingSystemType +
                                                                 " - DX unit sensible part-load ratio calculation failed: part-load ratio limits "
                                                                 "exceeded, for unit = " +
                                                                 DXCoolingSystem(DXSystemNum).Name);
                                                ShowContinueError("Estimated part-load ratio = " + RoundSigDigits(PartLoadFrac, 3));
                                                ShowContinueErrorTimeStamp(
                                                    "The estimated part-load ratio will be used and the simulation continues. Occurrence info:");
                                            }
                                            ShowRecurringWarningErrorAtEnd(DXCoolingSystem(DXSystemNum).DXCoolingSystemType + " \"" +
                                                                               DXCoolingSystem(DXSystemNum).Name +
                                                                               "\" - DX unit sensible part-load ratio calculation failed error "
                                                                               "continues. Sensible PLR statistics follow.",
                                                                           DXCoolingSystem(DXSystemNum).DXCoilSensPLRFailIndex,
                                                                           PartLoadFrac,
                                                                           PartLoadFrac);
                                        }
                                    }
                                }
                                CycRatio = PartLoadFrac;
                            } else if ((TempSpeedOut - TempSpeedReqst) > Acc && NumOfSpeeds > 1) {
                                // Check to see which speed to meet the load
                                PartLoadFrac = 1.0;
                                SpeedRatio = 1.0;
                                for (I = 2; I <= NumOfSpeeds; ++I) {
                                    SpeedNum = I;
                                    SimVariableSpeedCoils(state, CompName,
                                                          VSCoilIndex,
                                                          FanOpMode,
                                                          MaxONOFFCyclesperHour,
                                                          HPTimeConstant,
                                                          FanDelayTime,
                                                          On,
                                                          PartLoadFrac,
                                                          SpeedNum,
                                                          SpeedRatio,
                                                          QZnReq,
                                                          QLatReq,
                                                          OnOffAirFlowRatio);

                                    TempSpeedOut = Node(InletNode).MassFlowRate * (PsyHFnTdbW(Node(OutletNode).Temp, Node(OutletNode).HumRat) -
                                                                                   PsyHFnTdbW(Node(InletNode).Temp, Node(OutletNode).HumRat));
                                    TempSpeedReqst = Node(InletNode).MassFlowRate * (PsyHFnTdbW(DesOutTemp, Node(OutletNode).HumRat) -
                                                                                     PsyHFnTdbW(Node(InletNode).Temp, Node(OutletNode).HumRat));
                                    TempOut2 = Node(OutletNode).Temp;

                                    // break here if TempSpeedReqst is greater than TempSpeedOut, then only call SolveRoot below if delta load > Acc,
                                    // otherwise just use this answer (i.e., SpeedNum = x and SpeedRatio = 1.0)
                                    if ((TempSpeedReqst - TempSpeedOut) > -Acc) {
                                        FullOutput = TempSpeedOut;
                                        break;
                                    }
                                    TempOut1 = TempOut2;
                                }
                                if ((TempSpeedReqst - TempSpeedOut) > Acc) {
                                    if (DataGlobals::DoCoilDirectSolutions) {
                                        SpeedRatio = (DesOutTemp - TempOut1) / (TempOut2 - TempOut1);
                                        SimVariableSpeedCoils(state, CompName,
                                                              VSCoilIndex,
                                                              FanOpMode,
                                                              MaxONOFFCyclesperHour,
                                                              HPTimeConstant,
                                                              FanDelayTime,
                                                              On,
                                                              PartLoadFrac,
                                                              SpeedNum,
                                                              SpeedRatio,
                                                              QZnReq,
                                                              QLatReq,
                                                              OnOffAirFlowRatio);
                                    } else {
                                        Par(1) = double(VSCoilIndex);
                                        Par(2) = DesOutTemp;
                                        Par(5) = double(FanOpMode);
                                        if (SpeedNum > 1) {
                                            Par(3) = double(SpeedNum);
                                            SolveRoot(state, HumRatAcc, MaxIte, SolFla, SpeedRatio, VSCoilSpeedResidual, 1.0e-10, 1.0, Par);
                                        } else {
                                            SpeedRatio = 0.0;
                                            SolveRoot(state, Acc, MaxIte, SolFla, PartLoadFrac, VSCoilCyclingResidual, 1.0e-10, 1.0, Par);
                                            CycRatio = PartLoadFrac;
                                        }
                                        if (SolFla == -1) {
                                            if (!WarmupFlag && std::abs(Node(OutletNode).Temp - DesOutTemp) > Acc) {
                                                if (DXCoolingSystem(DXSystemNum).DXCoilSensPLRIter < 1) {
                                                    ++DXCoolingSystem(DXSystemNum).DXCoilSensPLRIter;
                                                    ShowWarningError(
                                                        DXCoolingSystem(DXSystemNum).DXCoolingSystemType +
                                                        " - Iteration limit exceeded calculating DX unit sensible part-load ratio for unit = " +
                                                        DXCoolingSystem(DXSystemNum).Name);
                                                    ShowContinueError("Estimated part-load ratio  = " + RoundSigDigits((ReqOutput / FullOutput), 3));
                                                    ShowContinueError("Calculated part-load ratio = " + RoundSigDigits(SpeedRatio, 3));
                                                    ShowContinueErrorTimeStamp(
                                                        "The calculated part-load ratio will be used and the simulation continues. Occurrence info:");
                                                }
                                                ShowRecurringWarningErrorAtEnd(
                                                    DXCoolingSystem(DXSystemNum).DXCoolingSystemType + " \"" + DXCoolingSystem(DXSystemNum).Name +
                                                        "\" - Iteration limit exceeded calculating sensible part-load ratio "
                                                        "error continues. Sensible PLR statistics follow.",
                                                    DXCoolingSystem(DXSystemNum).DXCoilSensPLRIterIndex,
                                                    PartLoadFrac,
                                                    PartLoadFrac);
                                            }
                                        } else if (SolFla == -2) {
                                            PartLoadFrac = TempSpeedReqst / TempSpeedOut;
                                            if (!WarmupFlag) {
                                                if (DXCoolingSystem(DXSystemNum).DXCoilSensPLRFail < 1) {
                                                    ++DXCoolingSystem(DXSystemNum).DXCoilSensPLRFail;
                                                    ShowWarningError(DXCoolingSystem(DXSystemNum).DXCoolingSystemType +
                                                                     " - DX unit sensible part-load ratio calculation failed: part-load ratio limits "
                                                                     "exceeded, for unit = " +
                                                                     DXCoolingSystem(DXSystemNum).Name);
                                                    ShowContinueError("Estimated part-load ratio = " + RoundSigDigits(PartLoadFrac, 3));
                                                    ShowContinueErrorTimeStamp(
                                                        "The estimated part-load ratio will be used and the simulation continues. Occurrence info:");
                                                }
                                                ShowRecurringWarningErrorAtEnd(DXCoolingSystem(DXSystemNum).DXCoolingSystemType + " \"" +
                                                                                   DXCoolingSystem(DXSystemNum).Name +
                                                                                   "\" - DX unit sensible part-load ratio calculation failed error "
                                                                                   "continues. Sensible PLR statistics follow.",
                                                                               DXCoolingSystem(DXSystemNum).DXCoilSensPLRFailIndex,
                                                                               PartLoadFrac,
                                                                               PartLoadFrac);
                                            }
                                        }
                                    }
                                }
                            }
                        }

                        //         If system does not operate to meet sensible load, use no load humidity ratio to test against humidity setpoint,
                        //         else use operating humidity ratio to test against humidity setpoint
                        if (PartLoadFrac == 0.0) {
                            OutletHumRatDXCoil = NoLoadHumRatOut;
                        } else {
                            OutletHumRatDXCoil = VarSpeedCoil(DXCoolingSystem(DXSystemNum).CoolingCoilIndex).OutletAirHumRat;
                        }

                        // If humidity setpoint is not satisfied and humidity control type is CoolReheat,
                        // then overcool to meet moisture load

                        if ((OutletHumRatDXCoil > DesOutHumRat) && (DXCoolingSystem(DXSystemNum).DehumidControlType == DehumidControl_CoolReheat)) {

                            if ((NumOfSpeeds > 1 && SpeedNum == NumOfSpeeds && SpeedRatio == 1.0) || (NumOfSpeeds == 1 && CycRatio == 1.0)) {
                                PartLoadFrac = 1.0;
                                //           Else find the PLR to meet the load
                            } else {
                                PartLoadFrac = 1.0;
                                SpeedRatio = 1.0;
                                CycRatio = 1.0;
                                QZnReq = 0.001; // to indicate the coil is running
                                SimVariableSpeedCoils(state, CompName,
                                                      VSCoilIndex,
                                                      FanOpMode,
                                                      MaxONOFFCyclesperHour,
                                                      HPTimeConstant,
                                                      FanDelayTime,
                                                      On,
                                                      PartLoadFrac,
                                                      SpeedNum,
                                                      SpeedRatio,
                                                      QZnReq,
                                                      QLatReq,
                                                      OnOffAirFlowRatio);

                                TempSpeedOut = VarSpeedCoil(VSCoilIndex).OutletAirHumRat;

                                if (NumOfSpeeds > 1 && (TempSpeedOut - DesOutHumRat) > HumRatAcc) {
                                    // Check to see which speed to meet the load
                                    // start at next speed since we already modeled this speed?
                                    int SaveSpeedNum = min(SpeedNum + 1, NumOfSpeeds);
                                    for (I = SaveSpeedNum; I <= NumOfSpeeds; ++I) {
                                        SpeedNum = I;
                                        SimVariableSpeedCoils(state, CompName,
                                                              VSCoilIndex,
                                                              FanOpMode,
                                                              MaxONOFFCyclesperHour,
                                                              HPTimeConstant,
                                                              FanDelayTime,
                                                              On,
                                                              PartLoadFrac,
                                                              SpeedNum,
                                                              SpeedRatio,
                                                              QZnReq,
                                                              QLatReq,
                                                              OnOffAirFlowRatio);

                                        TempSpeedOut = VarSpeedCoil(VSCoilIndex).OutletAirHumRat;
                                        // break here if coil outlet humrat is below DesOutHumRat, then only call SolveRoot below if delta humrat is >
                                        // HumRatAcc, otherwise just use this answer (i.e., SpeedNum = x and SpeedRatio = 1.0)
                                        if ((DesOutHumRat - TempSpeedOut) > -HumRatAcc) {
                                            break;
                                        }
                                    }
                                    if ((DesOutHumRat - TempSpeedOut) > HumRatAcc) {
                                        Par(1) = double(VSCoilIndex);
                                        Par(2) = DesOutHumRat;
                                        Par(5) = double(FanOpMode);
                                        if (SpeedNum > 1) {
                                            Par(3) = double(SpeedNum);
                                            SolveRoot(state, HumRatAcc, MaxIte, SolFla, SpeedRatio, VSCoilSpeedHumResidual, 1.0e-10, 1.0, Par);
                                        } else {
                                            SpeedRatio = 0.0;
                                            SolveRoot(state, HumRatAcc, MaxIte, SolFla, PartLoadFrac, VSCoilCyclingHumResidual, 1.0e-10, 1.0, Par);
                                            CycRatio = PartLoadFrac;
                                        }

                                        if (SolFla == -1) {
                                            if (!WarmupFlag && std::abs(Node(OutletNode).HumRat - DesOutHumRat) > (Acc / 100.0)) {
                                                if (DXCoolingSystem(DXSystemNum).DXCoilSensPLRIter < 1) {
                                                    ++DXCoolingSystem(DXSystemNum).DXCoilSensPLRIter;
                                                    ShowWarningError(
                                                        DXCoolingSystem(DXSystemNum).DXCoolingSystemType +
                                                        " - Iteration limit exceeded calculating DX unit latent part-load ratio for unit = " +
                                                        DXCoolingSystem(DXSystemNum).Name);
                                                    ShowContinueError("Estimated part-load ratio  = " + RoundSigDigits((ReqOutput / FullOutput), 3));
                                                    ShowContinueError("Calculated part-load ratio = " + RoundSigDigits(PartLoadFrac, 3));
                                                    ShowContinueErrorTimeStamp(
                                                        "The calculated part-load ratio will be used and the simulation continues. Occurrence info:");
                                                }
                                                ShowRecurringWarningErrorAtEnd(DXCoolingSystem(DXSystemNum).DXCoolingSystemType + " \"" +
                                                                                   DXCoolingSystem(DXSystemNum).Name +
                                                                                   "\" - Iteration limit exceeded calculating latent part-load ratio "
                                                                                   "error continues. Latent PLR statistics follow.",
                                                                               DXCoolingSystem(DXSystemNum).DXCoilSensPLRIterIndex,
                                                                               PartLoadFrac,
                                                                               PartLoadFrac);
                                            }
                                        } else if (SolFla == -2) {
                                            PartLoadFrac = SpeedRatio;
                                            if (!WarmupFlag) {
                                                if (DXCoolingSystem(DXSystemNum).DXCoilSensPLRFail < 1) {
                                                    ++DXCoolingSystem(DXSystemNum).DXCoilSensPLRFail;
                                                    ShowWarningError(DXCoolingSystem(DXSystemNum).DXCoolingSystemType +
                                                                     " - DX unit latent part-load ratio calculation failed: part-load ratio limits "
                                                                     "exceeded, for unit = " +
                                                                     DXCoolingSystem(DXSystemNum).Name);
                                                    ShowContinueError("Estimated part-load ratio = " + RoundSigDigits(PartLoadFrac, 3));
                                                    ShowContinueErrorTimeStamp(
                                                        "The estimated part-load ratio will be used and the simulation continues. Occurrence info:");
                                                }
                                                ShowRecurringWarningErrorAtEnd(DXCoolingSystem(DXSystemNum).DXCoolingSystemType + " \"" +
                                                                                   DXCoolingSystem(DXSystemNum).Name +
                                                                                   "\" - DX unit latent part-load ratio calculation failed error "
                                                                                   "continues. Latent PLR statistics follow.",
                                                                               DXCoolingSystem(DXSystemNum).DXCoilSensPLRFailIndex,
                                                                               PartLoadFrac,
                                                                               PartLoadFrac);
                                            }
                                        }
                                    }
                                } else if ((DesOutHumRat - TempSpeedOut) > HumRatAcc) {
                                    Par(1) = double(VSCoilIndex);
                                    Par(2) = DesOutHumRat;
                                    Par(5) = double(FanOpMode);
                                    if (SpeedNum > 1) {
                                        Par(3) = double(SpeedNum);
                                        SolveRoot(state, HumRatAcc, MaxIte, SolFla, SpeedRatio, VSCoilSpeedHumResidual, 1.0e-10, 1.0, Par);
                                    } else {
                                        SpeedRatio = 0.0;
                                        SolveRoot(state, HumRatAcc, MaxIte, SolFla, PartLoadFrac, VSCoilCyclingHumResidual, 1.0e-10, 1.0, Par);
                                        CycRatio = PartLoadFrac;
                                    }
                                    if (SolFla == -1) {
                                        if (!WarmupFlag && std::abs(Node(OutletNode).HumRat - DesOutHumRat) > (Acc / 100.0)) {
                                            if (DXCoolingSystem(DXSystemNum).DXCoilLatPLRIter < 1) {
                                                ++DXCoolingSystem(DXSystemNum).DXCoilLatPLRIter;
                                                ShowWarningError(
                                                    DXCoolingSystem(DXSystemNum).DXCoolingSystemType +
                                                    " - Iteration limit exceeded calculating DX unit latent part-load ratio for unit = " +
                                                    DXCoolingSystem(DXSystemNum).Name);
                                                ShowContinueError("Estimated part-load ratio   = " + RoundSigDigits((ReqOutput / FullOutput), 3));
                                                ShowContinueError("Calculated part-load ratio = " + RoundSigDigits(PartLoadFrac, 3));
                                                ShowContinueErrorTimeStamp(
                                                    "The calculated part-load ratio will be used and the simulation continues. Occurrence info:");
                                            }
                                            ShowRecurringWarningErrorAtEnd(
                                                DXCoolingSystem(DXSystemNum).DXCoolingSystemType + " \"" + DXCoolingSystem(DXSystemNum).Name +
                                                    "\" - Iteration limit exceeded calculating latent part-load ratio error continues. Latent PLR "
                                                    "statistics follow.",
                                                DXCoolingSystem(DXSystemNum).DXCoilLatPLRIterIndex,
                                                PartLoadFrac,
                                                PartLoadFrac);
                                        }
                                    } else if (SolFla == -2) {
                                        PartLoadFrac = 1.0;
                                        if (!WarmupFlag) {
                                            if (DXCoolingSystem(DXSystemNum).DXCoilLatPLRFail < 1) {
                                                ++DXCoolingSystem(DXSystemNum).DXCoilLatPLRFail;
                                                ShowWarningError(DXCoolingSystem(DXSystemNum).DXCoolingSystemType +
                                                                 " - DX unit latent part-load ratio calculation failed: part-load ratio limits "
                                                                 "exceeded, for unit = " +
                                                                 DXCoolingSystem(DXSystemNum).Name);
                                                ShowContinueError("Estimated part-load ratio = " + RoundSigDigits(PartLoadFrac, 3));
                                                ShowContinueErrorTimeStamp(
                                                    "The estimated part-load ratio will be used and the simulation continues. Occurrence info:");
                                            }
                                            ShowRecurringWarningErrorAtEnd(
                                                DXCoolingSystem(DXSystemNum).DXCoolingSystemType + " \"" + DXCoolingSystem(DXSystemNum).Name +
                                                    "\" - DX unit latent part-load ratio calculation failed error continues. Latent PLR statistics "
                                                    "follow.",
                                                DXCoolingSystem(DXSystemNum).DXCoilLatPLRFailIndex,
                                                PartLoadFrac,
                                                PartLoadFrac);
                                        }
                                    }
                                    if (SpeedNum == 1) {
                                        SpeedRatio = 0.0;
                                        CycRatio = PartLoadFrac;
                                    }
                                }
                            }
                        } // End if humidity ratio setpoint not met - CoolReheat humidity control
                        if (PartLoadFrac > 1.0) {
                            PartLoadFrac = 1.0;
                        } else if (PartLoadFrac < 0.0) {
                            PartLoadFrac = 0.0;
                        }
                        // variable-speed air-to-air cooling coil, end -------------------------

                    } else if (SELECT_CASE_var == CoilDX_PackagedThermalStorageCooling) {

                        ControlTESIceStorageTankCoil(state, CompName,
                                                     DXCoolingSystem(DXSystemNum).CoolingCoilIndex,
                                                     DXCoolingSystem(DXSystemNum).DXCoolingSystemType,
                                                     DXCoolingSystem(DXSystemNum).FanOpMode,
                                                     DesOutTemp,
                                                     DesOutHumRat,
                                                     PartLoadFrac,
                                                     DXCoolingSystem(DXSystemNum).TESOpMode,
                                                     DXCoolingSystem(DXSystemNum).DehumidControlType,
                                                     DXCoolingSystem(DXSystemNum).DXCoilSensPLRIter,
                                                     DXCoolingSystem(DXSystemNum).DXCoilSensPLRIterIndex,
                                                     DXCoolingSystem(DXSystemNum).DXCoilSensPLRFail,
                                                     DXCoolingSystem(DXSystemNum).DXCoilSensPLRFailIndex,
                                                     DXCoolingSystem(DXSystemNum).DXCoilLatPLRIter,
                                                     DXCoolingSystem(DXSystemNum).DXCoilLatPLRIterIndex,
                                                     DXCoolingSystem(DXSystemNum).DXCoilLatPLRFail,
                                                     DXCoolingSystem(DXSystemNum).DXCoilLatPLRFailIndex);
                    } else {
                        ShowFatalError("ControlDXSystem: Invalid DXCoolingSystem coil type = " + DXCoolingSystem(DXSystemNum).CoolingCoilType);
                    }
                }
            } // End of cooling load type (sensible or latent) if block
        }     // End of If DXCoolingSystem is scheduled on and there is flow

        // Set the final results
        DXCoolingSystem(DXSystemNum).PartLoadFrac = PartLoadFrac;
        DXCoolingSystem(DXSystemNum).SpeedRatio = SpeedRatio;
        DXCoolingSystem(DXSystemNum).CycRatio = CycRatio;
        DXCoolingSystem(DXSystemNum).DehumidificationMode = DehumidMode;
        DXCoolingSystem(DXSystemNum).SpeedNum = SpeedNum;
    }

    Real64 DXCoilVarSpeedResidual(Real64 const SpeedRatio,  // compressor speed ratio (1.0 is max, 0.0 is min)
                                  Array1<Real64> const &Par // par(1) = DX coil number
    )
    {
        // FUNCTION INFORMATION:
        //       AUTHOR         Fred Buhl
        //       DATE WRITTEN   September 2002
        //       MODIFIED
        //       RE-ENGINEERED

        // PURPOSE OF THIS FUNCTION:
        // Calculates residual function (desired outlet temp - actual outlet temp).
        // DX Coil output depends on the compressor speed which is being varied to zero the residual.

        // METHODOLOGY EMPLOYED:
        // Calls CalcMultiSpeedDXCoil to get outlet temperature at the given compressor speed
        // and calculates the residual as defined above

        // REFERENCES:

        // Using/Aliasing
        using DXCoils::CalcMultiSpeedDXCoil;
        using DXCoils::DXCoilOutletTemp;

        // Return value
        Real64 Residuum; // residual to be minimized to zero

        // Argument array dimensioning

        // Locals
        // SUBROUTINE ARGUMENT DEFINITIONS:
        // par(2) = desired air outlet temperature [C]

        // FUNCTION PARAMETER DEFINITIONS:
        // na

        // INTERFACE BLOCK SPECIFICATIONS
        // na

        // DERIVED TYPE DEFINITIONS
        // na

        // FUNCTION LOCAL VARIABLE DECLARATIONS:
        int CoilIndex;        // index of this coil
        Real64 OutletAirTemp; // outlet air temperature [C]

        CoilIndex = int(Par(1));
        CalcMultiSpeedDXCoil(CoilIndex, SpeedRatio, 1.0);
        OutletAirTemp = DXCoilOutletTemp(CoilIndex);
        Residuum = Par(2) - OutletAirTemp;

        return Residuum;
    }

    Real64 DXCoilVarSpeedHumRatResidual(Real64 const SpeedRatio,  // compressor speed ratio (1.0 is max, 0.0 is min)
                                        Array1<Real64> const &Par // par(1) = DX coil number
    )
    {
        // FUNCTION INFORMATION:
        //       AUTHOR         Richard Raustad
        //       DATE WRITTEN   January 2008
        //       MODIFIED
        //       RE-ENGINEERED

        // PURPOSE OF THIS FUNCTION:
        // Calculates residual function (desired outlet humrat - actual outlet humrat).
        // DX Coil output depends on the compressor speed which is being varied to zero the residual.

        // METHODOLOGY EMPLOYED:
        // Calls CalcMultiSpeedDXCoil to get outlet humidity ratio at the given compressor speed
        // and calculates the residual as defined above

        // REFERENCES:

        // Using/Aliasing
        using DXCoils::CalcMultiSpeedDXCoil;
        using DXCoils::DXCoilOutletHumRat;

        // Return value
        Real64 Residuum; // residual to be minimized to zero

        // Argument array dimensioning

        // Locals
        // SUBROUTINE ARGUMENT DEFINITIONS:
        // par(2) = desired air outlet humidity ratio [kg/kg]

        // FUNCTION PARAMETER DEFINITIONS:
        // na

        // INTERFACE BLOCK SPECIFICATIONS
        // na

        // DERIVED TYPE DEFINITIONS
        // na

        // FUNCTION LOCAL VARIABLE DECLARATIONS:
        int CoilIndex;          // index of this coil
        Real64 OutletAirHumRat; // outlet air humidity ratio [kg/kg]

        CoilIndex = int(Par(1));
        CalcMultiSpeedDXCoil(CoilIndex, SpeedRatio, 1.0);
        OutletAirHumRat = DXCoilOutletHumRat(CoilIndex);
        Residuum = Par(2) - OutletAirHumRat;

        return Residuum;
    }

    Real64 DXCoilCyclingResidual(Real64 const CycRatio,    // compressor cycling ratio (1.0 is continuous, 0.0 is off)
                                 Array1<Real64> const &Par // par(1) = DX coil number
    )
    {
        // FUNCTION INFORMATION:
        //       AUTHOR         Fred Buhl
        //       DATE WRITTEN   September 2002
        //       MODIFIED
        //       RE-ENGINEERED

        // PURPOSE OF THIS FUNCTION:
        // Calculates residual function (desired outlet temp - actual outlet temp)
        // DX Coil output depends on the cycling ratio which is being varied to zero the residual.

        // METHODOLOGY EMPLOYED:
        // Calls CalcMultiSpeedDXCoil to get outlet temperature at the given cycling ratio
        // and calculates the residual as defined above

        // REFERENCES:

        // Using/Aliasing
        using DXCoils::CalcMultiSpeedDXCoil;
        using DXCoils::DXCoilOutletTemp;

        // Return value
        Real64 Residuum; // residual to be minimized to zero

        // Argument array dimensioning

        // Locals
        // SUBROUTINE ARGUMENT DEFINITIONS:
        // par(2) = desired air outlet temperature [C]

        // FUNCTION PARAMETER DEFINITIONS:
        // na

        // INTERFACE BLOCK SPECIFICATIONS
        // na

        // DERIVED TYPE DEFINITIONS
        // na

        // FUNCTION LOCAL VARIABLE DECLARATIONS:
        int CoilIndex;        // index of this coil
        Real64 OutletAirTemp; // outlet air temperature [C]

        CoilIndex = int(Par(1));
        CalcMultiSpeedDXCoil(CoilIndex, 0.0, CycRatio);
        OutletAirTemp = DXCoilOutletTemp(CoilIndex);
        Residuum = Par(2) - OutletAirTemp;

        return Residuum;
    }

    Real64 DXCoilCyclingHumRatResidual(Real64 const CycRatio,    // compressor cycling ratio (1.0 is continuous, 0.0 is off)
                                       Array1<Real64> const &Par // par(1) = DX coil number
    )
    {
        // FUNCTION INFORMATION:
        //       AUTHOR         Fred Buhl
        //       DATE WRITTEN   September 2002
        //       MODIFIED
        //       RE-ENGINEERED

        // PURPOSE OF THIS FUNCTION:
        // Calculates residual function (desired outlet temp - actual outlet temp)
        // DX Coil output depends on the cycling ratio which is being varied to zero the residual.

        // METHODOLOGY EMPLOYED:
        // Calls CalcMultiSpeedDXCoil to get outlet temperature at the given cycling ratio
        // and calculates the residual as defined above

        // REFERENCES:

        // Using/Aliasing
        using DXCoils::CalcMultiSpeedDXCoil;
        using DXCoils::DXCoilOutletHumRat;

        // Return value
        Real64 Residuum; // residual to be minimized to zero

        // Argument array dimensioning

        // Locals
        // SUBROUTINE ARGUMENT DEFINITIONS:
        // par(2) = desired air outlet humidity ratio [kg/kg]

        // FUNCTION PARAMETER DEFINITIONS:
        // na

        // INTERFACE BLOCK SPECIFICATIONS
        // na

        // DERIVED TYPE DEFINITIONS
        // na

        // FUNCTION LOCAL VARIABLE DECLARATIONS:
        int CoilIndex;          // index of this coil
        Real64 OutletAirHumRat; // outlet air humidity ratio [kg/kg]

        CoilIndex = int(Par(1));
        CalcMultiSpeedDXCoil(CoilIndex, 0.0, CycRatio);
        OutletAirHumRat = DXCoilOutletHumRat(CoilIndex);
        Residuum = Par(2) - OutletAirHumRat;

        return Residuum;
    }

    Real64 DOE2DXCoilResidual(Real64 const PartLoadRatio, // compressor cycling ratio (1.0 is continuous, 0.0 is off)
                              Array1<Real64> const &Par   // par(1) = DX coil number
    )
    {
        // FUNCTION INFORMATION:
        //       AUTHOR         Richard Raustad, FSEC
        //       DATE WRITTEN   November 2003
        //       MODIFIED
        //       RE-ENGINEERED

        // PURPOSE OF THIS FUNCTION:
        // Calculates residual function (desired outlet temp - actual outlet temp)
        // DX Coil output depends on the part load ratio which is being varied to zero the residual.

        // METHODOLOGY EMPLOYED:
        // Calls CalcDoe2DXCoil to get outlet temperature at the given cycling ratio
        // and calculates the residual as defined above

        // REFERENCES:

        // Using/Aliasing
        using DXCoils::CalcDoe2DXCoil;
        using DXCoils::DXCoilOutletTemp;

        // Return value
        Real64 Residuum; // residual to be minimized to zero

        // Argument array dimensioning

        // Locals
        // SUBROUTINE ARGUMENT DEFINITIONS:
        // par(2) = desired air outlet temperature [C]
        // par(5) = supply air fan operating mode (ContFanCycCoil)

        // FUNCTION PARAMETER DEFINITIONS:
        // na

        // INTERFACE BLOCK SPECIFICATIONS
        // na

        // DERIVED TYPE DEFINITIONS
        // na

        // FUNCTION LOCAL VARIABLE DECLARATIONS:
        int CoilIndex;        // index of this coil
        Real64 OutletAirTemp; // outlet air temperature [C]
        int FanOpMode;        // Supply air fan operating mode

        CoilIndex = int(Par(1));
        FanOpMode = int(Par(5));
        CalcDoe2DXCoil(CoilIndex, On, true, PartLoadRatio, FanOpMode);
        OutletAirTemp = DXCoilOutletTemp(CoilIndex);
        Residuum = Par(2) - OutletAirTemp;

        return Residuum;
    }

    Real64 DOE2DXCoilHumRatResidual(Real64 const PartLoadRatio, // compressor cycling ratio (1.0 is continuous, 0.0 is off)
                                    Array1<Real64> const &Par   // par(1) = DX coil number
    )
    {
        // FUNCTION INFORMATION:
        //       AUTHOR         Richard Raustad, FSEC
        //       DATE WRITTEN   January 2008
        //       MODIFIED
        //       RE-ENGINEERED

        // PURPOSE OF THIS FUNCTION:
        // Calculates residual function (desired outlet humrat - actual outlet humrat)
        // DX Coil output depends on the part load ratio which is being varied to zero the residual.

        // METHODOLOGY EMPLOYED:
        // Calls CalcDoe2DXCoil to get outlet humidity ratio at the given cycling ratio
        // and calculates the residual as defined above

        // REFERENCES:

        // Using/Aliasing
        using DXCoils::CalcDoe2DXCoil;
        using DXCoils::DXCoilOutletHumRat;

        // Return value
        Real64 Residuum; // residual to be minimized to zero

        // Argument array dimensioning

        // Locals
        // SUBROUTINE ARGUMENT DEFINITIONS:
        // par(2) = desired air outlet humidity ratio [kg/kg]
        // par(5) = supply air fan operating mode (ContFanCycCoil)

        // FUNCTION PARAMETER DEFINITIONS:
        // na

        // INTERFACE BLOCK SPECIFICATIONS
        // na

        // DERIVED TYPE DEFINITIONS
        // na

        // FUNCTION LOCAL VARIABLE DECLARATIONS:
        int CoilIndex;          // index of this coil
        Real64 OutletAirHumRat; // outlet air humidity ratio [kg/kg]
        int FanOpMode;          // Supply air fan operating mode

        CoilIndex = int(Par(1));
        FanOpMode = int(Par(5));
        CalcDoe2DXCoil(CoilIndex, On, true, PartLoadRatio, FanOpMode);
        OutletAirHumRat = DXCoilOutletHumRat(CoilIndex);
        Residuum = Par(2) - OutletAirHumRat;

        return Residuum;
    }

    Real64 MultiModeDXCoilResidual(EnergyPlusData &state, Real64 const PartLoadRatio, // compressor cycling ratio (1.0 is continuous, 0.0 is off)
                                   Array1<Real64> const &Par   // par(1) = DX coil number
    )
    {
        // FUNCTION INFORMATION:
        //       AUTHOR         M. J. Witte, GARD Analytics, Inc.
        //       DATE WRITTEN   February 2005
        //                      (based on DOE2DXCoilResidual by Richard Raustad, FSEC)
        //       MODIFIED
        //       RE-ENGINEERED

        // PURPOSE OF THIS FUNCTION:
        // Calculates residual function (desired outlet temp - actual outlet temp)
        // DX Coil output depends on the part load ratio which is being varied to zero the residual.

        // METHODOLOGY EMPLOYED:
        // Calls SimDXCoilMultiMode to get outlet temperature at the given cycling ratio
        // and calculates the residual as defined above

        // REFERENCES:

        // Using/Aliasing
        using DXCoils::DXCoilOutletTemp;
        using DXCoils::SimDXCoilMultiMode;

        // Return value
        Real64 Residuum; // residual to be minimized to zero

        // Argument array dimensioning

        // Locals
        // SUBROUTINE ARGUMENT DEFINITIONS:
        // par(2) = desired air outlet temperature [C]
        // par(3) = dehumidification mode (0=normal, 1=enhanced)
        // par(4) = supply air fan operating mode (ContFanCycCoil)

        // FUNCTION PARAMETER DEFINITIONS:
        // na

        // INTERFACE BLOCK SPECIFICATIONS
        // na

        // DERIVED TYPE DEFINITIONS
        // na

        // FUNCTION LOCAL VARIABLE DECLARATIONS:
        int CoilIndex;        // index of this coil
        Real64 OutletAirTemp; // outlet air temperature [C]
        int DehumidMode;      // dehumidification mode (par3)
        int FanOpMode;        // supply air fan operating mode

        CoilIndex = int(Par(1));
        DehumidMode = int(Par(3));
        FanOpMode = int(Par(4));
        SimDXCoilMultiMode(state,"", On, false, PartLoadRatio, DehumidMode, CoilIndex, FanOpMode);
        OutletAirTemp = DXCoilOutletTemp(CoilIndex);
        Residuum = Par(2) - OutletAirTemp;

        return Residuum;
    }

    Real64 MultiModeDXCoilHumRatResidual(EnergyPlusData &state, Real64 const PartLoadRatio, // compressor cycling ratio (1.0 is continuous, 0.0 is off)
                                         Array1<Real64> const &Par   // par(1) = DX coil number
    )
    {
        // FUNCTION INFORMATION:
        //       AUTHOR         Richard Raustad, FSEC
        //       DATE WRITTEN   January 2008
        //       MODIFIED
        //       RE-ENGINEERED

        // PURPOSE OF THIS FUNCTION:
        // Calculates residual function (desired outlet humrat - actual outlet humrat)
        // DX Coil output depends on the part load ratio which is being varied to zero the residual.

        // METHODOLOGY EMPLOYED:
        // Calls SimDXCoilMultiMode to get outlet humidity ratio at the given cycling ratio
        // and calculates the residual as defined above

        // REFERENCES:

        // Using/Aliasing
        using DXCoils::DXCoilOutletHumRat;
        using DXCoils::SimDXCoilMultiMode;

        // Return value
        Real64 Residuum; // residual to be minimized to zero

        // Argument array dimensioning

        // Locals
        // SUBROUTINE ARGUMENT DEFINITIONS:
        // par(2) = desired air outlet humidity ratio [kg/kg]
        // par(3) = dehumidification mode (0=normal, 1=enhanced)
        // par(4) = supply air fan operating mode (ContFanCycCoil)

        // FUNCTION PARAMETER DEFINITIONS:
        // na

        // INTERFACE BLOCK SPECIFICATIONS
        // na

        // DERIVED TYPE DEFINITIONS
        // na

        // FUNCTION LOCAL VARIABLE DECLARATIONS:
        int CoilIndex;          // index of this coil
        Real64 OutletAirHumRat; // outlet air humidity ratio [kg/kg]
        int DehumidMode;        // dehumidification mode (par3)
        int FanOpMode;          // supply air fan operating mode

        CoilIndex = int(Par(1));
        DehumidMode = int(Par(3));
        FanOpMode = int(Par(4));
        SimDXCoilMultiMode(state,"", On, false, PartLoadRatio, DehumidMode, CoilIndex, FanOpMode);
        OutletAirHumRat = DXCoilOutletHumRat(CoilIndex);
        Residuum = Par(2) - OutletAirHumRat;

        return Residuum;
    }

    Real64 HXAssistedCoolCoilTempResidual(EnergyPlusData &state, Real64 const PartLoadRatio, // compressor cycling ratio (1.0 is continuous, 0.0 is off)
                                          Array1<Real64> const &Par   // par(1) = DX coil number
    )
    {
        // FUNCTION INFORMATION:
        //       AUTHOR         Richard Raustad, FSEC
        //       DATE WRITTEN   November 2003
        //       MODIFIED
        //       RE-ENGINEERED

        // PURPOSE OF THIS FUNCTION:
        //  Calculates residual function (desired outlet temp - actual outlet temp)
        //  DX Coil output depends on the part load ratio which is being varied to zero the residual.

        // METHODOLOGY EMPLOYED:
        //  Calls CalcHXAssistedCoolingCoil to get outlet temperature at the given part load ratio
        //  and calculates the residual as defined above

        // REFERENCES:

        // Using/Aliasing
        using HVACHXAssistedCoolingCoil::CalcHXAssistedCoolingCoil;
        using HVACHXAssistedCoolingCoil::HXAssistedCoilOutletTemp;

        // Return value
        Real64 Residuum; // residual to be minimized to zero

        // Argument array dimensioning

        // Locals
        // SUBROUTINE ARGUMENT DEFINITIONS:
        // par(2) = desired air outlet temperature [C]
        // par(3) = FirstHVACIteration logical converted to numeric (1=TRUE,0=FALSE)
        // par(4) = HX control (On/Off)
        // par(5) = supply air fan operating mode (ContFanCycCoil)

        // FUNCTION PARAMETER DEFINITIONS:
        //  na

        // INTERFACE BLOCK SPECIFICATIONS
        //  na

        // DERIVED TYPE DEFINITIONS
        //  na

        // FUNCTION LOCAL VARIABLE DECLARATIONS:
        int CoilIndex;           // index of this coil
        Real64 OutletAirTemp;    // outlet air temperature [C]
        bool FirstHVACIteration; // FirstHVACIteration flag
        bool HXUnitOn;           // flag to enable heat exchanger heat recovery
        int FanOpMode;           // Supply air fan operating mode

        CoilIndex = int(Par(1));
        // FirstHVACIteration is a logical, Par is REAL(r64), so make 1=TRUE and 0=FALSE
        FirstHVACIteration = (Par(3) == 1.0);
        HXUnitOn = (Par(4) == 1.0);
        FanOpMode = int(Par(5));
        CalcHXAssistedCoolingCoil(state, CoilIndex, FirstHVACIteration, On, PartLoadRatio, HXUnitOn, FanOpMode);
        OutletAirTemp = HXAssistedCoilOutletTemp(CoilIndex);
        Residuum = Par(2) - OutletAirTemp;
        return Residuum;
    }

    Real64 HXAssistedCoolCoilHRResidual(EnergyPlusData &state, Real64 const PartLoadRatio, // compressor cycling ratio (1.0 is continuous, 0.0 is off)
                                        Array1<Real64> const &Par   // par(1) = DX coil number
    )
    {
        // FUNCTION INFORMATION:
        //       AUTHOR         Richard Raustad, FSEC
        //       DATE WRITTEN   January 2008
        //       MODIFIED
        //       RE-ENGINEERED

        // PURPOSE OF THIS FUNCTION:
        //  Calculates residual function (desired outlet humrat - actual outlet humrat)
        //  DX Coil output depends on the part load ratio which is being varied to zero the residual.

        // METHODOLOGY EMPLOYED:
        //  Calls CalcHXAssistedCoolingCoil to get outlet humidity ratio at the given part load ratio
        //  and calculates the residual as defined above

        // REFERENCES:

        // Using/Aliasing
        using HVACHXAssistedCoolingCoil::CalcHXAssistedCoolingCoil;
        using HVACHXAssistedCoolingCoil::HXAssistedCoilOutletHumRat;

        // Return value
        Real64 Residuum; // residual to be minimized to zero

        // Argument array dimensioning

        // Locals
        // SUBROUTINE ARGUMENT DEFINITIONS:
        // par(2) = desired air outlet humidity ratio [kg/kg]
        // par(3) = FirstHVACIteration logical converted to numeric (1=TRUE,0=FALSE)
        // par(4) = HX control (On/Off)
        // par(5) = supply air fan operating mode (ContFanCycCoil)

        // FUNCTION PARAMETER DEFINITIONS:
        //  na

        // INTERFACE BLOCK SPECIFICATIONS
        //  na

        // DERIVED TYPE DEFINITIONS
        //  na

        // FUNCTION LOCAL VARIABLE DECLARATIONS:
        int CoilIndex;           // index of this coil
        Real64 OutletAirHumRat;  // outlet air humidity ratio [kg/kg]
        bool FirstHVACIteration; // FirstHVACIteration flag
        bool HXUnitOn;           // flag to enable heat exchanger heat recovery
        int FanOpMode;           // Supply air fan operating mode

        CoilIndex = int(Par(1));
        // FirstHVACIteration is a logical, Par is REAL(r64), so make 1=TRUE and 0=FALSE
        FirstHVACIteration = (Par(3) == 1.0);
        HXUnitOn = (Par(4) == 1.0);
        FanOpMode = int(Par(5));
        CalcHXAssistedCoolingCoil(state, CoilIndex, FirstHVACIteration, On, PartLoadRatio, HXUnitOn, FanOpMode, _, EconomizerFlag);
        OutletAirHumRat = HXAssistedCoilOutletHumRat(CoilIndex);
        Residuum = Par(2) - OutletAirHumRat;
        return Residuum;
    }

    Real64 TESCoilResidual(Real64 const PartLoadRatio, // compressor cycling ratio (1.0 is continuous, 0.0 is off)
                           Array1<Real64> const &Par   // par(1) = DX coil number
    )
    {
        // FUNCTION INFORMATION:
        //       AUTHOR         Brent Griffith
        //       DATE WRITTEN   April 2013
        //       MODIFIED
        //       RE-ENGINEERED

        // PURPOSE OF THIS FUNCTION:
        // Calculates residual function (desired outlet temp - actual outlet temp)
        // TES Coil output depends on the part load ratio which is being varied to zero the residual.

        // METHODOLOGY EMPLOYED:
        // Calls appropriate calculation routine depending on operating mode
        // to get outlet temperature at the given cycling ratio
        // and calculates the residual as defined above

        // REFERENCES:

        // Using/Aliasing
        using PackagedThermalStorageCoil::CalcTESCoilCoolingAndChargeMode;
        using PackagedThermalStorageCoil::CalcTESCoilCoolingAndDischargeMode;
        using PackagedThermalStorageCoil::CalcTESCoilCoolingOnlyMode;
        using PackagedThermalStorageCoil::CalcTESCoilDischargeOnlyMode;

        // Return value
        Real64 Residuum; // residual to be minimized to zero

        // Argument array dimensioning

        // Locals
        // SUBROUTINE ARGUMENT DEFINITIONS:
        // par(2) = desired air outlet temperature [C]
        // par(3) = TES coil operating mode
        // par(4) = outlet node number
        // par(5) = supply air fan operating mode (ContFanCycCoil)

        // FUNCTION PARAMETER DEFINITIONS:
        // na

        // INTERFACE BLOCK SPECIFICATIONS
        // na

        // DERIVED TYPE DEFINITIONS
        // na

        // FUNCTION LOCAL VARIABLE DECLARATIONS:
        int CoilIndex;        // index of this coil
        Real64 OutletAirTemp; // outlet air temperature [C]
        int FanOpMode;        // Supply air fan operating mode
        int TESOpMode;
        int OutletNodeNum;

        CoilIndex = int(Par(1));
        FanOpMode = int(Par(5));
        OutletNodeNum = int(Par(4));
        TESOpMode = int(Par(3));

        {
            auto const SELECT_CASE_var(TESOpMode);
            if (SELECT_CASE_var == CoolingOnlyMode) {
                CalcTESCoilCoolingOnlyMode(CoilIndex, FanOpMode, PartLoadRatio);
            } else if (SELECT_CASE_var == CoolingAndChargeMode) {
                CalcTESCoilCoolingAndChargeMode(CoilIndex, FanOpMode, PartLoadRatio);
            } else if (SELECT_CASE_var == CoolingAndDischargeMode) {
                CalcTESCoilCoolingAndDischargeMode(CoilIndex, FanOpMode, PartLoadRatio);
            } else if (SELECT_CASE_var == DischargeOnlyMode) {
                CalcTESCoilDischargeOnlyMode(CoilIndex, PartLoadRatio);
            }
        }

        OutletAirTemp = Node(OutletNodeNum).Temp;
        Residuum = Par(2) - OutletAirTemp;

        return Residuum;
    }

    Real64 TESCoilHumRatResidual(Real64 const PartLoadRatio, // compressor cycling ratio (1.0 is continuous, 0.0 is off)
                                 Array1<Real64> const &Par   // par(1) = DX coil number
    )
    {
        // FUNCTION INFORMATION:
        //       AUTHOR         Brent Griffith
        //       DATE WRITTEN   April 2013
        //       MODIFIED
        //       RE-ENGINEERED

        // PURPOSE OF THIS FUNCTION:
        // Calculates residual function (desired outlet humrat - actual outlet humrat)
        // TES Coil output depends on the part load ratio which is being varied to zero the residual.

        // METHODOLOGY EMPLOYED:
        // Calls appropriate calculation routine depending on operating mode
        // to get outlet hum rat at the given cycling ratio
        // and calculates the residual as defined above

        // REFERENCES:

        // Using/Aliasing
        using PackagedThermalStorageCoil::CalcTESCoilCoolingAndChargeMode;
        using PackagedThermalStorageCoil::CalcTESCoilCoolingAndDischargeMode;
        using PackagedThermalStorageCoil::CalcTESCoilCoolingOnlyMode;
        using PackagedThermalStorageCoil::CalcTESCoilDischargeOnlyMode;

        // Return value
        Real64 Residuum; // residual to be minimized to zero

        // Argument array dimensioning

        // Locals
        // SUBROUTINE ARGUMENT DEFINITIONS:
        // par(2) = desired air outlet hum rat [kgWater/kgDryAir]
        // par(3) = TES coil operating mode
        // par(4) = outlet node number
        // par(5) = supply air fan operating mode (ContFanCycCoil)

        // FUNCTION PARAMETER DEFINITIONS:
        // na

        // INTERFACE BLOCK SPECIFICATIONS
        // na

        // DERIVED TYPE DEFINITIONS
        // na

        // FUNCTION LOCAL VARIABLE DECLARATIONS:
        int CoilIndex;          // index of this coil
        Real64 OutletAirHumRat; // outlet air humidity ratio [kgWater/kgDryAir]
        int FanOpMode;          // Supply air fan operating mode
        int TESOpMode;
        int OutletNodeNum;

        CoilIndex = int(Par(1));
        FanOpMode = int(Par(5));
        OutletNodeNum = int(Par(4));
        TESOpMode = int(Par(3));

        {
            auto const SELECT_CASE_var(TESOpMode);
            if (SELECT_CASE_var == CoolingOnlyMode) {
                CalcTESCoilCoolingOnlyMode(CoilIndex, FanOpMode, PartLoadRatio);
            } else if (SELECT_CASE_var == CoolingAndChargeMode) {
                CalcTESCoilCoolingAndChargeMode(CoilIndex, FanOpMode, PartLoadRatio);
            } else if (SELECT_CASE_var == CoolingAndDischargeMode) {
                CalcTESCoilCoolingAndDischargeMode(CoilIndex, FanOpMode, PartLoadRatio);
            } else if (SELECT_CASE_var == DischargeOnlyMode) {
                CalcTESCoilDischargeOnlyMode(CoilIndex, PartLoadRatio);
            }
        }

        OutletAirHumRat = Node(OutletNodeNum).HumRat;
        Residuum = Par(2) - OutletAirHumRat;

        return Residuum;
    }

    void FrostControlSetPointLimit(int const DXSystemNum,      // dx cooling coil system index
                                   Real64 &TempSetPoint,       // temperature setpoint of the sensor node
                                   Real64 &HumRatSetPoint,     // humidity ratio setpoint of the sensor node
                                   Real64 const BaroPress,     // baromtric pressure, Pa [N/m^2]
                                   Real64 const TfrostControl, // minimum temperature limit for forst control
                                   int const ControlMode       // temperature or humidity control mode
    )
    {
        // SUBROUTINE INFORMATION:
        //       AUTHOR         Bereket Nigusse, FSEC
        //       DATE WRITTEN   January 2013
        //       MODIFIED
        //       RE-ENGINEERED
        // PURPOSE OF THIS SUBROUTINE:
        // Controls the forst formation condition based on user specified minimum DX coil outlet
        // air temperature. Resets the cooling setpoint based on the user specified limiting
        // temperature for frost control.
        // METHODOLOGY EMPLOYED:
        //  na
        // REFERENCES:
        //  na
        // Using/Aliasing
        using Psychrometrics::PsyWFnTdpPb;

        // Locals
        // SUBROUTINE ARGUMENT DEFINITIONS:
        // SUBROUTINE PARAMETER DEFINITIONS:
        int const RunOnSensible(1); // identifier for temperature (sensible load) control
        int const RunOnLatent(2);   // identifier for humidity (latent load) control
        static std::string const RoutineName("FrostControlSetPointLimit");

        // INTERFACE BLOCK SPECIFICATIONS
        // na
        // DERIVED TYPE DEFINITIONS
        // na
        // SUBROUTINE LOCAL VARIABLE DECLARATIONS:
        Real64 HumRatioSat; // saturation humidity ratio at forst control temperature
        Real64 AirMassFlow; // air masss flow rate through the DX coil

        AirMassFlow = Node(DXCoolingSystem(DXSystemNum).DXCoolingCoilInletNodeNum).MassFlowRate;
        if (ControlMode == RunOnSensible && AirMassFlow > MinAirMassFlow &&
            TempSetPoint < Node(DXCoolingSystem(DXSystemNum).DXCoolingCoilInletNodeNum).Temp) {
            if (TempSetPoint < TfrostControl) {
                TempSetPoint = TfrostControl;
                DXCoolingSystem(DXSystemNum).FrostControlStatus = 1;
            }
        } else if (ControlMode == RunOnLatent && AirMassFlow > MinAirMassFlow &&
                   HumRatSetPoint < Node(DXCoolingSystem(DXSystemNum).DXCoolingCoilInletNodeNum).HumRat) {
            HumRatioSat = PsyWFnTdpPb(TfrostControl, BaroPress, RoutineName);
            if (HumRatioSat > HumRatSetPoint) {
                HumRatSetPoint = HumRatioSat;
                DXCoolingSystem(DXSystemNum).FrostControlStatus = 2;
            }
        } else {
            DXCoolingSystem(DXSystemNum).FrostControlStatus = 0;
        }
    }

    void CheckDXCoolingCoilInOASysExists(EnergyPlusData &state, std::string const &DXCoilSysName)
    {
        // SUBROUTINE INFORMATION:
        //       AUTHOR         Bereket Nigusse
        //       DATE WRITTEN   Feb 2013
        //       MODIFIED       na
        //       RE-ENGINEERED  na
        // PURPOSE OF THIS SUBROUTINE:
        // After making sure get input is done, checks if the Coil System DX coil is in the
        // OA System.  If exists then the DX cooling coil is 100% DOAS DX coil.

        // Using/Aliasing
        using DXCoils::SetDXCoilTypeData;

        // SUBROUTINE LOCAL VARIABLE DECLARATIONS:
        int DXCoolSysNum;

        if (GetInputFlag) { // First time subroutine has been entered
            GetDXCoolingSystemInput(state);
            GetInputFlag = false;
        }

        DXCoolSysNum = 0;
        if (NumDXSystem > 0) {
            DXCoolSysNum = UtilityRoutines::FindItemInList(DXCoilSysName, DXCoolingSystem);
            if (DXCoolSysNum > 0 && DXCoolingSystem(DXCoolSysNum).ISHundredPercentDOASDXCoil) {
                if (!(DXCoolingSystem(DXCoolSysNum).CoolingCoilType_Num == Coil_CoolingAirToAirVariableSpeed)) {
                    SetDXCoilTypeData(DXCoolingSystem(DXCoolSysNum).CoolingCoilName);
                }
            }
        }
    }

    void GetCoolingCoilTypeNameAndIndex(EnergyPlusData &state, 
        std::string const &DXCoilSysName, int &CoolCoilType, int &CoolCoilIndex, std::string &CoolCoilName, bool &EP_UNUSED(ErrFound))
    {
        // SUBROUTINE INFORMATION:
        //       AUTHOR         Richard Raustad, FSEC
        //       DATE WRITTEN   Aug 2013
        //       MODIFIED       na
        //       RE-ENGINEERED  na
        // PURPOSE OF THIS SUBROUTINE:
        // After making sure get input is done, checks if the Coil System DX coil is in the
        // OA System.  If exists then the DX cooling coil is 100% DOAS DX coil.

        // Using/Aliasing
        using DXCoils::SetDXCoilTypeData;

        // SUBROUTINE LOCAL VARIABLE DECLARATIONS:
        int DXCoolSysNum;

        if (GetInputFlag) { // First time subroutine has been entered
            GetDXCoolingSystemInput(state);
            GetInputFlag = false;
        }

        DXCoolSysNum = 0;
        if (NumDXSystem > 0) {
            DXCoolSysNum = UtilityRoutines::FindItemInList(DXCoilSysName, DXCoolingSystem);
            if (DXCoolSysNum > 0 && DXCoolSysNum <= NumDXSystem) {
                CoolCoilType = DXCoolingSystem(DXCoolSysNum).CoolingCoilType_Num;
                CoolCoilIndex = DXCoolingSystem(DXCoolSysNum).CoolingCoilIndex;
                CoolCoilName = DXCoolingSystem(DXCoolSysNum).CoolingCoilName;
            }
        }
    }

    //******************************************************************************

    Real64 VSCoilCyclingResidual(EnergyPlusData &state, Real64 const PartLoadRatio, // compressor cycling ratio (1.0 is continuous, 0.0 is off)
                                 Array1<Real64> const &Par   // par(1) = DX coil number
    )
    {
        // FUNCTION INFORMATION:
        //       AUTHOR         Bo Shen
        //       DATE WRITTEN   Feb, 2013
        //       MODIFIED       na
        //       RE-ENGINEERED  na

        // PURPOSE OF THIS FUNCTION:
        //  Calculates residual function (Temperature) by comparing with the output of variable-speed DX coil
        // interate part-load ratio

        // REFERENCES:

        // USE STATEMENTS:
        // na
        // Using/Aliasing
        using VariableSpeedCoils::SimVariableSpeedCoils;
        using VariableSpeedCoils::VarSpeedCoil;

        // Return value
        Real64 Residuum; // residual to be minimized to zero

        // Argument array dimensioning

        // Locals
        // SUBROUTINE ARGUMENT DEFINITIONS:
        // par(2) = desired air outlet temperature [C]
        // par(5) = supply air fan operating mode (ContFanCycCoil)

        // FUNCTION LOCAL VARIABLE DECLARATIONS:
        int CoilIndex;                            // index of this coil
        Real64 OutletAirTemp;                     // outlet air temperature [C]
        int FanOpMode;                            // Supply air fan operating mode
        static int SpeedNum(1);                   // speed number of variable speed DX cooling coil
        static Real64 QZnReq(0.001);              // Zone load (W), input to variable-speed DX coil
        static Real64 QLatReq(0.0);               // Zone latent load, input to variable-speed DX coil
        static Real64 MaxONOFFCyclesperHour(4.0); // Maximum cycling rate of heat pump [cycles/hr]
        static Real64 HPTimeConstant(0.0);        // Heat pump time constant [s]
        static Real64 FanDelayTime(0.0);          // Fan delay time, time delay for the HP's fan to
        static Real64 OnOffAirFlowRatio(1.0);     // ratio of compressor on flow to average flow over time step
        static Real64 SpeedRatio(0.0);            // SpeedRatio varies between 1.0 (higher speed) and 0.0 (lower speed)

        CoilIndex = int(Par(1));
        FanOpMode = int(Par(5));

        SimVariableSpeedCoils(state, "",
                              CoilIndex,
                              FanOpMode,
                              MaxONOFFCyclesperHour,
                              HPTimeConstant,
                              FanDelayTime,
                              On,
                              PartLoadRatio,
                              SpeedNum,
                              SpeedRatio,
                              QZnReq,
                              QLatReq,
                              OnOffAirFlowRatio);

        OutletAirTemp = VarSpeedCoil(CoilIndex).OutletAirDBTemp;
        Residuum = Par(2) - OutletAirTemp;

        return Residuum;
    }

    //******************************************************************************

    Real64 VSCoilSpeedResidual(EnergyPlusData &state, Real64 const SpeedRatio,  // compressor cycling ratio (1.0 is continuous, 0.0 is off)
                               Array1<Real64> const &Par // par(1) = DX coil number
    )
    {
        // FUNCTION INFORMATION:
        //       AUTHOR         Bo Shen
        //       DATE WRITTEN   Feb, 2013
        //       MODIFIED       na
        //       RE-ENGINEERED  na

        // PURPOSE OF THIS FUNCTION:
        //  Calculates residual function (Temperature) by comparing with the output of variable-speed DX coil
        // interate speed ratio between two neighboring speeds
        // REFERENCES:

        // USE STATEMENTS:
        // na
        // Using/Aliasing
        using VariableSpeedCoils::SimVariableSpeedCoils;
        using VariableSpeedCoils::VarSpeedCoil;

        // Return value
        Real64 Residuum; // residual to be minimized to zero

        // Argument array dimensioning

        // Locals
        // SUBROUTINE ARGUMENT DEFINITIONS:
        // par(2) = desired air outlet temperature [C]
        // par(5) = supply air fan operating mode (ContFanCycCoil)

        // FUNCTION PARAMETER DEFINITIONS:
        // na

        // INTERFACE BLOCK SPECIFICATIONS
        // na

        // DERIVED TYPE DEFINITIONS
        // na

        // FUNCTION LOCAL VARIABLE DECLARATIONS:
        int CoilIndex;                            // index of this coil
        Real64 OutletAirTemp;                     // outlet air temperature [C]
        int FanOpMode;                            // Supply air fan operating mode
        static int SpeedNum(1);                   // speed number of variable speed DX cooling coil
        static Real64 QZnReq(0.001);              // Zone load (W), input to variable-speed DX coil
        static Real64 QLatReq(0.0);               // Zone latent load, input to variable-speed DX coil
        static Real64 MaxONOFFCyclesperHour(4.0); // Maximum cycling rate of heat pump [cycles/hr]
        static Real64 HPTimeConstant(0.0);        // Heat pump time constant [s]
        static Real64 FanDelayTime(0.0);          // Fan delay time, time delay for the HP's fan to
        static Real64 OnOffAirFlowRatio(1.0);     // ratio of compressor on flow to average flow over time step
        static Real64 PartLoadRatio(1.0);         // SpeedRatio varies between 1.0 (higher speed) and 0.0 (lower speed)

        CoilIndex = int(Par(1));
        FanOpMode = int(Par(5));
        SpeedNum = int(Par(3));

        SimVariableSpeedCoils(state, "",
                              CoilIndex,
                              FanOpMode,
                              MaxONOFFCyclesperHour,
                              HPTimeConstant,
                              FanDelayTime,
                              On,
                              PartLoadRatio,
                              SpeedNum,
                              SpeedRatio,
                              QZnReq,
                              QLatReq,
                              OnOffAirFlowRatio);

        OutletAirTemp = VarSpeedCoil(CoilIndex).OutletAirDBTemp;
        Residuum = Par(2) - OutletAirTemp;

        return Residuum;
    }

    Real64 VSCoilCyclingHumResidual(EnergyPlusData &state, Real64 const PartLoadRatio, // compressor cycling ratio (1.0 is continuous, 0.0 is off)
                                    Array1<Real64> const &Par   // par(1) = DX coil number
    )
    {
        // FUNCTION INFORMATION:
        //       AUTHOR         Bo Shen
        //       DATE WRITTEN   Feb, 2013
        //       MODIFIED       na
        //       RE-ENGINEERED  na

        // PURPOSE OF THIS FUNCTION:
        //  Calculates residual function (Humidity) by comparing with the output of variable-speed DX coil
        // interate part-load ratio
        // REFERENCES:

        // USE STATEMENTS:
        // na
        // Using/Aliasing
        using VariableSpeedCoils::SimVariableSpeedCoils;
        using VariableSpeedCoils::VarSpeedCoil;

        // Return value
        Real64 Residuum; // residual to be minimized to zero

        // Argument array dimensioning

        // Locals
        // SUBROUTINE ARGUMENT DEFINITIONS:
        // par(2) = desired air outlet temperature [C]
        // par(5) = supply air fan operating mode (ContFanCycCoil)

        // FUNCTION PARAMETER DEFINITIONS:
        // na

        // INTERFACE BLOCK SPECIFICATIONS
        // na

        // DERIVED TYPE DEFINITIONS
        // na

        // FUNCTION LOCAL VARIABLE DECLARATIONS:
        int CoilIndex;                            // index of this coil
        Real64 OutletAirHumRat;                   // outlet air humidity ratio [kg/kg]
        int FanOpMode;                            // Supply air fan operating mode
        static int SpeedNum(1);                   // speed number of variable speed DX cooling coil
        static Real64 QZnReq(0.001);              // Zone load (W), input to variable-speed DX coil
        static Real64 QLatReq(0.0);               // Zone latent load, input to variable-speed DX coil
        static Real64 MaxONOFFCyclesperHour(4.0); // Maximum cycling rate of heat pump [cycles/hr]
        static Real64 HPTimeConstant(0.0);        // Heat pump time constant [s]
        static Real64 FanDelayTime(0.0);          // Fan delay time, time delay for the HP's fan to
        static Real64 OnOffAirFlowRatio(1.0);     // ratio of compressor on flow to average flow over time step
        static Real64 SpeedRatio(0.0);            // SpeedRatio varies between 1.0 (higher speed) and 0.0 (lower speed)

        CoilIndex = int(Par(1));
        FanOpMode = int(Par(5));

        SimVariableSpeedCoils(state, "",
                              CoilIndex,
                              FanOpMode,
                              MaxONOFFCyclesperHour,
                              HPTimeConstant,
                              FanDelayTime,
                              On,
                              PartLoadRatio,
                              SpeedNum,
                              SpeedRatio,
                              QZnReq,
                              QLatReq,
                              OnOffAirFlowRatio);

        OutletAirHumRat = VarSpeedCoil(CoilIndex).OutletAirHumRat;
        Residuum = Par(2) - OutletAirHumRat;

        return Residuum;
    }

    //******************************************************************************

    Real64 VSCoilSpeedHumResidual(EnergyPlusData &state, Real64 const SpeedRatio,  // compressor cycling ratio (1.0 is continuous, 0.0 is off)
                                  Array1<Real64> const &Par // par(1) = DX coil number
    )
    {
        // FUNCTION INFORMATION:
        //       AUTHOR         Bo Shen
        //       DATE WRITTEN   Feb, 2013
        //       MODIFIED       na
        //       RE-ENGINEERED  na

        // PURPOSE OF THIS FUNCTION:
        //  Calculates residual function (Humidity) by comparing with the output of variable-speed DX coil
        // interate speed ratio between two neighboring speeds

        // REFERENCES:

        // USE STATEMENTS:
        // na
        // Using/Aliasing
        using VariableSpeedCoils::SimVariableSpeedCoils;
        using VariableSpeedCoils::VarSpeedCoil;

        // Return value
        Real64 Residuum; // residual to be minimized to zero

        // Argument array dimensioning

        // Locals
        // SUBROUTINE ARGUMENT DEFINITIONS:
        // par(2) = desired air outlet temperature [C]
        // par(5) = supply air fan operating mode (ContFanCycCoil)

        // FUNCTION PARAMETER DEFINITIONS:
        // na

        // INTERFACE BLOCK SPECIFICATIONS
        // na

        // DERIVED TYPE DEFINITIONS
        // na

        // FUNCTION LOCAL VARIABLE DECLARATIONS:
        int CoilIndex;                            // index of this coil
        Real64 OutletAirHumRat;                   // outlet air humidity ratio [kg/kg]
        int FanOpMode;                            // Supply air fan operating mode
        static int SpeedNum(1);                   // speed number of variable speed DX cooling coil
        static Real64 QZnReq(0.001);              // Zone load (W), input to variable-speed DX coil
        static Real64 QLatReq(0.0);               // Zone latent load, input to variable-speed DX coil
        static Real64 MaxONOFFCyclesperHour(4.0); // Maximum cycling rate of heat pump [cycles/hr]
        static Real64 HPTimeConstant(0.0);        // Heat pump time constant [s]
        static Real64 FanDelayTime(0.0);          // Fan delay time, time delay for the HP's fan to
        static Real64 OnOffAirFlowRatio(1.0);     // ratio of compressor on flow to average flow over time step
        static Real64 PartLoadRatio(1.0);         // SpeedRatio varies between 1.0 (higher speed) and 0.0 (lower speed)

        CoilIndex = int(Par(1));
        FanOpMode = int(Par(5));
        SpeedNum = int(Par(3));

        SimVariableSpeedCoils(state, "",
                              CoilIndex,
                              FanOpMode,
                              MaxONOFFCyclesperHour,
                              HPTimeConstant,
                              FanDelayTime,
                              On,
                              PartLoadRatio,
                              SpeedNum,
                              SpeedRatio,
                              QZnReq,
                              QLatReq,
                              OnOffAirFlowRatio);

        OutletAirHumRat = VarSpeedCoil(CoilIndex).OutletAirHumRat;
        Residuum = Par(2) - OutletAirHumRat;

        return Residuum;
    }

<<<<<<< HEAD
    int GetCoolingCoilInletNodeNum(EnergyPlusData &state, std::string const &DXCoilSysName)
=======
    int GetCoolingCoilInletNodeNum(std::string const &DXCoilSysName, bool &InletNodeErrFlag)
>>>>>>> 255a495e
    {
        // SUBROUTINE INFORMATION:
        //       AUTHOR         Lixing Gu, FSEC
        //       DATE WRITTEN   Apr. 2019
        // PURPOSE OF THIS SUBROUTINE:
        // Get inlet node number

        // SUBROUTINE LOCAL VARIABLE DECLARATIONS:
        int NodeNum;
        int DXCoolSysNum;

        if (GetInputFlag) { // First time subroutine has been entered
            GetDXCoolingSystemInput(state);
            GetInputFlag = false;
        }

        NodeNum = 0;
        if (NumDXSystem > 0) {
            DXCoolSysNum = UtilityRoutines::FindItemInList(DXCoilSysName, DXCoolingSystem);
            if (DXCoolSysNum > 0 && DXCoolSysNum <= NumDXSystem) {
                NodeNum = DXCoolingSystem(DXCoolSysNum).DXCoolingCoilInletNodeNum;
            }
        }
        if (NodeNum == 0) InletNodeErrFlag = true;

        return NodeNum;
    }

<<<<<<< HEAD
    int GetCoolingCoilOutletNodeNum(EnergyPlusData &state, std::string const &DXCoilSysName)
=======
    int GetCoolingCoilOutletNodeNum(std::string const &DXCoilSysName, bool &OutletNodeErrFlag)
>>>>>>> 255a495e
    {
        // SUBROUTINE INFORMATION:
        //       AUTHOR         Lixing Gu, FSEC
        //       DATE WRITTEN   Apr. 2019
        // PURPOSE OF THIS SUBROUTINE:
        // Get Outlet node number

        // SUBROUTINE LOCAL VARIABLE DECLARATIONS:
        int NodeNum;
        int DXCoolSysNum;

        if (GetInputFlag) { // First time subroutine has been entered
            GetDXCoolingSystemInput(state);
            GetInputFlag = false;
        }

        NodeNum = 0;
        if (NumDXSystem > 0) {
            DXCoolSysNum = UtilityRoutines::FindItemInList(DXCoilSysName, DXCoolingSystem);
            if (DXCoolSysNum > 0 && DXCoolSysNum <= NumDXSystem) {
                NodeNum = DXCoolingSystem(DXCoolSysNum).DXCoolingCoilOutletNodeNum;
            }
        }
        if (NodeNum == 0) OutletNodeErrFlag = true;

        return NodeNum;
    }
    //        End of Calculation subroutines for the DXCoolingSystem Module
    // *****************************************************************************

} // namespace HVACDXSystem

} // namespace EnergyPlus<|MERGE_RESOLUTION|>--- conflicted
+++ resolved
@@ -3832,11 +3832,7 @@
         return Residuum;
     }
 
-<<<<<<< HEAD
-    int GetCoolingCoilInletNodeNum(EnergyPlusData &state, std::string const &DXCoilSysName)
-=======
-    int GetCoolingCoilInletNodeNum(std::string const &DXCoilSysName, bool &InletNodeErrFlag)
->>>>>>> 255a495e
+    int GetCoolingCoilInletNodeNum(EnergyPlusData &state, std::string const &DXCoilSysName, bool &InletNodeErrFlag)
     {
         // SUBROUTINE INFORMATION:
         //       AUTHOR         Lixing Gu, FSEC
@@ -3865,11 +3861,7 @@
         return NodeNum;
     }
 
-<<<<<<< HEAD
-    int GetCoolingCoilOutletNodeNum(EnergyPlusData &state, std::string const &DXCoilSysName)
-=======
-    int GetCoolingCoilOutletNodeNum(std::string const &DXCoilSysName, bool &OutletNodeErrFlag)
->>>>>>> 255a495e
+    int GetCoolingCoilOutletNodeNum(EnergyPlusData &state, std::string const &DXCoilSysName, bool &OutletNodeErrFlag)
     {
         // SUBROUTINE INFORMATION:
         //       AUTHOR         Lixing Gu, FSEC
