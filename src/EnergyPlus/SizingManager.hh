--- conflicted
+++ resolved
@@ -94,9 +94,6 @@
 
     void ManageSizing(EnergyPlusData &state, OutputFiles &outputFiles);
 
-<<<<<<< HEAD
-    void ManageSystemSizingAdjustments(EnergyPlusData &state);
-=======
     bool CalcdoLoadComponentPulseNow(bool const isPulseZoneSizing,
                                      bool const WarmupFlag,
                                      int const HourOfDay,
@@ -105,8 +102,7 @@
                                      int const DayOfSim
                                      );
 
-    void ManageSystemSizingAdjustments();
->>>>>>> 9a832d69
+    void ManageSystemSizingAdjustments(EnergyPlusData &state);
 
     void ManageSystemVentilationAdjustments();
 
