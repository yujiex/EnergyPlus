--- conflicted
+++ resolved
@@ -163,13 +163,6 @@
                                    Optional_int_const ZoneToResimulate = _); // if passed in, then only calculate surfaces that have this zone
 
     void CalcHeatBalanceInsideSurf2(EnergyPlusData &state,
-<<<<<<< HEAD
-=======
-                                    ConvectionCoefficientsData &dataConvectionCoefficients,
-                                    WindowComplexManagerData &dataWindowComplexManager,
-                                    WindowEquivalentLayerData &dataWindowEquivalentLayer,
-                                    WindowManagerData &dataWindowManager,
->>>>>>> 874857a2
                                     IOFiles &ioFiles,
                                     const std::vector<int> &HTSurfs,          // Heat transfer surfaces to simulate (opaque and windows)
                                     const std::vector<int> &IZSurfs,          // Interzone heat transfer surfaces to simulate
@@ -178,13 +171,6 @@
                                     Optional_int_const ZoneToResimulate = _);
 
     void CalcHeatBalanceInsideSurf2CTFOnly(EnergyPlusData &state,
-<<<<<<< HEAD
-=======
-                                           ConvectionCoefficientsData &dataConvectionCoefficients,
-                                           WindowComplexManagerData &dataWindowComplexManager,
-                                           WindowEquivalentLayerData &dataWindowEquivalentLayer,
-                                           WindowManagerData &dataWindowManager,
->>>>>>> 874857a2
                                            IOFiles &ioFiles,
                                            const int FirstZone,             // First zone to simulate
                                            const int LastZone,              // Last zone to simulate
