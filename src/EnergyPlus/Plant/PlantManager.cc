--- conflicted
+++ resolved
@@ -3556,31 +3556,17 @@
 
                         if (SELECT_CASE_var == DataPlant::PlantEquipmentType::Invalid) { //                             = -1
                             this_component.FlowCtrl = DataBranchAirLoopPlant::ControlTypeEnum::Unknown;
-<<<<<<< HEAD
-                            this_component.FlowPriority = LoopFlowStatus_Unknown;
-                            this_component.HowLoadServed = HowMet_Unknown;
-                        } else if (SELECT_CASE_var == DataPlant::PlantEquipmentType::Boiler_Simple) { //         =  1
-                            this_component.FlowCtrl = DataBranchAirLoopPlant::ControlTypeEnum::Active;
-                            this_component.FlowPriority = LoopFlowStatus_TakesWhatGets;
-                            this_component.HowLoadServed = HowMet_ByNominalCapHiOutLimit;
-                        } else if (SELECT_CASE_var == DataPlant::PlantEquipmentType::Boiler_Steam) { //                      =  2
-                            this_component.FlowCtrl = DataBranchAirLoopPlant::ControlTypeEnum::Active;
-                            this_component.FlowPriority = LoopFlowStatus_TakesWhatGets;
-                            this_component.HowLoadServed = HowMet_ByNominalCap;
-                        } else if (SELECT_CASE_var == DataPlant::PlantEquipmentType::Chiller_Absorption) { // = 3 ! older BLAST absorption chiller
-=======
                             this_component.FlowPriority = DataPlant::LoopFlowStatus::Unknown;
                             this_component.HowLoadServed = DataPlant::HowMet::Unknown;
-                        } else if (SELECT_CASE_var == TypeOf_Boiler_Simple) { //         =  1
+                        } else if (SELECT_CASE_var == DataPlant::PlantEquipmentType::Boiler_Simple) { //         =  1
                             this_component.FlowCtrl = DataBranchAirLoopPlant::ControlTypeEnum::Active;
                             this_component.FlowPriority = DataPlant::LoopFlowStatus::TakesWhatGets;
                             this_component.HowLoadServed = DataPlant::HowMet::ByNominalCapHiOutLimit;
-                        } else if (SELECT_CASE_var == TypeOf_Boiler_Steam) { //                      =  2
+                        } else if (SELECT_CASE_var == DataPlant::PlantEquipmentType::Boiler_Steam) { //                      =  2
                             this_component.FlowCtrl = DataBranchAirLoopPlant::ControlTypeEnum::Active;
                             this_component.FlowPriority = DataPlant::LoopFlowStatus::TakesWhatGets;
                             this_component.HowLoadServed = DataPlant::HowMet::ByNominalCap;
-                        } else if (SELECT_CASE_var == TypeOf_Chiller_Absorption) { // = 3 ! older BLAST absorption chiller
->>>>>>> c31c49b7
+                        } else if (SELECT_CASE_var == DataPlant::PlantEquipmentType::Chiller_Absorption) { // = 3 ! older BLAST absorption chiller
                             this_component.FlowCtrl = DataBranchAirLoopPlant::ControlTypeEnum::Active;
                             if (LoopSideCtr == DemandSide) {
                                 this_component.FlowPriority = DataPlant::LoopFlowStatus::NeedyAndTurnsLoopOn;
@@ -3675,39 +3661,21 @@
                             }
                         } else if (SELECT_CASE_var == DataPlant::PlantEquipmentType::CoolingTower_SingleSpd) { //           = 12
                             this_component.FlowCtrl = DataBranchAirLoopPlant::ControlTypeEnum::Active;
-<<<<<<< HEAD
-                            this_component.FlowPriority = LoopFlowStatus_TakesWhatGets;
-                            this_component.HowLoadServed = HowMet_ByNominalCap;
-                        } else if (SELECT_CASE_var == DataPlant::PlantEquipmentType::CoolingTower_TwoSpd) { //              = 13
-                            this_component.FlowCtrl = DataBranchAirLoopPlant::ControlTypeEnum::Active;
-                            this_component.FlowPriority = LoopFlowStatus_TakesWhatGets;
-                            this_component.HowLoadServed = HowMet_ByNominalCap;
-                        } else if (SELECT_CASE_var == DataPlant::PlantEquipmentType::CoolingTower_VarSpd) { //              = 14
-                            this_component.FlowCtrl = DataBranchAirLoopPlant::ControlTypeEnum::Active;
-                            this_component.FlowPriority = LoopFlowStatus_TakesWhatGets;
-                            this_component.HowLoadServed = HowMet_ByNominalCap;
-                        } else if (SELECT_CASE_var == DataPlant::PlantEquipmentType::CoolingTower_VarSpdMerkel) { //              = 89
-                            this_component.FlowCtrl = DataBranchAirLoopPlant::ControlTypeEnum::Active;
-                            this_component.FlowPriority = LoopFlowStatus_TakesWhatGets;
-                            this_component.HowLoadServed = HowMet_ByNominalCap;
-                        } else if (SELECT_CASE_var == DataPlant::PlantEquipmentType::Generator_FCExhaust) { //              = 15
-=======
                             this_component.FlowPriority = DataPlant::LoopFlowStatus::TakesWhatGets;
                             this_component.HowLoadServed = DataPlant::HowMet::ByNominalCap;
-                        } else if (SELECT_CASE_var == TypeOf_CoolingTower_TwoSpd) { //              = 13
+                        } else if (SELECT_CASE_var == DataPlant::PlantEquipmentType::CoolingTower_TwoSpd) { //              = 13
                             this_component.FlowCtrl = DataBranchAirLoopPlant::ControlTypeEnum::Active;
                             this_component.FlowPriority = DataPlant::LoopFlowStatus::TakesWhatGets;
                             this_component.HowLoadServed = DataPlant::HowMet::ByNominalCap;
-                        } else if (SELECT_CASE_var == TypeOf_CoolingTower_VarSpd) { //              = 14
+                        } else if (SELECT_CASE_var == DataPlant::PlantEquipmentType::CoolingTower_VarSpd) { //              = 14
                             this_component.FlowCtrl = DataBranchAirLoopPlant::ControlTypeEnum::Active;
                             this_component.FlowPriority = DataPlant::LoopFlowStatus::TakesWhatGets;
                             this_component.HowLoadServed = DataPlant::HowMet::ByNominalCap;
-                        } else if (SELECT_CASE_var == TypeOf_CoolingTower_VarSpdMerkel) { //              = 89
+                        } else if (SELECT_CASE_var == DataPlant::PlantEquipmentType::CoolingTower_VarSpdMerkel) { //              = 89
                             this_component.FlowCtrl = DataBranchAirLoopPlant::ControlTypeEnum::Active;
                             this_component.FlowPriority = DataPlant::LoopFlowStatus::TakesWhatGets;
                             this_component.HowLoadServed = DataPlant::HowMet::ByNominalCap;
-                        } else if (SELECT_CASE_var == TypeOf_Generator_FCExhaust) { //              = 15
->>>>>>> c31c49b7
+                        } else if (SELECT_CASE_var == DataPlant::PlantEquipmentType::Generator_FCExhaust) { //              = 15
                             this_component.FlowCtrl = DataBranchAirLoopPlant::ControlTypeEnum::Active;
                             this_component.FlowPriority = DataPlant::LoopFlowStatus::NeedyAndTurnsLoopOn;
                             this_component.HowLoadServed = DataPlant::HowMet::PassiveCap;
@@ -3715,15 +3683,9 @@
                         } else if (SELECT_CASE_var == PlantEquipmentType::HeatPumpWtrHeaterPumped ||
                                    SELECT_CASE_var == DataPlant::PlantEquipmentType::HeatPumpWtrHeaterWrapped) { //                = 16, 92
                             this_component.FlowCtrl = DataBranchAirLoopPlant::ControlTypeEnum::Active;
-<<<<<<< HEAD
-                            this_component.FlowPriority = LoopFlowStatus_TakesWhatGets;
-                            this_component.HowLoadServed = HowMet_PassiveCap;
-                        } else if (SELECT_CASE_var == DataPlant::PlantEquipmentType::HPWaterEFCooling) { //                 = 17
-=======
                             this_component.FlowPriority = DataPlant::LoopFlowStatus::TakesWhatGets;
                             this_component.HowLoadServed = DataPlant::HowMet::PassiveCap;
-                        } else if (SELECT_CASE_var == TypeOf_HPWaterEFCooling) { //                 = 17
->>>>>>> c31c49b7
+                        } else if (SELECT_CASE_var == DataPlant::PlantEquipmentType::HPWaterEFCooling) { //                 = 17
                             this_component.FlowCtrl = DataBranchAirLoopPlant::ControlTypeEnum::Active;
                             if (LoopSideCtr == DemandSide) {
                                 this_component.FlowPriority = DataPlant::LoopFlowStatus::NeedyAndTurnsLoopOn;
@@ -3760,15 +3722,9 @@
                                 this_component.FlowPriority = DataPlant::LoopFlowStatus::NeedyIfLoopOn;
                                 this_component.HowLoadServed = DataPlant::HowMet::ByNominalCap;
                             }
-<<<<<<< HEAD
                         } else if (SELECT_CASE_var == DataPlant::PlantEquipmentType::Pipe) { //                             = 21
-                            this_component.FlowPriority = LoopFlowStatus_TakesWhatGets;
-                            this_component.HowLoadServed = HowMet_NoneDemand;
-=======
-                        } else if (SELECT_CASE_var == TypeOf_Pipe) { //                             = 21
                             this_component.FlowPriority = DataPlant::LoopFlowStatus::TakesWhatGets;
                             this_component.HowLoadServed = DataPlant::HowMet::NoneDemand;
->>>>>>> c31c49b7
                             if (BranchIsInSplitterMixer) {
                                 if (NumComponentsOnBranch == 1) {
                                     this_component.FlowCtrl = DataBranchAirLoopPlant::ControlTypeEnum::Bypass;
@@ -3780,15 +3736,9 @@
                             } else {
                                 this_component.FlowCtrl = DataBranchAirLoopPlant::ControlTypeEnum::Passive;
                             }
-<<<<<<< HEAD
                         } else if (SELECT_CASE_var == DataPlant::PlantEquipmentType::PipeSteam) { //                        = 22
-                            this_component.FlowPriority = LoopFlowStatus_TakesWhatGets;
-                            this_component.HowLoadServed = HowMet_NoneDemand;
-=======
-                        } else if (SELECT_CASE_var == TypeOf_PipeSteam) { //                        = 22
                             this_component.FlowPriority = DataPlant::LoopFlowStatus::TakesWhatGets;
                             this_component.HowLoadServed = DataPlant::HowMet::NoneDemand;
->>>>>>> c31c49b7
                             if (BranchIsInSplitterMixer) {
                                 if (NumComponentsOnBranch == 1) {
                                     this_component.FlowCtrl = DataBranchAirLoopPlant::ControlTypeEnum::Bypass;
@@ -3800,15 +3750,9 @@
                             } else {
                                 this_component.FlowCtrl = DataBranchAirLoopPlant::ControlTypeEnum::Passive;
                             }
-<<<<<<< HEAD
                         } else if (SELECT_CASE_var == DataPlant::PlantEquipmentType::PipeExterior) { //                     = 23
-                            this_component.FlowPriority = LoopFlowStatus_TakesWhatGets;
-                            this_component.HowLoadServed = HowMet_NoneDemand;
-=======
-                        } else if (SELECT_CASE_var == TypeOf_PipeExterior) { //                     = 23
                             this_component.FlowPriority = DataPlant::LoopFlowStatus::TakesWhatGets;
                             this_component.HowLoadServed = DataPlant::HowMet::NoneDemand;
->>>>>>> c31c49b7
                             if (BranchIsInSplitterMixer) {
                                 if (NumComponentsOnBranch == 1) {
                                     this_component.FlowCtrl = DataBranchAirLoopPlant::ControlTypeEnum::Bypass;
@@ -3820,15 +3764,9 @@
                             } else {
                                 this_component.FlowCtrl = DataBranchAirLoopPlant::ControlTypeEnum::Passive;
                             }
-<<<<<<< HEAD
                         } else if (SELECT_CASE_var == DataPlant::PlantEquipmentType::PipeInterior) { //                     = 24
-                            this_component.FlowPriority = LoopFlowStatus_TakesWhatGets;
-                            this_component.HowLoadServed = HowMet_NoneDemand;
-=======
-                        } else if (SELECT_CASE_var == TypeOf_PipeInterior) { //                     = 24
                             this_component.FlowPriority = DataPlant::LoopFlowStatus::TakesWhatGets;
                             this_component.HowLoadServed = DataPlant::HowMet::NoneDemand;
->>>>>>> c31c49b7
                             if (BranchIsInSplitterMixer) {
                                 if (NumComponentsOnBranch == 1) {
                                     this_component.FlowCtrl = DataBranchAirLoopPlant::ControlTypeEnum::Bypass;
@@ -3840,15 +3778,9 @@
                             } else {
                                 this_component.FlowCtrl = DataBranchAirLoopPlant::ControlTypeEnum::Passive;
                             }
-<<<<<<< HEAD
                         } else if (SELECT_CASE_var == DataPlant::PlantEquipmentType::PipeUnderground) { //                  = 25
-                            this_component.FlowPriority = LoopFlowStatus_TakesWhatGets;
-                            this_component.HowLoadServed = HowMet_NoneDemand;
-=======
-                        } else if (SELECT_CASE_var == TypeOf_PipeUnderground) { //                  = 25
                             this_component.FlowPriority = DataPlant::LoopFlowStatus::TakesWhatGets;
                             this_component.HowLoadServed = DataPlant::HowMet::NoneDemand;
->>>>>>> c31c49b7
                             if (BranchIsInSplitterMixer) {
                                 if (NumComponentsOnBranch == 1) {
                                     this_component.FlowCtrl = DataBranchAirLoopPlant::ControlTypeEnum::Bypass;
@@ -3862,47 +3794,25 @@
                             }
                         } else if (SELECT_CASE_var == DataPlant::PlantEquipmentType::PurchChilledWater) { //                = 26
                             this_component.FlowCtrl = DataBranchAirLoopPlant::ControlTypeEnum::Active;
-<<<<<<< HEAD
-                            this_component.FlowPriority = LoopFlowStatus_TakesWhatGets;
-                            this_component.HowLoadServed = HowMet_ByNominalCapLowOutLimit;
-                        } else if (SELECT_CASE_var == DataPlant::PlantEquipmentType::PurchHotWater) { //                    = 27
-                            this_component.FlowCtrl = DataBranchAirLoopPlant::ControlTypeEnum::Active;
-                            this_component.FlowPriority = LoopFlowStatus_TakesWhatGets;
-                            this_component.HowLoadServed = HowMet_ByNominalCapHiOutLimit;
-                        } else if (SELECT_CASE_var == DataPlant::PlantEquipmentType::TS_IceDetailed) { //                   = 28
-                            this_component.FlowCtrl = DataBranchAirLoopPlant::ControlTypeEnum::Active;
-                            this_component.FlowPriority = LoopFlowStatus_NeedyIfLoopOn;
-                            this_component.HowLoadServed = HowMet_PassiveCap;
-                        } else if (SELECT_CASE_var == DataPlant::PlantEquipmentType::TS_IceSimple) { //                    = 29
-                            this_component.FlowCtrl = DataBranchAirLoopPlant::ControlTypeEnum::Active;
-                            this_component.FlowPriority = LoopFlowStatus_NeedyIfLoopOn;
-                            this_component.HowLoadServed = HowMet_PassiveCap;
-                        } else if (SELECT_CASE_var == DataPlant::PlantEquipmentType::ValveTempering) { //                  = 30
-                            this_component.FlowCtrl = DataBranchAirLoopPlant::ControlTypeEnum::Active;
-                            this_component.FlowPriority = LoopFlowStatus_NeedyIfLoopOn;
-                            this_component.HowLoadServed = HowMet_NoneDemand;
-                        } else if (SELECT_CASE_var == DataPlant::PlantEquipmentType::WtrHeaterMixed) { //                   = 31
-=======
                             this_component.FlowPriority = DataPlant::LoopFlowStatus::TakesWhatGets;
                             this_component.HowLoadServed = DataPlant::HowMet::ByNominalCapLowOutLimit;
-                        } else if (SELECT_CASE_var == TypeOf_PurchHotWater) { //                    = 27
+                        } else if (SELECT_CASE_var == DataPlant::PlantEquipmentType::PurchHotWater) { //                    = 27
                             this_component.FlowCtrl = DataBranchAirLoopPlant::ControlTypeEnum::Active;
                             this_component.FlowPriority = DataPlant::LoopFlowStatus::TakesWhatGets;
                             this_component.HowLoadServed = DataPlant::HowMet::ByNominalCapHiOutLimit;
-                        } else if (SELECT_CASE_var == TypeOf_TS_IceDetailed) { //                   = 28
+                        } else if (SELECT_CASE_var == DataPlant::PlantEquipmentType::TS_IceDetailed) { //                   = 28
                             this_component.FlowCtrl = DataBranchAirLoopPlant::ControlTypeEnum::Active;
                             this_component.FlowPriority = DataPlant::LoopFlowStatus::NeedyIfLoopOn;
                             this_component.HowLoadServed = DataPlant::HowMet::PassiveCap;
-                        } else if (SELECT_CASE_var == TypeOf_TS_IceSimple) { //                    = 29
+                        } else if (SELECT_CASE_var == DataPlant::PlantEquipmentType::TS_IceSimple) { //                    = 29
                             this_component.FlowCtrl = DataBranchAirLoopPlant::ControlTypeEnum::Active;
                             this_component.FlowPriority = DataPlant::LoopFlowStatus::NeedyIfLoopOn;
                             this_component.HowLoadServed = DataPlant::HowMet::PassiveCap;
-                        } else if (SELECT_CASE_var == TypeOf_ValveTempering) { //                  = 30
+                        } else if (SELECT_CASE_var == DataPlant::PlantEquipmentType::ValveTempering) { //                  = 30
                             this_component.FlowCtrl = DataBranchAirLoopPlant::ControlTypeEnum::Active;
                             this_component.FlowPriority = DataPlant::LoopFlowStatus::NeedyIfLoopOn;
                             this_component.HowLoadServed = DataPlant::HowMet::NoneDemand;
-                        } else if (SELECT_CASE_var == TypeOf_WtrHeaterMixed) { //                   = 31
->>>>>>> c31c49b7
+                        } else if (SELECT_CASE_var == DataPlant::PlantEquipmentType::WtrHeaterMixed) { //                   = 31
                             if (LoopSideCtr == DemandSide) {
                                 this_component.FlowCtrl = DataBranchAirLoopPlant::ControlTypeEnum::Active;
                                 this_component.FlowPriority = DataPlant::LoopFlowStatus::NeedyAndTurnsLoopOn;
@@ -3924,203 +3834,105 @@
                             }
                         } else if (SELECT_CASE_var == DataPlant::PlantEquipmentType::PumpVariableSpeed) { //                 = 33
                             this_component.FlowCtrl = DataBranchAirLoopPlant::ControlTypeEnum::Active;
-<<<<<<< HEAD
-                            this_component.FlowPriority = LoopFlowStatus_TakesWhatGets;
-                            this_component.HowLoadServed = HowMet_NoneDemand;
+                            this_component.FlowPriority = DataPlant::LoopFlowStatus::TakesWhatGets;
+                            this_component.HowLoadServed = DataPlant::HowMet::NoneDemand;
                         } else if (SELECT_CASE_var == DataPlant::PlantEquipmentType::PumpConstantSpeed) { //                 = 34
                             this_component.FlowCtrl = DataBranchAirLoopPlant::ControlTypeEnum::Active;
-                            this_component.FlowPriority = LoopFlowStatus_NeedyIfLoopOn;
-                            this_component.HowLoadServed = HowMet_NoneDemand;
+                            this_component.FlowPriority = DataPlant::LoopFlowStatus::NeedyIfLoopOn;
+                            this_component.HowLoadServed = DataPlant::HowMet::NoneDemand;
                         } else if (SELECT_CASE_var == DataPlant::PlantEquipmentType::PumpCondensate) { //                    = 35
                             this_component.FlowCtrl = DataBranchAirLoopPlant::ControlTypeEnum::Active;
-                            this_component.FlowPriority = LoopFlowStatus_TakesWhatGets;
-                            this_component.HowLoadServed = HowMet_NoneDemand;
+                            this_component.FlowPriority = DataPlant::LoopFlowStatus::TakesWhatGets;
+                            this_component.HowLoadServed = DataPlant::HowMet::NoneDemand;
                         } else if (SELECT_CASE_var == DataPlant::PlantEquipmentType::PumpBankVariableSpeed) { //             = 36
                             this_component.FlowCtrl = DataBranchAirLoopPlant::ControlTypeEnum::Active;
-                            this_component.FlowPriority = LoopFlowStatus_NeedyIfLoopOn;
-                            this_component.HowLoadServed = HowMet_NoneDemand;
+                            this_component.FlowPriority = DataPlant::LoopFlowStatus::NeedyIfLoopOn;
+                            this_component.HowLoadServed = DataPlant::HowMet::NoneDemand;
                         } else if (SELECT_CASE_var == DataPlant::PlantEquipmentType::PumpBankConstantSpeed) { //             = 37
                             this_component.FlowCtrl = DataBranchAirLoopPlant::ControlTypeEnum::Active;
-                            this_component.FlowPriority = LoopFlowStatus_NeedyIfLoopOn;
-                            this_component.HowLoadServed = HowMet_NoneDemand;
+                            this_component.FlowPriority = DataPlant::LoopFlowStatus::NeedyIfLoopOn;
+                            this_component.HowLoadServed = DataPlant::HowMet::NoneDemand;
                         } else if (SELECT_CASE_var == DataPlant::PlantEquipmentType::WaterUseConnection) { //              = 38
                             this_component.FlowCtrl = DataBranchAirLoopPlant::ControlTypeEnum::Active;
-                            this_component.FlowPriority = LoopFlowStatus_NeedyAndTurnsLoopOn;
-                            this_component.HowLoadServed = HowMet_NoneDemand;
+                            this_component.FlowPriority = DataPlant::LoopFlowStatus::NeedyAndTurnsLoopOn;
+                            this_component.HowLoadServed = DataPlant::HowMet::NoneDemand;
                         } else if (SELECT_CASE_var ==
                                    DataPlant::PlantEquipmentType::CoilWaterCooling) { //               = 39  ! demand side component
                             this_component.FlowCtrl = DataBranchAirLoopPlant::ControlTypeEnum::Active;
-                            this_component.FlowPriority = LoopFlowStatus_NeedyAndTurnsLoopOn;
-                            this_component.HowLoadServed = HowMet_NoneDemand;
+                            this_component.FlowPriority = DataPlant::LoopFlowStatus::NeedyAndTurnsLoopOn;
+                            this_component.HowLoadServed = DataPlant::HowMet::NoneDemand;
                         } else if (SELECT_CASE_var ==
                                    DataPlant::PlantEquipmentType::CoilWaterDetailedFlatCooling) { //      = 40  ! demand side component
                             this_component.FlowCtrl = DataBranchAirLoopPlant::ControlTypeEnum::Active;
-                            this_component.FlowPriority = LoopFlowStatus_NeedyAndTurnsLoopOn;
-                            this_component.HowLoadServed = HowMet_NoneDemand;
+                            this_component.FlowPriority = DataPlant::LoopFlowStatus::NeedyAndTurnsLoopOn;
+                            this_component.HowLoadServed = DataPlant::HowMet::NoneDemand;
                         } else if (SELECT_CASE_var ==
                                    DataPlant::PlantEquipmentType::CoilWaterSimpleHeating) { //           = 41  ! demand side component
                             this_component.FlowCtrl = DataBranchAirLoopPlant::ControlTypeEnum::Active;
-                            this_component.FlowPriority = LoopFlowStatus_NeedyAndTurnsLoopOn;
-                            this_component.HowLoadServed = HowMet_NoneDemand;
+                            this_component.FlowPriority = DataPlant::LoopFlowStatus::NeedyAndTurnsLoopOn;
+                            this_component.HowLoadServed = DataPlant::HowMet::NoneDemand;
                         } else if (SELECT_CASE_var == DataPlant::PlantEquipmentType::CoilSteamAirHeating) { //         = 42  ! demand side component
                             this_component.FlowCtrl = DataBranchAirLoopPlant::ControlTypeEnum::Active;
-                            this_component.FlowPriority = LoopFlowStatus_NeedyAndTurnsLoopOn;
-                            this_component.HowLoadServed = HowMet_NoneDemand;
+                            this_component.FlowPriority = DataPlant::LoopFlowStatus::NeedyAndTurnsLoopOn;
+                            this_component.HowLoadServed = DataPlant::HowMet::NoneDemand;
                         } else if (SELECT_CASE_var ==
                                    DataPlant::PlantEquipmentType::SolarCollectorFlatPlate) { //         = 43  ! demand side component
                             this_component.FlowCtrl = DataBranchAirLoopPlant::ControlTypeEnum::Active;
-                            this_component.FlowPriority = LoopFlowStatus_NeedyAndTurnsLoopOn;
-                            this_component.HowLoadServed = HowMet_PassiveCap;
+                            this_component.FlowPriority = DataPlant::LoopFlowStatus::NeedyAndTurnsLoopOn;
+                            this_component.HowLoadServed = DataPlant::HowMet::PassiveCap;
                         } else if (SELECT_CASE_var == DataPlant::PlantEquipmentType::PlantLoadProfile) { //            = 44  ! demand side component
-                            this_component.FlowCtrl = DataBranchAirLoopPlant::ControlTypeEnum::Active;
-                            this_component.FlowPriority = LoopFlowStatus_NeedyAndTurnsLoopOn;
-                            this_component.HowLoadServed = HowMet_NoneDemand;
-                        } else if (SELECT_CASE_var == DataPlant::PlantEquipmentType::GrndHtExchgSystem) { //            = 45
-                            this_component.FlowCtrl = DataBranchAirLoopPlant::ControlTypeEnum::Active;
-                            this_component.FlowPriority = LoopFlowStatus_TakesWhatGets;
-                            this_component.HowLoadServed = HowMet_PassiveCap;
-                        } else if (SELECT_CASE_var == DataPlant::PlantEquipmentType::GrndHtExchgSurface) { //            = 46
-                            this_component.FlowCtrl = DataBranchAirLoopPlant::ControlTypeEnum::Active;
-                            this_component.FlowPriority = LoopFlowStatus_TakesWhatGets;
-                            this_component.HowLoadServed = HowMet_PassiveCap;
-                        } else if (SELECT_CASE_var == DataPlant::PlantEquipmentType::GrndHtExchgPond) { //            = 47
-                            this_component.FlowCtrl = DataBranchAirLoopPlant::ControlTypeEnum::Active;
-                            this_component.FlowPriority = LoopFlowStatus_TakesWhatGets;
-                            this_component.HowLoadServed = HowMet_PassiveCap;
-                        } else if (SELECT_CASE_var == DataPlant::PlantEquipmentType::Generator_MicroTurbine) { //          = 48  !newer FSEC turbine
-                            this_component.FlowCtrl = DataBranchAirLoopPlant::ControlTypeEnum::Active;
-                            this_component.FlowPriority = LoopFlowStatus_NeedyAndTurnsLoopOn;
-                            this_component.HowLoadServed = HowMet_ByNominalCap;
-                        } else if (SELECT_CASE_var == DataPlant::PlantEquipmentType::Generator_ICEngine) { //             = 49
-                            this_component.FlowCtrl = DataBranchAirLoopPlant::ControlTypeEnum::Active;
-                            this_component.FlowPriority = LoopFlowStatus_NeedyAndTurnsLoopOn;
-                            this_component.HowLoadServed = HowMet_ByNominalCap;
-                        } else if (SELECT_CASE_var == DataPlant::PlantEquipmentType::Generator_CTurbine) { //             = 50  !older BLAST turbine
-                            this_component.FlowCtrl = DataBranchAirLoopPlant::ControlTypeEnum::Active;
-                            this_component.FlowPriority = LoopFlowStatus_NeedyAndTurnsLoopOn;
-                            this_component.HowLoadServed = HowMet_ByNominalCap;
-                        } else if (SELECT_CASE_var == DataPlant::PlantEquipmentType::Generator_MicroCHP) { //              = 51
-                            this_component.FlowCtrl = DataBranchAirLoopPlant::ControlTypeEnum::Active;
-                            this_component.FlowPriority = LoopFlowStatus_NeedyAndTurnsLoopOn;
-                            this_component.HowLoadServed = HowMet_ByNominalCap;
-                        } else if (SELECT_CASE_var == DataPlant::PlantEquipmentType::Generator_FCStackCooler) { //         = 52
-                            this_component.FlowCtrl = DataBranchAirLoopPlant::ControlTypeEnum::Active;
-                            this_component.FlowPriority = LoopFlowStatus_NeedyAndTurnsLoopOn;
-                            this_component.HowLoadServed = HowMet_ByNominalCap;
-                        } else if (SELECT_CASE_var == DataPlant::PlantEquipmentType::FluidCooler_SingleSpd) { //           = 53
-                            this_component.FlowCtrl = DataBranchAirLoopPlant::ControlTypeEnum::Active;
-                            this_component.FlowPriority = LoopFlowStatus_TakesWhatGets;
-                            this_component.HowLoadServed = HowMet_PassiveCap;
-                        } else if (SELECT_CASE_var == DataPlant::PlantEquipmentType::FluidCooler_TwoSpd) { //            = 54
-                            this_component.FlowCtrl = DataBranchAirLoopPlant::ControlTypeEnum::Active;
-                            this_component.FlowPriority = LoopFlowStatus_TakesWhatGets;
-                            this_component.HowLoadServed = HowMet_PassiveCap;
-                        } else if (SELECT_CASE_var == DataPlant::PlantEquipmentType::EvapFluidCooler_SingleSpd) { //       = 55
-                            this_component.FlowCtrl = DataBranchAirLoopPlant::ControlTypeEnum::Active;
-                            this_component.FlowPriority = LoopFlowStatus_TakesWhatGets;
-                            this_component.HowLoadServed = HowMet_PassiveCap;
-                        } else if (SELECT_CASE_var == DataPlant::PlantEquipmentType::EvapFluidCooler_TwoSpd) { //         = 56
-                            this_component.FlowCtrl = DataBranchAirLoopPlant::ControlTypeEnum::Active;
-                            this_component.FlowPriority = LoopFlowStatus_TakesWhatGets;
-                            this_component.HowLoadServed = HowMet_PassiveCap;
-                        } else if (SELECT_CASE_var == DataPlant::PlantEquipmentType::ChilledWaterTankMixed) { //         = 57
-=======
-                            this_component.FlowPriority = DataPlant::LoopFlowStatus::TakesWhatGets;
-                            this_component.HowLoadServed = DataPlant::HowMet::NoneDemand;
-                        } else if (SELECT_CASE_var == TypeOf_PumpConstantSpeed) { //                 = 34
-                            this_component.FlowCtrl = DataBranchAirLoopPlant::ControlTypeEnum::Active;
-                            this_component.FlowPriority = DataPlant::LoopFlowStatus::NeedyIfLoopOn;
-                            this_component.HowLoadServed = DataPlant::HowMet::NoneDemand;
-                        } else if (SELECT_CASE_var == TypeOf_PumpCondensate) { //                    = 35
-                            this_component.FlowCtrl = DataBranchAirLoopPlant::ControlTypeEnum::Active;
-                            this_component.FlowPriority = DataPlant::LoopFlowStatus::TakesWhatGets;
-                            this_component.HowLoadServed = DataPlant::HowMet::NoneDemand;
-                        } else if (SELECT_CASE_var == TypeOf_PumpBankVariableSpeed) { //             = 36
-                            this_component.FlowCtrl = DataBranchAirLoopPlant::ControlTypeEnum::Active;
-                            this_component.FlowPriority = DataPlant::LoopFlowStatus::NeedyIfLoopOn;
-                            this_component.HowLoadServed = DataPlant::HowMet::NoneDemand;
-                        } else if (SELECT_CASE_var == TypeOf_PumpBankConstantSpeed) { //             = 37
-                            this_component.FlowCtrl = DataBranchAirLoopPlant::ControlTypeEnum::Active;
-                            this_component.FlowPriority = DataPlant::LoopFlowStatus::NeedyIfLoopOn;
-                            this_component.HowLoadServed = DataPlant::HowMet::NoneDemand;
-                        } else if (SELECT_CASE_var == TypeOf_WaterUseConnection) { //              = 38
                             this_component.FlowCtrl = DataBranchAirLoopPlant::ControlTypeEnum::Active;
                             this_component.FlowPriority = DataPlant::LoopFlowStatus::NeedyAndTurnsLoopOn;
                             this_component.HowLoadServed = DataPlant::HowMet::NoneDemand;
-                        } else if (SELECT_CASE_var == TypeOf_CoilWaterCooling) { //               = 39  ! demand side component
-                            this_component.FlowCtrl = DataBranchAirLoopPlant::ControlTypeEnum::Active;
-                            this_component.FlowPriority = DataPlant::LoopFlowStatus::NeedyAndTurnsLoopOn;
-                            this_component.HowLoadServed = DataPlant::HowMet::NoneDemand;
-                        } else if (SELECT_CASE_var == TypeOf_CoilWaterDetailedFlatCooling) { //      = 40  ! demand side component
-                            this_component.FlowCtrl = DataBranchAirLoopPlant::ControlTypeEnum::Active;
-                            this_component.FlowPriority = DataPlant::LoopFlowStatus::NeedyAndTurnsLoopOn;
-                            this_component.HowLoadServed = DataPlant::HowMet::NoneDemand;
-                        } else if (SELECT_CASE_var == TypeOf_CoilWaterSimpleHeating) { //           = 41  ! demand side component
-                            this_component.FlowCtrl = DataBranchAirLoopPlant::ControlTypeEnum::Active;
-                            this_component.FlowPriority = DataPlant::LoopFlowStatus::NeedyAndTurnsLoopOn;
-                            this_component.HowLoadServed = DataPlant::HowMet::NoneDemand;
-                        } else if (SELECT_CASE_var == TypeOf_CoilSteamAirHeating) { //         = 42  ! demand side component
-                            this_component.FlowCtrl = DataBranchAirLoopPlant::ControlTypeEnum::Active;
-                            this_component.FlowPriority = DataPlant::LoopFlowStatus::NeedyAndTurnsLoopOn;
-                            this_component.HowLoadServed = DataPlant::HowMet::NoneDemand;
-                        } else if (SELECT_CASE_var == TypeOf_SolarCollectorFlatPlate) { //         = 43  ! demand side component
-                            this_component.FlowCtrl = DataBranchAirLoopPlant::ControlTypeEnum::Active;
-                            this_component.FlowPriority = DataPlant::LoopFlowStatus::NeedyAndTurnsLoopOn;
-                            this_component.HowLoadServed = DataPlant::HowMet::PassiveCap;
-                        } else if (SELECT_CASE_var == TypeOf_PlantLoadProfile) { //            = 44  ! demand side component
-                            this_component.FlowCtrl = DataBranchAirLoopPlant::ControlTypeEnum::Active;
-                            this_component.FlowPriority = DataPlant::LoopFlowStatus::NeedyAndTurnsLoopOn;
-                            this_component.HowLoadServed = DataPlant::HowMet::NoneDemand;
-                        } else if (SELECT_CASE_var == TypeOf_GrndHtExchgSystem) { //            = 45
+                        } else if (SELECT_CASE_var == DataPlant::PlantEquipmentType::GrndHtExchgSystem) { //            = 45
                             this_component.FlowCtrl = DataBranchAirLoopPlant::ControlTypeEnum::Active;
                             this_component.FlowPriority = DataPlant::LoopFlowStatus::TakesWhatGets;
                             this_component.HowLoadServed = DataPlant::HowMet::PassiveCap;
-                        } else if (SELECT_CASE_var == TypeOf_GrndHtExchgSurface) { //            = 46
+                        } else if (SELECT_CASE_var == DataPlant::PlantEquipmentType::GrndHtExchgSurface) { //            = 46
                             this_component.FlowCtrl = DataBranchAirLoopPlant::ControlTypeEnum::Active;
                             this_component.FlowPriority = DataPlant::LoopFlowStatus::TakesWhatGets;
                             this_component.HowLoadServed = DataPlant::HowMet::PassiveCap;
-                        } else if (SELECT_CASE_var == TypeOf_GrndHtExchgPond) { //            = 47
+                        } else if (SELECT_CASE_var == DataPlant::PlantEquipmentType::GrndHtExchgPond) { //            = 47
                             this_component.FlowCtrl = DataBranchAirLoopPlant::ControlTypeEnum::Active;
                             this_component.FlowPriority = DataPlant::LoopFlowStatus::TakesWhatGets;
                             this_component.HowLoadServed = DataPlant::HowMet::PassiveCap;
-                        } else if (SELECT_CASE_var == TypeOf_Generator_MicroTurbine) { //          = 48  !newer FSEC turbine
+                        } else if (SELECT_CASE_var == DataPlant::PlantEquipmentType::Generator_MicroTurbine) { //          = 48  !newer FSEC turbine
                             this_component.FlowCtrl = DataBranchAirLoopPlant::ControlTypeEnum::Active;
                             this_component.FlowPriority = DataPlant::LoopFlowStatus::NeedyAndTurnsLoopOn;
                             this_component.HowLoadServed = DataPlant::HowMet::ByNominalCap;
-                        } else if (SELECT_CASE_var == TypeOf_Generator_ICEngine) { //             = 49
+                        } else if (SELECT_CASE_var == DataPlant::PlantEquipmentType::Generator_ICEngine) { //             = 49
                             this_component.FlowCtrl = DataBranchAirLoopPlant::ControlTypeEnum::Active;
                             this_component.FlowPriority = DataPlant::LoopFlowStatus::NeedyAndTurnsLoopOn;
                             this_component.HowLoadServed = DataPlant::HowMet::ByNominalCap;
-                        } else if (SELECT_CASE_var == TypeOf_Generator_CTurbine) { //             = 50  !older BLAST turbine
+                        } else if (SELECT_CASE_var == DataPlant::PlantEquipmentType::Generator_CTurbine) { //             = 50  !older BLAST turbine
                             this_component.FlowCtrl = DataBranchAirLoopPlant::ControlTypeEnum::Active;
                             this_component.FlowPriority = DataPlant::LoopFlowStatus::NeedyAndTurnsLoopOn;
                             this_component.HowLoadServed = DataPlant::HowMet::ByNominalCap;
-                        } else if (SELECT_CASE_var == TypeOf_Generator_MicroCHP) { //              = 51
+                        } else if (SELECT_CASE_var == DataPlant::PlantEquipmentType::Generator_MicroCHP) { //              = 51
                             this_component.FlowCtrl = DataBranchAirLoopPlant::ControlTypeEnum::Active;
                             this_component.FlowPriority = DataPlant::LoopFlowStatus::NeedyAndTurnsLoopOn;
                             this_component.HowLoadServed = DataPlant::HowMet::ByNominalCap;
-                        } else if (SELECT_CASE_var == TypeOf_Generator_FCStackCooler) { //         = 52
+                        } else if (SELECT_CASE_var == DataPlant::PlantEquipmentType::Generator_FCStackCooler) { //         = 52
                             this_component.FlowCtrl = DataBranchAirLoopPlant::ControlTypeEnum::Active;
                             this_component.FlowPriority = DataPlant::LoopFlowStatus::NeedyAndTurnsLoopOn;
                             this_component.HowLoadServed = DataPlant::HowMet::ByNominalCap;
-                        } else if (SELECT_CASE_var == TypeOf_FluidCooler_SingleSpd) { //           = 53
+                        } else if (SELECT_CASE_var == DataPlant::PlantEquipmentType::FluidCooler_SingleSpd) { //           = 53
                             this_component.FlowCtrl = DataBranchAirLoopPlant::ControlTypeEnum::Active;
                             this_component.FlowPriority = DataPlant::LoopFlowStatus::TakesWhatGets;
                             this_component.HowLoadServed = DataPlant::HowMet::PassiveCap;
-                        } else if (SELECT_CASE_var == TypeOf_FluidCooler_TwoSpd) { //            = 54
+                        } else if (SELECT_CASE_var == DataPlant::PlantEquipmentType::FluidCooler_TwoSpd) { //            = 54
                             this_component.FlowCtrl = DataBranchAirLoopPlant::ControlTypeEnum::Active;
                             this_component.FlowPriority = DataPlant::LoopFlowStatus::TakesWhatGets;
                             this_component.HowLoadServed = DataPlant::HowMet::PassiveCap;
-                        } else if (SELECT_CASE_var == TypeOf_EvapFluidCooler_SingleSpd) { //       = 55
+                        } else if (SELECT_CASE_var == DataPlant::PlantEquipmentType::EvapFluidCooler_SingleSpd) { //       = 55
                             this_component.FlowCtrl = DataBranchAirLoopPlant::ControlTypeEnum::Active;
                             this_component.FlowPriority = DataPlant::LoopFlowStatus::TakesWhatGets;
                             this_component.HowLoadServed = DataPlant::HowMet::PassiveCap;
-                        } else if (SELECT_CASE_var == TypeOf_EvapFluidCooler_TwoSpd) { //         = 56
+                        } else if (SELECT_CASE_var == DataPlant::PlantEquipmentType::EvapFluidCooler_TwoSpd) { //         = 56
                             this_component.FlowCtrl = DataBranchAirLoopPlant::ControlTypeEnum::Active;
                             this_component.FlowPriority = DataPlant::LoopFlowStatus::TakesWhatGets;
                             this_component.HowLoadServed = DataPlant::HowMet::PassiveCap;
-                        } else if (SELECT_CASE_var == TypeOf_ChilledWaterTankMixed) { //         = 57
->>>>>>> c31c49b7
+                        } else if (SELECT_CASE_var == DataPlant::PlantEquipmentType::ChilledWaterTankMixed) { //         = 57
                             if (LoopSideCtr == DemandSide) {
                                 this_component.FlowCtrl = DataBranchAirLoopPlant::ControlTypeEnum::Active;
                                 this_component.FlowPriority = DataPlant::LoopFlowStatus::NeedyAndTurnsLoopOn;
@@ -4147,200 +3959,102 @@
                             // next batch for ZoneHVAC
                         } else if (SELECT_CASE_var == DataPlant::PlantEquipmentType::Baseboard_Conv_Water) { //        = 60
                             this_component.FlowCtrl = DataBranchAirLoopPlant::ControlTypeEnum::Active;
-<<<<<<< HEAD
-                            this_component.FlowPriority = LoopFlowStatus_NeedyAndTurnsLoopOn;
-                            this_component.HowLoadServed = HowMet_NoneDemand;
+                            this_component.FlowPriority = DataPlant::LoopFlowStatus::NeedyAndTurnsLoopOn;
+                            this_component.HowLoadServed = DataPlant::HowMet::NoneDemand;
                         } else if (SELECT_CASE_var == DataPlant::PlantEquipmentType::Baseboard_Rad_Conv_Steam) { //      = 61
                             this_component.FlowCtrl = DataBranchAirLoopPlant::ControlTypeEnum::Active;
-                            this_component.FlowPriority = LoopFlowStatus_NeedyAndTurnsLoopOn;
-                            this_component.HowLoadServed = HowMet_NoneDemand;
+                            this_component.FlowPriority = DataPlant::LoopFlowStatus::NeedyAndTurnsLoopOn;
+                            this_component.HowLoadServed = DataPlant::HowMet::NoneDemand;
                         } else if (SELECT_CASE_var == DataPlant::PlantEquipmentType::Baseboard_Rad_Conv_Water) { //      = 62
                             this_component.FlowCtrl = DataBranchAirLoopPlant::ControlTypeEnum::Active;
-                            this_component.FlowPriority = LoopFlowStatus_NeedyAndTurnsLoopOn;
-                            this_component.HowLoadServed = HowMet_NoneDemand;
+                            this_component.FlowPriority = DataPlant::LoopFlowStatus::NeedyAndTurnsLoopOn;
+                            this_component.HowLoadServed = DataPlant::HowMet::NoneDemand;
                         } else if (SELECT_CASE_var == DataPlant::PlantEquipmentType::CoolingPanel_Simple) {
                             this_component.FlowCtrl = DataBranchAirLoopPlant::ControlTypeEnum::Active;
-                            this_component.FlowPriority = LoopFlowStatus_NeedyAndTurnsLoopOn;
-                            this_component.HowLoadServed = HowMet_NoneDemand;
+                            this_component.FlowPriority = DataPlant::LoopFlowStatus::NeedyAndTurnsLoopOn;
+                            this_component.HowLoadServed = DataPlant::HowMet::NoneDemand;
                         } else if (SELECT_CASE_var == DataPlant::PlantEquipmentType::LowTempRadiant_VarFlow) {
                             this_component.FlowCtrl = DataBranchAirLoopPlant::ControlTypeEnum::Active;
-                            this_component.FlowPriority = LoopFlowStatus_NeedyAndTurnsLoopOn;
-                            this_component.HowLoadServed = HowMet_NoneDemand;
+                            this_component.FlowPriority = DataPlant::LoopFlowStatus::NeedyAndTurnsLoopOn;
+                            this_component.HowLoadServed = DataPlant::HowMet::NoneDemand;
                         } else if (SELECT_CASE_var == DataPlant::PlantEquipmentType::LowTempRadiant_ConstFlow) {
                             this_component.FlowCtrl = DataBranchAirLoopPlant::ControlTypeEnum::Active;
-                            this_component.FlowPriority = LoopFlowStatus_NeedyAndTurnsLoopOn;
-                            this_component.HowLoadServed = HowMet_NoneDemand;
+                            this_component.FlowPriority = DataPlant::LoopFlowStatus::NeedyAndTurnsLoopOn;
+                            this_component.HowLoadServed = DataPlant::HowMet::NoneDemand;
                         } else if (SELECT_CASE_var == DataPlant::PlantEquipmentType::CooledBeamAirTerminal) {
                             this_component.FlowCtrl = DataBranchAirLoopPlant::ControlTypeEnum::Active;
-                            this_component.FlowPriority = LoopFlowStatus_NeedyAndTurnsLoopOn;
-                            this_component.HowLoadServed = HowMet_NoneDemand;
+                            this_component.FlowPriority = DataPlant::LoopFlowStatus::NeedyAndTurnsLoopOn;
+                            this_component.HowLoadServed = DataPlant::HowMet::NoneDemand;
                         } else if (SELECT_CASE_var == DataPlant::PlantEquipmentType::FourPipeBeamAirTerminal) {
                             this_component.FlowCtrl = DataBranchAirLoopPlant::ControlTypeEnum::Active;
-                            this_component.FlowPriority = LoopFlowStatus_NeedyAndTurnsLoopOn;
-                            this_component.HowLoadServed = HowMet_NoneDemand;
+                            this_component.FlowPriority = DataPlant::LoopFlowStatus::NeedyAndTurnsLoopOn;
+                            this_component.HowLoadServed = DataPlant::HowMet::NoneDemand;
                         } else if (SELECT_CASE_var == DataPlant::PlantEquipmentType::CoilWAHPHeatingEquationFit) {
                             this_component.FlowCtrl = DataBranchAirLoopPlant::ControlTypeEnum::Active;
-                            this_component.FlowPriority = LoopFlowStatus_NeedyAndTurnsLoopOn;
-                            this_component.HowLoadServed = HowMet_NoneDemand;
+                            this_component.FlowPriority = DataPlant::LoopFlowStatus::NeedyAndTurnsLoopOn;
+                            this_component.HowLoadServed = DataPlant::HowMet::NoneDemand;
                         } else if (SELECT_CASE_var == DataPlant::PlantEquipmentType::CoilWAHPCoolingEquationFit) {
                             this_component.FlowCtrl = DataBranchAirLoopPlant::ControlTypeEnum::Active;
-                            this_component.FlowPriority = LoopFlowStatus_NeedyAndTurnsLoopOn;
-                            this_component.HowLoadServed = HowMet_NoneDemand;
+                            this_component.FlowPriority = DataPlant::LoopFlowStatus::NeedyAndTurnsLoopOn;
+                            this_component.HowLoadServed = DataPlant::HowMet::NoneDemand;
                         } else if (SELECT_CASE_var == DataPlant::PlantEquipmentType::CoilVSWAHPHeatingEquationFit) {
                             this_component.FlowCtrl = DataBranchAirLoopPlant::ControlTypeEnum::Active;
-                            this_component.FlowPriority = LoopFlowStatus_NeedyAndTurnsLoopOn;
-                            this_component.HowLoadServed = HowMet_NoneDemand;
+                            this_component.FlowPriority = DataPlant::LoopFlowStatus::NeedyAndTurnsLoopOn;
+                            this_component.HowLoadServed = DataPlant::HowMet::NoneDemand;
                         } else if (SELECT_CASE_var == DataPlant::PlantEquipmentType::CoilVSWAHPCoolingEquationFit) {
                             this_component.FlowCtrl = DataBranchAirLoopPlant::ControlTypeEnum::Active;
-                            this_component.FlowPriority = LoopFlowStatus_NeedyAndTurnsLoopOn;
-                            this_component.HowLoadServed = HowMet_NoneDemand;
+                            this_component.FlowPriority = DataPlant::LoopFlowStatus::NeedyAndTurnsLoopOn;
+                            this_component.HowLoadServed = DataPlant::HowMet::NoneDemand;
                         } else if (SELECT_CASE_var == DataPlant::PlantEquipmentType::CoilWAHPHeatingParamEst) {
                             this_component.FlowCtrl = DataBranchAirLoopPlant::ControlTypeEnum::Active;
-                            this_component.FlowPriority = LoopFlowStatus_NeedyAndTurnsLoopOn;
-                            this_component.HowLoadServed = HowMet_NoneDemand;
+                            this_component.FlowPriority = DataPlant::LoopFlowStatus::NeedyAndTurnsLoopOn;
+                            this_component.HowLoadServed = DataPlant::HowMet::NoneDemand;
                         } else if (SELECT_CASE_var == DataPlant::PlantEquipmentType::CoilWAHPCoolingParamEst) {
                             this_component.FlowCtrl = DataBranchAirLoopPlant::ControlTypeEnum::Active;
-                            this_component.FlowPriority = LoopFlowStatus_NeedyAndTurnsLoopOn;
-                            this_component.HowLoadServed = HowMet_NoneDemand;
+                            this_component.FlowPriority = DataPlant::LoopFlowStatus::NeedyAndTurnsLoopOn;
+                            this_component.HowLoadServed = DataPlant::HowMet::NoneDemand;
                         } else if (SELECT_CASE_var == DataPlant::PlantEquipmentType::RefrigSystemWaterCondenser) {
                             this_component.FlowCtrl = DataBranchAirLoopPlant::ControlTypeEnum::Active;
-                            this_component.FlowPriority = LoopFlowStatus_NeedyAndTurnsLoopOn;
-                            this_component.HowLoadServed = HowMet_PassiveCap;
+                            this_component.FlowPriority = DataPlant::LoopFlowStatus::NeedyAndTurnsLoopOn;
+                            this_component.HowLoadServed = DataPlant::HowMet::PassiveCap;
                         } else if (SELECT_CASE_var == DataPlant::PlantEquipmentType::RefrigerationWaterCoolRack) {
                             this_component.FlowCtrl = DataBranchAirLoopPlant::ControlTypeEnum::Active;
-                            this_component.FlowPriority = LoopFlowStatus_NeedyAndTurnsLoopOn;
-                            this_component.HowLoadServed = HowMet_PassiveCap;
+                            this_component.FlowPriority = DataPlant::LoopFlowStatus::NeedyAndTurnsLoopOn;
+                            this_component.HowLoadServed = DataPlant::HowMet::PassiveCap;
                         } else if (SELECT_CASE_var == DataPlant::PlantEquipmentType::MultiSpeedHeatPumpRecovery) {
                             this_component.FlowCtrl = DataBranchAirLoopPlant::ControlTypeEnum::Active;
-                            this_component.FlowPriority = LoopFlowStatus_NeedyAndTurnsLoopOn;
-                            this_component.HowLoadServed = HowMet_PassiveCap;
+                            this_component.FlowPriority = DataPlant::LoopFlowStatus::NeedyAndTurnsLoopOn;
+                            this_component.HowLoadServed = DataPlant::HowMet::PassiveCap;
                         } else if (SELECT_CASE_var == DataPlant::PlantEquipmentType::UnitarySysRecovery) {
                             this_component.FlowCtrl = DataBranchAirLoopPlant::ControlTypeEnum::Active;
-                            this_component.FlowPriority = LoopFlowStatus_NeedyAndTurnsLoopOn;
-                            this_component.HowLoadServed = HowMet_PassiveCap;
+                            this_component.FlowPriority = DataPlant::LoopFlowStatus::NeedyAndTurnsLoopOn;
+                            this_component.HowLoadServed = DataPlant::HowMet::PassiveCap;
                         } else if (SELECT_CASE_var == DataPlant::PlantEquipmentType::PipingSystemPipeCircuit) {
                             this_component.FlowCtrl = DataBranchAirLoopPlant::ControlTypeEnum::Active;
-                            this_component.FlowPriority = LoopFlowStatus_TakesWhatGets;
-                            this_component.HowLoadServed = HowMet_PassiveCap;
+                            this_component.FlowPriority = DataPlant::LoopFlowStatus::TakesWhatGets;
+                            this_component.HowLoadServed = DataPlant::HowMet::PassiveCap;
                         } else if (SELECT_CASE_var == DataPlant::PlantEquipmentType::SolarCollectorICS) { //         = 75
                             this_component.FlowCtrl = DataBranchAirLoopPlant::ControlTypeEnum::Active;
-                            this_component.FlowPriority = LoopFlowStatus_NeedyAndTurnsLoopOn;
-                            this_component.HowLoadServed = HowMet_PassiveCap;
+                            this_component.FlowPriority = DataPlant::LoopFlowStatus::NeedyAndTurnsLoopOn;
+                            this_component.HowLoadServed = DataPlant::HowMet::PassiveCap;
                         } else if (SELECT_CASE_var == DataPlant::PlantEquipmentType::PlantComponentUserDefined) {
                             this_component.FlowCtrl = DataBranchAirLoopPlant::ControlTypeEnum::Active;
-                            this_component.FlowPriority = LoopFlowStatus_Unknown;
-                            this_component.HowLoadServed = HowMet_Unknown;
+                            this_component.FlowPriority = DataPlant::LoopFlowStatus::Unknown;
+                            this_component.HowLoadServed = DataPlant::HowMet::Unknown;
                         } else if (SELECT_CASE_var == DataPlant::PlantEquipmentType::CoilUserDefined) {
                             this_component.FlowCtrl = DataBranchAirLoopPlant::ControlTypeEnum::Active;
-                            this_component.FlowPriority = LoopFlowStatus_Unknown;
-                            this_component.HowLoadServed = HowMet_Unknown;
+                            this_component.FlowPriority = DataPlant::LoopFlowStatus::Unknown;
+                            this_component.HowLoadServed = DataPlant::HowMet::Unknown;
                         } else if (SELECT_CASE_var == DataPlant::PlantEquipmentType::ZoneHVACAirUserDefined) {
                             this_component.FlowCtrl = DataBranchAirLoopPlant::ControlTypeEnum::Active;
-                            this_component.FlowPriority = LoopFlowStatus_Unknown;
-                            this_component.HowLoadServed = HowMet_Unknown;
+                            this_component.FlowPriority = DataPlant::LoopFlowStatus::Unknown;
+                            this_component.HowLoadServed = DataPlant::HowMet::Unknown;
                         } else if (SELECT_CASE_var == DataPlant::PlantEquipmentType::AirTerminalUserDefined) {
                             this_component.FlowCtrl = DataBranchAirLoopPlant::ControlTypeEnum::Active;
-                            this_component.FlowPriority = LoopFlowStatus_Unknown;
-                            this_component.HowLoadServed = HowMet_Unknown;
+                            this_component.FlowPriority = DataPlant::LoopFlowStatus::Unknown;
+                            this_component.HowLoadServed = DataPlant::HowMet::Unknown;
                         } else if (SELECT_CASE_var ==
                                    DataPlant::PlantEquipmentType::HeatPumpVRF) { //       =  82  ! AirConditioner:VariableRefrigerantFlow
-=======
-                            this_component.FlowPriority = DataPlant::LoopFlowStatus::NeedyAndTurnsLoopOn;
-                            this_component.HowLoadServed = DataPlant::HowMet::NoneDemand;
-                        } else if (SELECT_CASE_var == TypeOf_Baseboard_Rad_Conv_Steam) { //      = 61
-                            this_component.FlowCtrl = DataBranchAirLoopPlant::ControlTypeEnum::Active;
-                            this_component.FlowPriority = DataPlant::LoopFlowStatus::NeedyAndTurnsLoopOn;
-                            this_component.HowLoadServed = DataPlant::HowMet::NoneDemand;
-                        } else if (SELECT_CASE_var == TypeOf_Baseboard_Rad_Conv_Water) { //      = 62
-                            this_component.FlowCtrl = DataBranchAirLoopPlant::ControlTypeEnum::Active;
-                            this_component.FlowPriority = DataPlant::LoopFlowStatus::NeedyAndTurnsLoopOn;
-                            this_component.HowLoadServed = DataPlant::HowMet::NoneDemand;
-                        } else if (SELECT_CASE_var == TypeOf_CoolingPanel_Simple) {
-                            this_component.FlowCtrl = DataBranchAirLoopPlant::ControlTypeEnum::Active;
-                            this_component.FlowPriority = DataPlant::LoopFlowStatus::NeedyAndTurnsLoopOn;
-                            this_component.HowLoadServed = DataPlant::HowMet::NoneDemand;
-                        } else if (SELECT_CASE_var == TypeOf_LowTempRadiant_VarFlow) {
-                            this_component.FlowCtrl = DataBranchAirLoopPlant::ControlTypeEnum::Active;
-                            this_component.FlowPriority = DataPlant::LoopFlowStatus::NeedyAndTurnsLoopOn;
-                            this_component.HowLoadServed = DataPlant::HowMet::NoneDemand;
-                        } else if (SELECT_CASE_var == TypeOf_LowTempRadiant_ConstFlow) {
-                            this_component.FlowCtrl = DataBranchAirLoopPlant::ControlTypeEnum::Active;
-                            this_component.FlowPriority = DataPlant::LoopFlowStatus::NeedyAndTurnsLoopOn;
-                            this_component.HowLoadServed = DataPlant::HowMet::NoneDemand;
-                        } else if (SELECT_CASE_var == TypeOf_CooledBeamAirTerminal) {
-                            this_component.FlowCtrl = DataBranchAirLoopPlant::ControlTypeEnum::Active;
-                            this_component.FlowPriority = DataPlant::LoopFlowStatus::NeedyAndTurnsLoopOn;
-                            this_component.HowLoadServed = DataPlant::HowMet::NoneDemand;
-                        } else if (SELECT_CASE_var == TypeOf_FourPipeBeamAirTerminal) {
-                            this_component.FlowCtrl = DataBranchAirLoopPlant::ControlTypeEnum::Active;
-                            this_component.FlowPriority = DataPlant::LoopFlowStatus::NeedyAndTurnsLoopOn;
-                            this_component.HowLoadServed = DataPlant::HowMet::NoneDemand;
-                        } else if (SELECT_CASE_var == TypeOf_CoilWAHPHeatingEquationFit) {
-                            this_component.FlowCtrl = DataBranchAirLoopPlant::ControlTypeEnum::Active;
-                            this_component.FlowPriority = DataPlant::LoopFlowStatus::NeedyAndTurnsLoopOn;
-                            this_component.HowLoadServed = DataPlant::HowMet::NoneDemand;
-                        } else if (SELECT_CASE_var == TypeOf_CoilWAHPCoolingEquationFit) {
-                            this_component.FlowCtrl = DataBranchAirLoopPlant::ControlTypeEnum::Active;
-                            this_component.FlowPriority = DataPlant::LoopFlowStatus::NeedyAndTurnsLoopOn;
-                            this_component.HowLoadServed = DataPlant::HowMet::NoneDemand;
-                        } else if (SELECT_CASE_var == TypeOf_CoilVSWAHPHeatingEquationFit) {
-                            this_component.FlowCtrl = DataBranchAirLoopPlant::ControlTypeEnum::Active;
-                            this_component.FlowPriority = DataPlant::LoopFlowStatus::NeedyAndTurnsLoopOn;
-                            this_component.HowLoadServed = DataPlant::HowMet::NoneDemand;
-                        } else if (SELECT_CASE_var == TypeOf_CoilVSWAHPCoolingEquationFit) {
-                            this_component.FlowCtrl = DataBranchAirLoopPlant::ControlTypeEnum::Active;
-                            this_component.FlowPriority = DataPlant::LoopFlowStatus::NeedyAndTurnsLoopOn;
-                            this_component.HowLoadServed = DataPlant::HowMet::NoneDemand;
-                        } else if (SELECT_CASE_var == TypeOf_CoilWAHPHeatingParamEst) {
-                            this_component.FlowCtrl = DataBranchAirLoopPlant::ControlTypeEnum::Active;
-                            this_component.FlowPriority = DataPlant::LoopFlowStatus::NeedyAndTurnsLoopOn;
-                            this_component.HowLoadServed = DataPlant::HowMet::NoneDemand;
-                        } else if (SELECT_CASE_var == TypeOf_CoilWAHPCoolingParamEst) {
-                            this_component.FlowCtrl = DataBranchAirLoopPlant::ControlTypeEnum::Active;
-                            this_component.FlowPriority = DataPlant::LoopFlowStatus::NeedyAndTurnsLoopOn;
-                            this_component.HowLoadServed = DataPlant::HowMet::NoneDemand;
-                        } else if (SELECT_CASE_var == TypeOf_RefrigSystemWaterCondenser) {
-                            this_component.FlowCtrl = DataBranchAirLoopPlant::ControlTypeEnum::Active;
-                            this_component.FlowPriority = DataPlant::LoopFlowStatus::NeedyAndTurnsLoopOn;
-                            this_component.HowLoadServed = DataPlant::HowMet::PassiveCap;
-                        } else if (SELECT_CASE_var == TypeOf_RefrigerationWaterCoolRack) {
-                            this_component.FlowCtrl = DataBranchAirLoopPlant::ControlTypeEnum::Active;
-                            this_component.FlowPriority = DataPlant::LoopFlowStatus::NeedyAndTurnsLoopOn;
-                            this_component.HowLoadServed = DataPlant::HowMet::PassiveCap;
-                        } else if (SELECT_CASE_var == TypeOf_MultiSpeedHeatPumpRecovery) {
-                            this_component.FlowCtrl = DataBranchAirLoopPlant::ControlTypeEnum::Active;
-                            this_component.FlowPriority = DataPlant::LoopFlowStatus::NeedyAndTurnsLoopOn;
-                            this_component.HowLoadServed = DataPlant::HowMet::PassiveCap;
-                        } else if (SELECT_CASE_var == TypeOf_UnitarySysRecovery) {
-                            this_component.FlowCtrl = DataBranchAirLoopPlant::ControlTypeEnum::Active;
-                            this_component.FlowPriority = DataPlant::LoopFlowStatus::NeedyAndTurnsLoopOn;
-                            this_component.HowLoadServed = DataPlant::HowMet::PassiveCap;
-                        } else if (SELECT_CASE_var == TypeOf_PipingSystemPipeCircuit) {
-                            this_component.FlowCtrl = DataBranchAirLoopPlant::ControlTypeEnum::Active;
-                            this_component.FlowPriority = DataPlant::LoopFlowStatus::TakesWhatGets;
-                            this_component.HowLoadServed = DataPlant::HowMet::PassiveCap;
-                        } else if (SELECT_CASE_var == TypeOf_SolarCollectorICS) { //         = 75
-                            this_component.FlowCtrl = DataBranchAirLoopPlant::ControlTypeEnum::Active;
-                            this_component.FlowPriority = DataPlant::LoopFlowStatus::NeedyAndTurnsLoopOn;
-                            this_component.HowLoadServed = DataPlant::HowMet::PassiveCap;
-                        } else if (SELECT_CASE_var == TypeOf_PlantComponentUserDefined) {
-                            this_component.FlowCtrl = DataBranchAirLoopPlant::ControlTypeEnum::Active;
-                            this_component.FlowPriority = DataPlant::LoopFlowStatus::Unknown;
-                            this_component.HowLoadServed = DataPlant::HowMet::Unknown;
-                        } else if (SELECT_CASE_var == TypeOf_CoilUserDefined) {
-                            this_component.FlowCtrl = DataBranchAirLoopPlant::ControlTypeEnum::Active;
-                            this_component.FlowPriority = DataPlant::LoopFlowStatus::Unknown;
-                            this_component.HowLoadServed = DataPlant::HowMet::Unknown;
-                        } else if (SELECT_CASE_var == TypeOf_ZoneHVACAirUserDefined) {
-                            this_component.FlowCtrl = DataBranchAirLoopPlant::ControlTypeEnum::Active;
-                            this_component.FlowPriority = DataPlant::LoopFlowStatus::Unknown;
-                            this_component.HowLoadServed = DataPlant::HowMet::Unknown;
-                        } else if (SELECT_CASE_var == TypeOf_AirTerminalUserDefined) {
-                            this_component.FlowCtrl = DataBranchAirLoopPlant::ControlTypeEnum::Active;
-                            this_component.FlowPriority = DataPlant::LoopFlowStatus::Unknown;
-                            this_component.HowLoadServed = DataPlant::HowMet::Unknown;
-                        } else if (SELECT_CASE_var == TypeOf_HeatPumpVRF) { //       =  82  ! AirConditioner:VariableRefrigerantFlow
->>>>>>> c31c49b7
                             this_component.FlowCtrl = DataBranchAirLoopPlant::ControlTypeEnum::Active;
 
                             if (LoopSideCtr == DemandSide) {
@@ -4352,24 +4066,14 @@
                             }
                         } else if (SELECT_CASE_var == DataPlant::PlantEquipmentType::WaterSource) {
                             this_component.FlowCtrl = DataBranchAirLoopPlant::ControlTypeEnum::Active;
-<<<<<<< HEAD
-                            this_component.FlowPriority = LoopFlowStatus_TakesWhatGets;
-                            this_component.HowLoadServed = HowMet_ByNominalCapLowOutLimit;
+                            this_component.FlowPriority = DataPlant::LoopFlowStatus::TakesWhatGets;
+                            this_component.HowLoadServed = DataPlant::HowMet::ByNominalCapLowOutLimit;
                         } else if (SELECT_CASE_var ==
                                    DataPlant::PlantEquipmentType::GrndHtExchgHorizTrench) { // = 83  GroundHeatExchanger:HorizontalTrench
                             this_component.FlowCtrl = DataBranchAirLoopPlant::ControlTypeEnum::Active;
-                            this_component.FlowPriority = LoopFlowStatus_TakesWhatGets;
-                            this_component.HowLoadServed = HowMet_PassiveCap;
-                        } else if (SELECT_CASE_var == DataPlant::PlantEquipmentType::FluidToFluidPlantHtExchg) { //          = 84
-=======
-                            this_component.FlowPriority = DataPlant::LoopFlowStatus::TakesWhatGets;
-                            this_component.HowLoadServed = DataPlant::HowMet::ByNominalCapLowOutLimit;
-                        } else if (SELECT_CASE_var == TypeOf_GrndHtExchgHorizTrench) { // = 83  GroundHeatExchanger:HorizontalTrench
-                            this_component.FlowCtrl = DataBranchAirLoopPlant::ControlTypeEnum::Active;
                             this_component.FlowPriority = DataPlant::LoopFlowStatus::TakesWhatGets;
                             this_component.HowLoadServed = DataPlant::HowMet::PassiveCap;
-                        } else if (SELECT_CASE_var == TypeOf_FluidToFluidPlantHtExchg) { //          = 84
->>>>>>> c31c49b7
+                        } else if (SELECT_CASE_var == DataPlant::PlantEquipmentType::FluidToFluidPlantHtExchg) { //          = 84
                             this_component.FlowCtrl = DataBranchAirLoopPlant::ControlTypeEnum::Active;
                             if (LoopSideCtr == DemandSide) {
                                 this_component.FlowPriority = DataPlant::LoopFlowStatus::NeedyAndTurnsLoopOn;
@@ -4389,32 +4093,18 @@
                             }
                         } else if (SELECT_CASE_var == DataPlant::PlantEquipmentType::PackagedTESCoolingCoil) { // 88
                             this_component.FlowCtrl = DataBranchAirLoopPlant::ControlTypeEnum::Active;
-<<<<<<< HEAD
-                            this_component.FlowPriority = LoopFlowStatus_TakesWhatGets;
-                            this_component.HowLoadServed = HowMet_NoneDemand;
+                            this_component.FlowPriority = DataPlant::LoopFlowStatus::TakesWhatGets;
+                            this_component.HowLoadServed = DataPlant::HowMet::NoneDemand;
                         } else if (SELECT_CASE_var == DataPlant::PlantEquipmentType::SwimmingPool_Indoor) { // 90
                             this_component.FlowCtrl = DataBranchAirLoopPlant::ControlTypeEnum::Active;
-                            this_component.FlowPriority = LoopFlowStatus_NeedyAndTurnsLoopOn;
-                            this_component.HowLoadServed = HowMet_NoneDemand;
+                            this_component.FlowPriority = DataPlant::LoopFlowStatus::NeedyAndTurnsLoopOn;
+                            this_component.HowLoadServed = DataPlant::HowMet::NoneDemand;
                         } else if (SELECT_CASE_var == DataPlant::PlantEquipmentType::GrndHtExchgSlinky) { //            = 91
                             this_component.FlowCtrl = DataBranchAirLoopPlant::ControlTypeEnum::Active;
-                            this_component.FlowPriority = LoopFlowStatus_TakesWhatGets;
-                            this_component.HowLoadServed = HowMet_PassiveCap;
+                            this_component.FlowPriority = DataPlant::LoopFlowStatus::TakesWhatGets;
+                            this_component.HowLoadServed = DataPlant::HowMet::PassiveCap;
                         } else if (SELECT_CASE_var == DataPlant::PlantEquipmentType::HeatPumpEIRCooling ||
                                    SELECT_CASE_var == PlantEquipmentType::HeatPumpEIRHeating) { // 95, 96
-=======
-                            this_component.FlowPriority = DataPlant::LoopFlowStatus::TakesWhatGets;
-                            this_component.HowLoadServed = DataPlant::HowMet::NoneDemand;
-                        } else if (SELECT_CASE_var == TypeOf_SwimmingPool_Indoor) { // 90
-                            this_component.FlowCtrl = DataBranchAirLoopPlant::ControlTypeEnum::Active;
-                            this_component.FlowPriority = DataPlant::LoopFlowStatus::NeedyAndTurnsLoopOn;
-                            this_component.HowLoadServed = DataPlant::HowMet::NoneDemand;
-                        } else if (SELECT_CASE_var == TypeOf_GrndHtExchgSlinky) { //            = 91
-                            this_component.FlowCtrl = DataBranchAirLoopPlant::ControlTypeEnum::Active;
-                            this_component.FlowPriority = DataPlant::LoopFlowStatus::TakesWhatGets;
-                            this_component.HowLoadServed = DataPlant::HowMet::PassiveCap;
-                        } else if (SELECT_CASE_var == TypeOf_HeatPumpEIRCooling || SELECT_CASE_var == TypeOf_HeatPumpEIRHeating) { // 95, 96
->>>>>>> c31c49b7
                             this_component.FlowCtrl = DataBranchAirLoopPlant::ControlTypeEnum::Active;
                             if (LoopSideCtr == DemandSide) {
                                 this_component.FlowPriority = DataPlant::LoopFlowStatus::NeedyAndTurnsLoopOn;
