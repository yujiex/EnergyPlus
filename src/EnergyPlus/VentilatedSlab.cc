// EnergyPlus, Copyright (c) 1996-2021, The Board of Trustees of the University of Illinois,
// The Regents of the University of California, through Lawrence Berkeley National Laboratory
// (subject to receipt of any required approvals from the U.S. Dept. of Energy), Oak Ridge
// National Laboratory, managed by UT-Battelle, Alliance for Sustainable Energy, LLC, and other
// contributors. All rights reserved.
//
// NOTICE: This Software was developed under funding from the U.S. Department of Energy and the
// U.S. Government consequently retains certain rights. As such, the U.S. Government has been
// granted for itself and others acting on its behalf a paid-up, nonexclusive, irrevocable,
// worldwide license in the Software to reproduce, distribute copies to the public, prepare
// derivative works, and perform publicly and display publicly, and to permit others to do so.
//
// Redistribution and use in source and binary forms, with or without modification, are permitted
// provided that the following conditions are met:
//
// (1) Redistributions of source code must retain the above copyright notice, this list of
//     conditions and the following disclaimer.
//
// (2) Redistributions in binary form must reproduce the above copyright notice, this list of
//     conditions and the following disclaimer in the documentation and/or other materials
//     provided with the distribution.
//
// (3) Neither the name of the University of California, Lawrence Berkeley National Laboratory,
//     the University of Illinois, U.S. Dept. of Energy nor the names of its contributors may be
//     used to endorse or promote products derived from this software without specific prior
//     written permission.
//
// (4) Use of EnergyPlus(TM) Name. If Licensee (i) distributes the software in stand-alone form
//     without changes from the version obtained under this License, or (ii) Licensee makes a
//     reference solely to the software portion of its product, Licensee must refer to the
//     software as "EnergyPlus version X" software, where "X" is the version number Licensee
//     obtained under this License and may not use a different name for the software. Except as
//     specifically required in this Section (4), Licensee shall not use in a company name, a
//     product name, in advertising, publicity, or other promotional activities any name, trade
//     name, trademark, logo, or other designation of "EnergyPlus", "E+", "e+" or confusingly
//     similar designation, without the U.S. Department of Energy's prior written consent.
//
// THIS SOFTWARE IS PROVIDED BY THE COPYRIGHT HOLDERS AND CONTRIBUTORS "AS IS" AND ANY EXPRESS OR
// IMPLIED WARRANTIES, INCLUDING, BUT NOT LIMITED TO, THE IMPLIED WARRANTIES OF MERCHANTABILITY
// AND FITNESS FOR A PARTICULAR PURPOSE ARE DISCLAIMED. IN NO EVENT SHALL THE COPYRIGHT OWNER OR
// CONTRIBUTORS BE LIABLE FOR ANY DIRECT, INDIRECT, INCIDENTAL, SPECIAL, EXEMPLARY, OR
// CONSEQUENTIAL DAMAGES (INCLUDING, BUT NOT LIMITED TO, PROCUREMENT OF SUBSTITUTE GOODS OR
// SERVICES; LOSS OF USE, DATA, OR PROFITS; OR BUSINESS INTERRUPTION) HOWEVER CAUSED AND ON ANY
// THEORY OF LIABILITY, WHETHER IN CONTRACT, STRICT LIABILITY, OR TORT (INCLUDING NEGLIGENCE OR
// OTHERWISE) ARISING IN ANY WAY OUT OF THE USE OF THIS SOFTWARE, EVEN IF ADVISED OF THE
// POSSIBILITY OF SUCH DAMAGE.

// C++ Headers
#include <cmath>

// ObjexxFCL Headers
#include <ObjexxFCL/Array.functions.hh>
#include <ObjexxFCL/Fmath.hh>

// EnergyPlus Headers
#include <EnergyPlus/Autosizing/CoolingAirFlowSizing.hh>
#include <EnergyPlus/Autosizing/CoolingCapacitySizing.hh>
#include <EnergyPlus/Autosizing/HeatingAirFlowSizing.hh>
#include <EnergyPlus/Autosizing/HeatingCapacitySizing.hh>
#include <EnergyPlus/Autosizing/SystemAirFlowSizing.hh>
#include <EnergyPlus/BranchNodeConnections.hh>
#include <EnergyPlus/Construction.hh>
#include <EnergyPlus/Data/EnergyPlusData.hh>
#include <EnergyPlus/DataAirSystems.hh>
#include <EnergyPlus/DataEnvironment.hh>
#include <EnergyPlus/DataHVACGlobals.hh>
#include <EnergyPlus/DataHeatBalFanSys.hh>
#include <EnergyPlus/DataHeatBalSurface.hh>
#include <EnergyPlus/DataHeatBalance.hh>
#include <EnergyPlus/DataLoopNode.hh>
#include <EnergyPlus/DataSizing.hh>
#include <EnergyPlus/DataSurfaceLists.hh>
#include <EnergyPlus/DataSurfaces.hh>
#include <EnergyPlus/DataZoneEquipment.hh>
#include <EnergyPlus/Fans.hh>
#include <EnergyPlus/FluidProperties.hh>
#include <EnergyPlus/General.hh>
#include <EnergyPlus/GeneralRoutines.hh>
#include <EnergyPlus/HVACFan.hh>
#include <EnergyPlus/HVACHXAssistedCoolingCoil.hh>
#include <EnergyPlus/HeatBalanceSurfaceManager.hh>
#include <EnergyPlus/HeatingCoils.hh>
#include <EnergyPlus/InputProcessing/InputProcessor.hh>
#include <EnergyPlus/NodeInputManager.hh>
#include <EnergyPlus/OutAirNodeManager.hh>
#include <EnergyPlus/OutputProcessor.hh>
#include <EnergyPlus/Plant/DataPlant.hh>
#include <EnergyPlus/PlantUtilities.hh>
#include <EnergyPlus/Psychrometrics.hh>
#include <EnergyPlus/ScheduleManager.hh>
#include <EnergyPlus/SteamCoils.hh>
#include <EnergyPlus/UtilityRoutines.hh>
#include <EnergyPlus/VentilatedSlab.hh>
#include <EnergyPlus/WaterCoils.hh>

namespace EnergyPlus {

namespace VentilatedSlab {

    // Module containing the routines dealing with the Ventilated Slab

    // MODULE INFORMATION:
    //       AUTHOR         Young Tae Chae, Rick Strand
    //       DATE WRITTEN   June 2008
    //       MODIFIED
    //       RE-ENGINEERED  na

    // PURPOSE OF THIS MODULE:
    // Simulate Ventilated Slab Systems.

    // METHODOLOGY EMPLOYED:
    // Systems are modeled as a collection of components: radiant panel, outside air mixer,
    // fan, heating coil and/or cooling coil plus an integrated control
    // algorithm that adjusts the hot or cold water flow to meet the setpoint
    // condition.  Outside air mixing is handled locally as either fixed percent
    // or as attempting to meet a prescribed mixed air temperature.

    // REFERENCES:
    // ASHRAE Systems and Equipment Handbook (SI), 1996. pp. 31.1-31.3
    // Fred Buhl's fan coil module (FanCoilUnits.cc)

    // Using/Aliasing
    using namespace DataLoopNode;
    using DataHVACGlobals::ContFanCycCoil;
    using DataHVACGlobals::SmallAirVolFlow;
    using namespace ScheduleManager;
    using namespace Psychrometrics;
    using namespace FluidProperties;

    static std::string const fluidNameSteam("STEAM");
    static std::string const fluidNameWater("WATER");

    void SimVentilatedSlab(EnergyPlusData &state,
                           std::string const &CompName,   // name of the fan coil unit
                           int const ZoneNum,             // number of zone being served
                           bool const FirstHVACIteration, // TRUE if 1st HVAC simulation of system timestep
                           Real64 &PowerMet,              // Sensible power supplied (W)
                           Real64 &LatOutputProvided,     // Latent add/removal supplied by window AC (kg/s), dehumid = negative
                           int &CompIndex)
    {

        // SUBROUTINE INFORMATION:
        //       AUTHOR         Rick Strand
        //       DATE WRITTEN   May 2000
        //       MODIFIED       Don Shirey, Aug 2009 (LatOutputProvided)
        //       RE-ENGINEERED
        // This is re-engineered by Rick Strand and Young T. Chae for Ventilated Slab (June, 2008)

        // PURPOSE OF THIS SUBROUTINE:
        // This is the main driver subroutine for the Ventilated Slab simulation.

        // SUBROUTINE LOCAL VARIABLE DECLARATIONS:
        int Item; // index of ventilated slab being simulated

        if (state.dataVentilatedSlab->GetInputFlag) {
            GetVentilatedSlabInput(state);
            state.dataVentilatedSlab->GetInputFlag = false;
        }

        // Find the correct VentilatedSlabInput
        if (CompIndex == 0) {
            Item = UtilityRoutines::FindItemInList(CompName, state.dataVentilatedSlab->VentSlab);
            if (Item == 0) {
                ShowFatalError(state, "SimVentilatedSlab: system not found=" + CompName);
            }
            CompIndex = Item;
        } else {
            Item = CompIndex;
            if (Item > state.dataVentilatedSlab->NumOfVentSlabs || Item < 1) {
                ShowFatalError(state,
                               format("SimVentilatedSlab:  Invalid CompIndex passed={}, Number of Systems={}, Entered System name={}",
                                      Item,
                                      state.dataVentilatedSlab->NumOfVentSlabs,
                                      CompName));
            }
            if (state.dataVentilatedSlab->CheckEquipName(Item)) {
                if (CompName != state.dataVentilatedSlab->VentSlab(Item).Name ) {
                    ShowFatalError(state,
                                   format("SimVentilatedSlab: Invalid CompIndex passed={}, System name={}, stored System Name for that index={}",
                                          Item,
                                          CompName,
                                          state.dataVentilatedSlab->VentSlab(Item).Name));
                }
                state.dataVentilatedSlab->CheckEquipName(Item) = false;
            }
        }

        state.dataSize->ZoneEqVentedSlab = true;

        InitVentilatedSlab(state, Item, ZoneNum, FirstHVACIteration);

        CalcVentilatedSlab(state, Item, ZoneNum, FirstHVACIteration, PowerMet, LatOutputProvided);

        UpdateVentilatedSlab(state, Item, FirstHVACIteration);

        ReportVentilatedSlab(state, Item);

        state.dataSize->ZoneEqVentedSlab = false;
    }

    void GetVentilatedSlabInput(EnergyPlusData &state)
    {

        // SUBROUTINE INFORMATION:
        //       AUTHOR         Young Tae Chae, Rick Strand
        //       DATE WRITTEN   June 2008
        //       MODIFIED       July 2012, Chandan Sharma - FSEC: Added zone sys avail managers
        //       RE-ENGINEERED  na

        // PURPOSE OF THIS SUBROUTINE:
        // This subroutine obtains the input for ventilated slab and sets
        // up the appropriate derived type.

        // METHODOLOGY EMPLOYED:
        // Standard EnergyPlus methodology.

        // REFERENCES:
        // Fred Buhl's fan coil module (FanCoilUnits.cc)
        // Kwang Ho Lee's Unit Ventilator Module (UnitVentilator.cc)
        // Rick Strand's Low temperature Radiant system (RadiantSystemLowTemp.cc)

        // Using/Aliasing
        using BranchNodeConnections::SetUpCompSets;
        using NodeInputManager::GetOnlySingleNode;
        auto &GetWaterCoilMaxFlowRate(WaterCoils::GetCoilMaxWaterFlowRate);
        auto &GetSteamCoilMaxFlowRate(SteamCoils::GetCoilMaxWaterFlowRate);
        auto &GetHXAssistedCoilFlowRate(HVACHXAssistedCoolingCoil::GetCoilMaxWaterFlowRate);
        using HVACHXAssistedCoolingCoil::GetHXCoilTypeAndName;
        using ScheduleManager::GetScheduleIndex;
        using namespace DataLoopNode;
        using namespace DataSurfaceLists;
        using DataPlant::TypeOf_CoilSteamAirHeating;
        using DataPlant::TypeOf_CoilWaterCooling;
        using DataPlant::TypeOf_CoilWaterDetailedFlatCooling;
        using DataPlant::TypeOf_CoilWaterSimpleHeating;
        using FluidProperties::FindRefrigerant;
        using OutAirNodeManager::CheckAndAddAirNodeNumber;

        // SUBROUTINE PARAMETER DEFINITIONS:
        static std::string const MeanAirTemperature("MeanAirTemperature");
        static std::string const MeanRadiantTemperature("MeanRadiantTemperature");
        static std::string const OperativeTemperature("OperativeTemperature");
        static std::string const OutsideAirDryBulbTemperature("OutdoorDryBulbTemperature");
        static std::string const OutsideAirWetBulbTemperature("OutdoorWetBulbTemperature");
        static std::string const SlabSurfaceTemperature("SurfaceTemperature");
        static std::string const SlabSurfaceDewPointTemperature("ZoneAirDewPointTemperature");
        static std::string const CurrentModuleObject("ZoneHVAC:VentilatedSlab");

        // SUBROUTINE LOCAL VARIABLE DECLARATIONS:
        static bool ErrorsFound(false); // Set to true if errors in input, fatal at end of routine
        int IOStatus;                   // Used in GetObjectItem
        bool IsNotOK;                   // TRUE if there was a problem with a list name
        int NumAlphas;                  // Number of Alphas for each GetObjectItem call
        int NumArgs;                    // Unused variable that is part of a subroutine call
        int NumNumbers;                 // Number of Numbers for each GetObjectItem call
        int Item;                       // Item to be "gotten"
        int BaseNum;                    // Temporary number for creating RadiantSystemTypes structure
        bool errFlag;                   // interim error flag
        int SurfListNum;                // Index within the SurfList derived type for a surface list name
        // unused0309  INTEGER                         :: NumOfSurfListVB  ! Number of surface lists in the user input file
        int SurfNum;                   // DO loop counter for surfaces
        bool IsValid;                  // Set for outside air node check
        Array1D_string cAlphaArgs;     // Alpha input items for object
        Array1D_string cAlphaFields;   // Alpha field names
        Array1D_string cNumericFields; // Numeric field names
        Array1D<Real64> rNumericArgs;  // Numeric input items for object
        Array1D_bool lAlphaBlanks;     // Logical array, alpha field input BLANK = .TRUE.
        Array1D_bool lNumericBlanks;   // Logical array, numeric field input BLANK = .TRUE.
        bool SteamMessageNeeded;

        // Figure out how many Ventilated Slab Systems there are in the input file

        SteamMessageNeeded = true;
        inputProcessor->getObjectDefMaxArgs(state, CurrentModuleObject, NumArgs, NumAlphas, NumNumbers);
        cAlphaArgs.allocate(NumAlphas);
        cAlphaFields.allocate(NumAlphas);
        cNumericFields.allocate(NumNumbers);
        rNumericArgs.dimension(NumNumbers, 0.0);
        lAlphaBlanks.dimension(NumAlphas, true);
        lNumericBlanks.dimension(NumNumbers, true);

        // make sure data is gotten for surface lists
        BaseNum = GetNumberOfSurfListVentSlab(state);

        state.dataVentilatedSlab->NumOfVentSlabs = inputProcessor->getNumObjectsFound(state, CurrentModuleObject);
        // Allocate the local derived type and do one-time initializations for all parts of it

        state.dataVentilatedSlab->VentSlab.allocate(state.dataVentilatedSlab->NumOfVentSlabs);
        state.dataVentilatedSlab->CheckEquipName.dimension(state.dataVentilatedSlab->NumOfVentSlabs, true);
        state.dataVentilatedSlab->VentSlabNumericFields.allocate(state.dataVentilatedSlab->NumOfVentSlabs);

        for (Item = 1; Item <= state.dataVentilatedSlab->NumOfVentSlabs; ++Item) { // Begin looping over the entire ventilated slab systems found in the input file...

            inputProcessor->getObjectItem(state,
                                          CurrentModuleObject,
                                          Item,
                                          cAlphaArgs,
                                          NumAlphas,
                                          rNumericArgs,
                                          NumNumbers,
                                          IOStatus,
                                          lNumericBlanks,
                                          lAlphaBlanks,
                                          cAlphaFields,
                                          cNumericFields);

            state.dataVentilatedSlab->VentSlabNumericFields(Item).FieldNames.allocate(NumNumbers);
            state.dataVentilatedSlab->VentSlabNumericFields(Item).FieldNames = cNumericFields;
            UtilityRoutines::IsNameEmpty(state, cAlphaArgs(1), CurrentModuleObject, ErrorsFound);

            state.dataVentilatedSlab->VentSlab(Item).Name = cAlphaArgs(1);
            state.dataVentilatedSlab->VentSlab(Item).SchedName = cAlphaArgs(2);
            if (lAlphaBlanks(2)) {
                state.dataVentilatedSlab->VentSlab(Item).SchedPtr = DataGlobalConstants::ScheduleAlwaysOn;
            } else {
                state.dataVentilatedSlab->VentSlab(Item).SchedPtr = GetScheduleIndex(state, cAlphaArgs(2)); // convert schedule name to pointer
                if (state.dataVentilatedSlab->VentSlab(Item).SchedPtr == 0) {
                    ShowSevereError(state, CurrentModuleObject + "=\"" + cAlphaArgs(1) + "\" invalid " + cAlphaFields(2) + "=\"" + cAlphaArgs(2) +
                                    "\" not found.");
                    ErrorsFound = true;
                }
            }

            state.dataVentilatedSlab->VentSlab(Item).ZoneName = cAlphaArgs(3);
            state.dataVentilatedSlab->VentSlab(Item).ZonePtr = UtilityRoutines::FindItemInList(cAlphaArgs(3), state.dataHeatBal->Zone);
            if (state.dataVentilatedSlab->VentSlab(Item).ZonePtr == 0) {
                if (lAlphaBlanks(3)) {
                    ShowSevereError(state, CurrentModuleObject + "=\"" + cAlphaArgs(1) + "\" invalid " + cAlphaFields(3) +
                                    " is required but input is blank.");
                } else {
                    ShowSevereError(state, CurrentModuleObject + "=\"" + cAlphaArgs(1) + "\" invalid " + cAlphaFields(3) + "=\"" + cAlphaArgs(3) +
                                    "\" not found.");
                }
                ErrorsFound = true;
            }

            state.dataVentilatedSlab->VentSlab(Item).SurfListName = cAlphaArgs(4);
            SurfListNum = 0;
            //    IF (NumOfSlabLists > 0) SurfListNum = UtilityRoutines::FindItemInList(VentSlab(Item)%SurfListName, SlabList%Name, NumOfSlabLists)
            if (NumOfSurfListVentSlab > 0) SurfListNum = UtilityRoutines::FindItemInList(state.dataVentilatedSlab->VentSlab(Item).SurfListName, SlabList);
            if (SurfListNum > 0) { // Found a valid surface list
                state.dataVentilatedSlab->VentSlab(Item).NumOfSurfaces = SlabList(SurfListNum).NumOfSurfaces;
                state.dataVentilatedSlab->VentSlab(Item).ZName.allocate(state.dataVentilatedSlab->VentSlab(Item).NumOfSurfaces);
                state.dataVentilatedSlab->VentSlab(Item).ZPtr.allocate(state.dataVentilatedSlab->VentSlab(Item).NumOfSurfaces);
                state.dataVentilatedSlab->VentSlab(Item).SurfaceName.allocate(state.dataVentilatedSlab->VentSlab(Item).NumOfSurfaces);
                state.dataVentilatedSlab->VentSlab(Item).SurfacePtr.allocate(state.dataVentilatedSlab->VentSlab(Item).NumOfSurfaces);
                state.dataVentilatedSlab->VentSlab(Item).CDiameter.allocate(state.dataVentilatedSlab->VentSlab(Item).NumOfSurfaces);
                state.dataVentilatedSlab->VentSlab(Item).CLength.allocate(state.dataVentilatedSlab->VentSlab(Item).NumOfSurfaces);
                state.dataVentilatedSlab->VentSlab(Item).CNumbers.allocate(state.dataVentilatedSlab->VentSlab(Item).NumOfSurfaces);
                state.dataVentilatedSlab->VentSlab(Item).SlabIn.allocate(state.dataVentilatedSlab->VentSlab(Item).NumOfSurfaces);
                state.dataVentilatedSlab->VentSlab(Item).SlabOut.allocate(state.dataVentilatedSlab->VentSlab(Item).NumOfSurfaces);

                state.dataVentilatedSlab->MaxCloNumOfSurfaces = max(state.dataVentilatedSlab->MaxCloNumOfSurfaces, state.dataVentilatedSlab->VentSlab(Item).NumOfSurfaces);
                for (SurfNum = 1; SurfNum <= SlabList(SurfListNum).NumOfSurfaces; ++SurfNum) {
                    state.dataVentilatedSlab->VentSlab(Item).ZName(SurfNum) = SlabList(SurfListNum).ZoneName(SurfNum);
                    state.dataVentilatedSlab->VentSlab(Item).ZPtr(SurfNum) = SlabList(SurfListNum).ZonePtr(SurfNum);
                    state.dataVentilatedSlab->VentSlab(Item).SurfaceName(SurfNum) = SlabList(SurfListNum).SurfName(SurfNum);
                    state.dataVentilatedSlab->VentSlab(Item).SurfacePtr(SurfNum) = SlabList(SurfListNum).SurfPtr(SurfNum);
                    state.dataVentilatedSlab->VentSlab(Item).CDiameter(SurfNum) = SlabList(SurfListNum).CoreDiameter(SurfNum);
                    state.dataVentilatedSlab->VentSlab(Item).CLength(SurfNum) = SlabList(SurfListNum).CoreLength(SurfNum);
                    state.dataVentilatedSlab->VentSlab(Item).CNumbers(SurfNum) = SlabList(SurfListNum).CoreNumbers(SurfNum);
                    state.dataVentilatedSlab->VentSlab(Item).SlabIn(SurfNum) = SlabList(SurfListNum).SlabInNodeName(SurfNum);
                    state.dataVentilatedSlab->VentSlab(Item).SlabOut(SurfNum) = SlabList(SurfListNum).SlabOutNodeName(SurfNum);
                    if (state.dataVentilatedSlab->VentSlab(Item).SurfacePtr(SurfNum) != 0) {
                        state.dataSurface->Surface(state.dataVentilatedSlab->VentSlab(Item).SurfacePtr(SurfNum)).IntConvSurfHasActiveInIt = true;
                    }
                }

            } else { // User entered a single surface name rather than a surface list
                state.dataVentilatedSlab->VentSlab(Item).NumOfSurfaces = 1;
                state.dataVentilatedSlab->VentSlab(Item).SurfacePtr.allocate(state.dataVentilatedSlab->VentSlab(Item).NumOfSurfaces);
                state.dataVentilatedSlab->VentSlab(Item).SurfaceName.allocate(state.dataVentilatedSlab->VentSlab(Item).NumOfSurfaces);
                state.dataVentilatedSlab->VentSlab(Item).SurfaceFlowFrac.allocate(state.dataVentilatedSlab->VentSlab(Item).NumOfSurfaces);
                state.dataVentilatedSlab->MaxCloNumOfSurfaces = max(state.dataVentilatedSlab->MaxCloNumOfSurfaces, state.dataVentilatedSlab->VentSlab(Item).NumOfSurfaces);
                state.dataVentilatedSlab->VentSlab(Item).SurfaceName(1) = state.dataVentilatedSlab->VentSlab(Item).SurfListName;
                state.dataVentilatedSlab->VentSlab(Item).SurfacePtr(1) = UtilityRoutines::FindItemInList(state.dataVentilatedSlab->VentSlab(Item).SurfaceName(1), state.dataSurface->Surface);
                state.dataVentilatedSlab->VentSlab(Item).SurfaceFlowFrac(1) = 1.0;
                // Error checking for single surfaces
                if (state.dataVentilatedSlab->VentSlab(Item).SurfacePtr(1) == 0) {
                    ShowSevereError(state, CurrentModuleObject + "=\"" + cAlphaArgs(1) + "\" invalid " + cAlphaFields(4) + "=\"" + cAlphaArgs(4) +
                                    "\" not found.");
                    ErrorsFound = true;
                } else if (state.dataSurface->Surface(state.dataVentilatedSlab->VentSlab(Item).SurfacePtr(1)).IsRadSurfOrVentSlabOrPool) {
                    ShowSevereError(state, CurrentModuleObject + "=\"" + cAlphaArgs(1) + "\", invalid Surface");
                    ShowContinueError(state, cAlphaFields(4) + "=\"" + cAlphaArgs(4) + "\" has been used in another radiant system or ventilated slab.");
                    ErrorsFound = true;
                }
                if (state.dataVentilatedSlab->VentSlab(Item).SurfacePtr(1) != 0) {
                    state.dataSurface->Surface(state.dataVentilatedSlab->VentSlab(Item).SurfacePtr(1)).IntConvSurfHasActiveInIt = true;
                    state.dataSurface->Surface(state.dataVentilatedSlab->VentSlab(Item).SurfacePtr(1)).IsRadSurfOrVentSlabOrPool = true;
                }
            }

            // Error checking for zones and construction information

            if (SurfListNum > 0) {

                for (SurfNum = 1; SurfNum <= state.dataVentilatedSlab->VentSlab(Item).NumOfSurfaces; ++SurfNum) {

                    if (state.dataVentilatedSlab->VentSlab(Item).SurfacePtr(SurfNum) == 0) continue; // invalid surface -- detected earlier
                    if (state.dataVentilatedSlab->VentSlab(Item).ZPtr(SurfNum) == 0) continue;       // invalid zone -- detected earlier
                    if (state.dataSurface->Surface(state.dataVentilatedSlab->VentSlab(Item).SurfacePtr(SurfNum)).Construction == 0) continue; // invalid construction, detected earlier
                    if (!state.dataConstruction->Construct(state.dataSurface->Surface(state.dataVentilatedSlab->VentSlab(Item).SurfacePtr(SurfNum)).Construction).SourceSinkPresent) {
                        ShowSevereError(state, CurrentModuleObject + "=\"" + cAlphaArgs(1) + "\" invalid surface=\"" +
                                        state.dataSurface->Surface(state.dataVentilatedSlab->VentSlab(Item).SurfacePtr(SurfNum)).Name + "\".");
                        ShowContinueError(state, "Surface Construction does not have a source/sink, Construction name= \"" +
                                          state.dataConstruction->Construct(state.dataSurface->Surface(state.dataVentilatedSlab->VentSlab(Item).SurfacePtr(SurfNum)).Construction).Name + "\".");
                        ErrorsFound = true;
                    }
                }
            } else {
                for (SurfNum = 1; SurfNum <= state.dataVentilatedSlab->VentSlab(Item).NumOfSurfaces; ++SurfNum) {
                    if (state.dataVentilatedSlab->VentSlab(Item).SurfacePtr(SurfNum) == 0) continue; // invalid surface -- detected earlier
                    if (state.dataVentilatedSlab->VentSlab(Item).ZonePtr == 0) continue;             // invalid zone -- detected earlier
                    if (state.dataSurface->Surface(state.dataVentilatedSlab->VentSlab(Item).SurfacePtr(SurfNum)).Zone != state.dataVentilatedSlab->VentSlab(Item).ZonePtr) {
                        ShowSevereError(state, CurrentModuleObject + "=\"" + cAlphaArgs(1) + "\" invalid surface=\"" +
                                        state.dataSurface->Surface(state.dataVentilatedSlab->VentSlab(Item).SurfacePtr(SurfNum)).Name + "\".");
                        ShowContinueError(state, "Surface in Zone=" + state.dataHeatBal->Zone(state.dataSurface->Surface(state.dataVentilatedSlab->VentSlab(Item).SurfacePtr(SurfNum)).Zone).Name + ' ' +
                                          CurrentModuleObject + " in Zone=" + cAlphaArgs(3));
                        ErrorsFound = true;
                    }
                    if (state.dataSurface->Surface(state.dataVentilatedSlab->VentSlab(Item).SurfacePtr(SurfNum)).Construction == 0) continue; // invalid construction, detected earlier
                    if (!state.dataConstruction->Construct(state.dataSurface->Surface(state.dataVentilatedSlab->VentSlab(Item).SurfacePtr(SurfNum)).Construction).SourceSinkPresent) {
                        ShowSevereError(state, CurrentModuleObject + "=\"" + cAlphaArgs(1) + "\" invalid surface=\"" +
                                        state.dataSurface->Surface(state.dataVentilatedSlab->VentSlab(Item).SurfacePtr(SurfNum)).Name + "\".");
                        ShowContinueError(state, "Surface Construction does not have a source/sink, Construction name= \"" +
                                          state.dataConstruction->Construct(state.dataSurface->Surface(state.dataVentilatedSlab->VentSlab(Item).SurfacePtr(SurfNum)).Construction).Name + "\".");
                        ErrorsFound = true;
                    }
                }
            }

            state.dataVentilatedSlab->VentSlab(Item).MaxAirVolFlow = rNumericArgs(1);

            // Outside air information:
            state.dataVentilatedSlab->VentSlab(Item).MinOutAirVolFlow = rNumericArgs(2);
            state.dataVentilatedSlab->VentSlab(Item).OutAirVolFlow = rNumericArgs(3);

            {
                auto const SELECT_CASE_var(cAlphaArgs(5));
                if (SELECT_CASE_var == "VARIABLEPERCENT") {
                    state.dataVentilatedSlab->VentSlab(Item).OAControlType = state.dataVentilatedSlab->VariablePercent;
                    state.dataVentilatedSlab->VentSlab(Item).MaxOASchedName = cAlphaArgs(6);
                    state.dataVentilatedSlab->VentSlab(Item).MaxOASchedPtr = GetScheduleIndex(state, cAlphaArgs(7)); // convert schedule name to pointer
                    if (state.dataVentilatedSlab->VentSlab(Item).MaxOASchedPtr == 0) {
                        ShowSevereError(state, CurrentModuleObject + "=\"" + cAlphaArgs(1) + "\" invalid " + cAlphaFields(7) + "=\"" + cAlphaArgs(7) +
                                        "\" not found.");
                        ErrorsFound = true;
                    } else if (!CheckScheduleValueMinMax(state, state.dataVentilatedSlab->VentSlab(Item).MaxOASchedPtr, ">=0", 0.0, "<=", 1.0)) {
                        ShowSevereError(state, CurrentModuleObject + "=\"" + cAlphaArgs(1) + "\" invalid " + cAlphaFields(7) + "=\"" + cAlphaArgs(7) +
                                        "\" values out of range [0,1].");
                        ErrorsFound = true;
                    }
                } else if (SELECT_CASE_var == "FIXEDAMOUNT") {
                    state.dataVentilatedSlab->VentSlab(Item).OAControlType = state.dataVentilatedSlab->FixedOAControl;
                    state.dataVentilatedSlab->VentSlab(Item).MaxOASchedName = cAlphaArgs(7);
                    state.dataVentilatedSlab->VentSlab(Item).MaxOASchedPtr = GetScheduleIndex(state, cAlphaArgs(7)); // convert schedule name to pointer
                    if (state.dataVentilatedSlab->VentSlab(Item).MaxOASchedPtr == 0) {
                        ShowSevereError(state, CurrentModuleObject + "=\"" + cAlphaArgs(1) + "\" invalid " + cAlphaFields(7) + "=\"" + cAlphaArgs(7) +
                                        "\" not found.");
                        ErrorsFound = true;
                    } else if (!CheckScheduleValueMinMax(state, state.dataVentilatedSlab->VentSlab(Item).MaxOASchedPtr, ">=0", 0.0)) {
                        ShowSevereError(state, CurrentModuleObject + "=\"" + cAlphaArgs(1) + "\" invalid " + cAlphaFields(7) + "=\"" + cAlphaArgs(7) +
                                        "\" values out of range (must be >=0).");
                        ErrorsFound = true;
                    }
                } else if (SELECT_CASE_var == "FIXEDTEMPERATURE") {
                    state.dataVentilatedSlab->VentSlab(Item).OAControlType = state.dataVentilatedSlab->FixedTemperature;
                    state.dataVentilatedSlab->VentSlab(Item).TempSchedName = cAlphaArgs(7);
                    state.dataVentilatedSlab->VentSlab(Item).TempSchedPtr = GetScheduleIndex(state, cAlphaArgs(7)); // convert schedule name to pointer
                    if (state.dataVentilatedSlab->VentSlab(Item).TempSchedPtr == 0) {
                        ShowSevereError(state, CurrentModuleObject + "=\"" + cAlphaArgs(1) + "\" invalid " + cAlphaFields(7) + "=\"" + cAlphaArgs(7) +
                                        "\" not found.");
                        ErrorsFound = true;
                    }
                } else {
                    ShowSevereError(state, CurrentModuleObject + "=\"" + cAlphaArgs(1) + "\" invalid " + cAlphaFields(5) + "=\"" + cAlphaArgs(5) + "\".");
                }
            }

            state.dataVentilatedSlab->VentSlab(Item).MinOASchedName = cAlphaArgs(6);
            state.dataVentilatedSlab->VentSlab(Item).MinOASchedPtr = GetScheduleIndex(state, cAlphaArgs(6)); // convert schedule name to pointer
            if (state.dataVentilatedSlab->VentSlab(Item).MinOASchedPtr == 0) {
                ShowSevereError(state, CurrentModuleObject + "=\"" + cAlphaArgs(1) + "\" invalid " + cAlphaFields(6) + "=\"" + cAlphaArgs(6) +
                                "\" not found.");
                ErrorsFound = true;
            }

            // System Configuration:
            if (UtilityRoutines::SameString(cAlphaArgs(8), "SlabOnly")) {
                state.dataVentilatedSlab->VentSlab(Item).SysConfg = state.dataVentilatedSlab->SlabOnly;
            } else if (UtilityRoutines::SameString(cAlphaArgs(8), "SlabAndZone")) {
                state.dataVentilatedSlab->VentSlab(Item).SysConfg = state.dataVentilatedSlab->SlabAndZone;
            } else if (UtilityRoutines::SameString(cAlphaArgs(8), "SeriesSlabs")) {
                state.dataVentilatedSlab->VentSlab(Item).SysConfg = state.dataVentilatedSlab->SeriesSlabs;
            } else {
                ShowSevereError(state, CurrentModuleObject + "=\"" + cAlphaArgs(1) + "\" invalid " + cAlphaFields(8) + "=\"" + cAlphaArgs(8) + "\".");
                ShowContinueError(state, "Control reset to SLAB ONLY Configuration.");
                state.dataVentilatedSlab->VentSlab(Item).SysConfg = state.dataVentilatedSlab->SlabOnly;
            }

            // Hollow Core information :
            state.dataVentilatedSlab->VentSlab(Item).CoreDiameter = rNumericArgs(4);
            state.dataVentilatedSlab->VentSlab(Item).CoreLength = rNumericArgs(5);
            state.dataVentilatedSlab->VentSlab(Item).CoreNumbers = rNumericArgs(6);

            if (UtilityRoutines::SameString(cAlphaArgs(8), "SurfaceListNames")) {
                if (!lNumericBlanks(4)) {
                    ShowWarningError(state, CurrentModuleObject + "=\"" + cAlphaArgs(1) +
                                     "\"  Core Diameter is not needed for the series slabs configuration- ignored.");
                    ShowContinueError(state, "...It has been asigned on SlabGroup.");
                }
            }

            if (UtilityRoutines::SameString(cAlphaArgs(8), "SurfaceListNames")) {
                if (!lNumericBlanks(5)) {
                    ShowWarningError(state, CurrentModuleObject + "=\"" + cAlphaArgs(1) +
                                     "\"  Core Length is not needed for the series slabs configuration- ignored.");
                    ShowContinueError(state, "...It has been asigned on SlabGroup.");
                }
            }

            if (UtilityRoutines::SameString(cAlphaArgs(8), "SurfaceListNames")) {
                if (!lNumericBlanks(6)) {
                    ShowWarningError(state, CurrentModuleObject + "=\"" + cAlphaArgs(1) +
                                     "\"  Core Numbers is not needed for the series slabs configuration- ignored.");
                    ShowContinueError(state, "...It has been asigned on SlabGroup.");
                }
            }

            // Process the temperature control type
            if (UtilityRoutines::SameString(cAlphaArgs(9), OutsideAirDryBulbTemperature)) {
                state.dataVentilatedSlab->VentSlab(Item).ControlType = state.dataVentilatedSlab->ODBControl;
            } else if (UtilityRoutines::SameString(cAlphaArgs(9), OutsideAirWetBulbTemperature)) {
                state.dataVentilatedSlab->VentSlab(Item).ControlType = state.dataVentilatedSlab->OWBControl;
            } else if (UtilityRoutines::SameString(cAlphaArgs(9), OperativeTemperature)) {
                state.dataVentilatedSlab->VentSlab(Item).ControlType = state.dataVentilatedSlab->OPTControl;
            } else if (UtilityRoutines::SameString(cAlphaArgs(9), MeanAirTemperature)) {
                state.dataVentilatedSlab->VentSlab(Item).ControlType = state.dataVentilatedSlab->MATControl;
            } else if (UtilityRoutines::SameString(cAlphaArgs(9), MeanRadiantTemperature)) {
                state.dataVentilatedSlab->VentSlab(Item).ControlType = state.dataVentilatedSlab->MRTControl;
            } else if (UtilityRoutines::SameString(cAlphaArgs(9), SlabSurfaceTemperature)) {
                state.dataVentilatedSlab->VentSlab(Item).ControlType = state.dataVentilatedSlab->SURControl;
            } else if (UtilityRoutines::SameString(cAlphaArgs(9), SlabSurfaceDewPointTemperature)) {
                state.dataVentilatedSlab->VentSlab(Item).ControlType = state.dataVentilatedSlab->DPTZControl;
            } else {
                ShowSevereError(state, CurrentModuleObject + "=\"" + cAlphaArgs(1) + "\" invalid " + cAlphaFields(9) + "=\"" + cAlphaArgs(9) + "\".");
                ShowContinueError(state, "Control reset to ODB control.");
                state.dataVentilatedSlab->VentSlab(Item).ControlType = state.dataVentilatedSlab->ODBControl;
            }

            // Heating User Input Data For Ventilated Slab Control :

            // High Air Temp :
            state.dataVentilatedSlab->VentSlab(Item).HotAirHiTempSched = cAlphaArgs(10);
            state.dataVentilatedSlab->VentSlab(Item).HotAirHiTempSchedPtr = GetScheduleIndex(state, cAlphaArgs(10));
            if ((state.dataVentilatedSlab->VentSlab(Item).HotAirHiTempSchedPtr == 0) && (!lAlphaBlanks(10))) {
                ShowSevereError(state, CurrentModuleObject + "=\"" + cAlphaArgs(1) + "\" invalid " + cAlphaFields(10) + "=\"" + cAlphaArgs(10) +
                                "\" not found.");
                ErrorsFound = true;
            }

            // Low Air Temp :

            state.dataVentilatedSlab->VentSlab(Item).HotAirLoTempSched = cAlphaArgs(11);
            state.dataVentilatedSlab->VentSlab(Item).HotAirLoTempSchedPtr = GetScheduleIndex(state, cAlphaArgs(11));
            if ((state.dataVentilatedSlab->VentSlab(Item).HotAirLoTempSchedPtr == 0) && (!lAlphaBlanks(11))) {
                ShowSevereError(state, CurrentModuleObject + "=\"" + cAlphaArgs(1) + "\" invalid " + cAlphaFields(11) + "=\"" + cAlphaArgs(11) +
                                "\" not found.");
                ErrorsFound = true;
            }

            state.dataVentilatedSlab->VentSlab(Item).HotCtrlHiTempSched = cAlphaArgs(12);
            state.dataVentilatedSlab->VentSlab(Item).HotCtrlHiTempSchedPtr = GetScheduleIndex(state, cAlphaArgs(12));
            if ((state.dataVentilatedSlab->VentSlab(Item).HotCtrlHiTempSchedPtr == 0) && (!lAlphaBlanks(12))) {
                ShowSevereError(state, CurrentModuleObject + "=\"" + cAlphaArgs(1) + "\" invalid " + cAlphaFields(12) + "=\"" + cAlphaArgs(12) +
                                "\" not found.");
                ErrorsFound = true;
            }

            state.dataVentilatedSlab->VentSlab(Item).HotCtrlLoTempSched = cAlphaArgs(13);
            state.dataVentilatedSlab->VentSlab(Item).HotCtrlLoTempSchedPtr = GetScheduleIndex(state, cAlphaArgs(13));
            if ((state.dataVentilatedSlab->VentSlab(Item).HotCtrlLoTempSchedPtr == 0) && (!lAlphaBlanks(13))) {
                ShowSevereError(state, CurrentModuleObject + "=\"" + cAlphaArgs(1) + "\" invalid " + cAlphaFields(13) + "=\"" + cAlphaArgs(13) +
                                "\" not found.");
                ErrorsFound = true;
            }

            // Cooling User Input Data For Ventilated Slab Control :
            // Cooling High Temp Sch.
            state.dataVentilatedSlab->VentSlab(Item).ColdAirHiTempSched = cAlphaArgs(13);
            state.dataVentilatedSlab->VentSlab(Item).ColdAirHiTempSchedPtr = GetScheduleIndex(state, cAlphaArgs(14));
            if ((state.dataVentilatedSlab->VentSlab(Item).ColdAirHiTempSchedPtr == 0) && (!lAlphaBlanks(14))) {
                ShowSevereError(state, CurrentModuleObject + "=\"" + cAlphaArgs(1) + "\" invalid " + cAlphaFields(14) + "=\"" + cAlphaArgs(14) +
                                "\" not found.");
                ErrorsFound = true;
            }

            // Cooling Low Temp Sch.

            state.dataVentilatedSlab->VentSlab(Item).ColdAirLoTempSched = cAlphaArgs(15);
            state.dataVentilatedSlab->VentSlab(Item).ColdAirLoTempSchedPtr = GetScheduleIndex(state, cAlphaArgs(15));
            if ((state.dataVentilatedSlab->VentSlab(Item).ColdAirLoTempSchedPtr == 0) && (!lAlphaBlanks(15))) {
                ShowSevereError(state, CurrentModuleObject + "=\"" + cAlphaArgs(1) + "\" invalid " + cAlphaFields(15) + "=\"" + cAlphaArgs(15) +
                                "\" not found.");
                ErrorsFound = true;
            }

            // Cooling Control High Sch.

            state.dataVentilatedSlab->VentSlab(Item).ColdCtrlHiTempSched = cAlphaArgs(16);
            state.dataVentilatedSlab->VentSlab(Item).ColdCtrlHiTempSchedPtr = GetScheduleIndex(state, cAlphaArgs(16));
            if ((state.dataVentilatedSlab->VentSlab(Item).ColdCtrlHiTempSchedPtr == 0) && (!lAlphaBlanks(16))) {
                ShowSevereError(state, CurrentModuleObject + "=\"" + cAlphaArgs(1) + "\" invalid " + cAlphaFields(16) + "=\"" + cAlphaArgs(16) +
                                "\" not found.");
                ErrorsFound = true;
            }

            // Cooling Control Low Sch.

            state.dataVentilatedSlab->VentSlab(Item).ColdCtrlLoTempSched = cAlphaArgs(17);
            state.dataVentilatedSlab->VentSlab(Item).ColdCtrlLoTempSchedPtr = GetScheduleIndex(state, cAlphaArgs(17));
            if ((state.dataVentilatedSlab->VentSlab(Item).ColdCtrlLoTempSchedPtr == 0) && (!lAlphaBlanks(17))) {
                ShowSevereError(state, CurrentModuleObject + "=\"" + cAlphaArgs(1) + "\" invalid " + cAlphaFields(17) + "=\"" + cAlphaArgs(17) +
                                "\" not found.");
                ErrorsFound = true;
            }

            // Main air nodes (except outside air node):
            // Refer the Unit Ventilator Air Node note

            // MJW CR7903 - Ventilated slab was not drawing properly in HVAC Diagram svg output
            //  This object is structured differently from other zone equipment in that it functions
            //  as both a parent and non-parent, and it has an implicit OA mixer.  This makes it difficult
            //  to register the nodes in a way that HVAC Diagram can understand and in a way that satisfies
            //  node connection tests.  Here's an explanation of the changes made for this CR:
            //      In general, nodes associated with the ventilated slab system (the overall parent object)
            //         are registered with "-SYSTEM" appended to the object type and object name
            //         This same suffix is also added later when SetUpCompSets is called, for the same reason
            //      In general, nodes associated with the implicit OA mixer object
            //         are registered with "-OA MIXER" appended to the object type and object name
            //      %ReturnAirNode is one inlet to the implicit oa mixer
            //         For SlabOnly and SeriesSlab this node does nothing,
            //             so NodeConnectionType_Internal,ObjectIsNotParent, -OA MIXER
            //         For SlabandZone, this node extracts air from the zone,
            //             so NodeConnectionType_Inlet,ObjectIsNotParent, -OA MIXER
            //         For SlabandZone, this node is also used to associate the whole system with a pair of zone inlet/exhaust nodes,
            //             so it is registered again as NodeConnectionType_Inlet,1,ObjectIsParent, -SYSTEM
            //      %RadInNode is the ultimate air inlet to the slab or series of slabs
            //         For all types of ventilated slab, this is NodeConnectionType_Inlet,ObjectIsNotParent
            //      %OAMixerOutNode is the outlet from the implicit OA mixer
            //         For all types of ventilated slab, this is NodeConnectionType_Outlet,ObjectIsNotParent
            //      %FanOutletNode is the outlet from the explicit fan child object (redundant input, should mine from child)
            //         For all types of ventilated slab, this is NodeConnectionType_Internal,ObjectIsParent
            //      %ZoneAirInNode is applicable only to SlabandZone configuration. It is the node that flows into the zone,
            //         and it is also the outlet from the ventilated slab section, so it must be registered twice
            //         First for the overall system, NodeConnectionType_Outlet,ObjectIsParent, -SYSTEM
            //         Second as the slab outlet, NodeConnectionType_Outlet,ObjectIsNotParent
            //      %OutsideAirNode is the outdoor air inlet to the OA mixer
            //         For all types of ventilated slab, this is NodeConnectionType_Inlet,ObjectIsNotParent, -OA MIXER

            if (state.dataVentilatedSlab->VentSlab(Item).SysConfg == state.dataVentilatedSlab->SlabOnly) {

                state.dataVentilatedSlab->VentSlab(Item).ReturnAirNode = GetOnlySingleNode(state, cAlphaArgs(18),
                                                                 ErrorsFound,
                                                                 CurrentModuleObject + "-OA MIXER",
                                                                 cAlphaArgs(1) + "-OA MIXER",
                                                                 NodeType_Air,
                                                                 NodeConnectionType_Internal,
                                                                 1,
                                                                 ObjectIsNotParent);
                state.dataVentilatedSlab->VentSlab(Item).RadInNode = GetOnlySingleNode(state,
                    cAlphaArgs(19), ErrorsFound, CurrentModuleObject, cAlphaArgs(1), NodeType_Air, NodeConnectionType_Inlet, 1, ObjectIsNotParent);

                state.dataVentilatedSlab->VentSlab(Item).OAMixerOutNode = GetOnlySingleNode(state, cAlphaArgs(23),
                                                                  ErrorsFound,
                                                                  CurrentModuleObject + "-OA MIXER",
                                                                  cAlphaArgs(1) + "-OA MIXER",
                                                                  NodeType_Air,
                                                                  NodeConnectionType_Outlet,
                                                                  1,
                                                                  ObjectIsNotParent);
                state.dataVentilatedSlab->VentSlab(Item).FanOutletNode = GetOnlySingleNode(state,
                    cAlphaArgs(24), ErrorsFound, CurrentModuleObject, cAlphaArgs(1), NodeType_Air, NodeConnectionType_Internal, 1, ObjectIsParent);

            } else if (state.dataVentilatedSlab->VentSlab(Item).SysConfg == state.dataVentilatedSlab->SeriesSlabs) {

                state.dataVentilatedSlab->VentSlab(Item).ReturnAirNode = GetOnlySingleNode(state, cAlphaArgs(18),
                                                                 ErrorsFound,
                                                                 CurrentModuleObject + "-OA MIXER",
                                                                 cAlphaArgs(1) + "-OA MIXER",
                                                                 NodeType_Air,
                                                                 NodeConnectionType_Internal,
                                                                 1,
                                                                 ObjectIsNotParent);
                state.dataVentilatedSlab->VentSlab(Item).RadInNode = GetOnlySingleNode(state,
                    cAlphaArgs(19), ErrorsFound, CurrentModuleObject, cAlphaArgs(1), NodeType_Air, NodeConnectionType_Inlet, 1, ObjectIsNotParent);

                state.dataVentilatedSlab->VentSlab(Item).OAMixerOutNode = GetOnlySingleNode(state, cAlphaArgs(23),
                                                                  ErrorsFound,
                                                                  CurrentModuleObject + "-OA MIXER",
                                                                  cAlphaArgs(1) + "-OA MIXER",
                                                                  NodeType_Air,
                                                                  NodeConnectionType_Outlet,
                                                                  1,
                                                                  ObjectIsNotParent);
                state.dataVentilatedSlab->VentSlab(Item).FanOutletNode = GetOnlySingleNode(state,
                    cAlphaArgs(24), ErrorsFound, CurrentModuleObject, cAlphaArgs(1), NodeType_Air, NodeConnectionType_Internal, 1, ObjectIsParent);

            } else if (state.dataVentilatedSlab->VentSlab(Item).SysConfg == state.dataVentilatedSlab->SlabAndZone) {

                state.dataVentilatedSlab->VentSlab(Item).ReturnAirNode = GetOnlySingleNode(state, cAlphaArgs(18),
                                                                 ErrorsFound,
                                                                 CurrentModuleObject + "-SYSTEM",
                                                                 cAlphaArgs(1) + "-SYSTEM",
                                                                 NodeType_Air,
                                                                 NodeConnectionType_Inlet,
                                                                 1,
                                                                 ObjectIsParent);
                state.dataVentilatedSlab->VentSlab(Item).ReturnAirNode = GetOnlySingleNode(state, cAlphaArgs(18),
                                                                 ErrorsFound,
                                                                 CurrentModuleObject + "-OA MIXER",
                                                                 cAlphaArgs(1) + "-OA MIXER",
                                                                 NodeType_Air,
                                                                 NodeConnectionType_Inlet,
                                                                 1,
                                                                 ObjectIsNotParent);
                state.dataVentilatedSlab->VentSlab(Item).RadInNode = GetOnlySingleNode(state,
                    cAlphaArgs(19), ErrorsFound, CurrentModuleObject, cAlphaArgs(1), NodeType_Air, NodeConnectionType_Inlet, 1, ObjectIsNotParent);
                state.dataVentilatedSlab->VentSlab(Item).OAMixerOutNode = GetOnlySingleNode(state, cAlphaArgs(23),
                                                                  ErrorsFound,
                                                                  CurrentModuleObject + "-OA MIXER",
                                                                  cAlphaArgs(1) + "-OA MIXER",
                                                                  NodeType_Air,
                                                                  NodeConnectionType_Outlet,
                                                                  1,
                                                                  ObjectIsNotParent);
                state.dataVentilatedSlab->VentSlab(Item).FanOutletNode = GetOnlySingleNode(state,
                    cAlphaArgs(24), ErrorsFound, CurrentModuleObject, cAlphaArgs(1), NodeType_Air, NodeConnectionType_Internal, 1, ObjectIsParent);
            }

            if (state.dataVentilatedSlab->VentSlab(Item).SysConfg == state.dataVentilatedSlab->SlabOnly) {
                if (!lAlphaBlanks(20)) {
                    ShowWarningError(state, CurrentModuleObject + "=\"" + cAlphaArgs(1) + "\" " + cAlphaFields(20) + "=\"" + cAlphaArgs(20) +
                                     "\" not needed - ignored.");
                    ShowContinueError(state, "It is used for \"SlabAndZone\" only");
                }

            } else if (state.dataVentilatedSlab->VentSlab(Item).SysConfg == state.dataVentilatedSlab->SlabAndZone) {
                if (lAlphaBlanks(20)) {
                    ShowSevereError(state, CurrentModuleObject + "=\"" + cAlphaArgs(1) + "\" invalid " + cAlphaFields(20) +
                                    " is blank and must be entered.");
                    ErrorsFound = true;
                }

                state.dataVentilatedSlab->VentSlab(Item).ZoneAirInNode = GetOnlySingleNode(state, cAlphaArgs(20),
                                                                 ErrorsFound,
                                                                 CurrentModuleObject + "-SYSTEM",
                                                                 cAlphaArgs(1) + "-SYSTEM",
                                                                 NodeType_Air,
                                                                 NodeConnectionType_Outlet,
                                                                 1,
                                                                 ObjectIsParent);

                state.dataVentilatedSlab->VentSlab(Item).ZoneAirInNode = GetOnlySingleNode(state,
                    cAlphaArgs(20), ErrorsFound, CurrentModuleObject, cAlphaArgs(1), NodeType_Air, NodeConnectionType_Outlet, 1, ObjectIsNotParent);
            }

            //  Set connection type to 'Inlet', because it now uses an OA node
            state.dataVentilatedSlab->VentSlab(Item).OutsideAirNode = GetOnlySingleNode(state, cAlphaArgs(21),
                                                              ErrorsFound,
                                                              CurrentModuleObject + "-OA MIXER",
                                                              cAlphaArgs(1) + "-OA MIXER",
                                                              NodeType_Air,
                                                              NodeConnectionType_Inlet,
                                                              1,
                                                              ObjectIsNotParent);

            if (!lAlphaBlanks(21)) {
                CheckAndAddAirNodeNumber(state, state.dataVentilatedSlab->VentSlab(Item).OutsideAirNode, IsValid);
                if (!IsValid) {
                    ShowWarningError(state, CurrentModuleObject + "=\"" + cAlphaArgs(1) + "\", Adding OutdoorAir:Node=" + cAlphaArgs(21));
                }
            }

            state.dataVentilatedSlab->VentSlab(Item).AirReliefNode = GetOnlySingleNode(state, cAlphaArgs(22),
                                                             ErrorsFound,
                                                             CurrentModuleObject + "-OA MIXER",
                                                             cAlphaArgs(1) + "-OA MIXER",
                                                             NodeType_Air,
                                                             NodeConnectionType_ReliefAir,
                                                             1,
                                                             ObjectIsNotParent);

            // Fan information:
            state.dataVentilatedSlab->VentSlab(Item).FanName = cAlphaArgs(25);

            if (HVACFan::checkIfFanNameIsAFanSystem(state, state.dataVentilatedSlab->VentSlab(Item).FanName)) {
                state.dataVentilatedSlab->VentSlab(Item).FanType_Num = DataHVACGlobals::FanType_SystemModelObject;
                HVACFan::fanObjs.emplace_back(new HVACFan::FanSystem(state, state.dataVentilatedSlab->VentSlab(Item).FanName));
                state.dataVentilatedSlab->VentSlab(Item).Fan_Index = HVACFan::getFanObjectVectorIndex(state, state.dataVentilatedSlab->VentSlab(Item).FanName);
            } else {
                bool isNotOkay(false);
                ValidateComponent(state, "FAN:CONSTANTVOLUME", state.dataVentilatedSlab->VentSlab(Item).FanName, isNotOkay, "GetPIUs");
                if (isNotOkay) {
                    ShowContinueError(state, "In " + CurrentModuleObject + " = " + state.dataVentilatedSlab->VentSlab(Item).Name);
                    ErrorsFound = true;
                }
                state.dataVentilatedSlab->VentSlab(Item).FanType_Num = DataHVACGlobals::FanType_SimpleConstVolume;
            }

            if (state.dataVentilatedSlab->VentSlab(Item).OAControlType == state.dataVentilatedSlab->FixedOAControl) {
                state.dataVentilatedSlab->VentSlab(Item).OutAirVolFlow = state.dataVentilatedSlab->VentSlab(Item).MinOutAirVolFlow;
                state.dataVentilatedSlab->VentSlab(Item).MaxOASchedName = state.dataVentilatedSlab->VentSlab(Item).MinOASchedName;
                state.dataVentilatedSlab->VentSlab(Item).MaxOASchedPtr = GetScheduleIndex(state, state.dataVentilatedSlab->VentSlab(Item).MinOASchedName);
            }

            // Add fan to component sets array
            SetUpCompSets(state,
                CurrentModuleObject + "-SYSTEM", state.dataVentilatedSlab->VentSlab(Item).Name + "-SYSTEM", "UNDEFINED", cAlphaArgs(25), cAlphaArgs(23), cAlphaArgs(24));

            // Coil options assign

            {
                auto const SELECT_CASE_var(cAlphaArgs(26));
                if (SELECT_CASE_var == "HEATINGANDCOOLING") {
                    state.dataVentilatedSlab->VentSlab(Item).CoilOption = state.dataVentilatedSlab->BothOption;
                } else if (SELECT_CASE_var == "HEATING") {
                    state.dataVentilatedSlab->VentSlab(Item).CoilOption = state.dataVentilatedSlab->HeatingOption;
                } else if (SELECT_CASE_var == "COOLING") {
                    state.dataVentilatedSlab->VentSlab(Item).CoilOption = state.dataVentilatedSlab->CoolingOption;
                } else if (SELECT_CASE_var == "NONE") {
                    state.dataVentilatedSlab->VentSlab(Item).CoilOption = state.dataVentilatedSlab->NoneOption;
                } else {
                    ShowSevereError(state, CurrentModuleObject + "=\"" + cAlphaArgs(1) + "\" invalid " + cAlphaFields(26) + "=\"" + cAlphaArgs(26) + "\".");
                    ErrorsFound = true;
                }
            }

            if (state.dataVentilatedSlab->VentSlab(Item).CoilOption == state.dataVentilatedSlab->BothOption || state.dataVentilatedSlab->VentSlab(Item).CoilOption == state.dataVentilatedSlab->HeatingOption) {
                // Heating coil information:
                //        A27, \field Heating Coil Object Type
                //             \type choice
                //             \key Coil:Heating:Water
                //             \key Coil:Heating:Electric
                //             \key Coil:Heating:Fuel
                //             \key Coil:Heating:Steam
                //        A28, \field Heating Coil Name
                //             \type object-list
                //             \object-list HeatingCoilName

                // Heating coil information:
                if (!lAlphaBlanks(28)) {
                    state.dataVentilatedSlab->VentSlab(Item).HCoilPresent = true;
                    state.dataVentilatedSlab->VentSlab(Item).HCoilTypeCh = cAlphaArgs(27);
                    errFlag = false;

                    {
                        auto const SELECT_CASE_var(cAlphaArgs(27));
                        if (SELECT_CASE_var == "COIL:HEATING:WATER") {
                            state.dataVentilatedSlab->VentSlab(Item).HCoilType = state.dataVentilatedSlab->Heating_WaterCoilType;
                            state.dataVentilatedSlab->VentSlab(Item).HCoil_PlantTypeNum = TypeOf_CoilWaterSimpleHeating;
                        } else if (SELECT_CASE_var == "COIL:HEATING:STEAM") {
                            state.dataVentilatedSlab->VentSlab(Item).HCoilType = state.dataVentilatedSlab->Heating_SteamCoilType;
                            state.dataVentilatedSlab->VentSlab(Item).HCoil_PlantTypeNum = TypeOf_CoilSteamAirHeating;
                            state.dataVentilatedSlab->VentSlab(Item).HCoil_FluidIndex = FindRefrigerant(state, "Steam");
                            if (state.dataVentilatedSlab->VentSlab(Item).HCoil_FluidIndex == 0) {
                                ShowSevereError(state, CurrentModuleObject + "=\"" + cAlphaArgs(1) + "Steam Properties not found.");
                                if (SteamMessageNeeded) ShowContinueError(state, "Steam Fluid Properties should have been included in the input file.");
                                ErrorsFound = true;
                                SteamMessageNeeded = false;
                            }
                        } else if (SELECT_CASE_var == "COIL:HEATING:ELECTRIC") {
                            state.dataVentilatedSlab->VentSlab(Item).HCoilType = state.dataVentilatedSlab->Heating_ElectricCoilType;
                        } else if (SELECT_CASE_var == "COIL:HEATING:FUEL") {
                            state.dataVentilatedSlab->VentSlab(Item).HCoilType = state.dataVentilatedSlab->Heating_GasCoilType;
                        } else {
                            ShowSevereError(state, CurrentModuleObject + "=\"" + cAlphaArgs(1) + "\" invalid " + cAlphaFields(27) + "=\"" + cAlphaArgs(27) +
                                            "\".");
                            ErrorsFound = true;
                            errFlag = true;
                        }
                    }
                    if (!errFlag) {
                        state.dataVentilatedSlab->VentSlab(Item).HCoilName = cAlphaArgs(28);
                        ValidateComponent(state, cAlphaArgs(27), state.dataVentilatedSlab->VentSlab(Item).HCoilName, IsNotOK, CurrentModuleObject);
                        if (IsNotOK) {
                            ShowContinueError(state, CurrentModuleObject + "=\"" + cAlphaArgs(1) + "\" invalid " + cAlphaFields(28) + "=\"" +
                                              cAlphaArgs(28) + "\".");
                            ShowContinueError(state, "... not valid for " + cAlphaFields(27) + "=\"" + cAlphaArgs(27) + "\".");
                            ErrorsFound = true;
                        }
                    }

                    state.dataVentilatedSlab->VentSlab(Item).MinVolHotWaterFlow = 0.0;
                    state.dataVentilatedSlab->VentSlab(Item).MinVolHotSteamFlow = 0.0;

                    // The heating coil control node is necessary for a hot water coil, but not necessary for an
                    // electric or gas coil.
                    if (state.dataVentilatedSlab->VentSlab(Item).HCoilType == state.dataVentilatedSlab->Heating_GasCoilType || state.dataVentilatedSlab->VentSlab(Item).HCoilType == state.dataVentilatedSlab->Heating_ElectricCoilType) {
                        if (!lAlphaBlanks(29)) {
                            ShowWarningError(state, CurrentModuleObject + "=\"" + cAlphaArgs(1) + "\" " + cAlphaFields(29) + "=\"" + cAlphaArgs(29) +
                                             "\" not needed - ignored.");
                            ShowContinueError(state, "..It is used for hot water coils only.");
                        }
                    } else {
                        if (lAlphaBlanks(29)) {
                            ShowSevereError(state, CurrentModuleObject + "=\"" + cAlphaArgs(1) + "\" invalid " + cAlphaFields(29) +
                                            " is blank and must be entered.");
                            ErrorsFound = true;
                        }
                        state.dataVentilatedSlab->VentSlab(Item).HotControlNode = GetOnlySingleNode(state, cAlphaArgs(29),
                                                                          ErrorsFound,
                                                                          CurrentModuleObject,
                                                                          cAlphaArgs(1),
                                                                          NodeType_Water,
                                                                          NodeConnectionType_Actuator,
                                                                          1,
                                                                          ObjectIsParent);
                    }
                    state.dataVentilatedSlab->VentSlab(Item).HotControlOffset = 0.001;

                    if (state.dataVentilatedSlab->VentSlab(Item).HCoilType == state.dataVentilatedSlab->Heating_WaterCoilType) {
                        state.dataVentilatedSlab->VentSlab(Item).MaxVolHotWaterFlow = GetWaterCoilMaxFlowRate(state, "Coil:Heating:Water", state.dataVentilatedSlab->VentSlab(Item).HCoilName, ErrorsFound);
                        state.dataVentilatedSlab->VentSlab(Item).MaxVolHotSteamFlow = GetWaterCoilMaxFlowRate(state, "Coil:Heating:Water", state.dataVentilatedSlab->VentSlab(Item).HCoilName, ErrorsFound);
                    } else if (state.dataVentilatedSlab->VentSlab(Item).HCoilType == state.dataVentilatedSlab->Heating_SteamCoilType) {
                        state.dataVentilatedSlab->VentSlab(Item).MaxVolHotWaterFlow = GetSteamCoilMaxFlowRate(state, "Coil:Heating:Steam", state.dataVentilatedSlab->VentSlab(Item).HCoilName, ErrorsFound);
                        state.dataVentilatedSlab->VentSlab(Item).MaxVolHotSteamFlow = GetSteamCoilMaxFlowRate(state, "Coil:Heating:Steam", state.dataVentilatedSlab->VentSlab(Item).HCoilName, ErrorsFound);
                    }

                } else { // no heating coil
                    ShowSevereError(state, CurrentModuleObject + "=\"" + cAlphaArgs(1) + "\" missing heating coil.");
                    ShowContinueError(state, "a heating coil is required for " + cAlphaFields(26) + "=\"" + cAlphaArgs(26) + "\".");
                    ErrorsFound = true;
                }
            }

            if (state.dataVentilatedSlab->VentSlab(Item).CoilOption == state.dataVentilatedSlab->BothOption || state.dataVentilatedSlab->VentSlab(Item).CoilOption == state.dataVentilatedSlab->CoolingOption) {
                // Cooling coil information (if one is present):
                //        A30, \field Cooling Coil Object Type
                //             \type choice
                //             \key Coil:Cooling:Water
                //             \key Coil:Cooling:Water:DetailedGeometry
                //             \key CoilSystem:Cooling:Water:HeatExchangerAssisted
                //        A31, \field Cooling Coil Name
                //             \type object-list
                //             \object-list CoolingCoilsWater
                // Cooling coil information (if one is present):
                if (!lAlphaBlanks(31)) {
                    state.dataVentilatedSlab->VentSlab(Item).CCoilPresent = true;
                    state.dataVentilatedSlab->VentSlab(Item).CCoilTypeCh = cAlphaArgs(30);
                    errFlag = false;

                    {
                        auto const SELECT_CASE_var(cAlphaArgs(30));
                        if (SELECT_CASE_var == "COIL:COOLING:WATER") {
                            state.dataVentilatedSlab->VentSlab(Item).CCoilType = state.dataVentilatedSlab->Cooling_CoilWaterCooling;
                            state.dataVentilatedSlab->VentSlab(Item).CCoil_PlantTypeNum = TypeOf_CoilWaterCooling;
                            state.dataVentilatedSlab->VentSlab(Item).CCoilPlantName = cAlphaArgs(31);
                        } else if (SELECT_CASE_var == "COIL:COOLING:WATER:DETAILEDGEOMETRY") {
                            state.dataVentilatedSlab->VentSlab(Item).CCoilType = state.dataVentilatedSlab->Cooling_CoilDetailedCooling;
                            state.dataVentilatedSlab->VentSlab(Item).CCoil_PlantTypeNum = TypeOf_CoilWaterDetailedFlatCooling;
                            state.dataVentilatedSlab->VentSlab(Item).CCoilPlantName = cAlphaArgs(31);
                        } else if (SELECT_CASE_var == "COILSYSTEM:COOLING:WATER:HEATEXCHANGERASSISTED") {
                            state.dataVentilatedSlab->VentSlab(Item).CCoilType = state.dataVentilatedSlab->Cooling_CoilHXAssisted;
                            GetHXCoilTypeAndName(
                                state, cAlphaArgs(30), cAlphaArgs(31), ErrorsFound, state.dataVentilatedSlab->VentSlab(Item).CCoilPlantType, state.dataVentilatedSlab->VentSlab(Item).CCoilPlantName);
                            if (UtilityRoutines::SameString(state.dataVentilatedSlab->VentSlab(Item).CCoilPlantType, "Coil:Cooling:Water")) {
                                state.dataVentilatedSlab->VentSlab(Item).CCoil_PlantTypeNum = TypeOf_CoilWaterCooling;
                            } else if (UtilityRoutines::SameString(state.dataVentilatedSlab->VentSlab(Item).CCoilPlantType, "Coil:Cooling:Water:DetailedGeometry")) {
                                state.dataVentilatedSlab->VentSlab(Item).CCoil_PlantTypeNum = TypeOf_CoilWaterDetailedFlatCooling;
                            } else {
                                ShowSevereError(state, "GetVentilatedSlabInput: " + CurrentModuleObject + "=\"" + state.dataVentilatedSlab->VentSlab(Item).Name + "\", invalid");
                                ShowContinueError(state, "For: " + cAlphaFields(30) + "=\"" + cAlphaArgs(30) + "\".");
                                ShowContinueError(state, "Invalid Coil Type=" + state.dataVentilatedSlab->VentSlab(Item).CCoilPlantType + ", Name=" + state.dataVentilatedSlab->VentSlab(Item).CCoilPlantName);
                                ShowContinueError(state, "must be \"Coil:Cooling:Water\" or \"Coil:Cooling:Water:DetailedGeometry\"");
                                ErrorsFound = true;
                            }
                        } else {
                            ShowSevereError(state, CurrentModuleObject + "=\"" + cAlphaArgs(1) + "\" invalid " + cAlphaFields(29) + "=\"" + cAlphaArgs(29) +
                                            "\".");
                            ErrorsFound = true;
                            errFlag = true;
                        }
                    }

                    if (!errFlag) {
                        state.dataVentilatedSlab->VentSlab(Item).CCoilName = cAlphaArgs(31);
                        ValidateComponent(state, cAlphaArgs(30), state.dataVentilatedSlab->VentSlab(Item).CCoilName, IsNotOK, "ZoneHVAC:VentilatedSlab ");
                        if (IsNotOK) {
                            ShowContinueError(state, CurrentModuleObject + "=\"" + cAlphaArgs(1) + "\" invalid " + cAlphaFields(31) + "=\"" +
                                              cAlphaArgs(31) + "\".");
                            ShowContinueError(state, "... not valid for " + cAlphaFields(30) + "=\"" + cAlphaArgs(30) + "\".");
                            ErrorsFound = true;
                        }
                    }

                    state.dataVentilatedSlab->VentSlab(Item).MinVolColdWaterFlow = 0.0;

                    state.dataVentilatedSlab->VentSlab(Item).ColdControlNode = GetOnlySingleNode(state, cAlphaArgs(32),
                                                                       ErrorsFound,
                                                                       CurrentModuleObject,
                                                                       cAlphaArgs(1),
                                                                       NodeType_Water,
                                                                       NodeConnectionType_Actuator,
                                                                       1,
                                                                       ObjectIsParent);

                    if (lAlphaBlanks(32)) {
                        ShowSevereError(state, CurrentModuleObject + "=\"" + cAlphaArgs(1) + "\" invalid " + cAlphaFields(32) +
                                        " is blank and must be entered.");
                        ErrorsFound = true;
                    }

                    state.dataVentilatedSlab->VentSlab(Item).ColdControlOffset = 0.001;

                    if (state.dataVentilatedSlab->VentSlab(Item).CCoilType == state.dataVentilatedSlab->Cooling_CoilWaterCooling) {
                        state.dataVentilatedSlab->VentSlab(Item).MaxVolColdWaterFlow = GetWaterCoilMaxFlowRate(state, "Coil:Cooling:Water", state.dataVentilatedSlab->VentSlab(Item).CCoilName, ErrorsFound);
                    } else if (state.dataVentilatedSlab->VentSlab(Item).CCoilType == state.dataVentilatedSlab->Cooling_CoilDetailedCooling) {
                        state.dataVentilatedSlab->VentSlab(Item).MaxVolColdWaterFlow =
                            GetWaterCoilMaxFlowRate(state, "Coil:Cooling:Water:DetailedGeometry", state.dataVentilatedSlab->VentSlab(Item).CCoilName, ErrorsFound);
                    } else if (state.dataVentilatedSlab->VentSlab(Item).CCoilType == state.dataVentilatedSlab->Cooling_CoilHXAssisted) {
                        state.dataVentilatedSlab->VentSlab(Item).MaxVolColdWaterFlow =
                            GetHXAssistedCoilFlowRate(state, "CoilSystem:Cooling:Water:HeatExchangerAssisted", state.dataVentilatedSlab->VentSlab(Item).CCoilName, ErrorsFound);
                    }

                } else { // No Cooling Coil
                    ShowSevereError(state, CurrentModuleObject + "=\"" + cAlphaArgs(1) + "\" missing cooling coil.");
                    ShowContinueError(state, "a cooling coil is required for " + cAlphaFields(26) + "=\"" + cAlphaArgs(26) + "\".");
                    ErrorsFound = true;
                }
            }
            if (!lAlphaBlanks(33)) {
                state.dataVentilatedSlab->VentSlab(Item).AvailManagerListName = cAlphaArgs(33);
            }

            state.dataVentilatedSlab->VentSlab(Item).HVACSizingIndex = 0;
            if (!lAlphaBlanks(34)) {
                state.dataVentilatedSlab->VentSlab(Item).HVACSizingIndex = UtilityRoutines::FindItemInList(cAlphaArgs(34), state.dataSize->ZoneHVACSizing);
                if (state.dataVentilatedSlab->VentSlab(Item).HVACSizingIndex == 0) {
                    ShowSevereError(state, cAlphaFields(34) + " = " + cAlphaArgs(34) + " not found.");
                    ShowContinueError(state, "Occurs in " + state.dataVentilatedSlab->cMO_VentilatedSlab + " = " + state.dataVentilatedSlab->VentSlab(Item).Name);
                    ErrorsFound = true;
                }
            }

            {
                auto const SELECT_CASE_var(state.dataVentilatedSlab->VentSlab(Item).CoilOption);
                if (SELECT_CASE_var == state.dataVentilatedSlab->BothOption) { // 'HeatingAndCooling'
                    // Add cooling coil to component sets array when present
                    SetUpCompSets(state, CurrentModuleObject + "-SYSTEM",
                                  state.dataVentilatedSlab->VentSlab(Item).Name + "-SYSTEM",
                                  cAlphaArgs(30),
                                  cAlphaArgs(31),
                                  cAlphaArgs(24),
                                  "UNDEFINED");

                    // Add heating coil to component sets array when cooling coil present
                    SetUpCompSets(state, CurrentModuleObject + "-SYSTEM",
                                  state.dataVentilatedSlab->VentSlab(Item).Name + "-SYSTEM",
                                  cAlphaArgs(27),
                                  cAlphaArgs(28),
                                  "UNDEFINED",
                                  cAlphaArgs(19));

                } else if (SELECT_CASE_var == state.dataVentilatedSlab->HeatingOption) { // 'Heating'
                    // Add heating coil to component sets array when no cooling coil present
                    SetUpCompSets(state, CurrentModuleObject + "-SYSTEM",
                                  state.dataVentilatedSlab->VentSlab(Item).Name + "-SYSTEM",
                                  cAlphaArgs(27),
                                  cAlphaArgs(28),
                                  cAlphaArgs(24),
                                  cAlphaArgs(19));

                } else if (SELECT_CASE_var == state.dataVentilatedSlab->CoolingOption) { // 'Cooling'
                    // Add cooling coil to component sets array when no heating coil present
                    SetUpCompSets(state, CurrentModuleObject + "-SYSTEM",
                                  state.dataVentilatedSlab->VentSlab(Item).Name + "-SYSTEM",
                                  cAlphaArgs(30),
                                  cAlphaArgs(31),
                                  cAlphaArgs(24),
                                  cAlphaArgs(19));

                } else if (SELECT_CASE_var == state.dataVentilatedSlab->NoneOption) {

                } else {
                }
            }

        } // ...loop over all of the ventilated slab found in the input file

        cAlphaArgs.deallocate();
        cAlphaFields.deallocate();
        cNumericFields.deallocate();
        rNumericArgs.deallocate();
        lAlphaBlanks.deallocate();
        lNumericBlanks.deallocate();

        if (ErrorsFound) ShowFatalError(state, CurrentModuleObject + " errors occurred in input.  Program terminates.");

        // Setup Report variables for the VENTILATED SLAB
        for (Item = 1; Item <= state.dataVentilatedSlab->NumOfVentSlabs; ++Item) {
            //   CALL SetupOutputVariable(state, 'Ventilated Slab Direct Heat Loss Rate [W]', &
            //                             VentSlab(Item)%DirectHeatLossRate,'System', &
            //                             'Average', VentSlab(Item)%Name)
            //   CALL SetupOutputVariable(state, 'Ventilated Slab Direct Heat Loss [W]',        &
            //                             VentSlab(Item)%DirectHeatLoss,'System', &
            //                             'Sum', VentSlab(Item)%Name)
            //   CALL SetupOutputVariable(state, 'Ventilated Slab Direct Heat Gain Rate [W]',        &
            //                             VentSlab(Item)%DirectHeatGainRate,'System', &
            //                            'Average', VentSlab(Item)%Name)
            //   CALL SetupOutputVariable(state, 'Ventilated Slab Direct Heat Gain [J]',        &
            //                           VentSlab(Item)%DirectHeatGain,'System', &
            //                             'Sum', VentSlab(Item)%Name)
            SetupOutputVariable(state, "Zone Ventilated Slab Radiant Heating Rate",
                                OutputProcessor::Unit::W,
                                state.dataVentilatedSlab->VentSlab(Item).RadHeatingPower,
                                "System",
                                "Average",
                                state.dataVentilatedSlab->VentSlab(Item).Name);
            SetupOutputVariable(state, "Zone Ventilated Slab Radiant Heating Energy",
                                OutputProcessor::Unit::J,
                                state.dataVentilatedSlab->VentSlab(Item).RadHeatingEnergy,
                                "System",
                                "Sum",
                                state.dataVentilatedSlab->VentSlab(Item).Name);
            SetupOutputVariable(state, "Zone Ventilated Slab Radiant Cooling Rate",
                                OutputProcessor::Unit::W,
                                state.dataVentilatedSlab->VentSlab(Item).RadCoolingPower,
                                "System",
                                "Average",
                                state.dataVentilatedSlab->VentSlab(Item).Name);
            SetupOutputVariable(state, "Zone Ventilated Slab Radiant Cooling Energy",
                                OutputProcessor::Unit::J,
                                state.dataVentilatedSlab->VentSlab(Item).RadCoolingEnergy,
                                "System",
                                "Sum",
                                state.dataVentilatedSlab->VentSlab(Item).Name);
            SetupOutputVariable(state, "Zone Ventilated Slab Coil Heating Rate",
                                OutputProcessor::Unit::W,
                                state.dataVentilatedSlab->VentSlab(Item).HeatCoilPower,
                                "System",
                                "Average",
                                state.dataVentilatedSlab->VentSlab(Item).Name);
            SetupOutputVariable(state, "Zone Ventilated Slab Coil Heating Energy",
                                OutputProcessor::Unit::J,
                                state.dataVentilatedSlab->VentSlab(Item).HeatCoilEnergy,
                                "System",
                                "Sum",
                                state.dataVentilatedSlab->VentSlab(Item).Name);
            SetupOutputVariable(state, "Zone Ventilated Slab Coil Total Cooling Rate",
                                OutputProcessor::Unit::W,
                                state.dataVentilatedSlab->VentSlab(Item).TotCoolCoilPower,
                                "System",
                                "Average",
                                state.dataVentilatedSlab->VentSlab(Item).Name);
            SetupOutputVariable(state, "Zone Ventilated Slab Coil Total Cooling Energy",
                                OutputProcessor::Unit::J,
                                state.dataVentilatedSlab->VentSlab(Item).TotCoolCoilEnergy,
                                "System",
                                "Sum",
                                state.dataVentilatedSlab->VentSlab(Item).Name);
            SetupOutputVariable(state, "Zone Ventilated Slab Coil Sensible Cooling Rate",
                                OutputProcessor::Unit::W,
                                state.dataVentilatedSlab->VentSlab(Item).SensCoolCoilPower,
                                "System",
                                "Average",
                                state.dataVentilatedSlab->VentSlab(Item).Name);
            SetupOutputVariable(state, "Zone Ventilated Slab Coil Sensible Cooling Energy",
                                OutputProcessor::Unit::J,
                                state.dataVentilatedSlab->VentSlab(Item).SensCoolCoilEnergy,
                                "System",
                                "Sum",
                                state.dataVentilatedSlab->VentSlab(Item).Name);
            SetupOutputVariable(state, "Zone Ventilated Slab Coil Latent Cooling Rate",
                                OutputProcessor::Unit::W,
                                state.dataVentilatedSlab->VentSlab(Item).LateCoolCoilPower,
                                "System",
                                "Average",
                                state.dataVentilatedSlab->VentSlab(Item).Name);
            SetupOutputVariable(state, "Zone Ventilated Slab Coil Latent Cooling Energy",
                                OutputProcessor::Unit::J,
                                state.dataVentilatedSlab->VentSlab(Item).LateCoolCoilEnergy,
                                "System",
                                "Sum",
                                state.dataVentilatedSlab->VentSlab(Item).Name);
            SetupOutputVariable(state, "Zone Ventilated Slab Air Mass Flow Rate",
                                OutputProcessor::Unit::kg_s,
                                state.dataVentilatedSlab->VentSlab(Item).AirMassFlowRate,
                                "System",
                                "Average",
                                state.dataVentilatedSlab->VentSlab(Item).Name);
            SetupOutputVariable(state, "Zone Ventilated Slab Fan Electricity Rate",
                                OutputProcessor::Unit::W,
                                state.dataVentilatedSlab->VentSlab(Item).ElecFanPower,
                                "System",
                                "Average",
                                state.dataVentilatedSlab->VentSlab(Item).Name);
            //! Note that the ventilated slab fan electric is NOT metered because this value is already metered through the fan component
            SetupOutputVariable(state, "Zone Ventilated Slab Fan Electricity Energy",
                                OutputProcessor::Unit::J,
                                state.dataVentilatedSlab->VentSlab(Item).ElecFanEnergy,
                                "System",
                                "Sum",
                                state.dataVentilatedSlab->VentSlab(Item).Name);
            SetupOutputVariable(state, "Zone Ventilated Slab Inlet Air Temperature",
                                OutputProcessor::Unit::C,
                                state.dataVentilatedSlab->VentSlab(Item).SlabInTemp,
                                "System",
                                "Average",
                                state.dataVentilatedSlab->VentSlab(Item).Name);
            SetupOutputVariable(state, "Zone Ventilated Slab Outlet Air Temperature",
                                OutputProcessor::Unit::C,
                                state.dataVentilatedSlab->VentSlab(Item).SlabOutTemp,
                                "System",
                                "Average",
                                state.dataVentilatedSlab->VentSlab(Item).Name);
            SetupOutputVariable(state, "Zone Ventilated Slab Zone Inlet Air Temperature",
                                OutputProcessor::Unit::C,
                                state.dataVentilatedSlab->VentSlab(Item).ZoneInletTemp,
                                "System",
                                "Average",
                                state.dataVentilatedSlab->VentSlab(Item).Name);
            SetupOutputVariable(state, "Zone Ventilated Slab Return Air Temperature",
                                OutputProcessor::Unit::C,
                                state.dataVentilatedSlab->VentSlab(Item).ReturnAirTemp,
                                "System",
                                "Average",
                                state.dataVentilatedSlab->VentSlab(Item).Name);
            SetupOutputVariable(state, "Zone Ventilated Slab Fan Outlet Air Temperature",
                                OutputProcessor::Unit::C,
                                state.dataVentilatedSlab->VentSlab(Item).FanOutletTemp,
                                "System",
                                "Average",
                                state.dataVentilatedSlab->VentSlab(Item).Name);
            SetupOutputVariable(state, "Zone Ventilated Slab Fan Availability Status",
                                OutputProcessor::Unit::None,
                                state.dataVentilatedSlab->VentSlab(Item).AvailStatus,
                                "System",
                                "Average",
                                state.dataVentilatedSlab->VentSlab(Item).Name);
        }
    }

    void InitVentilatedSlab(EnergyPlusData &state,
                            int const Item,               // index for the current ventilated slab
                            int const VentSlabZoneNum,    // number of zone being served
                            bool const FirstHVACIteration // TRUE if 1st HVAC simulation of system timestep
    )
    {

        // SUBROUTINE INFORMATION:
        //       AUTHOR         Young Tae Chae, Rick Strand
        //       DATE WRITTEN   June 2008
        //       MODIFIED       July 2012, Chandan Sharma - FSEC: Added zone sys avail managers
        //       RE-ENGINEERED  na

        // PURPOSE OF THIS SUBROUTINE:
        // This subroutine initializes all of the data elements which are necessary
        // to simulate a Ventilated Slab.

        // METHODOLOGY EMPLOYED:
        // Uses the status flags to trigger initializations.

        // REFERENCES:
        // na

        // Using/Aliasing
        using DataHVACGlobals::ZoneComp;
        using DataLoopNode::Node;
        using DataPlant::TypeOf_CoilSteamAirHeating;
        using DataPlant::TypeOf_CoilWaterCooling;
        using DataPlant::TypeOf_CoilWaterDetailedFlatCooling;
        using DataPlant::TypeOf_CoilWaterSimpleHeating;
        using DataZoneEquipment::CheckZoneEquipmentList;
        using DataZoneEquipment::VentilatedSlab_Num;
        using FluidProperties::GetDensityGlycol;
        using PlantUtilities::InitComponentNodes;
        using PlantUtilities::ScanPlantLoopsForObject;
        using ScheduleManager::GetCurrentScheduleValue;

        // Locals
        // SUBROUTINE ARGUMENT DEFINITIONS:

        // SUBROUTINE PARAMETER DEFINITIONS:
        static std::string const RoutineName("InitVentilatedSlab");

        // INTERFACE BLOCK SPECIFICATIONS
        // na

        // DERIVED TYPE DEFINITIONS
        // na

        // SUBROUTINE LOCAL VARIABLE DECLARATIONS:
        //  REAL           :: CurrentFlowSchedule   ! Schedule value for flow fraction in a ventilated slab
        int RadNum;     // Number of the radiant system (DO loop counter)
        int RadSurfNum; // Number of the radiant system surface (DO loop counter)
        int SurfNum;    // Intermediate variable for keeping track of the surface number
        int ZoneNum;    // Intermediate variable for keeping track of the zone number

        int AirRelNode;                              // relief air node number in Ventilated Slab loop
        int ColdConNode;                             // cold water control node number in Ventilated Slab loop
        static bool ZoneEquipmentListChecked(false); // True after the Zone Equipment List has been checked for items
        static Array1D_bool MyEnvrnFlag;
        static Array1D_bool MyPlantScanFlag;
        static Array1D_bool MyZoneEqFlag; // used to set up zone equipment availability managers
        int HotConNode;                   // hot water control node number in Ventilated Slab loop
        int InNode;                       // inlet node number in Ventilated Slab loop
        int OutNode;                      // outlet node number in Ventilated Slab loop
        int OutsideAirNode;               // outside air node number in Ventilated Slab loop
        Real64 RhoAir;                    // air density at InNode
        Real64 TempSteamIn;
        Real64 SteamDensity;
        int ZoneAirInNode;
        int MixOut;
        Real64 rho;
        bool errFlag;


        // Do the one time initializations

        if (state.dataVentilatedSlab->MyOneTimeFlag) {
            MyEnvrnFlag.allocate(state.dataVentilatedSlab->NumOfVentSlabs);
            state.dataVentilatedSlab->MySizeFlag.allocate(state.dataVentilatedSlab->NumOfVentSlabs);
            MyPlantScanFlag.allocate(state.dataVentilatedSlab->NumOfVentSlabs);
            MyZoneEqFlag.allocate(state.dataVentilatedSlab->NumOfVentSlabs);
            state.dataVentilatedSlab->ZeroSourceSumHATsurf.dimension(state.dataGlobal->NumOfZones, 0.0);
            state.dataVentilatedSlab->QRadSysSrcAvg.dimension(state.dataSurface->TotSurfaces, 0.0);
            state.dataVentilatedSlab->LastQRadSysSrc.dimension(state.dataSurface->TotSurfaces, 0.0);
            state.dataVentilatedSlab->LastSysTimeElapsed.dimension(state.dataSurface->TotSurfaces, 0.0);
            state.dataVentilatedSlab->LastTimeStepSys.dimension(state.dataSurface->TotSurfaces, 0.0);

            // Initialize total areas for all radiant systems
            for (RadNum = 1; RadNum <= state.dataVentilatedSlab->NumOfVentSlabs; ++RadNum) {
                state.dataVentilatedSlab->VentSlab(RadNum).TotalSurfaceArea = 0.0;
                for (SurfNum = 1; SurfNum <= state.dataVentilatedSlab->VentSlab(RadNum).NumOfSurfaces; ++SurfNum) {
                    state.dataVentilatedSlab->VentSlab(RadNum).TotalSurfaceArea += state.dataSurface->Surface(state.dataVentilatedSlab->VentSlab(RadNum).SurfacePtr(SurfNum)).Area;
                }
            }
            MyEnvrnFlag = true;
            state.dataVentilatedSlab->MySizeFlag = true;
            MyPlantScanFlag = true;
            MyZoneEqFlag = true;
            state.dataVentilatedSlab->MyOneTimeFlag = false;
        }

        if (allocated(ZoneComp)) {
            if (MyZoneEqFlag(Item)) { // initialize the name of each availability manager list and zone number
                ZoneComp(VentilatedSlab_Num).ZoneCompAvailMgrs(Item).AvailManagerListName = state.dataVentilatedSlab->VentSlab(Item).AvailManagerListName;
                ZoneComp(VentilatedSlab_Num).ZoneCompAvailMgrs(Item).ZoneNum = VentSlabZoneNum;
                MyZoneEqFlag(Item) = false;
            }
            state.dataVentilatedSlab->VentSlab(Item).AvailStatus = ZoneComp(VentilatedSlab_Num).ZoneCompAvailMgrs(Item).AvailStatus;
        }

        if (MyPlantScanFlag(Item) && allocated(state.dataPlnt->PlantLoop)) {
            if ((state.dataVentilatedSlab->VentSlab(Item).HCoil_PlantTypeNum == TypeOf_CoilWaterSimpleHeating) ||
                (state.dataVentilatedSlab->VentSlab(Item).HCoil_PlantTypeNum == TypeOf_CoilSteamAirHeating)) {
                errFlag = false;
                ScanPlantLoopsForObject(state,
                                        state.dataVentilatedSlab->VentSlab(Item).HCoilName,
                                        state.dataVentilatedSlab->VentSlab(Item).HCoil_PlantTypeNum,
                                        state.dataVentilatedSlab->VentSlab(Item).HWLoopNum,
                                        state.dataVentilatedSlab->VentSlab(Item).HWLoopSide,
                                        state.dataVentilatedSlab->VentSlab(Item).HWBranchNum,
                                        state.dataVentilatedSlab->VentSlab(Item).HWCompNum,
                                        errFlag,
                                        _,
                                        _,
                                        _,
                                        _,
                                        _);
                if (errFlag) {
                    ShowContinueError(state, "Reference Unit=\"" + state.dataVentilatedSlab->VentSlab(Item).Name + "\", type=ZoneHVAC:VentilatedSlab");
                    ShowFatalError(state, "InitVentilatedSlab: Program terminated due to previous condition(s).");
                }

                state.dataVentilatedSlab->VentSlab(Item).HotCoilOutNodeNum = state.dataPlnt->PlantLoop(state.dataVentilatedSlab->VentSlab(Item).HWLoopNum)
                                                       .LoopSide(state.dataVentilatedSlab->VentSlab(Item).HWLoopSide)
                                                       .Branch(state.dataVentilatedSlab->VentSlab(Item).HWBranchNum)
                                                       .Comp(state.dataVentilatedSlab->VentSlab(Item).HWCompNum)
                                                       .NodeNumOut;
            }
            if ((state.dataVentilatedSlab->VentSlab(Item).CCoil_PlantTypeNum == TypeOf_CoilWaterCooling) ||
                (state.dataVentilatedSlab->VentSlab(Item).CCoil_PlantTypeNum == TypeOf_CoilWaterDetailedFlatCooling)) {
                errFlag = false;
                ScanPlantLoopsForObject(state,
                                        state.dataVentilatedSlab->VentSlab(Item).CCoilPlantName,
                                        state.dataVentilatedSlab->VentSlab(Item).CCoil_PlantTypeNum,
                                        state.dataVentilatedSlab->VentSlab(Item).CWLoopNum,
                                        state.dataVentilatedSlab->VentSlab(Item).CWLoopSide,
                                        state.dataVentilatedSlab->VentSlab(Item).CWBranchNum,
                                        state.dataVentilatedSlab->VentSlab(Item).CWCompNum,
                                        errFlag);
                if (errFlag) {
                    ShowContinueError(state, "Reference Unit=\"" + state.dataVentilatedSlab->VentSlab(Item).Name + "\", type=ZoneHVAC:VentilatedSlab");
                    ShowFatalError(state, "InitVentilatedSlab: Program terminated due to previous condition(s).");
                }
                state.dataVentilatedSlab->VentSlab(Item).ColdCoilOutNodeNum = state.dataPlnt->PlantLoop(state.dataVentilatedSlab->VentSlab(Item).CWLoopNum)
                                                        .LoopSide(state.dataVentilatedSlab->VentSlab(Item).CWLoopSide)
                                                        .Branch(state.dataVentilatedSlab->VentSlab(Item).CWBranchNum)
                                                        .Comp(state.dataVentilatedSlab->VentSlab(Item).CWCompNum)
                                                        .NodeNumOut;
            } else {
                if (state.dataVentilatedSlab->VentSlab(Item).CCoilPresent)
                    ShowFatalError(state, "InitVentilatedSlab: Unit=" + state.dataVentilatedSlab->VentSlab(Item).Name + ", invalid cooling coil type. Program terminated.");
            }
            MyPlantScanFlag(Item) = false;
        } else if (MyPlantScanFlag(Item) && !state.dataGlobal->AnyPlantInModel) {
            MyPlantScanFlag(Item) = false;
        }

        // need to check all Ventilated Slab units to see if they are on Zone Equipment List or issue warning
        if (!ZoneEquipmentListChecked && state.dataZoneEquip->ZoneEquipInputsFilled) {
            ZoneEquipmentListChecked = true;
            for (RadNum = 1; RadNum <= state.dataVentilatedSlab->NumOfVentSlabs; ++RadNum) {
                if (CheckZoneEquipmentList(state, state.dataVentilatedSlab->cMO_VentilatedSlab, state.dataVentilatedSlab->VentSlab(RadNum).Name)) continue;
                ShowSevereError(state, "InitVentilatedSlab: Ventilated Slab Unit=[" + state.dataVentilatedSlab->cMO_VentilatedSlab + ',' + state.dataVentilatedSlab->VentSlab(RadNum).Name +
                                "] is not on any ZoneHVAC:EquipmentList.  It will not be simulated.");
            }
        }

        if (!state.dataGlobal->SysSizingCalc && state.dataVentilatedSlab->MySizeFlag(Item) && !MyPlantScanFlag(Item)) {

            SizeVentilatedSlab(state, Item);

            state.dataVentilatedSlab->MySizeFlag(Item) = false;
        }

        // Do the one time initializations
        if (state.dataGlobal->BeginEnvrnFlag && MyEnvrnFlag(Item) && !MyPlantScanFlag(Item)) {

            // Coil Part
            InNode = state.dataVentilatedSlab->VentSlab(Item).ReturnAirNode;
            OutNode = state.dataVentilatedSlab->VentSlab(Item).RadInNode;
            HotConNode = state.dataVentilatedSlab->VentSlab(Item).HotControlNode;
            ColdConNode = state.dataVentilatedSlab->VentSlab(Item).ColdControlNode;
            OutsideAirNode = state.dataVentilatedSlab->VentSlab(Item).OutsideAirNode;
            RhoAir = state.dataEnvrn->StdRhoAir;

            // Radiation Panel Part
            state.dataVentilatedSlab->ZeroSourceSumHATsurf = 0.0;
            state.dataVentilatedSlab->QRadSysSrcAvg = 0.0;
            state.dataVentilatedSlab->LastQRadSysSrc = 0.0;
            state.dataVentilatedSlab->LastSysTimeElapsed = 0.0;
            state.dataVentilatedSlab->LastTimeStepSys = 0.0;
            if (state.dataVentilatedSlab->NumOfVentSlabs > 0) {
                for (auto &e : state.dataVentilatedSlab->VentSlab) {
                    e.RadHeatingPower = 0.0;
                    e.RadHeatingEnergy = 0.0;
                    e.RadCoolingPower = 0.0;
                    e.RadCoolingEnergy = 0.0;
                }
            }

            // set the initial Temperature of Return Air

            // set the mass flow rates from the input volume flow rates
            state.dataVentilatedSlab->VentSlab(Item).MaxAirMassFlow = RhoAir * state.dataVentilatedSlab->VentSlab(Item).MaxAirVolFlow;
            state.dataVentilatedSlab->VentSlab(Item).OutAirMassFlow = RhoAir * state.dataVentilatedSlab->VentSlab(Item).OutAirVolFlow;
            state.dataVentilatedSlab->VentSlab(Item).MinOutAirMassFlow = RhoAir * state.dataVentilatedSlab->VentSlab(Item).MinOutAirVolFlow;
            if (state.dataVentilatedSlab->VentSlab(Item).OutAirMassFlow > state.dataVentilatedSlab->VentSlab(Item).MaxAirMassFlow) {
                state.dataVentilatedSlab->VentSlab(Item).OutAirMassFlow = state.dataVentilatedSlab->VentSlab(Item).MaxAirMassFlow;
                state.dataVentilatedSlab->VentSlab(Item).MinOutAirMassFlow = state.dataVentilatedSlab->VentSlab(Item).OutAirMassFlow * (state.dataVentilatedSlab->VentSlab(Item).MinOutAirVolFlow / state.dataVentilatedSlab->VentSlab(Item).OutAirVolFlow);
                ShowWarningError(state, "Outdoor air mass flow rate higher than unit flow rate, reset to unit flow rate for " + state.dataVentilatedSlab->VentSlab(Item).Name);
            }

            // set the node max and min mass flow rates
            Node(OutsideAirNode).MassFlowRateMax = state.dataVentilatedSlab->VentSlab(Item).OutAirMassFlow;
            Node(OutsideAirNode).MassFlowRateMin = 0.0;

            Node(OutNode).MassFlowRateMax = state.dataVentilatedSlab->VentSlab(Item).MaxAirMassFlow;
            Node(OutNode).MassFlowRateMin = 0.0;

            Node(InNode).MassFlowRateMax = state.dataVentilatedSlab->VentSlab(Item).MaxAirMassFlow;
            Node(InNode).MassFlowRateMin = 0.0;

            if (state.dataVentilatedSlab->VentSlab(Item).HCoilPresent) { // Only initialize these if a heating coil is actually present

                if (state.dataVentilatedSlab->VentSlab(Item).HCoil_PlantTypeNum == TypeOf_CoilWaterSimpleHeating && !MyPlantScanFlag(Item)) {
                    rho = GetDensityGlycol(
                        state, state.dataPlnt->PlantLoop(state.dataVentilatedSlab->VentSlab(Item).HWLoopNum).FluidName, DataGlobalConstants::HWInitConvTemp, state.dataPlnt->PlantLoop(state.dataVentilatedSlab->VentSlab(Item).HWLoopNum).FluidIndex, RoutineName);

                    state.dataVentilatedSlab->VentSlab(Item).MaxHotWaterFlow = rho * state.dataVentilatedSlab->VentSlab(Item).MaxVolHotWaterFlow;
                    state.dataVentilatedSlab->VentSlab(Item).MinHotWaterFlow = rho * state.dataVentilatedSlab->VentSlab(Item).MinVolHotWaterFlow;

                    InitComponentNodes(state.dataVentilatedSlab->VentSlab(Item).MinHotWaterFlow,
                                       state.dataVentilatedSlab->VentSlab(Item).MaxHotWaterFlow,
                                       state.dataVentilatedSlab->VentSlab(Item).HotControlNode,
                                       state.dataVentilatedSlab->VentSlab(Item).HotCoilOutNodeNum,
                                       state.dataVentilatedSlab->VentSlab(Item).HWLoopNum,
                                       state.dataVentilatedSlab->VentSlab(Item).HWLoopSide,
                                       state.dataVentilatedSlab->VentSlab(Item).HWBranchNum,
                                       state.dataVentilatedSlab->VentSlab(Item).HWCompNum);
                }
                if (state.dataVentilatedSlab->VentSlab(Item).HCoil_PlantTypeNum == TypeOf_CoilSteamAirHeating && !MyPlantScanFlag(Item)) {
                    TempSteamIn = 100.00;
                    SteamDensity = GetSatDensityRefrig(state, fluidNameSteam, TempSteamIn, 1.0, state.dataVentilatedSlab->VentSlab(Item).HCoil_FluidIndex, RoutineName);
                    state.dataVentilatedSlab->VentSlab(Item).MaxHotSteamFlow = SteamDensity * state.dataVentilatedSlab->VentSlab(Item).MaxVolHotSteamFlow;
                    state.dataVentilatedSlab->VentSlab(Item).MinHotSteamFlow = SteamDensity * state.dataVentilatedSlab->VentSlab(Item).MinVolHotSteamFlow;

                    InitComponentNodes(state.dataVentilatedSlab->VentSlab(Item).MinHotSteamFlow,
                                       state.dataVentilatedSlab->VentSlab(Item).MaxHotSteamFlow,
                                       state.dataVentilatedSlab->VentSlab(Item).HotControlNode,
                                       state.dataVentilatedSlab->VentSlab(Item).HotCoilOutNodeNum,
                                       state.dataVentilatedSlab->VentSlab(Item).HWLoopNum,
                                       state.dataVentilatedSlab->VentSlab(Item).HWLoopSide,
                                       state.dataVentilatedSlab->VentSlab(Item).HWBranchNum,
                                       state.dataVentilatedSlab->VentSlab(Item).HWCompNum);
                }
            } //(VentSlab(Item)%HCoilPresent)

            if (state.dataVentilatedSlab->VentSlab(Item).CCoilPresent && !MyPlantScanFlag(Item)) {
                // Only initialize these if a cooling coil is actually present
                if ((state.dataVentilatedSlab->VentSlab(Item).CCoil_PlantTypeNum == TypeOf_CoilWaterCooling) ||
                    (state.dataVentilatedSlab->VentSlab(Item).CCoil_PlantTypeNum == TypeOf_CoilWaterDetailedFlatCooling)) {
                    rho = GetDensityGlycol(state, state.dataPlnt->PlantLoop(state.dataVentilatedSlab->VentSlab(Item).CWLoopNum).FluidName,
                                           DataGlobalConstants::CWInitConvTemp,
                                           state.dataPlnt->PlantLoop(state.dataVentilatedSlab->VentSlab(Item).CWLoopNum).FluidIndex,
                                           RoutineName);
                    state.dataVentilatedSlab->VentSlab(Item).MaxColdWaterFlow = rho * state.dataVentilatedSlab->VentSlab(Item).MaxVolColdWaterFlow;
                    state.dataVentilatedSlab->VentSlab(Item).MinColdWaterFlow = rho * state.dataVentilatedSlab->VentSlab(Item).MinVolColdWaterFlow;
                    InitComponentNodes(state.dataVentilatedSlab->VentSlab(Item).MinColdWaterFlow,
                                       state.dataVentilatedSlab->VentSlab(Item).MaxColdWaterFlow,
                                       state.dataVentilatedSlab->VentSlab(Item).ColdControlNode,
                                       state.dataVentilatedSlab->VentSlab(Item).ColdCoilOutNodeNum,
                                       state.dataVentilatedSlab->VentSlab(Item).CWLoopNum,
                                       state.dataVentilatedSlab->VentSlab(Item).CWLoopSide,
                                       state.dataVentilatedSlab->VentSlab(Item).CWBranchNum,
                                       state.dataVentilatedSlab->VentSlab(Item).CWCompNum);
                }
            }

            MyEnvrnFlag(Item) = false;

        } // ...end start of environment inits

        if (!state.dataGlobal->BeginEnvrnFlag) {

            MyEnvrnFlag(Item) = true;
        }

        // These initializations are done every iteration...
        InNode = state.dataVentilatedSlab->VentSlab(Item).ReturnAirNode;
        OutNode = state.dataVentilatedSlab->VentSlab(Item).RadInNode;
        OutsideAirNode = state.dataVentilatedSlab->VentSlab(Item).OutsideAirNode;
        AirRelNode = state.dataVentilatedSlab->VentSlab(Item).AirReliefNode;
        ZoneAirInNode = state.dataVentilatedSlab->VentSlab(Item).ZoneAirInNode;
        MixOut = state.dataVentilatedSlab->VentSlab(Item).OAMixerOutNode;

        // First, set the flow conditions up so that there is flow through the ventilated
        // slab system(this will be shut down if the system is not available or there
        // is no load
        Node(InNode).MassFlowRate = state.dataVentilatedSlab->VentSlab(Item).MaxAirMassFlow;
        Node(InNode).MassFlowRateMaxAvail = state.dataVentilatedSlab->VentSlab(Item).MaxAirMassFlow;
        Node(InNode).MassFlowRateMinAvail = state.dataVentilatedSlab->VentSlab(Item).MaxAirMassFlow;
        Node(OutNode).MassFlowRate = state.dataVentilatedSlab->VentSlab(Item).MaxAirMassFlow;
        Node(OutNode).MassFlowRateMaxAvail = state.dataVentilatedSlab->VentSlab(Item).MaxAirMassFlow;
        Node(OutNode).MassFlowRateMinAvail = state.dataVentilatedSlab->VentSlab(Item).MaxAirMassFlow;
        Node(OutsideAirNode).MassFlowRate = state.dataVentilatedSlab->VentSlab(Item).OutAirMassFlow;
        Node(OutsideAirNode).MassFlowRateMaxAvail = state.dataVentilatedSlab->VentSlab(Item).OutAirMassFlow;
        Node(OutsideAirNode).MassFlowRateMinAvail = state.dataVentilatedSlab->VentSlab(Item).OutAirMassFlow;
        Node(AirRelNode).MassFlowRate = state.dataVentilatedSlab->VentSlab(Item).OutAirMassFlow;
        Node(AirRelNode).MassFlowRateMaxAvail = state.dataVentilatedSlab->VentSlab(Item).OutAirMassFlow;
        Node(AirRelNode).MassFlowRateMinAvail = state.dataVentilatedSlab->VentSlab(Item).OutAirMassFlow;

        // Initialize the relief air (same as inlet conditions to the Ventilated Slab ..
        // Note that mass flow rates will be taken care of later.
        Node(AirRelNode) = Node(InNode);
        state.dataVentilatedSlab->OAMassFlowRate = 0.0;

        // Just in case the system is off and conditions do not get sent through
        // the system for some reason, set the outlet conditions equal to the inlet
        // conditions of the ventilated slab mixer
        Node(OutNode).Temp = Node(InNode).Temp;
        Node(OutNode).Press = Node(InNode).Press;
        Node(OutNode).HumRat = Node(InNode).HumRat;
        Node(OutNode).Enthalpy = Node(InNode).Enthalpy;

        // These initializations only need to be done once at the start of the iterations...
        if (state.dataGlobal->BeginTimeStepFlag && FirstHVACIteration) {
            // Initialize the outside air conditions...
            Node(OutsideAirNode).Temp = Node(OutsideAirNode).OutAirDryBulb;
            Node(OutsideAirNode).HumRat = state.dataEnvrn->OutHumRat;
            Node(OutsideAirNode).Press = state.dataEnvrn->OutBaroPress;

            // The first pass through in a particular time step
            ZoneNum = state.dataVentilatedSlab->VentSlab(Item).ZonePtr;
            state.dataVentilatedSlab->ZeroSourceSumHATsurf(ZoneNum) = SumHATsurf(state, ZoneNum); // Set this to figure what part of the load the radiant system meets
            for (RadSurfNum = 1; RadSurfNum <= state.dataVentilatedSlab->VentSlab(Item).NumOfSurfaces; ++RadSurfNum) {
                SurfNum = state.dataVentilatedSlab->VentSlab(Item).SurfacePtr(RadSurfNum);
                state.dataVentilatedSlab->QRadSysSrcAvg(SurfNum) = 0.0;      // Initialize this variable to zero (radiant system defaults to off)
                state.dataVentilatedSlab->LastQRadSysSrc(SurfNum) = 0.0;     // At the start of a time step, reset to zero so average calculation can begin again
                state.dataVentilatedSlab->LastSysTimeElapsed(SurfNum) = 0.0; // At the start of a time step, reset to zero so average calculation can begin again
                state.dataVentilatedSlab->LastTimeStepSys(SurfNum) = 0.0;    // At the start of a time step, reset to zero so average calculation can begin again
            }
        }
    }

    void SizeVentilatedSlab(EnergyPlusData &state, int const Item)
    {

        // SUBROUTINE INFORMATION:
        //       AUTHOR         Young Tae Chae, Rick Strand
        //       DATE WRITTEN   June 2008
        //       MODIFIED       July 2013 Daeho Kang, add component sizing table entries
        //                      July 2014, B. Nigusse, added scalable sizing
        //       RE-ENGINEERED  na

        // PURPOSE OF THIS SUBROUTINE:
        // This subroutine is for sizing Ventilated Slab components for which flow rates have not been
        // specified in the input.

        // METHODOLOGY EMPLOYED:
        // Obtains flow rates from the zone sizing arrays and plant sizing data.

        // Using/Aliasing
        using namespace DataSizing;
        using DataHVACGlobals::CoolingCapacitySizing;
        using DataHVACGlobals::HeatingAirflowSizing;
        using DataHVACGlobals::HeatingCapacitySizing;
        using FluidProperties::GetDensityGlycol;
        using FluidProperties::GetSpecificHeatGlycol;
        using HVACHXAssistedCoolingCoil::GetHXCoilType;
        using HVACHXAssistedCoolingCoil::GetHXDXCoilName;
        using PlantUtilities::MyPlantSizingIndex;
        using SteamCoils::GetCoilSteamInletNode;
        using SteamCoils::GetCoilSteamOutletNode;

        // SUBROUTINE PARAMETER DEFINITIONS:
        static std::string const RoutineName("SizeVentilatedSlab");

        auto &ZoneEqSizing(state.dataSize->ZoneEqSizing);
        auto &CurZoneEqNum(state.dataSize->CurZoneEqNum);

        // SUBROUTINE LOCAL VARIABLE DECLARATIONS:
        int PltSizHeatNum; // index of plant sizing object for 1st heating loop
        int PltSizCoolNum; // index of plant sizing object for 1st cooling loop
        bool ErrorsFound;
        Real64 DesCoilLoad;
        Real64 TempSteamIn;
        Real64 EnthSteamInDry;
        Real64 EnthSteamOutWet;
        Real64 LatentHeatSteam;
        Real64 SteamDensity;
        static int CoilWaterInletNode(0);
        static int CoilWaterOutletNode(0);
        static int CoilSteamInletNode(0);
        static int CoilSteamOutletNode(0);
        std::string CoolingCoilName;
        std::string CoolingCoilType;
        Real64 rho;
        Real64 Cp;
        static int DummyWaterIndex(1);
        bool IsAutoSize;                // Indicator to autosize
        Real64 MaxAirVolFlowDes;        // Autosized maximum air flow for reporting
        Real64 MaxAirVolFlowUser;       // Hardsized maximum air flow for reporting
        Real64 OutAirVolFlowDes;        // Autosized outdoor air flow for reporting
        Real64 OutAirVolFlowUser;       // Hardsized outdoor air flow for reporting
        Real64 MinOutAirVolFlowDes;     // Autosized minimum outdoor air flow for reporting
        Real64 MinOutAirVolFlowUser;    // Hardsized minimum outdoor air flow for reporting
        Real64 MaxVolHotWaterFlowDes;   // Autosized maximum hot water flow for reporting
        Real64 MaxVolHotWaterFlowUser;  // Hardsized maximum hot water flow for reporting
        Real64 MaxVolHotSteamFlowDes;   // Autosized maximum hot steam flow for reporting
        Real64 MaxVolHotSteamFlowUser;  // Hardsized maximum hot steam flow for reporting
        Real64 MaxVolColdWaterFlowDes;  // Autosized maximum cold water flow for reporting
        Real64 MaxVolColdWaterFlowUser; // Hardsized maximum cold water flow for reporting
        std::string CompName;           // component name
        std::string CompType;           // component type
        std::string SizingString;       // input field sizing description (e.g., Nominal Capacity)
        Real64 TempSize;                // autosized value of coil input field
        int FieldNum = 2;               // IDD numeric field number where input field description is found
        int SizingMethod;  // Integer representation of sizing method name (e.g., CoolingAirflowSizing, HeatingAirflowSizing, CoolingCapacitySizing,
                           // HeatingCapacitySizing, etc.)
        bool PrintFlag;    // TRUE when sizing information is reported in the eio file
        int zoneHVACIndex; // index of zoneHVAC equipment sizing specification
        int SAFMethod(0);  // supply air flow rate sizing method (SupplyAirFlowRate, FlowPerFloorArea, FractionOfAutosizedCoolingAirflow,
                           // FractionOfAutosizedHeatingAirflow ...)
        int CapSizingMethod(0); // capacity sizing methods (HeatingDesignCapacity, CapacityPerFloorArea, FractionOfAutosizedCoolingCapacity, and
                                // FractionOfAutosizedHeatingCapacity )
        Real64 CoolingAirVolFlowScalable; // cooling airvolume for rate determined using scalable sizing method
        Real64 HeatingAirVolFlowScalable; // heating airvolume for rate determined using scalable sizing method
        bool DoWaterCoilSizing = false;   // if TRUE do water coil sizing calculation
        Real64 WaterCoilSizDeltaT;        // water coil deltaT for design water flow rate autosizing
        int CoilNum;                      // index of water coil object

        DoWaterCoilSizing = false;
        WaterCoilSizDeltaT = 0.0;
        CoilNum = 0;
        PltSizCoolNum = 0;
        PltSizHeatNum = 0;
        ErrorsFound = false;
        IsAutoSize = false;
        MaxAirVolFlowDes = 0.0;
        MaxAirVolFlowUser = 0.0;
        OutAirVolFlowDes = 0.0;
        OutAirVolFlowUser = 0.0;
        MinOutAirVolFlowDes = 0.0;
        MinOutAirVolFlowUser = 0.0;
        MaxVolHotWaterFlowDes = 0.0;
        MaxVolHotWaterFlowUser = 0.0;
        MaxVolHotSteamFlowDes = 0.0;
        MaxVolHotSteamFlowUser = 0.0;
        MaxVolColdWaterFlowDes = 0.0;
        MaxVolColdWaterFlowUser = 0.0;
        CoolingAirVolFlowScalable = 0.0;
        HeatingAirVolFlowScalable = 0.0;
        state.dataSize->DataScalableSizingON = false;
        state.dataSize->DataScalableCapSizingON = false;
        CompType = state.dataVentilatedSlab->cMO_VentilatedSlab;
        CompName = state.dataVentilatedSlab->VentSlab(Item).Name;
        state.dataSize->DataZoneNumber = state.dataVentilatedSlab->VentSlab(Item).ZonePtr;
        if (state.dataVentilatedSlab->VentSlab(Item).FanType_Num == DataHVACGlobals::FanType_SystemModelObject) {
            state.dataSize->DataFanEnumType = DataAirSystems::objectVectorOOFanSystemModel;
        } else {
            state.dataSize->DataFanEnumType = DataAirSystems::structArrayLegacyFanModels;
        }
        state.dataSize->DataFanIndex = state.dataVentilatedSlab->VentSlab(Item).Fan_Index;
        // ventilated slab unit is always blow thru
        state.dataSize->DataFanPlacement = DataSizing::zoneFanPlacement::zoneBlowThru;

        if (state.dataVentilatedSlab->VentSlab(Item).HVACSizingIndex > 0) {
            zoneHVACIndex = state.dataVentilatedSlab->VentSlab(Item).HVACSizingIndex;
            // N1 , \field Maximum Supply Air Flow Rate
            FieldNum = 1;
            PrintFlag = true;
            SizingString = state.dataVentilatedSlab->VentSlabNumericFields(Item).FieldNames(FieldNum) + " [m3/s]";
            if (state.dataSize->ZoneHVACSizing(zoneHVACIndex).CoolingSAFMethod > 0) {
                SizingMethod = DataHVACGlobals::CoolingAirflowSizing;
                SAFMethod = state.dataSize->ZoneHVACSizing(zoneHVACIndex).CoolingSAFMethod;
                ZoneEqSizing(CurZoneEqNum).SizingMethod(SizingMethod) = SAFMethod;
                if (SAFMethod == None || SAFMethod == SupplyAirFlowRate || SAFMethod == FlowPerFloorArea ||
                    SAFMethod == FractionOfAutosizedCoolingAirflow) {
                    if (SAFMethod == SupplyAirFlowRate) {
                        if (state.dataSize->ZoneHVACSizing(zoneHVACIndex).MaxCoolAirVolFlow > 0.0) {
                            ZoneEqSizing(CurZoneEqNum).AirVolFlow = state.dataSize->ZoneHVACSizing(zoneHVACIndex).MaxCoolAirVolFlow;
                            ZoneEqSizing(CurZoneEqNum).SystemAirFlow = true;
                        }
                        TempSize = state.dataSize->ZoneHVACSizing(zoneHVACIndex).MaxCoolAirVolFlow;
                    } else if (SAFMethod == FlowPerFloorArea) {
                        ZoneEqSizing(CurZoneEqNum).SystemAirFlow = true;
                        ZoneEqSizing(CurZoneEqNum).AirVolFlow = state.dataSize->ZoneHVACSizing(zoneHVACIndex).MaxCoolAirVolFlow * state.dataHeatBal->Zone(state.dataSize->DataZoneNumber).FloorArea;
                        TempSize = ZoneEqSizing(CurZoneEqNum).AirVolFlow;
                        state.dataSize->DataScalableSizingON = true;
                    } else if (SAFMethod == FractionOfAutosizedCoolingAirflow) {
                        state.dataSize->DataFracOfAutosizedCoolingAirflow = state.dataSize->ZoneHVACSizing(zoneHVACIndex).MaxCoolAirVolFlow;
                        TempSize = AutoSize;
                        state.dataSize->DataScalableSizingON = true;
                    } else {
                        TempSize = state.dataSize->ZoneHVACSizing(zoneHVACIndex).MaxCoolAirVolFlow;
                    }
                    CoolingAirFlowSizer sizingCoolingAirFlow;
                    std::string stringOverride = "Maximum Air Flow Rate [m3/s]";
                    if (state.dataGlobal->isEpJSON) stringOverride = "maximum_air_flow_rate [m3/s]";
                    sizingCoolingAirFlow.overrideSizingString(stringOverride);
                    // sizingCoolingAirFlow.setHVACSizingIndexData(FanCoil(FanCoilNum).HVACSizingIndex);
                    sizingCoolingAirFlow.initializeWithinEP(state, CompType, CompName, PrintFlag, RoutineName);
                    CoolingAirVolFlowScalable = sizingCoolingAirFlow.size(state, TempSize, ErrorsFound);

                } else if (SAFMethod == FlowPerCoolingCapacity) {
                    SizingMethod = CoolingCapacitySizing;
                    TempSize = AutoSize;
                    PrintFlag = false;
                    state.dataSize->DataScalableSizingON = true;
                    state.dataSize->DataFlowUsedForSizing = state.dataSize->FinalZoneSizing(CurZoneEqNum).DesCoolVolFlow;
                    CoolingCapacitySizer sizerCoolingCapacity;
                    sizerCoolingCapacity.overrideSizingString(SizingString);
                    sizerCoolingCapacity.initializeWithinEP(state, CompType, CompName, PrintFlag, RoutineName);
                    state.dataSize->DataAutosizedCoolingCapacity = sizerCoolingCapacity.size(state, TempSize, ErrorsFound);
                    state.dataSize->DataFlowPerCoolingCapacity = state.dataSize->ZoneHVACSizing(zoneHVACIndex).MaxCoolAirVolFlow;
                    PrintFlag = true;
                    TempSize = AutoSize;
                    CoolingAirFlowSizer sizingCoolingAirFlow;
                    std::string stringOverride = "Maximum Air Flow Rate [m3/s]";
                    if (state.dataGlobal->isEpJSON) stringOverride = "maximum_air_flow_rate [m3/s]";
                    sizingCoolingAirFlow.overrideSizingString(stringOverride);
                    // sizingCoolingAirFlow.setHVACSizingIndexData(FanCoil(FanCoilNum).HVACSizingIndex);
                    sizingCoolingAirFlow.initializeWithinEP(state, CompType, CompName, PrintFlag, RoutineName);
                    CoolingAirVolFlowScalable = sizingCoolingAirFlow.size(state, TempSize, ErrorsFound);
                }
            }
            if (state.dataSize->ZoneHVACSizing(zoneHVACIndex).HeatingSAFMethod > 0) {
                SizingMethod = HeatingAirflowSizing;
                SAFMethod = state.dataSize->ZoneHVACSizing(zoneHVACIndex).HeatingSAFMethod;
                ZoneEqSizing(CurZoneEqNum).SizingMethod(SizingMethod) = SAFMethod;
                if (SAFMethod == None || SAFMethod == SupplyAirFlowRate || SAFMethod == FlowPerFloorArea ||
                    SAFMethod == FractionOfAutosizedHeatingAirflow) {
                    if (SAFMethod == SupplyAirFlowRate) {
                        if (state.dataSize->ZoneHVACSizing(zoneHVACIndex).MaxHeatAirVolFlow > 0.0) {
                            ZoneEqSizing(CurZoneEqNum).AirVolFlow = state.dataSize->ZoneHVACSizing(zoneHVACIndex).MaxHeatAirVolFlow;
                            ZoneEqSizing(CurZoneEqNum).SystemAirFlow = true;
                        }
                        TempSize = state.dataSize->ZoneHVACSizing(zoneHVACIndex).MaxHeatAirVolFlow;
                    } else if (SAFMethod == FlowPerFloorArea) {
                        ZoneEqSizing(CurZoneEqNum).SystemAirFlow = true;
                        ZoneEqSizing(CurZoneEqNum).AirVolFlow = state.dataSize->ZoneHVACSizing(zoneHVACIndex).MaxHeatAirVolFlow * state.dataHeatBal->Zone(state.dataSize->DataZoneNumber).FloorArea;
                        TempSize = ZoneEqSizing(CurZoneEqNum).AirVolFlow;
                        state.dataSize->DataScalableSizingON = true;
                    } else if (SAFMethod == FractionOfAutosizedHeatingAirflow) {
                        state.dataSize->DataFracOfAutosizedHeatingAirflow = state.dataSize->ZoneHVACSizing(zoneHVACIndex).MaxHeatAirVolFlow;
                        TempSize = AutoSize;
                        state.dataSize->DataScalableSizingON = true;
                    } else {
                        TempSize = state.dataSize->ZoneHVACSizing(zoneHVACIndex).MaxHeatAirVolFlow;
                    }
                    HeatingAirFlowSizer sizingHeatingAirFlow;
                    sizingHeatingAirFlow.overrideSizingString(SizingString);
                    // sizingHeatingAirFlow.setHVACSizingIndexData(FanCoil(FanCoilNum).HVACSizingIndex);
                    sizingHeatingAirFlow.initializeWithinEP(state, CompType, CompName, PrintFlag, RoutineName);
                    HeatingAirVolFlowScalable = sizingHeatingAirFlow.size(state, TempSize, ErrorsFound);
                } else if (SAFMethod == FlowPerHeatingCapacity) {
                    SizingMethod = HeatingCapacitySizing;
                    TempSize = AutoSize;
                    PrintFlag = false;
                    state.dataSize->DataScalableSizingON = true;
                    state.dataSize->DataFlowUsedForSizing = state.dataSize->FinalZoneSizing(CurZoneEqNum).DesHeatVolFlow;
                    HeatingCapacitySizer sizerHeatingCapacity;
                    sizerHeatingCapacity.overrideSizingString(SizingString);
                    sizerHeatingCapacity.initializeWithinEP(state, CompType, CompName, PrintFlag, RoutineName);
                    state.dataSize->DataAutosizedHeatingCapacity = sizerHeatingCapacity.size(state, TempSize, ErrorsFound);
                    state.dataSize->DataFlowPerHeatingCapacity = state.dataSize->ZoneHVACSizing(zoneHVACIndex).MaxHeatAirVolFlow;
                    SizingMethod = HeatingAirflowSizing;
                    PrintFlag = true;
                    TempSize = AutoSize;
                    HeatingAirFlowSizer sizingHeatingAirFlow;
                    sizingHeatingAirFlow.overrideSizingString(SizingString);
                    // sizingHeatingAirFlow.setHVACSizingIndexData(FanCoil(FanCoilNum).HVACSizingIndex);
                    sizingHeatingAirFlow.initializeWithinEP(state, CompType, CompName, PrintFlag, RoutineName);
                    HeatingAirVolFlowScalable = sizingHeatingAirFlow.size(state, TempSize, ErrorsFound);
                }
            }
            // DataScalableSizingON = false;
            state.dataVentilatedSlab->VentSlab(Item).MaxAirVolFlow = max(CoolingAirVolFlowScalable, HeatingAirVolFlowScalable);
        } else {
            // no scalble sizing method has been specified. Sizing proceeds using the method
            // specified in the zoneHVAC object
            // N1 , \field Maximum Supply Air Flow Rate
            FieldNum = 1;
            PrintFlag = true;
            SizingString = state.dataVentilatedSlab->VentSlabNumericFields(Item).FieldNames(FieldNum) + " [m3/s]";
            TempSize = state.dataVentilatedSlab->VentSlab(Item).MaxAirVolFlow;
            SystemAirFlowSizer sizerSystemAirFlow;
            sizerSystemAirFlow.overrideSizingString(SizingString);
            // sizerSystemAirFlow.setHVACSizingIndexData(FanCoil(FanCoilNum).HVACSizingIndex);
            sizerSystemAirFlow.initializeWithinEP(state, CompType, CompName, PrintFlag, RoutineName);
            state.dataVentilatedSlab->VentSlab(Item).MaxAirVolFlow = sizerSystemAirFlow.size(state, TempSize, ErrorsFound);
        }

        IsAutoSize = false;
        if (state.dataVentilatedSlab->VentSlab(Item).OutAirVolFlow == AutoSize) {
            IsAutoSize = true;
        }
        if (CurZoneEqNum > 0) {
            if (!IsAutoSize && !state.dataSize->ZoneSizingRunDone) {
                if (state.dataVentilatedSlab->VentSlab(Item).OutAirVolFlow > 0.0) {
                    BaseSizer::reportSizerOutput(state,
                        state.dataVentilatedSlab->cMO_VentilatedSlab, state.dataVentilatedSlab->VentSlab(Item).Name, "User-Specified Maximum Outdoor Air Flow Rate [m3/s]", state.dataVentilatedSlab->VentSlab(Item).OutAirVolFlow);
                }
            } else { // Autosize or hard-size with sizing run
                CheckZoneSizing(state, state.dataVentilatedSlab->cMO_VentilatedSlab, state.dataVentilatedSlab->VentSlab(Item).Name);
                OutAirVolFlowDes = state.dataVentilatedSlab->VentSlab(Item).MaxAirVolFlow;
                if (IsAutoSize) {
                    state.dataVentilatedSlab->VentSlab(Item).OutAirVolFlow = OutAirVolFlowDes;
                    BaseSizer::reportSizerOutput(state,
                        state.dataVentilatedSlab->cMO_VentilatedSlab, state.dataVentilatedSlab->VentSlab(Item).Name, "Design Size Maximum Outdoor Air Flow Rate [m3/s]", OutAirVolFlowDes);
                } else {
                    if (state.dataVentilatedSlab->VentSlab(Item).OutAirVolFlow > 0.0 && OutAirVolFlowDes > 0.0) {
                        OutAirVolFlowUser = state.dataVentilatedSlab->VentSlab(Item).OutAirVolFlow;
                        BaseSizer::reportSizerOutput(state, state.dataVentilatedSlab->cMO_VentilatedSlab,
                                                     state.dataVentilatedSlab->VentSlab(Item).Name,
                                                     "Design Size Maximum Outdoor Air Flow Rate [m3/s]",
                                                     OutAirVolFlowDes,
                                                     "User-Specified Maximum Outdoor Air Flow Rate [m3/s]",
                                                     OutAirVolFlowUser);
                        if (state.dataGlobal->DisplayExtraWarnings) {
                            if ((std::abs(OutAirVolFlowDes - OutAirVolFlowUser) / OutAirVolFlowUser) > state.dataSize->AutoVsHardSizingThreshold) {
                                ShowMessage(state, "SizeVentilatedSlab: Potential issue with equipment sizing for ZoneHVAC:VentilatedSlab = \"" +
                                            state.dataVentilatedSlab->VentSlab(Item).Name + "\".");
                                ShowContinueError(state, format("User-Specified Maximum Outdoor Air Flow Rate of {:.5R} [m3/s]", OutAirVolFlowUser));
                                ShowContinueError(
                                    state, format("differs from Design Size Maximum Outdoor Air Flow Rate of {:.5R} [m3/s]", OutAirVolFlowDes));
                                ShowContinueError(state, "This may, or may not, indicate mismatched component sizes.");
                                ShowContinueError(state, "Verify that the value entered is intended and is consistent with other components.");
                            }
                        }
                    }
                }
            }
        }

        IsAutoSize = false;
        if (state.dataVentilatedSlab->VentSlab(Item).MinOutAirVolFlow == AutoSize) {
            IsAutoSize = true;
        }
        if (CurZoneEqNum > 0) {
            if (!IsAutoSize && !state.dataSize->ZoneSizingRunDone) {
                if (state.dataVentilatedSlab->VentSlab(Item).MinOutAirVolFlow > 0.0) {
                    BaseSizer::reportSizerOutput(state, state.dataVentilatedSlab->cMO_VentilatedSlab,
                                                 state.dataVentilatedSlab->VentSlab(Item).Name,
                                                 "User-Specified Minimum Outdoor Air Flow Rate [m3/s]",
                                                 state.dataVentilatedSlab->VentSlab(Item).MinOutAirVolFlow);
                }
            } else {
                CheckZoneSizing(state, state.dataVentilatedSlab->cMO_VentilatedSlab, state.dataVentilatedSlab->VentSlab(Item).Name);
                MinOutAirVolFlowDes = min(state.dataSize->FinalZoneSizing(CurZoneEqNum).MinOA, state.dataVentilatedSlab->VentSlab(Item).MaxAirVolFlow);
                if (MinOutAirVolFlowDes < SmallAirVolFlow) {
                    MinOutAirVolFlowDes = 0.0;
                }
                if (IsAutoSize) {
                    state.dataVentilatedSlab->VentSlab(Item).MinOutAirVolFlow = MinOutAirVolFlowDes;
                    BaseSizer::reportSizerOutput(state,
                        state.dataVentilatedSlab->cMO_VentilatedSlab, state.dataVentilatedSlab->VentSlab(Item).Name, "Design Size Minimum Outdoor Air Flow Rate [m3/s]", MinOutAirVolFlowDes);
                } else { // Hard-size with sizing data
                    if (state.dataVentilatedSlab->VentSlab(Item).MinOutAirVolFlow > 0.0 && MinOutAirVolFlowDes > 0.0) {
                        MinOutAirVolFlowUser = state.dataVentilatedSlab->VentSlab(Item).MinOutAirVolFlow;
                        BaseSizer::reportSizerOutput(state, state.dataVentilatedSlab->cMO_VentilatedSlab,
                                                     state.dataVentilatedSlab->VentSlab(Item).Name,
                                                     "Design Size Minimum Outdoor Air Flow Rate [m3/s]",
                                                     MinOutAirVolFlowDes,
                                                     "User-Specified Minimum Outdoor Air Flow Rate [m3/s]",
                                                     MinOutAirVolFlowUser);
                        if (state.dataGlobal->DisplayExtraWarnings) {
                            if ((std::abs(MinOutAirVolFlowDes - MinOutAirVolFlowUser) / MinOutAirVolFlowUser) > state.dataSize->AutoVsHardSizingThreshold) {
                                ShowMessage(state, "SizeVentilatedSlab: Potential issue with equipment sizing for ZoneHVAC:VentilatedSlab = \"" +
                                            state.dataVentilatedSlab->VentSlab(Item).Name + "\".");
                                ShowContinueError(state,
                                                  format("User-Specified Minimum Outdoor Air Flow Rate of {:.5R} [m3/s]", MinOutAirVolFlowUser));
                                ShowContinueError(
                                    state, format("differs from Design Size Minimum Outdoor Air Flow Rate of {:.5R} [m3/s]", MinOutAirVolFlowDes));
                                ShowContinueError(state, "This may, or may not, indicate mismatched component sizes.");
                                ShowContinueError(state, "Verify that the value entered is intended and is consistent with other components.");
                            }
                        }
                    }
                }
            }
        }

        IsAutoSize = false;
        if (state.dataVentilatedSlab->VentSlab(Item).MaxVolHotWaterFlow == AutoSize) {
            IsAutoSize = true;
        }
        if (state.dataVentilatedSlab->VentSlab(Item).HCoilType == state.dataVentilatedSlab->Heating_WaterCoilType) {

            if (CurZoneEqNum > 0) {
                if (!IsAutoSize && !state.dataSize->ZoneSizingRunDone) {
                    if (state.dataVentilatedSlab->VentSlab(Item).MaxVolHotWaterFlow > 0.0) {
                        BaseSizer::reportSizerOutput(state, state.dataVentilatedSlab->cMO_VentilatedSlab,
                                                     state.dataVentilatedSlab->VentSlab(Item).Name,
                                                     "User-Specified Maximum Hot Water Flow [m3/s]",
                                                     state.dataVentilatedSlab->VentSlab(Item).MaxVolHotWaterFlow);
                    }
                } else { // Autosize or hard-size with sizing run
                    CheckZoneSizing(state, state.dataVentilatedSlab->cMO_VentilatedSlab, state.dataVentilatedSlab->VentSlab(Item).Name);

                    CoilWaterInletNode = WaterCoils::GetCoilWaterInletNode(state, "Coil:Heating:Water", state.dataVentilatedSlab->VentSlab(Item).HCoilName, ErrorsFound);
                    CoilWaterOutletNode = WaterCoils::GetCoilWaterOutletNode(state, "Coil:Heating:Water", state.dataVentilatedSlab->VentSlab(Item).HCoilName, ErrorsFound);
                    if (IsAutoSize) {
                        PltSizHeatNum =
                            MyPlantSizingIndex(state, "Coil:Heating:Water", state.dataVentilatedSlab->VentSlab(Item).HCoilName, CoilWaterInletNode, CoilWaterOutletNode, ErrorsFound);
                        CoilNum = WaterCoils::GetWaterCoilIndex(state, "COIL:HEATING:WATER", state.dataVentilatedSlab->VentSlab(Item).HCoilName, ErrorsFound);
                        if (state.dataWaterCoils->WaterCoil(CoilNum).UseDesignWaterDeltaTemp) {
                            WaterCoilSizDeltaT = state.dataWaterCoils->WaterCoil(CoilNum).DesignWaterDeltaTemp;
                            DoWaterCoilSizing = true;
                        } else {
                            if (PltSizHeatNum > 0) {
                                WaterCoilSizDeltaT = state.dataSize->PlantSizData(PltSizHeatNum).DeltaT;
                                DoWaterCoilSizing = true;
                            } else {
                                DoWaterCoilSizing = false;
                                // If there is no heating Plant Sizing object and autosizing was requested, issue fatal error message
                                ShowSevereError(state, "Autosizing of water flow requires a heating loop Sizing:Plant object");
                                ShowContinueError(state, "Occurs in " + state.dataVentilatedSlab->cMO_VentilatedSlab + " Object=" + state.dataVentilatedSlab->VentSlab(Item).Name);
                                ErrorsFound = true;
                            }
                        }
                        if (DoWaterCoilSizing) {
                            if (state.dataSize->FinalZoneSizing(CurZoneEqNum).DesHeatMassFlow >= SmallAirVolFlow) {
                                SizingMethod = HeatingCapacitySizing;
                                if (state.dataVentilatedSlab->VentSlab(Item).HVACSizingIndex > 0) {
                                    zoneHVACIndex = state.dataVentilatedSlab->VentSlab(Item).HVACSizingIndex;
                                    CapSizingMethod = state.dataSize->ZoneHVACSizing(zoneHVACIndex).HeatingCapMethod;
                                    ZoneEqSizing(CurZoneEqNum).SizingMethod(SizingMethod) = CapSizingMethod;
                                    if (CapSizingMethod == HeatingDesignCapacity || CapSizingMethod == CapacityPerFloorArea ||
                                        CapSizingMethod == FractionOfAutosizedHeatingCapacity) {
                                        if (CapSizingMethod == HeatingDesignCapacity) {
                                            if (state.dataSize->ZoneHVACSizing(zoneHVACIndex).ScaledHeatingCapacity > 0.0) {
                                                ZoneEqSizing(CurZoneEqNum).HeatingCapacity = true;
                                                ZoneEqSizing(CurZoneEqNum).DesHeatingLoad = state.dataSize->ZoneHVACSizing(zoneHVACIndex).ScaledHeatingCapacity;
                                            } else {
                                                state.dataSize->DataFlowUsedForSizing = state.dataSize->FinalZoneSizing(CurZoneEqNum).DesHeatVolFlow;
                                            }
                                            TempSize = state.dataSize->ZoneHVACSizing(zoneHVACIndex).ScaledHeatingCapacity;
                                        } else if (CapSizingMethod == CapacityPerFloorArea) {
                                            ZoneEqSizing(CurZoneEqNum).HeatingCapacity = true;
                                            ZoneEqSizing(CurZoneEqNum).DesHeatingLoad =
                                                state.dataSize->ZoneHVACSizing(zoneHVACIndex).ScaledHeatingCapacity * state.dataHeatBal->Zone(state.dataSize->DataZoneNumber).FloorArea;
                                            state.dataSize->DataScalableCapSizingON = true;
                                        } else if (CapSizingMethod == FractionOfAutosizedHeatingCapacity) {
                                            state.dataSize->DataFracOfAutosizedHeatingCapacity = state.dataSize->ZoneHVACSizing(zoneHVACIndex).ScaledHeatingCapacity;
                                            state.dataSize->DataFlowUsedForSizing = state.dataSize->FinalZoneSizing(CurZoneEqNum).DesHeatVolFlow;
                                            TempSize = AutoSize;
                                            state.dataSize->DataScalableCapSizingON = true;
                                        }
                                    }
                                    SizingString = "";
                                    PrintFlag = false;
                                    HeatingCapacitySizer sizerHeatingCapacity;
                                    sizerHeatingCapacity.overrideSizingString(SizingString);
                                    sizerHeatingCapacity.initializeWithinEP(state, CompType, CompName, PrintFlag, RoutineName);
                                    DesCoilLoad = sizerHeatingCapacity.size(state, TempSize, ErrorsFound);
                                    state.dataSize->DataScalableCapSizingON = false;
                                } else {
                                    SizingString = "";
                                    PrintFlag = false;
                                    TempSize = AutoSize;
                                    HeatingCapacitySizer sizerHeatingCapacity;
                                    sizerHeatingCapacity.overrideSizingString(SizingString);
                                    sizerHeatingCapacity.initializeWithinEP(state, CompType, CompName, PrintFlag, RoutineName);
                                    DesCoilLoad = sizerHeatingCapacity.size(state, TempSize, ErrorsFound);
                                }
                                rho = GetDensityGlycol(state, state.dataPlnt->PlantLoop(state.dataVentilatedSlab->VentSlab(Item).HWLoopNum).FluidName,
                                                       DataGlobalConstants::HWInitConvTemp,
                                                       state.dataPlnt->PlantLoop(state.dataVentilatedSlab->VentSlab(Item).HWLoopNum).FluidIndex,
                                                       RoutineName);
                                Cp = GetSpecificHeatGlycol(state, state.dataPlnt->PlantLoop(state.dataVentilatedSlab->VentSlab(Item).HWLoopNum).FluidName,
                                                           DataGlobalConstants::HWInitConvTemp,
                                                           state.dataPlnt->PlantLoop(state.dataVentilatedSlab->VentSlab(Item).HWLoopNum).FluidIndex,
                                                           RoutineName);
                                MaxVolHotWaterFlowDes = DesCoilLoad / (WaterCoilSizDeltaT * Cp * rho);
                            } else {
                                MaxVolHotWaterFlowDes = 0.0;
                            }
                        }
                    }

                    if (IsAutoSize) {
                        state.dataVentilatedSlab->VentSlab(Item).MaxVolHotWaterFlow = MaxVolHotWaterFlowDes;
                        BaseSizer::reportSizerOutput(state,
                            state.dataVentilatedSlab->cMO_VentilatedSlab, state.dataVentilatedSlab->VentSlab(Item).Name, "Design Size Maximum Hot Water Flow [m3/s]", MaxVolHotWaterFlowDes);
                    } else { // Hard-size with sizing data
                        if (state.dataVentilatedSlab->VentSlab(Item).MaxVolHotWaterFlow > 0.0 && MaxVolHotWaterFlowDes > 0.0) {
                            MaxVolHotWaterFlowUser = state.dataVentilatedSlab->VentSlab(Item).MaxVolHotWaterFlow;
                            BaseSizer::reportSizerOutput(state, state.dataVentilatedSlab->cMO_VentilatedSlab,
                                                         state.dataVentilatedSlab->VentSlab(Item).Name,
                                                         "Design Size Maximum Hot Water Flow [m3/s]",
                                                         MaxVolHotWaterFlowDes,
                                                         "User-Specified Maximum Hot Water Flow [m3/s]",
                                                         MaxVolHotWaterFlowUser);
                            if (state.dataGlobal->DisplayExtraWarnings) {
                                if ((std::abs(MaxVolHotWaterFlowDes - MaxVolHotWaterFlowUser) / MaxVolHotWaterFlowUser) > state.dataSize->AutoVsHardSizingThreshold) {
                                    ShowMessage(state, "SizeVentilatedSlab: Potential issue with equipment sizing for ZoneHVAC:VentilatedSlab = \"" +
                                                state.dataVentilatedSlab->VentSlab(Item).Name + "\".");
                                    ShowContinueError(state,
                                                      format("User-Specified Maximum Hot Water Flow of {:.5R} [m3/s]", MaxVolHotWaterFlowUser));
                                    ShowContinueError(
                                        state, format("differs from Design Size Maximum Hot Water Flow of {:.5R} [m3/s]", MaxVolHotWaterFlowDes));
                                    ShowContinueError(state, "This may, or may not, indicate mismatched component sizes.");
                                    ShowContinueError(state, "Verify that the value entered is intended and is consistent with other components.");
                                }
                            }
                        }
                    }
                }
            }
        } else {
            state.dataVentilatedSlab->VentSlab(Item).MaxVolHotWaterFlow = 0.0;
        }

        IsAutoSize = false;
        if (state.dataVentilatedSlab->VentSlab(Item).MaxVolHotSteamFlow == AutoSize) {
            IsAutoSize = true;
        }
        if (state.dataVentilatedSlab->VentSlab(Item).HCoilType == state.dataVentilatedSlab->Heating_SteamCoilType) {

            if (CurZoneEqNum > 0) {
                if (!IsAutoSize && !state.dataSize->ZoneSizingRunDone) {
                    if (state.dataVentilatedSlab->VentSlab(Item).MaxVolHotSteamFlow > 0.0) {
                        BaseSizer::reportSizerOutput(state,
                            state.dataVentilatedSlab->cMO_VentilatedSlab, state.dataVentilatedSlab->VentSlab(Item).Name, "User-Specified Maximum Steam Flow [m3/s]", state.dataVentilatedSlab->VentSlab(Item).MaxVolHotSteamFlow);
                    }
                } else { // Autosize or hard-size with sizing run
                    CheckZoneSizing(state, "ZoneHVAC:VentilatedSlab", state.dataVentilatedSlab->VentSlab(Item).Name);

                    CoilSteamInletNode = GetCoilSteamInletNode(state, "Coil:Heating:Steam", state.dataVentilatedSlab->VentSlab(Item).HCoilName, ErrorsFound);
                    CoilSteamOutletNode = GetCoilSteamOutletNode(state, "Coil:Heating:Steam", state.dataVentilatedSlab->VentSlab(Item).HCoilName, ErrorsFound);
                    if (IsAutoSize) {
                        PltSizHeatNum =
                            MyPlantSizingIndex(state, "Coil:Heating:Steam", state.dataVentilatedSlab->VentSlab(Item).HCoilName, CoilSteamInletNode, CoilSteamOutletNode, ErrorsFound);
                        if (PltSizHeatNum > 0) {
                            if (state.dataSize->FinalZoneSizing(CurZoneEqNum).DesHeatMassFlow >= SmallAirVolFlow) {
                                SizingMethod = HeatingCapacitySizing;
                                if (state.dataVentilatedSlab->VentSlab(Item).HVACSizingIndex > 0) {
                                    zoneHVACIndex = state.dataVentilatedSlab->VentSlab(Item).HVACSizingIndex;
                                    CapSizingMethod = state.dataSize->ZoneHVACSizing(zoneHVACIndex).HeatingCapMethod;
                                    ZoneEqSizing(CurZoneEqNum).SizingMethod(SizingMethod) = CapSizingMethod;
                                    if (CapSizingMethod == HeatingDesignCapacity || CapSizingMethod == CapacityPerFloorArea ||
                                        CapSizingMethod == FractionOfAutosizedHeatingCapacity) {
                                        if (CapSizingMethod == HeatingDesignCapacity) {
                                            if (state.dataSize->ZoneHVACSizing(zoneHVACIndex).ScaledHeatingCapacity > 0.0) {
                                                ZoneEqSizing(CurZoneEqNum).HeatingCapacity = true;
                                                ZoneEqSizing(CurZoneEqNum).DesHeatingLoad = state.dataSize->ZoneHVACSizing(zoneHVACIndex).ScaledHeatingCapacity;
                                            } else {
                                                state.dataSize->DataFlowUsedForSizing = state.dataSize->FinalZoneSizing(CurZoneEqNum).DesHeatVolFlow;
                                            }
                                            TempSize = state.dataSize->ZoneHVACSizing(zoneHVACIndex).ScaledHeatingCapacity;
                                        } else if (CapSizingMethod == CapacityPerFloorArea) {
                                            ZoneEqSizing(CurZoneEqNum).HeatingCapacity = true;
                                            ZoneEqSizing(CurZoneEqNum).DesHeatingLoad =
                                                state.dataSize->ZoneHVACSizing(zoneHVACIndex).ScaledHeatingCapacity * state.dataHeatBal->Zone(state.dataSize->DataZoneNumber).FloorArea;
                                            state.dataSize->DataScalableCapSizingON = true;
                                        } else if (CapSizingMethod == FractionOfAutosizedHeatingCapacity) {
                                            state.dataSize->DataFracOfAutosizedHeatingCapacity = state.dataSize->ZoneHVACSizing(zoneHVACIndex).ScaledHeatingCapacity;
                                            state.dataSize->DataFlowUsedForSizing = state.dataSize->FinalZoneSizing(CurZoneEqNum).DesHeatVolFlow;
                                            TempSize = AutoSize;
                                            state.dataSize->DataScalableCapSizingON = true;
                                        }
                                    }
                                    SizingString = "";
                                    PrintFlag = false;
                                    HeatingCapacitySizer sizerHeatingCapacity;
                                    sizerHeatingCapacity.overrideSizingString(SizingString);
                                    sizerHeatingCapacity.initializeWithinEP(state, CompType, CompName, PrintFlag, RoutineName);
                                    DesCoilLoad = sizerHeatingCapacity.size(state, TempSize, ErrorsFound);
                                    state.dataSize->DataScalableCapSizingON = false;
                                } else {
                                    SizingString = "";
                                    PrintFlag = false;
                                    TempSize = AutoSize;
                                    HeatingCapacitySizer sizerHeatingCapacity;
                                    sizerHeatingCapacity.overrideSizingString(SizingString);
                                    sizerHeatingCapacity.initializeWithinEP(state, CompType, CompName, PrintFlag, RoutineName);
                                    DesCoilLoad = sizerHeatingCapacity.size(state, TempSize, ErrorsFound);
                                }
                                TempSteamIn = 100.00;
                                EnthSteamInDry = GetSatEnthalpyRefrig(state, fluidNameSteam, TempSteamIn, 1.0, state.dataVentilatedSlab->VentSlab(Item).HCoil_FluidIndex, RoutineName);
                                EnthSteamOutWet =
                                    GetSatEnthalpyRefrig(state, fluidNameSteam, TempSteamIn, 0.0, state.dataVentilatedSlab->VentSlab(Item).HCoil_FluidIndex, RoutineName);
                                LatentHeatSteam = EnthSteamInDry - EnthSteamOutWet;
                                SteamDensity = GetSatDensityRefrig(state, fluidNameSteam, TempSteamIn, 1.0, state.dataVentilatedSlab->VentSlab(Item).HCoil_FluidIndex, RoutineName);
                                Cp = GetSpecificHeatGlycol(state, fluidNameWater, DataGlobalConstants::HWInitConvTemp, DummyWaterIndex, RoutineName);
                                rho = GetDensityGlycol(state, fluidNameWater, DataGlobalConstants::HWInitConvTemp, DummyWaterIndex, RoutineName);
                                MaxVolHotSteamFlowDes =
                                    DesCoilLoad / ((state.dataSize->PlantSizData(PltSizHeatNum).DeltaT * Cp * rho) + SteamDensity * LatentHeatSteam);
                            } else {
                                MaxVolHotSteamFlowDes = 0.0;
                            }
                        } else {
                            ShowSevereError(state, "Autosizing of Steam flow requires a heating loop Sizing:Plant object");
                            ShowContinueError(state, "Occurs in ZoneHVAC:VentilatedSlab Object=" + state.dataVentilatedSlab->VentSlab(Item).Name);
                            ErrorsFound = true;
                        }
                    }
                    if (IsAutoSize) {
                        state.dataVentilatedSlab->VentSlab(Item).MaxVolHotSteamFlow = MaxVolHotSteamFlowDes;
                        BaseSizer::reportSizerOutput(state,
                            state.dataVentilatedSlab->cMO_VentilatedSlab, state.dataVentilatedSlab->VentSlab(Item).Name, "Design Size Maximum Steam Flow [m3/s]", MaxVolHotSteamFlowDes);
                    } else {
                        if (state.dataVentilatedSlab->VentSlab(Item).MaxVolHotSteamFlow > 0.0 && MaxVolHotSteamFlowDes > 0.0) {
                            MaxVolHotSteamFlowUser = state.dataVentilatedSlab->VentSlab(Item).MaxVolHotSteamFlow;
                            BaseSizer::reportSizerOutput(state, state.dataVentilatedSlab->cMO_VentilatedSlab,
                                                         state.dataVentilatedSlab->VentSlab(Item).Name,
                                                         "Design Size Maximum Steam Flow [m3/s]",
                                                         MaxVolHotSteamFlowDes,
                                                         "User-Specified Maximum Steam Flow [m3/s]",
                                                         MaxVolHotSteamFlowUser);
                            if (state.dataGlobal->DisplayExtraWarnings) {
                                if ((std::abs(MaxVolHotSteamFlowDes - MaxVolHotSteamFlowUser) / MaxVolHotSteamFlowUser) > state.dataSize->AutoVsHardSizingThreshold) {
                                    ShowMessage(state, "SizeVentilatedSlab: Potential issue with equipment sizing for ZoneHVAC:VentilatedSlab = \"" +
                                                state.dataVentilatedSlab->VentSlab(Item).Name + "\".");
                                    ShowContinueError(state, format("User-Specified Maximum Steam Flow of {:.5R} [m3/s]", MaxVolHotSteamFlowUser));
                                    ShowContinueError(state,
                                                      format("differs from Design Size Maximum Steam Flow of {:.5R} [m3/s]", MaxVolHotSteamFlowDes));
                                    ShowContinueError(state, "This may, or may not, indicate mismatched component sizes.");
                                    ShowContinueError(state, "Verify that the value entered is intended and is consistent with other components.");
                                }
                            }
                        }
                    }
                }
            }
        } else {
            state.dataVentilatedSlab->VentSlab(Item).MaxVolHotSteamFlow = 0.0;
        }

        IsAutoSize = false;
        if (state.dataVentilatedSlab->VentSlab(Item).MaxVolColdWaterFlow == AutoSize) {
            IsAutoSize = true;
        }
        if (CurZoneEqNum > 0) {
            if (!IsAutoSize && !state.dataSize->ZoneSizingRunDone) {
                if (state.dataVentilatedSlab->VentSlab(Item).MaxVolColdWaterFlow > 0.0) {
                    BaseSizer::reportSizerOutput(state,
                        state.dataVentilatedSlab->cMO_VentilatedSlab, state.dataVentilatedSlab->VentSlab(Item).Name, "User-Specified Maximum Cold Water Flow [m3/s]", state.dataVentilatedSlab->VentSlab(Item).MaxVolColdWaterFlow);
                }
            } else {
                CheckZoneSizing(state, state.dataVentilatedSlab->cMO_VentilatedSlab, state.dataVentilatedSlab->VentSlab(Item).Name);
                if (state.dataVentilatedSlab->VentSlab(Item).CCoilType == state.dataVentilatedSlab->Cooling_CoilHXAssisted) {
                    CoolingCoilName = GetHXDXCoilName(state, state.dataVentilatedSlab->VentSlab(Item).CCoilTypeCh, state.dataVentilatedSlab->VentSlab(Item).CCoilName, ErrorsFound);
                    CoolingCoilType = GetHXCoilType(state, state.dataVentilatedSlab->VentSlab(Item).CCoilTypeCh, state.dataVentilatedSlab->VentSlab(Item).CCoilName, ErrorsFound);
                } else {
                    CoolingCoilName = state.dataVentilatedSlab->VentSlab(Item).CCoilName;
                    CoolingCoilType = state.dataVentilatedSlab->VentSlab(Item).CCoilTypeCh;
                }
                CoilWaterInletNode = WaterCoils::GetCoilWaterInletNode(state, CoolingCoilType, CoolingCoilName, ErrorsFound);
                CoilWaterOutletNode = WaterCoils::GetCoilWaterOutletNode(state, CoolingCoilType, CoolingCoilName, ErrorsFound);
                if (IsAutoSize) {
                    PltSizCoolNum = MyPlantSizingIndex(state, CoolingCoilType, CoolingCoilName, CoilWaterInletNode, CoilWaterOutletNode, ErrorsFound);
                    CoilNum = WaterCoils::GetWaterCoilIndex(state, CoolingCoilType, CoolingCoilName, ErrorsFound);
                    if (state.dataWaterCoils->WaterCoil(CoilNum).UseDesignWaterDeltaTemp) {
                        WaterCoilSizDeltaT = state.dataWaterCoils->WaterCoil(CoilNum).DesignWaterDeltaTemp;
                        DoWaterCoilSizing = true;
                    } else {
                        if (PltSizCoolNum > 0) {
                            WaterCoilSizDeltaT = state.dataSize->PlantSizData(PltSizCoolNum).DeltaT;
                            DoWaterCoilSizing = true;
                        } else {
                            DoWaterCoilSizing = false;
                            // If there is no cooling Plant Sizing object and autosizing was requested, issue fatal error message
                            ShowSevereError(state, "Autosizing of water flow requires a cooling loop Sizing:Plant object");
                            ShowContinueError(state, "Occurs in " + state.dataVentilatedSlab->cMO_VentilatedSlab + " Object=" + state.dataVentilatedSlab->VentSlab(Item).Name);
                            ErrorsFound = true;
                        }
                    }
                    if (DoWaterCoilSizing) {
                        if (state.dataSize->FinalZoneSizing(CurZoneEqNum).DesCoolMassFlow >= SmallAirVolFlow) {
                            SizingMethod = CoolingCapacitySizing;
                            if (state.dataVentilatedSlab->VentSlab(Item).HVACSizingIndex > 0) {
                                zoneHVACIndex = state.dataVentilatedSlab->VentSlab(Item).HVACSizingIndex;
                                CapSizingMethod = state.dataSize->ZoneHVACSizing(zoneHVACIndex).CoolingCapMethod;
                                ZoneEqSizing(CurZoneEqNum).SizingMethod(SizingMethod) = CapSizingMethod;
                                if (CapSizingMethod == CoolingDesignCapacity || CapSizingMethod == CapacityPerFloorArea ||
                                    CapSizingMethod == FractionOfAutosizedCoolingCapacity) {
                                    if (CapSizingMethod == CoolingDesignCapacity) {
                                        if (state.dataSize->ZoneHVACSizing(zoneHVACIndex).ScaledCoolingCapacity > 0.0) {
                                            ZoneEqSizing(CurZoneEqNum).CoolingCapacity = true;
                                            ZoneEqSizing(CurZoneEqNum).DesCoolingLoad = state.dataSize->ZoneHVACSizing(zoneHVACIndex).ScaledCoolingCapacity;
                                        } else {
                                            state.dataSize->DataFlowUsedForSizing = state.dataSize->FinalZoneSizing(CurZoneEqNum).DesCoolVolFlow;
                                        }
                                        TempSize = state.dataSize->ZoneHVACSizing(zoneHVACIndex).ScaledCoolingCapacity;
                                    } else if (CapSizingMethod == CapacityPerFloorArea) {
                                        ZoneEqSizing(CurZoneEqNum).CoolingCapacity = true;
                                        ZoneEqSizing(CurZoneEqNum).DesCoolingLoad =
                                            state.dataSize->ZoneHVACSizing(zoneHVACIndex).ScaledCoolingCapacity * state.dataHeatBal->Zone(state.dataSize->DataZoneNumber).FloorArea;
                                        state.dataSize->DataScalableCapSizingON = true;
                                    } else if (CapSizingMethod == FractionOfAutosizedCoolingCapacity) {
                                        state.dataSize->DataFracOfAutosizedHeatingCapacity = state.dataSize->ZoneHVACSizing(zoneHVACIndex).ScaledCoolingCapacity;
                                        state.dataSize->DataFlowUsedForSizing = state.dataSize->FinalZoneSizing(CurZoneEqNum).DesCoolVolFlow;
                                        TempSize = AutoSize;
                                        state.dataSize->DataScalableCapSizingON = true;
                                    }
                                }
                                SizingString = "";
                                PrintFlag = false;
                                CoolingCapacitySizer sizerCoolingCapacity;
                                sizerCoolingCapacity.overrideSizingString(SizingString);
                                sizerCoolingCapacity.initializeWithinEP(state, CompType, CompName, PrintFlag, RoutineName);
                                DesCoilLoad = sizerCoolingCapacity.size(state, TempSize, ErrorsFound);
                                state.dataSize->DataScalableCapSizingON = false;
                            } else {
                                SizingString = "";
                                PrintFlag = false;
                                TempSize = AutoSize;
                                state.dataSize->DataFlowUsedForSizing = state.dataSize->FinalZoneSizing(CurZoneEqNum).DesCoolVolFlow;
                                CoolingCapacitySizer sizerCoolingCapacity;
                                sizerCoolingCapacity.overrideSizingString(SizingString);
                                sizerCoolingCapacity.initializeWithinEP(state, CompType, CompName, PrintFlag, RoutineName);
                                DesCoilLoad = sizerCoolingCapacity.size(state, TempSize, ErrorsFound);
                            }
                            rho = GetDensityGlycol(
                                state, state.dataPlnt->PlantLoop(state.dataVentilatedSlab->VentSlab(Item).CWLoopNum).FluidName, 5., state.dataPlnt->PlantLoop(state.dataVentilatedSlab->VentSlab(Item).CWLoopNum).FluidIndex, RoutineName);
                            Cp = GetSpecificHeatGlycol(
                                state, state.dataPlnt->PlantLoop(state.dataVentilatedSlab->VentSlab(Item).CWLoopNum).FluidName, 5., state.dataPlnt->PlantLoop(state.dataVentilatedSlab->VentSlab(Item).CWLoopNum).FluidIndex, RoutineName);
                            MaxVolColdWaterFlowDes = DesCoilLoad / (WaterCoilSizDeltaT * Cp * rho);
                        } else {
                            MaxVolColdWaterFlowDes = 0.0;
                        }
                    }
                }
                if (IsAutoSize) {
                    state.dataVentilatedSlab->VentSlab(Item).MaxVolColdWaterFlow = MaxVolColdWaterFlowDes;
                    BaseSizer::reportSizerOutput(state,
                        state.dataVentilatedSlab->cMO_VentilatedSlab, state.dataVentilatedSlab->VentSlab(Item).Name, "Design Size Maximum Cold Water Flow [m3/s]", MaxVolColdWaterFlowDes);
                } else {
                    if (state.dataVentilatedSlab->VentSlab(Item).MaxVolColdWaterFlow > 0.0 && MaxVolColdWaterFlowDes > 0.0) {
                        MaxVolColdWaterFlowUser = state.dataVentilatedSlab->VentSlab(Item).MaxVolColdWaterFlow;
                        BaseSizer::reportSizerOutput(state, state.dataVentilatedSlab->cMO_VentilatedSlab,
                                                     state.dataVentilatedSlab->VentSlab(Item).Name,
                                                     "Design Size Maximum Cold Water Flow [m3/s]",
                                                     MaxVolColdWaterFlowDes,
                                                     "User-Specified Maximum Cold Water Flow [m3/s]",
                                                     MaxVolColdWaterFlowUser);
                        if (state.dataGlobal->DisplayExtraWarnings) {
                            if ((std::abs(MaxVolColdWaterFlowDes - MaxVolColdWaterFlowUser) / MaxVolColdWaterFlowUser) > state.dataSize->AutoVsHardSizingThreshold) {
                                ShowMessage(state, "SizeVentilatedSlab: Potential issue with equipment sizing for ZoneHVAC:VentilatedSlab = \"" +
                                            state.dataVentilatedSlab->VentSlab(Item).Name + "\".");
                                ShowContinueError(state, format("User-Specified Maximum Cold Water Flow of {:.5R} [m3/s]", MaxVolColdWaterFlowUser));
                                ShowContinueError(
                                    state, format("differs from Design Size Maximum Cold Water Flow of {:.5R} [m3/s]", MaxVolColdWaterFlowDes));
                                ShowContinueError(state, "This may, or may not, indicate mismatched component sizes.");
                                ShowContinueError(state, "Verify that the value entered is intended and is consistent with other components.");
                            }
                        }
                    }
                }
            }
        }

        if (state.dataVentilatedSlab->VentSlab(Item).CCoilType == state.dataVentilatedSlab->Cooling_CoilHXAssisted) {
            CoolingCoilName = GetHXDXCoilName(state, state.dataVentilatedSlab->VentSlab(Item).CCoilTypeCh, state.dataVentilatedSlab->VentSlab(Item).CCoilName, ErrorsFound);
            CoolingCoilType = GetHXCoilType(state, state.dataVentilatedSlab->VentSlab(Item).CCoilTypeCh, state.dataVentilatedSlab->VentSlab(Item).CCoilName, ErrorsFound);
        } else {
            CoolingCoilName = state.dataVentilatedSlab->VentSlab(Item).CCoilName;
            CoolingCoilType = state.dataVentilatedSlab->VentSlab(Item).CCoilTypeCh;
        }
        WaterCoils::SetCoilDesFlow(state, CoolingCoilType, CoolingCoilName, state.dataVentilatedSlab->VentSlab(Item).MaxAirVolFlow, ErrorsFound);
        WaterCoils::SetCoilDesFlow(state, state.dataVentilatedSlab->VentSlab(Item).HCoilTypeCh, state.dataVentilatedSlab->VentSlab(Item).HCoilName, state.dataVentilatedSlab->VentSlab(Item).MaxAirVolFlow, ErrorsFound);

        if (CurZoneEqNum > 0) {
            ZoneEqSizing(CurZoneEqNum).MaxHWVolFlow = state.dataVentilatedSlab->VentSlab(Item).MaxVolHotWaterFlow;
            ZoneEqSizing(CurZoneEqNum).MaxCWVolFlow = state.dataVentilatedSlab->VentSlab(Item).MaxVolColdWaterFlow;
        }

        if (ErrorsFound) {
            ShowFatalError(state, "Preceding sizing errors cause program termination");
        }
    }

    void CalcVentilatedSlab(EnergyPlusData &state,
                            int &Item,                     // number of the current ventilated slab being simulated
                            int const ZoneNum,             // number of zone being served
                            bool const FirstHVACIteration, // TRUE if 1st HVAC simulation of system timestep
                            Real64 &PowerMet,              // power supplied (W)
                            Real64 &LatOutputProvided      // latent capacity supplied (kg/s)
    )
    {

        // SUBROUTINE INFORMATION:
        //       AUTHOR         Young Tae Chae, Rick Strand
        //       DATE WRITTEN   June 2008
        //       MODIFIED       Don Shirey, Aug 2009 (LatOutputProvided)
        //                      July 2012, Chandan Sharma - FSEC: Added zone sys avail managers
        //       RE-ENGINEERED  na

        // PURPOSE OF THIS SUBROUTINE:
        // This subroutine mainly controls the action of the Ventilated Slab
        // (or more exactly, it controls the amount of outside air brought in)
        // based on the user input for controls and the defined controls
        // algorithms.

        // METHODOLOGY EMPLOYED:
        // Ventilated slab is controlled based on user input and what is happening in the
        // simulation.  There are various cases to consider:
        // 1. OFF: Unit is schedule off or there is no load on it.  All flow
        //    rates are set to zero and the temperatures are set to zone conditions
        //    (except for the outside air inlet).
        // 2. HEATING/VARIABLE PERCENT: The unit is on, there is a heating load,
        //    and variable percent control is specified.  The outside air fraction
        //    is set to the minimum outside air fraction (schedule based) and the
        //    heating coil is activated.
        // 3. HEATING/FIXED TEMPERATURE: The unit is on, there is a heating load,
        //    and fixed temperature control is specified.  The outside air fraction
        //    is varied in an attempt to obtain a mixed air temperature equal to
        //    the user specified temperature (schedule based).  The heating coil
        //    is activated, if necessary.
        // 4. COOLING/NO COIL: The unit is on, there is a cooling load, and no
        //    coil is present or it has been scheduled off.  Set the amount of
        //    outside air based on the control type.  Simulate the "mixing box".
        // 5. COOLING/WITH COIL: The unit is on, there is a cooling load, and
        //    a cooling coil is present and scheduled on.  Tries to use outside
        //    air as best as possible and then calls a cooling coil
        // Note: controls are strictly temperature based and do not factor
        // humidity into the equation (not an enthalpy economy cycle but rather
        // a simple return air economy cycle).  In addition, temperature predictions
        // are not strict energy balances here in the control routine though
        // in the mixing routine an energy balance is preserved.

        // REFERENCES:
        // ASHRAE Systems and Equipment Handbook (SI), 1996. page 31.3

        // USE STATEMENTS:

        // Using/Aliasing
        using DataHeatBalSurface::TH;
        using DataHVACGlobals::ZoneCompTurnFansOff;
        using DataHVACGlobals::ZoneCompTurnFansOn;
        using DataLoopNode::Node;

        using HeatingCoils::CheckHeatingCoilSchedule;
        using HVACHXAssistedCoolingCoil::CheckHXAssistedCoolingCoilSchedule;
        using NodeInputManager::GetOnlySingleNode;
        using ScheduleManager::GetCurrentScheduleValue;
        using SteamCoils::CheckSteamCoilSchedule;
        using WaterCoils::CheckWaterCoilSchedule;

        // Locals
        Real64 QZnReq;

        // SUBROUTINE ARGUMENT DEFINITIONS:

        // SUBROUTINE PARAMETER DEFINITIONS:

        Real64 const LowTempDiff(0.1); // Smallest allowed temperature difference for comparisons
        // (below this value the temperatures are assumed equal)
        Real64 const LowOAFracDiff(0.01); // Smallest allowed outside air fraction difference for comparison
        // (below this value the fractions are assumed equal)

        // INTERFACE BLOCK SPECIFICATIONS

        // DERIVED TYPE DEFINITIONS
        // na

        // SUBROUTINE LOCAL VARIABLE DECLARATIONS:
        Real64 AirMassFlow;  // air mass flow rate [kg/sec]
        int AirRelNode;      // outside air relief node
        int ControlNode;     // the hot water or cold water inlet node
        int InletNode;       // system air inlet node
        int FanOutletNode;   // system fan outlet node
        int ZoneAirInNode;   // zone supply air node
        Real64 MaxOAFrac;    // maximum possible outside air fraction
        Real64 MaxWaterFlow; // maximum water flow for heating or cooling [kg/sec]
        Real64 MinOAFrac;    // minimum possible outside air fraction
        Real64 MinWaterFlow; // minimum water flow for heating or cooling [kg/sec]
        int OutletNode;      // air outlet node
        int OutsideAirNode;  // outside air node
        int MixoutNode;      // oa mixer outlet node
        int ReturnAirNode;   // return air node
        Real64 QUnitOut;     // heating or sens. cooling provided by fan coil unit [watts]
        Real64 LatentOutput; // Latent (moisture) add/removal rate, negative is dehumidification [kg/s]
        Real64 Tdesired;     // desired temperature after mixing inlet and outdoor air [degrees C]
        Real64 Tinlet;       // temperature of air coming into the ventilated slab [degrees C]
        Real64 Toutdoor;     // temperature of outdoor air being introduced into the ventilated slab [degrees C]
        Real64 MaxSteamFlow;
        Real64 MinSteamFlow;
        Real64 RadInTemp;      // "Desired" radiant system air inlet temperature [Celsius]**setpoint
        Real64 SetPointTemp;   // temperature that will be used to control the radiant system [Celsius]
        Real64 SetPointTempHi; // Current high point in setpoint temperature range
        Real64 SetPointTempLo; // Current low point in setpoint temperature range
        Real64 AirTempHi;      // Current high point in water temperature range
        Real64 AirTempLo;      // Current low point in water temperature range
        Real64 AirTempHeatHi;  // Current high point in water temperature range
        Real64 AirTempCoolLo;  // Current low point in water temperature range
        Real64 CpFan;          // Intermediate calculational variable for specific heat of air <<NOV9 Updated
        Real64 ZoneRadNum;     // number of zone being served *********************
        int RadSurfNum;        // DO loop counter for the surfaces that comprise a particular radiant system
        std::string MSlabIn;
        std::string MSlabOut;
        std::string SlabName;
        int MSlabInletNode;
        int MSlabOutletNode;
        static bool ErrorsFound(false); // Set to true if errors in input, fatal at end of routine
        static std::string const CurrentModuleObject("ZoneHVAC:VentilatedSlab");

        {
            auto const SELECT_CASE_var(state.dataVentilatedSlab->VentSlab(Item).CoilOption);
            if (SELECT_CASE_var == state.dataVentilatedSlab->BothOption) {

                {
                    auto const SELECT_CASE_var1(state.dataVentilatedSlab->VentSlab(Item).HCoilType);

                    if (SELECT_CASE_var1 == state.dataVentilatedSlab->Heating_WaterCoilType) {
                        CheckWaterCoilSchedule(state, "Coil:Heating:Water", state.dataVentilatedSlab->VentSlab(Item).HCoilName, state.dataVentilatedSlab->VentSlab(Item).HCoilSchedValue, state.dataVentilatedSlab->VentSlab(Item).HCoil_Index);
                    } else if (SELECT_CASE_var1 == state.dataVentilatedSlab->Heating_SteamCoilType) {
                        CheckSteamCoilSchedule(state,
                            "Coil:Heating:Steam", state.dataVentilatedSlab->VentSlab(Item).HCoilName, state.dataVentilatedSlab->VentSlab(Item).HCoilSchedValue, state.dataVentilatedSlab->VentSlab(Item).HCoil_Index);
                    } else if (SELECT_CASE_var1 == state.dataVentilatedSlab->Heating_ElectricCoilType) {
                        CheckHeatingCoilSchedule(
                            state, "Coil:Heating:Electric", state.dataVentilatedSlab->VentSlab(Item).HCoilName, state.dataVentilatedSlab->VentSlab(Item).HCoilSchedValue, state.dataVentilatedSlab->VentSlab(Item).HCoil_Index);
                    } else if (SELECT_CASE_var1 == state.dataVentilatedSlab->Heating_GasCoilType) {
                        CheckHeatingCoilSchedule(
                            state, "Coil:Heating:Fuel", state.dataVentilatedSlab->VentSlab(Item).HCoilName, state.dataVentilatedSlab->VentSlab(Item).HCoilSchedValue, state.dataVentilatedSlab->VentSlab(Item).HCoil_Index);
                    } else {
                    }
                }

                {
                    auto const SELECT_CASE_var1(state.dataVentilatedSlab->VentSlab(Item).CCoilType);

                    if (SELECT_CASE_var1 == state.dataVentilatedSlab->Cooling_CoilWaterCooling) {
                        CheckWaterCoilSchedule(state, "Coil:Cooling:Water", state.dataVentilatedSlab->VentSlab(Item).CCoilName, state.dataVentilatedSlab->VentSlab(Item).CCoilSchedValue, state.dataVentilatedSlab->VentSlab(Item).CCoil_Index);
                    } else if (SELECT_CASE_var1 == state.dataVentilatedSlab->Cooling_CoilDetailedCooling) {
                        CheckWaterCoilSchedule(state, "Coil:Cooling:Water:DetailedGeometry",
                                               state.dataVentilatedSlab->VentSlab(Item).CCoilName,
                                               state.dataVentilatedSlab->VentSlab(Item).CCoilSchedValue,
                                               state.dataVentilatedSlab->VentSlab(Item).CCoil_Index);
                    } else if (SELECT_CASE_var1 == state.dataVentilatedSlab->Cooling_CoilHXAssisted) {
                        CheckHXAssistedCoolingCoilSchedule(state,
                                                           "CoilSystem:Cooling:Water:HeatExchangerAssisted",
                                                           state.dataVentilatedSlab->VentSlab(Item).CCoilName,
                                                           state.dataVentilatedSlab->VentSlab(Item).CCoilSchedValue,
                                                           state.dataVentilatedSlab->VentSlab(Item).CCoil_Index);
                    } else {
                    }
                }

            } else if (SELECT_CASE_var == state.dataVentilatedSlab->HeatingOption) {

                {
                    auto const SELECT_CASE_var1(state.dataVentilatedSlab->VentSlab(Item).HCoilType);

                    if (SELECT_CASE_var1 == state.dataVentilatedSlab->Heating_WaterCoilType) {
                        CheckWaterCoilSchedule(state, "Coil:Heating:Water", state.dataVentilatedSlab->VentSlab(Item).HCoilName, state.dataVentilatedSlab->VentSlab(Item).HCoilSchedValue, state.dataVentilatedSlab->VentSlab(Item).HCoil_Index);
                    } else if (SELECT_CASE_var1 == state.dataVentilatedSlab->Heating_SteamCoilType) {
                        CheckSteamCoilSchedule(state,
                            "Coil:Heating:Steam", state.dataVentilatedSlab->VentSlab(Item).HCoilName, state.dataVentilatedSlab->VentSlab(Item).HCoilSchedValue, state.dataVentilatedSlab->VentSlab(Item).HCoil_Index);
                    } else if (SELECT_CASE_var1 == state.dataVentilatedSlab->Heating_ElectricCoilType) {
                        CheckHeatingCoilSchedule(
                            state, "Coil:Heating:Electric", state.dataVentilatedSlab->VentSlab(Item).HCoilName, state.dataVentilatedSlab->VentSlab(Item).HCoilSchedValue, state.dataVentilatedSlab->VentSlab(Item).HCoil_Index);
                    } else if (SELECT_CASE_var1 == state.dataVentilatedSlab->Heating_GasCoilType) {
                        CheckHeatingCoilSchedule(
                            state, "Coil:Heating:Fuel", state.dataVentilatedSlab->VentSlab(Item).HCoilName, state.dataVentilatedSlab->VentSlab(Item).HCoilSchedValue, state.dataVentilatedSlab->VentSlab(Item).HCoil_Index);
                    } else {
                    }
                }

            } else if (SELECT_CASE_var == state.dataVentilatedSlab->CoolingOption) {

                {
                    auto const SELECT_CASE_var1(state.dataVentilatedSlab->VentSlab(Item).CCoilType);

                    if (SELECT_CASE_var1 == state.dataVentilatedSlab->Cooling_CoilWaterCooling) {
                        CheckWaterCoilSchedule(state, "Coil:Cooling:Water", state.dataVentilatedSlab->VentSlab(Item).CCoilName, state.dataVentilatedSlab->VentSlab(Item).CCoilSchedValue, state.dataVentilatedSlab->VentSlab(Item).CCoil_Index);
                    } else if (SELECT_CASE_var1 == state.dataVentilatedSlab->Cooling_CoilDetailedCooling) {
                        CheckWaterCoilSchedule(state, "Coil:Cooling:Water:DetailedGeometry",
                                               state.dataVentilatedSlab->VentSlab(Item).CCoilName,
                                               state.dataVentilatedSlab->VentSlab(Item).CCoilSchedValue,
                                               state.dataVentilatedSlab->VentSlab(Item).CCoil_Index);
                    } else if (SELECT_CASE_var1 == state.dataVentilatedSlab->Cooling_CoilHXAssisted) {
                        CheckHXAssistedCoolingCoilSchedule(state,
                                                           "CoilSystem:Cooling:Water:HeatExchangerAssisted",
                                                           state.dataVentilatedSlab->VentSlab(Item).CCoilName,
                                                           state.dataVentilatedSlab->VentSlab(Item).CCoilSchedValue,
                                                           state.dataVentilatedSlab->VentSlab(Item).CCoil_Index);
                    } else {
                    }
                }

            } else if (SELECT_CASE_var == state.dataVentilatedSlab->NoneOption) {
            }
        }



        // initialize local variables
        ControlNode = 0;
        QUnitOut = 0.0;
        LatentOutput = 0.0;
        MaxWaterFlow = 0.0;
        MinWaterFlow = 0.0;
        AirMassFlow = 0.0;
        InletNode = state.dataVentilatedSlab->VentSlab(Item).ReturnAirNode;
        OutletNode = state.dataVentilatedSlab->VentSlab(Item).RadInNode;
        FanOutletNode = state.dataVentilatedSlab->VentSlab(Item).FanOutletNode;
        ZoneAirInNode = state.dataVentilatedSlab->VentSlab(Item).ZoneAirInNode;
        OutsideAirNode = state.dataVentilatedSlab->VentSlab(Item).OutsideAirNode;
        AirRelNode = state.dataVentilatedSlab->VentSlab(Item).AirReliefNode;
        MixoutNode = state.dataVentilatedSlab->VentSlab(Item).OAMixerOutNode;
        ReturnAirNode = state.dataVentilatedSlab->VentSlab(Item).ReturnAirNode;
        ZoneRadNum = state.dataVentilatedSlab->VentSlab(Item).ZonePtr;
        RadSurfNum = state.dataVentilatedSlab->VentSlab(Item).NumOfSurfaces;
        Tinlet = Node(InletNode).Temp;
        Toutdoor = Node(OutsideAirNode).Temp;

        // Control Type Check
        {
            auto const SELECT_CASE_var(state.dataVentilatedSlab->VentSlab(Item).ControlType);
            if (SELECT_CASE_var == state.dataVentilatedSlab->MATControl) {
                SetPointTemp = state.dataHeatBalFanSys->MAT(ZoneNum);
            } else if (SELECT_CASE_var == state.dataVentilatedSlab->MRTControl) {
                SetPointTemp = state.dataHeatBal->MRT(ZoneNum);
            } else if (SELECT_CASE_var == state.dataVentilatedSlab->OPTControl) {
                SetPointTemp = 0.5 * (state.dataHeatBalFanSys->MAT(ZoneNum) + state.dataHeatBal->MRT(ZoneNum));
            } else if (SELECT_CASE_var == state.dataVentilatedSlab->ODBControl) {
                SetPointTemp = state.dataEnvrn->OutDryBulbTemp;
            } else if (SELECT_CASE_var == state.dataVentilatedSlab->OWBControl) {
                SetPointTemp = state.dataEnvrn->OutWetBulbTemp;
            } else if (SELECT_CASE_var == state.dataVentilatedSlab->SURControl) {
                SetPointTemp = TH(2, 1, state.dataVentilatedSlab->VentSlab(Item).SurfacePtr(RadSurfNum));
            } else if (SELECT_CASE_var == state.dataVentilatedSlab->DPTZControl) {
                SetPointTemp = PsyTdpFnWPb(state, state.dataHeatBalFanSys->ZoneAirHumRat(state.dataVentilatedSlab->VentSlab(Item).ZonePtr), state.dataEnvrn->OutBaroPress);
            } else {                // Should never get here
                SetPointTemp = 0.0; // Suppress uninitialized warning
                ShowSevereError(state, "Illegal control type in low temperature radiant system: " + state.dataVentilatedSlab->VentSlab(Item).Name);
                ShowFatalError(state, "Preceding condition causes termination.");
            }
        }

        // Load Check

        AirTempHeatHi = GetCurrentScheduleValue(state, state.dataVentilatedSlab->VentSlab(Item).HotCtrlHiTempSchedPtr);
        AirTempCoolLo = GetCurrentScheduleValue(state, state.dataVentilatedSlab->VentSlab(Item).ColdCtrlLoTempSchedPtr);

        if (((SetPointTemp >= AirTempHeatHi) && (SetPointTemp <= AirTempCoolLo)) || (GetCurrentScheduleValue(state, state.dataVentilatedSlab->VentSlab(Item).SchedPtr) <= 0)) {

            // System is off or has no load upon it; set the flow rates to zero and then
            // simulate the components with the no flow conditions
            Node(InletNode).MassFlowRate = 0.0;
            Node(InletNode).MassFlowRateMaxAvail = 0.0;
            Node(InletNode).MassFlowRateMinAvail = 0.0;
            Node(OutletNode).MassFlowRate = 0.0;
            Node(OutletNode).MassFlowRateMaxAvail = 0.0;
            Node(OutletNode).MassFlowRateMinAvail = 0.0;
            Node(OutsideAirNode).MassFlowRate = 0.0;
            Node(OutsideAirNode).MassFlowRateMaxAvail = 0.0;
            Node(OutsideAirNode).MassFlowRateMinAvail = 0.0;
            Node(AirRelNode).MassFlowRate = 0.0;
            Node(AirRelNode).MassFlowRateMaxAvail = 0.0;
            Node(AirRelNode).MassFlowRateMinAvail = 0.0;
            Node(ReturnAirNode).MassFlowRate = 0.0;
            Node(ReturnAirNode).MassFlowRateMaxAvail = 0.0;
            Node(ReturnAirNode).MassFlowRateMinAvail = 0.0;
            Node(MixoutNode).MassFlowRate = 0.0;
            Node(MixoutNode).MassFlowRateMaxAvail = 0.0;
            Node(MixoutNode).MassFlowRateMinAvail = 0.0;
            Node(FanOutletNode).MassFlowRate = 0.0;
            Node(FanOutletNode).MassFlowRateMaxAvail = 0.0;
            Node(FanOutletNode).MassFlowRateMinAvail = 0.0;
            AirMassFlow = 0.0;
            state.dataVentilatedSlab->HCoilOn = false;

            // Node condition
            Node(InletNode).Temp = TH(2, 1, state.dataVentilatedSlab->VentSlab(Item).SurfacePtr(1));
            Node(FanOutletNode).Temp = Node(InletNode).Temp;
            Node(OutletNode).Temp = Node(FanOutletNode).Temp;

            // Node condition
            if (state.dataVentilatedSlab->VentSlab(Item).SysConfg == state.dataVentilatedSlab->SeriesSlabs) {
                for (RadSurfNum = 1; RadSurfNum <= state.dataVentilatedSlab->VentSlab(Item).NumOfSurfaces; ++RadSurfNum) {
                    SlabName = state.dataVentilatedSlab->VentSlab(Item).SurfaceName(RadSurfNum);
                    MSlabIn = state.dataVentilatedSlab->VentSlab(Item).SlabIn(RadSurfNum);
                    MSlabOut = state.dataVentilatedSlab->VentSlab(Item).SlabOut(RadSurfNum);
                    state.dataVentilatedSlab->VentSlab(Item).MSlabInNode = GetOnlySingleNode(state,
                        MSlabIn, ErrorsFound, CurrentModuleObject, SlabName, NodeType_Air, NodeConnectionType_Internal, 1, ObjectIsNotParent);
                    state.dataVentilatedSlab->VentSlab(Item).MSlabOutNode = GetOnlySingleNode(state,
                        MSlabOut, ErrorsFound, CurrentModuleObject, SlabName, NodeType_Air, NodeConnectionType_Internal, 1, ObjectIsNotParent);
                    MSlabInletNode = state.dataVentilatedSlab->VentSlab(Item).MSlabInNode;
                    MSlabOutletNode = state.dataVentilatedSlab->VentSlab(Item).MSlabOutNode;

                    Node(MSlabInletNode).Temp = Node(InletNode).Temp;
                    Node(MSlabOutletNode).Temp = Node(MSlabInletNode).Temp;
                }
            }

            CalcVentilatedSlabComps(state, Item, FirstHVACIteration, QUnitOut);

        } else { // System On

            if (SetPointTemp < AirTempHeatHi) { // HEATING MODE
                state.dataVentilatedSlab->OperatingMode = state.dataVentilatedSlab->HeatingMode;

                // Check the setpoint and temperature span
                SetPointTempHi = GetCurrentScheduleValue(state, state.dataVentilatedSlab->VentSlab(Item).HotCtrlHiTempSchedPtr);
                SetPointTempLo = GetCurrentScheduleValue(state, state.dataVentilatedSlab->VentSlab(Item).HotCtrlLoTempSchedPtr);
                if (SetPointTempHi < SetPointTempLo) {
                    ShowSevereError(state, "Heating setpoint temperature mismatch in" + state.dataVentilatedSlab->VentSlab(Item).Name);
                    ShowContinueError(state, "High setpoint temperature is less than low setpoint temperature--check your schedule input");
                    ShowFatalError(state, "Preceding condition causes termination.");
                }
                AirTempHi = GetCurrentScheduleValue(state, state.dataVentilatedSlab->VentSlab(Item).HotAirHiTempSchedPtr);
                AirTempLo = GetCurrentScheduleValue(state, state.dataVentilatedSlab->VentSlab(Item).HotAirLoTempSchedPtr);

                if (AirTempHi < AirTempLo) {
                    ShowSevereError(state, "Heating Air temperature mismatch in" + state.dataVentilatedSlab->VentSlab(Item).Name);
                    ShowContinueError(state, "High Air temperature is less than low Air temperature--check your schedule input");
                    ShowFatalError(state, "Preceding condition causes termination.");
                }

                if (SetPointTemp >= SetPointTempHi) {
                    // System is above high heating setpoint so we should be able to turn the system off
                    RadInTemp = AirTempLo;

                } else if (SetPointTemp <= SetPointTempLo) {
                    // System is running with its highest inlet temperature
                    RadInTemp = AirTempHi;
                } else {
                    // Interpolate to obtain the current radiant system inlet temperature
                    RadInTemp = AirTempHi - (AirTempHi - AirTempLo) * (SetPointTemp - SetPointTempLo) / (SetPointTempHi - SetPointTempLo);
                }

                Node(state.dataVentilatedSlab->VentSlab(Item).RadInNode).Temp = RadInTemp;

                ControlNode = state.dataVentilatedSlab->VentSlab(Item).HotControlNode;
                MaxWaterFlow = state.dataVentilatedSlab->VentSlab(Item).MaxHotWaterFlow;
                MinWaterFlow = state.dataVentilatedSlab->VentSlab(Item).MinHotWaterFlow;
                MaxSteamFlow = state.dataVentilatedSlab->VentSlab(Item).MaxHotSteamFlow;
                MinSteamFlow = state.dataVentilatedSlab->VentSlab(Item).MinHotSteamFlow;

                // On the first HVAC iteration the system values are given to the controller, but after that
                // the demand limits are in place and there needs to be feedback to the Zone Equipment

                if (!FirstHVACIteration && state.dataVentilatedSlab->VentSlab(Item).HCoilType == state.dataVentilatedSlab->Heating_WaterCoilType) {
                    MaxWaterFlow = Node(ControlNode).MassFlowRateMaxAvail;
                    MinWaterFlow = Node(ControlNode).MassFlowRateMinAvail;
                }

                if (!FirstHVACIteration && state.dataVentilatedSlab->VentSlab(Item).HCoilType == state.dataVentilatedSlab->Heating_SteamCoilType) {
                    MaxSteamFlow = Node(ControlNode).MassFlowRateMaxAvail;
                    MinSteamFlow = Node(ControlNode).MassFlowRateMinAvail;
                }

                state.dataVentilatedSlab->HCoilOn = true;

                if (Node(OutsideAirNode).MassFlowRate > 0.0) {
                    MinOAFrac = GetCurrentScheduleValue(state, state.dataVentilatedSlab->VentSlab(Item).MinOASchedPtr) *
                                (state.dataVentilatedSlab->VentSlab(Item).MinOutAirMassFlow / Node(OutsideAirNode).MassFlowRate);
                } else {
                    MinOAFrac = 0.0;
                }

                MinOAFrac = min(1.0, max(0.0, MinOAFrac));

                if ((!state.dataVentilatedSlab->VentSlab(Item).HCoilPresent) || (state.dataVentilatedSlab->VentSlab(Item).HCoilSchedValue <= 0.0)) {
                    // In heating mode, but there is no coil to provide heating.  This is handled
                    // differently than if there was a heating coil present.  Fixed temperature
                    // will still try to vary the amount of outside air to meet the desired
                    // mixed air temperature, while variable percent will go to full ventilation
                    // when it is most advantageous.

                    // If there are no coil, Slab In Node is assumed to be Fan Outlet Node

                    OutletNode = FanOutletNode;

                    {
                        auto const SELECT_CASE_var(state.dataVentilatedSlab->VentSlab(Item).OAControlType);

                        if (SELECT_CASE_var == state.dataVentilatedSlab->FixedOAControl) {
                            // In this control type, the outdoor air flow rate is fixed to the maximum value
                            // which is equal to the minimum value, regardless of all the other conditions.
                            state.dataVentilatedSlab->OAMassFlowRate = MinOAFrac * Node(OutsideAirNode).MassFlowRate;

                        } else if (SELECT_CASE_var == state.dataVentilatedSlab->VariablePercent) {
                            // This algorithm is probably a bit simplistic in that it just bounces
                            // back and forth between the maximum outside air and the minimum.  In
                            // reality, a system *might* vary between the two based on the load in
                            // the zone.  This simple flow control might cause some overcooling but
                            // chances are that if there is a cooling load and the zone temperature
                            // gets above the outside temperature that overcooling won't be significant.
                            Tinlet = Node(InletNode).Temp;
                            Toutdoor = Node(OutsideAirNode).Temp;

                            if (Tinlet >= Toutdoor) {

                                state.dataVentilatedSlab->OAMassFlowRate = MinOAFrac * Node(OutsideAirNode).MassFlowRate;

                            } else { // Tinlet < Toutdoor

                                MaxOAFrac = GetCurrentScheduleValue(state, state.dataVentilatedSlab->VentSlab(Item).MaxOASchedPtr);
                                state.dataVentilatedSlab->OAMassFlowRate = MaxOAFrac * Node(OutsideAirNode).MassFlowRate;
                            }

                        } else if (SELECT_CASE_var == state.dataVentilatedSlab->FixedTemperature) {
                            // This is basically the same algorithm as for the heating case...
                            Tdesired = GetCurrentScheduleValue(state, state.dataVentilatedSlab->VentSlab(Item).TempSchedPtr);
                            MaxOAFrac = 1.0;

                            if (std::abs(Tinlet - Toutdoor) <= LowTempDiff) { // no difference in indoor and outdoor conditions-->set OA to minimum
                                state.dataVentilatedSlab->OAMassFlowRate = MinOAFrac * Node(OutsideAirNode).MassFlowRate;
                            } else if (std::abs(MaxOAFrac - MinOAFrac) <= LowOAFracDiff) { // no difference in outside air fractions
                                state.dataVentilatedSlab->OAMassFlowRate = MinOAFrac * Node(OutsideAirNode).MassFlowRate;
                            } else if (((Tdesired <= Tinlet) && (Tdesired >= Toutdoor)) || ((Tdesired >= Tinlet) && (Tdesired <= Toutdoor))) {
                                // Desired temperature is between the inlet and outdoor temperatures
                                // so vary the flow rate between no outside air and no recirculation air
                                // then applying the maximum and minimum limits the user has scheduled
                                // to make sure too much/little outside air is being introduced
                                state.dataVentilatedSlab->OAMassFlowRate = ((Tdesired - Tinlet) / (Toutdoor - Tinlet)) * Node(InletNode).MassFlowRate;
                                state.dataVentilatedSlab->OAMassFlowRate = max(state.dataVentilatedSlab->OAMassFlowRate, (MinOAFrac * Node(OutsideAirNode).MassFlowRate));
                                state.dataVentilatedSlab->OAMassFlowRate = min(state.dataVentilatedSlab->OAMassFlowRate, (MaxOAFrac * Node(OutsideAirNode).MassFlowRate));
                            } else if ((Tdesired < Tinlet) && (Tdesired < Toutdoor)) {
                                // Desired temperature is below both the inlet and outdoor temperatures
                                // so use whichever flow rate (max or min) that will get closer
                                if (Tinlet < Toutdoor) { // Tinlet closer to Tdesired so use minimum outside air
                                    state.dataVentilatedSlab->OAMassFlowRate = MinOAFrac * Node(OutsideAirNode).MassFlowRate;
                                } else { // Toutdoor closer to Tdesired so use maximum outside air
                                    state.dataVentilatedSlab->OAMassFlowRate = MaxOAFrac * Node(OutsideAirNode).MassFlowRate;
                                }
                            } else if ((Tdesired > Tinlet) && (Tdesired > Toutdoor)) {
                                // Desired temperature is above both the inlet and outdoor temperatures
                                // so use whichever flow rate (max or min) that will get closer
                                if (Tinlet > Toutdoor) { // Tinlet closer to Tdesired so use minimum outside air
                                    state.dataVentilatedSlab->OAMassFlowRate = MinOAFrac * Node(OutsideAirNode).MassFlowRate;
                                } else { // Toutdoor closer to Tdesired so use maximum outside air
                                    state.dataVentilatedSlab->OAMassFlowRate = MaxOAFrac * Node(OutsideAirNode).MassFlowRate;
                                }
                            } else {
                                // It should NEVER get to this point, but just in case...
                                ShowFatalError(state, "Ventilated Slab simulation control: illogical condition for " + state.dataVentilatedSlab->VentSlab(Item).Name);
                            }
                        }
                    }

                    CalcVentilatedSlabComps(state, Item, FirstHVACIteration, QUnitOut);

                } else { // Heating Coil present

                    {
                        auto const SELECT_CASE_var(state.dataVentilatedSlab->VentSlab(Item).OAControlType);

                        if (SELECT_CASE_var == state.dataVentilatedSlab->FixedOAControl) {
                            // In this control type, the outdoor air flow rate is fixed to the maximum value
                            // which is equal to the minimum value, regardless of all the other conditions.
                            if (Node(OutsideAirNode).MassFlowRate > 0.0) {
                                MaxOAFrac = GetCurrentScheduleValue(state, state.dataVentilatedSlab->VentSlab(Item).MaxOASchedPtr);
                            } else {
                                MaxOAFrac = 0.0;
                            }
                            MaxOAFrac = min(1.0, max(0.0, MinOAFrac));
                            state.dataVentilatedSlab->OAMassFlowRate = MaxOAFrac * Node(OutsideAirNode).MassFlowRate;

                        } else if (SELECT_CASE_var == state.dataVentilatedSlab->VariablePercent) {
                            // In heating mode, the ouside air for "variable percent" control
                            // is set to the minimum value

                            state.dataVentilatedSlab->OAMassFlowRate = MinOAFrac * Node(OutsideAirNode).MassFlowRate;

                        } else if (SELECT_CASE_var == state.dataVentilatedSlab->FixedTemperature) {
                            // This is basically the same algorithm as for the heating case...
                            Tdesired = GetCurrentScheduleValue(state, state.dataVentilatedSlab->VentSlab(Item).TempSchedPtr);
                            MaxOAFrac = 1.0;

                            if (std::abs(Tinlet - Toutdoor) <= LowTempDiff) { // no difference in indoor and outdoor conditions-->set OA to minimum
                                state.dataVentilatedSlab->OAMassFlowRate = MinOAFrac * Node(OutsideAirNode).MassFlowRate;
                            } else if (std::abs(MaxOAFrac - MinOAFrac) <= LowOAFracDiff) { // no difference in outside air fractions
                                state.dataVentilatedSlab->OAMassFlowRate = MinOAFrac * Node(OutsideAirNode).MassFlowRate;
                            } else if (((Tdesired <= Tinlet) && (Tdesired >= Toutdoor)) || ((Tdesired >= Tinlet) && (Tdesired <= Toutdoor))) {
                                // Desired temperature is between the inlet and outdoor temperatures
                                // so vary the flow rate between no outside air and no recirculation air
                                // then applying the maximum and minimum limits the user has scheduled
                                // to make sure too much/little outside air is being introduced
                                state.dataVentilatedSlab->OAMassFlowRate = ((Tdesired - Tinlet) / (Toutdoor - Tinlet)) * Node(InletNode).MassFlowRate;
                                state.dataVentilatedSlab->OAMassFlowRate = max(state.dataVentilatedSlab->OAMassFlowRate, (MinOAFrac * Node(OutsideAirNode).MassFlowRate));
                                state.dataVentilatedSlab->OAMassFlowRate = min(state.dataVentilatedSlab->OAMassFlowRate, (MaxOAFrac * Node(OutsideAirNode).MassFlowRate));
                            } else if ((Tdesired < Tinlet) && (Tdesired < Toutdoor)) {
                                // Desired temperature is below both the inlet and outdoor temperatures
                                // so use whichever flow rate (max or min) that will get closer
                                if (Tinlet < Toutdoor) { // Tinlet closer to Tdesired so use minimum outside air
                                    state.dataVentilatedSlab->OAMassFlowRate = MinOAFrac * Node(OutsideAirNode).MassFlowRate;
                                } else { // Toutdoor closer to Tdesired so use maximum outside air
                                    state.dataVentilatedSlab->OAMassFlowRate = MaxOAFrac * Node(OutsideAirNode).MassFlowRate;
                                }
                            } else if ((Tdesired > Tinlet) && (Tdesired > Toutdoor)) {
                                // Desired temperature is above both the inlet and outdoor temperatures
                                // so use whichever flow rate (max or min) that will get closer
                                if (Tinlet > Toutdoor) { // Tinlet closer to Tdesired so use minimum outside air
                                    state.dataVentilatedSlab->OAMassFlowRate = MinOAFrac * Node(OutsideAirNode).MassFlowRate;
                                } else { // Toutdoor closer to Tdesired so use maximum outside air
                                    state.dataVentilatedSlab->OAMassFlowRate = MaxOAFrac * Node(OutsideAirNode).MassFlowRate;
                                }
                            } else {
                                // It should NEVER get to this point, but just in case...
                                ShowFatalError(state, "Ventilated Slab simulation control: illogical condition for " + state.dataVentilatedSlab->VentSlab(Item).Name);
                            }
                        }
                    }

                    SimVentSlabOAMixer(state, Item);

                    if (state.dataVentilatedSlab->VentSlab(Item).FanType_Num == DataHVACGlobals::FanType_SystemModelObject) {
                        HVACFan::fanObjs[state.dataVentilatedSlab->VentSlab(Item).Fan_Index]->simulate(state, _, ZoneCompTurnFansOn, ZoneCompTurnFansOff, _);
                    } else if (state.dataVentilatedSlab->VentSlab(Item).FanType_Num == DataHVACGlobals::FanType_SimpleConstVolume) {
                        Fans::SimulateFanComponents(
                            state, state.dataVentilatedSlab->VentSlab(Item).FanName, FirstHVACIteration, state.dataVentilatedSlab->VentSlab(Item).Fan_Index, _, ZoneCompTurnFansOn, ZoneCompTurnFansOff);
                    }

                    CpFan = PsyCpAirFnW(Node(FanOutletNode).HumRat);
                    QZnReq = (Node(OutletNode).MassFlowRate) * CpFan * (RadInTemp - Node(FanOutletNode).Temp);

                    // Setup the coil configuration
                    {
                        auto const SELECT_CASE_var(state.dataVentilatedSlab->VentSlab(Item).HCoilType);

                        if (SELECT_CASE_var == state.dataVentilatedSlab->Heating_WaterCoilType) {
                            // control water flow to obtain output matching QZnReq

                            ControlCompOutput(state,
                                              state.dataVentilatedSlab->VentSlab(Item).Name,
                                              state.dataVentilatedSlab->cMO_VentilatedSlab,
                                              Item,
                                              FirstHVACIteration,
                                              QZnReq,
                                              ControlNode,
                                              MaxWaterFlow,
                                              MinWaterFlow,
                                              0.001,
                                              state.dataVentilatedSlab->VentSlab(Item).ControlCompTypeNum,
                                              state.dataVentilatedSlab->VentSlab(Item).CompErrIndex,
                                              _,
                                              _,
                                              _,
                                              _,
                                              _,
                                              state.dataVentilatedSlab->VentSlab(Item).HWLoopNum,
                                              state.dataVentilatedSlab->VentSlab(Item).HWLoopSide,
                                              state.dataVentilatedSlab->VentSlab(Item).HWBranchNum);

                        } else if ((SELECT_CASE_var == state.dataVentilatedSlab->Heating_GasCoilType) || (SELECT_CASE_var == state.dataVentilatedSlab->Heating_ElectricCoilType) ||
                                   (SELECT_CASE_var == state.dataVentilatedSlab->Heating_SteamCoilType)) {

                            CalcVentilatedSlabComps(state, Item, FirstHVACIteration, QUnitOut);
                        }
                    }

                } //  Coil/no coil block

            } else if (SetPointTemp > AirTempCoolLo) { // Cooling Mode

                state.dataVentilatedSlab->OperatingMode = state.dataVentilatedSlab->CoolingMode;

                SetPointTempHi = GetCurrentScheduleValue(state, state.dataVentilatedSlab->VentSlab(Item).ColdCtrlHiTempSchedPtr);
                SetPointTempLo = GetCurrentScheduleValue(state, state.dataVentilatedSlab->VentSlab(Item).ColdCtrlLoTempSchedPtr);
                if (SetPointTempHi < SetPointTempLo) {
                    ShowSevereError(state, "Cooling setpoint temperature mismatch in" + state.dataVentilatedSlab->VentSlab(Item).Name);
                    ShowContinueError(state, "High setpoint temperature is less than low setpoint temperature--check your schedule input");
                    ShowFatalError(state, "Preceding condition causes termination.");
                }

                AirTempHi = GetCurrentScheduleValue(state, state.dataVentilatedSlab->VentSlab(Item).ColdAirHiTempSchedPtr);
                AirTempLo = GetCurrentScheduleValue(state, state.dataVentilatedSlab->VentSlab(Item).ColdAirLoTempSchedPtr);
                if (AirTempHi < AirTempLo) {
                    ShowSevereError(state, "Cooling Air temperature mismatch in" + state.dataVentilatedSlab->VentSlab(Item).Name);
                    ShowContinueError(state, "High Air temperature is less than low Air temperature--check your schedule input");
                    ShowFatalError(state, "Preceding condition causes termination.");
                }

                if (SetPointTemp <= SetPointTempLo) {
                    // System is below low cooling setpoint so we should be able to turn the system off
                    RadInTemp = AirTempHi;
                } else if (SetPointTemp >= SetPointTempHi) {
                    // System is running with its lowest inlet temperature
                    RadInTemp = AirTempLo;
                } else {
                    // Interpolate to obtain the current radiant system inlet temperature
                    RadInTemp = AirTempHi - (AirTempHi - AirTempLo) * (SetPointTemp - SetPointTempLo) / (SetPointTempHi - SetPointTempLo);
                }

                ControlNode = state.dataVentilatedSlab->VentSlab(Item).ColdControlNode;
                MaxWaterFlow = state.dataVentilatedSlab->VentSlab(Item).MaxColdWaterFlow;
                MinWaterFlow = state.dataVentilatedSlab->VentSlab(Item).MinColdWaterFlow;

                // On the first HVAC iteration the system values are given to the controller, but after that
                // the demand limits are in place and there needs to be feedback to the Zone Equipment
                if ((!FirstHVACIteration) && (ControlNode > 0) && (state.dataVentilatedSlab->VentSlab(Item).CCoilPresent)) {
                    MaxWaterFlow = Node(ControlNode).MassFlowRateMaxAvail;
                    MinWaterFlow = Node(ControlNode).MassFlowRateMinAvail;
                }
                state.dataVentilatedSlab->HCoilOn = false;

                if (Node(OutsideAirNode).MassFlowRate > 0.0) {
                    MinOAFrac = GetCurrentScheduleValue(state, state.dataVentilatedSlab->VentSlab(Item).MinOASchedPtr) *
                                (state.dataVentilatedSlab->VentSlab(Item).MinOutAirMassFlow / Node(OutsideAirNode).MassFlowRate);
                } else {
                    MinOAFrac = 0.0;
                }
                MinOAFrac = min(1.0, max(0.0, MinOAFrac));

                if ((!state.dataVentilatedSlab->VentSlab(Item).CCoilPresent) || (state.dataVentilatedSlab->VentSlab(Item).CCoilSchedValue <= 0.0)) {
                    // In cooling mode, but there is no coil to provide cooling.  This is handled
                    // differently than if there was a cooling coil present.  Fixed temperature
                    // will still try to vary the amount of outside air to meet the desired
                    // mixed air temperature, while variable percent will go to full ventilation
                    // when it is most advantageous.

                    // If there are no coil, Slab In Node is assumed to be Fan Outlet Node
                    OutletNode = FanOutletNode;

                    {
                        auto const SELECT_CASE_var(state.dataVentilatedSlab->VentSlab(Item).OAControlType);

                        if (SELECT_CASE_var == state.dataVentilatedSlab->FixedOAControl) {
                            // In this control type, the outdoor air flow rate is fixed to the maximum value
                            // which is equal to the minimum value, regardless of all the other conditions.
                            if (Node(OutsideAirNode).MassFlowRate > 0.0) {
                                MaxOAFrac = GetCurrentScheduleValue(state, state.dataVentilatedSlab->VentSlab(Item).MaxOASchedPtr);
                            } else {
                                MaxOAFrac = 0.0;
                            }
                            MaxOAFrac = min(1.0, max(0.0, MinOAFrac));
                            state.dataVentilatedSlab->OAMassFlowRate = MaxOAFrac * Node(OutsideAirNode).MassFlowRate;

                        } else if (SELECT_CASE_var == state.dataVentilatedSlab->VariablePercent) {
                            // This algorithm is probably a bit simplistic in that it just bounces
                            // back and forth between the maximum outside air and the minimum.  In
                            // reality, a system *might* vary between the two based on the load in
                            // the zone.  This simple flow control might cause some overcooling but
                            // chances are that if there is a cooling load and the zone temperature
                            // gets above the outside temperature that overcooling won't be significant.

                            Tinlet = Node(InletNode).Temp;
                            Toutdoor = Node(OutsideAirNode).Temp;

                            if (Tinlet <= Toutdoor) {

                                state.dataVentilatedSlab->OAMassFlowRate = MinOAFrac * Node(OutsideAirNode).MassFlowRate;

                            } else { // Tinlet > Toutdoor

                                MaxOAFrac = GetCurrentScheduleValue(state, state.dataVentilatedSlab->VentSlab(Item).MaxOASchedPtr);
                                state.dataVentilatedSlab->OAMassFlowRate = MaxOAFrac * Node(OutsideAirNode).MassFlowRate;
                            }

                        } else if (SELECT_CASE_var == state.dataVentilatedSlab->FixedTemperature) {
                            // This is basically the same algorithm as for the heating case...
                            Tdesired = GetCurrentScheduleValue(state, state.dataVentilatedSlab->VentSlab(Item).TempSchedPtr);
                            MaxOAFrac = 1.0;

                            if (std::abs(Tinlet - Toutdoor) <= LowTempDiff) { // no difference in indoor and outdoor conditions-->set OA to minimum
                                state.dataVentilatedSlab->OAMassFlowRate = MinOAFrac * Node(OutsideAirNode).MassFlowRate;
                            } else if (std::abs(MaxOAFrac - MinOAFrac) <= LowOAFracDiff) { // no difference in outside air fractions
                                state.dataVentilatedSlab->OAMassFlowRate = MinOAFrac * Node(OutsideAirNode).MassFlowRate;
                            } else if (((Tdesired <= Tinlet) && (Tdesired >= Toutdoor)) || ((Tdesired >= Tinlet) && (Tdesired <= Toutdoor))) {
                                // Desired temperature is between the inlet and outdoor temperatures
                                // so vary the flow rate between no outside air and no recirculation air
                                // then applying the maximum and minimum limits the user has scheduled
                                // to make sure too much/little outside air is being introduced
                                state.dataVentilatedSlab->OAMassFlowRate = ((Tdesired - Tinlet) / (Toutdoor - Tinlet)) * Node(InletNode).MassFlowRate;
                                state.dataVentilatedSlab->OAMassFlowRate = max(state.dataVentilatedSlab->OAMassFlowRate, (MinOAFrac * Node(OutsideAirNode).MassFlowRate));
                                state.dataVentilatedSlab->OAMassFlowRate = min(state.dataVentilatedSlab->OAMassFlowRate, (MaxOAFrac * Node(OutsideAirNode).MassFlowRate));
                            } else if ((Tdesired < Tinlet) && (Tdesired < Toutdoor)) {
                                // Desired temperature is below both the inlet and outdoor temperatures
                                // so use whichever flow rate (max or min) that will get closer
                                if (Tinlet < Toutdoor) { // Tinlet closer to Tdesired so use minimum outside air
                                    state.dataVentilatedSlab->OAMassFlowRate = MinOAFrac * Node(OutsideAirNode).MassFlowRate;
                                } else { // Toutdoor closer to Tdesired so use maximum outside air
                                    state.dataVentilatedSlab->OAMassFlowRate = MaxOAFrac * Node(OutsideAirNode).MassFlowRate;
                                }
                            } else if ((Tdesired > Tinlet) && (Tdesired > Toutdoor)) {
                                // Desired temperature is above both the inlet and outdoor temperatures
                                // so use whichever flow rate (max or min) that will get closer
                                if (Tinlet > Toutdoor) { // Tinlet closer to Tdesired so use minimum outside air
                                    state.dataVentilatedSlab->OAMassFlowRate = MinOAFrac * Node(OutsideAirNode).MassFlowRate;
                                } else { // Toutdoor closer to Tdesired so use maximum outside air
                                    state.dataVentilatedSlab->OAMassFlowRate = MaxOAFrac * Node(OutsideAirNode).MassFlowRate;
                                }
                            } else {
                                // It should NEVER get to this point, but just in case...
                                ShowFatalError(state, state.dataVentilatedSlab->cMO_VentilatedSlab + " simulation control: illogical condition for " + state.dataVentilatedSlab->VentSlab(Item).Name);
                            }
                        }
                    }

                    CalcVentilatedSlabComps(state, Item, FirstHVACIteration, QUnitOut);

                } else {
                    // There is a cooling load and there is a cooling coil present (presumably).
                    // Variable percent will throttle outside air back to the minimum while
                    // fixed temperature will still try to vary the outside air amount to meet
                    // the desired mixed air temperature.

                    {
                        auto const SELECT_CASE_var(state.dataVentilatedSlab->VentSlab(Item).OAControlType);

                        if (SELECT_CASE_var == state.dataVentilatedSlab->FixedOAControl) {
                            // In this control type, the outdoor air flow rate is fixed to the maximum value
                            // which is equal to the minimum value, regardless of all the other conditions.
                            if (Node(OutsideAirNode).MassFlowRate > 0.0) {
                                MaxOAFrac = GetCurrentScheduleValue(state, state.dataVentilatedSlab->VentSlab(Item).MaxOASchedPtr);
                            } else {
                                MaxOAFrac = 0.0;
                            }
                            MaxOAFrac = min(1.0, max(0.0, MinOAFrac));
                            state.dataVentilatedSlab->OAMassFlowRate = MaxOAFrac * Node(OutsideAirNode).MassFlowRate;

                        } else if (SELECT_CASE_var == state.dataVentilatedSlab->VariablePercent) {
                            // A cooling coil is present so let it try to do the cooling...
                            state.dataVentilatedSlab->OAMassFlowRate = MinOAFrac * Node(OutsideAirNode).MassFlowRate;

                        } else if (SELECT_CASE_var == state.dataVentilatedSlab->FixedTemperature) {
                            // This is basically the same algorithm as for the heating case...
                            Tdesired = GetCurrentScheduleValue(state, state.dataVentilatedSlab->VentSlab(Item).TempSchedPtr);

                            MaxOAFrac = 1.0;

                            if (std::abs(Tinlet - Toutdoor) <= LowTempDiff) { // no difference in indoor and outdoor conditions-->set OA to minimum
                                state.dataVentilatedSlab->OAMassFlowRate = MinOAFrac * Node(OutsideAirNode).MassFlowRate;
                            } else if (std::abs(MaxOAFrac - MinOAFrac) <= LowOAFracDiff) { // no difference in outside air fractions
                                state.dataVentilatedSlab->OAMassFlowRate = MinOAFrac * Node(OutsideAirNode).MassFlowRate;
                            } else if (((Tdesired <= Tinlet) && (Tdesired >= Toutdoor)) || ((Tdesired >= Tinlet) && (Tdesired <= Toutdoor))) {
                                // Desired temperature is between the inlet and outdoor temperatures
                                // so vary the flow rate between no outside air and no recirculation air
                                // then applying the maximum and minimum limits the user has scheduled
                                // to make sure too much/little outside air is being introduced
                                state.dataVentilatedSlab->OAMassFlowRate = ((Tdesired - Tinlet) / (Toutdoor - Tinlet)) * Node(InletNode).MassFlowRate;
                                state.dataVentilatedSlab->OAMassFlowRate = max(state.dataVentilatedSlab->OAMassFlowRate, (MinOAFrac * Node(OutsideAirNode).MassFlowRate));
                                state.dataVentilatedSlab->OAMassFlowRate = min(state.dataVentilatedSlab->OAMassFlowRate, (MaxOAFrac * Node(OutsideAirNode).MassFlowRate));
                            } else if ((Tdesired < Tinlet) && (Tdesired < Toutdoor)) {
                                // Desired temperature is below both the inlet and outdoor temperatures
                                // so use whichever flow rate (max or min) that will get closer
                                if (Tinlet < Toutdoor) { // Tinlet closer to Tdesired so use minimum outside air
                                    state.dataVentilatedSlab->OAMassFlowRate = MinOAFrac * Node(OutsideAirNode).MassFlowRate;
                                } else { // Toutdoor closer to Tdesired so use maximum outside air
                                    state.dataVentilatedSlab->OAMassFlowRate = MaxOAFrac * Node(OutsideAirNode).MassFlowRate;
                                }
                            } else if ((Tdesired > Tinlet) && (Tdesired > Toutdoor)) {
                                // Desired temperature is above both the inlet and outdoor temperatures
                                // so use whichever flow rate (max or min) that will get closer
                                if (Tinlet > Toutdoor) { // Tinlet closer to Tdesired so use minimum outside air
                                    state.dataVentilatedSlab->OAMassFlowRate = MinOAFrac * Node(OutsideAirNode).MassFlowRate;
                                } else { // Toutdoor closer to Tdesired so use maximum outside air
                                    state.dataVentilatedSlab->OAMassFlowRate = MaxOAFrac * Node(OutsideAirNode).MassFlowRate;
                                }
                            } else {
                                // It should NEVER get to this point, but just in case...
                                ShowFatalError(state, state.dataVentilatedSlab->cMO_VentilatedSlab + " simulation control: illogical condition for " + state.dataVentilatedSlab->VentSlab(Item).Name);
                            }
                        }
                    }

                    // control water flow to obtain output matching Low Setpoint Temperateure
                    state.dataVentilatedSlab->HCoilOn = false;

                    SimVentSlabOAMixer(state, Item);
                    if (state.dataVentilatedSlab->VentSlab(Item).FanType_Num == DataHVACGlobals::FanType_SystemModelObject) {
                        HVACFan::fanObjs[state.dataVentilatedSlab->VentSlab(Item).Fan_Index]->simulate(state, _, ZoneCompTurnFansOn, ZoneCompTurnFansOff, _);
                    } else if (state.dataVentilatedSlab->VentSlab(Item).FanType_Num == DataHVACGlobals::FanType_SimpleConstVolume) {
                        Fans::SimulateFanComponents(
                            state, state.dataVentilatedSlab->VentSlab(Item).FanName, FirstHVACIteration, state.dataVentilatedSlab->VentSlab(Item).Fan_Index, _, ZoneCompTurnFansOn, ZoneCompTurnFansOff);
                    }

                    CpFan = PsyCpAirFnW(Node(FanOutletNode).HumRat);
                    QZnReq = (Node(OutletNode).MassFlowRate) * CpFan * (RadInTemp - Node(FanOutletNode).Temp);

                    ControlCompOutput(state,
                                      state.dataVentilatedSlab->VentSlab(Item).Name,
                                      state.dataVentilatedSlab->cMO_VentilatedSlab,
                                      Item,
                                      FirstHVACIteration,
                                      QZnReq,
                                      ControlNode,
                                      MaxWaterFlow,
                                      MinWaterFlow,
                                      0.001,
                                      state.dataVentilatedSlab->VentSlab(Item).ControlCompTypeNum,
                                      state.dataVentilatedSlab->VentSlab(Item).CompErrIndex,
                                      _,
                                      _,
                                      _,
                                      _,
                                      _,
                                      state.dataVentilatedSlab->VentSlab(Item).CWLoopNum,
                                      state.dataVentilatedSlab->VentSlab(Item).CWLoopSide,
                                      state.dataVentilatedSlab->VentSlab(Item).CWBranchNum);
                }

            } // ...end of HEATING/COOLING IF-THEN block

            CalcVentilatedSlabRadComps(state, Item, FirstHVACIteration);

        } // ...end of system ON/OFF IF-THEN block

        // Resimulate fans if AirMassFlow is zero and FanElecPower is > 0, indicating that load or condensation controls shut off the ventilated slab
        // in CalcVentilatedSlabRadComps
        AirMassFlow = Node(OutletNode).MassFlowRate;
        Real64 locFanElecPower = 0.0;
        if (state.dataVentilatedSlab->VentSlab(Item).FanType_Num == DataHVACGlobals::FanType_SystemModelObject) {
            locFanElecPower = HVACFan::fanObjs[state.dataVentilatedSlab->VentSlab(Item).Fan_Index]->fanPower();
        } else {
            locFanElecPower = Fans::GetFanPower(state.dataVentilatedSlab->VentSlab(Item).Fan_Index);
        }
        if ((AirMassFlow <= 0.0) && (locFanElecPower > 0.0)) {
            Node(MixoutNode).MassFlowRate = 0.0;
            Node(MixoutNode).MassFlowRateMaxAvail = 0.0;
            Node(MixoutNode).MassFlowRateMinAvail = 0.0;
            Node(FanOutletNode).MassFlowRate = 0.0;
            Node(FanOutletNode).MassFlowRateMaxAvail = 0.0;
            Node(FanOutletNode).MassFlowRateMinAvail = 0.0;
            if (state.dataVentilatedSlab->VentSlab(Item).FanType_Num == DataHVACGlobals::FanType_SystemModelObject) {
                HVACFan::fanObjs[state.dataVentilatedSlab->VentSlab(Item).Fan_Index]->simulate(state, _, ZoneCompTurnFansOn, ZoneCompTurnFansOff, _);
            } else if (state.dataVentilatedSlab->VentSlab(Item).FanType_Num == DataHVACGlobals::FanType_SimpleConstVolume) {
                Fans::SimulateFanComponents(
                    state, state.dataVentilatedSlab->VentSlab(Item).FanName, FirstHVACIteration, state.dataVentilatedSlab->VentSlab(Item).Fan_Index, _, ZoneCompTurnFansOn, ZoneCompTurnFansOff);
            }
        }

        CalcVentilatedSlabCoilOutput(state, Item, PowerMet, LatOutputProvided);
    }

    void CalcVentilatedSlabComps(EnergyPlusData &state,
                                 int const Item,                // system index in ventilated slab array
                                 bool const FirstHVACIteration, // flag for 1st HVAV iteration in the time step
                                 Real64 &LoadMet                // load met by the system (watts)
    )
    {

        // SUBROUTINE INFORMATION:
        //       AUTHOR         Young Tae Chae, Rick Strand
        //       DATE WRITTEN   June 2008
        //       MODIFIED       July 2012, Chandan Sharma - FSEC: Added zone sys avail managers
        //       RE-ENGINEERED  na

        // PURPOSE OF THIS SUBROUTINE:
        // This subroutine launches the individual component simulations.
        // This is called either when the system is off to carry null conditions
        // through the system or during control iterations to continue updating
        // what is going on within the unit.

        // METHODOLOGY EMPLOYED:
        // Simply calls the different components in order.  Only slight wrinkles
        // here are that the ventilatd slab system has it's own outside air mixed and
        // that a cooling coil must be present in order to call a cooling coil
        // simulation.  Other than that, the subroutine is very straightforward.

        // Using/Aliasing
        using DataHVACGlobals::ZoneCompTurnFansOff;
        using DataHVACGlobals::ZoneCompTurnFansOn;
        using HeatingCoils::SimulateHeatingCoilComponents;
        using HVACHXAssistedCoolingCoil::SimHXAssistedCoolingCoil;
        using SteamCoils::SimulateSteamCoilComponents;
        using WaterCoils::SimulateWaterCoilComponents;

        // SUBROUTINE LOCAL VARIABLE DECLARATIONS:
        Real64 AirMassFlow; // total mass flow through the system
        Real64 CpAirZn;     // specific heat of dry air at zone conditions (zone conditions same as system inlet)
        int HCoilInAirNode; // inlet node number for fan exit/coil inlet
        int InletNode;      // system air inlet node
        int OutletNode;     // system air outlet node
        // unused0309  INTEGER        :: HCoilOutAirNode
        Real64 QCoilReq; // Heat addition required from an electric/gas heating coil
        Real64 HCoilOutAirTemp;
        Real64 HCoilInAirTemp;
        // unused1208  REAL(r64)           :: RadInTemp       ! Set temperature for "Slab In Node"

        SimVentSlabOAMixer(state, Item);
        if (state.dataVentilatedSlab->VentSlab(Item).FanType_Num == DataHVACGlobals::FanType_SystemModelObject) {
            HVACFan::fanObjs[state.dataVentilatedSlab->VentSlab(Item).Fan_Index]->simulate(state, _, ZoneCompTurnFansOn, ZoneCompTurnFansOff, _);
        } else if (state.dataVentilatedSlab->VentSlab(Item).FanType_Num == DataHVACGlobals::FanType_SimpleConstVolume) {
            Fans::SimulateFanComponents(
                state, state.dataVentilatedSlab->VentSlab(Item).FanName, FirstHVACIteration, state.dataVentilatedSlab->VentSlab(Item).Fan_Index, _, ZoneCompTurnFansOn, ZoneCompTurnFansOff);
        }
        if ((state.dataVentilatedSlab->VentSlab(Item).CCoilPresent) && (state.dataVentilatedSlab->VentSlab(Item).CCoilSchedValue >= 0.0)) {
            if (state.dataVentilatedSlab->VentSlab(Item).CCoilType == state.dataVentilatedSlab->Cooling_CoilHXAssisted) {
                SimHXAssistedCoolingCoil(state, state.dataVentilatedSlab->VentSlab(Item).CCoilName, FirstHVACIteration, state.dataVentilatedSlab->On, 0.0, state.dataVentilatedSlab->VentSlab(Item).CCoil_Index, ContFanCycCoil);
            } else {
                SimulateWaterCoilComponents(state, state.dataVentilatedSlab->VentSlab(Item).CCoilName, FirstHVACIteration, state.dataVentilatedSlab->VentSlab(Item).CCoil_Index);
            }
        }

        if ((state.dataVentilatedSlab->VentSlab(Item).HCoilPresent) && (state.dataVentilatedSlab->VentSlab(Item).HCoilSchedValue >= 0.0)) {

            {
                auto const SELECT_CASE_var(state.dataVentilatedSlab->VentSlab(Item).HCoilType);

                if (SELECT_CASE_var == state.dataVentilatedSlab->Heating_WaterCoilType) {

                    SimulateWaterCoilComponents(state, state.dataVentilatedSlab->VentSlab(Item).HCoilName, FirstHVACIteration, state.dataVentilatedSlab->VentSlab(Item).HCoil_Index);

                } else if (SELECT_CASE_var == state.dataVentilatedSlab->Heating_SteamCoilType) {

                    if (!state.dataVentilatedSlab->HCoilOn) {
                        QCoilReq = 0.0;
                    } else {
                        HCoilInAirNode = state.dataVentilatedSlab->VentSlab(Item).FanOutletNode;
                        CpAirZn = PsyCpAirFnW(Node(HCoilInAirNode).HumRat);
                        QCoilReq = Node(HCoilInAirNode).MassFlowRate * CpAirZn * (Node(state.dataVentilatedSlab->VentSlab(Item).RadInNode).Temp) - (Node(HCoilInAirNode).Temp);
                    }

                    if (QCoilReq < 0.0) QCoilReq = 0.0; // a heating coil can only heat, not cool

                    SimulateSteamCoilComponents(state, state.dataVentilatedSlab->VentSlab(Item).HCoilName, FirstHVACIteration, state.dataVentilatedSlab->VentSlab(Item).HCoil_Index, QCoilReq);

                } else if ((SELECT_CASE_var == state.dataVentilatedSlab->Heating_ElectricCoilType) || (SELECT_CASE_var == state.dataVentilatedSlab->Heating_GasCoilType)) {

                    if (!state.dataVentilatedSlab->HCoilOn) {
                        QCoilReq = 0.0;
                    } else {
                        HCoilInAirTemp = Node(state.dataVentilatedSlab->VentSlab(Item).FanOutletNode).Temp;
                        HCoilOutAirTemp = Node(state.dataVentilatedSlab->VentSlab(Item).RadInNode).Temp;
                        CpAirZn = PsyCpAirFnW(Node(state.dataVentilatedSlab->VentSlab(Item).RadInNode).HumRat);
                        QCoilReq = Node(state.dataVentilatedSlab->VentSlab(Item).FanOutletNode).MassFlowRate * CpAirZn * (HCoilOutAirTemp - HCoilInAirTemp);
                    }

                    if (QCoilReq < 0.0) QCoilReq = 0.0; // a heating coil can only heat, not cool

                    SimulateHeatingCoilComponents(state, state.dataVentilatedSlab->VentSlab(Item).HCoilName, FirstHVACIteration, QCoilReq, state.dataVentilatedSlab->VentSlab(Item).HCoil_Index);
                }
            }
        }

        InletNode = state.dataVentilatedSlab->VentSlab(Item).FanOutletNode;
        OutletNode = state.dataVentilatedSlab->VentSlab(Item).RadInNode;
        AirMassFlow = Node(OutletNode).MassFlowRate;

        LoadMet =
            AirMassFlow * (PsyHFnTdbW(Node(OutletNode).Temp, Node(InletNode).HumRat) - PsyHFnTdbW(Node(InletNode).Temp, Node(InletNode).HumRat));
    }

    void CalcVentilatedSlabCoilOutput(EnergyPlusData &state, int const Item,           // system index in ventilated slab array
                                      Real64 &PowerMet,         // power supplied (W)
                                      Real64 &LatOutputProvided // latent capacity supplied (kg/s)
    )
    {

        // SUBROUTINE INFORMATION:
        //       AUTHOR         Young Tae Chae, Rick Strand
        //       DATE WRITTEN   June 2008
        //       MODIFIED       July 2012, Chandan Sharma - FSEC: Added zone sys avail managers
        //       RE-ENGINEERED  July 2015, M.J. Witte, Refactored coil output calcs in to this new routine

        // PURPOSE OF THIS SUBROUTINE:
        // This subroutine calculates the output from the coils

        // METHODOLOGY EMPLOYED:
        // Calculates the sensible and total enthalpy change from the fan outlet node to the slab inlet node.

        // SUBROUTINE LOCAL VARIABLE DECLARATIONS:
        Real64 AirMassFlow; // total mass flow through the system
        int FanOutletNode;  // system fan outlet node
        int OutletNode;     // air outlet node
        Real64 SpecHumOut;  // Specific humidity ratio of outlet air (kg moisture / kg moist air)
        Real64 SpecHumIn;   // Specific humidity ratio of inlet air (kg moisture / kg moist air)
        Real64 QTotUnitOut; // total unit output [watts]
        Real64 QUnitOut;    // heating or sens. cooling provided by fan coil unit [watts]



        OutletNode = state.dataVentilatedSlab->VentSlab(Item).RadInNode;
        FanOutletNode = state.dataVentilatedSlab->VentSlab(Item).FanOutletNode;
        AirMassFlow = Node(OutletNode).MassFlowRate;

        //        QTotUnitOut = AirMassFlow * ( Node( OutletNode ).Enthalpy - Node( FanOutletNode ).Enthalpy );
        QTotUnitOut = AirMassFlow *
                      (PsyHFnTdbW(Node(OutletNode).Temp, Node(OutletNode).HumRat) - PsyHFnTdbW(Node(FanOutletNode).Temp, Node(FanOutletNode).HumRat));
        QUnitOut = AirMassFlow *
                   (PsyHFnTdbW(Node(OutletNode).Temp, Node(FanOutletNode).HumRat) - PsyHFnTdbW(Node(FanOutletNode).Temp, Node(FanOutletNode).HumRat));
        // Limit sensible <= total when cooling (which is negative, so use max)
        QUnitOut = max(QUnitOut, QTotUnitOut);

        // Report variables...
        state.dataVentilatedSlab->VentSlab(Item).HeatCoilPower = max(0.0, QUnitOut);
        state.dataVentilatedSlab->VentSlab(Item).SensCoolCoilPower = std::abs(min(0.0, QUnitOut));
        state.dataVentilatedSlab->VentSlab(Item).TotCoolCoilPower = std::abs(min(0.0, QTotUnitOut));
        state.dataVentilatedSlab->VentSlab(Item).LateCoolCoilPower = state.dataVentilatedSlab->VentSlab(Item).TotCoolCoilPower - state.dataVentilatedSlab->VentSlab(Item).SensCoolCoilPower;
        if (state.dataVentilatedSlab->VentSlab(Item).FanType_Num == DataHVACGlobals::FanType_SystemModelObject) {
            state.dataVentilatedSlab->VentSlab(Item).ElecFanPower = HVACFan::fanObjs[state.dataVentilatedSlab->VentSlab(Item).Fan_Index]->fanPower();
        } else {
            state.dataVentilatedSlab->VentSlab(Item).ElecFanPower = Fans::GetFanPower(state.dataVentilatedSlab->VentSlab(Item).Fan_Index);
        }
        state.dataVentilatedSlab->VentSlab(Item).AirMassFlowRate = AirMassFlow;

        SpecHumOut = Node(OutletNode).HumRat;
        SpecHumIn = Node(FanOutletNode).HumRat;
        LatOutputProvided = AirMassFlow * (SpecHumOut - SpecHumIn); // Latent rate (kg/s), dehumid = negative
        PowerMet = QUnitOut;
    }

    void CalcVentilatedSlabRadComps(EnergyPlusData &state,
                                    int const Item,                                // System index in ventilated slab array
                                    [[maybe_unused]] bool const FirstHVACIteration // flag for 1st HVAV iteration in the time step !unused1208
    )
    {

        // SUBROUTINE INFORMATION:
        //       AUTHOR         Young Tae Chae, Rick Strand
        //       DATE WRITTEN   June 2008
        //       MODIFIED       Sep 2011 LKL/BG - resimulate only zones needing it for Radiant systems
        //       RE-ENGINEERED  na

        // PURPOSE OF THIS SUBROUTINE:
        // This subroutine launches the individual component simulations.
        // This is called either when the system is off to carry null conditions
        // through the system or during control iterations to continue updating
        // what is going on within the system.

        // METHODOLOGY EMPLOYED:
        // Simply calls the different components in order.  Only slight wrinkles
        // here are that the Ventilated Slab has it's own outside air mixed and
        // that a cooling coil must be present in order to call a cooling coil
        // simulation.  Other than that, the subroutine is very straightforward.

        // Using/Aliasing
        using DataHeatBalSurface::TH;
        using HeatingCoils::SimulateHeatingCoilComponents;
        using NodeInputManager::GetOnlySingleNode;
        using SteamCoils::SimulateSteamCoilComponents;
        using WaterCoils::SimulateWaterCoilComponents;

        // SUBROUTINE PARAMETER DEFINITIONS:
        Real64 const CondDeltaTemp(0.001); // How close the surface temperatures can get to the dewpoint temperature
        // of a space before the radiant cooling system shuts off the flow.
        Real64 const ZeroSystemResp(0.1); // Response below which the system response is really zero
        Real64 const TempCheckLimit(0.1); // Maximum allowed temperature difference between outlet temperature calculations
        static std::string const CurrentModuleObject("ZoneHVAC:VentilatedSlab");

        // SUBROUTINE LOCAL VARIABLE DECLARATIONS:
        int ConstrNum;         // Index for construction number in Construct derived type
        Real64 CpAirZn;        // Intermediate calculational variable for specific heat of air
        Real64 DewPointTemp;   // Dew-point temperature based on the zone air conditions
        Real64 EpsMdotCpAirZn; // Epsilon (heat exchanger terminology) times water mass flow rate times water specific heat
        Real64 Mdot;           // Intermediate calculation variable for mass flow rate in a surface within the radiant system
        int RadSurfNum;        // DO loop counter for the surfaces that comprise a particular radiant system
        int RadSurfNum2;       // DO loop counter for the surfaces that comprise a particular radiant system
        int RadSurfNum3;       // DO loop counter for the surfaces that comprise a particular radiant system
        // unused0309  INTEGER  :: RadSurfNum4    ! DO loop counter for the surfaces that comprise a particular radiant system

        int SurfNum;  // Index for radiant surface in Surface derived type
        int SurfNum2; // Index for radiant surface in Surface derived type
        // unused0309  INTEGER  :: RadSurfNumNum
        Real64 TotalVentSlabRadPower; // Total heat source/sink to radiant system
        Real64 AirMassFlow;           // air mass flow rate in the radiant system, kg/s
        int SlabInNode;               // Node number of the air entering the radiant system
        Real64 AirOutletTempCheck;    // Radiant system air outlet temperature (calculated from mixing all outlet streams together)
        Real64 AirTempIn;             // Temperature of the air entering the radiant system, in C
        int ZoneNum;                  // number of zone being served
        Real64 ZoneMult;              // Zone multiplier for this system
        Real64 Ca;                    // Coefficients to relate the inlet air temperature to the heat source
        Real64 Cb;
        Real64 Cc;
        Real64 Cd;
        Real64 Ce;
        Real64 Cf;
        Real64 Cg;
        Real64 Ch;
        Real64 Ci;
        Real64 Cj;
        Real64 Ck;
        Real64 Cl;
        // For more info on Ca through Cl, refer Constant Flow Radiant System
        // unused0309  REAL(r64):: CoreNumber
        static Real64 Ckj; // Coefficients for individual surfaces within a radiant system
        static Real64 Cmj;
        static Array1D<Real64> AirTempOut; // Array of outlet air temperatures for each surface in the radiant system
        int FanOutletNode;                 // unit air outlet node
        int OAInletNode;                   // unit air outlet node
        int MixoutNode;                    // unit air outlet node
        int ReturnAirNode;                 // discription
        int ZoneAirInNode;                 // supply air node
        // For Phase 3
        Real64 CNumDS;
        Real64 CLengDS;
        Real64 CDiaDS;
        Real64 FlowFrac;
        // unused0309  REAL(r64)  :: SlabAirOutTemp
        Real64 MSlabAirInTemp;
        static bool ErrorsFound(false); // Set to true if errors in input, fatal at end of routine

        std::string MSlabIn;
        std::string MSlabOut;
        std::string SlabName;
        int MSlabInletNode;
        int MSlabOutletNode;
        static int CondensationErrorCount(0);    // Counts for # times the radiant systems are shutdown due to condensation
        static int EnergyImbalanceErrorCount(0); // Counts for # times a temperature mismatch is found in the energy balance check
        static bool FirstTimeFlag(true);         // for setting size of Ckj, Cmj, AirTempOut arrays

        if (FirstTimeFlag) {
            AirTempOut.allocate(state.dataVentilatedSlab->MaxCloNumOfSurfaces);
            FirstTimeFlag = false;
        }

        Ckj = 0.0;
        Cmj = 0.0;

        SlabInNode = state.dataVentilatedSlab->VentSlab(Item).RadInNode;
        FanOutletNode = state.dataVentilatedSlab->VentSlab(Item).FanOutletNode;
        OAInletNode = state.dataVentilatedSlab->VentSlab(Item).OutsideAirNode;
        MixoutNode = state.dataVentilatedSlab->VentSlab(Item).OAMixerOutNode;
        ReturnAirNode = state.dataVentilatedSlab->VentSlab(Item).ReturnAirNode;
        ZoneAirInNode = state.dataVentilatedSlab->VentSlab(Item).ZoneAirInNode;

        // Set the conditions on the air side inlet
        ZoneNum = state.dataVentilatedSlab->VentSlab(Item).ZonePtr;
        ZoneMult = double(state.dataHeatBal->Zone(ZoneNum).Multiplier * state.dataHeatBal->Zone(ZoneNum).ListMultiplier);
        AirMassFlow = Node(state.dataVentilatedSlab->VentSlab(Item).RadInNode).MassFlowRate / ZoneMult;

        if (state.dataVentilatedSlab->OperatingMode == state.dataVentilatedSlab->HeatingMode) {

            if ((!state.dataVentilatedSlab->VentSlab(Item).HCoilPresent) || (state.dataVentilatedSlab->VentSlab(Item).HCoilSchedValue <= 0.0)) {

                AirTempIn = Node(FanOutletNode).Temp;
                Node(SlabInNode).Temp = Node(FanOutletNode).Temp; // If coil not available or running, then coil in and out temps same

            } else {

                AirTempIn = Node(SlabInNode).Temp;
            }
        }

        if (state.dataVentilatedSlab->OperatingMode == state.dataVentilatedSlab->CoolingMode) {

            if ((!state.dataVentilatedSlab->VentSlab(Item).CCoilPresent) || (state.dataVentilatedSlab->VentSlab(Item).CCoilSchedValue <= 0.0)) {

                AirTempIn = Node(FanOutletNode).Temp;
                Node(SlabInNode).Temp = Node(FanOutletNode).Temp; // If coil not available or running, then coil in and out temps same

            } else {

                AirTempIn = Node(SlabInNode).Temp;
            }
        }

        if (AirMassFlow <= 0.0) {
            // No flow or below minimum allowed so there is no heat source/sink
            // This is possible with a mismatch between system and plant operation
            // or a slight mismatch between zone and system controls.  This is not
            // necessarily a "problem" so this exception is necessary in the code.

            for (RadSurfNum = 1; RadSurfNum <= state.dataVentilatedSlab->VentSlab(Item).NumOfSurfaces; ++RadSurfNum) {
                SurfNum = state.dataVentilatedSlab->VentSlab(Item).SurfacePtr(RadSurfNum);
<<<<<<< HEAD
                state.dataHeatBalFanSys->QRadSysSource(SurfNum) = 0.0;
                if (Surface(SurfNum).ExtBoundCond > 0 && Surface(SurfNum).ExtBoundCond != SurfNum)
                    state.dataHeatBalFanSys->QRadSysSource(Surface(SurfNum).ExtBoundCond) = 0.0; // Also zero the other side of an interzone
=======
                QRadSysSource(SurfNum) = 0.0;
                if (state.dataSurface->Surface(SurfNum).ExtBoundCond > 0 && state.dataSurface->Surface(SurfNum).ExtBoundCond != SurfNum)
                    QRadSysSource(state.dataSurface->Surface(SurfNum).ExtBoundCond) = 0.0; // Also zero the other side of an interzone
>>>>>>> 3e8aa3d5
            }

            state.dataVentilatedSlab->VentSlab(Item).SlabOutTemp = state.dataVentilatedSlab->VentSlab(Item).SlabInTemp;

            // zero out node flows
            Node(SlabInNode).MassFlowRate = 0.0;
            Node(FanOutletNode).MassFlowRate = 0.0;
            Node(OAInletNode).MassFlowRate = 0.0;
            Node(MixoutNode).MassFlowRate = 0.0;
            Node(ReturnAirNode).MassFlowRate = 0.0;
            Node(FanOutletNode).Temp = Node(SlabInNode).Temp;
            AirMassFlow = 0.0;
        }

        if (AirMassFlow > 0.0) {

            if ((state.dataVentilatedSlab->VentSlab(Item).SysConfg == state.dataVentilatedSlab->SlabOnly) || (state.dataVentilatedSlab->VentSlab(Item).SysConfg == state.dataVentilatedSlab->SlabAndZone)) {

                for (RadSurfNum = 1; RadSurfNum <= state.dataVentilatedSlab->VentSlab(Item).NumOfSurfaces; ++RadSurfNum) {
                    SurfNum = state.dataVentilatedSlab->VentSlab(Item).SurfacePtr(RadSurfNum);
                    // Determine the heat exchanger "effectiveness" term
                    EpsMdotCpAirZn = CalcVentSlabHXEffectTerm(state, Item,
                                                              AirTempIn,
                                                              AirMassFlow,
                                                              state.dataVentilatedSlab->VentSlab(Item).SurfaceFlowFrac(RadSurfNum),
                                                              state.dataVentilatedSlab->VentSlab(Item).CoreLength,
                                                              state.dataVentilatedSlab->VentSlab(Item).CoreDiameter,
                                                              state.dataVentilatedSlab->VentSlab(Item).CoreNumbers);

                    // Obtain the heat balance coefficients and calculate the intermediate coefficients
                    // linking the inlet air temperature to the heat source/sink to the radiant system.
                    // The coefficients are based on the Constant Flow Radiation System.

                    ConstrNum = state.dataSurface->Surface(SurfNum).Construction;

                    Ca = state.dataHeatBalFanSys->RadSysTiHBConstCoef(SurfNum);
                    Cb = state.dataHeatBalFanSys->RadSysTiHBToutCoef(SurfNum);
                    Cc = state.dataHeatBalFanSys->RadSysTiHBQsrcCoef(SurfNum);

                    Cd = state.dataHeatBalFanSys->RadSysToHBConstCoef(SurfNum);
                    Ce = state.dataHeatBalFanSys->RadSysToHBTinCoef(SurfNum);
                    Cf = state.dataHeatBalFanSys->RadSysToHBQsrcCoef(SurfNum);

                    Cg = state.dataHeatBalFanSys->CTFTsrcConstPart(SurfNum);
                    Ch = double(state.dataConstruction->Construct(ConstrNum).CTFTSourceQ(0));
                    Ci = double(state.dataConstruction->Construct(ConstrNum).CTFTSourceIn(0));
                    Cj = double(state.dataConstruction->Construct(ConstrNum).CTFTSourceOut(0));

                    Ck = Cg + ((Ci * (Ca + Cb * Cd) + Cj * (Cd + Ce * Ca)) / (1.0 - Ce * Cb));
                    Cl = Ch + ((Ci * (Cc + Cb * Cf) + Cj * (Cf + Ce * Cc)) / (1.0 - Ce * Cb));

                    Mdot = AirMassFlow * state.dataVentilatedSlab->VentSlab(Item).SurfaceFlowFrac(RadSurfNum);
                    CpAirZn = PsyCpAirFnW(Node(state.dataVentilatedSlab->VentSlab(Item).RadInNode).HumRat);

<<<<<<< HEAD
                    state.dataHeatBalFanSys->QRadSysSource(SurfNum) =
                        state.dataVentilatedSlab->VentSlab(Item).CoreNumbers * EpsMdotCpAirZn * (AirTempIn - Ck) / (1.0 + (EpsMdotCpAirZn * Cl / Surface(SurfNum).Area));

                    if (Surface(SurfNum).ExtBoundCond > 0 && Surface(SurfNum).ExtBoundCond != SurfNum)
                        state.dataHeatBalFanSys->QRadSysSource(Surface(SurfNum).ExtBoundCond) = state.dataHeatBalFanSys->QRadSysSource(SurfNum);
=======
                    QRadSysSource(SurfNum) =
                        state.dataVentilatedSlab->VentSlab(Item).CoreNumbers * EpsMdotCpAirZn * (AirTempIn - Ck) / (1.0 + (EpsMdotCpAirZn * Cl / state.dataSurface->Surface(SurfNum).Area));

                    if (state.dataSurface->Surface(SurfNum).ExtBoundCond > 0 && state.dataSurface->Surface(SurfNum).ExtBoundCond != SurfNum)
                        QRadSysSource(state.dataSurface->Surface(SurfNum).ExtBoundCond) = QRadSysSource(SurfNum);
>>>>>>> 3e8aa3d5
                    // Also set the other side of an interzone!
                    AirTempOut(RadSurfNum) = AirTempIn - (state.dataHeatBalFanSys->QRadSysSource(SurfNum) / (Mdot * CpAirZn));

                    // "Temperature Comparison" Cut-off:
                    // Check to see whether or not the system should really be running.  If
                    // QRadSysSource is negative when we are in heating mode or QRadSysSource
                    // is positive when we are in cooling mode, then the radiant system will
                    // be doing the opposite of its intention.  In this case, the flow rate
                    // is set to zero to avoid heating in cooling mode or cooling in heating
                    // mode.

                    if (((state.dataVentilatedSlab->OperatingMode == state.dataVentilatedSlab->HeatingMode) && (state.dataHeatBalFanSys->QRadSysSource(SurfNum) <= 0.0)) ||
                        ((state.dataVentilatedSlab->OperatingMode == state.dataVentilatedSlab->CoolingMode) && (state.dataHeatBalFanSys->QRadSysSource(SurfNum) >= 0.0))) {

                        // IF (.not. WarmupFlag) THEN
                        //   TempComparisonErrorCount = TempComparisonErrorCount + 1
                        //   IF (TempComparisonErrorCount <= NumOfVentSlabs) THEN
                        //     CALL ShowWarningError(state, 'Radaint Heat exchange is negative in Heating Mode or posive in Cooling Mode')
                        //     CALL ShowContinueError(state, 'Flow to the following ventilated slab will be shut-off to avoid heating in cooling mode or
                        //     cooling &
                        //                             in heating mode')
                        //     CALL ShowContinueError(state, 'Ventilated Slab Name = '//TRIM(VentSlab(Item)%Name))
                        //     CALL ShowContinueError(state, 'All node temperature are reseted at the ventilated slab surface temperature = '// &
                        //                            RoundSigDigits(TH(VentSlab(Item)%SurfacePtr(RadSurfNum),1,2),2))
                        //     CALL ShowContinueErrorTimeStamp(state, ' ')
                        //   ELSE
                        //     CALL ShowRecurringWarningErrorAtEnd(state, 'Ventilated Slab ['//TRIM(VentSlab(Item)%Name)//  &
                        //                  '] Temperature Comparison Error shut-off occurrence continues.',  &
                        //                  VentSlab(Item)%CondErrCount)
                        //   END IF
                        // END IF

                        Node(SlabInNode).MassFlowRate = 0.0;
                        Node(FanOutletNode).MassFlowRate = 0.0;
                        Node(OAInletNode).MassFlowRate = 0.0;
                        Node(MixoutNode).MassFlowRate = 0.0;
                        Node(ReturnAirNode).MassFlowRate = 0.0;
                        AirMassFlow = 0.0;

                        for (RadSurfNum2 = 1; RadSurfNum2 <= state.dataVentilatedSlab->VentSlab(Item).NumOfSurfaces; ++RadSurfNum2) {
                            SurfNum2 = state.dataVentilatedSlab->VentSlab(Item).SurfacePtr(RadSurfNum2);
<<<<<<< HEAD
                            state.dataHeatBalFanSys->QRadSysSource(SurfNum2) = 0.0;
                            if (Surface(SurfNum2).ExtBoundCond > 0 && Surface(SurfNum2).ExtBoundCond != SurfNum2)
                                state.dataHeatBalFanSys->QRadSysSource(Surface(SurfNum2).ExtBoundCond) = 0.0; // Also zero the other side of an interzone
=======
                            QRadSysSource(SurfNum2) = 0.0;
                            if (state.dataSurface->Surface(SurfNum2).ExtBoundCond > 0 && state.dataSurface->Surface(SurfNum2).ExtBoundCond != SurfNum2)
                                QRadSysSource(state.dataSurface->Surface(SurfNum2).ExtBoundCond) = 0.0; // Also zero the other side of an interzone
>>>>>>> 3e8aa3d5

                            if (state.dataVentilatedSlab->VentSlab(Item).SysConfg == state.dataVentilatedSlab->SlabOnly) {
                                //            Node(Returnairnode)%Temp = MAT(Zonenum)
                                Node(ReturnAirNode).Temp = TH(2, 1, state.dataVentilatedSlab->VentSlab(Item).SurfacePtr(RadSurfNum));
                                Node(FanOutletNode).Temp = Node(ReturnAirNode).Temp;
                                Node(SlabInNode).Temp = Node(FanOutletNode).Temp;
                            } else if (state.dataVentilatedSlab->VentSlab(Item).SysConfg == state.dataVentilatedSlab->SlabAndZone) {
                                Node(ReturnAirNode).Temp = state.dataHeatBalFanSys->MAT(ZoneNum);
                                Node(SlabInNode).Temp = Node(ReturnAirNode).Temp;
                                Node(FanOutletNode).Temp = Node(SlabInNode).Temp;
                                Node(ZoneAirInNode).Temp = Node(SlabInNode).Temp;
                            }
                        }
                        break; // outer do loop
                    }

                    // Condensation Cut-off:
                    // Check to see whether there are any surface temperatures within the radiant system that have
                    // dropped below the dew-point temperature.  If so, we need to shut off this radiant system.
                    // A safety parameter is added (hardwired parameter) to avoid getting too close to condensation
                    // conditions.

                    if (state.dataVentilatedSlab->OperatingMode == state.dataVentilatedSlab->CoolingMode) {
                        DewPointTemp = PsyTdpFnWPb(state, state.dataHeatBalFanSys->ZoneAirHumRat(state.dataVentilatedSlab->VentSlab(Item).ZonePtr), state.dataEnvrn->OutBaroPress);
                        for (RadSurfNum2 = 1; RadSurfNum2 <= state.dataVentilatedSlab->VentSlab(Item).NumOfSurfaces; ++RadSurfNum2) {
                            if (TH(2, 1, state.dataVentilatedSlab->VentSlab(Item).SurfacePtr(RadSurfNum2)) < (DewPointTemp + CondDeltaTemp)) {
                                // Condensation warning--must shut off radiant system
                                Node(SlabInNode).MassFlowRate = 0.0;
                                Node(FanOutletNode).MassFlowRate = 0.0;
                                Node(OAInletNode).MassFlowRate = 0.0;
                                Node(MixoutNode).MassFlowRate = 0.0;
                                Node(ReturnAirNode).MassFlowRate = 0.0;
                                Node(FanOutletNode).Temp = Node(SlabInNode).Temp;
                                AirMassFlow = 0.0;
                                for (RadSurfNum3 = 1; RadSurfNum3 <= state.dataVentilatedSlab->VentSlab(Item).NumOfSurfaces; ++RadSurfNum3) {
                                    SurfNum2 = state.dataVentilatedSlab->VentSlab(Item).SurfacePtr(RadSurfNum3);
<<<<<<< HEAD
                                    state.dataHeatBalFanSys->QRadSysSource(SurfNum2) = 0.0;
                                    if (Surface(SurfNum2).ExtBoundCond > 0 && Surface(SurfNum2).ExtBoundCond != SurfNum2)
                                        state.dataHeatBalFanSys->QRadSysSource(Surface(SurfNum2).ExtBoundCond) = 0.0; // Also zero the other side of an interzone
=======
                                    QRadSysSource(SurfNum2) = 0.0;
                                    if (state.dataSurface->Surface(SurfNum2).ExtBoundCond > 0 && state.dataSurface->Surface(SurfNum2).ExtBoundCond != SurfNum2)
                                        QRadSysSource(state.dataSurface->Surface(SurfNum2).ExtBoundCond) = 0.0; // Also zero the other side of an interzone
>>>>>>> 3e8aa3d5
                                }
                                // Produce a warning message so that user knows the system was shut-off due to potential for condensation
                                if (!state.dataGlobal->WarmupFlag) {
                                    ++CondensationErrorCount;

                                    if (state.dataVentilatedSlab->VentSlab(Item).CondErrIndex == 0) {
                                        ShowWarningMessage(state, state.dataVentilatedSlab->cMO_VentilatedSlab + " [" + state.dataVentilatedSlab->VentSlab(Item).Name + ']');
                                        ShowContinueError(state, "Surface [" + state.dataSurface->Surface(state.dataVentilatedSlab->VentSlab(Item).SurfacePtr(RadSurfNum2)).Name +
                                                          "] temperature below dew-point temperature--potential for condensation exists");
                                        ShowContinueError(state, "Flow to the ventilated slab system will be shut-off to avoid condensation");
                                        ShowContinueError(state,
                                                          format("Predicted radiant system surface temperature = {:.2R}",
                                                                 TH(2, 1, state.dataVentilatedSlab->VentSlab(Item).SurfacePtr(RadSurfNum2))));
                                        ShowContinueError(
                                            state, format("Zone dew-point temperature + safety factor delta= {:.2R}", DewPointTemp + CondDeltaTemp));
                                        ShowContinueErrorTimeStamp(state, "");
                                    }
                                    if (CondensationErrorCount == 1) {
                                        ShowContinueError(
                                            state, format("Note that there is a {:.4R} C safety built-in to the shut-off criteria", CondDeltaTemp));
                                        ShowContinueError(state, "Note also that this affects all surfaces that are part of this system");
                                    }
                                    ShowRecurringWarningErrorAtEnd(state, state.dataVentilatedSlab->cMO_VentilatedSlab + " [" + state.dataVentilatedSlab->VentSlab(Item).Name +
                                                                       "] condensation shut-off occurrence continues.",
                                                                   state.dataVentilatedSlab->VentSlab(Item).CondErrIndex,
                                                                   DewPointTemp,
                                                                   DewPointTemp,
                                                                   _,
                                                                   "C",
                                                                   "C");
                                }
                                break; // outer do loop
                            }
                        }
                    }
                }

                // Total Radiant Power
                AirOutletTempCheck = 0.0;
                TotalVentSlabRadPower = 0.0;
                for (RadSurfNum = 1; RadSurfNum <= state.dataVentilatedSlab->VentSlab(Item).NumOfSurfaces; ++RadSurfNum) {
                    SurfNum = state.dataVentilatedSlab->VentSlab(Item).SurfacePtr(RadSurfNum);
                    TotalVentSlabRadPower += state.dataHeatBalFanSys->QRadSysSource(SurfNum);
                    AirOutletTempCheck += (state.dataVentilatedSlab->VentSlab(Item).SurfaceFlowFrac(RadSurfNum) * AirTempOut(RadSurfNum));
                }
                TotalVentSlabRadPower *= ZoneMult;

                // Return Air temp Check
                if (state.dataVentilatedSlab->VentSlab(Item).SysConfg == state.dataVentilatedSlab->SlabOnly) {
                    if (AirMassFlow > 0.0) {
                        CpAirZn = PsyCpAirFnW(Node(state.dataVentilatedSlab->VentSlab(Item).RadInNode).HumRat);
                        Node(ReturnAirNode).Temp = Node(SlabInNode).Temp - (TotalVentSlabRadPower / (AirMassFlow * CpAirZn));
                        if ((std::abs(Node(ReturnAirNode).Temp - AirOutletTempCheck) > TempCheckLimit) &&
                            (std::abs(TotalVentSlabRadPower) > ZeroSystemResp)) {

                            if (!state.dataGlobal->WarmupFlag) {
                                ++EnergyImbalanceErrorCount;
                                if (state.dataVentilatedSlab->VentSlab(Item).EnrgyImbalErrIndex == 0) {
                                    ShowWarningMessage(state, state.dataVentilatedSlab->cMO_VentilatedSlab + " [" + state.dataVentilatedSlab->VentSlab(Item).Name + ']');
                                    ShowContinueError(state, "Ventilated Slab (slab only type) air outlet temperature calculation mismatch.");
                                    ShowContinueError(state, "This should not happen as it indicates a potential energy imbalance in the calculations.");
                                    ShowContinueError(state, "However, it could also result from improper input for the ventilated slab or");
                                    ShowContinueError(state, "illogical control temperatures.  Check your input for this ventilated slab and");
                                    ShowContinueError(state, "also look at the internal data shown below.");
                                    ShowContinueError(state,
                                                      format("Predicted return air temperature [C] from the overall energy balance = {:.4R}",
                                                             Node(ReturnAirNode).Temp));
                                    ShowContinueError(state,
                                                      format("Predicted return air temperature [C] from the slab section energy balances = {:.4R}",
                                                             AirOutletTempCheck));
                                    ShowContinueError(state,
                                                      format("Total energy rate (power) [W] added to the slab = {:.4R}", TotalVentSlabRadPower));
                                    ShowContinueErrorTimeStamp(state, "");
                                }
                                ShowRecurringWarningErrorAtEnd(state, state.dataVentilatedSlab->cMO_VentilatedSlab + " [" + state.dataVentilatedSlab->VentSlab(Item).Name +
                                                                   "] temperature calculation mismatch occurrence continues.",
                                                               state.dataVentilatedSlab->VentSlab(Item).EnrgyImbalErrIndex);
                            }
                        }
                    } else {
                        Node(ReturnAirNode).Temp = Node(SlabInNode).Temp;
                    }
                }

                if (state.dataVentilatedSlab->VentSlab(Item).SysConfg == state.dataVentilatedSlab->SlabAndZone) {
                    if (AirMassFlow > 0.0) {
                        Node(ZoneAirInNode).Temp = Node(SlabInNode).Temp - (TotalVentSlabRadPower / (AirMassFlow * CpAirZn));
                        if ((std::abs(Node(ZoneAirInNode).Temp - AirOutletTempCheck) > TempCheckLimit) &&
                            (std::abs(TotalVentSlabRadPower) > ZeroSystemResp)) {

                            if (!state.dataGlobal->WarmupFlag) {
                                ++EnergyImbalanceErrorCount;
                                if (state.dataVentilatedSlab->VentSlab(Item).EnrgyImbalErrIndex == 0) {
                                    ShowWarningMessage(state, state.dataVentilatedSlab->cMO_VentilatedSlab + " [" + state.dataVentilatedSlab->VentSlab(Item).Name + ']');
                                    ShowContinueError(state, "Ventilated Slab (slab only type) air outlet temperature calculation mismatch.");
                                    ShowContinueError(state, "This should not happen as it indicates a potential energy imbalance in the calculations.");
                                    ShowContinueError(state, "However, it could also result from improper input for the ventilated slab or");
                                    ShowContinueError(state, "illogical control temperatures.  Check your input for this ventilated slab and");
                                    ShowContinueError(state, "also look at the internal data shown below.");
                                    ShowContinueError(state,
                                                      format("Predicted return air temperature [C] from the overall energy balance = {:.4R}",
                                                             Node(ReturnAirNode).Temp));
                                    ShowContinueError(state,
                                                      format("Predicted return air temperature [C] from the slab section energy balances = {:.4R}",
                                                             AirOutletTempCheck));
                                    ShowContinueError(state,
                                                      format("Total energy rate (power) [W] added to the slab = {:.4R}", TotalVentSlabRadPower));
                                    ShowContinueErrorTimeStamp(state, "");
                                }
                                ShowRecurringWarningErrorAtEnd(state, state.dataVentilatedSlab->cMO_VentilatedSlab + " [" + state.dataVentilatedSlab->VentSlab(Item).Name +
                                                                   "] temperature calculation mismatch occurrence continues.",
                                                               state.dataVentilatedSlab->VentSlab(Item).EnrgyImbalErrIndex);
                            }
                        }
                        //       IF ((.NOT. FirstHVACIteration) .AND. &
                        //          (ABS(Node(ReturnAirNode)%Temp-MAT(Zonenum)) > VentSlabAirTempToler))THEN
                        //          NeedtoIterate = .TRUE.
                        //      END IF
                        //         Node(ReturnAirNode)%Temp = MAT(Zonenum)
                    } else {
                        Node(ZoneAirInNode).Temp = Node(SlabInNode).Temp;
                        Node(ReturnAirNode).Temp = state.dataHeatBalFanSys->MAT(ZoneNum);
                    }
                }

                // Now that we have the source/sink term, we must redo the heat balances to obtain
                // the new SumHATsurf value for the zone.  Note that the difference between the new
                // SumHATsurf and the value originally calculated by the heat balance with a zero
                // source for all radiant systems in the zone is the load met by the system (approximately).
                HeatBalanceSurfaceManager::CalcHeatBalanceOutsideSurf(state, ZoneNum);
                HeatBalanceSurfaceManager::CalcHeatBalanceInsideSurf(state, ZoneNum);

            } // SYSCONFIG. SLABONLY&SLABANDZONE

            if (state.dataVentilatedSlab->VentSlab(Item).SysConfg == state.dataVentilatedSlab->SeriesSlabs) {

                for (RadSurfNum = 1; RadSurfNum <= state.dataVentilatedSlab->VentSlab(Item).NumOfSurfaces; ++RadSurfNum) {

                    CNumDS = state.dataVentilatedSlab->VentSlab(Item).CNumbers(RadSurfNum);
                    CLengDS = state.dataVentilatedSlab->VentSlab(Item).CLength(RadSurfNum);  // for check
                    CDiaDS = state.dataVentilatedSlab->VentSlab(Item).CDiameter(RadSurfNum); // for check
                    FlowFrac = 1.0;

                    SurfNum = state.dataVentilatedSlab->VentSlab(Item).SurfacePtr(RadSurfNum);

                    // Determine the heat exchanger "effectiveness" term
                    EpsMdotCpAirZn = CalcVentSlabHXEffectTerm(state, Item, AirTempIn, AirMassFlow, FlowFrac, CLengDS, CDiaDS, CNumDS);

                    // Obtain the heat balance coefficients and calculate the intermediate coefficients
                    // linking the inlet air temperature to the heat source/sink to the radiant system.
                    // The coefficients are based on the Constant Flow Radiation System.

                    ConstrNum = state.dataSurface->Surface(SurfNum).Construction;

                    Ca = state.dataHeatBalFanSys->RadSysTiHBConstCoef(SurfNum);
                    Cb = state.dataHeatBalFanSys->RadSysTiHBToutCoef(SurfNum);
                    Cc = state.dataHeatBalFanSys->RadSysTiHBQsrcCoef(SurfNum);

                    Cd = state.dataHeatBalFanSys->RadSysToHBConstCoef(SurfNum);
                    Ce = state.dataHeatBalFanSys->RadSysToHBTinCoef(SurfNum);
                    Cf = state.dataHeatBalFanSys->RadSysToHBQsrcCoef(SurfNum);

                    Cg = state.dataHeatBalFanSys->CTFTsrcConstPart(SurfNum);
                    Ch = double(state.dataConstruction->Construct(ConstrNum).CTFTSourceQ(0));
                    Ci = double(state.dataConstruction->Construct(ConstrNum).CTFTSourceIn(0));
                    Cj = double(state.dataConstruction->Construct(ConstrNum).CTFTSourceOut(0));

                    Ck = Cg + ((Ci * (Ca + Cb * Cd) + Cj * (Cd + Ce * Ca)) / (1.0 - Ce * Cb));
                    Cl = Ch + ((Ci * (Cc + Cb * Cf) + Cj * (Cf + Ce * Cc)) / (1.0 - Ce * Cb));

                    Mdot = AirMassFlow * FlowFrac;
                    CpAirZn = PsyCpAirFnW(Node(state.dataVentilatedSlab->VentSlab(Item).RadInNode).HumRat);

<<<<<<< HEAD
                    state.dataHeatBalFanSys->QRadSysSource(SurfNum) = CNumDS * EpsMdotCpAirZn * (AirTempIn - Ck) / (1.0 + (EpsMdotCpAirZn * Cl / Surface(SurfNum).Area));

                    if (Surface(SurfNum).ExtBoundCond > 0 && Surface(SurfNum).ExtBoundCond != SurfNum)
                        state.dataHeatBalFanSys->QRadSysSource(Surface(SurfNum).ExtBoundCond) = state.dataHeatBalFanSys->QRadSysSource(SurfNum);
=======
                    QRadSysSource(SurfNum) = CNumDS * EpsMdotCpAirZn * (AirTempIn - Ck) / (1.0 + (EpsMdotCpAirZn * Cl / state.dataSurface->Surface(SurfNum).Area));

                    if (state.dataSurface->Surface(SurfNum).ExtBoundCond > 0 && state.dataSurface->Surface(SurfNum).ExtBoundCond != SurfNum)
                        QRadSysSource(state.dataSurface->Surface(SurfNum).ExtBoundCond) = QRadSysSource(SurfNum);
>>>>>>> 3e8aa3d5
                    // Also set the other side of an interzone!

                    AirTempOut(RadSurfNum) = AirTempIn - (state.dataHeatBalFanSys->QRadSysSource(SurfNum) / (Mdot * CpAirZn));
                    AirTempIn = AirTempOut(RadSurfNum);
                    // "Temperature Comparison" Cut-off:
                    // Check to see whether or not the system should really be running.  If
                    // QRadSysSource is negative when we are in heating mode or QRadSysSource
                    // is positive when we are in cooling mode, then the radiant system will
                    // be doing the opposite of its intention.  In this case, the flow rate
                    // is set to zero to avoid heating in cooling mode or cooling in heating
                    // mode.

                    if (RadSurfNum == 1) {
                        if (((state.dataVentilatedSlab->OperatingMode == state.dataVentilatedSlab->HeatingMode) && (state.dataHeatBalFanSys->QRadSysSource(SurfNum) <= 0.0)) ||
                            ((state.dataVentilatedSlab->OperatingMode == state.dataVentilatedSlab->CoolingMode) && (state.dataHeatBalFanSys->QRadSysSource(SurfNum) >= 0.0))) {
                            // IF (.not. WarmupFlag) THEN
                            //  TempComparisonErrorCount = TempComparisonErrorCount + 1
                            //  IF (TempComparisonErrorCount <= NumOfVentSlabs) THEN
                            //    CALL ShowWarningError(state, 'Radaint Heat exchange is negative in Heating Mode or posive in Cooling Mode')
                            //    CALL ShowContinueError(state, 'Flow to the following ventilated slab will be shut-off to avoid heating in cooling mode or
                            //    cooling &
                            //                            in heating mode')
                            //    CALL ShowContinueError(state, 'Ventilated Slab Name = '//TRIM(VentSlab(Item)%Name))
                            //    CALL ShowContinueError(state, 'Surface Name  = '//TRIM(VentSlab(Item)%SurfaceName(RadSurfNum)))
                            //    CALL ShowContinueError(state, 'All node temperature are reseted at the surface temperature of control zone = '// &
                            //                           RoundSigDigits(TH(VentSlab(Item)%SurfacePtr(1),1,2),2))
                            //    CALL ShowContinueErrorTimeStamp(state, ' ')
                            //  ELSE
                            //    CALL ShowRecurringWarningErrorAtEnd(state, 'Ventilated Slab ['//TRIM(VentSlab(Item)%Name)//  &
                            //                 ']  shut-off occurrence continues due to temperature comparison error.',  &
                            //                 VentSlab(Item)%CondErrCount)
                            //  END IF
                            // END IF

                            Node(SlabInNode).MassFlowRate = 0.0;
                            Node(FanOutletNode).MassFlowRate = 0.0;
                            Node(OAInletNode).MassFlowRate = 0.0;
                            Node(MixoutNode).MassFlowRate = 0.0;
                            Node(ReturnAirNode).MassFlowRate = 0.0;
                            AirMassFlow = 0.0;

                            for (RadSurfNum2 = 1; RadSurfNum2 <= state.dataVentilatedSlab->VentSlab(Item).NumOfSurfaces; ++RadSurfNum2) {
                                SurfNum2 = state.dataVentilatedSlab->VentSlab(Item).SurfacePtr(RadSurfNum2);
<<<<<<< HEAD
                                state.dataHeatBalFanSys->QRadSysSource(SurfNum2) = 0.0;
                                if (Surface(SurfNum2).ExtBoundCond > 0 && Surface(SurfNum2).ExtBoundCond != SurfNum2)
                                    state.dataHeatBalFanSys->QRadSysSource(Surface(SurfNum2).ExtBoundCond) = 0.0; // Also zero the other side of an interzone
=======
                                QRadSysSource(SurfNum2) = 0.0;
                                if (state.dataSurface->Surface(SurfNum2).ExtBoundCond > 0 && state.dataSurface->Surface(SurfNum2).ExtBoundCond != SurfNum2)
                                    QRadSysSource(state.dataSurface->Surface(SurfNum2).ExtBoundCond) = 0.0; // Also zero the other side of an interzone
>>>>>>> 3e8aa3d5
                            }
                            Node(ReturnAirNode).Temp = TH(2, 1, state.dataVentilatedSlab->VentSlab(Item).SurfacePtr(1));
                            Node(FanOutletNode).Temp = Node(ReturnAirNode).Temp;
                            Node(SlabInNode).Temp = Node(FanOutletNode).Temp;
                            // Each Internal node is reseted at the surface temperature

                            break; // outer do loop
                        }
                    }
                    // Condensation Cut-off:
                    // Check to see whether there are any surface temperatures within the radiant system that have
                    // dropped below the dew-point temperature.  If so, we need to shut off this radiant system.
                    // A safety parameter is added (hardwired parameter) to avoid getting too close to condensation
                    // conditions.

                    if (state.dataVentilatedSlab->OperatingMode == state.dataVentilatedSlab->CoolingMode) {
                        DewPointTemp = PsyTdpFnWPb(state, state.dataHeatBalFanSys->ZoneAirHumRat(state.dataVentilatedSlab->VentSlab(Item).ZPtr(RadSurfNum)), state.dataEnvrn->OutBaroPress);
                        for (RadSurfNum2 = 1; RadSurfNum2 <= state.dataVentilatedSlab->VentSlab(Item).NumOfSurfaces; ++RadSurfNum2) {
                            if (TH(2, 1, state.dataVentilatedSlab->VentSlab(Item).SurfacePtr(RadSurfNum2)) < (DewPointTemp + CondDeltaTemp)) {
                                // Condensation warning--must shut off radiant system
                                Node(SlabInNode).MassFlowRate = 0.0;
                                Node(FanOutletNode).MassFlowRate = 0.0;
                                Node(OAInletNode).MassFlowRate = 0.0;
                                Node(MixoutNode).MassFlowRate = 0.0;
                                Node(ReturnAirNode).MassFlowRate = 0.0;
                                Node(FanOutletNode).Temp = Node(SlabInNode).Temp;
                                AirMassFlow = 0.0;
                                for (RadSurfNum3 = 1; RadSurfNum3 <= state.dataVentilatedSlab->VentSlab(Item).NumOfSurfaces; ++RadSurfNum3) {
                                    SurfNum2 = state.dataVentilatedSlab->VentSlab(Item).SurfacePtr(RadSurfNum3);
<<<<<<< HEAD
                                    state.dataHeatBalFanSys->QRadSysSource(SurfNum2) = 0.0;
                                    if (Surface(SurfNum2).ExtBoundCond > 0 && Surface(SurfNum2).ExtBoundCond != SurfNum2)
                                        state.dataHeatBalFanSys->QRadSysSource(Surface(SurfNum2).ExtBoundCond) = 0.0; // Also zero the other side of an interzone
=======
                                    QRadSysSource(SurfNum2) = 0.0;
                                    if (state.dataSurface->Surface(SurfNum2).ExtBoundCond > 0 && state.dataSurface->Surface(SurfNum2).ExtBoundCond != SurfNum2)
                                        QRadSysSource(state.dataSurface->Surface(SurfNum2).ExtBoundCond) = 0.0; // Also zero the other side of an interzone
>>>>>>> 3e8aa3d5
                                }
                                // Produce a warning message so that user knows the system was shut-off due to potential for condensation
                                if (!state.dataGlobal->WarmupFlag) {
                                    ++CondensationErrorCount;
                                    if (state.dataVentilatedSlab->VentSlab(Item).CondErrIndex == 0) {
                                        ShowWarningMessage(state, state.dataVentilatedSlab->cMO_VentilatedSlab + " [" + state.dataVentilatedSlab->VentSlab(Item).Name + ']');
                                        ShowContinueError(state, "Surface [" + state.dataSurface->Surface(state.dataVentilatedSlab->VentSlab(Item).SurfacePtr(RadSurfNum2)).Name +
                                                          "] temperature below dew-point temperature--potential for condensation exists");
                                        ShowContinueError(state, "Flow to the ventilated slab system will be shut-off to avoid condensation");
                                        ShowContinueError(state,
                                                          format("Predicted radiant system surface temperature = {:.2R}",
                                                                 TH(2, 1, state.dataVentilatedSlab->VentSlab(Item).SurfacePtr(RadSurfNum2))));
                                        ShowContinueError(
                                            state, format("Zone dew-point temperature + safety factor delta= {:.2R}", DewPointTemp + CondDeltaTemp));
                                        ShowContinueErrorTimeStamp(state, "");
                                    }
                                    if (CondensationErrorCount == 1) {
                                        ShowContinueError(
                                            state, format("Note that there is a {:.4R} C safety built-in to the shut-off criteria", CondDeltaTemp));
                                        ShowContinueError(state, "Note also that this affects all surfaces that are part of this system");
                                    }
                                    ShowRecurringWarningErrorAtEnd(state, state.dataVentilatedSlab->cMO_VentilatedSlab + " [" + state.dataVentilatedSlab->VentSlab(Item).Name +
                                                                       "] condensation shut-off occurrence continues.",
                                                                   state.dataVentilatedSlab->VentSlab(Item).CondErrIndex,
                                                                   DewPointTemp,
                                                                   DewPointTemp,
                                                                   _,
                                                                   "C",
                                                                   "C");
                                }
                                break; // outer do loop
                            }
                        }
                    }
                }

                // Total Radiant Power
                AirOutletTempCheck = 0.0;
                TotalVentSlabRadPower = 0.0;
                for (RadSurfNum = 1; RadSurfNum <= state.dataVentilatedSlab->VentSlab(Item).NumOfSurfaces; ++RadSurfNum) {
                    SurfNum = state.dataVentilatedSlab->VentSlab(Item).SurfacePtr(RadSurfNum);
                    TotalVentSlabRadPower += state.dataHeatBalFanSys->QRadSysSource(SurfNum);
                    AirOutletTempCheck = AirTempOut(RadSurfNum);
                }
                TotalVentSlabRadPower *= ZoneMult;

                // Intenal Node Temperature Check

                MSlabAirInTemp = Node(SlabInNode).Temp;

                for (RadSurfNum = 1; RadSurfNum <= state.dataVentilatedSlab->VentSlab(Item).NumOfSurfaces; ++RadSurfNum) {
                    SlabName = state.dataVentilatedSlab->VentSlab(Item).SurfaceName(RadSurfNum);
                    MSlabIn = state.dataVentilatedSlab->VentSlab(Item).SlabIn(RadSurfNum);
                    MSlabOut = state.dataVentilatedSlab->VentSlab(Item).SlabOut(RadSurfNum);
                    state.dataVentilatedSlab->VentSlab(Item).MSlabInNode = GetOnlySingleNode(state,
                        MSlabIn, ErrorsFound, CurrentModuleObject, SlabName, NodeType_Air, NodeConnectionType_Internal, 1, ObjectIsNotParent);
                    state.dataVentilatedSlab->VentSlab(Item).MSlabOutNode = GetOnlySingleNode(state,
                        MSlabOut, ErrorsFound, CurrentModuleObject, SlabName, NodeType_Air, NodeConnectionType_Internal, 1, ObjectIsNotParent);
                    MSlabInletNode = state.dataVentilatedSlab->VentSlab(Item).MSlabInNode;
                    MSlabOutletNode = state.dataVentilatedSlab->VentSlab(Item).MSlabOutNode;
                    SurfNum = state.dataVentilatedSlab->VentSlab(Item).SurfacePtr(RadSurfNum);

                    if (AirMassFlow > 0.0) {

                        CpAirZn = PsyCpAirFnW(Node(state.dataVentilatedSlab->VentSlab(Item).RadInNode).HumRat);

                        Node(MSlabInletNode).Temp = MSlabAirInTemp;
                        Node(MSlabOutletNode).Temp = Node(MSlabInletNode).Temp - (state.dataHeatBalFanSys->QRadSysSource(SurfNum) / (AirMassFlow * CpAirZn));
                        MSlabAirInTemp = Node(MSlabOutletNode).Temp;
                    } else {
                        Node(MSlabInletNode).Temp = Node(ReturnAirNode).Temp;
                        Node(MSlabOutletNode).Temp = Node(MSlabInletNode).Temp;
                    }
                }

                // Return Air temp Check
                if (AirMassFlow > 0.0) {

                    CpAirZn = PsyCpAirFnW(Node(state.dataVentilatedSlab->VentSlab(Item).RadInNode).HumRat);
                    Node(ReturnAirNode).Temp = Node(SlabInNode).Temp - (TotalVentSlabRadPower / (AirMassFlow * CpAirZn));

                    if ((std::abs(Node(ReturnAirNode).Temp - AirOutletTempCheck) > TempCheckLimit) &&
                        (std::abs(TotalVentSlabRadPower) > ZeroSystemResp)) { // Return air temperature check did not match calculated temp

                        if (!state.dataGlobal->WarmupFlag) {
                            ++EnergyImbalanceErrorCount;
                            if (state.dataVentilatedSlab->VentSlab(Item).EnrgyImbalErrIndex == 0) {
                                ShowWarningMessage(state, state.dataVentilatedSlab->cMO_VentilatedSlab + " [" + state.dataVentilatedSlab->VentSlab(Item).Name + ']');
                                ShowContinueError(state, "Ventilated Slab (slab only type) air outlet temperature calculation mismatch.");
                                ShowContinueError(state, "This should not happen as it indicates a potential energy imbalance in the calculations.");
                                ShowContinueError(state, "However, it could also result from improper input for the ventilated slab or");
                                ShowContinueError(state, "illogical control temperatures.  Check your input for this ventilated slab and");
                                ShowContinueError(state, "also look at the internal data shown below.");
                                ShowContinueError(state,
                                                  format("Predicted return air temperature [C] from the overall energy balance = {:.4R}",
                                                         Node(ReturnAirNode).Temp));
                                ShowContinueError(state,
                                                  format("Predicted return air temperature [C] from the slab section energy balances = {:.4R}",
                                                         AirOutletTempCheck));
                                ShowContinueError(state, format("Total energy rate (power) [W] added to the slab = {:.4R}", TotalVentSlabRadPower));
                                ShowContinueErrorTimeStamp(state, "");
                            }
                            ShowRecurringWarningErrorAtEnd(state, state.dataVentilatedSlab->cMO_VentilatedSlab + " [" + state.dataVentilatedSlab->VentSlab(Item).Name +
                                                               "] temperature calculation mismatch occurrence continues.",
                                                           state.dataVentilatedSlab->VentSlab(Item).EnrgyImbalErrIndex);
                        }
                    }

                } else {
                    Node(ReturnAirNode).Temp = Node(SlabInNode).Temp;
                }

                // Now that we have the source/sink term, we must redo the heat balances to obtain
                // the new SumHATsurf value for the zone.  Note that the difference between the new
                // SumHATsurf and the value originally calculated by the heat balance with a zero
                // source for all radiant systems in the zone is the load met by the system (approximately).

                HeatBalanceSurfaceManager::CalcHeatBalanceOutsideSurf(state);
                HeatBalanceSurfaceManager::CalcHeatBalanceInsideSurf(state);

            } // SeriesSlabs

        } //(AirMassFlow > 0.0d0)
    }

    void SimVentSlabOAMixer(EnergyPlusData &state, int const Item) // System index in Ventilated Slab array
    {

        // SUBROUTINE INFORMATION:
        //       AUTHOR         Rick Strand
        //       DATE WRITTEN   May 2000
        //       MODIFIED       na
        //       RE-ENGINEERED  na

        // PURPOSE OF THIS SUBROUTINE:
        // This responsibility of this subroutine is to set the air flow rates
        // through the mixing box portion of the Ventilated Slab and then perform
        // an energy balance to arrive at outlet conditions which then would
        // serve as inlet conditions to the coils (or outlet conditions for
        // the device).  There is some question as to whether this needs to be
        // called every time the coils and fan are called since how the fans and
        // coil operate won't presumable change how the mixer operates.  The
        // method in which this routine is called is slightly cleaner though
        // from a code readability standpoint though less efficient.

        // METHODOLOGY EMPLOYED:
        // The OAMassFlowRate has already been calculated in the main control
        // algorithm.  Use this flow rate to establish all of the other flow
        // rates and perform an energy balance on the mixing of the return and
        // outdoor air streams.

        // SUBROUTINE LOCAL VARIABLE DECLARATIONS:
        int AirRelNode;     // relief air node number in ventilated slab loop
        int InletNode;      // inlet node number for ventilated slab loop
        Real64 OAFraction;  // Outside air fraction of inlet air
        int OAMixOutNode;   // outside air mixer outlet node for ventilated slab loop
        int OutsideAirNode; // outside air node number in ventilated slab loop


        AirRelNode = state.dataVentilatedSlab->VentSlab(Item).AirReliefNode;
        InletNode = state.dataVentilatedSlab->VentSlab(Item).ReturnAirNode;
        OAMixOutNode = state.dataVentilatedSlab->VentSlab(Item).OAMixerOutNode;
        OutsideAirNode = state.dataVentilatedSlab->VentSlab(Item).OutsideAirNode;

        // "Resolve" the air flow rates...

        Node(OutsideAirNode).MassFlowRate = state.dataVentilatedSlab->OAMassFlowRate;
        Node(OutsideAirNode).MassFlowRateMinAvail = state.dataVentilatedSlab->OAMassFlowRate;
        Node(OutsideAirNode).MassFlowRateMaxAvail = state.dataVentilatedSlab->OAMassFlowRate;

        Node(AirRelNode).MassFlowRate = state.dataVentilatedSlab->OAMassFlowRate;
        Node(AirRelNode).MassFlowRateMinAvail = state.dataVentilatedSlab->OAMassFlowRate;
        Node(AirRelNode).MassFlowRateMaxAvail = state.dataVentilatedSlab->OAMassFlowRate;

        Node(OAMixOutNode).MassFlowRate = Node(InletNode).MassFlowRate;
        Node(OAMixOutNode).MassFlowRateMinAvail = Node(InletNode).MassFlowRate;
        Node(OAMixOutNode).MassFlowRateMaxAvail = Node(InletNode).MassFlowRate;

        // "Inlet" conditions for InletNode and OutsideAirNode have already
        // been set elsewhere so we just need to set the "outlet" conditions
        Node(AirRelNode).Temp = Node(InletNode).Temp;
        Node(AirRelNode).Press = Node(InletNode).Press;
        Node(AirRelNode).HumRat = Node(InletNode).HumRat;
        Node(AirRelNode).Enthalpy = Node(InletNode).Enthalpy;

        if (Node(InletNode).MassFlowRate > 0.0) {

            OAFraction = Node(OutsideAirNode).MassFlowRate / Node(InletNode).MassFlowRate;

        } else {
            OAFraction = 0.0;
        }

        Node(InletNode).Enthalpy = PsyHFnTdbW(Node(InletNode).Temp, Node(InletNode).HumRat);

        // Perform an energy and moisture mass balance on the mixing portion of the OA Mixer of the ventilated slab
        Node(OAMixOutNode).Enthalpy = OAFraction * Node(OutsideAirNode).Enthalpy + (1.0 - OAFraction) * Node(InletNode).Enthalpy;
        Node(OAMixOutNode).HumRat = OAFraction * Node(OutsideAirNode).HumRat + (1.0 - OAFraction) * Node(InletNode).HumRat;

        // Find the other key state points based on calculated conditions
        Node(OAMixOutNode).Temp = PsyTdbFnHW(Node(OAMixOutNode).Enthalpy, Node(OAMixOutNode).HumRat);
        Node(OAMixOutNode).Press = Node(InletNode).Press;
    }

    void UpdateVentilatedSlab(EnergyPlusData &state,
                              int const Item, // Index for the ventilated slab under consideration within the derived types
                              [[maybe_unused]] bool const FirstHVACIteration // TRUE if 1st HVAC simulation of system timestep !unused1208
    )
    {

        // SUBROUTINE INFORMATION:
        //       AUTHOR         Young Tae Chae, Rick Strand
        //       DATE WRITTEN   November 2000
        //       MODIFIED       na
        //       RE-ENGINEERED  na

        // PURPOSE OF THIS SUBROUTINE:
        // This subroutine does any updating that needs to be done for low
        // temperature radiant heating and cooling systems.  One of the most
        // important functions of this routine is to update the average heat
        // source/sink for a particular system over the various system time
        // steps that make up the zone time step.  For hydronic systems,
        // this routine must also set the outlet water conditions.

        // METHODOLOGY EMPLOYED:
        // For the source/sink average update, if the system time step elapsed
        // is still what it used to be, then either we are still iterating or
        // we had to go back and shorten the time step.  As a result, we have
        // to subtract out the previous value that we added.  If the system
        // time step elapsed is different, then we just need to add the new
        // values to the running average.

        // Using/Aliasing
        using DataHVACGlobals::SysTimeElapsed;
        using DataHVACGlobals::TimeStepSys;
        using DataLoopNode::Node;

        // SUBROUTINE LOCAL VARIABLE DECLARATIONS:
        Real64 CpAppAir;        // Specific heat of air
        int RadSurfNum;         // DO loop counter for radiant surfaces in the ventilated slab
        int SurfNum;            // Surface index number for the current ventilated slab
        int AirInletNode;       // Node number for the air side inlet of the ventilated slab
        Real64 TotalHeatSource; // Total heat source or sink for a particular system (sum of all surface source/sinks)
        int TotRadSurfaces;     // Total number of radiant surfaces in this system
        Real64 AirMassFlow;     // Flow rate of water in the radiant system
        int AirOutletNode;      // Node number for the water side outlet of the radiant system
        int FanOutNode;         // Node number for the water side outlet of the radiant system
        Real64 ZoneMult;        // Zone multiplier
        int ZoneNum;            // Zone for this ventilated slab
        int MixOutNode;         // Node number for the water side outlet of the radiant system
        int OANode;             // Node number for the water side outlet of the radiant system
        Real64 OAFraction;      // Outside air fraction of inlet air
        int ZoneInletNode;      // Node number for the air side inlet of the ventilated slab


        ZoneNum = state.dataVentilatedSlab->VentSlab(Item).ZonePtr;
        TotRadSurfaces = state.dataVentilatedSlab->VentSlab(Item).NumOfSurfaces;
        MixOutNode = state.dataVentilatedSlab->VentSlab(Item).OAMixerOutNode;
        OANode = state.dataVentilatedSlab->VentSlab(Item).OutsideAirNode;
        AirOutletNode = state.dataVentilatedSlab->VentSlab(Item).RadInNode;
        FanOutNode = state.dataVentilatedSlab->VentSlab(Item).FanOutletNode;
        AirMassFlow = Node(AirOutletNode).MassFlowRate;
        ZoneInletNode = state.dataVentilatedSlab->VentSlab(Item).ZoneAirInNode;
        CpAppAir = PsyCpAirFnW(Node(AirOutletNode).HumRat);
        AirInletNode = state.dataVentilatedSlab->VentSlab(Item).ReturnAirNode;

        for (RadSurfNum = 1; RadSurfNum <= TotRadSurfaces; ++RadSurfNum) {

            SurfNum = state.dataVentilatedSlab->VentSlab(Item).SurfacePtr(RadSurfNum);

            if (state.dataVentilatedSlab->LastSysTimeElapsed(SurfNum) == SysTimeElapsed) {
                // Still iterating or reducing system time step, so subtract old values which were
                // not valid
                state.dataVentilatedSlab->QRadSysSrcAvg(SurfNum) -= state.dataVentilatedSlab->LastQRadSysSrc(SurfNum) * state.dataVentilatedSlab->LastTimeStepSys(SurfNum) / state.dataGlobal->TimeStepZone;
            }

            // Update the running average and the "last" values with the current values of the appropriate variables
            state.dataVentilatedSlab->QRadSysSrcAvg(SurfNum) += state.dataHeatBalFanSys->QRadSysSource(SurfNum) * TimeStepSys / state.dataGlobal->TimeStepZone;

            state.dataVentilatedSlab->LastQRadSysSrc(SurfNum) = state.dataHeatBalFanSys->QRadSysSource(SurfNum);
            state.dataVentilatedSlab->LastSysTimeElapsed(SurfNum) = SysTimeElapsed;
            state.dataVentilatedSlab->LastTimeStepSys(SurfNum) = TimeStepSys;
        }

        // First sum up all of the heat sources/sinks associated with this system
        TotalHeatSource = 0.0;
        for (RadSurfNum = 1; RadSurfNum <= state.dataVentilatedSlab->VentSlab(Item).NumOfSurfaces; ++RadSurfNum) {
            SurfNum = state.dataVentilatedSlab->VentSlab(Item).SurfacePtr(RadSurfNum);
            TotalHeatSource += state.dataHeatBalFanSys->QRadSysSource(SurfNum);
        }
        ZoneNum = state.dataVentilatedSlab->VentSlab(Item).ZonePtr;
        ZoneMult = double(state.dataHeatBal->Zone(ZoneNum).Multiplier * state.dataHeatBal->Zone(ZoneNum).ListMultiplier);
        TotalHeatSource *= ZoneMult;

        // Update the heating side of things

        if ((CpAppAir > 0.0) && (AirMassFlow > 0.0)) {

            if ((state.dataVentilatedSlab->VentSlab(Item).SysConfg == state.dataVentilatedSlab->SlabOnly) || (state.dataVentilatedSlab->VentSlab(Item).SysConfg == state.dataVentilatedSlab->SeriesSlabs)) {
                Node(AirInletNode) = Node(AirInletNode);
                Node(AirInletNode).Temp = Node(AirOutletNode).Temp - TotalHeatSource / AirMassFlow / CpAppAir;
                Node(AirInletNode).MassFlowRate = Node(AirOutletNode).MassFlowRate;
                Node(AirInletNode).HumRat = Node(AirOutletNode).HumRat;

            } else if (state.dataVentilatedSlab->VentSlab(Item).SysConfg == state.dataVentilatedSlab->SlabAndZone) {
                Node(ZoneInletNode) = Node(ZoneInletNode);
                Node(ZoneInletNode).Temp = Node(AirOutletNode).Temp - TotalHeatSource / AirMassFlow / CpAppAir;
                Node(ZoneInletNode).MassFlowRate = Node(AirOutletNode).MassFlowRate;
                Node(ZoneInletNode).HumRat = Node(AirOutletNode).HumRat;
                Node(state.dataVentilatedSlab->VentSlab(Item).ReturnAirNode).Temp = state.dataHeatBalFanSys->MAT(ZoneNum);
            }

        } else {
            if ((state.dataVentilatedSlab->VentSlab(Item).SysConfg == state.dataVentilatedSlab->SlabOnly) || (state.dataVentilatedSlab->VentSlab(Item).SysConfg == state.dataVentilatedSlab->SeriesSlabs)) {
                Node(FanOutNode) = Node(AirOutletNode);
                state.dataHeatBalFanSys->QRadSysSource(SurfNum) = 0.0;

            } else if (state.dataVentilatedSlab->VentSlab(Item).SysConfg == state.dataVentilatedSlab->SlabAndZone) {
                Node(ZoneInletNode) = Node(AirInletNode);
                Node(FanOutNode) = Node(AirOutletNode); // Fan Resolve
                state.dataHeatBalFanSys->QRadSysSource(SurfNum) = 0.0;
            }
        }

        // Resolve mixouttemp

        if (Node(AirInletNode).MassFlowRate > 0.0) {

            OAFraction = Node(OANode).MassFlowRate / Node(AirInletNode).MassFlowRate;

        } else {
            OAFraction = 0.0;
        }

        if (OAFraction <= 0.0) {

            Node(MixOutNode).HumRat = Node(AirInletNode).HumRat;
            Node(MixOutNode).Temp = Node(AirInletNode).Temp;

        } else {

            Node(MixOutNode).Enthalpy = OAFraction * Node(OANode).Enthalpy + (1.0 - OAFraction) * Node(AirInletNode).Enthalpy;
            Node(MixOutNode).HumRat = OAFraction * Node(OANode).HumRat + (1.0 - OAFraction) * Node(AirInletNode).HumRat;

            Node(MixOutNode).Temp = PsyTdbFnHW(Node(MixOutNode).Enthalpy, Node(MixOutNode).HumRat);
        }
    }

    Real64 CalcVentSlabHXEffectTerm(EnergyPlusData &state, int const Item,            // Index number of radiant system under consideration
                                    Real64 const Temperature,  // Temperature of air entering the radiant system, in C
                                    Real64 const AirMassFlow,  // Mass flow rate of water in the radiant system, in kg/s
                                    Real64 const FlowFraction, // Mass flow rate fraction for this surface in the radiant system
                                    Real64 const CoreLength,   // Length of tubing in the radiant system, in m
                                    Real64 const CoreDiameter, // Inside diameter of the tubing in the radiant system, in m
                                    Real64 const CoreNumbers)
    {

        // SUBROUTINE INFORMATION:
        //       AUTHOR         Rick Strand
        //       DATE WRITTEN   December 2000
        //       MODIFIED       June 2008 (air properties)
        //       RE-ENGINEERED  na

        // PURPOSE OF THIS SUBROUTINE:
        // This subroutine calculates the radiant system "heat exchanger"
        // effectiveness term.  This is equal to the mass flow rate of water
        // times the specific heat of water times the effectiveness of
        // the heat exchanger (radiant system "coil").

        // METHODOLOGY EMPLOYED:
        // Assumes that the only real heat transfer term that we have to
        // deal with is the convection from the water to the tube.  The
        // other assumptions are that the tube inside surface temperature
        // is equal to the "source location temperature" and that it is
        // a CONSTANT throughout the radiant system.  This is to make
        // the problem more tractable and to fit with other system assumptions
        // that were made elsewhere in the radiant system model.

        // REFERENCES:
        // Property data for air shown below as parameters taken from
        //   Mills, Heat Transfer, Table A.7.
        // Heat exchanger information also from Incropera and DeWitt.
        // Code based loosely on code from IBLAST program (research version)

        // Using/Aliasing
        // Return value
        Real64 CalcVentSlabHXEffectTerm;

        Real64 const MaxLaminarRe(2300.0); // Maximum Reynolds number for laminar flow
        int const NumOfPropDivisions(13);
        Real64 const MaxExpPower(50.0); // Maximum power after which EXP argument would be zero for DP variables
        static Array1D<Real64> const Temps(
            NumOfPropDivisions, {1.85, 6.85, 11.85, 16.85, 21.85, 26.85, 31.85, 36.85, 41.85, 46.85, 51.85, 56.85, 61.85}); // Temperature, in C
        static Array1D<Real64> const Mu(NumOfPropDivisions,
                                        {0.0000088,
                                         0.0000176,
                                         0.00001781,
                                         0.00001802,
                                         0.000018225,
                                         0.00001843,
                                         0.00001865,
                                         0.00001887,
                                         0.00001908,
                                         0.00001929,
                                         0.0000195,
                                         0.00001971,
                                         0.00001992}); // Viscosity, in Ns/m2
        static Array1D<Real64> const Conductivity(
            NumOfPropDivisions,
            {0.01275, 0.0255, 0.0258, 0.0261, 0.0264, 0.0267, 0.02705, 0.0274, 0.02775, 0.0281, 0.0284, 0.0287, 0.01435}); // Conductivity, in W/mK
        static Array1D<Real64> const Pr(NumOfPropDivisions, 0.69); // Prandtl number (dimensionless)

        // SUBROUTINE LOCAL VARIABLE DECLARATIONS:
        int Index;
        Real64 InterpFrac;
        Real64 NuD;
        Real64 ReD;
        Real64 NTU;
        Real64 CpAppAir;
        Real64 Kactual;
        Real64 MUactual;
        Real64 PRactual;
        Real64 SysAirMassFlow; // Specific heat of air


        // First find out where we are in the range of temperatures
        Index = 1;
        while (Index <= NumOfPropDivisions) {
            if (Temperature < Temps(Index)) break; // DO loop
            ++Index;
        }

        // Initialize thermal properties of Air
        if (Index == 1) {
            MUactual = Mu(Index);
            Kactual = Conductivity(Index);
            PRactual = Pr(Index);
        } else if (Index > NumOfPropDivisions) {
            Index = NumOfPropDivisions;
            MUactual = Mu(Index);
            Kactual = Conductivity(Index);
            PRactual = Pr(Index);
        } else {
            InterpFrac = (Temperature - Temps(Index - 1)) / (Temps(Index) - Temps(Index - 1));
            MUactual = Mu(Index - 1) + InterpFrac * (Mu(Index) - Mu(Index - 1));
            Kactual = Conductivity(Index - 1) + InterpFrac * (Conductivity(Index) - Conductivity(Index - 1));
            PRactual = Pr(Index - 1) + InterpFrac * (Pr(Index) - Pr(Index - 1));
        }
        // arguments are glycol name, temperature, and concentration
        CpAppAir = PsyCpAirFnW(Node(state.dataVentilatedSlab->VentSlab(Item).RadInNode).HumRat);
        SysAirMassFlow = AirMassFlow / CoreNumbers;

        // Calculate the Reynold's number from RE=(4*Mdot)/(Pi*Mu*Diameter)
        ReD = 4.0 * SysAirMassFlow * FlowFraction / (DataGlobalConstants::Pi * MUactual * CoreDiameter);

        // Calculate the Nusselt number based on what flow regime one is in
        if (ReD >= MaxLaminarRe) { // Turbulent flow --> use Colburn equation

            NuD = 0.023 * std::pow(ReD, 0.8) * std::pow(PRactual, 1.0 / 3.0);

        } else { // Laminar flow --> use constant surface temperature relation

            NuD = 3.66;
        }

        // Calculate the NTU parameter
        // NTU = UA/[(Mdot*Cp)min]
        // where: U = h (convection coefficient) and h = (k)(Nu)/D
        //        A = Pi*D*TubeLength
        NTU = DataGlobalConstants::Pi * Kactual * NuD * CoreLength / (SysAirMassFlow * CpAppAir); // FlowFraction cancels out here

        // Calculate Epsilon*MassFlowRate*Cp
        if (NTU > MaxExpPower) {
            CalcVentSlabHXEffectTerm = FlowFraction * SysAirMassFlow * CpAppAir;
        } else {
            CalcVentSlabHXEffectTerm = (1.0 - std::exp(-NTU)) * FlowFraction * SysAirMassFlow * CpAppAir;
        }

        return CalcVentSlabHXEffectTerm;
    }

    Real64 SumHATsurf(EnergyPlusData &state, int const ZoneNum) // Zone number
    {

        // FUNCTION INFORMATION:
        //       AUTHOR         Peter Graham Ellis
        //       DATE WRITTEN   July 2003
        //       MODIFIED       na
        //       RE-ENGINEERED  na

        // PURPOSE OF THIS FUNCTION:
        // This function calculates the zone sum of Hc*Area*Tsurf.  It replaces the old SUMHAT.
        // The SumHATsurf code below is also in the CalcZoneSums subroutine in ZoneTempPredictorCorrector
        // and should be updated accordingly.

        // METHODOLOGY EMPLOYED:
        // na

        // REFERENCES:
        // na

        // Using/Aliasing
        using namespace DataSurfaces;
        using namespace DataHeatBalance;
        using namespace DataHeatBalSurface;

        // Return value
        Real64 SumHATsurf;

        // Locals
        // FUNCTION ARGUMENT DEFINITIONS:

        // FUNCTION LOCAL VARIABLE DECLARATIONS:
        int SurfNum; // Surface number
        Real64 Area; // Effective surface area


        SumHATsurf = 0.0;

        for (SurfNum = state.dataHeatBal->Zone(ZoneNum).HTSurfaceFirst; SurfNum <= state.dataHeatBal->Zone(ZoneNum).HTSurfaceLast; ++SurfNum) {
            Area = state.dataSurface->Surface(SurfNum).Area;

            if (state.dataSurface->Surface(SurfNum).Class == SurfaceClass::Window) {
                if (ANY_INTERIOR_SHADE_BLIND(state.dataSurface->SurfWinShadingFlag(SurfNum))) {
                    // The area is the shade or blind are = sum of the glazing area and the divider area (which is zero if no divider)
                    Area += state.dataSurface->SurfWinDividerArea(SurfNum);
                }

                if (state.dataSurface->SurfWinFrameArea(SurfNum) > 0.0) {
                    // Window frame contribution
                    SumHATsurf += state.dataHeatBal->HConvIn(SurfNum) * state.dataSurface->SurfWinFrameArea(SurfNum) * (1.0 + state.dataSurface->SurfWinProjCorrFrIn(SurfNum)) *
                                  state.dataSurface->SurfWinFrameTempSurfIn(SurfNum);
                }

                if (state.dataSurface->SurfWinDividerArea(SurfNum) > 0.0 && !ANY_INTERIOR_SHADE_BLIND(state.dataSurface->SurfWinShadingFlag(SurfNum))) {
                    // Window divider contribution (only from shade or blind for window with divider and interior shade or blind)
                    SumHATsurf += state.dataHeatBal->HConvIn(SurfNum) * state.dataSurface->SurfWinDividerArea(SurfNum) * (1.0 + 2.0 * state.dataSurface->SurfWinProjCorrDivIn(SurfNum)) *
                                  state.dataSurface->SurfWinDividerTempSurfIn(SurfNum);
                }
            }

            SumHATsurf += state.dataHeatBal->HConvIn(SurfNum) * Area * TempSurfInTmp(SurfNum);
        }

        return SumHATsurf;
    }

    void ReportVentilatedSlab(EnergyPlusData &state, int const Item) // Index for the ventilated slab under consideration within the derived types
    {

        // SUBROUTINE INFORMATION:
        //       AUTHOR         Rick Strand
        //       DATE WRITTEN   November 2000
        //       MODIFIED       na
        //       RE-ENGINEERED  na

        // PURPOSE OF THIS SUBROUTINE:
        // This subroutine simply produces output for the low temperature radiant system.

        // METHODOLOGY EMPLOYED:
        // Standard EnergyPlus methodology.

        // Using/Aliasing
        using DataHVACGlobals::TimeStepSys;
        using DataLoopNode::Node;

        int RadSurfNum;               // DO loop counter for radiant surfaces in the system
        int SurfNum;                  // Surface number (index) in Surface derived type
        Real64 TotalVentSlabRadPower; // Total source/sink power for the radiant system (sum of all surfaces of the system)
        Real64 ZoneMult;              // Total zone multiplier to apply to the system level variables

        // Slab Part
        TotalVentSlabRadPower = 0.0;
        ZoneMult = 1.0;

        for (RadSurfNum = 1; RadSurfNum <= state.dataVentilatedSlab->VentSlab(Item).NumOfSurfaces; ++RadSurfNum) {
            SurfNum = state.dataVentilatedSlab->VentSlab(Item).SurfacePtr(RadSurfNum);
            TotalVentSlabRadPower += state.dataHeatBalFanSys->QRadSysSource(SurfNum);
        }
        ZoneMult = double(state.dataHeatBal->Zone(state.dataVentilatedSlab->VentSlab(Item).ZonePtr).Multiplier * state.dataHeatBal->Zone(state.dataVentilatedSlab->VentSlab(Item).ZonePtr).ListMultiplier);
        TotalVentSlabRadPower *= ZoneMult;
        state.dataVentilatedSlab->VentSlab(Item).RadHeatingPower = 0.0;
        state.dataVentilatedSlab->VentSlab(Item).RadCoolingPower = 0.0;

        if (TotalVentSlabRadPower >= 0.01) {

            state.dataVentilatedSlab->VentSlab(Item).RadHeatingPower = +TotalVentSlabRadPower;
        } else {

            state.dataVentilatedSlab->VentSlab(Item).RadCoolingPower = -TotalVentSlabRadPower;
        }

        state.dataVentilatedSlab->VentSlab(Item).RadHeatingEnergy = state.dataVentilatedSlab->VentSlab(Item).RadHeatingPower * TimeStepSys * DataGlobalConstants::SecInHour;
        state.dataVentilatedSlab->VentSlab(Item).RadCoolingEnergy = state.dataVentilatedSlab->VentSlab(Item).RadCoolingPower * TimeStepSys * DataGlobalConstants::SecInHour;

        // Coil Part
        state.dataVentilatedSlab->VentSlab(Item).HeatCoilEnergy = state.dataVentilatedSlab->VentSlab(Item).HeatCoilPower * TimeStepSys * DataGlobalConstants::SecInHour;
        state.dataVentilatedSlab->VentSlab(Item).SensCoolCoilEnergy = state.dataVentilatedSlab->VentSlab(Item).SensCoolCoilPower * TimeStepSys * DataGlobalConstants::SecInHour;
        state.dataVentilatedSlab->VentSlab(Item).LateCoolCoilEnergy = state.dataVentilatedSlab->VentSlab(Item).LateCoolCoilPower * TimeStepSys * DataGlobalConstants::SecInHour;
        state.dataVentilatedSlab->VentSlab(Item).TotCoolCoilEnergy = state.dataVentilatedSlab->VentSlab(Item).TotCoolCoilPower * TimeStepSys * DataGlobalConstants::SecInHour;
        state.dataVentilatedSlab->VentSlab(Item).ElecFanEnergy = state.dataVentilatedSlab->VentSlab(Item).ElecFanPower * TimeStepSys * DataGlobalConstants::SecInHour;

        if ((state.dataVentilatedSlab->VentSlab(Item).SysConfg == state.dataVentilatedSlab->SlabOnly) || (state.dataVentilatedSlab->VentSlab(Item).SysConfg == state.dataVentilatedSlab->SeriesSlabs)) {
            state.dataVentilatedSlab->VentSlab(Item).SlabInTemp = Node(state.dataVentilatedSlab->VentSlab(Item).RadInNode).Temp;
            state.dataVentilatedSlab->VentSlab(Item).SlabOutTemp = Node(state.dataVentilatedSlab->VentSlab(Item).ReturnAirNode).Temp;

        } else if (state.dataVentilatedSlab->VentSlab(Item).SysConfg == state.dataVentilatedSlab->SlabAndZone) {
            state.dataVentilatedSlab->VentSlab(Item).SlabInTemp = Node(state.dataVentilatedSlab->VentSlab(Item).RadInNode).Temp;
            state.dataVentilatedSlab->VentSlab(Item).ZoneInletTemp = Node(state.dataVentilatedSlab->VentSlab(Item).ZoneAirInNode).Temp;
            state.dataVentilatedSlab->VentSlab(Item).SlabOutTemp = Node(state.dataVentilatedSlab->VentSlab(Item).ReturnAirNode).Temp;
        }

        state.dataVentilatedSlab->VentSlab(Item).ReturnAirTemp = Node(state.dataVentilatedSlab->VentSlab(Item).ReturnAirNode).Temp;
        state.dataVentilatedSlab->VentSlab(Item).FanOutletTemp = Node(state.dataVentilatedSlab->VentSlab(Item).FanOutletNode).Temp;

        if (state.dataVentilatedSlab->VentSlab(Item).FirstPass) { // reset sizing flags so other zone equipment can size normally
            if (!state.dataGlobal->SysSizingCalc) {
                DataSizing::resetHVACSizingGlobals(state, state.dataSize->CurZoneEqNum, 0, state.dataVentilatedSlab->VentSlab(Item).FirstPass);
            }
        }
    }

    //*****************************************************************************************

} // namespace VentilatedSlab

} // namespace EnergyPlus<|MERGE_RESOLUTION|>--- conflicted
+++ resolved
@@ -3495,15 +3495,9 @@
 
             for (RadSurfNum = 1; RadSurfNum <= state.dataVentilatedSlab->VentSlab(Item).NumOfSurfaces; ++RadSurfNum) {
                 SurfNum = state.dataVentilatedSlab->VentSlab(Item).SurfacePtr(RadSurfNum);
-<<<<<<< HEAD
                 state.dataHeatBalFanSys->QRadSysSource(SurfNum) = 0.0;
-                if (Surface(SurfNum).ExtBoundCond > 0 && Surface(SurfNum).ExtBoundCond != SurfNum)
-                    state.dataHeatBalFanSys->QRadSysSource(Surface(SurfNum).ExtBoundCond) = 0.0; // Also zero the other side of an interzone
-=======
-                QRadSysSource(SurfNum) = 0.0;
                 if (state.dataSurface->Surface(SurfNum).ExtBoundCond > 0 && state.dataSurface->Surface(SurfNum).ExtBoundCond != SurfNum)
-                    QRadSysSource(state.dataSurface->Surface(SurfNum).ExtBoundCond) = 0.0; // Also zero the other side of an interzone
->>>>>>> 3e8aa3d5
+                    state.dataHeatBalFanSys->QRadSysSource(state.dataSurface->Surface(SurfNum).ExtBoundCond) = 0.0; // Also zero the other side of an interzone
             }
 
             state.dataVentilatedSlab->VentSlab(Item).SlabOutTemp = state.dataVentilatedSlab->VentSlab(Item).SlabInTemp;
@@ -3558,19 +3552,11 @@
                     Mdot = AirMassFlow * state.dataVentilatedSlab->VentSlab(Item).SurfaceFlowFrac(RadSurfNum);
                     CpAirZn = PsyCpAirFnW(Node(state.dataVentilatedSlab->VentSlab(Item).RadInNode).HumRat);
 
-<<<<<<< HEAD
                     state.dataHeatBalFanSys->QRadSysSource(SurfNum) =
-                        state.dataVentilatedSlab->VentSlab(Item).CoreNumbers * EpsMdotCpAirZn * (AirTempIn - Ck) / (1.0 + (EpsMdotCpAirZn * Cl / Surface(SurfNum).Area));
-
-                    if (Surface(SurfNum).ExtBoundCond > 0 && Surface(SurfNum).ExtBoundCond != SurfNum)
-                        state.dataHeatBalFanSys->QRadSysSource(Surface(SurfNum).ExtBoundCond) = state.dataHeatBalFanSys->QRadSysSource(SurfNum);
-=======
-                    QRadSysSource(SurfNum) =
                         state.dataVentilatedSlab->VentSlab(Item).CoreNumbers * EpsMdotCpAirZn * (AirTempIn - Ck) / (1.0 + (EpsMdotCpAirZn * Cl / state.dataSurface->Surface(SurfNum).Area));
 
                     if (state.dataSurface->Surface(SurfNum).ExtBoundCond > 0 && state.dataSurface->Surface(SurfNum).ExtBoundCond != SurfNum)
-                        QRadSysSource(state.dataSurface->Surface(SurfNum).ExtBoundCond) = QRadSysSource(SurfNum);
->>>>>>> 3e8aa3d5
+                        state.dataHeatBalFanSys->QRadSysSource(state.dataSurface->Surface(SurfNum).ExtBoundCond) = state.dataHeatBalFanSys->QRadSysSource(SurfNum);
                     // Also set the other side of an interzone!
                     AirTempOut(RadSurfNum) = AirTempIn - (state.dataHeatBalFanSys->QRadSysSource(SurfNum) / (Mdot * CpAirZn));
 
@@ -3612,15 +3598,9 @@
 
                         for (RadSurfNum2 = 1; RadSurfNum2 <= state.dataVentilatedSlab->VentSlab(Item).NumOfSurfaces; ++RadSurfNum2) {
                             SurfNum2 = state.dataVentilatedSlab->VentSlab(Item).SurfacePtr(RadSurfNum2);
-<<<<<<< HEAD
                             state.dataHeatBalFanSys->QRadSysSource(SurfNum2) = 0.0;
-                            if (Surface(SurfNum2).ExtBoundCond > 0 && Surface(SurfNum2).ExtBoundCond != SurfNum2)
-                                state.dataHeatBalFanSys->QRadSysSource(Surface(SurfNum2).ExtBoundCond) = 0.0; // Also zero the other side of an interzone
-=======
-                            QRadSysSource(SurfNum2) = 0.0;
                             if (state.dataSurface->Surface(SurfNum2).ExtBoundCond > 0 && state.dataSurface->Surface(SurfNum2).ExtBoundCond != SurfNum2)
-                                QRadSysSource(state.dataSurface->Surface(SurfNum2).ExtBoundCond) = 0.0; // Also zero the other side of an interzone
->>>>>>> 3e8aa3d5
+                                state.dataHeatBalFanSys->QRadSysSource(state.dataSurface->Surface(SurfNum2).ExtBoundCond) = 0.0; // Also zero the other side of an interzone
 
                             if (state.dataVentilatedSlab->VentSlab(Item).SysConfg == state.dataVentilatedSlab->SlabOnly) {
                                 //            Node(Returnairnode)%Temp = MAT(Zonenum)
@@ -3657,15 +3637,9 @@
                                 AirMassFlow = 0.0;
                                 for (RadSurfNum3 = 1; RadSurfNum3 <= state.dataVentilatedSlab->VentSlab(Item).NumOfSurfaces; ++RadSurfNum3) {
                                     SurfNum2 = state.dataVentilatedSlab->VentSlab(Item).SurfacePtr(RadSurfNum3);
-<<<<<<< HEAD
                                     state.dataHeatBalFanSys->QRadSysSource(SurfNum2) = 0.0;
-                                    if (Surface(SurfNum2).ExtBoundCond > 0 && Surface(SurfNum2).ExtBoundCond != SurfNum2)
-                                        state.dataHeatBalFanSys->QRadSysSource(Surface(SurfNum2).ExtBoundCond) = 0.0; // Also zero the other side of an interzone
-=======
-                                    QRadSysSource(SurfNum2) = 0.0;
                                     if (state.dataSurface->Surface(SurfNum2).ExtBoundCond > 0 && state.dataSurface->Surface(SurfNum2).ExtBoundCond != SurfNum2)
-                                        QRadSysSource(state.dataSurface->Surface(SurfNum2).ExtBoundCond) = 0.0; // Also zero the other side of an interzone
->>>>>>> 3e8aa3d5
+                                        state.dataHeatBalFanSys->QRadSysSource(state.dataSurface->Surface(SurfNum2).ExtBoundCond) = 0.0; // Also zero the other side of an interzone
                                 }
                                 // Produce a warning message so that user knows the system was shut-off due to potential for condensation
                                 if (!state.dataGlobal->WarmupFlag) {
@@ -3839,17 +3813,10 @@
                     Mdot = AirMassFlow * FlowFrac;
                     CpAirZn = PsyCpAirFnW(Node(state.dataVentilatedSlab->VentSlab(Item).RadInNode).HumRat);
 
-<<<<<<< HEAD
-                    state.dataHeatBalFanSys->QRadSysSource(SurfNum) = CNumDS * EpsMdotCpAirZn * (AirTempIn - Ck) / (1.0 + (EpsMdotCpAirZn * Cl / Surface(SurfNum).Area));
-
-                    if (Surface(SurfNum).ExtBoundCond > 0 && Surface(SurfNum).ExtBoundCond != SurfNum)
-                        state.dataHeatBalFanSys->QRadSysSource(Surface(SurfNum).ExtBoundCond) = state.dataHeatBalFanSys->QRadSysSource(SurfNum);
-=======
-                    QRadSysSource(SurfNum) = CNumDS * EpsMdotCpAirZn * (AirTempIn - Ck) / (1.0 + (EpsMdotCpAirZn * Cl / state.dataSurface->Surface(SurfNum).Area));
+                    state.dataHeatBalFanSys->QRadSysSource(SurfNum) = CNumDS * EpsMdotCpAirZn * (AirTempIn - Ck) / (1.0 + (EpsMdotCpAirZn * Cl / state.dataSurface->Surface(SurfNum).Area));
 
                     if (state.dataSurface->Surface(SurfNum).ExtBoundCond > 0 && state.dataSurface->Surface(SurfNum).ExtBoundCond != SurfNum)
-                        QRadSysSource(state.dataSurface->Surface(SurfNum).ExtBoundCond) = QRadSysSource(SurfNum);
->>>>>>> 3e8aa3d5
+                        state.dataHeatBalFanSys->QRadSysSource(state.dataSurface->Surface(SurfNum).ExtBoundCond) = state.dataHeatBalFanSys->QRadSysSource(SurfNum);
                     // Also set the other side of an interzone!
 
                     AirTempOut(RadSurfNum) = AirTempIn - (state.dataHeatBalFanSys->QRadSysSource(SurfNum) / (Mdot * CpAirZn));
@@ -3893,15 +3860,9 @@
 
                             for (RadSurfNum2 = 1; RadSurfNum2 <= state.dataVentilatedSlab->VentSlab(Item).NumOfSurfaces; ++RadSurfNum2) {
                                 SurfNum2 = state.dataVentilatedSlab->VentSlab(Item).SurfacePtr(RadSurfNum2);
-<<<<<<< HEAD
                                 state.dataHeatBalFanSys->QRadSysSource(SurfNum2) = 0.0;
-                                if (Surface(SurfNum2).ExtBoundCond > 0 && Surface(SurfNum2).ExtBoundCond != SurfNum2)
-                                    state.dataHeatBalFanSys->QRadSysSource(Surface(SurfNum2).ExtBoundCond) = 0.0; // Also zero the other side of an interzone
-=======
-                                QRadSysSource(SurfNum2) = 0.0;
                                 if (state.dataSurface->Surface(SurfNum2).ExtBoundCond > 0 && state.dataSurface->Surface(SurfNum2).ExtBoundCond != SurfNum2)
-                                    QRadSysSource(state.dataSurface->Surface(SurfNum2).ExtBoundCond) = 0.0; // Also zero the other side of an interzone
->>>>>>> 3e8aa3d5
+                                    state.dataHeatBalFanSys->QRadSysSource(state.dataSurface->Surface(SurfNum2).ExtBoundCond) = 0.0; // Also zero the other side of an interzone
                             }
                             Node(ReturnAirNode).Temp = TH(2, 1, state.dataVentilatedSlab->VentSlab(Item).SurfacePtr(1));
                             Node(FanOutletNode).Temp = Node(ReturnAirNode).Temp;
@@ -3931,15 +3892,9 @@
                                 AirMassFlow = 0.0;
                                 for (RadSurfNum3 = 1; RadSurfNum3 <= state.dataVentilatedSlab->VentSlab(Item).NumOfSurfaces; ++RadSurfNum3) {
                                     SurfNum2 = state.dataVentilatedSlab->VentSlab(Item).SurfacePtr(RadSurfNum3);
-<<<<<<< HEAD
                                     state.dataHeatBalFanSys->QRadSysSource(SurfNum2) = 0.0;
-                                    if (Surface(SurfNum2).ExtBoundCond > 0 && Surface(SurfNum2).ExtBoundCond != SurfNum2)
-                                        state.dataHeatBalFanSys->QRadSysSource(Surface(SurfNum2).ExtBoundCond) = 0.0; // Also zero the other side of an interzone
-=======
-                                    QRadSysSource(SurfNum2) = 0.0;
                                     if (state.dataSurface->Surface(SurfNum2).ExtBoundCond > 0 && state.dataSurface->Surface(SurfNum2).ExtBoundCond != SurfNum2)
-                                        QRadSysSource(state.dataSurface->Surface(SurfNum2).ExtBoundCond) = 0.0; // Also zero the other side of an interzone
->>>>>>> 3e8aa3d5
+                                        state.dataHeatBalFanSys->QRadSysSource(state.dataSurface->Surface(SurfNum2).ExtBoundCond) = 0.0; // Also zero the other side of an interzone
                                 }
                                 // Produce a warning message so that user knows the system was shut-off due to potential for condensation
                                 if (!state.dataGlobal->WarmupFlag) {
