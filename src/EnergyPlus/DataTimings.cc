--- conflicted
+++ resolved
@@ -72,46 +72,6 @@
     // PURPOSE OF THIS MODULE:
     // This data-only module is a repository for data and routines for timing within EnergyPlus.
 
-<<<<<<< HEAD
-    // METHODOLOGY EMPLOYED:
-    // na
-
-    // REFERENCES:
-    // na
-
-    // OTHER NOTES:
-    // na
-
-    // Data
-    // -only module should be available to other modules and routines.
-    // Thus, all variables in this module must be PUBLIC.
-
-    // MODULE PARAMETER DEFINITIONS:
-    int const MaxTimingStringLength(250); // string length for timing string array
-
-    // DERIVED TYPE DEFINITIONS
-
-    // INTERFACE BLOCK SPECIFICATIONS
-    // na
-
-    // MODULE VARIABLE DECLARATIONS:
-    int NumTimingElements(0);
-    int MaxTimingElements(0);
-    Real64 dailyWeatherTime;
-    Real64 dailyExteriorEnergyUseTime;
-    Real64 dailyHeatBalanceTime;
-    Real64 hbdailyInit;
-    Real64 hbdailyOutSurf;
-    Real64 hbdailyInSurf;
-    Real64 hbdailyHVAC;
-    Real64 hbdailyRep;
-    Real64 clockrate;
-    bool lprocessingInputTiming(false);
-    bool lmanageSimulationTiming(false);
-    bool lcloseoutReportingTiming(false);
-
-=======
->>>>>>> 7f995c3f
     // Following for calls to routines
 #ifdef EP_Count_Calls
     int NumShadow_Calls(0);
@@ -306,25 +266,6 @@
         // METHODOLOGY EMPLOYED:
         // structure similar to recurring error structure.
 
-<<<<<<< HEAD
-        // REFERENCES:
-        // na
-
-        // Locals
-        // SUBROUTINE ARGUMENT DEFINITIONS:
-
-        // SUBROUTINE PARAMETER DEFINITIONS:
-
-        // INTERFACE BLOCK SPECIFICATIONS:
-        // na
-
-        // DERIVED TYPE DEFINITIONS:
-        // na
-
-        // SUBROUTINE LOCAL VARIABLE DECLARATIONS:
-
-=======
->>>>>>> 7f995c3f
 #ifdef EP_NO_Timings
         return;
 #endif
