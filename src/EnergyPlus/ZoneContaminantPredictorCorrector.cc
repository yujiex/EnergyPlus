--- conflicted
+++ resolved
@@ -2380,39 +2380,11 @@
             if (state.dataHVACGlobal->NumOfSysTimeSteps !=
                 state.dataHVACGlobal->NumOfSysTimeStepsLastZoneTimeStep) { // cannot reuse existing DS data, interpolate from zone time
                 if (state.dataContaminantBalance->Contaminant.CO2Simulation) {
-<<<<<<< HEAD
-                    DownInterpolate4HistoryValues(PriorTimeStep,
-                                                  state.dataHVACGlobal->TimeStepSys,
-                                                  state.dataContaminantBalance->CO2ZoneTimeMinus1(ZoneNum),
-                                                  state.dataContaminantBalance->CO2ZoneTimeMinus2(ZoneNum),
-                                                  state.dataContaminantBalance->CO2ZoneTimeMinus3(ZoneNum),
-                                                  state.dataContaminantBalance->CO2ZoneTimeMinus4(ZoneNum),
-                                                  state.dataContaminantBalance->CO2ZoneTimeMinus4(ZoneNum),
-                                                  state.dataContaminantBalance->ZoneAirCO2(ZoneNum),
-                                                  state.dataContaminantBalance->DSCO2ZoneTimeMinus1(ZoneNum),
-                                                  state.dataContaminantBalance->DSCO2ZoneTimeMinus2(ZoneNum),
-                                                  state.dataContaminantBalance->DSCO2ZoneTimeMinus3(ZoneNum),
-                                                  state.dataContaminantBalance->DSCO2ZoneTimeMinus4(ZoneNum));
-                }
-                if (state.dataContaminantBalance->Contaminant.GenericContamSimulation) {
-                    DownInterpolate4HistoryValues(PriorTimeStep,
-                                                  state.dataHVACGlobal->TimeStepSys,
-                                                  state.dataContaminantBalance->GCZoneTimeMinus1(ZoneNum),
-                                                  state.dataContaminantBalance->GCZoneTimeMinus2(ZoneNum),
-                                                  state.dataContaminantBalance->GCZoneTimeMinus3(ZoneNum),
-                                                  state.dataContaminantBalance->GCZoneTimeMinus4(ZoneNum),
-                                                  state.dataContaminantBalance->GCZoneTimeMinus4(ZoneNum),
-                                                  state.dataContaminantBalance->ZoneAirGC(ZoneNum),
-                                                  state.dataContaminantBalance->DSGCZoneTimeMinus1(ZoneNum),
-                                                  state.dataContaminantBalance->DSGCZoneTimeMinus2(ZoneNum),
-                                                  state.dataContaminantBalance->DSGCZoneTimeMinus3(ZoneNum),
-                                                  state.dataContaminantBalance->DSGCZoneTimeMinus4(ZoneNum));
-=======
                     ZoneTempPredictorCorrector::DownInterpolate4HistoryValues(PriorTimeStep,
                                                                               state.dataHVACGlobal->TimeStepSys,
-                                                                              state.dataContaminantBalance->ZoneAirCO2(ZoneNum),
                                                                               state.dataContaminantBalance->CO2ZoneTimeMinus1(ZoneNum),
                                                                               state.dataContaminantBalance->CO2ZoneTimeMinus2(ZoneNum),
+                                                                              state.dataContaminantBalance->CO2ZoneTimeMinus3(ZoneNum),
                                                                               state.dataContaminantBalance->ZoneAirCO2(ZoneNum),
                                                                               state.dataContaminantBalance->DSCO2ZoneTimeMinus1(ZoneNum),
                                                                               state.dataContaminantBalance->DSCO2ZoneTimeMinus2(ZoneNum),
@@ -2422,15 +2394,14 @@
                 if (state.dataContaminantBalance->Contaminant.GenericContamSimulation) {
                     ZoneTempPredictorCorrector::DownInterpolate4HistoryValues(PriorTimeStep,
                                                                               state.dataHVACGlobal->TimeStepSys,
-                                                                              state.dataContaminantBalance->ZoneAirGC(ZoneNum),
                                                                               state.dataContaminantBalance->GCZoneTimeMinus1(ZoneNum),
                                                                               state.dataContaminantBalance->GCZoneTimeMinus2(ZoneNum),
+                                                                              state.dataContaminantBalance->GCZoneTimeMinus3(ZoneNum),
                                                                               state.dataContaminantBalance->ZoneAirGC(ZoneNum),
                                                                               state.dataContaminantBalance->DSGCZoneTimeMinus1(ZoneNum),
                                                                               state.dataContaminantBalance->DSGCZoneTimeMinus2(ZoneNum),
                                                                               state.dataContaminantBalance->DSGCZoneTimeMinus3(ZoneNum),
                                                                               state.dataContaminantBalance->DSGCZoneTimeMinus4(ZoneNum));
->>>>>>> 61c5eda4
                 }
 
             } else { // reuse history data in DS terms from last zone time step to preserve information that would be lost
