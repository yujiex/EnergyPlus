--- conflicted
+++ resolved
@@ -58,19 +58,11 @@
 
 namespace EnergyPlus {
 
-<<<<<<< HEAD
-// Forward declarations
-struct EnergyPlusData;
-struct ChilledCeilingPanelSimpleData;
-struct ConvectionCoefficientsData;
-struct ZoneTempPredictorCorrectorData;
-=======
     // Forward Declarations
     struct EnergyPlusData;
     struct ChilledCeilingPanelSimpleData;
     struct WindowManagerData;
     struct ZoneTempPredictorCorrectorData;
->>>>>>> dc9b99a6
 
 namespace CoolingPanelSimple {
 
