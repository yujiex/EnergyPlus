// EnergyPlus, Copyright (c) 1996-2021, The Board of Trustees of the University of Illinois,
// The Regents of the University of California, through Lawrence Berkeley National Laboratory
// (subject to receipt of any required approvals from the U.S. Dept. of Energy), Oak Ridge
// National Laboratory, managed by UT-Battelle, Alliance for Sustainable Energy, LLC, and other
// contributors. All rights reserved.
//
// NOTICE: This Software was developed under funding from the U.S. Department of Energy and the
// U.S. Government consequently retains certain rights. As such, the U.S. Government has been
// granted for itself and others acting on its behalf a paid-up, nonexclusive, irrevocable,
// worldwide license in the Software to reproduce, distribute copies to the public, prepare
// derivative works, and perform publicly and display publicly, and to permit others to do so.
//
// Redistribution and use in source and binary forms, with or without modification, are permitted
// provided that the following conditions are met:
//
// (1) Redistributions of source code must retain the above copyright notice, this list of
//     conditions and the following disclaimer.
//
// (2) Redistributions in binary form must reproduce the above copyright notice, this list of
//     conditions and the following disclaimer in the documentation and/or other materials
//     provided with the distribution.
//
// (3) Neither the name of the University of California, Lawrence Berkeley National Laboratory,
//     the University of Illinois, U.S. Dept. of Energy nor the names of its contributors may be
//     used to endorse or promote products derived from this software without specific prior
//     written permission.
//
// (4) Use of EnergyPlus(TM) Name. If Licensee (i) distributes the software in stand-alone form
//     without changes from the version obtained under this License, or (ii) Licensee makes a
//     reference solely to the software portion of its product, Licensee must refer to the
//     software as "EnergyPlus version X" software, where "X" is the version number Licensee
//     obtained under this License and may not use a different name for the software. Except as
//     specifically required in this Section (4), Licensee shall not use in a company name, a
//     product name, in advertising, publicity, or other promotional activities any name, trade
//     name, trademark, logo, or other designation of "EnergyPlus", "E+", "e+" or confusingly
//     similar designation, without the U.S. Department of Energy's prior written consent.
//
// THIS SOFTWARE IS PROVIDED BY THE COPYRIGHT HOLDERS AND CONTRIBUTORS "AS IS" AND ANY EXPRESS OR
// IMPLIED WARRANTIES, INCLUDING, BUT NOT LIMITED TO, THE IMPLIED WARRANTIES OF MERCHANTABILITY
// AND FITNESS FOR A PARTICULAR PURPOSE ARE DISCLAIMED. IN NO EVENT SHALL THE COPYRIGHT OWNER OR
// CONTRIBUTORS BE LIABLE FOR ANY DIRECT, INDIRECT, INCIDENTAL, SPECIAL, EXEMPLARY, OR
// CONSEQUENTIAL DAMAGES (INCLUDING, BUT NOT LIMITED TO, PROCUREMENT OF SUBSTITUTE GOODS OR
// SERVICES; LOSS OF USE, DATA, OR PROFITS; OR BUSINESS INTERRUPTION) HOWEVER CAUSED AND ON ANY
// THEORY OF LIABILITY, WHETHER IN CONTRACT, STRICT LIABILITY, OR TORT (INCLUDING NEGLIGENCE OR
// OTHERWISE) ARISING IN ANY WAY OUT OF THE USE OF THIS SOFTWARE, EVEN IF ADVISED OF THE
// POSSIBILITY OF SUCH DAMAGE.

#ifndef ReportCoilSelection_hh_INCLUDED
#define ReportCoilSelection_hh_INCLUDED

// C++ Headers
#include <memory>
#include <string>
#include <vector>

#include <ObjexxFCL/Optional.hh>

// EnergyPlus Headers
#include <EnergyPlus/Data/BaseData.hh>
#include <EnergyPlus/DataAirSystems.hh>
#include <EnergyPlus/EnergyPlus.hh>

namespace EnergyPlus {

// Forward declarations
struct EnergyPlusData;

class CoilSelectionData
// data object, one for each unique coil in simulation
{

public: // methods
    // Constructor
    CoilSelectionData(std::string const &coilName);

public:                                  // data
    std::string coilName_;               // user-defined coil name
    std::string coilObjName;             // coil object name, e.g., Coil:Cooling:Water, Coil:Heating:DX:SingleSpeed, etc.
    bool isCooling;                      // true if this coil is for cooling
    bool isHeating;                      // true if this coil is for heating
    std::string coilLocation;            // where is the coil located?, AirLoop or Zone
    std::string desDayNameAtSensPeak;    // the name of the design day that produced the sensible Ideal Loads peak
    std::string coilSensePeakHrMin;      // time stamp of the sensible coil peak during Ideal Loads Simulation
    std::string desDayNameAtTotalPeak;   // the name of the design day that produced the total Ideal Loads peak
    std::string coilTotalPeakHrMin;      // time stamp of the sensible coil peak during Ideal Loads Simulation
    std::string desDayNameAtAirFlowPeak; // the name of the design day that produced the air flow Ideal Loads peak
    std::string airPeakHrMin;            // time stamp of the airflow peak during Ideal Loads Simulation

    int coilNum;                       //  coil array index associated with WaterCoil(), DXCoil(), or HeatingCoil() array structures
    int airloopNum;                    // Coil index to AirLoop
    int oaControllerNum;               // Coil index to OAController
    int zoneEqNum;                     //  Coil index to CurZoneEqNum, for zone coils
    int oASysNum;                      // Coil index to OASysEqSizing
    std::vector<int> zoneNum;          // list of zone indexes associated with this coil
    std::vector<std::string> zoneName; // list of zone names associated with this coil, if any
    std::string typeHVACname;          // this coil is in what sort of HVAC system, parent object types
    std::string userNameforHVACsystem; // this coil is an HVAC system named by the user.
    int zoneHVACTypeNum;               // store type num if zoneHVAC
    int zoneHVACIndex;                 // store component index for zone HVAC
    int typeof_Coil; // type of coil, e.g., PlantEquipmentType::CoilWaterSimpleHeating, PlantEquipmentType::CoilWaterDetailedFlatCooling,
                     // PlantEquipmentType::CoilWaterCooling

    int coilSizingMethodConcurrence;             // 1 = noncoincident, 2 = coincident
    std::string coilSizingMethodConcurrenceName; // string name of sizing method for concurrence

    int coilSizingMethodCapacity; // 8=CoolingDesignCapacity, 9=HeatingDesignCapacity, 10=CapacityPerFloorArea, 11=FractionOfAutosizedCoolingCapacity,
                                  // 12=FractionOfAutosizedHeatingCapacity
    std::string coilSizingMethodCapacityName;

    int coilSizingMethodAirFlow; // choice of how to get system design air flow rates;
                                 //  2=SupplyAirFlowRate, 3=FlowPerFloorArea, 4=FractionOfAutosizedCoolingAirflow,
                                 //  5=FractionOfAutosizedHeatingAirflow, 6=FlowPerCoolingCapacity, 7=FlowPerHeatingCapacity
    std::string coilSizingMethodAirFlowName;

    bool isCoilSizingForTotalLoad; // Type of peak to size (cooling) coils on: True is TotalCoolingLoad, False is sensible
    std::string coilPeakLoadTypeToSizeOnName;

    // Real64 coilDesCapUser; // coil capacity original input value [W]; -999 means field not applicable to this coil
    bool capIsAutosized;        // true if the coil's capacity was autosized
    std::string coilCapAutoMsg; // Yes if user cap was autosized, No if hard value entered

    bool volFlowIsAutosized;          // true if the coil's flow was autosized
    std::string coilVolFlowAutoMsg;   // Yes if user flow was autosized, no if hard value;
    Real64 coilWaterFlowUser;         // coil water flow original input value [m3/s]; -999 means field not applicable to this coil
    std::string coilWaterFlowAutoMsg; // Yes if user water flow was autosized

    bool oaPretreated;             // Was the outside air pretreated prior to inlet of coil [True or False]
    std::string coilOAPretreatMsg; // Yes if the entering air OA was pretreated before mixing, No otherwise

    bool isSupplementalHeater; // true if heating coil is a supplemental heater.
    Real64 coilTotCapFinal;
    Real64 coilSensCapFinal;
    Real64 coilRefAirVolFlowFinal;
    Real64 coilRefWaterVolFlowFinal;

    // Values from time of Ideal Load Sizing Peak
    Real64 coilTotCapAtPeak;     // coil total capacity at peak [W]
    Real64 coilSensCapAtPeak;    // coil sensible capacity at peak [W]
    Real64 coilDesMassFlow;      // coil design air mass flow rate [kg/s]
    Real64 coilDesVolFlow;       // coil design air volume flow rate [m3/s]
    Real64 coilDesEntTemp;       // coil entering dry bulb at peak [C]
    Real64 coilDesEntWetBulb;    // coil design entering wet bulb [C]
    Real64 coilDesEntHumRat;     // coil entering humidity ratio at peak [kgWater/kgDryAir]
    Real64 coilDesEntEnth;       // coil entering enthalpy [J/kg-C]
    Real64 coilDesLvgTemp;       //  coil leaving dry bulb at peak [C]
    Real64 coilDesLvgWetBulb;    // coil design leaving wet bulb [C]
    Real64 coilDesLvgHumRat;     // coil leaving humidity ratio at peak [kgWater/kgDryAir]
    Real64 coilDesLvgEnth;       // coil leaving enthalpy [J/kg-C]
    Real64 coilDesWaterMassFlow; // coil design water mass flow rate [m3/s]
    Real64 coilDesWaterEntTemp;  // coil design entering water temperature[C]
    Real64 coilDesWaterLvgTemp;  // coil design leaving water temperature [C]
    Real64 coilDesWaterTempDiff; // coil plant design delta T [ delta C]

    int pltSizNum;                         // index to PlantSizData() array if this coil attached to a plant
    int waterLoopNum;                      // Plant loop index if this (water) coil attached to a plant
    std::string plantLoopName;             // user name of the plant loop
    Real64 oaPeakTemp;                     // outside air dry bulb at ideal loads peak [C]
    Real64 oaPeakHumRat;                   // outside air humidity ratio at ideal loads peak [kgWater/kgDryAir]
    Real64 oaPeakWetBulb;                  // outside air wet bulb at peak [C]
    Real64 oaPeakVolFlow;                  // outside air volume flow rate at peak [m3/s]
    Real64 oaPeakVolFrac;                  // fraction of outside air volume flow rate at peak
    Real64 oaDoaTemp;                      // DOA unit design supply air dry bulb [C]
    Real64 oaDoaHumRat;                    // DOA unit design supply air humidity ratio [kgWater/kgDryAir]
    Real64 raPeakTemp;                     // return air dry bulb at peak [C]
    Real64 raPeakHumRat;                   // return air humidity ratio at peak [kgWater/kgDryAir]
    Real64 rmPeakTemp;                     // room air dry bulb (setpoint) at peak [C]
    Real64 rmPeakHumRat;                   // room air humidity ratio (setpoint) at peak [kgWater/kgDryAir]
    Real64 rmPeakRelHum;                   // room air relative humidity (setpoint) at peak [%]
    Real64 rmSensibleAtPeak;               // space sensible zone load at peak [W]
    Real64 rmLatentAtPeak;                 // space latent zone load at ideal loads peak [W]
    Real64 coilIdealSizCapOverSimPeakCap;  // capacity at rated conditions subtracted by capacity at simulation peak, zero if under sized [W]
    Real64 coilIdealSizCapUnderSimPeakCap; // capacity at simulation peak subtracted by capacity at rated conditions, zero if oversized [W]
    Real64 reheatLoadMult;                 // reheat coil multiplier due to over/undersizing of coil airflow
    Real64 minRatio;                       // Flow/capacity ratio too low so reducing capacity by ratio
    Real64 maxRatio;                       // Flow/capacity ratio too high so increasing capacity by ratio
    Real64 cpMoistAir;                     // specific heat capacity of moist air through coil [J/kg-C]
    Real64 cpDryAir;                       // specific heat capacity of dry air (at elevation) [J/kg-C]
    Real64 rhoStandAir;                    // density of dry air at a standard temp and at eleveation [kg/m3]
    Real64 rhoFluid;                       // density of coil plant fluid [kg/m3]
    Real64 cpFluid;                        // specific heat capacity of coil plant fluid [J/kg-K]
    Real64 coilCapFTIdealPeak; // coil capacity multiplier at Ideal Peak conditions, func of temperature only,   to the input rating point (usually
                               // for a DX coil) [W]
    Real64 coilRatedTotCap;    // rated coil total capacity [W]
    Real64 coilRatedSensCap;   // rated coil sensible capacity [W]
    Real64 ratedAirMassFlow;   // rated coil design air mass flow rate [m3/s]
    Real64 ratedCoilInDb;      // rated coil inlet air dry bulb [C]
    Real64 ratedCoilInWb;      // rated coil inlet air wet bulb [C]
    Real64 ratedCoilInHumRat;  // rated coil inlet air humidity ratio [kgWater/kgDryAir]
    Real64 ratedCoilInEnth;    // rated coil inlet air enthalpy [J/kg-C]
    Real64 ratedCoilOutDb;     // rated coil outlet air dry bulb [C]
    Real64 ratedCoilOutWb;     // rated coil outlet air wet bulb [C]
    Real64 ratedCoilOutHumRat; // rated coil outlet air humidity ratio, [kgWater/kgDryAir]
    Real64 ratedCoilOutEnth;   // rated coil outlet air enthalpy [J/kg-C]
    Real64 ratedCoilEff;       // rated coil effectiveness
    Real64 ratedCoilBpFactor;  // rated coil bypass factor
    Real64 ratedCoilAppDewPt;  // rated coil apparatus dew point [C]
    Real64 ratedCoilOadbRef;   // rated DX coil outside air dry bulb reference [C]
    Real64 ratedCoilOawbRef;   // rated DX coil outside air wet bulb reference [C]

    std::string fanAssociatedWithCoilName;        // name of fan found to be associated with this coil
    std::string fanTypeName;                      // type of fan found to be associated with this coil
    DataAirSystems::FanModelType supFanModelType; // indicates which type of fan model for supply fan, legacy or new OO
    int supFanNum;                                // index pointing to this fan in legacy fan data structure, 1-based struct array
    int supFanVecIndex;                           // index pointing to this fan in new OO fan object array, 0-based
    Real64 fanSizeMaxAirVolumeFlow;               // the size of the fan in terms of volume flow rate [m3/s]
    Real64 fanSizeMaxAirMassFlow;                 // the size of the fan in terms of mass flow rate [kg/s]
    Real64 fanHeatGainIdealPeak;                  // Fan heat gain to air during Ideal loads peak sizing [W]
    Real64 coilAndFanNetTotalCapacityIdealPeak;   // coil net total capacity including fan heat gain for ideal loads peak sizing [W]

    // static plant info
    Real64 plantDesMaxMassFlowRate; // this coil's plant loop overall design flow rate [kg/s]
    Real64 plantDesRetTemp;         // this coil's plant loop design return temperature
    Real64 plantDesSupTemp;         // this coil's plant loop design supply temperature
    Real64 plantDesDeltaTemp;       // this coil's plant loop design temperature diference (delta C)
    Real64 plantDesCapacity;        // this coil's plant loop capacity [W]
    Real64 coilCapPrcntPlantCap;    // this coil's capacity as a percentage of the overall loop's capacity
    Real64 coilFlowPrcntPlantFlow;  // this coil's design flow rate as a percentage the overall loop's design flow rate
    // misc
    Real64 coilUA; // U-value times Area, coil sizing result for UA [ ]

}; // end class CoilSelectionData

class ReportCoilSelection

{
public: // Creation
    ReportCoilSelection() : numCoilsReported_(0)
    {
    }

public: // methods
    void finishCoilSummaryReportTable(EnergyPlusData &state);

    void setCoilFinalSizes(EnergyPlusData &state,
                           std::string const &coilName,    // user-defined name of the coil
                           std::string const &coilObjName, //  coil object name, e.g., Coil:Cooling:Water
                           Real64 const totGrossCap,       // total capacity [W]
                           Real64 const sensGrossCap,      // sensible capacity [W]
                           Real64 const airFlowRate,       // design or reference or rated air flow rate [m3/s]
                           Real64 const waterFlowRate      // design or reference or rated water flow rate [m3/s]
    );

    void setRatedCoilConditions(EnergyPlusData &state,
                                std::string const &coilName,     // ! user-defined name of the coil
                                std::string const &coilObjName,  //  coil object name, e.g., Coil:Cooling:Water
                                Real64 const RatedCoilTotCap,    // ! rated coil total capacity [W]
                                Real64 const RatedCoilSensCap,   // rated coil sensible capacity [W]
                                Real64 const RatedAirMassFlow,   // rated coil design air mass flow rate [m3/s]
                                Real64 const RatedCoilInDb,      // rated coil inlet air dry bulb at time of peak [C]
                                Real64 const RatedCoilInHumRat,  // rated coil inlet air humidity ratio [kgWater/kgDryAir]
                                Real64 const RatedCoilInWb,      // rated coil inlet air wet bulb [C]
                                Real64 const RatedCoilOutDb,     // rated coil outlet air dry bulb [C]
                                Real64 const RatedCoilOutHumRat, // rated coil outlet air humidity ratio, [kgWater/kgDryAir]
                                Real64 const RatedCoilOutWb,     // rated coil outlet air wet bulb [C]

                                Real64 const RatedCoilOadbRef,  // rated DX coil outside air dry bulb reference [C]
                                Real64 const RatedCoilOawbRef,  // rated DX coil outside air wet bulb reference [C]
                                Real64 const RatedCoilBpFactor, // rated coil bypass factor
                                Real64 const RatedCoilEff       // rated coil effectiveness
    );

    void setCoilAirFlow(EnergyPlusData &state,
                        std::string const &coilName, // user-defined name of the coil
                        std::string const &coilType, // idf input object class name of coil
                        Real64 const airVdot,        // air flow rate in m3/s
                        bool const isAutoSized       // true if air flow was autosized
    );

    void setCoilWaterFlowNodeNums(EnergyPlusData &state,
                                  std::string const &coilName, // user-defined name of the coil
                                  std::string const &coilType, // idf input object class name of coil
                                  Real64 const waterVdot,      // water flow rate in m3/s
                                  bool const isAutoSized,      // true if water flow was autosized
                                  int const inletNodeNum,      // coil chw inlet node num
                                  int const outletNodeNum,     // coil chw outlet node num
                                  int const DataWaterLoopNum   // plant loop structure index
    );

    void setCoilWaterFlowPltSizNum(EnergyPlusData &state,
                                   std::string const &coilName, // user-defined name of the coil
                                   std::string const &coilType, // idf input object class name of coil
                                   Real64 const waterVdot,      // water flow rate in m3/s
                                   bool const isAutoSized,      // true if water flow was autosized
                                   int const DataPltSizNum,     // plant sizing structure index
                                   int const DataWaterLoopNum   // plant loop structure index
    );

    void setCoilEntAirTemp(EnergyPlusData &state,
                           std::string const &coilName,    // user-defined name of the coil
                           std::string const &coilType,    // idf input object class name of coil
                           Real64 const entAirDryBulbTemp, // ideal loads sizing result for air entering coil drybulb temp (C)
                           int const curSysNum,            // airloop system number index, if non zero
                           int const curZoneEqNum          // zone equipment list index, if non-zero
    );

    void setCoilEntAirHumRat(EnergyPlusData &state,
                             std::string const &coilName, // user-defined name of the coil
                             std::string const &coilType, // idf input object class name of coil
                             Real64 const entAirHumRat);

    void setCoilEntWaterTemp(EnergyPlusData &state,
                             std::string const &coilName, // user-defined name of the coil
                             std::string const &coilType, // idf input object class name of coil
                             Real64 const entWaterTemp    // degree C
    );

    void setCoilLvgWaterTemp(EnergyPlusData &state,
                             std::string const &coilName, // user-defined name of the coil
                             std::string const &coilType, // idf input object class name of coil
                             Real64 const lvgWaterTemp    // degree C
    );

    void setCoilWaterDeltaT(EnergyPlusData &state,
                            std::string const &coilName, // user-defined name of the coil
                            std::string const &coilType, // idf input object class name of coil
                            Real64 const CoilWaterDeltaT // degree C temperature difference used to size coil
    );

    void setCoilLvgAirTemp(EnergyPlusData &state,
                           std::string const &coilName,   // user-defined name of the coil
                           std::string const &coilType,   // idf input object class name of coil
                           Real64 const lvgAirDryBulbTemp // air temperature leaving coil {C}
    );

    void setCoilLvgAirHumRat(EnergyPlusData &state,
                             std::string const &coilName, // user-defined name of the coil
                             std::string const &coilType, // idf input object class name of coil
                             Real64 const lvgAirHumRat    //
    );

    void setCoilCoolingCapacity(EnergyPlusData &state,
                                std::string const &coilName,    // user-defined name of the coil
                                std::string const &coilType,    // idf input object class name of coil
                                Real64 const totalCoolingCap,   // {W} coil cooling capacity
                                bool const isAutoSize,          // true if value was autosized
                                int const curSysNum,            // airloop system number index, if non zero
                                int const curZoneEqNum,         // zone equipment list index, if non-zero
                                int const curOASysNum,          // OA system equipment list index, if non-zero
                                Real64 const fanCoolLoad,       // {W} fan load used in ideal loads coil sizing
                                Real64 const coilCapFunTempFac, // {W} curve result for modification factor for capacity as a function of temperature
                                Real64 const DXFlowPerCapMinRatio, // non dimensional ratio, capacity adjustment ratio min
                                Real64 const DXFlowPerCapMaxRatio  // non dimensional ratio, capacity adjustment ratio max
    );

    void setCoilHeatingCapacity(EnergyPlusData &state,
                                std::string const &coilName,    // user-defined name of the coil
                                std::string const &coilType,    // idf input object class name of coil
                                Real64 const totalHeatingCap,   // {W} coil Heating capacity
                                bool const isAutoSize,          // true if value was autosized
                                int const curSysNum,            // airloop system number index, if non zero
                                int const curZoneEqNum,         // zone equipment list index, if non-zero
                                int const curOASysNum,          // OA system equipment list index, if non-zero
                                Real64 const fanHeatGain,       // {W} fan load used in ideal loads coil sizing
                                Real64 const coilCapFunTempFac, // {W} curve result for modification factor for capacity as a function of temperature
                                Real64 const DXFlowPerCapMinRatio, // non dimensional ratio, capacity adjustment ratio min
                                Real64 const DXFlowPerCapMaxRatio  // non dimensional ratio, capacity adjustment ratio max
    );

    void setCoilWaterCoolingCapacity(EnergyPlusData &state,
                                     std::string const &coilName,  // user-defined name of the coil
                                     std::string const &coilType,  // idf input object class name of coil
                                     Real64 const totalCoolingCap, // {W} coil cooling capacity
                                     bool const isAutoSize,        // true if value was autosized
                                     int const inletNodeNum,       // coil chw inlet node num
                                     int const outletNodeNum,      // coil chw outlet node num
                                     int const dataWaterLoopNum    // plant loop structure index
    );

    void setCoilWaterHeaterCapacityNodeNums(EnergyPlusData &state,
                                            std::string const &coilName,  // user-defined name of the coil
                                            std::string const &coilType,  // idf input object class name of coil
                                            Real64 const totalHeatingCap, // {W} coil Heating capacity
                                            bool const isAutoSize,        // true if value was autosized
                                            int const inletNodeNum,       // coil chw inlet node num
                                            int const outletNodeNum,      // coil chw outlet node num
                                            int const dataWaterLoopNum    // plant loop structure index
    );

    void setCoilWaterHeaterCapacityPltSizNum(EnergyPlusData &state,
                                             std::string const &coilName,  // user-defined name of the coil
                                             std::string const &coilType,  // idf input object class name of coil
                                             Real64 const totalHeatingCap, // {W} coil Heating capacity
                                             bool const isAutoSize,        // true if value was autosized
                                             int const dataPltSizNum,      // plant sizing structure index
                                             int const dataWaterLoopNum    // plant loop structure index
    );

    void setCoilUA(EnergyPlusData &state,
                   std::string const &coilName,            // user-defined name of the coil
                   std::string const &coilType,            // idf input object class name of coil
                   Real64 const UAvalue,                   // [W/k] UA value for coil,
                   Real64 const dataCapacityUsedForSizing, // [W] sizing global
                   bool const isAutoSize,                  // true if value was autosized
                   int const curSysNum,                    // airloop system number index, if non zero
                   int const curZoneEqNum                  // zone equipment list index, if non-zero
    );

    void setCoilReheatMultiplier(EnergyPlusData &state,
                                 std::string const &coilName, // user-defined name of the coil
                                 std::string const &coilType, // idf input object class name of coil
                                 Real64 const multiplierReheatLoad);

    void setCoilSupplyFanInfo(EnergyPlusData &state,
                              std::string const &coilName, // user-defined name of the coil
                              std::string const &coilType, // idf input object class name of coil
                              std::string const &fanName,
<<<<<<< HEAD
                              DataAirSystems::FanModelType const &fanEnumType,
                              int const &fanIndex);
=======
                              DataAirSystems::fanModelTypeEnum fanEnumType,
                              int fanIndex);
>>>>>>> 9f499f17

    static std::string getTimeText(EnergyPlusData &state, int const timeStepAtPeak);

    bool isCompTypeFan(std::string const &compType // string component type, input object class name
    );

    bool isCompTypeCoil(std::string const &compType // string component type, input object class name
    );

    void setZoneLatentLoadCoolingIdealPeak(int const zoneIndex, Real64 const zoneCoolingLatentLoad);

    void setZoneLatentLoadHeatingIdealPeak(int const zoneIndex, Real64 const zoneHeatingLatentLoad);

private: // methods
    void doAirLoopSetup(EnergyPlusData &state, int const coilVecIndex);

    void doZoneEqSetup(EnergyPlusData &state, int const coilVecIndex);

    void doFinalProcessingOfCoilData(EnergyPlusData &state);

    void writeCoilSelectionOutput(EnergyPlusData &state);

    void writeCoilSelectionOutput2(EnergyPlusData &state);

    int getIndexForOrCreateDataObjFromCoilName(EnergyPlusData &state,
                                               std::string const &coilName, // user-defined name of the coil
                                               std::string const &coilType  // idf input object class name of coil
    );

public: // data
    int numCoilsReported_;
    std::vector<std::unique_ptr<CoilSelectionData>> coilSelectionDataObjs;

}; // end ReportCoilSelection class

void createCoilSelectionReportObj(EnergyPlusData &state);

struct ReportCoilSelectionData : BaseGlobalStruct
{

    std::unique_ptr<ReportCoilSelection> coilSelectionReportObj;

    void clear_state() override
    {
        this->coilSelectionReportObj.release();
    }
};

} // namespace EnergyPlus

#endif<|MERGE_RESOLUTION|>--- conflicted
+++ resolved
@@ -404,13 +404,8 @@
                               std::string const &coilName, // user-defined name of the coil
                               std::string const &coilType, // idf input object class name of coil
                               std::string const &fanName,
-<<<<<<< HEAD
-                              DataAirSystems::FanModelType const &fanEnumType,
-                              int const &fanIndex);
-=======
-                              DataAirSystems::fanModelTypeEnum fanEnumType,
+                              DataAirSystems::FanModelType fanEnumType,
                               int fanIndex);
->>>>>>> 9f499f17
 
     static std::string getTimeText(EnergyPlusData &state, int const timeStepAtPeak);
 
