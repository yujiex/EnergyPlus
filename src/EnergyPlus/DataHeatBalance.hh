--- conflicted
+++ resolved
@@ -2218,12 +2218,8 @@
     SimpleArray1D<DataHeatBalance::ZoneReportVars> ZnRpt;
     SimpleArray1D<DataHeatBalance::ZoneMassConservationData> MassConservation;
     DataHeatBalance::ZoneAirMassFlowConservation ZoneAirMassFlow;
-<<<<<<< HEAD
     SimpleArray1D<DataHeatBalance::ZoneLocalEnvironmentData> ZoneLocalEnvironment;
-=======
-    Array1D<DataHeatBalance::ZoneLocalEnvironmentData> ZoneLocalEnvironment;
     bool MundtFirstTimeFlag = true;
->>>>>>> 2f8b2517
 
     void clear_state() override
     {
