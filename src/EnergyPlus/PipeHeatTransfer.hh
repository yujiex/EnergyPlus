// EnergyPlus, Copyright (c) 1996-2022, The Board of Trustees of the University of Illinois,
// The Regents of the University of California, through Lawrence Berkeley National Laboratory
// (subject to receipt of any required approvals from the U.S. Dept. of Energy), Oak Ridge
// National Laboratory, managed by UT-Battelle, Alliance for Sustainable Energy, LLC, and other
// contributors. All rights reserved.
//
// NOTICE: This Software was developed under funding from the U.S. Department of Energy and the
// U.S. Government consequently retains certain rights. As such, the U.S. Government has been
// granted for itself and others acting on its behalf a paid-up, nonexclusive, irrevocable,
// worldwide license in the Software to reproduce, distribute copies to the public, prepare
// derivative works, and perform publicly and display publicly, and to permit others to do so.
//
// Redistribution and use in source and binary forms, with or without modification, are permitted
// provided that the following conditions are met:
//
// (1) Redistributions of source code must retain the above copyright notice, this list of
//     conditions and the following disclaimer.
//
// (2) Redistributions in binary form must reproduce the above copyright notice, this list of
//     conditions and the following disclaimer in the documentation and/or other materials
//     provided with the distribution.
//
// (3) Neither the name of the University of California, Lawrence Berkeley National Laboratory,
//     the University of Illinois, U.S. Dept. of Energy nor the names of its contributors may be
//     used to endorse or promote products derived from this software without specific prior
//     written permission.
//
// (4) Use of EnergyPlus(TM) Name. If Licensee (i) distributes the software in stand-alone form
//     without changes from the version obtained under this License, or (ii) Licensee makes a
//     reference solely to the software portion of its product, Licensee must refer to the
//     software as "EnergyPlus version X" software, where "X" is the version number Licensee
//     obtained under this License and may not use a different name for the software. Except as
//     specifically required in this Section (4), Licensee shall not use in a company name, a
//     product name, in advertising, publicity, or other promotional activities any name, trade
//     name, trademark, logo, or other designation of "EnergyPlus", "E+", "e+" or confusingly
//     similar designation, without the U.S. Department of Energy's prior written consent.
//
// THIS SOFTWARE IS PROVIDED BY THE COPYRIGHT HOLDERS AND CONTRIBUTORS "AS IS" AND ANY EXPRESS OR
// IMPLIED WARRANTIES, INCLUDING, BUT NOT LIMITED TO, THE IMPLIED WARRANTIES OF MERCHANTABILITY
// AND FITNESS FOR A PARTICULAR PURPOSE ARE DISCLAIMED. IN NO EVENT SHALL THE COPYRIGHT OWNER OR
// CONTRIBUTORS BE LIABLE FOR ANY DIRECT, INDIRECT, INCIDENTAL, SPECIAL, EXEMPLARY, OR
// CONSEQUENTIAL DAMAGES (INCLUDING, BUT NOT LIMITED TO, PROCUREMENT OF SUBSTITUTE GOODS OR
// SERVICES; LOSS OF USE, DATA, OR PROFITS; OR BUSINESS INTERRUPTION) HOWEVER CAUSED AND ON ANY
// THEORY OF LIABILITY, WHETHER IN CONTRACT, STRICT LIABILITY, OR TORT (INCLUDING NEGLIGENCE OR
// OTHERWISE) ARISING IN ANY WAY OUT OF THE USE OF THIS SOFTWARE, EVEN IF ADVISED OF THE
// POSSIBILITY OF SUCH DAMAGE.

#ifndef PipeHeatTransfer_hh_INCLUDED
#define PipeHeatTransfer_hh_INCLUDED

// C++ Headers
#include <memory>

// ObjexxFCL Headers
#include <ObjexxFCL/Array1D.hh>
#include <ObjexxFCL/Array4D.hh>
#include <ObjexxFCL/Optional.hh>

// EnergyPlus Headers
#include <EnergyPlus/Data/BaseData.hh>
#include <EnergyPlus/DataGlobals.hh>
#include <EnergyPlus/EnergyPlus.hh>
#include <EnergyPlus/GroundTemperatureModeling/GroundTemperatureModelManager.hh>
#include <EnergyPlus/Plant/Enums.hh>
#include <EnergyPlus/Plant/PlantLocation.hh>
#include <EnergyPlus/PlantComponent.hh>

namespace EnergyPlus {

// Forward declarations
struct EnergyPlusData;

namespace PipeHeatTransfer {

    // Using/Aliasing
    using namespace GroundTemperatureManager;

    // Data
    // MODULE PARAMETER DEFINITIONS

    enum class EnvrnPtr
    {
        Invalid = -1,
        None,
        ZoneEnv,
        ScheduleEnv,
        OutsideAirEnv,
        GroundEnv,
        Num
    };

    enum TimeIndex
    {
        Invalid = -1,
        Previous = 1,
        Current,
        Tentative
    };

    constexpr Real64 InnerDeltaTime(60.0); // one minute time step in seconds

    struct PipeHTData : public PlantComponent
    {

        virtual ~PipeHTData() = default;

        // Members
        // Input data
        std::string Name;
        std::string Construction;           // construction object name
        std::string Environment;            // keyword:  'Schedule', 'OutdoorAir', 'Zone'
        std::string EnvrSchedule;           // temperature schedule for environmental temp
        std::string EnvrVelSchedule;        // temperature schedule for environmental temp
        std::string EnvrAirNode;            // outside air node providing environmental temp
        Real64 Length;                      // total pipe length [m]
        Real64 PipeID;                      // pipe inside diameter [m]
        std::string InletNode;              // inlet node name
        std::string OutletNode;             // outlet node name
        int InletNodeNum;                   // inlet node number
        int OutletNodeNum;                  // outlet node number
        DataPlant::PlantEquipmentType Type; // Type of pipe
        // derived data
        int ConstructionNum; // construction ref number
        EnvrnPtr EnvironmentPtr;
        int EnvrSchedPtr;              // pointer to schedule used to set environmental temp
        int EnvrVelSchedPtr;           // pointer to schedule used to set environmental temp
        int EnvrZonePtr;               // pointer to zone number used to set environmental temp
        int EnvrAirNodeNum;            // pointer to outside air node used to set environmental temp
        int NumSections;               // total number of nodes along pipe length
        Real64 FluidSpecHeat;          // fluid Cp [J/kg.K]
        Real64 FluidDensity;           // density [kg/m3]
        Real64 MaxFlowRate;            // max flow rate (from loop/node data)
        Real64 InsideArea;             // pipe section inside surface area [m^2]
        Real64 OutsideArea;            // pipe section outside surface area [m^2]
        Real64 SectionArea;            // cross sectional area [m^2]
        Real64 PipeHeatCapacity;       // heat capacity of pipe section [J/m.K]
        Real64 PipeOD;                 // pipe outside diameter [m]
        Real64 PipeCp;                 // pipe materail Cp [J/kg.K]
        Real64 PipeDensity;            // pipe material density [kg/m3]
        Real64 PipeConductivity;       // pipe material thermal conductivity [W/m.K]
        Real64 InsulationOD;           // insulation outside diameter [m]
        Real64 InsulationCp;           // insulation  specific heat [J/kg.K]
        Real64 InsulationDensity;      // insulation density [kg/m3]
        Real64 InsulationConductivity; // insulation conductivity [W/m.K]
        Real64 InsulationThickness;    // insulation thickness [m]
        Real64 InsulationResistance;   // Insulation thermal resistance [m2.K/W]
        Real64 CurrentSimTime;         // Current simulation time [hr]
        Real64 PreviousSimTime;        // simulation time the report data was last updated
        Array1D<Real64> TentativeFluidTemp;
        Array1D<Real64> FluidTemp; // arrays for fluid and pipe temperatures at each node
        Array1D<Real64> PreviousFluidTemp;
        Array1D<Real64> TentativePipeTemp;
        Array1D<Real64> PipeTemp;
        Array1D<Real64> PreviousPipeTemp;
        int NumDepthNodes;                            // number of soil grid points in the depth direction
        int PipeNodeDepth;                            // soil depth grid point where pipe is located
        int PipeNodeWidth;                            // soil width grid point where pipe is located
        Real64 PipeDepth;                             // pipe burial depth [m]
        Real64 DomainDepth;                           // soil grid depth [m]
        Real64 dSregular;                             // grid spacing in cartesian domain [m]
        Real64 OutdoorConvCoef;                       // soil to air convection coefficient [W/m2.K]
        std::string SoilMaterial;                     // name of soil material:regular object
        int SoilMaterialNum;                          // soil material index in material data structure
        int MonthOfMinSurfTemp;                       // month of minimum ground surface temperature
        Real64 MinSurfTemp;                           // minimum annual surface temperature [C]
        Real64 SoilDensity;                           // density of soil [kg/m3]
        Real64 SoilDepth;                             // thickness of soil [m]
        Real64 SoilCp;                                // specific heat of soil [J/kg.K]
        Real64 SoilConductivity;                      // thermal conductivity of soil [W/m.K]
        DataSurfaces::SurfaceRoughness SoilRoughness; // ground surface roughness
        Real64 SoilThermAbs;                          // ground surface thermal absorptivity
        Real64 SoilSolarAbs;                          // ground surface solar absorptivity
        Real64 CoefA1;                                // soil finite difference coefficient
        Real64 CoefA2;                                // soil finite difference coefficient
        Real64 FourierDS;                             // soil Fourier number based on grid spacing
        Real64 SoilDiffusivity;                       // soil thermal diffusivity [m2/s]
        Real64 SoilDiffusivityPerDay;                 // soil thermal diffusivity [m2/day]
        Array4D<Real64> T;                            // soil temperature array
        bool BeginSimInit;                            // begin sim and begin environment flag
        bool BeginSimEnvrn;                           // begin sim and begin environment flag
        bool FirstHVACupdateFlag;
        bool BeginEnvrnupdateFlag;
<<<<<<< HEAD
        bool SolarExposed;       // Flag to determine if solar is included at ground surface
        Real64 SumTK;            // Sum of thickness/conductivity over all material layers
        Real64 ZoneHeatGainRate; // Lagged energy summation for zone heat gain {W}
        PlantLocation plantLoc;        bool CheckEquipName;
=======
        bool SolarExposed;                       // Flag to determine if solar is included at ground surface
        Real64 SumTK;                            // Sum of thickness/conductivity over all material layers
        Real64 ZoneHeatGainRate;                 // Lagged energy summation for zone heat gain {W}
        int LoopNum;                             // PlantLoop index where this pipe lies
        DataPlant::LoopSideLocation LoopSideNum; // PlantLoop%LoopSide index where this pipe lies
        int BranchNum;                           // ..LoopSide%Branch index where this pipe lies
        int CompNum;                             // ..Branch%Comp index where this pipe lies
        bool CheckEquipName;
>>>>>>> 96bedded
        std::shared_ptr<BaseGroundTempsModel> groundTempModel;

        // Report data
        Real64 FluidInletTemp;          // inlet temperature [C]
        Real64 FluidOutletTemp;         // outlet temperature [C]
        Real64 MassFlowRate;            // mass flow rate [kg/s]
        Real64 FluidHeatLossRate;       // overall heat transfer rate from fluid to pipe [W]
        Real64 FluidHeatLossEnergy;     // energy transferred from fluid to pipe [J]
        Real64 PipeInletTemp;           // pipe temperature at inlet [C]
        Real64 PipeOutletTemp;          // pipe temperature at Oulet [C]
        Real64 EnvironmentHeatLossRate; // overall heat transfer rate from pipe to environment [W]
        Real64 EnvHeatLossEnergy;       // energy transferred from pipe to environment [J]
        Real64 VolumeFlowRate;

        // Default Constructor
        PipeHTData()
            : Length(0.0), PipeID(0.0), InletNodeNum(0), OutletNodeNum(0), Type(DataPlant::PlantEquipmentType::Invalid), ConstructionNum(0),
              EnvironmentPtr(EnvrnPtr::None), EnvrSchedPtr(0), EnvrVelSchedPtr(0), EnvrZonePtr(0), EnvrAirNodeNum(0), NumSections(0),
              FluidSpecHeat(0.0), FluidDensity(0.0), MaxFlowRate(0.0), InsideArea(0.0), OutsideArea(0.0), SectionArea(0.0), PipeHeatCapacity(0.0),
              PipeOD(0.0), PipeCp(0.0), PipeDensity(0.0), PipeConductivity(0.0), InsulationOD(0.0), InsulationCp(0.0), InsulationDensity(0.0),
              InsulationConductivity(0.0), InsulationThickness(0.0), InsulationResistance(0.0), CurrentSimTime(0.0), PreviousSimTime(0.0),
              NumDepthNodes(0), PipeNodeDepth(0), PipeNodeWidth(0), PipeDepth(0.0), DomainDepth(0.0), dSregular(0.0), OutdoorConvCoef(0.0),
              SoilMaterialNum(0), MonthOfMinSurfTemp(0), MinSurfTemp(0.0), SoilDensity(0.0), SoilDepth(0.0), SoilCp(0.0), SoilConductivity(0.0),
              SoilRoughness(DataSurfaces::SurfaceRoughness::Invalid), SoilThermAbs(0.0), SoilSolarAbs(0.0), CoefA1(0.0), CoefA2(0.0), FourierDS(0.0),
              SoilDiffusivity(0.0), SoilDiffusivityPerDay(0.0), BeginSimInit(true), BeginSimEnvrn(true), FirstHVACupdateFlag(true),
<<<<<<< HEAD
              BeginEnvrnupdateFlag(true), SolarExposed(true), SumTK(0.0), ZoneHeatGainRate(0.0), plantLoc{},
              CheckEquipName(true), FluidInletTemp(0.0), FluidOutletTemp(0.0), MassFlowRate(0.0), FluidHeatLossRate(0.0), FluidHeatLossEnergy(0.0),
              PipeInletTemp(0.0), PipeOutletTemp(0.0), EnvironmentHeatLossRate(0.0), EnvHeatLossEnergy(0.0), VolumeFlowRate(0.0)
=======
              BeginEnvrnupdateFlag(true), SolarExposed(true), SumTK(0.0), ZoneHeatGainRate(0.0), LoopNum(0),
              LoopSideNum(DataPlant::LoopSideLocation::Invalid), BranchNum(0), CompNum(0), CheckEquipName(true), FluidInletTemp(0.0),
              FluidOutletTemp(0.0), MassFlowRate(0.0), FluidHeatLossRate(0.0), FluidHeatLossEnergy(0.0), PipeInletTemp(0.0), PipeOutletTemp(0.0),
              EnvironmentHeatLossRate(0.0), EnvHeatLossEnergy(0.0), VolumeFlowRate(0.0)
>>>>>>> 96bedded

        {
        }

        static PlantComponent *factory(EnergyPlusData &state, DataPlant::PlantEquipmentType objectType, std::string const &objectName);

        void simulate([[maybe_unused]] EnergyPlusData &state,
                      const PlantLocation &calledFromLocation,
                      bool FirstHVACIteration,
                      Real64 &CurLoad,
                      bool RunFlag) override;

        void PushInnerTimeStepArrays();

        void oneTimeInit_new(EnergyPlusData &state) override;

        void oneTimeInit(EnergyPlusData &state) override;

        void InitPipesHeatTransfer(EnergyPlusData &state, bool FirstHVACIteration);

        Real64 TBND(EnergyPlusData &state,
                    Real64 z // Current Depth
        );

        void CalcBuriedPipeSoil(EnergyPlusData &state);

        void CalcPipesHeatTransfer(EnergyPlusData &state, Optional_int_const LengthIndex = _);

        Real64 OutsidePipeHeatTransCoef(EnergyPlusData &state);

        Real64 CalcPipeHeatTransCoef(EnergyPlusData &state,
                                     Real64 Temperature,  // Temperature of water entering the surface, in C
                                     Real64 MassFlowRate, // Mass flow rate, in kg/s
                                     Real64 Diameter      // Pipe diameter, m
        );

        void ReportPipesHeatTransfer(EnergyPlusData &state); // Index for the surface under consideration

        void UpdatePipesHeatTransfer(EnergyPlusData &state);

        void ValidatePipeConstruction(EnergyPlusData &state,
                                      std::string const &PipeType,         // module object of pipe (error messages)
                                      std::string const &ConstructionName, // construction name of pipe (error messages)
                                      std::string_view FieldName,          // fieldname of pipe (error messages)
                                      int ConstructionNum,                 // pointer into construction data
                                      bool &ErrorsFound                    // set to true if errors found here
        );

        static void CalcZonePipesHeatGain(EnergyPlusData &state);
    };

    void GetPipesHeatTransfer(EnergyPlusData &state);

} // namespace PipeHeatTransfer

struct PipeHeatTransferData : BaseGlobalStruct
{

    int nsvNumOfPipeHT = 0;            // Number of Pipe Heat Transfer objects
    int nsvInletNodeNum = 0;           // module variable for inlet node number
    int nsvOutletNodeNum = 0;          // module variable for outlet node number
    Real64 nsvMassFlowRate = 0.0;      // pipe mass flow rate
    Real64 nsvVolumeFlowRate = 0.0;    // pipe volumetric flow rate
    Real64 nsvDeltaTime = 0.0;         // time change from last update
    Real64 nsvInletTemp = 0.0;         // pipe inlet temperature
    Real64 nsvOutletTemp = 0.0;        // pipe outlet temperature
    Real64 nsvEnvironmentTemp = 0.0;   // environmental temperature (surrounding pipe)
    Real64 nsvEnvHeatLossRate = 0.0;   // heat loss rate from pipe to the environment
    Real64 nsvFluidHeatLossRate = 0.0; // overall heat loss from fluid to pipe
    int nsvNumInnerTimeSteps = 0;      // the number of "inner" time steps for our model
    bool GetPipeInputFlag = true;      // First time, input is "gotten"
    bool MyEnvrnFlag = true;
    Array1D<PipeHeatTransfer::PipeHTData> PipeHT;
    std::unordered_map<std::string, std::string> PipeHTUniqueNames;

    void clear_state() override
    {
        this->nsvNumOfPipeHT = 0;
        this->nsvInletNodeNum = 0;
        this->nsvOutletNodeNum = 0;
        this->nsvMassFlowRate = 0.0;
        this->nsvVolumeFlowRate = 0.0;
        this->nsvDeltaTime = 0.0;
        this->nsvInletTemp = 0.0;
        this->nsvOutletTemp = 0.0;
        this->nsvEnvironmentTemp = 0.0;
        this->nsvEnvHeatLossRate = 0.0;
        this->nsvFluidHeatLossRate = 0.0;
        this->nsvNumInnerTimeSteps = 0;
        this->GetPipeInputFlag = true;
        this->MyEnvrnFlag = true;
        this->PipeHT.deallocate();
        this->PipeHTUniqueNames.clear();
    }
};

} // namespace EnergyPlus

#endif<|MERGE_RESOLUTION|>--- conflicted
+++ resolved
@@ -180,21 +180,11 @@
         bool BeginSimEnvrn;                           // begin sim and begin environment flag
         bool FirstHVACupdateFlag;
         bool BeginEnvrnupdateFlag;
-<<<<<<< HEAD
-        bool SolarExposed;       // Flag to determine if solar is included at ground surface
-        Real64 SumTK;            // Sum of thickness/conductivity over all material layers
-        Real64 ZoneHeatGainRate; // Lagged energy summation for zone heat gain {W}
-        PlantLocation plantLoc;        bool CheckEquipName;
-=======
         bool SolarExposed;                       // Flag to determine if solar is included at ground surface
         Real64 SumTK;                            // Sum of thickness/conductivity over all material layers
         Real64 ZoneHeatGainRate;                 // Lagged energy summation for zone heat gain {W}
-        int LoopNum;                             // PlantLoop index where this pipe lies
-        DataPlant::LoopSideLocation LoopSideNum; // PlantLoop%LoopSide index where this pipe lies
-        int BranchNum;                           // ..LoopSide%Branch index where this pipe lies
-        int CompNum;                             // ..Branch%Comp index where this pipe lies
+        PlantLocation plantLoc;
         bool CheckEquipName;
->>>>>>> 96bedded
         std::shared_ptr<BaseGroundTempsModel> groundTempModel;
 
         // Report data
@@ -220,16 +210,9 @@
               SoilMaterialNum(0), MonthOfMinSurfTemp(0), MinSurfTemp(0.0), SoilDensity(0.0), SoilDepth(0.0), SoilCp(0.0), SoilConductivity(0.0),
               SoilRoughness(DataSurfaces::SurfaceRoughness::Invalid), SoilThermAbs(0.0), SoilSolarAbs(0.0), CoefA1(0.0), CoefA2(0.0), FourierDS(0.0),
               SoilDiffusivity(0.0), SoilDiffusivityPerDay(0.0), BeginSimInit(true), BeginSimEnvrn(true), FirstHVACupdateFlag(true),
-<<<<<<< HEAD
-              BeginEnvrnupdateFlag(true), SolarExposed(true), SumTK(0.0), ZoneHeatGainRate(0.0), plantLoc{},
-              CheckEquipName(true), FluidInletTemp(0.0), FluidOutletTemp(0.0), MassFlowRate(0.0), FluidHeatLossRate(0.0), FluidHeatLossEnergy(0.0),
-              PipeInletTemp(0.0), PipeOutletTemp(0.0), EnvironmentHeatLossRate(0.0), EnvHeatLossEnergy(0.0), VolumeFlowRate(0.0)
-=======
-              BeginEnvrnupdateFlag(true), SolarExposed(true), SumTK(0.0), ZoneHeatGainRate(0.0), LoopNum(0),
-              LoopSideNum(DataPlant::LoopSideLocation::Invalid), BranchNum(0), CompNum(0), CheckEquipName(true), FluidInletTemp(0.0),
+              BeginEnvrnupdateFlag(true), SolarExposed(true), SumTK(0.0), ZoneHeatGainRate(0.0), plantLoc{}, CheckEquipName(true), FluidInletTemp(0.0),
               FluidOutletTemp(0.0), MassFlowRate(0.0), FluidHeatLossRate(0.0), FluidHeatLossEnergy(0.0), PipeInletTemp(0.0), PipeOutletTemp(0.0),
               EnvironmentHeatLossRate(0.0), EnvHeatLossEnergy(0.0), VolumeFlowRate(0.0)
->>>>>>> 96bedded
 
         {
         }
