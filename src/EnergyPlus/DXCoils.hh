--- conflicted
+++ resolved
@@ -59,13 +59,9 @@
 #include <EnergyPlus/EnergyPlus.hh>
 
 namespace EnergyPlus {
-<<<<<<< HEAD
-    class IOFiles;
-=======
     // Forward declarations
     struct EnergyPlusData;
-    class OutputFiles;
->>>>>>> 686ceeb8
+    class IOFiles;
 
 namespace DXCoils {
 
