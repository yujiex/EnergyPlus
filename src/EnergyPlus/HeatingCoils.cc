--- conflicted
+++ resolved
@@ -351,11 +351,7 @@
             auto &heatingCoilNumericFields = state.dataHeatingCoils->HeatingCoilNumericFields(CoilNum);
 
             CurrentModuleObject = "Coil:Heating:Electric";
-<<<<<<< HEAD
-            heatingCoil.ResourceType = DataGlobalConstants::eResource::Electricity;
-=======
-            heatingCoil.FuelType_Num = Constant::ResourceType::Electricity;
->>>>>>> c1b367a1
+            heatingCoil.ResourceType = Constant::eResource::Electricity;
 
             state.dataInputProcessing->inputProcessor->getObjectItem(state,
                                                                      CurrentModuleObject,
@@ -491,11 +487,7 @@
             auto &heatingCoilNumericFields = state.dataHeatingCoils->HeatingCoilNumericFields(CoilNum);
 
             CurrentModuleObject = "Coil:Heating:Electric:MultiStage";
-<<<<<<< HEAD
-            heatingCoil.ResourceType = DataGlobalConstants::eResource::Electricity;
-=======
-            heatingCoil.FuelType_Num = Constant::ResourceType::Electricity;
->>>>>>> c1b367a1
+            heatingCoil.ResourceType = Constant::eResource::Electricity;
 
             state.dataInputProcessing->inputProcessor->getObjectItem(state,
                                                                      CurrentModuleObject,
@@ -682,28 +674,18 @@
             heatingCoil.HeatingCoilModel = "Fuel";
             heatingCoil.HCoilType_Num = Coil_HeatingGasOrOtherFuel;
 
-<<<<<<< HEAD
-            heatingCoil.ResourceType = static_cast<DataGlobalConstants::eResource>(
-                getEnumerationValue(DataGlobalConstants::ResourceTypeNamesUC, UtilityRoutines::MakeUPPERCase(Alphas(3))));
-            if (!(heatingCoil.ResourceType == DataGlobalConstants::eResource::NaturalGas ||
-                  heatingCoil.ResourceType == DataGlobalConstants::eResource::Propane ||
-                  heatingCoil.ResourceType == DataGlobalConstants::eResource::Diesel ||
-                  heatingCoil.ResourceType == DataGlobalConstants::eResource::Gasoline ||
-                  heatingCoil.ResourceType == DataGlobalConstants::eResource::FuelOilNo1 ||
-                  heatingCoil.ResourceType == DataGlobalConstants::eResource::FuelOilNo2 ||
-                  heatingCoil.ResourceType == DataGlobalConstants::eResource::OtherFuel1 ||
-                  heatingCoil.ResourceType == DataGlobalConstants::eResource::OtherFuel2 ||
-                  heatingCoil.ResourceType == DataGlobalConstants::eResource::Coal) ||
-                heatingCoil.ResourceType == DataGlobalConstants::eResource::Invalid) {
-=======
-            heatingCoil.FuelType_Num = Constant::AssignResourceTypeNum(Alphas(3));
-            if (!(heatingCoil.FuelType_Num == Constant::ResourceType::Natural_Gas || heatingCoil.FuelType_Num == Constant::ResourceType::Propane ||
-                  heatingCoil.FuelType_Num == Constant::ResourceType::Diesel || heatingCoil.FuelType_Num == Constant::ResourceType::Gasoline ||
-                  heatingCoil.FuelType_Num == Constant::ResourceType::FuelOil_1 || heatingCoil.FuelType_Num == Constant::ResourceType::FuelOil_2 ||
-                  heatingCoil.FuelType_Num == Constant::ResourceType::OtherFuel1 || heatingCoil.FuelType_Num == Constant::ResourceType::OtherFuel2 ||
-                  heatingCoil.FuelType_Num == Constant::ResourceType::Coal) ||
-                heatingCoil.FuelType_Num == Constant::ResourceType::None) {
->>>>>>> c1b367a1
+            heatingCoil.ResourceType = static_cast<Constant::eResource>(
+                getEnumerationValue(Constant::ResourceTypeNamesUC, UtilityRoutines::MakeUPPERCase(Alphas(3))));
+            if (!(heatingCoil.ResourceType == Constant::eResource::NaturalGas ||
+                  heatingCoil.ResourceType == Constant::eResource::Propane ||
+                  heatingCoil.ResourceType == Constant::eResource::Diesel ||
+                  heatingCoil.ResourceType == Constant::eResource::Gasoline ||
+                  heatingCoil.ResourceType == Constant::eResource::FuelOilNo1 ||
+                  heatingCoil.ResourceType == Constant::eResource::FuelOilNo2 ||
+                  heatingCoil.ResourceType == Constant::eResource::OtherFuel1 ||
+                  heatingCoil.ResourceType == Constant::eResource::OtherFuel2 ||
+                  heatingCoil.ResourceType == Constant::eResource::Coal) ||
+                heatingCoil.ResourceType == Constant::eResource::Invalid) {
                 ShowSevereError(state,
                                 format("{}{}: Invalid {} entered ={} for {}={}",
                                        RoutineName,
@@ -714,7 +696,7 @@
                                        Alphas(1)));
                 state.dataHeatingCoils->InputErrorsFound = true;
             }
-            std::string const FuelType(DataGlobalConstants::ResourceTypeNames[static_cast<int>(heatingCoil.ResourceType)]);
+            std::string const FuelType(Constant::ResourceTypeNames[static_cast<int>(heatingCoil.ResourceType)]);
 
             heatingCoil.Efficiency = Numbers(1);
             heatingCoil.NominalCapacity = Numbers(2);
@@ -859,11 +841,7 @@
             auto &heatingCoil = state.dataHeatingCoils->HeatingCoil(CoilNum);
             auto &heatingCoilNumericFields = state.dataHeatingCoils->HeatingCoilNumericFields(CoilNum);
             CurrentModuleObject = "Coil:Heating:Gas:MultiStage";
-<<<<<<< HEAD
-            heatingCoil.ResourceType = DataGlobalConstants::eResource::NaturalGas;
-=======
-            heatingCoil.FuelType_Num = Constant::ResourceType::Natural_Gas;
->>>>>>> c1b367a1
+            heatingCoil.ResourceType = Constant::eResource::NaturalGas;
 
             state.dataInputProcessing->inputProcessor->getObjectItem(state,
                                                                      CurrentModuleObject,
@@ -1062,11 +1040,7 @@
             auto &heatingCoil = state.dataHeatingCoils->HeatingCoil(CoilNum);
             auto &heatingCoilNumericFields = state.dataHeatingCoils->HeatingCoilNumericFields(CoilNum);
             CurrentModuleObject = "Coil:Heating:Desuperheater";
-<<<<<<< HEAD
-            heatingCoil.ResourceType = DataGlobalConstants::eResource::Electricity;
-=======
-            heatingCoil.FuelType_Num = Constant::ResourceType::Electricity;
->>>>>>> c1b367a1
+            heatingCoil.ResourceType = Constant::eResource::Electricity;
 
             state.dataInputProcessing->inputProcessor->getObjectItem(state,
                                                                      CurrentModuleObject,
