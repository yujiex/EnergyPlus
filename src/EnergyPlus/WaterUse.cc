--- conflicted
+++ resolved
@@ -1057,12 +1057,8 @@
         // PURPOSE OF THIS SUBROUTINE:
         // Calculate desired hot and cold water flow rates
 
-<<<<<<< HEAD
-        Real64 const EPSILON(1.e-3);
         Real64 TempDiff;
-=======
         Real64 constexpr EPSILON(1.e-3);
->>>>>>> 419ac0f8
 
         if (this->setupMyOutputVars) {
             this->setupOutputVars(state);
