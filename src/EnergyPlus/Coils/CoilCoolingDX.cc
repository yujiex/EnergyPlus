--- conflicted
+++ resolved
@@ -536,9 +536,6 @@
     this->outletAirDryBulbTemp = evapOutletNode.Temp;
     this->outletAirHumRat = evapOutletNode.HumRat;
 
-<<<<<<< HEAD
-    CalcComponentSensibleLatentOutput(evapOutletNode.MassFlowRate, evapInletNode.Temp, evapInletNode.HumRat, evapOutletNode.Temp, evapOutletNode.HumRat, this->sensCoolingEnergyRate, this->latCoolingEnergyRate, this->totalCoolingEnergyRate);
-=======
     CalcComponentSensibleLatentOutput(evapOutletNode.MassFlowRate,
                                       evapInletNode.Temp,
                                       evapInletNode.HumRat,
@@ -547,7 +544,6 @@
                                       this->sensCoolingEnergyRate,
                                       this->latCoolingEnergyRate,
                                       this->totalCoolingEnergyRate);
->>>>>>> 38c569ea
     this->totalCoolingEnergy = this->totalCoolingEnergyRate * reportingConstant;
     this->sensCoolingEnergy = this->sensCoolingEnergyRate * reportingConstant;
     this->latCoolingEnergy = this->latCoolingEnergyRate * reportingConstant;
