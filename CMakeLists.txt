--- conflicted
+++ resolved
@@ -17,41 +17,7 @@
 
 set( CMAKE_POSITION_INDEPENDENT_CODE ON )
 
-<<<<<<< HEAD
 include(cmake/Version.cmake)
-=======
-set( PREV_RELEASE_SHA "921312f" )
-
-set( ENERGYPLUS_VERSION "${CMAKE_VERSION_MAJOR}.${CMAKE_VERSION_MINOR}.${CMAKE_VERSION_PATCH}" )
-
-string( TIMESTAMP CMAKE_YEAR "%Y")
-
-set( CMAKE_VERSION_BUILD "Unknown" CACHE STRING "Build number" )
-find_package(Git)
-
-if(NOT GIT_FOUND)
-  find_program(GIT_EXECUTABLE git HINTS "$ENV{LOCALAPPDATA}/Programs/git/bin")
-  if (NOT GIT_EXECUTABLE_NOTFOUND)
-    set(GIT_FOUND TRUE)
-  endif()
-endif()
-
-if(GIT_FOUND)
-  execute_process(COMMAND "${GIT_EXECUTABLE}" "rev-parse" "--short=10" "HEAD"
-                  WORKING_DIRECTORY "${CMAKE_SOURCE_DIR}"
-                  TIMEOUT 10
-                  RESULT_VARIABLE RESULT
-                  OUTPUT_VARIABLE GIT_VERSION
-                  ERROR_QUIET
-                  OUTPUT_STRIP_TRAILING_WHITESPACE)
-  if(${RESULT} EQUAL 0 AND NOT "${GIT_VERSION}" EQUAL "${CMAKE_VERSION_BUILD}")
-    set(CMAKE_VERSION_BUILD ${GIT_VERSION} CACHE STRING "Build number" FORCE) # git sha
-  endif()
-
-  get_filename_component(GIT_DIR "${GIT_EXECUTABLE}" PATH)
-else()
-  set(GIT_DIR "")
-endif()
 
 set( OPENGL_REQUIRED OFF CACHE BOOL "Require OpenGL in order to build" )
 if(OPENGL_REQUIRED)
@@ -63,6 +29,19 @@
 else()
   set( OPENGL_FOUND FALSE )
 endif()
+
+option( BUILD_PACKAGE "Build package" OFF )
+option( BUILD_TESTING "Build testing targets" OFF )
+option( BUILD_FORTRAN "Build Fortran stuff" OFF )
+option( BUILD_DOCS "Build LaTeX-pdf documentation" OFF )
+
+# Turning ENABLE_GTEST_DEBUG_MODE ON will cause assertions and exceptions to halt the test case and unwind.
+# Turn this option OFF for automated testing.
+option( ENABLE_GTEST_DEBUG_MODE "Enable options to help debug test failures" ON )
+option( ENABLE_GTEST_SHUFFLE "Enable shuffle to eliminate order dependency" ON )
+option( ENABLE_INSTALL_REMOTE "Enable install_remote and install_remote_plist commands to install files from remote resources on the internet" ON )
+
+mark_as_advanced( ENABLE_INSTALL_REMOTE )
 
 # Set a default build type if none was specified
 if(NOT CMAKE_BUILD_TYPE AND NOT CMAKE_CONFIGURATION_TYPES)
@@ -72,35 +51,8 @@
   set_property(CACHE CMAKE_BUILD_TYPE PROPERTY STRINGS "Debug" "Release"
     "MinSizeRel" "RelWithDebInfo")
 endif()
->>>>>>> 15adbe1d
-
-option( BUILD_PACKAGE "Build package" OFF )
-option( BUILD_TESTING "Build testing targets" OFF )
-option( BUILD_FORTRAN "Build Fortran stuff" OFF )
-option( BUILD_DOCS "Build LaTeX-pdf documentation" OFF )
-
-# Turning ENABLE_GTEST_DEBUG_MODE ON will cause assertions and exceptions to halt the test case and unwind.
-# Turn this option OFF for automated testing.
-option( ENABLE_GTEST_DEBUG_MODE "Enable options to help debug test failures" ON )
-option( ENABLE_GTEST_SHUFFLE "Enable shuffle to eliminate order dependency" ON )
-option( ENABLE_INSTALL_REMOTE "Enable install_remote and install_remote_plist commands to install files from remote resources on the internet" ON )
-
-mark_as_advanced( ENABLE_INSTALL_REMOTE )
-
-<<<<<<< HEAD
-# Set a default build type if none was specified
-if(NOT CMAKE_BUILD_TYPE AND NOT CMAKE_CONFIGURATION_TYPES)
-  message(STATUS "Setting build type to 'Release' as none was specified.")
-  set(CMAKE_BUILD_TYPE Release CACHE STRING "Choose the type of build." FORCE)
-  # Set the possible values of build type for cmake-gui
-  set_property(CACHE CMAKE_BUILD_TYPE PROPERTY STRINGS "Debug" "Release"
-    "MinSizeRel" "RelWithDebInfo")
-endif()
-
-# we are making python a required dependency, so find it here
-=======
+
 # we are making *a Python 3 Interpreter* a required dependency, so find it here
->>>>>>> 15adbe1d
 find_package(PythonInterp 3 REQUIRED)
 
 if( BUILD_TESTING )
