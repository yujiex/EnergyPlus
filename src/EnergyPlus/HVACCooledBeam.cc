--- conflicted
+++ resolved
@@ -1386,12 +1386,7 @@
     {
         // calculates zone outdoor air volume flow rate using the supply air flow rate and OA fraction
         if (this->AirLoopNum > 0) {
-<<<<<<< HEAD
-            this->OutdoorAirFlowRate =
-                (DataLoopNode::Node(this->AirOutNode).MassFlowRate / DataEnvironment::StdRhoAir) * DataAirLoop::AirLoopFlow(this->AirLoopNum).OAFrac;
-=======
             this->OutdoorAirFlowRate = (DataLoopNode::Node(this->AirOutNode).MassFlowRate / DataEnvironment::StdRhoAir) * state.dataAirLoop->AirLoopFlow(this->AirLoopNum).OAFrac;
->>>>>>> 5a40ebd3
         } else {
             this->OutdoorAirFlowRate = 0.0;
         }
