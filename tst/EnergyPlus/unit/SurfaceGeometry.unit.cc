// EnergyPlus, Copyright (c) 1996-2020, The Board of Trustees of the University of Illinois,
// The Regents of the University of California, through Lawrence Berkeley National Laboratory
// (subject to receipt of any required approvals from the U.S. Dept. of Energy), Oak Ridge
// National Laboratory, managed by UT-Battelle, Alliance for Sustainable Energy, LLC, and other
// contributors. All rights reserved.
//
// NOTICE: This Software was developed under funding from the U.S. Department of Energy and the
// U.S. Government consequently retains certain rights. As such, the U.S. Government has been
// granted for itself and others acting on its behalf a paid-up, nonexclusive, irrevocable,
// worldwide license in the Software to reproduce, distribute copies to the public, prepare
// derivative works, and perform publicly and display publicly, and to permit others to do so.
//
// Redistribution and use in source and binary forms, with or without modification, are permitted
// provided that the following conditions are met:
//
// (1) Redistributions of source code must retain the above copyright notice, this list of
//     conditions and the following disclaimer.
//
// (2) Redistributions in binary form must reproduce the above copyright notice, this list of
//     conditions and the following disclaimer in the documentation and/or other materials
//     provided with the distribution.
//
// (3) Neither the name of the University of California, Lawrence Berkeley National Laboratory,
//     the University of Illinois, U.S. Dept. of Energy nor the names of its contributors may be
//     used to endorse or promote products derived from this software without specific prior
//     written permission.
//
// (4) Use of EnergyPlus(TM) Name. If Licensee (i) distributes the software in stand-alone form
//     without changes from the version obtained under this License, or (ii) Licensee makes a
//     reference solely to the software portion of its product, Licensee must refer to the
//     software as "EnergyPlus version X" software, where "X" is the version number Licensee
//     obtained under this License and may not use a different name for the software. Except as
//     specifically required in this Section (4), Licensee shall not use in a company name, a
//     product name, in advertising, publicity, or other promotional activities any name, trade
//     name, trademark, logo, or other designation of "EnergyPlus", "E+", "e+" or confusingly
//     similar designation, without the U.S. Department of Energy's prior written consent.
//
// THIS SOFTWARE IS PROVIDED BY THE COPYRIGHT HOLDERS AND CONTRIBUTORS "AS IS" AND ANY EXPRESS OR
// IMPLIED WARRANTIES, INCLUDING, BUT NOT LIMITED TO, THE IMPLIED WARRANTIES OF MERCHANTABILITY
// AND FITNESS FOR A PARTICULAR PURPOSE ARE DISCLAIMED. IN NO EVENT SHALL THE COPYRIGHT OWNER OR
// CONTRIBUTORS BE LIABLE FOR ANY DIRECT, INDIRECT, INCIDENTAL, SPECIAL, EXEMPLARY, OR
// CONSEQUENTIAL DAMAGES (INCLUDING, BUT NOT LIMITED TO, PROCUREMENT OF SUBSTITUTE GOODS OR
// SERVICES; LOSS OF USE, DATA, OR PROFITS; OR BUSINESS INTERRUPTION) HOWEVER CAUSED AND ON ANY
// THEORY OF LIABILITY, WHETHER IN CONTRACT, STRICT LIABILITY, OR TORT (INCLUDING NEGLIGENCE OR
// OTHERWISE) ARISING IN ANY WAY OUT OF THE USE OF THIS SOFTWARE, EVEN IF ADVISED OF THE
// POSSIBILITY OF SUCH DAMAGE.

// EnergyPlus::SurfaceGeometry Unit Tests

// Google Test Headers
#include <gtest/gtest.h>

// EnergyPlus Headers
#include <EnergyPlus/Construction.hh>
#include <EnergyPlus/DataHeatBalance.hh>
#include <EnergyPlus/DataSurfaces.hh>
#include <EnergyPlus/DataViewFactorInformation.hh>
#include <EnergyPlus/HeatBalanceManager.hh>
#include <EnergyPlus/IOFiles.hh>
#include <EnergyPlus/Material.hh>
#include <EnergyPlus/InputProcessing/InputProcessor.hh>
#include <EnergyPlus/SurfaceGeometry.hh>
#include <EnergyPlus/UtilityRoutines.hh>

#include "Fixtures/EnergyPlusFixture.hh"
#include <EnergyPlus/Data/EnergyPlusData.hh>

using namespace EnergyPlus;
using namespace EnergyPlus::DataSurfaces;
using namespace EnergyPlus::DataHeatBalance;
using namespace EnergyPlus::SurfaceGeometry;
using namespace EnergyPlus::HeatBalanceManager;

TEST_F(EnergyPlusFixture, BaseSurfaceRectangularTest)
{

    // Test base surfaces for rectangular shape in ProcessSurfaceVertices

    TotSurfaces = 5;
    MaxVerticesPerSurface = 5;
    Surface.allocate(TotSurfaces);
    ShadeV.allocate(TotSurfaces);
    for (int SurfNum = 1; SurfNum <= TotSurfaces; ++SurfNum) {
        Surface(SurfNum).Vertex.allocate(MaxVerticesPerSurface);
    }

    bool ErrorsFound(false);
    int ThisSurf(0);

    // Surface 1 - Rectangle
    ThisSurf = 1;
    Surface(ThisSurf).Azimuth = 180.0;
    Surface(ThisSurf).Tilt = 90.0;
    Surface(ThisSurf).Sides = 4;
    Surface(ThisSurf).GrossArea = 10.0;

    Surface(ThisSurf).Vertex(1).x = 0.0;
    Surface(ThisSurf).Vertex(1).y = 0.0;
    Surface(ThisSurf).Vertex(1).z = 0.0;

    Surface(ThisSurf).Vertex(2).x = 5.0;
    Surface(ThisSurf).Vertex(2).y = 0.0;
    Surface(ThisSurf).Vertex(2).z = 0.0;

    Surface(ThisSurf).Vertex(3).x = 5.0;
    Surface(ThisSurf).Vertex(3).y = 0.0;
    Surface(ThisSurf).Vertex(3).z = 2.0;

    Surface(ThisSurf).Vertex(4).x = 0.0;
    Surface(ThisSurf).Vertex(4).y = 0.0;
    Surface(ThisSurf).Vertex(4).z = 2.0;

    ProcessSurfaceVertices(*state, ThisSurf, ErrorsFound);
    EXPECT_FALSE(ErrorsFound);
    EXPECT_EQ(SurfaceShape::Rectangle, Surface(ThisSurf).Shape);

    // Surface 2 - Isosceles Trapezoid
    ThisSurf = 2;
    Surface(ThisSurf).Azimuth = 180.0;
    Surface(ThisSurf).Tilt = 90.0;
    Surface(ThisSurf).Sides = 4;
    Surface(ThisSurf).GrossArea = 8.0;

    Surface(ThisSurf).Vertex(1).x = 0.0;
    Surface(ThisSurf).Vertex(1).y = 0.0;
    Surface(ThisSurf).Vertex(1).z = 0.0;

    Surface(ThisSurf).Vertex(2).x = 5.0;
    Surface(ThisSurf).Vertex(2).y = 0.0;
    Surface(ThisSurf).Vertex(2).z = 0.0;

    Surface(ThisSurf).Vertex(3).x = 4.0;
    Surface(ThisSurf).Vertex(3).y = 0.0;
    Surface(ThisSurf).Vertex(3).z = 2.0;

    Surface(ThisSurf).Vertex(4).x = 1.0;
    Surface(ThisSurf).Vertex(4).y = 0.0;
    Surface(ThisSurf).Vertex(4).z = 2.0;

    ProcessSurfaceVertices(*state, ThisSurf, ErrorsFound);
    EXPECT_FALSE(ErrorsFound);
    EXPECT_EQ(SurfaceShape::Quadrilateral, Surface(ThisSurf).Shape);

    // Surface 3 - Parallelogram
    ThisSurf = 3;
    Surface(ThisSurf).Azimuth = 180.0;
    Surface(ThisSurf).Tilt = 90.0;
    Surface(ThisSurf).Sides = 4;
    Surface(ThisSurf).GrossArea = 10.0;

    Surface(ThisSurf).Vertex(1).x = 0.0;
    Surface(ThisSurf).Vertex(1).y = 0.0;
    Surface(ThisSurf).Vertex(1).z = 0.0;

    Surface(ThisSurf).Vertex(2).x = 5.0;
    Surface(ThisSurf).Vertex(2).y = 0.0;
    Surface(ThisSurf).Vertex(2).z = 0.0;

    Surface(ThisSurf).Vertex(3).x = 7.0;
    Surface(ThisSurf).Vertex(3).y = 0.0;
    Surface(ThisSurf).Vertex(3).z = 2.0;

    Surface(ThisSurf).Vertex(4).x = 2.0;
    Surface(ThisSurf).Vertex(4).y = 0.0;
    Surface(ThisSurf).Vertex(4).z = 2.0;

    ProcessSurfaceVertices(*state, ThisSurf, ErrorsFound);
    EXPECT_FALSE(ErrorsFound);
    EXPECT_EQ(SurfaceShape::Quadrilateral, Surface(ThisSurf).Shape);

    // Surface 4 - Triangle
    ThisSurf = 4;
    Surface(ThisSurf).Azimuth = 180.0;
    Surface(ThisSurf).Tilt = 90.0;
    Surface(ThisSurf).Sides = 3;
    Surface(ThisSurf).GrossArea = 10.0;

    Surface(ThisSurf).Vertex(1).x = 0.0;
    Surface(ThisSurf).Vertex(1).y = 0.0;
    Surface(ThisSurf).Vertex(1).z = 0.0;

    Surface(ThisSurf).Vertex(2).x = 5.0;
    Surface(ThisSurf).Vertex(2).y = 0.0;
    Surface(ThisSurf).Vertex(2).z = 0.0;

    Surface(ThisSurf).Vertex(3).x = 0.0;
    Surface(ThisSurf).Vertex(3).y = 0.0;
    Surface(ThisSurf).Vertex(3).z = 2.0;

    ProcessSurfaceVertices(*state, ThisSurf, ErrorsFound);
    EXPECT_FALSE(ErrorsFound);
    EXPECT_EQ(SurfaceShape::Triangle, Surface(ThisSurf).Shape);

    // Surface 5 - Polygon
    ThisSurf = 5;
    Surface(ThisSurf).Azimuth = 180.0;
    Surface(ThisSurf).Tilt = 90.0;
    Surface(ThisSurf).Sides = 5;
    Surface(ThisSurf).GrossArea = 10.0;

    Surface(ThisSurf).Vertex(1).x = 0.0;
    Surface(ThisSurf).Vertex(1).y = 0.0;
    Surface(ThisSurf).Vertex(1).z = 0.0;

    Surface(ThisSurf).Vertex(2).x = 5.0;
    Surface(ThisSurf).Vertex(2).y = 0.0;
    Surface(ThisSurf).Vertex(2).z = 0.0;

    Surface(ThisSurf).Vertex(3).x = 7.0;
    Surface(ThisSurf).Vertex(3).y = 0.0;
    Surface(ThisSurf).Vertex(3).z = 2.0;

    Surface(ThisSurf).Vertex(4).x = 3.0;
    Surface(ThisSurf).Vertex(4).y = 0.0;
    Surface(ThisSurf).Vertex(4).z = 5.0;

    Surface(ThisSurf).Vertex(5).x = 1.0;
    Surface(ThisSurf).Vertex(5).y = 0.0;
    Surface(ThisSurf).Vertex(5).z = 3.0;

    ProcessSurfaceVertices(*state, ThisSurf, ErrorsFound);
    EXPECT_FALSE(ErrorsFound);
    EXPECT_EQ(SurfaceShape::Polygonal, Surface(ThisSurf).Shape);
}

TEST_F(EnergyPlusFixture, DataSurfaces_SurfaceShape)
{

    bool ErrorsFound(false);

    std::string const idf_objects = delimited_string({
        " BuildingSurface:Detailed,",
        "    Surface 1 - Triangle,    !- Name",
        "    Floor,                   !- Surface Type",
        "    ExtSlabCarpet 4in ClimateZone 1-8,  !- Construction Name",
        "    Zone1,                   !- Zone Name",
        "    Outdoors,                !- Outside Boundary Condition",
        "    ,                        !- Outside Boundary Condition Object",
        "    NoSun,                   !- Sun Exposure",
        "    NoWind,                  !- Wind Exposure",
        "    ,                        !- View Factor to Ground",
        "    ,                        !- Number of Vertices",
        "    0.0, 0.0, 0.0,           !- Vertex 1 X-coordinate {m}",
        "    1.0, 2.0, 0.0,           !- Vertex 2 X-coordinate {m}",
        "    2.0, 0.0, 0.0;           !- Vertex 3 X-coordinate {m}",

        " BuildingSurface:Detailed,",
        "    Surface 2 - Quadrilateral,  !- Name",
        "    Floor,                   !- Surface Type",
        "    ExtSlabCarpet 4in ClimateZone 1-8,  !- Construction Name",
        "    Zone1,                   !- Zone Name",
        "    Outdoors,                !- Outside Boundary Condition",
        "    ,                        !- Outside Boundary Condition Object",
        "    NoSun,                   !- Sun Exposure",
        "    NoWind,                  !- Wind Exposure",
        "    ,                        !- View Factor to Ground",
        "    ,                        !- Number of Vertices",
        "    -73.4395447868102,       !- Vertex 1 X-coordinate {m}",
        "    115.81641271866,         !- Vertex 1 Y-coordinate {m}",
        "    -4.90860981523342e-014,  !- Vertex 1 Z-coordinate {m}",
        "    -58.0249751030646,       !- Vertex 2 X-coordinate {m}",
        "    93.1706338416311,        !- Vertex 2 Y-coordinate {m}",
        "    -6.93120848813091e-014,  !- Vertex 2 Z-coordinate {m}",
        "    -68.9295447868101,       !- Vertex 3 X-coordinate {m}",
        "    74.3054685889134,        !- Vertex 3 Y-coordinate {m}",
        "    -6.06384403665968e-014,  !- Vertex 3 Z-coordinate {m}",
        "    -58.0345461881513,       !- Vertex 4 X-coordinate {m}",
        "    93.1761597101821,        !- Vertex 4 Y-coordinate {m}",
        "    -6.9300904918858e-014;   !- Vertex 4 Z-coordinate {m}",

        " BuildingSurface:Detailed,",
        "    Surface 3 - Rectangle,   !- Name",
        "    Wall,                    !- Surface Type",
        "    ExtSlabCarpet 4in ClimateZone 1-8,  !- Construction Name",
        "    Zone1,                   !- Zone Name",
        "    Outdoors,                !- Outside Boundary Condition",
        "    ,                        !- Outside Boundary Condition Object",
        "    NoSun,                   !- Sun Exposure",
        "    NoWind,                  !- Wind Exposure",
        "    ,                        !- View Factor to Ground",
        "    ,                        !- Number of Vertices",
        "    0.0, 0.0, 0.0,           !- X,Y,Z ==> Vertex 1 {m}",
        "    1.0, 0.0, 0.0,           !- X,Y,Z ==> Vertex 2 {m}",
        "    1.0, 0.0, 1.0,           !- X,Y,Z ==> Vertex 3 {m}",
        "    0.0, 0.0, 1.0;           !- X,Y,Z ==> Vertex 4 {m}",

        " FenestrationSurface:Detailed,",
        "    Surface 4 - RectangularDoorWindow,    !- Name",
        "    Window,                  !- Surface Type",
        "    SINGLE PANE HW WINDOW,   !- Construction Name",
        "    Surface 3 - Rectangle,   !- Building Surface Name",
        "    ,                        !- Outside Boundary Condition Object",
        "    0.0,                     !- View Factor to Ground",
        "    ,                        !- Frame and Divider Name",
        "    1.0,                     !- Multiplier",
        "    Autocalculate,           !- Number of Vertices",
        "    0.2, 0.0, 0.2,           !- X,Y,Z ==> Vertex 1 {m}",
        "    0.8, 0.0, 0.2,           !- X,Y,Z ==> Vertex 2 {m}",
        "    0.8, 0.0, 0.8,           !- X,Y,Z ==> Vertex 3 {m}",
        "    0.2, 0.0, 0.8;           !- X,Y,Z ==> Vertex 4 {m}",

        " Shading:Overhang:Projection,",
        "    Surface 5 - RectangularOverhang,  !- Name",
        "    Surface 9 - TriangularDoor,       !- Window or Door Name",
        "    .01,                     !- Height above Window or Door {m}",
        "    91,                      !- Tilt Angle from Window/Door {deg}",
        "    .01,                     !- Left extension from Window/Door Width {m}",
        "    .01,                     !- Right extension from Window/Door Width {m}",
        "    .2;                      !- Depth as Fraction of Window/Door Height {dimensionless}",

        " Shading:Fin:Projection,",
        "    Surface 6 - RectangularLeftFin,    !- Name",
        "    Surface 3 - Rectangle,   !- Window or Door Name",
        "    .01,                     !- Left Extension from Window/Door {m}",
        "    .01,                     !- Left Distance Above Top of Window {m}",
        "    .01,                     !- Left Distance Below Bottom of Window {m}",
        "    90,                      !- Left Tilt Angle from Window/Door {deg}",
        "    .1,                      !- Left Depth as Fraction of Window/Door Width {dimensionless}",
        "    0,                       !- Right Extension from Window/Door {m}",
        "    0,                       !- Right Distance Above Top of Window {m}",
        "    0,                       !- Right Distance Below Bottom of Window {m}",
        "    0,                       !- Right Tilt Angle from Window/Door {deg}",
        "    0;                       !- Right Depth as Fraction of Window/Door Width {dimensionless}",

        " Shading:Fin:Projection,",
        "    Surface 7 - RectangularRightFin,   !- Name",
        "    Surface 3 - Rectangle,   !- Window or Door Name",
        "    0,                       !- Left Extension from Window/Door {m}",
        "    0,                       !- Left Distance Above Top of Window {m}",
        "    0,                       !- Left Distance Below Bottom of Window {m}",
        "    0,                       !- Left Tilt Angle from Window/Door {deg}",
        "    0,                       !- Left Depth as Fraction of Window/Door Width {dimensionless}",
        "    .01,                     !- Right Extension from Window/Door {m}",
        "    .01,                     !- Right Distance Above Top of Window {m}",
        "    .01,                     !- Right Distance Below Bottom of Window {m}",
        "    90,                      !- Right Tilt Angle from Window/Door {deg}",
        "    .1;                      !- Right Depth as Fraction of Window/Door Width {dimensionless}",

        " FenestrationSurface:Detailed,",
        "    Surface 8 - TriangularWindow,    !- Name",
        "    Window,                  !- Surface Type",
        "    SINGLE PANE HW WINDOW,   !- Construction Name",
        "    Surface 3 - Rectangle,   !- Building Surface Name",
        "    ,                        !- Outside Boundary Condition Object",
        "    0.0,                     !- View Factor to Ground",
        "    ,                        !- Frame and Divider Name",
        "    1.0,                     !- Multiplier",
        "    Autocalculate,           !- Number of Vertices",
        "    0.05, 0.0, 0.05,         !- X,Y,Z ==> Vertex 1 {m}",
        "    0.15, 0.0, 0.05,         !- X,Y,Z ==> Vertex 2 {m}",
        "    0.10, 0.0, 0.15;         !- X,Y,Z ==> Vertex 3 {m}",

        " FenestrationSurface:Detailed,",
        "    Surface 9 - TriangularDoor,      !- Name",
        "    Door,                    !- Surface Type",
        "    External door,           !- Construction Name",
        "    Surface 3 - Rectangle,   !- Building Surface Name",
        "    ,                        !- Outside Boundary Condition Object",
        "    0.5,                     !- View Factor to Ground",
        "    ,                        !- Frame and Divider Name",
        "    1,                       !- Multiplier",
        "    3,                       !- Number of Vertices",
        "    0.80, 0.0, 0.05,         !- X,Y,Z ==> Vertex 1 {m}",
        "    0.95, 0.0, 0.05,         !- X,Y,Z ==> Vertex 2 {m}",
        "    0.90, 0.0, 0.15;         !- X,Y,Z ==> Vertex 3 {m}",

        " BuildingSurface:Detailed,",
        "    Surface 10 - Polygonal,  !- Name",
        "    Floor,                   !- Surface Type",
        "    ExtSlabCarpet 4in ClimateZone 1-8,  !- Construction Name",
        "    Zone1,                   !- Zone Name",
        "    Outdoors,                !- Outside Boundary Condition",
        "    ,                        !- Outside Boundary Condition Object",
        "    NoSun,                   !- Sun Exposure",
        "    NoWind,                  !- Wind Exposure",
        "    ,                        !- View Factor to Ground",
        "    ,                        !- Number of Vertices",
        "    0.0, 0.0, 0.0,           !- Vertex 1 X-coordinate {m}",
        "    0.0, 1.0, 0.0,           !- Vertex 2 X-coordinate {m}",
        "    0.5, 2.0, 0.0,           !- Vertex 3 X-coordinate {m}",
        "    1.0, 1.0, 0.0,           !- Vertex 4 X-coordinate {m}",
        "    1.0, 0.0, 0.0;           !- Vertex 5 X-coordinate {m}",

        " Zone,",
        "    Zone1,                   !- Name",
        "    0,                       !- Direction of Relative North {deg}",
        "    0.0,                     !- X Origin {m}",
        "    0.0,                     !- Y Origin {m}",
        "    0.0,                     !- Z Origin {m}",
        "    ,                        !- Type",
        "    ,                        !- Multiplier",
        "    ,                        !- Ceiling Height {m}",
        "    ,                        !- Volume {m3}",
        "    ,                        !- Floor Area {m2}",
        "    ,                        !- Zone Inside Convection Algorithm",
        "    ,                        !- Zone Outside Convection Algorithm",
        "    No;                      !- Part of Total Floor Area",

        " Construction,",
        "    ExtSlabCarpet 4in ClimateZone 1-8,  !- Name",
        "    MAT-CC05 4 HW CONCRETE,  !- Outside Layer",
        "    CP02 CARPET PAD;         !- Layer 2",

        " Construction,",
        "    External door,           !- Name",
        "    Painted Oak;             !- Outside Layer",

        " Material,",
        "    MAT-CC05 4 HW CONCRETE,  !- Name",
        "    Rough,                   !- Roughness",
        "    0.1016,                  !- Thickness {m}",
        "    1.311,                   !- Conductivity {W/m-K}",
        "    2240,                    !- Density {kg/m3}",
        "    836.800000000001,        !- Specific Heat {J/kg-K}",
        "    0.9,                     !- Thermal Absorptance",
        "    0.85,                    !- Solar Absorptance",
        "    0.85;                    !- Visible Absorptance",

        " Material,",
        "    Painted Oak,             !- Name",
        "    Rough,                   !- Roughness",
        "    0.035,                   !- Thickness {m}",
        "    0.19,                    !- Conductivity {W/m-K}",
        "    700,                     !- Density {kg/m3}",
        "    2390,                    !- Specific Heat {J/kg-K}",
        "    0.9,                     !- Thermal Absorptance",
        "    0.5,                     !- Solar Absorptance",
        "    0.5;                     !- Visible Absorptance",

        " Material:NoMass,",
        "    CP02 CARPET PAD,         !- Name",
        "    Smooth,                  !- Roughness",
        "    0.1,                     !- Thermal Resistance {m2-K/W}",
        "    0.9,                     !- Thermal Absorptance",
        "    0.8,                     !- Solar Absorptance",
        "    0.8;                     !- Visible Absorptance",

        " Construction,",
        "    SINGLE PANE HW WINDOW,   !- Name",
        "    GLASS - CLEAR PLATE 1 / 4 IN;  !- Outside Layer",

        " WindowMaterial:Glazing,",
        "    GLASS - CLEAR PLATE 1 / 4 IN,  !- Name",
        "    SpectralAverage,         !- Optical Data Type",
        "    ,                        !- Window Glass Spectral Data Set Name",
        "    6.0000001E-03,           !- Thickness {m}",
        "    0.7750000,               !- Solar Transmittance at Normal Incidence",
        "    7.1000002E-02,           !- Front Side Solar Reflectance at Normal Incidence",
        "    7.1000002E-02,           !- Back Side Solar Reflectance at Normal Incidence",
        "    0.8810000,               !- Visible Transmittance at Normal Incidence",
        "    7.9999998E-02,           !- Front Side Visible Reflectance at Normal Incidence",
        "    7.9999998E-02,           !- Back Side Visible Reflectance at Normal Incidence",
        "    0,                       !- Infrared Transmittance at Normal Incidence",
        "    0.8400000,               !- Front Side Infrared Hemispherical Emissivity",
        "    0.8400000,               !- Back Side Infrared Hemispherical Emissivity",
        "    0.9000000;               !- Conductivity {W/m-K}",

        "SurfaceConvectionAlgorithm:Inside,TARP;",

        "SurfaceConvectionAlgorithm:Outside,DOE-2;",

        "HeatBalanceAlgorithm,ConductionTransferFunction;",

        "ZoneAirHeatBalanceAlgorithm,",
        "    AnalyticalSolution;      !- Algorithm",

    });

    ASSERT_TRUE(process_idf(idf_objects));

    GetProjectControlData(*state, ErrorsFound); // read project control data
    EXPECT_FALSE(ErrorsFound);          // expect no errors

    GetMaterialData(*state, ErrorsFound); // read material data
    EXPECT_FALSE(ErrorsFound);    // expect no errors

    GetConstructData(*state, ErrorsFound); // read construction data
    EXPECT_FALSE(ErrorsFound);     // expect no errors

    GetZoneData(*state, ErrorsFound);  // read zone data
    EXPECT_FALSE(ErrorsFound); // expect no errors

    state->dataSurfaceGeometry->CosZoneRelNorth.allocate(1);
    state->dataSurfaceGeometry->SinZoneRelNorth.allocate(1);

    state->dataSurfaceGeometry->CosZoneRelNorth(1) = std::cos(-Zone(1).RelNorth * DataGlobalConstants::DegToRadians());
    state->dataSurfaceGeometry->SinZoneRelNorth(1) = std::sin(-Zone(1).RelNorth * DataGlobalConstants::DegToRadians());
    state->dataSurfaceGeometry->CosBldgRelNorth = 1.0;
    state->dataSurfaceGeometry->SinBldgRelNorth = 0.0;

    GetSurfaceData(*state, ErrorsFound); // setup zone geometry and get zone data
    EXPECT_FALSE(ErrorsFound);   // expect no errors

    // compare_err_stream( "" ); // just for debugging

    SurfaceGeometry::AllocateModuleArrays(*state);

    //  Adding additional surfaces will change the index of the following based on where the surfaces are added in the array.
    //	If adding new tests, break here and look at EnergyPlus::DataSurfaces::Surface to see the order.

    //	enum surfaceShape:Triangle = 1
    //	"Surface 1 - Triangle"
    int surfNum = UtilityRoutines::FindItemInList("SURFACE 1 - TRIANGLE", DataSurfaces::Surface);
    ProcessSurfaceVertices(*state, surfNum, ErrorsFound);
    EXPECT_EQ(SurfaceShape::Triangle, Surface(surfNum).Shape);

    //	enum surfaceShape:Quadrilateral = 2
    //	"Surface 2 - Quadrilateral"
    surfNum = UtilityRoutines::FindItemInList("SURFACE 2 - QUADRILATERAL", DataSurfaces::Surface);
    ProcessSurfaceVertices(*state, surfNum, ErrorsFound);
    EXPECT_EQ(SurfaceShape::Quadrilateral, Surface(surfNum).Shape);

    //	enum surfaceShape:Rectangle = 3
    //	"Surface 3 - Rectangle"
    surfNum = UtilityRoutines::FindItemInList("SURFACE 3 - RECTANGLE", DataSurfaces::Surface);
    ProcessSurfaceVertices(*state, surfNum, ErrorsFound);
    EXPECT_EQ(SurfaceShape::Rectangle, Surface(surfNum).Shape);

    //	enum surfaceShape:RectangularDoorWindow = 4
    //	"Surface 4 - RectangularDoorWindow"
    surfNum = UtilityRoutines::FindItemInList("SURFACE 4 - RECTANGULARDOORWINDOW", DataSurfaces::Surface);
    ProcessSurfaceVertices(*state, surfNum, ErrorsFound);
    EXPECT_EQ(SurfaceShape::RectangularDoorWindow, Surface(surfNum).Shape);

    //	enum surfaceShape:RectangularOverhang = 5
    //	"Surface 5 - RectangularOverhang"
    surfNum = UtilityRoutines::FindItemInList("SURFACE 5 - RECTANGULAROVERHANG", DataSurfaces::Surface);
    ProcessSurfaceVertices(*state, surfNum, ErrorsFound);
    EXPECT_NE(SurfaceShape::RectangularOverhang, Surface(surfNum).Shape); // fins and overhangs will not get set to the proper surface shape.

    //	enum surfaceShape:RectangularLeftFin = 6
    //	"Surface 6 - RectangularLeftFin"
    surfNum = UtilityRoutines::FindItemInList("SURFACE 6 - RECTANGULARLEFTFIN Left", DataSurfaces::Surface);
    ProcessSurfaceVertices(*state, surfNum, ErrorsFound);
    EXPECT_NE(SurfaceShape::RectangularLeftFin, Surface(surfNum).Shape); // fins and overhangs will not get set to the proper surface shape.

    //	enum surfaceShape:RectangularRightFin = 7
    //	"Surface 7 - RectangularRightFin"
    surfNum = UtilityRoutines::FindItemInList("SURFACE 7 - RECTANGULARRIGHTFIN Right", DataSurfaces::Surface);
    ProcessSurfaceVertices(*state, surfNum, ErrorsFound);
    EXPECT_NE(SurfaceShape::RectangularRightFin, Surface(surfNum).Shape); // fins and overhangs will not get set to the proper surface shape.

    //	enum surfaceShape:TriangularWindow = 8
    //	"Surface 8 - TriangularWindow"
    surfNum = UtilityRoutines::FindItemInList("SURFACE 8 - TRIANGULARWINDOW", DataSurfaces::Surface);
    ProcessSurfaceVertices(*state, surfNum, ErrorsFound);
    EXPECT_EQ(SurfaceShape::TriangularWindow, Surface(surfNum).Shape);

    //	enum surfaceShape:TriangularDoor = 9
    //	"Surface 9 - TriangularDoor"
    surfNum = UtilityRoutines::FindItemInList("SURFACE 9 - TRIANGULARDOOR", DataSurfaces::Surface);
    ProcessSurfaceVertices(*state, surfNum, ErrorsFound);
    EXPECT_EQ(SurfaceShape::TriangularDoor, Surface(surfNum).Shape);

    //	enum surfaceShape:Polygonal = 10
    //	"Surface 10 - Polygonal"
    surfNum = UtilityRoutines::FindItemInList("SURFACE 10 - POLYGONAL", DataSurfaces::Surface);
    ProcessSurfaceVertices(*state, surfNum, ErrorsFound);
    EXPECT_EQ(SurfaceShape::Polygonal, Surface(surfNum).Shape);
}

TEST_F(EnergyPlusFixture, ConfirmCheckSubSurfAzTiltNorm)
{
    SurfaceData BaseSurface;
    SurfaceData SubSurface;
    bool surfaceError;

    // Case 1 - Base surface and subsurface face the same way - should be no error message and no surfaceError
    surfaceError = false;
    BaseSurface.Azimuth = 0.;
    BaseSurface.Tilt = 0.;
    BaseSurface.NewellSurfaceNormalVector.x = 0.;
    BaseSurface.NewellSurfaceNormalVector.y = 0.;
    BaseSurface.NewellSurfaceNormalVector.z = 1.;

    SubSurface.Azimuth = 0.;
    SubSurface.Tilt = 0.;
    SubSurface.NewellSurfaceNormalVector.x = 0.;
    SubSurface.NewellSurfaceNormalVector.y = 0.;
    SubSurface.NewellSurfaceNormalVector.z = 1.;
    checkSubSurfAzTiltNorm(*state, BaseSurface, SubSurface, surfaceError);
    EXPECT_FALSE(surfaceError);
    EXPECT_FALSE(has_err_output());

    // Case 2 - Base surface and subsurface face the opposite way - should be error message and surfaceError=true
    surfaceError = false;
    SubSurface.Azimuth = 180.;
    SubSurface.Tilt = 180.;
    SubSurface.NewellSurfaceNormalVector.x = 1.;
    SubSurface.NewellSurfaceNormalVector.y = 0.;
    SubSurface.NewellSurfaceNormalVector.z = 0.;
    checkSubSurfAzTiltNorm(*state, BaseSurface, SubSurface, surfaceError);
    EXPECT_TRUE(surfaceError);
    EXPECT_TRUE(has_err_output());

    // Case 3 - Base surface is horizontal and subsurface is different by 45 degrees azimuth - should be no warning message and surfaceError=false
    surfaceError = false;
    SubSurface.Azimuth = 45.;
    SubSurface.Tilt = 0.;
    SubSurface.NewellSurfaceNormalVector.x = 0.;
    SubSurface.NewellSurfaceNormalVector.y =
        1.; // This doesn't match the tilt and azimuth, but want it to be different so tilt and azimuth tests are executed
    SubSurface.NewellSurfaceNormalVector.z = 1.;
    checkSubSurfAzTiltNorm(*state, BaseSurface, SubSurface, surfaceError);
    EXPECT_FALSE(surfaceError);
    EXPECT_FALSE(has_err_output());

    // Case 4 - Base surface is not horizontal and subsurface is different by 45 degrees azimuth and tilt - should be warning error message but
    // surfaceError=false
    surfaceError = false;
    BaseSurface.Azimuth = 90.;
    BaseSurface.Tilt = 90.;
    BaseSurface.NewellSurfaceNormalVector.x = 1.;
    BaseSurface.NewellSurfaceNormalVector.y = 0.;
    BaseSurface.NewellSurfaceNormalVector.z = 0.;

    SubSurface.Azimuth = 45.;
    SubSurface.Tilt = 45.;
    SubSurface.NewellSurfaceNormalVector.x = 1.;
    SubSurface.NewellSurfaceNormalVector.y = 1.;
    SubSurface.NewellSurfaceNormalVector.z = 1.;
    checkSubSurfAzTiltNorm(*state, BaseSurface, SubSurface, surfaceError);
    EXPECT_FALSE(surfaceError);
    EXPECT_TRUE(has_err_output());
}

TEST_F(EnergyPlusFixture, SurfaceGeometry_MakeMirrorSurface)
{
    std::string const idf_objects = delimited_string({
        "BuildingSurface:Detailed,",
        " FRONT-1,                  !- Name",
        " WALL,                     !- Surface Type",
        " INT-WALL-1,               !- Construction Name",
        " Space,                    !- Zone Name",
        " Outdoors,                 !- Outside Boundary Condition",
        " ,                         !- Outside Boundary Condition Object",
        " SunExposed,               !- Sun Exposure",
        " WindExposed,              !- Wind Exposure",
        " 0.50000,                  !- View Factor to Ground",
        " 4,                        !- Number of Vertices",
        " 0.0, 0.0, 2.4,            !- X, Y, Z == > Vertex 1 {m}",
        " 0.0, 0.0, 0.0,            !- X, Y, Z == > Vertex 2 {m}",
        " 30.5, 0.0, 0.0,           !- X, Y, Z == > Vertex 3 {m}",
        " 30.5, 0.0, 2.4;           !- X, Y, Z == > Vertex 4 {m}",
        " ",
        "Zone,",
        "  Space,                   !- Name",
        "  0.0000,                  !- Direction of Relative North {deg}",
        "  0.0000,                  !- X Origin {m}",
        "  0.0000,                  !- Y Origin {m}",
        "  0.0000,                  !- Z Origin {m}",
        "  1,                       !- Type",
        "  1,                       !- Multiplier",
        "  2.0,                     !- Ceiling Height {m}",
        "  ,                        !- Volume {m3}",
        "  6.,                      !- Floor Area {m2}",
        "  ,                        !- Zone Inside Convection Algorithm",
        "  ,                        !- Zone Outside Convection Algorithm",
        "  Yes;                     !- Part of Total Floor Area",
        " ",
        "Construction,",
        " INT-WALL-1,               !- Name",
        " GP02;                     !- Outside Layer",
        " ",
        "Material,",
        " GP02,                     !- Name",
        " MediumSmooth,             !- Roughness",
        " 1.5900001E-02,            !- Thickness{ m }",
        " 0.1600000,                !- Conductivity{ W / m - K }",
        " 801.0000,                 !- Density{ kg / m3 }",
        " 837.0000,                 !- Specific Heat{ J / kg - K }",
        " 0.9000000,                !- Thermal Absorptance",
        " 0.7500000,                !- Solar Absorptance",
        " 0.7500000;                !- Visible Absorptance",
        " ",
        "  Timestep, 4;",
        " ",
        "BUILDING, Bldg2, 0.0, Suburbs, .04, .4, FullExterior, 25, 6;",
        " ",
        "SimulationControl, YES, NO, NO, YES, NO;",
        " ",
        "  Site:Location,",
        "    Miami Intl Ap FL USA TMY3 WMO=722020E,    !- Name",
        "    25.82,                   !- Latitude {deg}",
        "    -80.30,                  !- Longitude {deg}",
        "    -5.00,                   !- Time Zone {hr}",
        "    11;                      !- Elevation {m}",
        " ",

    });

    ASSERT_TRUE(process_idf(idf_objects));

    bool FoundError = false;
    GetMaterialData(*state, FoundError);
    GetConstructData(*state, FoundError);
    GetZoneData(*state, FoundError); // Read Zone data from input file
    DataHeatBalance::AnyCTF = true;
    SetupZoneGeometry(*state, FoundError); // this calls GetSurfaceData()

    EXPECT_FALSE(FoundError);

    // test coordinate on existing surface
    EXPECT_EQ(TotSurfaces, 1);

    EXPECT_EQ(Surface(TotSurfaces).Name, "FRONT-1");

    // move surface to SurfaceTmp since MakeMirrorSurface uses that array
    state->dataSurfaceGeometry->SurfaceTmp.allocate(10);
    state->dataSurfaceGeometry->SurfaceTmp(TotSurfaces) = Surface(TotSurfaces);

    EXPECT_EQ(state->dataSurfaceGeometry->SurfaceTmp(TotSurfaces).Name, "FRONT-1");

    EXPECT_EQ(state->dataSurfaceGeometry->SurfaceTmp(TotSurfaces).Vertex(1).x, 0.);
    EXPECT_EQ(state->dataSurfaceGeometry->SurfaceTmp(TotSurfaces).Vertex(1).y, 0.);
    EXPECT_EQ(state->dataSurfaceGeometry->SurfaceTmp(TotSurfaces).Vertex(1).z, 2.4);

    EXPECT_EQ(state->dataSurfaceGeometry->SurfaceTmp(TotSurfaces).Vertex(2).x, 0.);
    EXPECT_EQ(state->dataSurfaceGeometry->SurfaceTmp(TotSurfaces).Vertex(2).y, 0.);
    EXPECT_EQ(state->dataSurfaceGeometry->SurfaceTmp(TotSurfaces).Vertex(2).z, 0.);

    EXPECT_EQ(state->dataSurfaceGeometry->SurfaceTmp(TotSurfaces).Vertex(3).x, 30.5);
    EXPECT_EQ(state->dataSurfaceGeometry->SurfaceTmp(TotSurfaces).Vertex(3).y, 0.);
    EXPECT_EQ(state->dataSurfaceGeometry->SurfaceTmp(TotSurfaces).Vertex(3).z, 0.);

    EXPECT_EQ(state->dataSurfaceGeometry->SurfaceTmp(TotSurfaces).Vertex(4).x, 30.5);
    EXPECT_EQ(state->dataSurfaceGeometry->SurfaceTmp(TotSurfaces).Vertex(4).y, 0.);
    EXPECT_EQ(state->dataSurfaceGeometry->SurfaceTmp(TotSurfaces).Vertex(4).z, 2.4);

    MakeMirrorSurface(*state, TotSurfaces); // This call increments TotSurfaces so the references after this are for the created mirror surface

    EXPECT_EQ(state->dataSurfaceGeometry->SurfaceTmp(TotSurfaces).Name, "Mir-FRONT-1");

    EXPECT_EQ(state->dataSurfaceGeometry->SurfaceTmp(TotSurfaces).Vertex(1).x, 30.5);
    EXPECT_EQ(state->dataSurfaceGeometry->SurfaceTmp(TotSurfaces).Vertex(1).y, 0.);
    EXPECT_EQ(state->dataSurfaceGeometry->SurfaceTmp(TotSurfaces).Vertex(1).z, 2.4);

    EXPECT_EQ(state->dataSurfaceGeometry->SurfaceTmp(TotSurfaces).Vertex(2).x, 30.5);
    EXPECT_EQ(state->dataSurfaceGeometry->SurfaceTmp(TotSurfaces).Vertex(2).y, 0.);
    EXPECT_EQ(state->dataSurfaceGeometry->SurfaceTmp(TotSurfaces).Vertex(2).z, 0.);

    EXPECT_EQ(state->dataSurfaceGeometry->SurfaceTmp(TotSurfaces).Vertex(3).x, 0.);
    EXPECT_EQ(state->dataSurfaceGeometry->SurfaceTmp(TotSurfaces).Vertex(3).y, 0.);
    EXPECT_EQ(state->dataSurfaceGeometry->SurfaceTmp(TotSurfaces).Vertex(3).z, 0.);

    EXPECT_EQ(state->dataSurfaceGeometry->SurfaceTmp(TotSurfaces).Vertex(4).x, 0.);
    EXPECT_EQ(state->dataSurfaceGeometry->SurfaceTmp(TotSurfaces).Vertex(4).y, 0.);
    EXPECT_EQ(state->dataSurfaceGeometry->SurfaceTmp(TotSurfaces).Vertex(4).z, 2.4);
}

TEST_F(EnergyPlusFixture, SurfacesGeometry_CalcSurfaceCentroid_NonconvexRealisticZ)
{
    TotSurfaces = 10;
    Surface.allocate(TotSurfaces);

    Surface(1).Class = DataSurfaces::SurfaceClass::Roof;
    Surface(1).GrossArea = 1000.;
    Surface(1).Sides = 4;
    Surface(1).Vertex.allocate(4);

    Surface(1).Vertex(1).x = 2000.;
    Surface(1).Vertex(1).y = -1000.;
    Surface(1).Vertex(1).z = 10.;

    Surface(1).Vertex(2).x = 1.;
    Surface(1).Vertex(2).y = 0.;
    Surface(1).Vertex(2).z = 10.;

    Surface(1).Vertex(3).x = 2000.;
    Surface(1).Vertex(3).y = 1000.;
    Surface(1).Vertex(3).z = 10.;

    Surface(1).Vertex(4).x = 0.;
    Surface(1).Vertex(4).y = 0.;
    Surface(1).Vertex(4).z = 10.;

    CalcSurfaceCentroid(*state);

    EXPECT_EQ(Surface(1).Centroid.x, 667.);
    EXPECT_EQ(Surface(1).Centroid.y, 0.);
    EXPECT_EQ(Surface(1).Centroid.z, 10.);
}

TEST_F(EnergyPlusFixture, MakeEquivalentRectangle)
{

    bool ErrorsFound(false);

    std::string const idf_objects = delimited_string({
        "FenestrationSurface:Detailed,                                   ",
        "	Surface-1-Rectangle,     !- Name                             ",
        "	Window,                  !- Surface Type                     ",
        "	SINGLE PANE HW WINDOW,   !- Construction Name                ",
        "	WallExample,             !- Building Surface Name            ",
        "	,                        !- Outside Boundary Condition Object",
        "	0.50000,                 !- View Factor to Ground            ",
        "	,                        !- Frame and Divider Name           ",
        "	1,                       !- Multiplier                       ",
        "	4,                       !- Number of Vertices               ",
        "	0.0, 11.4, 2.1,          !- X,Y,Z ==> Vertex 1 {m}           ",
        "	0.0, 11.4, 0.9,          !- X,Y,Z ==> Vertex 2 {m}           ",
        "	0.0, 3.8,  0.9,          !- X,Y,Z ==> Vertex 3 {m}           ",
        "	0.0, 3.8,  2.1;          !- X,Y,Z ==> Vertex 4 {m}           ",
        "                                                                ",
        "FenestrationSurface:Detailed,                                   ",
        "	Surface-2-Trapzoid,      !- Name                             ",
        "	Window,                  !- Surface Type                     ",
        "	SINGLE PANE HW WINDOW,   !- Construction Name                ",
        "	WallExample,             !- Building Surface Name            ",
        "	,                        !- Outside Boundary Condition Object",
        "	0.50000,                 !- View Factor to Ground            ",
        "	,                        !- Frame and Divider Name           ",
        "	1,                       !- Multiplier                       ",
        "	4,                       !- Number of Vertices               ",
        "	0.0, 11.2, 2.1,          !- X,Y,Z ==> Vertex 1 {m}           ",
        "	0.0, 11.6, 0.9,          !- X,Y,Z ==> Vertex 2 {m}           ",
        "	0.0, 3.6,  0.9,          !- X,Y,Z ==> Vertex 3 {m}           ",
        "	0.0, 4.0,  2.1;          !- X,Y,Z ==> Vertex 4 {m}           ",
        "                                                                ",
        "FenestrationSurface:Detailed,                                   ",
        "	Surface-3-parallelogram, !- Name                             ",
        "	Window,                  !- Surface Type                     ",
        "	SINGLE PANE HW WINDOW,   !- Construction Name                ",
        "	WallExample,             !- Building Surface Name            ",
        "	,                        !- Outside Boundary Condition Object",
        "	0.50000,                 !- View Factor to Ground            ",
        "	,                        !- Frame and Divider Name           ",
        "	1,                       !- Multiplier                       ",
        "	4,                       !- Number of Vertices               ",
        "	0.0, 11.4, 2.1,          !- X,Y,Z ==> Vertex 1 {m}           ",
        "	0.0, 12.4, 0.9,          !- X,Y,Z ==> Vertex 2 {m}           ",
        "	0.0, 4.8,  0.9,          !- X,Y,Z ==> Vertex 3 {m}           ",
        "	0.0, 3.8,  2.1;          !- X,Y,Z ==> Vertex 4 {m}           ",
        "                                                                ",
        "BuildingSurface:Detailed,                                       ",
        "	WallExample,   !- Name                                       ",
        "	Wall,                    !- Surface Type                     ",
        "	ExtSlabCarpet 4in ClimateZone 1-8,  !- Construction Name     ",
        "	ZoneExample,             !- Zone Name                        ",
        "	Outdoors,                !- Outside Boundary Condition       ",
        "	,                        !- Outside Boundary Condition Object",
        "	NoSun,                   !- Sun Exposure                     ",
        "	NoWind,                  !- Wind Exposure                    ",
        "	,                        !- View Factor to Ground            ",
        "	,                        !- Number of Vertices               ",
        "	0.0, 15.2, 2.4,          !- X,Y,Z ==> Vertex 1 {m}           ",
        "	0.0, 15.2, 0.0,          !- X,Y,Z ==> Vertex 2 {m}           ",
        "	0.0, 0.0,  0.0,          !- X,Y,Z ==> Vertex 3 {m}           ",
        "	0.0, 0.0,  2.4;          !- X,Y,Z ==> Vertex 4 {m}           ",
        "	                                                             ",
        "BuildingSurface:Detailed,                                       ",
        "	FloorExample,            !- Name                             ",
        "	Floor,                   !- Surface Type                     ",
        "	ExtSlabCarpet 4in ClimateZone 1-8,  !- Construction Name     ",
        "	ZoneExample,             !- Zone Name                        ",
        "	Outdoors,                !- Outside Boundary Condition       ",
        "	,                        !- Outside Boundary Condition Object",
        "	NoSun,                   !- Sun Exposure                     ",
        "	NoWind,                  !- Wind Exposure                    ",
        "	,                        !- View Factor to Ground            ",
        "	,                        !- Number of Vertices               ",
        "	0.0, 0.0,  0.0,          !- Vertex 1 X-coordinate {m}        ",
        "	5.0, 15.2, 0.0,          !- Vertex 2 X-coordinate {m}        ",
        "	0.0, 15.2, 0.0;          !- Vertex 3 X-coordinate {m}        ",
        "                                                                ",
        "Zone,                                                           ",
        "	ZoneExample,             !- Name                             ",
        "	0,                       !- Direction of Relative North {deg}",
        "	0.0,                     !- X Origin {m}                     ",
        "	0.0,                     !- Y Origin {m}                     ",
        "	0.0,                     !- Z Origin {m}                     ",
        "	,                        !- Type                             ",
        "	,                        !- Multiplier                       ",
        "	,                        !- Ceiling Height {m}               ",
        "	,                        !- Volume {m3}                      ",
        "	,                        !- Floor Area {m2}                  ",
        "	,                        !- Zone Inside Convection Algorithm ",
        "	,                        !- Zone Outside Convection Algorithm",
        "	No;                      !- Part of Total Floor Area         ",
        "                                                                ",
        "Construction,                                                   ",
        "	ExtSlabCarpet 4in ClimateZone 1-8,  !- Name                  ",
        "	MAT-CC05 4 HW CONCRETE,  !- Outside Layer                    ",
        "	CP02 CARPET PAD;         !- Layer 2                          ",
        "                                                                ",
        "Construction,                                                   ",
        "	SINGLE PANE HW WINDOW,   !- Name                             ",
        "	CLEAR 3MM;  !- Outside Layer                                 ",
        "                                                                ",
        "Material,                                                       ",
        "	MAT-CC05 4 HW CONCRETE,  !- Name                             ",
        "	Rough,                   !- Roughness                        ",
        "	0.1016,                  !- Thickness {m}                    ",
        "	1.311,                   !- Conductivity {W/m-K}             ",
        "	2240,                    !- Density {kg/m3}                  ",
        "	836.800000000001,        !- Specific Heat {J/kg-K}           ",
        "	0.9,                     !- Thermal Absorptance              ",
        "	0.85,                    !- Solar Absorptance                ",
        "	0.85;                    !- Visible Absorptance              ",
        "                                                                ",
        "Material:NoMass,                                                ",
        "	CP02 CARPET PAD,         !- Name                             ",
        "	Smooth,                  !- Roughness                        ",
        "	0.1,                     !- Thermal Resistance {m2-K/W}      ",
        "	0.9,                     !- Thermal Absorptance              ",
        "	0.8,                     !- Solar Absorptance                ",
        "	0.8;                     !- Visible Absorptance              ",
        "                                                                ",
        "WindowMaterial:Glazing,                                                          ",
        "	CLEAR 3MM,               !- Name                                              ",
        "	SpectralAverage,         !- Optical Data Type                                 ",
        "	,                        !- Window Glass Spectral Data Set Name               ",
        "	0.003,                   !- Thickness {m}                                     ",
        "	0.837,                   !- Solar Transmittance at Normal Incidence           ",
        "	0.075,                   !- Front Side Solar Reflectance at Normal Incidence  ",
        "	0.075,                   !- Back Side Solar Reflectance at Normal Incidence   ",
        "	0.898,                   !- Visible Transmittance at Normal Incidence         ",
        "	0.081,                   !- Front Side Visible Reflectance at Normal Incidence",
        "	0.081,                   !- Back Side Visible Reflectance at Normal Incidence ",
        "	0.0,                     !- Infrared Transmittance at Normal Incidence        ",
        "	0.84,                    !- Front Side Infrared Hemispherical Emissivity      ",
        "	0.84,                    !- Back Side Infrared Hemispherical Emissivity       ",
        "	0.9;                     !- Conductivity {W/m-K}                              ",
    });

    // Prepare data for the test
    ASSERT_TRUE(process_idf(idf_objects));
    GetMaterialData(*state, ErrorsFound); // read material data
    EXPECT_FALSE(ErrorsFound);
    GetConstructData(*state, ErrorsFound); // read construction data
    EXPECT_FALSE(ErrorsFound);
    GetZoneData(*state, ErrorsFound); // read zone data
    EXPECT_FALSE(ErrorsFound);
    GetProjectControlData(*state, ErrorsFound); // read project control data
    EXPECT_FALSE(ErrorsFound);
    state->dataSurfaceGeometry->CosZoneRelNorth.allocate(1);
    state->dataSurfaceGeometry->SinZoneRelNorth.allocate(1);
    state->dataSurfaceGeometry->CosZoneRelNorth(1) = std::cos(-Zone(1).RelNorth * DataGlobalConstants::DegToRadians());
    state->dataSurfaceGeometry->SinZoneRelNorth(1) = std::sin(-Zone(1).RelNorth * DataGlobalConstants::DegToRadians());
    state->dataSurfaceGeometry->CosBldgRelNorth = 1.0;
    state->dataSurfaceGeometry->SinBldgRelNorth = 0.0;
    GetSurfaceData(*state, ErrorsFound); // setup zone geometry and get zone data
    EXPECT_FALSE(ErrorsFound);   // expect no errors

    // For each surface Run the test then Check the result
    // (1) rectangle window
    int surfNum = UtilityRoutines::FindItemInList("SURFACE-1-RECTANGLE", DataSurfaces::Surface);
    MakeEquivalentRectangle(surfNum, ErrorsFound);
    EXPECT_FALSE(ErrorsFound); // expect no errors
    EXPECT_NEAR(7.60, Surface(surfNum).Width, 0.01);
    EXPECT_NEAR(1.20, Surface(surfNum).Height, 0.01);
    // (2) trapzoid window
    surfNum = UtilityRoutines::FindItemInList("SURFACE-2-TRAPZOID", DataSurfaces::Surface);
    MakeEquivalentRectangle(surfNum, ErrorsFound);
    EXPECT_FALSE(ErrorsFound); // expect no errors
    EXPECT_NEAR(7.80, Surface(surfNum).Width, 0.01);
    EXPECT_NEAR(1.17, Surface(surfNum).Height, 0.01);
    // (3) parallelogram window
    surfNum = UtilityRoutines::FindItemInList("SURFACE-3-PARALLELOGRAM", DataSurfaces::Surface);
    MakeEquivalentRectangle(surfNum, ErrorsFound);
    EXPECT_FALSE(ErrorsFound); // expect no errors
    EXPECT_NEAR(8.08, Surface(surfNum).Width, 0.01);
    EXPECT_NEAR(1.13, Surface(surfNum).Height, 0.01);
}

TEST_F(EnergyPlusFixture, SurfaceGeometryUnitTests_distance)
{

    DataVectorTypes::Vector a;
    DataVectorTypes::Vector b;

    a.x = 0.;
    a.y = 0.;
    a.z = 0.;

    b.x = 0.;
    b.y = 0.;
    b.z = 0.;

    EXPECT_EQ(0., distance(a, b));

    b.x = 1.;
    b.y = 1.;
    b.z = 1.;

    EXPECT_NEAR(1.7321, distance(a, b), 0.0001);

    b.x = 7.;
    b.y = 11.;
    b.z = 17.;

    EXPECT_NEAR(21.4243, distance(a, b), 0.0001);

    a.x = 2.;
    a.y = 3.;
    a.z = 4.;

    EXPECT_NEAR(16.0624, distance(a, b), 0.0001);

    a.x = -2.;
    a.y = -3.;
    a.z = -4.;

    EXPECT_NEAR(26.7955, distance(a, b), 0.0001);
}

TEST_F(EnergyPlusFixture, SurfaceGeometryUnitTests_isAlmostEqual3dPt)
{
    DataVectorTypes::Vector a;
    DataVectorTypes::Vector b;

    a.x = 0.;
    a.y = 0.;
    a.z = 0.;

    b.x = 0.;
    b.y = 0.;
    b.z = 0.;

    EXPECT_TRUE(isAlmostEqual3dPt(a, b));

    b.x = 7.;
    b.y = 11.;
    b.z = 17.;

    EXPECT_FALSE(isAlmostEqual3dPt(a, b));

    a.x = 7.;
    a.y = 11.;
    a.z = 17.;

    EXPECT_TRUE(isAlmostEqual3dPt(a, b));

    b.x = 7.01;
    b.y = 11.01;
    b.z = 17.01;

    EXPECT_TRUE(isAlmostEqual3dPt(a, b));

    b.x = 7.05;
    b.y = 11.05;
    b.z = 17.05;

    EXPECT_FALSE(isAlmostEqual3dPt(a, b));

    a.x = -7.;
    a.y = -11.;
    a.z = -17.;

    b.x = -7.01;
    b.y = -11.01;
    b.z = -17.01;

    EXPECT_TRUE(isAlmostEqual3dPt(a, b));
}

TEST_F(EnergyPlusFixture, SurfaceGeometryUnitTests_isAlmostEqual2dPt)
{
    DataVectorTypes::Vector_2d a;
    DataVectorTypes::Vector_2d b;

    a.x = 0.;
    a.y = 0.;

    b.x = 0.;
    b.y = 0.;

    EXPECT_TRUE(isAlmostEqual2dPt(a, b));

    b.x = 7.;
    b.y = 11.;

    EXPECT_FALSE(isAlmostEqual2dPt(a, b));

    a.x = 7.;
    a.y = 11.;

    EXPECT_TRUE(isAlmostEqual2dPt(a, b));

    b.x = 7.01;
    b.y = 11.01;

    EXPECT_TRUE(isAlmostEqual2dPt(a, b));

    b.x = 7.05;
    b.y = 11.05;

    EXPECT_FALSE(isAlmostEqual2dPt(a, b));

    a.x = -7.;
    a.y = -11.;

    b.x = -7.01;
    b.y = -11.01;

    EXPECT_TRUE(isAlmostEqual2dPt(a, b));
}

TEST_F(EnergyPlusFixture, SurfaceGeometryUnitTests_isPointOnLineBetweenPoints)
{
    DataVectorTypes::Vector a;
    DataVectorTypes::Vector b;
    DataVectorTypes::Vector t;

    a.x = 0.;
    a.y = 0.;
    a.z = 0.;

    b.x = 10.;
    b.y = 10.;
    b.z = 10.;

    t.x = 6.;
    t.y = 6.;
    t.z = 6.;

    EXPECT_TRUE(isPointOnLineBetweenPoints(a, b, t));

    t.x = 6.00;
    t.y = 6.01;
    t.z = 6.00;

    EXPECT_TRUE(isPointOnLineBetweenPoints(a, b, t));

    t.x = 7.;
    t.y = 11.;
    t.z = 17.;

    EXPECT_FALSE(isPointOnLineBetweenPoints(a, b, t));

    a.x = 5.;
    a.y = 3.;
    a.z = 13.;

    b.x = 7.;
    b.y = 11.;
    b.z = 4.;

    t.x = 6.;
    t.y = 7.;
    t.z = 8.5;

    EXPECT_TRUE(isPointOnLineBetweenPoints(a, b, t));

    a.x = -5.;
    a.y = 3.;
    a.z = -13.;

    b.x = 7.;
    b.y = -11.;
    b.z = 4.;

    t.x = 1.;
    t.y = -4.;
    t.z = -4.5;

    EXPECT_TRUE(isPointOnLineBetweenPoints(a, b, t));
}

TEST_F(EnergyPlusFixture, SurfaceGeometryUnitTests_findIndexOfVertex)
{
    DataVectorTypes::Vector a;
    std::vector<DataVectorTypes::Vector> list;

    a.x = 0.;
    a.y = 0.;
    a.z = 0.;

    EXPECT_EQ(-1, findIndexOfVertex(a, list)); // not found

    list.emplace_back(a);

    EXPECT_EQ(0, findIndexOfVertex(a, list));

    list.emplace_back(DataVectorTypes::Vector(3., 2., 4.));
    list.emplace_back(DataVectorTypes::Vector(4., 3., 5.));
    list.emplace_back(DataVectorTypes::Vector(8., 1., 2.));
    list.emplace_back(DataVectorTypes::Vector(4., 7., 3.));

    EXPECT_EQ(0, findIndexOfVertex(a, list));

    a.x = 4.;
    a.y = 3.;
    a.z = 5.;

    EXPECT_EQ(2, findIndexOfVertex(a, list));

    a.x = 4.01;
    a.y = 7.01;
    a.z = 3.01;

    EXPECT_EQ(4, findIndexOfVertex(a, list));

    a.x = 4.03;
    a.y = 7.03;
    a.z = 3.03;

    EXPECT_EQ(-1, findIndexOfVertex(a, list)); // not found
}

TEST_F(EnergyPlusFixture, SurfaceGeometryUnitTests_listOfFacesFacingAzimuth_test)
{
    DataVectorTypes::Polyhedron zonePoly;
    std::vector<int> results;

    Surface.allocate(9);
    Surface(1).Azimuth = 0;
    Surface(2).Azimuth = 30.;
    Surface(3).Azimuth = 30.;
    Surface(4).Azimuth = 30.;
    Surface(5).Azimuth = 45.;
    Surface(6).Azimuth = 45.;
    Surface(7).Azimuth = 72.;
    Surface(8).Azimuth = 72.5;
    Surface(9).Azimuth = 73.;

    zonePoly.NumSurfaceFaces = 9;
    zonePoly.SurfaceFace.allocate(9);
    zonePoly.SurfaceFace(1).SurfNum = 1;
    zonePoly.SurfaceFace(2).SurfNum = 2;
    zonePoly.SurfaceFace(3).SurfNum = 3;
    zonePoly.SurfaceFace(4).SurfNum = 4;
    zonePoly.SurfaceFace(5).SurfNum = 5;
    zonePoly.SurfaceFace(6).SurfNum = 6;
    zonePoly.SurfaceFace(7).SurfNum = 7;
    zonePoly.SurfaceFace(8).SurfNum = 8;
    zonePoly.SurfaceFace(9).SurfNum = 9;

    results = listOfFacesFacingAzimuth(zonePoly, 90.);
    EXPECT_EQ(size_t(0), results.size());

    results = listOfFacesFacingAzimuth(zonePoly, 0.);
    EXPECT_EQ(size_t(1), results.size());
    EXPECT_EQ(1, results.at(0));

    results = listOfFacesFacingAzimuth(zonePoly, 30.);
    EXPECT_EQ(size_t(3), results.size());
    EXPECT_EQ(2, results.at(0));
    EXPECT_EQ(3, results.at(1));
    EXPECT_EQ(4, results.at(2));

    results = listOfFacesFacingAzimuth(zonePoly, 45.);
    EXPECT_EQ(size_t(2), results.size());
    EXPECT_EQ(5, results.at(0));
    EXPECT_EQ(6, results.at(1));

    results = listOfFacesFacingAzimuth(zonePoly, 71.9);
    EXPECT_EQ(size_t(2), results.size());
    EXPECT_EQ(7, results.at(0));
    EXPECT_EQ(8, results.at(1));

    results = listOfFacesFacingAzimuth(zonePoly, 72.0);
    EXPECT_EQ(size_t(2), results.size());
    EXPECT_EQ(7, results.at(0));
    EXPECT_EQ(8, results.at(1));

    results = listOfFacesFacingAzimuth(zonePoly, 72.1);
    EXPECT_EQ(size_t(3), results.size());
    EXPECT_EQ(7, results.at(0));
    EXPECT_EQ(8, results.at(1));
    EXPECT_EQ(9, results.at(2));

    results = listOfFacesFacingAzimuth(zonePoly, 73.0);
    EXPECT_EQ(size_t(2), results.size());
    EXPECT_EQ(8, results.at(0));
    EXPECT_EQ(9, results.at(1));
}

TEST_F(EnergyPlusFixture, SurfaceGeometryUnitTests_areSurfaceHorizAndVert_test)
{
    DataVectorTypes::Polyhedron zonePoly;

    Surface.allocate(9);
    Surface(1).Class = SurfaceClass::Floor;
    Surface(1).Tilt = 180.;

    Surface(2).Class = SurfaceClass::Floor;
    Surface(2).Tilt = 179.5;

    Surface(3).Class = SurfaceClass::Wall;
    Surface(3).Tilt = 89.1;

    Surface(4).Class = SurfaceClass::Wall;
    Surface(4).Tilt = 90.;

    Surface(5).Class = SurfaceClass::Wall;
    Surface(5).Tilt = 90.;

    Surface(6).Class = SurfaceClass::Wall;
    Surface(6).Tilt = 90.9;

    Surface(7).Class = SurfaceClass::Roof;
    Surface(7).Tilt = -0.9;

    Surface(8).Class = SurfaceClass::Roof;
    Surface(8).Tilt = 0.;

    Surface(9).Class = SurfaceClass::Roof;
    Surface(9).Tilt = 0.9;

    zonePoly.NumSurfaceFaces = 9;
    zonePoly.SurfaceFace.allocate(9);
    zonePoly.SurfaceFace(1).SurfNum = 1;
    zonePoly.SurfaceFace(2).SurfNum = 2;
    zonePoly.SurfaceFace(3).SurfNum = 3;
    zonePoly.SurfaceFace(4).SurfNum = 4;
    zonePoly.SurfaceFace(5).SurfNum = 5;
    zonePoly.SurfaceFace(6).SurfNum = 6;
    zonePoly.SurfaceFace(7).SurfNum = 7;
    zonePoly.SurfaceFace(8).SurfNum = 8;
    zonePoly.SurfaceFace(9).SurfNum = 9;

    bool isFloorHorizontal;
    bool isCeilingHorizontal;
    bool areWallsVertical;

    std::tie(isFloorHorizontal, isCeilingHorizontal, areWallsVertical) = areSurfaceHorizAndVert(zonePoly);
    EXPECT_TRUE(isFloorHorizontal);
    EXPECT_TRUE(isCeilingHorizontal);
    EXPECT_TRUE(areWallsVertical);

    Surface(1).Tilt = 170.;
    std::tie(isFloorHorizontal, isCeilingHorizontal, areWallsVertical) = areSurfaceHorizAndVert(zonePoly);
    EXPECT_FALSE(isFloorHorizontal);
    EXPECT_TRUE(isCeilingHorizontal);
    EXPECT_TRUE(areWallsVertical);

    Surface(1).Tilt = 180.;
    Surface(2).Tilt = 178.9;
    std::tie(isFloorHorizontal, isCeilingHorizontal, areWallsVertical) = areSurfaceHorizAndVert(zonePoly);
    EXPECT_FALSE(isFloorHorizontal);
    EXPECT_TRUE(isCeilingHorizontal);
    EXPECT_TRUE(areWallsVertical);

    Surface(2).Tilt = 181.0;
    std::tie(isFloorHorizontal, isCeilingHorizontal, areWallsVertical) = areSurfaceHorizAndVert(zonePoly);
    EXPECT_TRUE(isFloorHorizontal);
    EXPECT_TRUE(isCeilingHorizontal);
    EXPECT_TRUE(areWallsVertical);

    Surface(2).Tilt = 181.1;
    std::tie(isFloorHorizontal, isCeilingHorizontal, areWallsVertical) = areSurfaceHorizAndVert(zonePoly);
    EXPECT_FALSE(isFloorHorizontal);
    EXPECT_TRUE(isCeilingHorizontal);
    EXPECT_TRUE(areWallsVertical);

    Surface(2).Tilt = 179.5;
    Surface(8).Tilt = 180.;
    std::tie(isFloorHorizontal, isCeilingHorizontal, areWallsVertical) = areSurfaceHorizAndVert(zonePoly);
    EXPECT_TRUE(isFloorHorizontal);
    EXPECT_FALSE(isCeilingHorizontal);
    EXPECT_TRUE(areWallsVertical);

    Surface(8).Tilt = 1.1;
    std::tie(isFloorHorizontal, isCeilingHorizontal, areWallsVertical) = areSurfaceHorizAndVert(zonePoly);
    EXPECT_TRUE(isFloorHorizontal);
    EXPECT_FALSE(isCeilingHorizontal);
    EXPECT_TRUE(areWallsVertical);

    Surface(8).Tilt = -1.1;
    std::tie(isFloorHorizontal, isCeilingHorizontal, areWallsVertical) = areSurfaceHorizAndVert(zonePoly);
    EXPECT_TRUE(isFloorHorizontal);
    EXPECT_FALSE(isCeilingHorizontal);
    EXPECT_TRUE(areWallsVertical);

    Surface(8).Tilt = 0.;
    Surface(4).Tilt = 270.;
    std::tie(isFloorHorizontal, isCeilingHorizontal, areWallsVertical) = areSurfaceHorizAndVert(zonePoly);
    EXPECT_TRUE(isFloorHorizontal);
    EXPECT_TRUE(isCeilingHorizontal);
    EXPECT_FALSE(areWallsVertical);

    Surface(4).Tilt = 91.1;
    std::tie(isFloorHorizontal, isCeilingHorizontal, areWallsVertical) = areSurfaceHorizAndVert(zonePoly);
    EXPECT_TRUE(isFloorHorizontal);
    EXPECT_TRUE(isCeilingHorizontal);
    EXPECT_FALSE(areWallsVertical);

    Surface(4).Tilt = 88.9;
    std::tie(isFloorHorizontal, isCeilingHorizontal, areWallsVertical) = areSurfaceHorizAndVert(zonePoly);
    EXPECT_TRUE(isFloorHorizontal);
    EXPECT_TRUE(isCeilingHorizontal);
    EXPECT_FALSE(areWallsVertical);

    Surface(1).Tilt = 170.;
    Surface(8).Tilt = 1.1;
    std::tie(isFloorHorizontal, isCeilingHorizontal, areWallsVertical) = areSurfaceHorizAndVert(zonePoly);
    EXPECT_FALSE(isFloorHorizontal);
    EXPECT_FALSE(isCeilingHorizontal);
    EXPECT_FALSE(areWallsVertical);
}

TEST_F(EnergyPlusFixture, SurfaceGeometryUnitTests_areWallHeightSame_test)
{
    DataVectorTypes::Polyhedron zonePoly;
    std::vector<int> results;

    Surface.allocate(3);
    Surface(1).Class = SurfaceClass::Wall;
    Surface(2).Class = SurfaceClass::Wall;
    Surface(3).Class = SurfaceClass::Wall;

    zonePoly.NumSurfaceFaces = 3;
    zonePoly.SurfaceFace.allocate(3);
    zonePoly.SurfaceFace(1).SurfNum = 1;
    zonePoly.SurfaceFace(1).NSides = 4;
    zonePoly.SurfaceFace(1).FacePoints.allocate(4);
    zonePoly.SurfaceFace(1).FacePoints(1).z = 10.;
    zonePoly.SurfaceFace(1).FacePoints(2).z = 0.;
    zonePoly.SurfaceFace(1).FacePoints(3).z = 0.;
    zonePoly.SurfaceFace(1).FacePoints(4).z = 10.;

    zonePoly.SurfaceFace(2).SurfNum = 2;
    zonePoly.SurfaceFace(2).NSides = 4;
    zonePoly.SurfaceFace(2).FacePoints.allocate(4);
    zonePoly.SurfaceFace(2).FacePoints(1).z = 0.;
    zonePoly.SurfaceFace(2).FacePoints(2).z = 10.;
    zonePoly.SurfaceFace(2).FacePoints(3).z = 0.;
    zonePoly.SurfaceFace(2).FacePoints(4).z = 10.;

    zonePoly.SurfaceFace(3).SurfNum = 3;
    zonePoly.SurfaceFace(3).NSides = 4;
    zonePoly.SurfaceFace(3).FacePoints.allocate(4);
    zonePoly.SurfaceFace(3).FacePoints(1).z = 0.;
    zonePoly.SurfaceFace(3).FacePoints(2).z = 10.;
    zonePoly.SurfaceFace(3).FacePoints(3).z = 10.;
    zonePoly.SurfaceFace(3).FacePoints(4).z = 0.;

    EXPECT_TRUE(areWallHeightSame(zonePoly));

    zonePoly.SurfaceFace(3).FacePoints(2).z = 9.;
    EXPECT_TRUE(areWallHeightSame(zonePoly));

    zonePoly.SurfaceFace(3).FacePoints(2).z = 11.;
    EXPECT_FALSE(areWallHeightSame(zonePoly));

    zonePoly.SurfaceFace(3).FacePoints(2).z = 10.;
    zonePoly.SurfaceFace(2).FacePoints(2).z = 10.02;
    EXPECT_TRUE(areWallHeightSame(zonePoly));

    zonePoly.SurfaceFace(2).FacePoints(2).z = 10.03;
    EXPECT_FALSE(areWallHeightSame(zonePoly));

    zonePoly.SurfaceFace(1).FacePoints(1).z = -10.;
    zonePoly.SurfaceFace(1).FacePoints(2).z = -0.5;
    zonePoly.SurfaceFace(1).FacePoints(3).z = -0.5;
    zonePoly.SurfaceFace(1).FacePoints(4).z = -10.;

    zonePoly.SurfaceFace(2).FacePoints(1).z = -0.5;
    zonePoly.SurfaceFace(2).FacePoints(2).z = -10.;
    zonePoly.SurfaceFace(2).FacePoints(3).z = -0.5;
    zonePoly.SurfaceFace(2).FacePoints(4).z = -10.;

    zonePoly.SurfaceFace(3).FacePoints(1).z = -0.5;
    zonePoly.SurfaceFace(3).FacePoints(2).z = -10.;
    zonePoly.SurfaceFace(3).FacePoints(3).z = -10.;
    zonePoly.SurfaceFace(3).FacePoints(4).z = -0.5;

    EXPECT_TRUE(areWallHeightSame(zonePoly));

    zonePoly.SurfaceFace(3).FacePoints(1).z = -0.6;
    EXPECT_TRUE(areWallHeightSame(zonePoly));

    zonePoly.SurfaceFace(3).FacePoints(1).z = -0.4;
    EXPECT_FALSE(areWallHeightSame(zonePoly));
}

TEST_F(EnergyPlusFixture, SurfaceGeometryUnitTests_findPossibleOppositeFace_test)
{
    DataVectorTypes::Polyhedron zonePoly;

    Surface.allocate(4);
    Surface(1).Azimuth = 0.;
    Surface(1).Area = 10.;

    Surface(2).Azimuth = 90.;
    Surface(2).Area = 10.;

    Surface(3).Azimuth = 180.;
    Surface(3).Area = 10.;

    Surface(4).Azimuth = 270.;
    Surface(4).Area = 10.;

    zonePoly.NumSurfaceFaces = 4;
    zonePoly.SurfaceFace.allocate(4);
    zonePoly.SurfaceFace(1).SurfNum = 1;
    zonePoly.SurfaceFace(1).NSides = 4;

    zonePoly.SurfaceFace(2).SurfNum = 2;
    zonePoly.SurfaceFace(2).NSides = 4;

    zonePoly.SurfaceFace(3).SurfNum = 3;
    zonePoly.SurfaceFace(3).NSides = 4;

    zonePoly.SurfaceFace(4).SurfNum = 4;
    zonePoly.SurfaceFace(4).NSides = 4;

    EXPECT_EQ(3, findPossibleOppositeFace(zonePoly, 1));
    EXPECT_EQ(1, findPossibleOppositeFace(zonePoly, 3));

    EXPECT_EQ(4, findPossibleOppositeFace(zonePoly, 2));
    EXPECT_EQ(2, findPossibleOppositeFace(zonePoly, 4));

    Surface(2).Azimuth = 90.5;

    EXPECT_EQ(4, findPossibleOppositeFace(zonePoly, 2));
    EXPECT_EQ(2, findPossibleOppositeFace(zonePoly, 4));

    Surface(2).Azimuth = 89.5;

    EXPECT_EQ(4, findPossibleOppositeFace(zonePoly, 2));
    EXPECT_EQ(2, findPossibleOppositeFace(zonePoly, 4));

    Surface(2).Azimuth = 45.;

    EXPECT_EQ(-1, findPossibleOppositeFace(zonePoly, 2)); // not found
    EXPECT_EQ(-1, findPossibleOppositeFace(zonePoly, 4)); // not found

    Surface(1).Area = 9.;

    EXPECT_EQ(-1, findPossibleOppositeFace(zonePoly, 1)); // not found
    EXPECT_EQ(-1, findPossibleOppositeFace(zonePoly, 3)); // not found

    Surface(1).Area = 10.;

    EXPECT_EQ(3, findPossibleOppositeFace(zonePoly, 1));
    EXPECT_EQ(1, findPossibleOppositeFace(zonePoly, 3));

    zonePoly.SurfaceFace(1).NSides = 3;

    EXPECT_EQ(-1, findPossibleOppositeFace(zonePoly, 1)); // not found
    EXPECT_EQ(-1, findPossibleOppositeFace(zonePoly, 3)); // not found
}

TEST_F(EnergyPlusFixture, SurfaceGeometryUnitTests_areCornersEquidistant_test)
{
    DataVectorTypes::Polyhedron zonePoly;

    zonePoly.NumSurfaceFaces = 2;
    zonePoly.SurfaceFace.allocate(2);
    zonePoly.SurfaceFace(1).SurfNum = 1;
    zonePoly.SurfaceFace(1).NSides = 4;
    zonePoly.SurfaceFace(1).FacePoints.allocate(4);

    zonePoly.SurfaceFace(1).FacePoints(1).x = 0.;
    zonePoly.SurfaceFace(1).FacePoints(1).y = 0.;
    zonePoly.SurfaceFace(1).FacePoints(1).z = 3.;

    zonePoly.SurfaceFace(1).FacePoints(2).x = 0.;
    zonePoly.SurfaceFace(1).FacePoints(2).y = 0.;
    zonePoly.SurfaceFace(1).FacePoints(2).z = 0.;

    zonePoly.SurfaceFace(1).FacePoints(3).x = 10.;
    zonePoly.SurfaceFace(1).FacePoints(3).y = 0.;
    zonePoly.SurfaceFace(1).FacePoints(3).z = 0.;

    zonePoly.SurfaceFace(1).FacePoints(4).x = 10.;
    zonePoly.SurfaceFace(1).FacePoints(4).y = 0.;
    zonePoly.SurfaceFace(1).FacePoints(4).z = 3.;

    zonePoly.SurfaceFace(2).SurfNum = 2;
    zonePoly.SurfaceFace(2).NSides = 4;
    zonePoly.SurfaceFace(2).FacePoints.allocate(4);

    zonePoly.SurfaceFace(2).FacePoints(1).x = 10.;
    zonePoly.SurfaceFace(2).FacePoints(1).y = 8.;
    zonePoly.SurfaceFace(2).FacePoints(1).z = 3.;

    zonePoly.SurfaceFace(2).FacePoints(2).x = 10.;
    zonePoly.SurfaceFace(2).FacePoints(2).y = 8.;
    zonePoly.SurfaceFace(2).FacePoints(2).z = 0.;

    zonePoly.SurfaceFace(2).FacePoints(3).x = 0.;
    zonePoly.SurfaceFace(2).FacePoints(3).y = 8.;
    zonePoly.SurfaceFace(2).FacePoints(3).z = 0.;

    zonePoly.SurfaceFace(2).FacePoints(4).x = 0.;
    zonePoly.SurfaceFace(2).FacePoints(4).y = 8.;
    zonePoly.SurfaceFace(2).FacePoints(4).z = 3.;

    Real64 dist;
    EXPECT_TRUE(areCornersEquidistant(zonePoly, 1, 2, dist));
    EXPECT_EQ(8., dist);

    zonePoly.SurfaceFace(2).FacePoints(4).y = 7.;
    EXPECT_FALSE(areCornersEquidistant(zonePoly, 1, 2, dist));
}

TEST_F(EnergyPlusFixture, SurfaceGeometryUnitTests_areOppositeWallsSame_test)
{
    DataVectorTypes::Polyhedron zonePoly;

    Surface.allocate(4);
    Surface(1).Azimuth = 0.;
    Surface(1).Class = SurfaceClass::Wall;
    Surface(1).Area = 30.;

    Surface(2).Azimuth = 90.;
    Surface(2).Class = SurfaceClass::Wall;
    Surface(2).Area = 24.;

    Surface(3).Azimuth = 180.;
    Surface(3).Class = SurfaceClass::Wall;
    Surface(3).Area = 30.;

    Surface(4).Azimuth = 270.;
    Surface(4).Class = SurfaceClass::Wall;
    Surface(4).Area = 24.;

    zonePoly.NumSurfaceFaces = 4;
    zonePoly.SurfaceFace.allocate(4);
    zonePoly.SurfaceFace(1).SurfNum = 1;
    zonePoly.SurfaceFace(1).NSides = 4;
    zonePoly.SurfaceFace(1).FacePoints.allocate(4);

    zonePoly.SurfaceFace(1).FacePoints(1).x = 0.;
    zonePoly.SurfaceFace(1).FacePoints(1).y = 0.;
    zonePoly.SurfaceFace(1).FacePoints(1).z = 3.;

    zonePoly.SurfaceFace(1).FacePoints(2).x = 0.;
    zonePoly.SurfaceFace(1).FacePoints(2).y = 0.;
    zonePoly.SurfaceFace(1).FacePoints(2).z = 0.;

    zonePoly.SurfaceFace(1).FacePoints(3).x = 10.;
    zonePoly.SurfaceFace(1).FacePoints(3).y = 0.;
    zonePoly.SurfaceFace(1).FacePoints(3).z = 0.;

    zonePoly.SurfaceFace(1).FacePoints(4).x = 10.;
    zonePoly.SurfaceFace(1).FacePoints(4).y = 0.;
    zonePoly.SurfaceFace(1).FacePoints(4).z = 3.;

    zonePoly.SurfaceFace(2).SurfNum = 2;
    zonePoly.SurfaceFace(2).NSides = 4;
    zonePoly.SurfaceFace(2).FacePoints.allocate(4);

    zonePoly.SurfaceFace(2).FacePoints(1).x = 0.;
    zonePoly.SurfaceFace(2).FacePoints(1).y = 8.;
    zonePoly.SurfaceFace(2).FacePoints(1).z = 3.;

    zonePoly.SurfaceFace(2).FacePoints(2).x = 0.;
    zonePoly.SurfaceFace(2).FacePoints(2).y = 8.;
    zonePoly.SurfaceFace(2).FacePoints(2).z = 0.;

    zonePoly.SurfaceFace(2).FacePoints(3).x = 0.;
    zonePoly.SurfaceFace(2).FacePoints(3).y = 0.;
    zonePoly.SurfaceFace(2).FacePoints(3).z = 0.;

    zonePoly.SurfaceFace(2).FacePoints(4).x = 0.;
    zonePoly.SurfaceFace(2).FacePoints(4).y = 0.;
    zonePoly.SurfaceFace(2).FacePoints(4).z = 3.;

    zonePoly.SurfaceFace(3).SurfNum = 3;
    zonePoly.SurfaceFace(3).NSides = 4;
    zonePoly.SurfaceFace(3).FacePoints.allocate(4);

    zonePoly.SurfaceFace(3).FacePoints(1).x = 10.;
    zonePoly.SurfaceFace(3).FacePoints(1).y = 8.;
    zonePoly.SurfaceFace(3).FacePoints(1).z = 3.;

    zonePoly.SurfaceFace(3).FacePoints(2).x = 10.;
    zonePoly.SurfaceFace(3).FacePoints(2).y = 8.;
    zonePoly.SurfaceFace(3).FacePoints(2).z = 0.;

    zonePoly.SurfaceFace(3).FacePoints(3).x = 0.;
    zonePoly.SurfaceFace(3).FacePoints(3).y = 8.;
    zonePoly.SurfaceFace(3).FacePoints(3).z = 0.;

    zonePoly.SurfaceFace(3).FacePoints(4).x = 0.;
    zonePoly.SurfaceFace(3).FacePoints(4).y = 8.;
    zonePoly.SurfaceFace(3).FacePoints(4).z = 3.;

    zonePoly.SurfaceFace(4).SurfNum = 4;
    zonePoly.SurfaceFace(4).NSides = 4;
    zonePoly.SurfaceFace(4).FacePoints.allocate(4);

    zonePoly.SurfaceFace(4).FacePoints(1).x = 10.;
    zonePoly.SurfaceFace(4).FacePoints(1).y = 0.;
    zonePoly.SurfaceFace(4).FacePoints(1).z = 3.;

    zonePoly.SurfaceFace(4).FacePoints(2).x = 10.;
    zonePoly.SurfaceFace(4).FacePoints(2).y = 0.;
    zonePoly.SurfaceFace(4).FacePoints(2).z = 0.;

    zonePoly.SurfaceFace(4).FacePoints(3).x = 10.;
    zonePoly.SurfaceFace(4).FacePoints(3).y = 8.;
    zonePoly.SurfaceFace(4).FacePoints(3).z = 0.;

    zonePoly.SurfaceFace(4).FacePoints(4).x = 10.;
    zonePoly.SurfaceFace(4).FacePoints(4).y = 8.;
    zonePoly.SurfaceFace(4).FacePoints(4).z = 3.;

    Real64 area;
    Real64 dist;

    EXPECT_TRUE(areOppositeWallsSame(zonePoly, area, dist));
    EXPECT_EQ(30., area);
    EXPECT_EQ(8., dist);

    Surface(3).Area = 29.; // make surface 1 and 3 no longer match areas - now compare 2 and 4
    EXPECT_TRUE(areOppositeWallsSame(zonePoly, area, dist));
    EXPECT_EQ(24., area);
    EXPECT_EQ(10., dist);

    Surface(4).Area = 23.; // make surface 2 and 4 no longer match areas
    EXPECT_FALSE(areOppositeWallsSame(zonePoly, area, dist));

    Surface(3).Area = 30.; // make surface 1 and 3 have same areas again
    Surface(4).Area = 24.; // make surface 2 and 4 have same areas again

    EXPECT_TRUE(areOppositeWallsSame(zonePoly, area, dist)); // retest

    zonePoly.SurfaceFace(3).FacePoints(3).y = 7.;            // move one corner in so distances are not all equal
    EXPECT_TRUE(areOppositeWallsSame(zonePoly, area, dist)); // should pick other walls
    EXPECT_EQ(24., area);
    EXPECT_EQ(10., dist);

    zonePoly.SurfaceFace(4).FacePoints(3).x = 11.;            // move one corner out so distances are not all equal
    EXPECT_FALSE(areOppositeWallsSame(zonePoly, area, dist)); // now neither wall matches
}

TEST_F(EnergyPlusFixture, SurfaceGeometryUnitTests_areFloorAndCeilingSame_test)
{
    DataVectorTypes::Polyhedron zonePoly;

    Surface.allocate(2);
    Surface(1).Class = SurfaceClass::Floor;

    Surface(2).Class = SurfaceClass::Roof;

    zonePoly.NumSurfaceFaces = 2;
    zonePoly.SurfaceFace.allocate(2);
    zonePoly.SurfaceFace(1).SurfNum = 1;
    zonePoly.SurfaceFace(1).NSides = 4;
    zonePoly.SurfaceFace(1).FacePoints.allocate(4);

    zonePoly.SurfaceFace(1).FacePoints(1).x = 0.;
    zonePoly.SurfaceFace(1).FacePoints(1).y = 0.;
    zonePoly.SurfaceFace(1).FacePoints(1).z = 0.;

    zonePoly.SurfaceFace(1).FacePoints(2).x = 0.;
    zonePoly.SurfaceFace(1).FacePoints(2).y = 8.;
    zonePoly.SurfaceFace(1).FacePoints(2).z = 0.;

    zonePoly.SurfaceFace(1).FacePoints(3).x = 10.;
    zonePoly.SurfaceFace(1).FacePoints(3).y = 8.;
    zonePoly.SurfaceFace(1).FacePoints(3).z = 0.;

    zonePoly.SurfaceFace(1).FacePoints(4).x = 10.;
    zonePoly.SurfaceFace(1).FacePoints(4).y = 0.;
    zonePoly.SurfaceFace(1).FacePoints(4).z = 0.;

    zonePoly.SurfaceFace(2).SurfNum = 2;
    zonePoly.SurfaceFace(2).NSides = 4;
    zonePoly.SurfaceFace(2).FacePoints.allocate(4);

    zonePoly.SurfaceFace(2).FacePoints(1).x = 0.;
    zonePoly.SurfaceFace(2).FacePoints(1).y = 8.;
    zonePoly.SurfaceFace(2).FacePoints(1).z = 3.;

    zonePoly.SurfaceFace(2).FacePoints(2).x = 0.;
    zonePoly.SurfaceFace(2).FacePoints(2).y = 0.;
    zonePoly.SurfaceFace(2).FacePoints(2).z = 3.;

    zonePoly.SurfaceFace(2).FacePoints(3).x = 10.;
    zonePoly.SurfaceFace(2).FacePoints(3).y = 0.;
    zonePoly.SurfaceFace(2).FacePoints(3).z = 3.;

    zonePoly.SurfaceFace(2).FacePoints(4).x = 10.;
    zonePoly.SurfaceFace(2).FacePoints(4).y = 8.;
    zonePoly.SurfaceFace(2).FacePoints(4).z = 3.;

    EXPECT_TRUE(areFloorAndCeilingSame(zonePoly));

    zonePoly.SurfaceFace(2).FacePoints(4).x = 7.; // move one corner

    EXPECT_FALSE(areFloorAndCeilingSame(zonePoly));
}

TEST_F(EnergyPlusFixture, SurfaceGeometryUnitTests_makeListOfUniqueVertices_test)
{
    DataVectorTypes::Polyhedron zonePoly;

    zonePoly.NumSurfaceFaces = 6;
    zonePoly.SurfaceFace.allocate(6);
    zonePoly.SurfaceFace(1).SurfNum = 1;
    zonePoly.SurfaceFace(1).NSides = 4;
    zonePoly.SurfaceFace(1).FacePoints.allocate(4);

    zonePoly.SurfaceFace(1).FacePoints(1).x = 0.;
    zonePoly.SurfaceFace(1).FacePoints(1).y = 0.;
    zonePoly.SurfaceFace(1).FacePoints(1).z = 3.;

    zonePoly.SurfaceFace(1).FacePoints(2).x = 0.;
    zonePoly.SurfaceFace(1).FacePoints(2).y = 0.;
    zonePoly.SurfaceFace(1).FacePoints(2).z = 0.;

    zonePoly.SurfaceFace(1).FacePoints(3).x = 10.;
    zonePoly.SurfaceFace(1).FacePoints(3).y = 0.;
    zonePoly.SurfaceFace(1).FacePoints(3).z = 0.;

    zonePoly.SurfaceFace(1).FacePoints(4).x = 10.;
    zonePoly.SurfaceFace(1).FacePoints(4).y = 0.;
    zonePoly.SurfaceFace(1).FacePoints(4).z = 3.;

    zonePoly.SurfaceFace(2).SurfNum = 2;
    zonePoly.SurfaceFace(2).NSides = 4;
    zonePoly.SurfaceFace(2).FacePoints.allocate(4);

    zonePoly.SurfaceFace(2).FacePoints(1).x = 0.;
    zonePoly.SurfaceFace(2).FacePoints(1).y = 8.;
    zonePoly.SurfaceFace(2).FacePoints(1).z = 3.;

    zonePoly.SurfaceFace(2).FacePoints(2).x = 0.;
    zonePoly.SurfaceFace(2).FacePoints(2).y = 8.;
    zonePoly.SurfaceFace(2).FacePoints(2).z = 0.;

    zonePoly.SurfaceFace(2).FacePoints(3).x = 0.;
    zonePoly.SurfaceFace(2).FacePoints(3).y = 0.;
    zonePoly.SurfaceFace(2).FacePoints(3).z = 0.;

    zonePoly.SurfaceFace(2).FacePoints(4).x = 0.;
    zonePoly.SurfaceFace(2).FacePoints(4).y = 0.;
    zonePoly.SurfaceFace(2).FacePoints(4).z = 3.;

    zonePoly.SurfaceFace(3).SurfNum = 3;
    zonePoly.SurfaceFace(3).NSides = 4;
    zonePoly.SurfaceFace(3).FacePoints.allocate(4);

    zonePoly.SurfaceFace(3).FacePoints(1).x = 10.;
    zonePoly.SurfaceFace(3).FacePoints(1).y = 8.;
    zonePoly.SurfaceFace(3).FacePoints(1).z = 3.;

    zonePoly.SurfaceFace(3).FacePoints(2).x = 10.;
    zonePoly.SurfaceFace(3).FacePoints(2).y = 8.;
    zonePoly.SurfaceFace(3).FacePoints(2).z = 0.;

    zonePoly.SurfaceFace(3).FacePoints(3).x = 0.;
    zonePoly.SurfaceFace(3).FacePoints(3).y = 8.;
    zonePoly.SurfaceFace(3).FacePoints(3).z = 0.;

    zonePoly.SurfaceFace(3).FacePoints(4).x = 0.;
    zonePoly.SurfaceFace(3).FacePoints(4).y = 8.;
    zonePoly.SurfaceFace(3).FacePoints(4).z = 3.;

    zonePoly.SurfaceFace(4).SurfNum = 4;
    zonePoly.SurfaceFace(4).NSides = 4;
    zonePoly.SurfaceFace(4).FacePoints.allocate(4);

    zonePoly.SurfaceFace(4).FacePoints(1).x = 10.;
    zonePoly.SurfaceFace(4).FacePoints(1).y = 0.;
    zonePoly.SurfaceFace(4).FacePoints(1).z = 3.;

    zonePoly.SurfaceFace(4).FacePoints(2).x = 10.;
    zonePoly.SurfaceFace(4).FacePoints(2).y = 0.;
    zonePoly.SurfaceFace(4).FacePoints(2).z = 0.;

    zonePoly.SurfaceFace(4).FacePoints(3).x = 10.;
    zonePoly.SurfaceFace(4).FacePoints(3).y = 8.;
    zonePoly.SurfaceFace(4).FacePoints(3).z = 0.;

    zonePoly.SurfaceFace(4).FacePoints(4).x = 10.;
    zonePoly.SurfaceFace(4).FacePoints(4).y = 8.;
    zonePoly.SurfaceFace(4).FacePoints(4).z = 3.;

    zonePoly.SurfaceFace(5).SurfNum = 1;
    zonePoly.SurfaceFace(5).NSides = 4;
    zonePoly.SurfaceFace(5).FacePoints.allocate(4);

    zonePoly.SurfaceFace(5).FacePoints(1).x = 0.;
    zonePoly.SurfaceFace(5).FacePoints(1).y = 0.;
    zonePoly.SurfaceFace(5).FacePoints(1).z = 0.;

    zonePoly.SurfaceFace(5).FacePoints(2).x = 0.;
    zonePoly.SurfaceFace(5).FacePoints(2).y = 8.;
    zonePoly.SurfaceFace(5).FacePoints(2).z = 0.;

    zonePoly.SurfaceFace(5).FacePoints(3).x = 10.;
    zonePoly.SurfaceFace(5).FacePoints(3).y = 8.;
    zonePoly.SurfaceFace(5).FacePoints(3).z = 0.;

    zonePoly.SurfaceFace(5).FacePoints(4).x = 10.;
    zonePoly.SurfaceFace(5).FacePoints(4).y = 0.;
    zonePoly.SurfaceFace(5).FacePoints(4).z = 0.;

    zonePoly.SurfaceFace(6).SurfNum = 2;
    zonePoly.SurfaceFace(6).NSides = 4;
    zonePoly.SurfaceFace(6).FacePoints.allocate(4);

    zonePoly.SurfaceFace(6).FacePoints(1).x = 0.;
    zonePoly.SurfaceFace(6).FacePoints(1).y = 8.;
    zonePoly.SurfaceFace(6).FacePoints(1).z = 3.;

    zonePoly.SurfaceFace(6).FacePoints(2).x = 0.;
    zonePoly.SurfaceFace(6).FacePoints(2).y = 0.;
    zonePoly.SurfaceFace(6).FacePoints(2).z = 3.;

    zonePoly.SurfaceFace(6).FacePoints(3).x = 10.;
    zonePoly.SurfaceFace(6).FacePoints(3).y = 0.;
    zonePoly.SurfaceFace(6).FacePoints(3).z = 3.;

    zonePoly.SurfaceFace(6).FacePoints(4).x = 10.;
    zonePoly.SurfaceFace(6).FacePoints(4).y = 8.;
    zonePoly.SurfaceFace(6).FacePoints(4).z = 3.;

    std::vector<Vector> uniqueVertices;
    makeListOfUniqueVertices(zonePoly, uniqueVertices);

    EXPECT_EQ(size_t(8), uniqueVertices.size());
    EXPECT_EQ(Vector(0., 0., 3.), uniqueVertices.at(0));
    EXPECT_EQ(Vector(0., 0., 0.), uniqueVertices.at(1));
    EXPECT_EQ(Vector(10., 0., 0.), uniqueVertices.at(2));
    EXPECT_EQ(Vector(10., 0., 3.), uniqueVertices.at(3));
    EXPECT_EQ(Vector(0., 8., 3.), uniqueVertices.at(4));
    EXPECT_EQ(Vector(0., 8., 0.), uniqueVertices.at(5));
    EXPECT_EQ(Vector(10., 8., 3.), uniqueVertices.at(6));
    EXPECT_EQ(Vector(10., 8., 0.), uniqueVertices.at(7));
}

TEST_F(EnergyPlusFixture, SurfaceGeometryUnitTests_numberOfEdgesNotTwoForEnclosedVolumeTest_test)
{
    DataVectorTypes::Polyhedron zonePoly;

    zonePoly.NumSurfaceFaces = 6;
    zonePoly.SurfaceFace.allocate(6);
    zonePoly.SurfaceFace(1).SurfNum = 1;
    zonePoly.SurfaceFace(1).NSides = 4;
    zonePoly.SurfaceFace(1).FacePoints.allocate(4);

    zonePoly.SurfaceFace(1).FacePoints(1).x = 0.;
    zonePoly.SurfaceFace(1).FacePoints(1).y = 0.;
    zonePoly.SurfaceFace(1).FacePoints(1).z = 3.;

    zonePoly.SurfaceFace(1).FacePoints(2).x = 0.;
    zonePoly.SurfaceFace(1).FacePoints(2).y = 0.;
    zonePoly.SurfaceFace(1).FacePoints(2).z = 0.;

    zonePoly.SurfaceFace(1).FacePoints(3).x = 10.;
    zonePoly.SurfaceFace(1).FacePoints(3).y = 0.;
    zonePoly.SurfaceFace(1).FacePoints(3).z = 0.;

    zonePoly.SurfaceFace(1).FacePoints(4).x = 10.;
    zonePoly.SurfaceFace(1).FacePoints(4).y = 0.;
    zonePoly.SurfaceFace(1).FacePoints(4).z = 3.;

    zonePoly.SurfaceFace(2).SurfNum = 2;
    zonePoly.SurfaceFace(2).NSides = 4;
    zonePoly.SurfaceFace(2).FacePoints.allocate(4);

    zonePoly.SurfaceFace(2).FacePoints(1).x = 0.;
    zonePoly.SurfaceFace(2).FacePoints(1).y = 8.;
    zonePoly.SurfaceFace(2).FacePoints(1).z = 3.;

    zonePoly.SurfaceFace(2).FacePoints(2).x = 0.;
    zonePoly.SurfaceFace(2).FacePoints(2).y = 8.;
    zonePoly.SurfaceFace(2).FacePoints(2).z = 0.;

    zonePoly.SurfaceFace(2).FacePoints(3).x = 0.;
    zonePoly.SurfaceFace(2).FacePoints(3).y = 0.;
    zonePoly.SurfaceFace(2).FacePoints(3).z = 0.;

    zonePoly.SurfaceFace(2).FacePoints(4).x = 0.;
    zonePoly.SurfaceFace(2).FacePoints(4).y = 0.;
    zonePoly.SurfaceFace(2).FacePoints(4).z = 3.;

    zonePoly.SurfaceFace(3).SurfNum = 3;
    zonePoly.SurfaceFace(3).NSides = 4;
    zonePoly.SurfaceFace(3).FacePoints.allocate(4);

    zonePoly.SurfaceFace(3).FacePoints(1).x = 10.;
    zonePoly.SurfaceFace(3).FacePoints(1).y = 8.;
    zonePoly.SurfaceFace(3).FacePoints(1).z = 3.;

    zonePoly.SurfaceFace(3).FacePoints(2).x = 10.;
    zonePoly.SurfaceFace(3).FacePoints(2).y = 8.;
    zonePoly.SurfaceFace(3).FacePoints(2).z = 0.;

    zonePoly.SurfaceFace(3).FacePoints(3).x = 0.;
    zonePoly.SurfaceFace(3).FacePoints(3).y = 8.;
    zonePoly.SurfaceFace(3).FacePoints(3).z = 0.;

    zonePoly.SurfaceFace(3).FacePoints(4).x = 0.;
    zonePoly.SurfaceFace(3).FacePoints(4).y = 8.;
    zonePoly.SurfaceFace(3).FacePoints(4).z = 3.;

    zonePoly.SurfaceFace(4).SurfNum = 4;
    zonePoly.SurfaceFace(4).NSides = 4;
    zonePoly.SurfaceFace(4).FacePoints.allocate(4);

    zonePoly.SurfaceFace(4).FacePoints(1).x = 10.;
    zonePoly.SurfaceFace(4).FacePoints(1).y = 0.;
    zonePoly.SurfaceFace(4).FacePoints(1).z = 3.;

    zonePoly.SurfaceFace(4).FacePoints(2).x = 10.;
    zonePoly.SurfaceFace(4).FacePoints(2).y = 0.;
    zonePoly.SurfaceFace(4).FacePoints(2).z = 0.;

    zonePoly.SurfaceFace(4).FacePoints(3).x = 10.;
    zonePoly.SurfaceFace(4).FacePoints(3).y = 8.;
    zonePoly.SurfaceFace(4).FacePoints(3).z = 0.;

    zonePoly.SurfaceFace(4).FacePoints(4).x = 10.;
    zonePoly.SurfaceFace(4).FacePoints(4).y = 8.;
    zonePoly.SurfaceFace(4).FacePoints(4).z = 3.;

    zonePoly.SurfaceFace(5).SurfNum = 1;
    zonePoly.SurfaceFace(5).NSides = 4;
    zonePoly.SurfaceFace(5).FacePoints.allocate(4);

    zonePoly.SurfaceFace(5).FacePoints(1).x = 0.;
    zonePoly.SurfaceFace(5).FacePoints(1).y = 0.;
    zonePoly.SurfaceFace(5).FacePoints(1).z = 0.;

    zonePoly.SurfaceFace(5).FacePoints(2).x = 0.;
    zonePoly.SurfaceFace(5).FacePoints(2).y = 8.;
    zonePoly.SurfaceFace(5).FacePoints(2).z = 0.;

    zonePoly.SurfaceFace(5).FacePoints(3).x = 10.;
    zonePoly.SurfaceFace(5).FacePoints(3).y = 8.;
    zonePoly.SurfaceFace(5).FacePoints(3).z = 0.;

    zonePoly.SurfaceFace(5).FacePoints(4).x = 10.;
    zonePoly.SurfaceFace(5).FacePoints(4).y = 0.;
    zonePoly.SurfaceFace(5).FacePoints(4).z = 0.;

    zonePoly.SurfaceFace(6).SurfNum = 2;
    zonePoly.SurfaceFace(6).NSides = 4;
    zonePoly.SurfaceFace(6).FacePoints.allocate(4);

    zonePoly.SurfaceFace(6).FacePoints(1).x = 0.;
    zonePoly.SurfaceFace(6).FacePoints(1).y = 8.;
    zonePoly.SurfaceFace(6).FacePoints(1).z = 3.;

    zonePoly.SurfaceFace(6).FacePoints(2).x = 0.;
    zonePoly.SurfaceFace(6).FacePoints(2).y = 0.;
    zonePoly.SurfaceFace(6).FacePoints(2).z = 3.;

    zonePoly.SurfaceFace(6).FacePoints(3).x = 10.;
    zonePoly.SurfaceFace(6).FacePoints(3).y = 0.;
    zonePoly.SurfaceFace(6).FacePoints(3).z = 3.;

    zonePoly.SurfaceFace(6).FacePoints(4).x = 10.;
    zonePoly.SurfaceFace(6).FacePoints(4).y = 8.;
    zonePoly.SurfaceFace(6).FacePoints(4).z = 3.;

    std::vector<Vector> uniqueVertices;
    makeListOfUniqueVertices(zonePoly, uniqueVertices);

    EXPECT_EQ(size_t(8), uniqueVertices.size());

    std::vector<EdgeOfSurf> e1 = edgesNotTwoForEnclosedVolumeTest(zonePoly, uniqueVertices);
    EXPECT_EQ(size_t(0), e1.size());

    zonePoly.SurfaceFace(6).FacePoints(4).x = 0.;
    zonePoly.SurfaceFace(6).FacePoints(4).y = 0.;
    zonePoly.SurfaceFace(6).FacePoints(4).z = 0.;

    makeListOfUniqueVertices(zonePoly, uniqueVertices);
    EXPECT_EQ(size_t(8), uniqueVertices.size());

    std::vector<EdgeOfSurf> e2 = edgesNotTwoForEnclosedVolumeTest(zonePoly, uniqueVertices);
    EXPECT_EQ(size_t(4), e2.size());
}

TEST_F(EnergyPlusFixture, SurfaceGeometryUnitTests_updateZonePolygonsForMissingColinearPoints_test)
{
    DataVectorTypes::Polyhedron zonePoly;

    zonePoly.NumSurfaceFaces = 7;
    zonePoly.SurfaceFace.allocate(7);

    // split old surface 1 into two new surfaces 1 and 7
    zonePoly.SurfaceFace(1).SurfNum = 1;
    zonePoly.SurfaceFace(1).NSides = 4;
    zonePoly.SurfaceFace(1).FacePoints.allocate(4);

    zonePoly.SurfaceFace(1).FacePoints(1).x = 0.;
    zonePoly.SurfaceFace(1).FacePoints(1).y = 0.;
    zonePoly.SurfaceFace(1).FacePoints(1).z = 3.;

    zonePoly.SurfaceFace(1).FacePoints(2).x = 0.;
    zonePoly.SurfaceFace(1).FacePoints(2).y = 0.;
    zonePoly.SurfaceFace(1).FacePoints(2).z = 0.;

    zonePoly.SurfaceFace(1).FacePoints(3).x = 4.;
    zonePoly.SurfaceFace(1).FacePoints(3).y = 0.;
    zonePoly.SurfaceFace(1).FacePoints(3).z = 0.;

    zonePoly.SurfaceFace(1).FacePoints(4).x = 4.;
    zonePoly.SurfaceFace(1).FacePoints(4).y = 0.;
    zonePoly.SurfaceFace(1).FacePoints(4).z = 3.;

    zonePoly.SurfaceFace(7).SurfNum = 7;
    zonePoly.SurfaceFace(7).NSides = 4;
    zonePoly.SurfaceFace(7).FacePoints.allocate(4);

    zonePoly.SurfaceFace(7).FacePoints(1).x = 4.;
    zonePoly.SurfaceFace(7).FacePoints(1).y = 0.;
    zonePoly.SurfaceFace(7).FacePoints(1).z = 3.;

    zonePoly.SurfaceFace(7).FacePoints(2).x = 4.;
    zonePoly.SurfaceFace(7).FacePoints(2).y = 0.;
    zonePoly.SurfaceFace(7).FacePoints(2).z = 0.;

    zonePoly.SurfaceFace(7).FacePoints(3).x = 10.;
    zonePoly.SurfaceFace(7).FacePoints(3).y = 0.;
    zonePoly.SurfaceFace(7).FacePoints(3).z = 0.;

    zonePoly.SurfaceFace(7).FacePoints(4).x = 10.;
    zonePoly.SurfaceFace(7).FacePoints(4).y = 0.;
    zonePoly.SurfaceFace(7).FacePoints(4).z = 3.;

    zonePoly.SurfaceFace(2).SurfNum = 2;
    zonePoly.SurfaceFace(2).NSides = 4;
    zonePoly.SurfaceFace(2).FacePoints.allocate(4);

    zonePoly.SurfaceFace(2).FacePoints(1).x = 0.;
    zonePoly.SurfaceFace(2).FacePoints(1).y = 8.;
    zonePoly.SurfaceFace(2).FacePoints(1).z = 3.;

    zonePoly.SurfaceFace(2).FacePoints(2).x = 0.;
    zonePoly.SurfaceFace(2).FacePoints(2).y = 8.;
    zonePoly.SurfaceFace(2).FacePoints(2).z = 0.;

    zonePoly.SurfaceFace(2).FacePoints(3).x = 0.;
    zonePoly.SurfaceFace(2).FacePoints(3).y = 0.;
    zonePoly.SurfaceFace(2).FacePoints(3).z = 0.;

    zonePoly.SurfaceFace(2).FacePoints(4).x = 0.;
    zonePoly.SurfaceFace(2).FacePoints(4).y = 0.;
    zonePoly.SurfaceFace(2).FacePoints(4).z = 3.;

    zonePoly.SurfaceFace(3).SurfNum = 3;
    zonePoly.SurfaceFace(3).NSides = 4;
    zonePoly.SurfaceFace(3).FacePoints.allocate(4);

    zonePoly.SurfaceFace(3).FacePoints(1).x = 10.;
    zonePoly.SurfaceFace(3).FacePoints(1).y = 8.;
    zonePoly.SurfaceFace(3).FacePoints(1).z = 3.;

    zonePoly.SurfaceFace(3).FacePoints(2).x = 10.;
    zonePoly.SurfaceFace(3).FacePoints(2).y = 8.;
    zonePoly.SurfaceFace(3).FacePoints(2).z = 0.;

    zonePoly.SurfaceFace(3).FacePoints(3).x = 0.;
    zonePoly.SurfaceFace(3).FacePoints(3).y = 8.;
    zonePoly.SurfaceFace(3).FacePoints(3).z = 0.;

    zonePoly.SurfaceFace(3).FacePoints(4).x = 0.;
    zonePoly.SurfaceFace(3).FacePoints(4).y = 8.;
    zonePoly.SurfaceFace(3).FacePoints(4).z = 3.;

    zonePoly.SurfaceFace(4).SurfNum = 4;
    zonePoly.SurfaceFace(4).NSides = 4;
    zonePoly.SurfaceFace(4).FacePoints.allocate(4);

    zonePoly.SurfaceFace(4).FacePoints(1).x = 10.;
    zonePoly.SurfaceFace(4).FacePoints(1).y = 0.;
    zonePoly.SurfaceFace(4).FacePoints(1).z = 3.;

    zonePoly.SurfaceFace(4).FacePoints(2).x = 10.;
    zonePoly.SurfaceFace(4).FacePoints(2).y = 0.;
    zonePoly.SurfaceFace(4).FacePoints(2).z = 0.;

    zonePoly.SurfaceFace(4).FacePoints(3).x = 10.;
    zonePoly.SurfaceFace(4).FacePoints(3).y = 8.;
    zonePoly.SurfaceFace(4).FacePoints(3).z = 0.;

    zonePoly.SurfaceFace(4).FacePoints(4).x = 10.;
    zonePoly.SurfaceFace(4).FacePoints(4).y = 8.;
    zonePoly.SurfaceFace(4).FacePoints(4).z = 3.;

    zonePoly.SurfaceFace(5).SurfNum = 5;
    zonePoly.SurfaceFace(5).NSides = 4;
    zonePoly.SurfaceFace(5).FacePoints.allocate(4);

    zonePoly.SurfaceFace(5).FacePoints(1).x = 0.;
    zonePoly.SurfaceFace(5).FacePoints(1).y = 0.;
    zonePoly.SurfaceFace(5).FacePoints(1).z = 0.;

    zonePoly.SurfaceFace(5).FacePoints(2).x = 0.;
    zonePoly.SurfaceFace(5).FacePoints(2).y = 8.;
    zonePoly.SurfaceFace(5).FacePoints(2).z = 0.;

    zonePoly.SurfaceFace(5).FacePoints(3).x = 10.;
    zonePoly.SurfaceFace(5).FacePoints(3).y = 8.;
    zonePoly.SurfaceFace(5).FacePoints(3).z = 0.;

    zonePoly.SurfaceFace(5).FacePoints(4).x = 10.;
    zonePoly.SurfaceFace(5).FacePoints(4).y = 0.;
    zonePoly.SurfaceFace(5).FacePoints(4).z = 0.;

    zonePoly.SurfaceFace(6).SurfNum = 6;
    zonePoly.SurfaceFace(6).NSides = 4;
    zonePoly.SurfaceFace(6).FacePoints.allocate(4);

    zonePoly.SurfaceFace(6).FacePoints(1).x = 0.;
    zonePoly.SurfaceFace(6).FacePoints(1).y = 8.;
    zonePoly.SurfaceFace(6).FacePoints(1).z = 3.;

    zonePoly.SurfaceFace(6).FacePoints(2).x = 0.;
    zonePoly.SurfaceFace(6).FacePoints(2).y = 0.;
    zonePoly.SurfaceFace(6).FacePoints(2).z = 3.;

    zonePoly.SurfaceFace(6).FacePoints(3).x = 10.;
    zonePoly.SurfaceFace(6).FacePoints(3).y = 0.;
    zonePoly.SurfaceFace(6).FacePoints(3).z = 3.;

    zonePoly.SurfaceFace(6).FacePoints(4).x = 10.;
    zonePoly.SurfaceFace(6).FacePoints(4).y = 8.;
    zonePoly.SurfaceFace(6).FacePoints(4).z = 3.;

    std::vector<Vector> uniqueVertices;
    makeListOfUniqueVertices(zonePoly, uniqueVertices);

    EXPECT_EQ(size_t(10), uniqueVertices.size());

    std::vector<EdgeOfSurf> e1 = edgesNotTwoForEnclosedVolumeTest(zonePoly, uniqueVertices);
    EXPECT_EQ(size_t(6), e1.size());

    DataVectorTypes::Polyhedron updatedZonePoly = updateZonePolygonsForMissingColinearPoints(
        zonePoly, uniqueVertices); // this is done after initial test since it is computationally intensive.

    std::vector<EdgeOfSurf> e2 = edgesNotTwoForEnclosedVolumeTest(updatedZonePoly, uniqueVertices);
    EXPECT_EQ(size_t(0), e2.size());
}

TEST_F(EnergyPlusFixture, SurfaceGeometryUnitTests_insertVertexOnFace_test)
{
    DataVectorTypes::Face faceOfPoly;

    // insert in first position

    faceOfPoly.NSides = 4;
    faceOfPoly.FacePoints.allocate(4);

    faceOfPoly.FacePoints(1) = Vector(1., 1., 1.);
    faceOfPoly.FacePoints(2) = Vector(2., 2., 2.);
    faceOfPoly.FacePoints(3) = Vector(3., 3., 3.);
    faceOfPoly.FacePoints(4) = Vector(4., 4., 4.);

    insertVertexOnFace(faceOfPoly, 1, Vector(99., 99., 99.));

    EXPECT_EQ(5, faceOfPoly.NSides);
    EXPECT_EQ(Vector(99., 99., 99.), faceOfPoly.FacePoints(1));
    EXPECT_EQ(Vector(1., 1., 1.), faceOfPoly.FacePoints(2));
    EXPECT_EQ(Vector(2., 2., 2.), faceOfPoly.FacePoints(3));
    EXPECT_EQ(Vector(3., 3., 3.), faceOfPoly.FacePoints(4));
    EXPECT_EQ(Vector(4., 4., 4.), faceOfPoly.FacePoints(5));

    faceOfPoly.FacePoints.deallocate();

    // insert in second position

    faceOfPoly.NSides = 4;
    faceOfPoly.FacePoints.allocate(4);

    faceOfPoly.FacePoints(1) = Vector(1., 1., 1.);
    faceOfPoly.FacePoints(2) = Vector(2., 2., 2.);
    faceOfPoly.FacePoints(3) = Vector(3., 3., 3.);
    faceOfPoly.FacePoints(4) = Vector(4., 4., 4.);

    insertVertexOnFace(faceOfPoly, 2, Vector(99., 99., 99.));

    EXPECT_EQ(5, faceOfPoly.NSides);
    EXPECT_EQ(Vector(1., 1., 1.), faceOfPoly.FacePoints(1));
    EXPECT_EQ(Vector(99., 99., 99.), faceOfPoly.FacePoints(2));
    EXPECT_EQ(Vector(2., 2., 2.), faceOfPoly.FacePoints(3));
    EXPECT_EQ(Vector(3., 3., 3.), faceOfPoly.FacePoints(4));
    EXPECT_EQ(Vector(4., 4., 4.), faceOfPoly.FacePoints(5));

    faceOfPoly.FacePoints.deallocate();

    // insert in third position

    faceOfPoly.NSides = 4;
    faceOfPoly.FacePoints.allocate(4);

    faceOfPoly.FacePoints(1) = Vector(1., 1., 1.);
    faceOfPoly.FacePoints(2) = Vector(2., 2., 2.);
    faceOfPoly.FacePoints(3) = Vector(3., 3., 3.);
    faceOfPoly.FacePoints(4) = Vector(4., 4., 4.);

    insertVertexOnFace(faceOfPoly, 3, Vector(99., 99., 99.));

    EXPECT_EQ(5, faceOfPoly.NSides);
    EXPECT_EQ(Vector(1., 1., 1.), faceOfPoly.FacePoints(1));
    EXPECT_EQ(Vector(2., 2., 2.), faceOfPoly.FacePoints(2));
    EXPECT_EQ(Vector(99., 99., 99.), faceOfPoly.FacePoints(3));
    EXPECT_EQ(Vector(3., 3., 3.), faceOfPoly.FacePoints(4));
    EXPECT_EQ(Vector(4., 4., 4.), faceOfPoly.FacePoints(5));

    faceOfPoly.FacePoints.deallocate();

    // insert in fourth position

    faceOfPoly.NSides = 4;
    faceOfPoly.FacePoints.allocate(4);

    faceOfPoly.FacePoints(1) = Vector(1., 1., 1.);
    faceOfPoly.FacePoints(2) = Vector(2., 2., 2.);
    faceOfPoly.FacePoints(3) = Vector(3., 3., 3.);
    faceOfPoly.FacePoints(4) = Vector(4., 4., 4.);

    insertVertexOnFace(faceOfPoly, 4, Vector(99., 99., 99.));

    EXPECT_EQ(5, faceOfPoly.NSides);
    EXPECT_EQ(Vector(1., 1., 1.), faceOfPoly.FacePoints(1));
    EXPECT_EQ(Vector(2., 2., 2.), faceOfPoly.FacePoints(2));
    EXPECT_EQ(Vector(3., 3., 3.), faceOfPoly.FacePoints(3));
    EXPECT_EQ(Vector(99., 99., 99.), faceOfPoly.FacePoints(4));
    EXPECT_EQ(Vector(4., 4., 4.), faceOfPoly.FacePoints(5));

    faceOfPoly.FacePoints.deallocate();

    // insert in zero position (invalid)

    faceOfPoly.NSides = 4;
    faceOfPoly.FacePoints.allocate(4);

    faceOfPoly.FacePoints(1) = Vector(1., 1., 1.);
    faceOfPoly.FacePoints(2) = Vector(2., 2., 2.);
    faceOfPoly.FacePoints(3) = Vector(3., 3., 3.);
    faceOfPoly.FacePoints(4) = Vector(4., 4., 4.);

    insertVertexOnFace(faceOfPoly, 0, Vector(99., 99., 99.));

    EXPECT_EQ(4, faceOfPoly.NSides);
    EXPECT_EQ(Vector(1., 1., 1.), faceOfPoly.FacePoints(1));
    EXPECT_EQ(Vector(2., 2., 2.), faceOfPoly.FacePoints(2));
    EXPECT_EQ(Vector(3., 3., 3.), faceOfPoly.FacePoints(3));
    EXPECT_EQ(Vector(4., 4., 4.), faceOfPoly.FacePoints(4));

    faceOfPoly.FacePoints.deallocate();

    // insert in fifth position (invalid)

    faceOfPoly.NSides = 4;
    faceOfPoly.FacePoints.allocate(4);

    faceOfPoly.FacePoints(1) = Vector(1., 1., 1.);
    faceOfPoly.FacePoints(2) = Vector(2., 2., 2.);
    faceOfPoly.FacePoints(3) = Vector(3., 3., 3.);
    faceOfPoly.FacePoints(4) = Vector(4., 4., 4.);

    insertVertexOnFace(faceOfPoly, 5, Vector(99., 99., 99.));

    EXPECT_EQ(4, faceOfPoly.NSides);
    EXPECT_EQ(Vector(1., 1., 1.), faceOfPoly.FacePoints(1));
    EXPECT_EQ(Vector(2., 2., 2.), faceOfPoly.FacePoints(2));
    EXPECT_EQ(Vector(3., 3., 3.), faceOfPoly.FacePoints(3));
    EXPECT_EQ(Vector(4., 4., 4.), faceOfPoly.FacePoints(4));

    faceOfPoly.FacePoints.deallocate();
}

TEST_F(EnergyPlusFixture, SurfaceGeometryUnitTests_isEnclosedVolume_SimpleBox_test)
{
    DataVectorTypes::Polyhedron zonePoly;

    zonePoly.NumSurfaceFaces = 6;
    zonePoly.SurfaceFace.allocate(6);

    zonePoly.SurfaceFace(1).SurfNum = 1;
    zonePoly.SurfaceFace(1).NSides = 4;
    zonePoly.SurfaceFace(1).FacePoints.allocate(4);
    zonePoly.SurfaceFace(1).FacePoints(1) = Vector(0., 0., 3.);
    zonePoly.SurfaceFace(1).FacePoints(2) = Vector(0., 0., 0.);
    zonePoly.SurfaceFace(1).FacePoints(3) = Vector(10., 0., 0.);
    zonePoly.SurfaceFace(1).FacePoints(4) = Vector(10., 0., 3.);

    zonePoly.SurfaceFace(2).SurfNum = 2;
    zonePoly.SurfaceFace(2).NSides = 4;
    zonePoly.SurfaceFace(2).FacePoints.allocate(4);
    zonePoly.SurfaceFace(2).FacePoints(1) = Vector(0., 8., 3.);
    zonePoly.SurfaceFace(2).FacePoints(2) = Vector(0., 8., 0.);
    zonePoly.SurfaceFace(2).FacePoints(3) = Vector(0., 0., 0.);
    zonePoly.SurfaceFace(2).FacePoints(4) = Vector(0., 0., 3.);

    zonePoly.SurfaceFace(3).SurfNum = 3;
    zonePoly.SurfaceFace(3).NSides = 4;
    zonePoly.SurfaceFace(3).FacePoints.allocate(4);
    zonePoly.SurfaceFace(3).FacePoints(1) = Vector(10., 8., 3.);
    zonePoly.SurfaceFace(3).FacePoints(2) = Vector(10., 8., 0.);
    zonePoly.SurfaceFace(3).FacePoints(3) = Vector(0., 8., 0.);
    zonePoly.SurfaceFace(3).FacePoints(4) = Vector(0., 8., 3.);

    zonePoly.SurfaceFace(4).SurfNum = 4;
    zonePoly.SurfaceFace(4).NSides = 4;
    zonePoly.SurfaceFace(4).FacePoints.allocate(4);
    zonePoly.SurfaceFace(4).FacePoints(1) = Vector(10., 0., 3.);
    zonePoly.SurfaceFace(4).FacePoints(2) = Vector(10., 0., 0.);
    zonePoly.SurfaceFace(4).FacePoints(3) = Vector(10., 8., 0.);
    zonePoly.SurfaceFace(4).FacePoints(4) = Vector(10., 8., 3.);

    zonePoly.SurfaceFace(5).SurfNum = 1;
    zonePoly.SurfaceFace(5).NSides = 4;
    zonePoly.SurfaceFace(5).FacePoints.allocate(4);
    zonePoly.SurfaceFace(5).FacePoints(1) = Vector(0., 0., 0.);
    zonePoly.SurfaceFace(5).FacePoints(2) = Vector(0., 8, 0.);
    zonePoly.SurfaceFace(5).FacePoints(3) = Vector(10., 8, 0.);
    zonePoly.SurfaceFace(5).FacePoints(4) = Vector(10., 0, 0.);

    zonePoly.SurfaceFace(6).SurfNum = 2;
    zonePoly.SurfaceFace(6).NSides = 4;
    zonePoly.SurfaceFace(6).FacePoints.allocate(4);
    zonePoly.SurfaceFace(6).FacePoints(1) = Vector(0., 8., 3.);
    zonePoly.SurfaceFace(6).FacePoints(2) = Vector(0., 0., 3.);
    zonePoly.SurfaceFace(6).FacePoints(3) = Vector(10., 0., 3.);
    zonePoly.SurfaceFace(6).FacePoints(4) = Vector(10., 8., 3.);

    std::vector<EdgeOfSurf> edgeNot2;
    EXPECT_TRUE(isEnclosedVolume(zonePoly, edgeNot2));

    // leave gap
    zonePoly.SurfaceFace(1).FacePoints(3) = Vector(9., 0., 0.);
    EXPECT_FALSE(isEnclosedVolume(zonePoly, edgeNot2));
}

TEST_F(EnergyPlusFixture, SurfaceGeometryUnitTests_isEnclosedVolume_BoxWithSplitSide_test)
{
    DataVectorTypes::Polyhedron zonePoly;

    zonePoly.NumSurfaceFaces = 7;
    zonePoly.SurfaceFace.allocate(7);

    // split old surface 1 into two new surfaces 1 and 7

    zonePoly.SurfaceFace(1).SurfNum = 1;
    zonePoly.SurfaceFace(1).NSides = 4;
    zonePoly.SurfaceFace(1).FacePoints.allocate(4);
    zonePoly.SurfaceFace(1).FacePoints(1) = Vector(0., 0., 3.);
    zonePoly.SurfaceFace(1).FacePoints(2) = Vector(0., 0., 0.);
    zonePoly.SurfaceFace(1).FacePoints(3) = Vector(4., 0., 0.);
    zonePoly.SurfaceFace(1).FacePoints(4) = Vector(4., 0., 3.);

    zonePoly.SurfaceFace(7).SurfNum = 7;
    zonePoly.SurfaceFace(7).NSides = 4;
    zonePoly.SurfaceFace(7).FacePoints.allocate(4);
    zonePoly.SurfaceFace(7).FacePoints(1) = Vector(4., 0., 3.);
    zonePoly.SurfaceFace(7).FacePoints(2) = Vector(4., 0., 0.);
    zonePoly.SurfaceFace(7).FacePoints(3) = Vector(10., 0., 0.);
    zonePoly.SurfaceFace(7).FacePoints(4) = Vector(10., 0., 3.);

    zonePoly.SurfaceFace(2).SurfNum = 2;
    zonePoly.SurfaceFace(2).NSides = 4;
    zonePoly.SurfaceFace(2).FacePoints.allocate(4);
    zonePoly.SurfaceFace(2).FacePoints(1) = Vector(0., 8., 3.);
    zonePoly.SurfaceFace(2).FacePoints(2) = Vector(0., 8., 0.);
    zonePoly.SurfaceFace(2).FacePoints(3) = Vector(0., 0., 0.);
    zonePoly.SurfaceFace(2).FacePoints(4) = Vector(0., 0., 3.);

    zonePoly.SurfaceFace(3).SurfNum = 3;
    zonePoly.SurfaceFace(3).NSides = 4;
    zonePoly.SurfaceFace(3).FacePoints.allocate(4);
    zonePoly.SurfaceFace(3).FacePoints(1) = Vector(10., 8., 3.);
    zonePoly.SurfaceFace(3).FacePoints(2) = Vector(10., 8., 0.);
    zonePoly.SurfaceFace(3).FacePoints(3) = Vector(0., 8., 0.);
    zonePoly.SurfaceFace(3).FacePoints(4) = Vector(0., 8., 3.);

    zonePoly.SurfaceFace(4).SurfNum = 4;
    zonePoly.SurfaceFace(4).NSides = 4;
    zonePoly.SurfaceFace(4).FacePoints.allocate(4);
    zonePoly.SurfaceFace(4).FacePoints(1) = Vector(10., 0., 3.);
    zonePoly.SurfaceFace(4).FacePoints(2) = Vector(10., 0., 0.);
    zonePoly.SurfaceFace(4).FacePoints(3) = Vector(10., 8., 0.);
    zonePoly.SurfaceFace(4).FacePoints(4) = Vector(10., 8., 3.);

    zonePoly.SurfaceFace(5).SurfNum = 1;
    zonePoly.SurfaceFace(5).NSides = 4;
    zonePoly.SurfaceFace(5).FacePoints.allocate(4);
    zonePoly.SurfaceFace(5).FacePoints(1) = Vector(0., 0., 0.);
    zonePoly.SurfaceFace(5).FacePoints(2) = Vector(0., 8, 0.);
    zonePoly.SurfaceFace(5).FacePoints(3) = Vector(10., 8, 0.);
    zonePoly.SurfaceFace(5).FacePoints(4) = Vector(10., 0, 0.);

    zonePoly.SurfaceFace(6).SurfNum = 2;
    zonePoly.SurfaceFace(6).NSides = 4;
    zonePoly.SurfaceFace(6).FacePoints.allocate(4);
    zonePoly.SurfaceFace(6).FacePoints(1) = Vector(0., 8., 3.);
    zonePoly.SurfaceFace(6).FacePoints(2) = Vector(0., 0., 3.);
    zonePoly.SurfaceFace(6).FacePoints(3) = Vector(10., 0., 3.);
    zonePoly.SurfaceFace(6).FacePoints(4) = Vector(10., 8., 3.);

    std::vector<EdgeOfSurf> edgeNot2;
    EXPECT_TRUE(isEnclosedVolume(zonePoly, edgeNot2));

    // leave gap
    zonePoly.SurfaceFace(1).FacePoints(3) = Vector(9., 0., 0.);
    EXPECT_FALSE(isEnclosedVolume(zonePoly, edgeNot2));
}

TEST_F(EnergyPlusFixture, CalculateZoneVolume_SimpleBox_test)
{
    Array1D_bool enteredCeilingHeight;
    state->dataGlobal->NumOfZones = 1;
    enteredCeilingHeight.dimension(state->dataGlobal->NumOfZones, false);
    Zone.dimension(state->dataGlobal->NumOfZones);
    Zone(1).HasFloor = true;
    Zone(1).SurfaceFirst = 1;
    Zone(1).AllSurfaceFirst = 1;
    Zone(1).SurfaceLast = 6;

    Surface.dimension(6);

    Surface(1).Sides = 4;
    Surface(1).Vertex.dimension(4);
    Surface(1).Class = SurfaceClass::Wall;
    Surface(1).Tilt = 90.;
    Surface(1).Vertex(1) = Vector(0., 0., 3.);
    Surface(1).Vertex(2) = Vector(0., 0., 0.);
    Surface(1).Vertex(3) = Vector(10., 0., 0.);
    Surface(1).Vertex(4) = Vector(10., 0., 3.);

    Surface(2).Sides = 4;
    Surface(2).Vertex.dimension(4);
    Surface(2).Class = SurfaceClass::Wall;
    Surface(2).Tilt = 90.;
    Surface(2).Vertex(1) = Vector(0., 8., 3.);
    Surface(2).Vertex(2) = Vector(0., 8., 0.);
    Surface(2).Vertex(3) = Vector(0., 0., 0.);
    Surface(2).Vertex(4) = Vector(0., 0., 3.);

    Surface(3).Sides = 4;
    Surface(3).Vertex.dimension(4);
    Surface(3).Class = SurfaceClass::Wall;
    Surface(3).Tilt = 90.;
    Surface(3).Vertex(1) = Vector(10., 8., 3.);
    Surface(3).Vertex(2) = Vector(10., 8., 0.);
    Surface(3).Vertex(3) = Vector(0., 8., 0.);
    Surface(3).Vertex(4) = Vector(0., 8., 3.);

    Surface(4).Sides = 4;
    Surface(4).Vertex.dimension(4);
    Surface(4).Class = SurfaceClass::Wall;
    Surface(4).Tilt = 90.;
    Surface(4).Vertex(1) = Vector(10., 0., 3.);
    Surface(4).Vertex(2) = Vector(10., 0., 0.);
    Surface(4).Vertex(3) = Vector(10., 8., 0.);
    Surface(4).Vertex(4) = Vector(10., 8., 3.);

    Surface(5).Sides = 4;
    Surface(5).Vertex.dimension(4);
    Surface(5).Class = SurfaceClass::Floor;
    Surface(5).Tilt = 180.;
    Surface(5).Vertex(1) = Vector(0., 0., 0.);
    Surface(5).Vertex(2) = Vector(0., 8, 0.);
    Surface(5).Vertex(3) = Vector(10., 8, 0.);
    Surface(5).Vertex(4) = Vector(10., 0, 0.);

    Surface(6).Sides = 4;
    Surface(6).Vertex.dimension(4);
    Surface(6).Class = SurfaceClass::Roof;
    Surface(6).Tilt = 0.;
    Surface(6).Vertex(1) = Vector(0., 8., 3.);
    Surface(6).Vertex(2) = Vector(0., 0., 3.);
    Surface(6).Vertex(3) = Vector(10., 0., 3.);
    Surface(6).Vertex(4) = Vector(10., 8., 3.);

    CalculateZoneVolume(*state, enteredCeilingHeight);
    EXPECT_EQ(240., Zone(1).Volume);
}

TEST_F(EnergyPlusFixture, CalculateZoneVolume_BoxOneWallMissing_test)
{
    Array1D_bool enteredCeilingHeight;
    state->dataGlobal->NumOfZones = 1;
    enteredCeilingHeight.dimension(state->dataGlobal->NumOfZones, false);
    Zone.dimension(state->dataGlobal->NumOfZones);
    Zone(1).HasFloor = true;
    Zone(1).SurfaceFirst = 1;
    Zone(1).AllSurfaceFirst = 1;
    Zone(1).SurfaceLast = 5;

    Surface.dimension(5);

    Surface(1).Sides = 4;
    Surface(1).Vertex.dimension(4);
    Surface(1).Class = SurfaceClass::Wall;
    Surface(1).Tilt = 90.;
    Surface(1).Vertex(1) = Vector(0., 0., 3.);
    Surface(1).Vertex(2) = Vector(0., 0., 0.);
    Surface(1).Vertex(3) = Vector(10., 0., 0.);
    Surface(1).Vertex(4) = Vector(10., 0., 3.);

    Surface(2).Sides = 4;
    Surface(2).Vertex.dimension(4);
    Surface(2).Class = SurfaceClass::Wall;
    Surface(2).Tilt = 90.;
    Surface(2).Vertex(1) = Vector(0., 8., 3.);
    Surface(2).Vertex(2) = Vector(0., 8., 0.);
    Surface(2).Vertex(3) = Vector(0., 0., 0.);
    Surface(2).Vertex(4) = Vector(0., 0., 3.);

    Surface(3).Sides = 4;
    Surface(3).Vertex.dimension(4);
    Surface(3).Class = SurfaceClass::Wall;
    Surface(3).Tilt = 90.;
    Surface(3).Vertex(1) = Vector(10., 8., 3.);
    Surface(3).Vertex(2) = Vector(10., 8., 0.);
    Surface(3).Vertex(3) = Vector(0., 8., 0.);
    Surface(3).Vertex(4) = Vector(0., 8., 3.);

    Surface(4).Sides = 4;
    Surface(4).Vertex.dimension(4);
    Surface(4).Class = SurfaceClass::Floor;
    Surface(4).Tilt = 180.;
    Surface(4).Vertex(1) = Vector(0., 0., 0.);
    Surface(4).Vertex(2) = Vector(0., 8, 0.);
    Surface(4).Vertex(3) = Vector(10., 8, 0.);
    Surface(4).Vertex(4) = Vector(10., 0, 0.);

    Surface(5).Sides = 4;
    Surface(5).Vertex.dimension(4);
    Surface(5).Class = SurfaceClass::Roof;
    Surface(5).Tilt = 0.;
    Surface(5).Vertex(1) = Vector(0., 8., 3.);
    Surface(5).Vertex(2) = Vector(0., 0., 3.);
    Surface(5).Vertex(3) = Vector(10., 0., 3.);
    Surface(5).Vertex(4) = Vector(10., 8., 3.);

    Zone(1).FloorArea = 80.;
    Zone(1).CeilingHeight = 3.;

    CalculateZoneVolume(*state, enteredCeilingHeight);
    EXPECT_EQ(240., Zone(1).Volume);
}

TEST_F(EnergyPlusFixture, CalculateZoneVolume_BoxNoCeiling_test)
{
    Array1D_bool enteredCeilingHeight;
    state->dataGlobal->NumOfZones = 1;
    enteredCeilingHeight.dimension(state->dataGlobal->NumOfZones, false);
    Zone.dimension(state->dataGlobal->NumOfZones);
    Zone(1).HasFloor = true;
    Zone(1).SurfaceFirst = 1;
    Zone(1).AllSurfaceFirst = 1;
    Zone(1).SurfaceLast = 5;

    Surface.dimension(5);

    Surface(1).Sides = 4;
    Surface(1).Vertex.dimension(4);
    Surface(1).Class = SurfaceClass::Wall;
    Surface(1).Tilt = 90.;
    Surface(1).Vertex(1) = Vector(0., 0., 3.);
    Surface(1).Vertex(2) = Vector(0., 0., 0.);
    Surface(1).Vertex(3) = Vector(10., 0., 0.);
    Surface(1).Vertex(4) = Vector(10., 0., 3.);

    Surface(2).Sides = 4;
    Surface(2).Vertex.dimension(4);
    Surface(2).Class = SurfaceClass::Wall;
    Surface(2).Tilt = 90.;
    Surface(2).Vertex(1) = Vector(0., 8., 3.);
    Surface(2).Vertex(2) = Vector(0., 8., 0.);
    Surface(2).Vertex(3) = Vector(0., 0., 0.);
    Surface(2).Vertex(4) = Vector(0., 0., 3.);

    Surface(3).Sides = 4;
    Surface(3).Vertex.dimension(4);
    Surface(3).Class = SurfaceClass::Wall;
    Surface(3).Tilt = 90.;
    Surface(3).Vertex(1) = Vector(10., 8., 3.);
    Surface(3).Vertex(2) = Vector(10., 8., 0.);
    Surface(3).Vertex(3) = Vector(0., 8., 0.);
    Surface(3).Vertex(4) = Vector(0., 8., 3.);

    Surface(4).Sides = 4;
    Surface(4).Vertex.dimension(4);
    Surface(4).Class = SurfaceClass::Wall;
    Surface(4).Tilt = 90.;
    Surface(4).Vertex(1) = Vector(10., 0., 3.);
    Surface(4).Vertex(2) = Vector(10., 0., 0.);
    Surface(4).Vertex(3) = Vector(10., 8., 0.);
    Surface(4).Vertex(4) = Vector(10., 8., 3.);

    Surface(5).Sides = 4;
    Surface(5).Vertex.dimension(4);
    Surface(5).Class = SurfaceClass::Floor;
    Surface(5).Tilt = 180.;
    Surface(5).Vertex(1) = Vector(0., 0., 0.);
    Surface(5).Vertex(2) = Vector(0., 8, 0.);
    Surface(5).Vertex(3) = Vector(10., 8, 0.);
    Surface(5).Vertex(4) = Vector(10., 0, 0.);

    Zone(1).FloorArea = 80.;
    Zone(1).CeilingHeight = 3.;

    CalculateZoneVolume(*state, enteredCeilingHeight);
    EXPECT_EQ(240., Zone(1).Volume);
}

TEST_F(EnergyPlusFixture, CalculateZoneVolume_BoxNoFloor_test)
{
    Array1D_bool enteredCeilingHeight;
    state->dataGlobal->NumOfZones = 1;
    enteredCeilingHeight.dimension(state->dataGlobal->NumOfZones, false);
    Zone.dimension(state->dataGlobal->NumOfZones);
    Zone(1).HasFloor = true;
    Zone(1).SurfaceFirst = 1;
    Zone(1).AllSurfaceFirst = 1;
    Zone(1).SurfaceLast = 5;

    Surface.dimension(5);

    Surface(1).Sides = 4;
    Surface(1).Vertex.dimension(4);
    Surface(1).Class = SurfaceClass::Wall;
    Surface(1).Tilt = 90.;
    Surface(1).Vertex(1) = Vector(0., 0., 3.);
    Surface(1).Vertex(2) = Vector(0., 0., 0.);
    Surface(1).Vertex(3) = Vector(10., 0., 0.);
    Surface(1).Vertex(4) = Vector(10., 0., 3.);

    Surface(2).Sides = 4;
    Surface(2).Vertex.dimension(4);
    Surface(2).Class = SurfaceClass::Wall;
    Surface(2).Tilt = 90.;
    Surface(2).Vertex(1) = Vector(0., 8., 3.);
    Surface(2).Vertex(2) = Vector(0., 8., 0.);
    Surface(2).Vertex(3) = Vector(0., 0., 0.);
    Surface(2).Vertex(4) = Vector(0., 0., 3.);

    Surface(3).Sides = 4;
    Surface(3).Vertex.dimension(4);
    Surface(3).Class = SurfaceClass::Wall;
    Surface(3).Tilt = 90.;
    Surface(3).Vertex(1) = Vector(10., 8., 3.);
    Surface(3).Vertex(2) = Vector(10., 8., 0.);
    Surface(3).Vertex(3) = Vector(0., 8., 0.);
    Surface(3).Vertex(4) = Vector(0., 8., 3.);

    Surface(4).Sides = 4;
    Surface(4).Vertex.dimension(4);
    Surface(4).Class = SurfaceClass::Wall;
    Surface(4).Tilt = 90.;
    Surface(4).Vertex(1) = Vector(10., 0., 3.);
    Surface(4).Vertex(2) = Vector(10., 0., 0.);
    Surface(4).Vertex(3) = Vector(10., 8., 0.);
    Surface(4).Vertex(4) = Vector(10., 8., 3.);

    Surface(5).Sides = 4;
    Surface(5).Vertex.dimension(4);
    Surface(5).Class = SurfaceClass::Roof;
    Surface(5).Tilt = 0.;
    Surface(5).Vertex(1) = Vector(0., 8., 3.);
    Surface(5).Vertex(2) = Vector(0., 0., 3.);
    Surface(5).Vertex(3) = Vector(10., 0., 3.);
    Surface(5).Vertex(4) = Vector(10., 8., 3.);

    Zone(1).CeilingArea = 80.;
    Zone(1).CeilingHeight = 3.;

    CalculateZoneVolume(*state, enteredCeilingHeight);
    EXPECT_EQ(240., Zone(1).Volume);
}

TEST_F(EnergyPlusFixture, CalculateZoneVolume_BoxNoCeilingFloor_test)
{
    Array1D_bool enteredCeilingHeight;
    state->dataGlobal->NumOfZones = 1;
    enteredCeilingHeight.dimension(state->dataGlobal->NumOfZones, false);
    Zone.dimension(state->dataGlobal->NumOfZones);
    Zone(1).SurfaceFirst = 1;
    Zone(1).AllSurfaceFirst = 1;
    Zone(1).SurfaceLast = 4;

    Surface.dimension(4);

    Surface(1).Sides = 4;
    Surface(1).Vertex.dimension(4);
    Surface(1).Class = SurfaceClass::Wall;
    Surface(1).Tilt = 90.;
    Surface(1).Azimuth = 180.;
    Surface(1).Area = 30.;
    Surface(1).Vertex(1) = Vector(0., 0., 3.);
    Surface(1).Vertex(2) = Vector(0., 0., 0.);
    Surface(1).Vertex(3) = Vector(10., 0., 0.);
    Surface(1).Vertex(4) = Vector(10., 0., 3.);

    Surface(2).Sides = 4;
    Surface(2).Vertex.dimension(4);
    Surface(2).Class = SurfaceClass::Wall;
    Surface(2).Tilt = 90.;
    Surface(2).Azimuth = 270.;
    Surface(2).Area = 24.;
    Surface(2).Vertex(1) = Vector(0., 8., 3.);
    Surface(2).Vertex(2) = Vector(0., 8., 0.);
    Surface(2).Vertex(3) = Vector(0., 0., 0.);
    Surface(2).Vertex(4) = Vector(0., 0., 3.);

    Surface(3).Sides = 4;
    Surface(3).Vertex.dimension(4);
    Surface(3).Class = SurfaceClass::Wall;
    Surface(3).Tilt = 90.;
    Surface(3).Azimuth = 0.;
    Surface(3).Area = 30.;
    Surface(3).Vertex(1) = Vector(10., 8., 3.);
    Surface(3).Vertex(2) = Vector(10., 8., 0.);
    Surface(3).Vertex(3) = Vector(0., 8., 0.);
    Surface(3).Vertex(4) = Vector(0., 8., 3.);

    Surface(4).Sides = 4;
    Surface(4).Vertex.dimension(4);
    Surface(4).Class = SurfaceClass::Wall;
    Surface(4).Tilt = 90.;
    Surface(4).Azimuth = 90.;
    Surface(4).Area = 24.;
    Surface(4).Vertex(1) = Vector(10., 0., 3.);
    Surface(4).Vertex(2) = Vector(10., 0., 0.);
    Surface(4).Vertex(3) = Vector(10., 8., 0.);
    Surface(4).Vertex(4) = Vector(10., 8., 3.);

    CalculateZoneVolume(*state, enteredCeilingHeight);
    EXPECT_EQ(240., Zone(1).Volume);
}

TEST_F(EnergyPlusFixture, MakeRectangularVertices)
{
    int surfNum = 1;
    int zoneNum = 1;

    state->dataSurfaceGeometry->SurfaceTmp.allocate(surfNum);
    state->dataSurfaceGeometry->SurfaceTmp(surfNum).Class = SurfaceClass::Wall;
    state->dataSurfaceGeometry->SurfaceTmp(surfNum).Zone = zoneNum;
    state->dataSurfaceGeometry->SurfaceTmp(surfNum).Azimuth = 0.;
    state->dataSurfaceGeometry->SurfaceTmp(surfNum).Tilt = 90.;
    state->dataSurfaceGeometry->SurfaceTmp(surfNum).Sides = 4;
    state->dataSurfaceGeometry->SurfaceTmp(surfNum).Vertex.allocate(4);

    Zone.allocate(zoneNum);
    Zone(zoneNum).RelNorth = 0.;

    state->dataSurfaceGeometry->CosZoneRelNorth.allocate(zoneNum);
    state->dataSurfaceGeometry->SinZoneRelNorth.allocate(zoneNum);
    state->dataSurfaceGeometry->CosZoneRelNorth(zoneNum) = std::cos(-Zone(zoneNum).RelNorth * DataGlobalConstants::DegToRadians());
    state->dataSurfaceGeometry->SinZoneRelNorth(zoneNum) = std::sin(-Zone(zoneNum).RelNorth * DataGlobalConstants::DegToRadians());

    state->dataSurfaceGeometry->CosBldgRelNorth = 1.0;
    state->dataSurfaceGeometry->SinBldgRelNorth = 0.0;

    // facing north

    MakeRectangularVertices(*state, 1, 0., 0., 0., 5., 3., false);

    EXPECT_NEAR(0., state->dataSurfaceGeometry->SurfaceTmp(surfNum).Vertex(1).x, 0.001);
    EXPECT_NEAR(0., state->dataSurfaceGeometry->SurfaceTmp(surfNum).Vertex(1).y, 0.001);
    EXPECT_NEAR(3., state->dataSurfaceGeometry->SurfaceTmp(surfNum).Vertex(1).z, 0.001);

    EXPECT_NEAR(0., state->dataSurfaceGeometry->SurfaceTmp(surfNum).Vertex(2).x, 0.001);
    EXPECT_NEAR(0., state->dataSurfaceGeometry->SurfaceTmp(surfNum).Vertex(2).y, 0.001);
    EXPECT_NEAR(0., state->dataSurfaceGeometry->SurfaceTmp(surfNum).Vertex(2).z, 0.001);

    EXPECT_NEAR(-5., state->dataSurfaceGeometry->SurfaceTmp(surfNum).Vertex(3).x, 0.001);
    EXPECT_NEAR(0., state->dataSurfaceGeometry->SurfaceTmp(surfNum).Vertex(3).y, 0.001);
    EXPECT_NEAR(0., state->dataSurfaceGeometry->SurfaceTmp(surfNum).Vertex(3).z, 0.001);

    EXPECT_NEAR(-5., state->dataSurfaceGeometry->SurfaceTmp(surfNum).Vertex(4).x, 0.001);
    EXPECT_NEAR(0., state->dataSurfaceGeometry->SurfaceTmp(surfNum).Vertex(4).y, 0.001);
    EXPECT_NEAR(3., state->dataSurfaceGeometry->SurfaceTmp(surfNum).Vertex(4).z, 0.001);

    // facing east

    state->dataSurfaceGeometry->SurfaceTmp(surfNum).Azimuth = 90.;

    MakeRectangularVertices(*state, 1, 0., 0., 0., 5., 3., false);

    EXPECT_NEAR(0, state->dataSurfaceGeometry->SurfaceTmp(surfNum).Vertex(1).x, 0.001);
    EXPECT_NEAR(0., state->dataSurfaceGeometry->SurfaceTmp(surfNum).Vertex(1).y, 0.001);
    EXPECT_NEAR(3., state->dataSurfaceGeometry->SurfaceTmp(surfNum).Vertex(1).z, 0.001);

    EXPECT_NEAR(0., state->dataSurfaceGeometry->SurfaceTmp(surfNum).Vertex(2).x, 0.001);
    EXPECT_NEAR(0., state->dataSurfaceGeometry->SurfaceTmp(surfNum).Vertex(2).y, 0.001);
    EXPECT_NEAR(0., state->dataSurfaceGeometry->SurfaceTmp(surfNum).Vertex(2).z, 0.001);

    EXPECT_NEAR(0., state->dataSurfaceGeometry->SurfaceTmp(surfNum).Vertex(3).x, 0.001);
    EXPECT_NEAR(5., state->dataSurfaceGeometry->SurfaceTmp(surfNum).Vertex(3).y, 0.001);
    EXPECT_NEAR(0., state->dataSurfaceGeometry->SurfaceTmp(surfNum).Vertex(3).z, 0.001);

    EXPECT_NEAR(0., state->dataSurfaceGeometry->SurfaceTmp(surfNum).Vertex(4).x, 0.001);
    EXPECT_NEAR(5., state->dataSurfaceGeometry->SurfaceTmp(surfNum).Vertex(4).y, 0.001);
    EXPECT_NEAR(3., state->dataSurfaceGeometry->SurfaceTmp(surfNum).Vertex(4).z, 0.001);

    // facing south

    state->dataSurfaceGeometry->SurfaceTmp(surfNum).Azimuth = 180.;

    MakeRectangularVertices(*state, 1, 0., 0., 0., 5., 3., false);

    EXPECT_NEAR(0, state->dataSurfaceGeometry->SurfaceTmp(surfNum).Vertex(1).x, 0.001);
    EXPECT_NEAR(0., state->dataSurfaceGeometry->SurfaceTmp(surfNum).Vertex(1).y, 0.001);
    EXPECT_NEAR(3., state->dataSurfaceGeometry->SurfaceTmp(surfNum).Vertex(1).z, 0.001);

    EXPECT_NEAR(0., state->dataSurfaceGeometry->SurfaceTmp(surfNum).Vertex(2).x, 0.001);
    EXPECT_NEAR(0., state->dataSurfaceGeometry->SurfaceTmp(surfNum).Vertex(2).y, 0.001);
    EXPECT_NEAR(0., state->dataSurfaceGeometry->SurfaceTmp(surfNum).Vertex(2).z, 0.001);

    EXPECT_NEAR(5., state->dataSurfaceGeometry->SurfaceTmp(surfNum).Vertex(3).x, 0.001);
    EXPECT_NEAR(0., state->dataSurfaceGeometry->SurfaceTmp(surfNum).Vertex(3).y, 0.001);
    EXPECT_NEAR(0., state->dataSurfaceGeometry->SurfaceTmp(surfNum).Vertex(3).z, 0.001);

    EXPECT_NEAR(5., state->dataSurfaceGeometry->SurfaceTmp(surfNum).Vertex(4).x, 0.001);
    EXPECT_NEAR(0., state->dataSurfaceGeometry->SurfaceTmp(surfNum).Vertex(4).y, 0.001);
    EXPECT_NEAR(3., state->dataSurfaceGeometry->SurfaceTmp(surfNum).Vertex(4).z, 0.001);

    // facing west

    state->dataSurfaceGeometry->SurfaceTmp(surfNum).Azimuth = 270.;

    MakeRectangularVertices(*state, 1, 0., 0., 0., 5., 3., false);

    EXPECT_NEAR(0., state->dataSurfaceGeometry->SurfaceTmp(surfNum).Vertex(1).x, 0.001);
    EXPECT_NEAR(0., state->dataSurfaceGeometry->SurfaceTmp(surfNum).Vertex(1).y, 0.001);
    EXPECT_NEAR(3., state->dataSurfaceGeometry->SurfaceTmp(surfNum).Vertex(1).z, 0.001);

    EXPECT_NEAR(0., state->dataSurfaceGeometry->SurfaceTmp(surfNum).Vertex(2).x, 0.001);
    EXPECT_NEAR(0., state->dataSurfaceGeometry->SurfaceTmp(surfNum).Vertex(2).y, 0.001);
    EXPECT_NEAR(0., state->dataSurfaceGeometry->SurfaceTmp(surfNum).Vertex(2).z, 0.001);

    EXPECT_NEAR(0., state->dataSurfaceGeometry->SurfaceTmp(surfNum).Vertex(3).x, 0.001);
    EXPECT_NEAR(-5., state->dataSurfaceGeometry->SurfaceTmp(surfNum).Vertex(3).y, 0.001);
    EXPECT_NEAR(0., state->dataSurfaceGeometry->SurfaceTmp(surfNum).Vertex(3).z, 0.001);

    EXPECT_NEAR(0., state->dataSurfaceGeometry->SurfaceTmp(surfNum).Vertex(4).x, 0.001);
    EXPECT_NEAR(-5., state->dataSurfaceGeometry->SurfaceTmp(surfNum).Vertex(4).y, 0.001);
    EXPECT_NEAR(3., state->dataSurfaceGeometry->SurfaceTmp(surfNum).Vertex(4).z, 0.001);
}

TEST_F(EnergyPlusFixture, SurfaceGeometry_VertexNumberMismatchTest)
{
    bool ErrorsFound(false);

    std::string const idf_objects = delimited_string({
        "Material,",
        "  8 in.Concrete Block Basement Wall,     !- Name",
        "  MediumRough,                            !- Roughness",
        "  0.2032,                                 !- Thickness{ m }",
        "  1.326,                                  !- Conductivity{ W / m - K }",
        "  1841.99999999999,                       !- Density{ kg / m3 }",
        "  911.999999999999,                       !- Specific Heat{ J / kg - K }",
        "  0.9,                                    !- Thermal Absorptance",
        "  0.7,                                    !- Solar Absorptance",
        "  0.7;                                    !- Visible Absorptance",
        "Construction,",
        "   Typical,   !- Name",
        "   8 in.Concrete Block Basement Wall;     !- Layer 1",

        "BuildingSurface:Detailed,                                   ",
        "	016W88_WaterMeter - Floor : a, !- Name",
        "	Floor, !- Surface Type",
        "	Typical, !- Construction Name",
        "	ZONE 1, !- Zone Name",
        "	Surface, !- Outside Boundary Condition",
        "	006W27_Restrooms - RoofCeiling : a, !- Outside Boundary Condition Object",
        "	NoSun, !- Sun Exposure",
        "	NoWind, !- Wind Exposure",
        "	, !- View Factor to Ground",
        "	, !- Number of Vertices",
        "	251.4600375, 3.5052, 0, !- X, Y, Z Vertex 1 {m}",
        "	251.4600375, 0, 0, !- X, Y, Z Vertex 2 {m}",
        "	249.9571375, 0, 0, !- X, Y, Z Vertex 3 {m}",
        "	248.5215375, 1.0, 0, !- X, Y, Z Vertex 4 {m}",
        "	248.5215375, 3.5052, 0;                 !- X, Y, Z Vertex 5 {m}",

        "BuildingSurface:Detailed,",
        "   006W27_Restrooms - RoofCeiling : a, !- Name",
        "   Ceiling, !- Surface Type",
        "   Typical, !- Construction Name",
        "   ZONE 2, !- Zone Name",
        "   Surface, !- Outside Boundary Condition",
        "   016W88_WaterMeter - Floor : a, !- Outside Boundary Condition Object",
        "   NoSun, !- Sun Exposure",
        "   NoWind, !- Wind Exposure",
        "   , !- View Factor to Ground",
        "   , !- Number of Vertices",
        "   174.6425, 0, 6.1976, !- X, Y, Z Vertex 1 {m}",
        "   174.6425, 3.5052, 6.1976, !- X, Y, Z Vertex 2 {m}",
        "   171.704, 3.5052, 6.1976, !- X, Y, Z Vertex 3 {m}",
        "   171.704, 0, 6.1976;                     !- X, Y, Z Vertex 4 {m}",

    });

    ASSERT_TRUE(process_idf(idf_objects));

    state->dataGlobal->NumOfZones = 2;
    Zone.allocate(2);
    Zone(1).Name = "ZONE 1";
    Zone(2).Name = "ZONE 2";
    state->dataSurfaceGeometry->SurfaceTmp.allocate(2);
    int SurfNum = 0;
    int TotHTSurfs = 2;
    Array1D_string const BaseSurfCls(3, {"WALL", "FLOOR", "ROOF"});
    Array1D<DataSurfaces::SurfaceClass> const BaseSurfIDs(3, {DataSurfaces::SurfaceClass::Wall,
                                                              DataSurfaces::SurfaceClass::Floor,
                                                              DataSurfaces::SurfaceClass::Roof});
    int NeedToAddSurfaces;

    GetGeometryParameters(*state, ErrorsFound);
    state->dataSurfaceGeometry->CosZoneRelNorth.allocate(2);
    state->dataSurfaceGeometry->SinZoneRelNorth.allocate(2);

    state->dataSurfaceGeometry->CosZoneRelNorth = 1.0;
    state->dataSurfaceGeometry->SinZoneRelNorth = 0.0;
    state->dataSurfaceGeometry->SinBldgRelNorth = 0.0;
    state->dataSurfaceGeometry->CosBldgRelNorth = 1.0;

    GetHTSurfaceData(*state, ErrorsFound, SurfNum, TotHTSurfs, 0, 0, 0, BaseSurfCls, BaseSurfIDs, NeedToAddSurfaces);

    EXPECT_EQ(2, SurfNum);
    std::string const error_string =
        delimited_string({"   ** Severe  ** BuildingSurface:Detailed=\"016W88_WATERMETER - FLOOR : A\", invalid Construction Name=\"TYPICAL\".",
                          "   ** Severe  ** BuildingSurface:Detailed=\"006W27_RESTROOMS - ROOFCEILING : A\", invalid Construction Name=\"TYPICAL\".",
                          "   ** Severe  ** RoofCeiling:Detailed=\"016W88_WATERMETER - FLOOR : A\", Vertex size mismatch between base surface "
                          ":016W88_WATERMETER - FLOOR : A and outside boundary surface: 006W27_RESTROOMS - ROOFCEILING : A",
                          "   **   ~~~   ** The vertex sizes are 5 for base surface and 4 for outside boundary surface. Please check inputs.",
                          "   ** Severe  ** RoofCeiling:Detailed=\"006W27_RESTROOMS - ROOFCEILING : A\", Vertex size mismatch between base surface "
                          ":006W27_RESTROOMS - ROOFCEILING : A and outside boundary surface: 016W88_WATERMETER - FLOOR : A",
                          "   **   ~~~   ** The vertex sizes are 4 for base surface and 5 for outside boundary surface. Please check inputs."});
    EXPECT_TRUE(compare_err_stream(error_string, true));
}

TEST_F(EnergyPlusFixture, SurfaceGeometry_CheckConvexityTest)
{

    // Test a multiple vertex surfaces in ProcessSurfaceVertices and CalcCoordinateTransformation for #6384

    TotSurfaces = 2;
    MaxVerticesPerSurface = 9;
    Surface.allocate(TotSurfaces);
    ShadeV.allocate(TotSurfaces);
    Surface(1).Vertex.allocate(7);
    Surface(2).Vertex.allocate(9);
    state->dataSurfaceGeometry->SurfaceTmp.allocate(TotSurfaces);
    state->dataSurfaceGeometry->SurfaceTmp(1).Vertex.allocate(7);
    state->dataSurfaceGeometry->SurfaceTmp(2).Vertex.allocate(9);

    int ThisSurf(0);

    // Surface 1 - Rectangle with 7 points
    ThisSurf = 1;
    Surface(ThisSurf).Azimuth = 0.0;
    Surface(ThisSurf).Tilt = 180.0;
    Surface(ThisSurf).Sides = 7;
    Surface(ThisSurf).GrossArea = 20.0;

    Surface(ThisSurf).Vertex(1).x = 10.0;
    Surface(ThisSurf).Vertex(1).y = 2.0;
    Surface(ThisSurf).Vertex(1).z = 3.0;

    Surface(ThisSurf).Vertex(2).x = 10.0;
    Surface(ThisSurf).Vertex(2).y = 3.0;
    Surface(ThisSurf).Vertex(2).z = 3.0;

    Surface(ThisSurf).Vertex(3).x = 10.0;
    Surface(ThisSurf).Vertex(3).y = 4.0;
    Surface(ThisSurf).Vertex(3).z = 3.0;

    Surface(ThisSurf).Vertex(4).x = 10.0;
    Surface(ThisSurf).Vertex(4).y = 5.0;
    Surface(ThisSurf).Vertex(4).z = 3.0;

    Surface(ThisSurf).Vertex(5).x = 10.0;
    Surface(ThisSurf).Vertex(5).y = 6.0;
    Surface(ThisSurf).Vertex(5).z = 3.0;

    Surface(ThisSurf).Vertex(6).x = 15.0;
    Surface(ThisSurf).Vertex(6).y = 6.0;
    Surface(ThisSurf).Vertex(6).z = 3.0;

    Surface(ThisSurf).Vertex(7).x = 15.0;
    Surface(ThisSurf).Vertex(7).y = 2.0;
    Surface(ThisSurf).Vertex(7).z = 3.0;

    state->dataSurfaceGeometry->SurfaceTmp(ThisSurf) = Surface(ThisSurf);
    CheckConvexity(*state, ThisSurf, state->dataSurfaceGeometry->SurfaceTmp(ThisSurf).Sides);
    Surface(ThisSurf) = state->dataSurfaceGeometry->SurfaceTmp(ThisSurf);
    EXPECT_EQ(4, Surface(ThisSurf).Sides);
    EXPECT_EQ(10.0, Surface(ThisSurf).Vertex(2).x);
    EXPECT_EQ(6.0, Surface(ThisSurf).Vertex(2).y);
    EXPECT_EQ(15.0, Surface(ThisSurf).Vertex(3).x);
    EXPECT_EQ(6.0, Surface(ThisSurf).Vertex(3).y);

    // Surface 2 - Rectangle with 9 points
    ThisSurf = 2;
    Surface(ThisSurf).Azimuth = 0.0;
    Surface(ThisSurf).Tilt = 0.0;
    Surface(ThisSurf).Sides = 9;
    Surface(ThisSurf).GrossArea = 30.0;

    Surface(ThisSurf).Vertex(1).x = 10.0;
    Surface(ThisSurf).Vertex(1).y = 2.0;
    Surface(ThisSurf).Vertex(1).z = 0.0;

    Surface(ThisSurf).Vertex(2).x = 10.0;
    Surface(ThisSurf).Vertex(2).y = 3.0;
    Surface(ThisSurf).Vertex(2).z = 0.0;

    Surface(ThisSurf).Vertex(3).x = 10.0;
    Surface(ThisSurf).Vertex(3).y = 4.0;
    Surface(ThisSurf).Vertex(3).z = 0.0;

    Surface(ThisSurf).Vertex(4).x = 10.0;
    Surface(ThisSurf).Vertex(4).y = 5.0;
    Surface(ThisSurf).Vertex(4).z = 0.0;

    Surface(ThisSurf).Vertex(5).x = 10.0;
    Surface(ThisSurf).Vertex(5).y = 6.0;
    Surface(ThisSurf).Vertex(5).z = 0.0;

    Surface(ThisSurf).Vertex(6).x = 10.0;
    Surface(ThisSurf).Vertex(6).y = 7.0;
    Surface(ThisSurf).Vertex(6).z = 0.0;

    Surface(ThisSurf).Vertex(7).x = 10.0;
    Surface(ThisSurf).Vertex(7).y = 8.0;
    Surface(ThisSurf).Vertex(7).z = 0.0;

    Surface(ThisSurf).Vertex(8).x = 15.0;
    Surface(ThisSurf).Vertex(8).y = 8.0;
    Surface(ThisSurf).Vertex(8).z = 0.0;

    Surface(ThisSurf).Vertex(9).x = 15.0;
    Surface(ThisSurf).Vertex(9).y = 2.0;
    Surface(ThisSurf).Vertex(9).z = 0.0;

    state->dataSurfaceGeometry->SurfaceTmp(ThisSurf) = Surface(ThisSurf);
    CheckConvexity(*state, ThisSurf, state->dataSurfaceGeometry->SurfaceTmp(ThisSurf).Sides);
    Surface(ThisSurf) = state->dataSurfaceGeometry->SurfaceTmp(ThisSurf);
    EXPECT_EQ(4, Surface(ThisSurf).Sides);
    EXPECT_EQ(10.0, Surface(ThisSurf).Vertex(2).x);
    EXPECT_EQ(8.0, Surface(ThisSurf).Vertex(2).y);
    EXPECT_EQ(15.0, Surface(ThisSurf).Vertex(3).x);
    EXPECT_EQ(8.0, Surface(ThisSurf).Vertex(3).y);
}

TEST_F(EnergyPlusFixture, InitialAssociateWindowShadingControlFenestration_test)
{
    TotWinShadingControl = 3;
    WindowShadingControl.allocate(TotWinShadingControl);
    int zn = 1;

    WindowShadingControl(1).Name = "WSC1";
    WindowShadingControl(1).ZoneIndex = zn;
    WindowShadingControl(1).SequenceNumber = 2;
    WindowShadingControl(1).MultiSurfaceCtrlIsGroup = true;
    WindowShadingControl(1).FenestrationCount = 3;
    WindowShadingControl(1).FenestrationName.allocate(WindowShadingControl(1).FenestrationCount);
    WindowShadingControl(1).FenestrationName(1) = "Fene-01";
    WindowShadingControl(1).FenestrationName(2) = "Fene-02";
    WindowShadingControl(1).FenestrationName(3) = "Fene-03";

    WindowShadingControl(2).Name = "WSC2";
    WindowShadingControl(2).ZoneIndex = zn;
    WindowShadingControl(2).SequenceNumber = 3;
    WindowShadingControl(2).MultiSurfaceCtrlIsGroup = false;
    WindowShadingControl(2).FenestrationCount = 4;
    WindowShadingControl(2).FenestrationName.allocate(WindowShadingControl(2).FenestrationCount);
    WindowShadingControl(2).FenestrationName(1) = "Fene-04";
    WindowShadingControl(2).FenestrationName(2) = "Fene-05";
    WindowShadingControl(2).FenestrationName(3) = "Fene-06";
    WindowShadingControl(2).FenestrationName(4) = "Fene-07";

    WindowShadingControl(3).Name = "WSC3";
    WindowShadingControl(3).ZoneIndex = zn;
    WindowShadingControl(3).SequenceNumber = 1;
    WindowShadingControl(3).MultiSurfaceCtrlIsGroup = true;
    WindowShadingControl(3).FenestrationCount = 2;
    WindowShadingControl(3).FenestrationName.allocate(WindowShadingControl(3).FenestrationCount);
    WindowShadingControl(3).FenestrationName(1) = "Fene-08";
    WindowShadingControl(3).FenestrationName(2) = "Fene-09";

    state->dataConstruction->Construct.allocate(1);
    state->dataConstruction->Construct(1).WindowTypeEQL = false;

    state->dataSurfaceGeometry->SurfaceTmp.allocate(9);

    state->dataSurfaceGeometry->SurfaceTmp(1).Name = "Fene-04";
    state->dataSurfaceGeometry->SurfaceTmp(1).Construction = 1;
    state->dataSurfaceGeometry->SurfaceTmp(1).ExtBoundCond = ExternalEnvironment;

    state->dataSurfaceGeometry->SurfaceTmp(2).Name = "Fene-05";
    state->dataSurfaceGeometry->SurfaceTmp(2).Construction = 1;
    state->dataSurfaceGeometry->SurfaceTmp(2).ExtBoundCond = ExternalEnvironment;

    state->dataSurfaceGeometry->SurfaceTmp(3).Name = "Fene-06";
    state->dataSurfaceGeometry->SurfaceTmp(3).Construction = 1;
    state->dataSurfaceGeometry->SurfaceTmp(3).ExtBoundCond = ExternalEnvironment;

    state->dataSurfaceGeometry->SurfaceTmp(4).Name = "Fene-01";
    state->dataSurfaceGeometry->SurfaceTmp(4).Construction = 1;
    state->dataSurfaceGeometry->SurfaceTmp(4).ExtBoundCond = ExternalEnvironment;

    state->dataSurfaceGeometry->SurfaceTmp(5).Name = "Fene-02";
    state->dataSurfaceGeometry->SurfaceTmp(5).Construction = 1;
    state->dataSurfaceGeometry->SurfaceTmp(5).ExtBoundCond = ExternalEnvironment;

    state->dataSurfaceGeometry->SurfaceTmp(6).Name = "Fene-03";
    state->dataSurfaceGeometry->SurfaceTmp(6).Construction = 1;
    state->dataSurfaceGeometry->SurfaceTmp(6).ExtBoundCond = ExternalEnvironment;

    state->dataSurfaceGeometry->SurfaceTmp(7).Name = "Fene-07";
    state->dataSurfaceGeometry->SurfaceTmp(7).Construction = 1;
    state->dataSurfaceGeometry->SurfaceTmp(7).ExtBoundCond = ExternalEnvironment;

    state->dataSurfaceGeometry->SurfaceTmp(8).Name = "Fene-08";
    state->dataSurfaceGeometry->SurfaceTmp(8).Construction = 1;
    state->dataSurfaceGeometry->SurfaceTmp(8).ExtBoundCond = ExternalEnvironment;

    state->dataSurfaceGeometry->SurfaceTmp(9).Name = "Fene-09";
    state->dataSurfaceGeometry->SurfaceTmp(9).Construction = 1;
    state->dataSurfaceGeometry->SurfaceTmp(9).ExtBoundCond = ExternalEnvironment;

    bool Err = false;

    int surfNum = 1;
    InitialAssociateWindowShadingControlFenestration(*state, Err, surfNum);
    EXPECT_TRUE(state->dataSurfaceGeometry->SurfaceTmp(surfNum).HasShadeControl);
    EXPECT_EQ(state->dataSurfaceGeometry->SurfaceTmp(surfNum).activeWindowShadingControl, 2);
    EXPECT_FALSE(Err);

    surfNum = 2;
    InitialAssociateWindowShadingControlFenestration(*state, Err, surfNum);
    EXPECT_TRUE(state->dataSurfaceGeometry->SurfaceTmp(surfNum).HasShadeControl);
    EXPECT_EQ(state->dataSurfaceGeometry->SurfaceTmp(surfNum).activeWindowShadingControl, 2);
    EXPECT_FALSE(Err);

    surfNum = 3;
    InitialAssociateWindowShadingControlFenestration(*state, Err, surfNum);
    EXPECT_TRUE(state->dataSurfaceGeometry->SurfaceTmp(surfNum).HasShadeControl);
    EXPECT_EQ(state->dataSurfaceGeometry->SurfaceTmp(surfNum).activeWindowShadingControl, 2);
    EXPECT_FALSE(Err);

    surfNum = 4;
    InitialAssociateWindowShadingControlFenestration(*state, Err, surfNum);
    EXPECT_TRUE(state->dataSurfaceGeometry->SurfaceTmp(surfNum).HasShadeControl);
    EXPECT_EQ(state->dataSurfaceGeometry->SurfaceTmp(surfNum).activeWindowShadingControl, 1);
    EXPECT_FALSE(Err);

    surfNum = 5;
    InitialAssociateWindowShadingControlFenestration(*state, Err, surfNum);
    EXPECT_TRUE(state->dataSurfaceGeometry->SurfaceTmp(surfNum).HasShadeControl);
    EXPECT_EQ(state->dataSurfaceGeometry->SurfaceTmp(surfNum).activeWindowShadingControl, 1);
    EXPECT_FALSE(Err);

    surfNum = 6;
    InitialAssociateWindowShadingControlFenestration(*state, Err, surfNum);
    EXPECT_TRUE(state->dataSurfaceGeometry->SurfaceTmp(surfNum).HasShadeControl);
    EXPECT_EQ(state->dataSurfaceGeometry->SurfaceTmp(surfNum).activeWindowShadingControl, 1);
    EXPECT_FALSE(Err);

    surfNum = 7;
    InitialAssociateWindowShadingControlFenestration(*state, Err, surfNum);
    EXPECT_TRUE(state->dataSurfaceGeometry->SurfaceTmp(surfNum).HasShadeControl);
    EXPECT_EQ(state->dataSurfaceGeometry->SurfaceTmp(surfNum).activeWindowShadingControl, 2);
    EXPECT_FALSE(Err);

    surfNum = 8;
    InitialAssociateWindowShadingControlFenestration(*state, Err, surfNum);
    EXPECT_TRUE(state->dataSurfaceGeometry->SurfaceTmp(surfNum).HasShadeControl);
    EXPECT_EQ(state->dataSurfaceGeometry->SurfaceTmp(surfNum).activeWindowShadingControl, 3);
    EXPECT_FALSE(Err);

    surfNum = 9;
    InitialAssociateWindowShadingControlFenestration(*state, Err, surfNum);
    EXPECT_TRUE(state->dataSurfaceGeometry->SurfaceTmp(surfNum).HasShadeControl);
    EXPECT_EQ(state->dataSurfaceGeometry->SurfaceTmp(surfNum).activeWindowShadingControl, 3);
    EXPECT_FALSE(Err);
}

TEST_F(EnergyPlusFixture, InitialAssociateWindowShadingControlFenestration_Multi_test)
{
    TotWinShadingControl = 3;
    WindowShadingControl.allocate(TotWinShadingControl);
    int zn = 1;

    WindowShadingControl(1).Name = "WSC1";
    WindowShadingControl(1).ZoneIndex = zn;
    WindowShadingControl(1).SequenceNumber = 2;
    WindowShadingControl(1).MultiSurfaceCtrlIsGroup = true;
    WindowShadingControl(1).FenestrationCount = 3;
    WindowShadingControl(1).FenestrationName.allocate(WindowShadingControl(1).FenestrationCount);
    WindowShadingControl(1).FenestrationName(1) = "Fene-01";
    WindowShadingControl(1).FenestrationName(2) = "Fene-02";
    WindowShadingControl(1).FenestrationName(3) = "Fene-03";

    WindowShadingControl(2).Name = "WSC2";
    WindowShadingControl(2).ZoneIndex = zn;
    WindowShadingControl(2).SequenceNumber = 3;
    WindowShadingControl(2).MultiSurfaceCtrlIsGroup = false;
    WindowShadingControl(2).FenestrationCount = 4;
    WindowShadingControl(2).FenestrationName.allocate(WindowShadingControl(2).FenestrationCount);
    WindowShadingControl(2).FenestrationName(1) = "Fene-02";
    WindowShadingControl(2).FenestrationName(2) = "Fene-03";
    WindowShadingControl(2).FenestrationName(3) = "Fene-04";
    WindowShadingControl(2).FenestrationName(4) = "Fene-05";

    WindowShadingControl(3).Name = "WSC3";
    WindowShadingControl(3).ZoneIndex = zn;
    WindowShadingControl(3).SequenceNumber = 1;
    WindowShadingControl(3).MultiSurfaceCtrlIsGroup = true;
    WindowShadingControl(3).FenestrationCount = 2;
    WindowShadingControl(3).FenestrationName.allocate(WindowShadingControl(3).FenestrationCount);
    WindowShadingControl(3).FenestrationName(1) = "Fene-03";
    WindowShadingControl(3).FenestrationName(2) = "Fene-05";

    state->dataConstruction->Construct.allocate(1);
    state->dataConstruction->Construct(1).WindowTypeEQL = false;

    state->dataSurfaceGeometry->SurfaceTmp.allocate(5);

    state->dataSurfaceGeometry->SurfaceTmp(1).Name = "Fene-01";
    state->dataSurfaceGeometry->SurfaceTmp(1).Construction = 1;
    state->dataSurfaceGeometry->SurfaceTmp(1).ExtBoundCond = ExternalEnvironment;

    state->dataSurfaceGeometry->SurfaceTmp(2).Name = "Fene-02";
    state->dataSurfaceGeometry->SurfaceTmp(2).Construction = 1;
    state->dataSurfaceGeometry->SurfaceTmp(2).ExtBoundCond = ExternalEnvironment;

    state->dataSurfaceGeometry->SurfaceTmp(3).Name = "Fene-03";
    state->dataSurfaceGeometry->SurfaceTmp(3).Construction = 1;
    state->dataSurfaceGeometry->SurfaceTmp(3).ExtBoundCond = ExternalEnvironment;

    state->dataSurfaceGeometry->SurfaceTmp(4).Name = "Fene-04";
    state->dataSurfaceGeometry->SurfaceTmp(4).Construction = 1;
    state->dataSurfaceGeometry->SurfaceTmp(4).ExtBoundCond = ExternalEnvironment;

    state->dataSurfaceGeometry->SurfaceTmp(5).Name = "Fene-05";
    state->dataSurfaceGeometry->SurfaceTmp(5).Construction = 1;
    state->dataSurfaceGeometry->SurfaceTmp(5).ExtBoundCond = ExternalEnvironment;

    bool Err = false;

    int surfNum = 1;
    InitialAssociateWindowShadingControlFenestration(*state, Err, surfNum);
    EXPECT_TRUE(state->dataSurfaceGeometry->SurfaceTmp(surfNum).HasShadeControl);
    EXPECT_EQ(state->dataSurfaceGeometry->SurfaceTmp(surfNum).windowShadingControlList.size(), 1u);
    EXPECT_EQ(state->dataSurfaceGeometry->SurfaceTmp(surfNum).windowShadingControlList[0], 1);
    EXPECT_FALSE(Err);

    surfNum = 2;
    InitialAssociateWindowShadingControlFenestration(*state, Err, surfNum);
    EXPECT_TRUE(state->dataSurfaceGeometry->SurfaceTmp(surfNum).HasShadeControl);
    EXPECT_EQ(state->dataSurfaceGeometry->SurfaceTmp(surfNum).windowShadingControlList.size(), 2u);
    EXPECT_EQ(state->dataSurfaceGeometry->SurfaceTmp(surfNum).windowShadingControlList[0], 1);
    EXPECT_EQ(state->dataSurfaceGeometry->SurfaceTmp(surfNum).windowShadingControlList[1], 2);
    EXPECT_FALSE(Err);

    surfNum = 3;
    InitialAssociateWindowShadingControlFenestration(*state, Err, surfNum);
    EXPECT_TRUE(state->dataSurfaceGeometry->SurfaceTmp(surfNum).HasShadeControl);
    EXPECT_EQ(state->dataSurfaceGeometry->SurfaceTmp(surfNum).windowShadingControlList.size(), 3u);
    EXPECT_EQ(state->dataSurfaceGeometry->SurfaceTmp(surfNum).windowShadingControlList[0], 1);
    EXPECT_EQ(state->dataSurfaceGeometry->SurfaceTmp(surfNum).windowShadingControlList[1], 2);
    EXPECT_EQ(state->dataSurfaceGeometry->SurfaceTmp(surfNum).windowShadingControlList[2], 3);
    EXPECT_FALSE(Err);

    surfNum = 4;
    InitialAssociateWindowShadingControlFenestration(*state, Err, surfNum);
    EXPECT_TRUE(state->dataSurfaceGeometry->SurfaceTmp(surfNum).HasShadeControl);
    EXPECT_EQ(state->dataSurfaceGeometry->SurfaceTmp(surfNum).windowShadingControlList.size(), 1u);
    EXPECT_EQ(state->dataSurfaceGeometry->SurfaceTmp(surfNum).windowShadingControlList[0], 2);
    EXPECT_FALSE(Err);

    surfNum = 5;
    InitialAssociateWindowShadingControlFenestration(*state, Err, surfNum);
    EXPECT_TRUE(state->dataSurfaceGeometry->SurfaceTmp(surfNum).HasShadeControl);
    EXPECT_EQ(state->dataSurfaceGeometry->SurfaceTmp(surfNum).windowShadingControlList.size(), 2u);
    EXPECT_EQ(state->dataSurfaceGeometry->SurfaceTmp(surfNum).windowShadingControlList[0], 2);
    EXPECT_EQ(state->dataSurfaceGeometry->SurfaceTmp(surfNum).windowShadingControlList[1], 3);
    EXPECT_FALSE(Err);
}

TEST_F(EnergyPlusFixture, FinalAssociateWindowShadingControlFenestration_test)
{
    TotWinShadingControl = 3;
    WindowShadingControl.allocate(TotWinShadingControl);
    int zn = 1;

    WindowShadingControl(1).Name = "WSC1";
    WindowShadingControl(1).ZoneIndex = zn;
    WindowShadingControl(1).SequenceNumber = 2;
    WindowShadingControl(1).MultiSurfaceCtrlIsGroup = true;
    WindowShadingControl(1).FenestrationCount = 3;
    WindowShadingControl(1).FenestrationName.allocate(WindowShadingControl(1).FenestrationCount);
    WindowShadingControl(1).FenestrationIndex.allocate(WindowShadingControl(1).FenestrationCount);
    WindowShadingControl(1).FenestrationName(1) = "Fene-01";
    WindowShadingControl(1).FenestrationName(2) = "Fene-02";
    WindowShadingControl(1).FenestrationName(3) = "Fene-03";

    WindowShadingControl(2).Name = "WSC2";
    WindowShadingControl(2).ZoneIndex = zn;
    WindowShadingControl(2).SequenceNumber = 3;
    WindowShadingControl(2).MultiSurfaceCtrlIsGroup = false;
    WindowShadingControl(2).FenestrationCount = 4;
    WindowShadingControl(2).FenestrationName.allocate(WindowShadingControl(2).FenestrationCount);
    WindowShadingControl(2).FenestrationIndex.allocate(WindowShadingControl(2).FenestrationCount);
    WindowShadingControl(2).FenestrationName(1) = "Fene-04";
    WindowShadingControl(2).FenestrationName(2) = "Fene-05";
    WindowShadingControl(2).FenestrationName(3) = "Fene-06";
    WindowShadingControl(2).FenestrationName(4) = "Fene-07";

    WindowShadingControl(3).Name = "WSC3";
    WindowShadingControl(3).ZoneIndex = zn;
    WindowShadingControl(3).SequenceNumber = 1;
    WindowShadingControl(3).MultiSurfaceCtrlIsGroup = true;
    WindowShadingControl(3).FenestrationCount = 2;
    WindowShadingControl(3).FenestrationName.allocate(WindowShadingControl(3).FenestrationCount);
    WindowShadingControl(3).FenestrationIndex.allocate(WindowShadingControl(3).FenestrationCount);
    WindowShadingControl(3).FenestrationName(1) = "Fene-08";
    WindowShadingControl(3).FenestrationName(2) = "Fene-09";

    TotSurfaces = 12;
    Surface.allocate(TotSurfaces);

    Surface(1).Name = "Fene-07";
    Surface(1).windowShadingControlList.push_back(2);

    Surface(2).Name = "Fene-01";
    Surface(2).windowShadingControlList.push_back(1);

    Surface(3).Name = "Fene-08";
    Surface(3).windowShadingControlList.push_back(3);

    Surface(4).Name = "Fene-02";
    Surface(4).windowShadingControlList.push_back(1);

    Surface(5).Name = "Fene-10";
    Surface(5).windowShadingControlList.push_back(0);

    Surface(6).Name = "Fene-03";
    Surface(6).windowShadingControlList.push_back(1);

    Surface(7).Name = "Fene-09";
    Surface(7).windowShadingControlList.push_back(3);

    Surface(8).Name = "Fene-04";
    Surface(8).windowShadingControlList.push_back(2);

    Surface(9).Name = "Fene-10";
    Surface(9).windowShadingControlList.push_back(0);

    Surface(10).Name = "Fene-05";
    Surface(10).windowShadingControlList.push_back(2);

    Surface(11).Name = "Fene-11";
    Surface(11).windowShadingControlList.push_back(0);

    Surface(12).Name = "Fene-06";
    Surface(12).windowShadingControlList.push_back(2);

    bool Err = false;

    FinalAssociateWindowShadingControlFenestration(*state, Err);
    EXPECT_FALSE(Err);

    EXPECT_EQ(WindowShadingControl(1).FenestrationIndex(1), 2);
    EXPECT_EQ(WindowShadingControl(1).FenestrationIndex(2), 4);
    EXPECT_EQ(WindowShadingControl(1).FenestrationIndex(3), 6);

    EXPECT_EQ(WindowShadingControl(2).FenestrationIndex(1), 8);
    EXPECT_EQ(WindowShadingControl(2).FenestrationIndex(2), 10);
    EXPECT_EQ(WindowShadingControl(2).FenestrationIndex(3), 12);
    EXPECT_EQ(WindowShadingControl(2).FenestrationIndex(4), 1);

    EXPECT_EQ(WindowShadingControl(3).FenestrationIndex(1), 3);
    EXPECT_EQ(WindowShadingControl(3).FenestrationIndex(2), 7);
}


TEST_F(EnergyPlusFixture, SurfaceGeometry_isWindowShadingControlSimilar_Test)
{
    WindowShadingControl.allocate(2);

    WindowShadingControl(1).Name = "TheShadingControl";
    WindowShadingControl(1).ZoneIndex = 57;
    WindowShadingControl(1).SequenceNumber = 3;
    WindowShadingControl(1).ShadingType = WSC_ST_ExteriorShade;
    WindowShadingControl(1).ShadingDevice = 17;
    WindowShadingControl(1).ShadingControlType = WSCT_OnIfScheduled;
    WindowShadingControl(1).Schedule = 83;
    WindowShadingControl(1).SetPoint = 200;
    WindowShadingControl(1).SetPoint2 = 170;
    WindowShadingControl(1).ShadingControlIsScheduled = true;
    WindowShadingControl(1).GlareControlIsActive = false;
    WindowShadingControl(1).SlatAngleSchedule = 84;
    WindowShadingControl(1).SlatAngleControlForBlinds = WSC_SAC_BlockBeamSolar;
    WindowShadingControl(1).DaylightingControlName = "TheDaylightingControl";
    WindowShadingControl(1).DaylightControlIndex = 7;
    WindowShadingControl(1).MultiSurfaceCtrlIsGroup = false;

    WindowShadingControl(1).FenestrationCount = 3;
    WindowShadingControl(1).FenestrationName.allocate(WindowShadingControl(1).FenestrationCount);
    WindowShadingControl(1).FenestrationName(1) = "Fene-01";
    WindowShadingControl(1).FenestrationName(2) = "Fene-02";
    WindowShadingControl(1).FenestrationName(3) = "Fene-03";
    WindowShadingControl(1).FenestrationIndex.allocate(WindowShadingControl(1).FenestrationCount);
    WindowShadingControl(1).FenestrationIndex(1) = 11;
    WindowShadingControl(1).FenestrationIndex(2) = 12;
    WindowShadingControl(1).FenestrationIndex(3) = 13;

    WindowShadingControl(2) = WindowShadingControl(1);

    //no changes
    EXPECT_TRUE(isWindowShadingControlSimilar(1, 2));

    //changes to portions of struct that are not "similar"
    // these should not impact similarity so changes are ignored

    WindowShadingControl(2).Name = "Different";
    EXPECT_TRUE(isWindowShadingControlSimilar(1, 2));
    WindowShadingControl(2) = WindowShadingControl(1);

    WindowShadingControl(2).SequenceNumber = 9;
    EXPECT_TRUE(isWindowShadingControlSimilar(1, 2));
    WindowShadingControl(2) = WindowShadingControl(1);

    WindowShadingControl(2).ShadingDevice = 21;
    EXPECT_TRUE(isWindowShadingControlSimilar(1, 2));
    WindowShadingControl(2) = WindowShadingControl(1);

    WindowShadingControl(2).Schedule = 91;
    EXPECT_TRUE(isWindowShadingControlSimilar(1, 2));
    WindowShadingControl(2) = WindowShadingControl(1);

    WindowShadingControl(2).SlatAngleSchedule = 76;
    EXPECT_TRUE(isWindowShadingControlSimilar(1, 2));
    WindowShadingControl(2) = WindowShadingControl(1);

    WindowShadingControl(2).FenestrationCount = 4;
    EXPECT_TRUE(isWindowShadingControlSimilar(1, 2));
    WindowShadingControl(2) = WindowShadingControl(1);

    WindowShadingControl(2).FenestrationName(3) = "Fene-Different";
    EXPECT_TRUE(isWindowShadingControlSimilar(1, 2));
    WindowShadingControl(2) = WindowShadingControl(1);

    WindowShadingControl(2).FenestrationIndex(3) = 17;
    EXPECT_TRUE(isWindowShadingControlSimilar(1, 2));
    WindowShadingControl(2) = WindowShadingControl(1);


    //changes to portions of struct that are "similar"
    //these are important so they should be shown as false

    WindowShadingControl(2).ZoneIndex = 83;
    EXPECT_FALSE(isWindowShadingControlSimilar(1, 2));
    WindowShadingControl(2) = WindowShadingControl(1);

    WindowShadingControl(2).ShadingType = WSC_ST_BetweenGlassBlind;
    EXPECT_FALSE(isWindowShadingControlSimilar(1, 2));
    WindowShadingControl(2) = WindowShadingControl(1);

    WindowShadingControl(2).ShadingControlType = WSCT_OffNight_OnDay_HiSolarWindow;
    EXPECT_FALSE(isWindowShadingControlSimilar(1, 2));
    WindowShadingControl(2) = WindowShadingControl(1);

    WindowShadingControl(2).SetPoint = 140;
    EXPECT_FALSE(isWindowShadingControlSimilar(1, 2));
    WindowShadingControl(2) = WindowShadingControl(1);

    WindowShadingControl(2).SetPoint2 = 169;
    EXPECT_FALSE(isWindowShadingControlSimilar(1, 2));
    WindowShadingControl(2) = WindowShadingControl(1);

    WindowShadingControl(2).ShadingControlIsScheduled = false;
    EXPECT_FALSE(isWindowShadingControlSimilar(1, 2));
    WindowShadingControl(2) = WindowShadingControl(1);

    WindowShadingControl(2).GlareControlIsActive = true;
    EXPECT_FALSE(isWindowShadingControlSimilar(1, 2));
    WindowShadingControl(2) = WindowShadingControl(1);

    WindowShadingControl(2).SlatAngleControlForBlinds = WSC_SAC_FixedSlatAngle;
    EXPECT_FALSE(isWindowShadingControlSimilar(1, 2));
    WindowShadingControl(2) = WindowShadingControl(1);

    WindowShadingControl(2).DaylightingControlName = "Different";
    EXPECT_FALSE(isWindowShadingControlSimilar(1, 2));
    WindowShadingControl(2) = WindowShadingControl(1);

    WindowShadingControl(2).DaylightControlIndex = 12;
    EXPECT_FALSE(isWindowShadingControlSimilar(1, 2));
    WindowShadingControl(2) = WindowShadingControl(1);

    WindowShadingControl(2).MultiSurfaceCtrlIsGroup = true;
    EXPECT_FALSE(isWindowShadingControlSimilar(1, 2));
    WindowShadingControl(2) = WindowShadingControl(1);
}

TEST_F(EnergyPlusFixture, SurfaceGeometry_CheckWindowShadingControlSimilarForWindow_Test)
{
    Surface.allocate(1);

    Surface(1).HasShadeControl = true;
    Surface(1).windowShadingControlList.push_back(1);
    Surface(1).windowShadingControlList.push_back(2);
    Surface(1).windowShadingControlList.push_back(3);

    WindowShadingControl.allocate(3);

    WindowShadingControl(1).Name = "TheShadingControl";
    WindowShadingControl(1).ZoneIndex = 57;
    WindowShadingControl(1).SequenceNumber = 3;
    WindowShadingControl(1).ShadingType = WSC_ST_ExteriorShade;
    WindowShadingControl(1).ShadingDevice = 17;
    WindowShadingControl(1).ShadingControlType = WSCT_OnIfScheduled;
    WindowShadingControl(1).Schedule = 83;
    WindowShadingControl(1).SetPoint = 200;
    WindowShadingControl(1).SetPoint2 = 170;
    WindowShadingControl(1).ShadingControlIsScheduled = true;
    WindowShadingControl(1).GlareControlIsActive = false;
    WindowShadingControl(1).SlatAngleSchedule = 84;
    WindowShadingControl(1).SlatAngleControlForBlinds = WSC_SAC_BlockBeamSolar;
    WindowShadingControl(1).DaylightingControlName = "TheDaylightingControl";
    WindowShadingControl(1).DaylightControlIndex = 7;
    WindowShadingControl(1).MultiSurfaceCtrlIsGroup = false;

    WindowShadingControl(1).FenestrationCount = 3;
    WindowShadingControl(1).FenestrationName.allocate(WindowShadingControl(1).FenestrationCount);
    WindowShadingControl(1).FenestrationName(1) = "Fene-01";
    WindowShadingControl(1).FenestrationName(2) = "Fene-02";
    WindowShadingControl(1).FenestrationName(3) = "Fene-03";
    WindowShadingControl(1).FenestrationIndex.allocate(WindowShadingControl(1).FenestrationCount);
    WindowShadingControl(1).FenestrationIndex(1) = 11;
    WindowShadingControl(1).FenestrationIndex(2) = 12;
    WindowShadingControl(1).FenestrationIndex(3) = 13;

    WindowShadingControl(2) = WindowShadingControl(1);
    WindowShadingControl(3) = WindowShadingControl(1);

    bool errorsOccurred = false;

    CheckWindowShadingControlSimilarForWindow(*state, errorsOccurred);
    EXPECT_FALSE(errorsOccurred);

    WindowShadingControl(2).SetPoint = 140;
    CheckWindowShadingControlSimilarForWindow(*state, errorsOccurred);
    EXPECT_TRUE(errorsOccurred);
}


TEST_F(EnergyPlusFixture, SurfaceGeometry_createAirMaterialFromDistance_Test)
{
    TotMaterials = 0;
    createAirMaterialFromDistance(0.008, "test_air_");
    EXPECT_EQ(TotMaterials, 1);
    EXPECT_EQ(dataMaterial.Material(TotMaterials).Name, "test_air_8MM");
    EXPECT_EQ(dataMaterial.Material(TotMaterials).Thickness, 0.008);
    EXPECT_EQ(dataMaterial.Material(TotMaterials).GasCon(1, 1), 2.873e-3);
    EXPECT_EQ(dataMaterial.Material(TotMaterials).GasCon(2, 1), 7.760e-5);

    createAirMaterialFromDistance(0.012, "test_air_");
    EXPECT_EQ(TotMaterials, 2);
    EXPECT_EQ(dataMaterial.Material(TotMaterials).Name, "test_air_12MM");
    EXPECT_EQ(dataMaterial.Material(TotMaterials).Thickness, 0.012);

    createAirMaterialFromDistance(0.008, "test_air_");
    EXPECT_EQ(TotMaterials, 2);
}


TEST_F(EnergyPlusFixture, SurfaceGeometry_createConstructionWithStorm_Test)
{
    TotConstructs = 1;
    state->dataConstruction->Construct.allocate(TotConstructs);

    dataMaterial.Material.allocate(60);
    dataMaterial.Material(47).AbsorpThermalFront = 0.11;

    // Case 1a: Constructs with regular materials are a reverse of each other--material layers match in reverse (should get a "false" answer)
    state->dataConstruction->Construct(TotConstructs).TotLayers = 3;
    state->dataConstruction->Construct(TotConstructs).LayerPoint(1) = 11;
    state->dataConstruction->Construct(TotConstructs).LayerPoint(2) = 22;
    state->dataConstruction->Construct(TotConstructs).LayerPoint(3) = 33;

    createConstructionWithStorm(*state, 1, "construction_A", 47, 59);
    EXPECT_EQ(TotConstructs, 2);
    EXPECT_EQ(state->dataConstruction->Construct(TotConstructs).Name, "construction_A");
    EXPECT_EQ(state->dataConstruction->Construct(TotConstructs).LayerPoint(1), 47);
    EXPECT_EQ(state->dataConstruction->Construct(TotConstructs).LayerPoint(2), 59);
    EXPECT_EQ(state->dataConstruction->Construct(TotConstructs).LayerPoint(3), 11);
    EXPECT_EQ(state->dataConstruction->Construct(TotConstructs).LayerPoint(4), 22);
    EXPECT_EQ(state->dataConstruction->Construct(TotConstructs).LayerPoint(5), 33);
    EXPECT_EQ(state->dataConstruction->Construct(TotConstructs).OutsideAbsorpThermal, 0.11);
}


TEST_F(EnergyPlusFixture, SurfaceGeometry_HeatTransferAlgorithmTest)
{
    // Test surface heat transfer algorithms and heat balance surface lists
    bool ErrorsFound(false);

    std::string const idf_objects = delimited_string({
        "  HeatBalanceAlgorithm,",
        "  MoisturePenetrationDepthConductionTransferFunction; !- Algorithm",
        "Material,",
        "    Gypsum Board,            !- Name",
        "    MediumSmooth,            !- Roughness",
        "    0.0159,                  !- Thickness {m}",
        "    0.16,                    !- Conductivity {W/m-K}",
        "    800,                     !- Density {kg/m3}",
        "    1090,                    !- Specific Heat {J/kg-K}",
        "    0.9,                     !- Thermal Absorptance",
        "    0.7,                     !- Solar Absorptance",
        "    0.7;                     !- Visible Absorptance",
        "Material,",
        "    InsulationBatt,        !- Name",
        "    VeryRough,               !- Roughness",
        "    0.3048,                  !- Thickness {m}",
        "    0.05,                    !- Conductivity {W/m-K}",
        "    19,                      !- Density {kg/m3}",
        "    960,                     !- Specific Heat {J/kg-K}",
        "    0.9,                     !- Thermal Absorptance",
        "    0.7,                     !- Solar Absorptance",
        "    0.7;                     !- Visible Absorptance",
        "Material,",
        "    InfiniteRPCM23C,         !- Name",
        "    VeryRough,               !- Roughness",
        "    0.006,                   !- Thickness {m}",
        "    0.815,                   !- Conductivity {W/m-K}",
        "    929,                     !- Density {kg/m3}",
        "    3140,                    !- Specific Heat {J/kg-K}",
        "    0.9,                     !- Thermal Absorptance",
        "    0.7,                     !- Solar Absorptance",
        "    0.7;                     !- Visible Absorptance",
        "Construction,",
        "    Project semi-exposed ceiling,  !- Name",
        "    InsulationBatt,        !- Outside Layer",
        "    InfiniteRPCM23C,         !- Layer 2",
        "    Gypsum Board;            !- Layer 3",

        "Construction,",
        "    Project semi-exposed ceiling_Rev,  !- Name",
        "    Gypsum Board,            !- Outside Layer",
        "    InfiniteRPCM23C,         !- Layer 2",
        "    InsulationBatt;        !- Layer 3",

        "BuildingSurface:Detailed,",
        "    DATATELCOM_Ceiling_1_0_0,  !- Name",
        "    Ceiling,                 !- Surface Type",
        "    Project semi-exposed ceiling,  !- Construction Name",
        "    DATATELCOM,       !- Zone Name",
        "    Surface,                 !- Outside Boundary Condition",
        "    Zone1_Floor_4_0_10000,  !- Outside Boundary Condition Object",
        "    NoSun,                   !- Sun Exposure",
        "    NoWind,                  !- Wind Exposure",
        "    0,                       !- View Factor to Ground",
        "    4,                       !- Number of Vertices",
        "    9.64595244,              !- Vertex 1 X-coordinate {m}",
        "    8.1545602599,            !- Vertex 1 Y-coordinate {m}",
        "    3.499104,                !- Vertex 1 Z-coordinate {m}",
        "    13.20708687,             !- Vertex 2 X-coordinate {m}",
        "    8.1545602599,            !- Vertex 2 Y-coordinate {m}",
        "    3.499104,                !- Vertex 2 Z-coordinate {m}",
        "    13.20708687,             !- Vertex 3 X-coordinate {m}",
        "    10.0470868899,           !- Vertex 3 Y-coordinate {m}",
        "    3.499104,                !- Vertex 3 Z-coordinate {m}",
        "    9.64595244,              !- Vertex 4 X-coordinate {m}",
        "    10.0470868899,           !- Vertex 4 Y-coordinate {m}",
        "    3.499104;                !- Vertex 4 Z-coordinate {m}",

        "BuildingSurface:Detailed,",
        "    Zone1_Floor_4_0_10000,  !- Name",
        "    Floor,                   !- Surface Type",
        "    Project semi-exposed ceiling_Rev,  !- Construction Name",
        "    ZONE1,             !- Zone Name",
        "    Surface,                 !- Outside Boundary Condition",
        "    DATATELCOM_Ceiling_1_0_0,  !- Outside Boundary Condition Object",
        "    NoSun,                   !- Sun Exposure",
        "    NoWind,                  !- Wind Exposure",
        "    0,                       !- View Factor to Ground",
        "    4,                       !- Number of Vertices",
        "    13.20708687,             !- Vertex 1 X-coordinate {m}",
        "    8.1545602599,            !- Vertex 1 Y-coordinate {m}",
        "    3.499104,                !- Vertex 1 Z-coordinate {m}",
        "    9.64595244,              !- Vertex 2 X-coordinate {m}",
        "    8.1545602599,            !- Vertex 2 Y-coordinate {m}",
        "    3.499104,                !- Vertex 2 Z-coordinate {m}",
        "    9.64595244,              !- Vertex 3 X-coordinate {m}",
        "    10.0470868899,           !- Vertex 3 Y-coordinate {m}",
        "    3.499104,                !- Vertex 3 Z-coordinate {m}",
        "    13.20708687,             !- Vertex 4 X-coordinate {m}",
        "    10.0470868899,           !- Vertex 4 Y-coordinate {m}",
        "    3.499104;                !- Vertex 4 Z-coordinate {m}",

        "BuildingSurface:Detailed,",
        "    Zone1_Floor_4_0_20000,  !- Name",
        "    Floor,                   !- Surface Type",
        "    Project semi-exposed ceiling_Rev,  !- Construction Name",
        "    ZONE1,             !- Zone Name",
        "    Outdoors,                 !- Outside Boundary Condition",
        "    ,  !- Outside Boundary Condition Object",
        "    NoSun,                   !- Sun Exposure",
        "    NoWind,                  !- Wind Exposure",
        "    0,                       !- View Factor to Ground",
        "    4,                       !- Number of Vertices",
        "    23.20708687,             !- Vertex 1 X-coordinate {m}",
        "    8.1545602599,            !- Vertex 1 Y-coordinate {m}",
        "    3.499104,                !- Vertex 1 Z-coordinate {m}",
        "    19.64595244,              !- Vertex 2 X-coordinate {m}",
        "    8.1545602599,            !- Vertex 2 Y-coordinate {m}",
        "    3.499104,                !- Vertex 2 Z-coordinate {m}",
        "    19.64595244,              !- Vertex 3 X-coordinate {m}",
        "    10.0470868899,           !- Vertex 3 Y-coordinate {m}",
        "    3.499104,                !- Vertex 3 Z-coordinate {m}",
        "    23.20708687,             !- Vertex 4 X-coordinate {m}",
        "    10.0470868899,           !- Vertex 4 Y-coordinate {m}",
        "    3.499104;                !- Vertex 4 Z-coordinate {m}",

        "BuildingSurface:Detailed,",
        "    Zone1_Floor_4_0_30000,  !- Name",
        "    Floor,                   !- Surface Type",
        "    Project semi-exposed ceiling_Rev,  !- Construction Name",
        "    ZONE1,             !- Zone Name",
        "    Outdoors,                 !- Outside Boundary Condition",
        "    ,  !- Outside Boundary Condition Object",
        "    NoSun,                   !- Sun Exposure",
        "    NoWind,                  !- Wind Exposure",
        "    0,                       !- View Factor to Ground",
        "    4,                       !- Number of Vertices",
        "    23.20708687,             !- Vertex 1 X-coordinate {m}",
        "    8.1545602599,            !- Vertex 1 Y-coordinate {m}",
        "    3.499104,                !- Vertex 1 Z-coordinate {m}",
        "    19.64595244,              !- Vertex 2 X-coordinate {m}",
        "    8.1545602599,            !- Vertex 2 Y-coordinate {m}",
        "    3.499104,                !- Vertex 2 Z-coordinate {m}",
        "    19.64595244,              !- Vertex 3 X-coordinate {m}",
        "    10.0470868899,           !- Vertex 3 Y-coordinate {m}",
        "    3.499104,                !- Vertex 3 Z-coordinate {m}",
        "    23.20708687,             !- Vertex 4 X-coordinate {m}",
        "    10.0470868899,           !- Vertex 4 Y-coordinate {m}",
        "    3.499104;                !- Vertex 4 Z-coordinate {m}",

        "SurfaceProperty:HeatTransferAlgorithm:Construction,",
        "    Ceilings CondFD,               !- Name",
        "    ConductionFiniteDifference,    !- Algorithm",
        "    Project semi-exposed ceiling;  !- Construction Name",

        "SurfaceProperty:HeatTransferAlgorithm,",
        "    Zone1_Floor_4_0_20000,       !- Surface Name",
        "    CombinedHeatAndMoistureFiniteElement;  !- Algorithm",

        "SurfaceProperty:HeatTransferAlgorithm,",
        "    Zone1_Floor_4_0_30000,       !- Surface Name",
        "    ConductionTransferFunction;  !- Algorithm",

        "Zone,",
        "    DATATELCOM,       !- Name",
        "    0,                       !- Direction of Relative North {deg}",
        "    0,                       !- X Origin {m}",
        "    0,                       !- Y Origin {m}",
        "    0,                       !- Z Origin {m}",
        "    1,                       !- Type",
        "    1,                       !- Multiplier",
        "    ,                        !- Ceiling Height {m}",
        "    23.5824,                 !- Volume {m3}",
        "    6.7395,                  !- Floor Area {m2}",
        "    TARP;                    !- Zone Inside Convection Algorithm",
        "Zone,",
        "    ZONE1,             !- Name",
        "    0,                       !- Direction of Relative North {deg}",
        "    0,                       !- X Origin {m}",
        "    0,                       !- Y Origin {m}",
        "    0,                       !- Z Origin {m}",
        "    1,                       !- Type",
        "    1,                       !- Multiplier",
        "    ,                        !- Ceiling Height {m}",
        "    999.6521,                !- Volume {m3}",
        "    454.1032,                !- Floor Area {m2}",
        "    TARP;                    !- Zone Inside Convection Algorithm",

    });

    ASSERT_TRUE(process_idf(idf_objects));

    GetProjectControlData(*state, ErrorsFound); // read project control data
    EXPECT_FALSE(ErrorsFound);          // expect no errors

    GetMaterialData(*state, ErrorsFound); // read material data
    EXPECT_FALSE(ErrorsFound);    // expect no errors

    GetConstructData(*state, ErrorsFound); // read construction data
    EXPECT_FALSE(ErrorsFound);     // expect no errors

    GetZoneData(*state, ErrorsFound);  // read zone data
    EXPECT_FALSE(ErrorsFound); // expect no errors

    state->dataSurfaceGeometry->CosZoneRelNorth.allocate(2);
    state->dataSurfaceGeometry->SinZoneRelNorth.allocate(2);

    state->dataSurfaceGeometry->CosZoneRelNorth(1) = std::cos(-Zone(1).RelNorth * DataGlobalConstants::DegToRadians());
    state->dataSurfaceGeometry->SinZoneRelNorth(1) = std::sin(-Zone(1).RelNorth * DataGlobalConstants::DegToRadians());
    state->dataSurfaceGeometry->CosZoneRelNorth(2) = state->dataSurfaceGeometry->CosZoneRelNorth(1);
    state->dataSurfaceGeometry->SinZoneRelNorth(2) = state->dataSurfaceGeometry->SinZoneRelNorth(1);
    state->dataSurfaceGeometry->CosBldgRelNorth = 1.0;
    state->dataSurfaceGeometry->SinBldgRelNorth = 0.0;

    GetSurfaceData(*state, ErrorsFound); // setup zone geometry and get zone data
    EXPECT_FALSE(ErrorsFound);   // expect no errors

    int surfNum = UtilityRoutines::FindItemInList("DATATELCOM_CEILING_1_0_0", DataSurfaces::Surface);
    EXPECT_EQ(DataSurfaces::HeatTransferModel_CondFD, DataSurfaces::Surface(surfNum).HeatTransferAlgorithm);
    EXPECT_TRUE(DataHeatBalance::AnyCondFD);

    surfNum = UtilityRoutines::FindItemInList("ZONE1_FLOOR_4_0_10000", DataSurfaces::Surface);
    EXPECT_EQ(DataSurfaces::HeatTransferModel_CondFD, DataSurfaces::Surface(surfNum).HeatTransferAlgorithm);
    EXPECT_TRUE(DataHeatBalance::AnyEMPD); // input as EMPD but then later overriden to CondFD - see error message below

    surfNum = UtilityRoutines::FindItemInList("ZONE1_FLOOR_4_0_20000", DataSurfaces::Surface);
    EXPECT_EQ(DataSurfaces::HeatTransferModel_HAMT, DataSurfaces::Surface(surfNum).HeatTransferAlgorithm);
    EXPECT_TRUE(DataHeatBalance::AnyHAMT);

    surfNum = UtilityRoutines::FindItemInList("ZONE1_FLOOR_4_0_30000", DataSurfaces::Surface);
    EXPECT_EQ(DataSurfaces::HeatTransferModel_CTF, DataSurfaces::Surface(surfNum).HeatTransferAlgorithm);
    EXPECT_TRUE(DataHeatBalance::AnyCTF);

    std::string const error_string = delimited_string({
        "   ** Warning ** GetSurfaceData: Entered Zone Floor Areas differ from calculated Zone Floor Area(s).",
        "   **   ~~~   ** ...use Output:Diagnostics,DisplayExtraWarnings; to show more details on individual zones.",
        "   ** Warning ** The moisture penetration depth conduction transfer function algorithm is used but the input file includes no "
        "MaterialProperty:MoisturePenetrationDepth:Settings objects.",
        "   ** Warning ** The combined heat and moisture finite element algorithm is used but the input file includes no "
        "MaterialProperty:HeatAndMoistureTransfer:* objects.",
        "   **   ~~~   ** Certain materials objects are necessary to achieve proper results with the heat transfer algorithm(s) selected.",
        "   ** Warning ** An interior surface is defined as two surfaces with reverse constructions. The HeatTransferAlgorithm in both constructions "
        "should be same.",
        "   **   ~~~   ** The HeatTransferAlgorithm of Surface: DATATELCOM_CEILING_1_0_0, is CondFD - ConductionFiniteDifference",
        "   **   ~~~   ** The HeatTransferAlgorithm of Surface: ZONE1_FLOOR_4_0_10000, is EMPD - MoisturePenetrationDepthConductionTransferFunction",
        "   **   ~~~   ** The HeatTransferAlgorithm of Surface: ZONE1_FLOOR_4_0_10000, is assigned to CondFD - ConductionFiniteDifference. "
        "Simulation continues.",
    });
    EXPECT_TRUE(compare_err_stream(error_string, true));

    // Check heat balance surface lists
    // Remember that ZoneHTSurfaceList includes all HT surfaces in the zone PLUS any adjacent interzone surfaces - same for ZoneIZSurfaceList
    EXPECT_EQ(DataSurfaces::AllHTSurfaceList.size(), 4u);
    EXPECT_EQ(DataSurfaces::AllIZSurfaceList.size(), 2u);

    int zoneNum = UtilityRoutines::FindItemInList("DATATELCOM", DataHeatBalance::Zone);
    EXPECT_EQ(DataHeatBalance::Zone(zoneNum).ZoneHTSurfaceList.size(), 2u);
    EXPECT_EQ(DataHeatBalance::Zone(zoneNum).ZoneIZSurfaceList.size(), 2u);

    zoneNum = UtilityRoutines::FindItemInList("ZONE1", DataHeatBalance::Zone);
    EXPECT_EQ(DataHeatBalance::Zone(zoneNum).ZoneHTSurfaceList.size(), 4u);
    EXPECT_EQ(DataHeatBalance::Zone(zoneNum).ZoneIZSurfaceList.size(), 2u);
}

// Test for #7071: if a Surface references an outside boundary surface that cannot be found, we handle it gracefully with an error message
// instead of throwing an assert 'contains' error
TEST_F(EnergyPlusFixture, SurfaceGeometry_SurfaceReferencesNonExistingSurface)
{
    bool ErrorsFound(false);

    std::string const idf_objects = delimited_string({
        "Material,",
        "  8 in.Concrete Block Basement Wall,      !- Name",
        "  MediumRough,                            !- Roughness",
        "  0.2032,                                 !- Thickness{ m }",
        "  1.326,                                  !- Conductivity{ W / m - K }",
        "  1841.99999999999,                       !- Density{ kg / m3 }",
        "  911.999999999999,                       !- Specific Heat{ J / kg - K }",
        "  0.9,                                    !- Thermal Absorptance",
        "  0.7,                                    !- Solar Absorptance",
        "  0.7;                                    !- Visible Absorptance",
        "",
        "Construction,",
        "   Typical,   !- Name",
        "   8 in.Concrete Block Basement Wall;     !- Layer 1",

        "BuildingSurface:Detailed,                                   ",
        "  Surface A,               !- Name",
        "  Wall,                    !- Surface Type",
        "  Typical,                 !- Construction Name",
        "  ZONE 1,                  !- Zone Name",
        "  Surface,                 !- Outside Boundary Condition",
        "  Surface B,               !- Outside Boundary Condition Object", // Surface B doesn't exist!
        "  NoSun,                   !- Sun Exposure",
        "  NoWind,                  !- Wind Exposure",
        "  ,                        !- View Factor to Ground",
        "  ,                        !- Number of Vertices",
        "  251.4600375, 3.5052, 0, !- X, Y, Z Vertex 1 {m}",
        "  251.4600375, 0, 0, !- X, Y, Z Vertex 2 {m}",
        "  249.9571375, 0, 0, !- X, Y, Z Vertex 3 {m}",
        "  248.5215375, 1.0, 0, !- X, Y, Z Vertex 4 {m}",
        "  248.5215375, 3.5052, 0;                 !- X, Y, Z Vertex 5 {m}",

    });

    ASSERT_TRUE(process_idf(idf_objects));

    // Read Material and Construction, and expect no errors
    GetMaterialData(*state, ErrorsFound);
    EXPECT_FALSE(ErrorsFound);
    GetConstructData(*state, ErrorsFound);
    EXPECT_FALSE(ErrorsFound);

    state->dataGlobal->NumOfZones = 2;
    Zone.allocate(2);
    Zone(1).Name = "ZONE 1";
    Zone(2).Name = "ZONE 2";
    state->dataSurfaceGeometry->SurfaceTmp.allocate(1);
    int SurfNum = 0;
    int TotHTSurfs = 1;
    Array1D_string const BaseSurfCls(3, {"WALL", "FLOOR", "ROOF"});
    Array1D<DataSurfaces::SurfaceClass> const BaseSurfIDs(3, {DataSurfaces::SurfaceClass::Wall,
                                                              DataSurfaces::SurfaceClass::Floor,
                                                              DataSurfaces::SurfaceClass::Roof});
    int NeedToAddSurfaces;

    GetGeometryParameters(*state, ErrorsFound);
    state->dataSurfaceGeometry->CosZoneRelNorth.allocate(1);
    state->dataSurfaceGeometry->SinZoneRelNorth.allocate(1);

    state->dataSurfaceGeometry->CosZoneRelNorth = 1.0;
    state->dataSurfaceGeometry->SinZoneRelNorth = 0.0;
    state->dataSurfaceGeometry->SinBldgRelNorth = 0.0;
    state->dataSurfaceGeometry->CosBldgRelNorth = 1.0;

    GetHTSurfaceData(*state, ErrorsFound, SurfNum, TotHTSurfs, 0, 0, 0, BaseSurfCls, BaseSurfIDs, NeedToAddSurfaces);

    // We expect one surface, but an error since Surface B cannot be located
    EXPECT_EQ(1, SurfNum);
    EXPECT_TRUE(ErrorsFound);

    std::string const error_string = delimited_string(
        {"   ** Severe  ** RoofCeiling:Detailed=\"SURFACE A\" references an outside boundary surface that cannot be found:SURFACE B"});
    EXPECT_TRUE(compare_err_stream(error_string, true));
}

TEST_F(EnergyPlusFixture, SurfaceGeometry_InternalMassSurfacesCount)
{
    bool ErrorsFound(false);

    std::string const idf_objects = delimited_string({
        "  Zone,",
        "    G SW Apartment,          !- Name",
        "    0,                       !- Direction of Relative North {deg}",
        "    0,                       !- X Origin {m}",
        "    0,                       !- Y Origin {m}",
        "    0,                       !- Z Origin {m}",
        "    1,                       !- Type",
        "    1;                       !- Multiplier",

        "  Zone,",
        "    G NW Apartment,          !- Name",
        "    0,                       !- Direction of Relative North {deg}",
        "    0,                       !- X Origin {m}",
        "    9.29594664423115,        !- Y Origin {m}",
        "    0,                       !- Z Origin {m}",
        "    1,                       !- Type",
        "    1;                       !- Multiplier",

        "  Zone,",
        "    Office,                  !- Name",
        "    0,                       !- Direction of Relative North {deg}",
        "    34.7455054899131,        !- X Origin {m}",
        "    0,                       !- Y Origin {m}",
        "    0,                       !- Z Origin {m}",
        "    1,                       !- Type",
        "    1;                       !- Multiplier",

        "  Zone,",
        "    G NE Apartment,          !- Name",
        "    0,                       !- Direction of Relative North {deg}",
        "    34.7455054899131,        !- X Origin {m}",
        "    9.29594664423115,        !- Y Origin {m}",
        "    0,                       !- Z Origin {m}",
        "    1,                       !- Type",
        "    1;                       !- Multiplier",

        "  Zone,",
        "    G N1 Apartment,          !- Name",
        "    0,                       !- Direction of Relative North {deg}",
        "    11.5818351633044,        !- X Origin {m}",
        "    9.29594664423115,        !- Y Origin {m}",
        "    0,                       !- Z Origin {m}",
        "    1,                       !- Type",
        "    1;                       !- Multiplier",

        "  Zone,",
        "    G N2 Apartment,          !- Name",
        "    0,                       !- Direction of Relative North {deg}",
        "    23.1636703266088,        !- X Origin {m}",
        "    9.29594664423115,        !- Y Origin {m}",
        "    0,                       !- Z Origin {m}",
        "    1,                       !- Type",
        "    1;                       !- Multiplier",

        "  Zone,",
        "    G S1 Apartment,          !- Name",
        "    0,                       !- Direction of Relative North {deg}",
        "    11.5818351633044,        !- X Origin {m}",
        "    0,                       !- Y Origin {m}",
        "    0,                       !- Z Origin {m}",
        "    1,                       !- Type",
        "    1;                       !- Multiplier",

        "  Zone,",
        "    G S2 Apartment,          !- Name",
        "    0,                       !- Direction of Relative North {deg}",
        "    23.1636703266088,        !- X Origin {m}",
        "    0,                       !- Y Origin {m}",
        "    0,                       !- Z Origin {m}",
        "    1,                       !- Type",
        "    1;                       !- Multiplier",

        "  Zone,",
        "    M SW Apartment,          !- Name",
        "    0,                       !- Direction of Relative North {deg}",
        "    0,                       !- X Origin {m}",
        "    0,                       !- Y Origin {m}",
        "    3.04785135876431,        !- Z Origin {m}",
        "    1,                       !- Type",
        "    1;                       !- Multiplier",

        "  Zone,",
        "    M NW Apartment,          !- Name",
        "    0,                       !- Direction of Relative North {deg}",
        "    0,                       !- X Origin {m}",
        "    9.29594664423115,        !- Y Origin {m}",
        "    3.04785135876431,        !- Z Origin {m}",
        "    1,                       !- Type",
        "    1;                       !- Multiplier",

        "  Zone,",
        "    M SE Apartment,          !- Name",
        "    0,                       !- Direction of Relative North {deg}",
        "    34.7455054899131,        !- X Origin {m}",
        "    0,                       !- Y Origin {m}",
        "    3.04785135876431,        !- Z Origin {m}",
        "    1,                       !- Type",
        "    1;                       !- Multiplier",

        "  Zone,",
        "    M NE Apartment,          !- Name",
        "    0,                       !- Direction of Relative North {deg}",
        "    34.7455054899131,        !- X Origin {m}",
        "    9.29594664423115,        !- Y Origin {m}",
        "    3.04785135876431,        !- Z Origin {m}",
        "    1,                       !- Type",
        "    1;                       !- Multiplier",

        "  Zone,",
        "    M N1 Apartment,          !- Name",
        "    0,                       !- Direction of Relative North {deg}",
        "    11.5818351633044,        !- X Origin {m}",
        "    9.29594664423115,        !- Y Origin {m}",
        "    3.04785135876431,        !- Z Origin {m}",
        "    1,                       !- Type",
        "    1;                       !- Multiplier",

        "  Zone,",
        "    M N2 Apartment,          !- Name",
        "    0,                       !- Direction of Relative North {deg}",
        "    23.1636703266088,        !- X Origin {m}",
        "    9.29594664423115,        !- Y Origin {m}",
        "    3.04785135876431,        !- Z Origin {m}",
        "    1,                       !- Type",
        "    1;                       !- Multiplier",

        "  Zone,",
        "    M S1 Apartment,          !- Name",
        "    0,                       !- Direction of Relative North {deg}",
        "    11.5818351633044,        !- X Origin {m}",
        "    0,                       !- Y Origin {m}",
        "    3.04785135876431,        !- Z Origin {m}",
        "    1,                       !- Type",
        "    1;                       !- Multiplier",

        "  Zone,",
        "    M S2 Apartment,          !- Name",
        "    0,                       !- Direction of Relative North {deg}",
        "    23.1636703266088,        !- X Origin {m}",
        "    0,                       !- Y Origin {m}",
        "    3.04785135876431,        !- Z Origin {m}",
        "    1,                       !- Type",
        "    1;                       !- Multiplier",

        "  Zone,",
        "    T SW Apartment,          !- Name",
        "    0,                       !- Direction of Relative North {deg}",
        "    0,                       !- X Origin {m}",
        "    0,                       !- Y Origin {m}",
        "    9.14355407629293,        !- Z Origin {m}",
        "    1,                       !- Type",
        "    1;                       !- Multiplier",

        "  Zone,",
        "    T NW Apartment,          !- Name",
        "    0,                       !- Direction of Relative North {deg}",
        "    0,                       !- X Origin {m}",
        "    9.29594664423115,        !- Y Origin {m}",
        "    9.14355407629293,        !- Z Origin {m}",
        "    1,                       !- Type",
        "    1;                       !- Multiplier",

        "  Zone,",
        "    T SE Apartment,          !- Name",
        "    0,                       !- Direction of Relative North {deg}",
        "    34.7455054899131,        !- X Origin {m}",
        "    0,                       !- Y Origin {m}",
        "    9.14355407629293,        !- Z Origin {m}",
        "    1,                       !- Type",
        "    1;                       !- Multiplier",

        "  Zone,",
        "    T NE Apartment,          !- Name",
        "    0,                       !- Direction of Relative North {deg}",
        "    34.7455054899131,        !- X Origin {m}",
        "    9.29594664423115,        !- Y Origin {m}",
        "    9.14355407629293,        !- Z Origin {m}",
        "    1,                       !- Type",
        "    1;                       !- Multiplier",

        "  Zone,",
        "    T N1 Apartment,          !- Name",
        "    0,                       !- Direction of Relative North {deg}",
        "    11.5818351633044,        !- X Origin {m}",
        "    9.29594664423115,        !- Y Origin {m}",
        "    9.14355407629293,        !- Z Origin {m}",
        "    1,                       !- Type",
        "    1;                       !- Multiplier",

        "  Zone,",
        "    T N2 Apartment,          !- Name",
        "    0,                       !- Direction of Relative North {deg}",
        "    23.1636703266088,        !- X Origin {m}",
        "    9.29594664423115,        !- Y Origin {m}",
        "    9.14355407629293,        !- Z Origin {m}",
        "    1,                       !- Type",
        "    1;                       !- Multiplier",

        "  Zone,",
        "    T S1 Apartment,          !- Name",
        "    0,                       !- Direction of Relative North {deg}",
        "    11.5818351633044,        !- X Origin {m}",
        "    0,                       !- Y Origin {m}",
        "    9.14355407629293,        !- Z Origin {m}",
        "    1,                       !- Type",
        "    1;                       !- Multiplier",

        "  Zone,",
        "    T S2 Apartment,          !- Name",
        "    0,                       !- Direction of Relative North {deg}",
        "    23.1636703266088,        !- X Origin {m}",
        "    0,                       !- Y Origin {m}",
        "    9.14355407629293,        !- Z Origin {m}",
        "    1,                       !- Type",
        "    1;                       !- Multiplier",

        "  Zone,",
        "    T Corridor,              !- Name",
        "    ,                        !- Direction of Relative North {deg}",
        "    0,                       !- X Origin {m}",
        "    7.61962839691078,        !- Y Origin {m}",
        "    9.14355407629293,        !- Z Origin {m}",
        "    1,                       !- Type",
        "    1;                       !- Multiplier",

        "  Zone,",
        "    G Corridor,              !- Name",
        "    0,                       !- Direction of Relative North {deg}",
        "    0,                       !- X Origin {m}",
        "    7.61962839691078,        !- Y Origin {m}",
        "    0,                       !- Z Origin {m}",
        "    1,                       !- Type",
        "    1;                       !- Multiplier",

        "  Zone,",
        "    M Corridor,              !- Name",
        "    ,                        !- Direction of Relative North {deg}",
        "    0,                       !- X Origin {m}",
        "    7.61962839691078,        !- Y Origin {m}",
        "    3.04785135876431,        !- Z Origin {m}",
        "    1,                       !- Type",
        "    1;                       !- Multiplier",

        "  Construction,",
        "    InteriorFurnishings,     !- Name",
        "    Std Wood 6inch;          !- Outside Layer",

        "  Material,",
        "    Std Wood 6inch,          !- Name",
        "    MediumSmooth,            !- Roughness",
        "    0.15,                    !- Thickness {m}",
        "    0.12,                    !- Conductivity {W/m-K}",
        "    540.0000,                !- Density {kg/m3}",
        "    1210,                    !- Specific Heat {J/kg-K}",
        "    0.9000000,               !- Thermal Absorptance",
        "    0.7000000,               !- Solar Absorptance",
        "    0.7000000;               !- Visible Absorptance",

        "  InternalMass,",
        "    GFloorZonesIntMass,      !- Name",
        "    InteriorFurnishings,     !- Construction Name",
        "    IntMassZoneList_GF,      !- Zone or ZoneList Name",
        "    88.249272671219;         !- Surface Area {m2}",

        "  ZoneList,",
        "    IntMassZoneList_GF,      !- Name",
        "    G SW Apartment,          !- Zone 1 Name",
        "    G NW Apartment,          !- Zone 2 Name",
        "    Office,                  !- Zone 3 Name",
        "    G NE Apartment,          !- Zone 4 Name",
        "    G N1 Apartment,          !- Zone 5 Name",
        "    G N2 Apartment,          !- Zone 6 Name",
        "    G S1 Apartment,          !- Zone 7 Name",
        "    G S2 Apartment;          !- Zone 8 Name",

        "  InternalMass,",
        "    MFloorZonesIntMass,      !- Name",
        "    InteriorFurnishings,     !- Construction Name",
        "    IntMassZoneList_MF,      !- Zone or ZoneList Name",
        "    176.498545342438;        !- Surface Area {m2}",

        "  ZoneList,",
        "    IntMassZoneList_MF,      !- Name",
        "    M SW Apartment,          !- Zone 1 Name",
        "    M NW Apartment,          !- Zone 2 Name",
        "    M SE Apartment,          !- Zone 3 Name",
        "    M NE Apartment,          !- Zone 4 Name",
        "    M N1 Apartment,          !- Zone 5 Name",
        "    M N2 Apartment,          !- Zone 6 Name",
        "    M S1 Apartment,          !- Zone 7 Name",
        "    M S2 Apartment;          !- Zone 8 Name",

        "  InternalMass,",
        "    TFloorZonesIntMass,      !- Name",
        "    InteriorFurnishings,     !- Construction Name",
        "    IntMassZoneList_TF,      !- Zone or ZoneList Name",
        "    88.249272671219;         !- Surface Area {m2}",

        "  ZoneList,",
        "    IntMassZoneList_TF,      !- Name",
        "    T SW Apartment,          !- Zone 1 Name",
        "    T NW Apartment,          !- Zone 2 Name",
        "    T SE Apartment,          !- Zone 3 Name",
        "    T NE Apartment,          !- Zone 4 Name",
        "    T N1 Apartment,          !- Zone 5 Name",
        "    T N2 Apartment,          !- Zone 6 Name",
        "    T S1 Apartment,          !- Zone 7 Name",
        "    T S2 Apartment;          !- Zone 8 Name",

    });

    ASSERT_TRUE(process_idf(idf_objects));

    // Read Materials
    GetMaterialData(*state, ErrorsFound);
    EXPECT_FALSE(ErrorsFound);
    // Construction
    GetConstructData(*state, ErrorsFound);
    EXPECT_FALSE(ErrorsFound);
    // Read Zones
    GetZoneData(*state, ErrorsFound);
    ASSERT_FALSE(ErrorsFound);

    // Read InternalMass Object Count
    int TotIntMass = inputProcessor->getNumObjectsFound(*state, "InternalMass");
    // check the three internal mass objects
    EXPECT_EQ(3, TotIntMass);

    // Read InternalMass Surfaces Count
    int TotalNumOfInternalMassSurfaces = GetNumIntMassSurfaces(*state);
    // check the 24 internal mass surfaces created from the three zoneLists
    EXPECT_EQ(24, TotalNumOfInternalMassSurfaces);
}
TEST_F(EnergyPlusFixture, SurfaceGeometry_CreateInternalMassSurfaces)
{
    bool ErrorsFound(false);

    std::string const idf_objects = delimited_string({
        "  Zone,",
        "    G SW Apartment,          !- Name",
        "    0,                       !- Direction of Relative North {deg}",
        "    0,                       !- X Origin {m}",
        "    0,                       !- Y Origin {m}",
        "    0,                       !- Z Origin {m}",
        "    1,                       !- Type",
        "    1;                       !- Multiplier",

        "  Zone,",
        "    G NW Apartment,          !- Name",
        "    0,                       !- Direction of Relative North {deg}",
        "    0,                       !- X Origin {m}",
        "    9.29594664423115,        !- Y Origin {m}",
        "    0,                       !- Z Origin {m}",
        "    1,                       !- Type",
        "    1;                       !- Multiplier",

        "  Zone,",
        "    Office,                  !- Name",
        "    0,                       !- Direction of Relative North {deg}",
        "    34.7455054899131,        !- X Origin {m}",
        "    0,                       !- Y Origin {m}",
        "    0,                       !- Z Origin {m}",
        "    1,                       !- Type",
        "    1;                       !- Multiplier",

        "  Zone,",
        "    G NE Apartment,          !- Name",
        "    0,                       !- Direction of Relative North {deg}",
        "    34.7455054899131,        !- X Origin {m}",
        "    9.29594664423115,        !- Y Origin {m}",
        "    0,                       !- Z Origin {m}",
        "    1,                       !- Type",
        "    1;                       !- Multiplier",

        "  Zone,",
        "    G N1 Apartment,          !- Name",
        "    0,                       !- Direction of Relative North {deg}",
        "    11.5818351633044,        !- X Origin {m}",
        "    9.29594664423115,        !- Y Origin {m}",
        "    0,                       !- Z Origin {m}",
        "    1,                       !- Type",
        "    1;                       !- Multiplier",

        "  Zone,",
        "    G N2 Apartment,          !- Name",
        "    0,                       !- Direction of Relative North {deg}",
        "    23.1636703266088,        !- X Origin {m}",
        "    9.29594664423115,        !- Y Origin {m}",
        "    0,                       !- Z Origin {m}",
        "    1,                       !- Type",
        "    1;                       !- Multiplier",

        "  Zone,",
        "    G S1 Apartment,          !- Name",
        "    0,                       !- Direction of Relative North {deg}",
        "    11.5818351633044,        !- X Origin {m}",
        "    0,                       !- Y Origin {m}",
        "    0,                       !- Z Origin {m}",
        "    1,                       !- Type",
        "    1;                       !- Multiplier",

        "  Zone,",
        "    G S2 Apartment,          !- Name",
        "    0,                       !- Direction of Relative North {deg}",
        "    23.1636703266088,        !- X Origin {m}",
        "    0,                       !- Y Origin {m}",
        "    0,                       !- Z Origin {m}",
        "    1,                       !- Type",
        "    1;                       !- Multiplier",

        "  Zone,",
        "    M SW Apartment,          !- Name",
        "    0,                       !- Direction of Relative North {deg}",
        "    0,                       !- X Origin {m}",
        "    0,                       !- Y Origin {m}",
        "    3.04785135876431,        !- Z Origin {m}",
        "    1,                       !- Type",
        "    1;                       !- Multiplier",

        "  Zone,",
        "    M NW Apartment,          !- Name",
        "    0,                       !- Direction of Relative North {deg}",
        "    0,                       !- X Origin {m}",
        "    9.29594664423115,        !- Y Origin {m}",
        "    3.04785135876431,        !- Z Origin {m}",
        "    1,                       !- Type",
        "    1;                       !- Multiplier",

        "  Zone,",
        "    M SE Apartment,          !- Name",
        "    0,                       !- Direction of Relative North {deg}",
        "    34.7455054899131,        !- X Origin {m}",
        "    0,                       !- Y Origin {m}",
        "    3.04785135876431,        !- Z Origin {m}",
        "    1,                       !- Type",
        "    1;                       !- Multiplier",

        "  Zone,",
        "    M NE Apartment,          !- Name",
        "    0,                       !- Direction of Relative North {deg}",
        "    34.7455054899131,        !- X Origin {m}",
        "    9.29594664423115,        !- Y Origin {m}",
        "    3.04785135876431,        !- Z Origin {m}",
        "    1,                       !- Type",
        "    1;                       !- Multiplier",

        "  Zone,",
        "    M N1 Apartment,          !- Name",
        "    0,                       !- Direction of Relative North {deg}",
        "    11.5818351633044,        !- X Origin {m}",
        "    9.29594664423115,        !- Y Origin {m}",
        "    3.04785135876431,        !- Z Origin {m}",
        "    1,                       !- Type",
        "    1;                       !- Multiplier",

        "  Zone,",
        "    M N2 Apartment,          !- Name",
        "    0,                       !- Direction of Relative North {deg}",
        "    23.1636703266088,        !- X Origin {m}",
        "    9.29594664423115,        !- Y Origin {m}",
        "    3.04785135876431,        !- Z Origin {m}",
        "    1,                       !- Type",
        "    1;                       !- Multiplier",

        "  Zone,",
        "    M S1 Apartment,          !- Name",
        "    0,                       !- Direction of Relative North {deg}",
        "    11.5818351633044,        !- X Origin {m}",
        "    0,                       !- Y Origin {m}",
        "    3.04785135876431,        !- Z Origin {m}",
        "    1,                       !- Type",
        "    1;                       !- Multiplier",

        "  Zone,",
        "    M S2 Apartment,          !- Name",
        "    0,                       !- Direction of Relative North {deg}",
        "    23.1636703266088,        !- X Origin {m}",
        "    0,                       !- Y Origin {m}",
        "    3.04785135876431,        !- Z Origin {m}",
        "    1,                       !- Type",
        "    1;                       !- Multiplier",

        "  Zone,",
        "    T SW Apartment,          !- Name",
        "    0,                       !- Direction of Relative North {deg}",
        "    0,                       !- X Origin {m}",
        "    0,                       !- Y Origin {m}",
        "    9.14355407629293,        !- Z Origin {m}",
        "    1,                       !- Type",
        "    1;                       !- Multiplier",

        "  Zone,",
        "    T NW Apartment,          !- Name",
        "    0,                       !- Direction of Relative North {deg}",
        "    0,                       !- X Origin {m}",
        "    9.29594664423115,        !- Y Origin {m}",
        "    9.14355407629293,        !- Z Origin {m}",
        "    1,                       !- Type",
        "    1;                       !- Multiplier",

        "  Zone,",
        "    T SE Apartment,          !- Name",
        "    0,                       !- Direction of Relative North {deg}",
        "    34.7455054899131,        !- X Origin {m}",
        "    0,                       !- Y Origin {m}",
        "    9.14355407629293,        !- Z Origin {m}",
        "    1,                       !- Type",
        "    1;                       !- Multiplier",

        "  Zone,",
        "    T NE Apartment,          !- Name",
        "    0,                       !- Direction of Relative North {deg}",
        "    34.7455054899131,        !- X Origin {m}",
        "    9.29594664423115,        !- Y Origin {m}",
        "    9.14355407629293,        !- Z Origin {m}",
        "    1,                       !- Type",
        "    1;                       !- Multiplier",

        "  Zone,",
        "    T N1 Apartment,          !- Name",
        "    0,                       !- Direction of Relative North {deg}",
        "    11.5818351633044,        !- X Origin {m}",
        "    9.29594664423115,        !- Y Origin {m}",
        "    9.14355407629293,        !- Z Origin {m}",
        "    1,                       !- Type",
        "    1;                       !- Multiplier",

        "  Zone,",
        "    T N2 Apartment,          !- Name",
        "    0,                       !- Direction of Relative North {deg}",
        "    23.1636703266088,        !- X Origin {m}",
        "    9.29594664423115,        !- Y Origin {m}",
        "    9.14355407629293,        !- Z Origin {m}",
        "    1,                       !- Type",
        "    1;                       !- Multiplier",

        "  Zone,",
        "    T S1 Apartment,          !- Name",
        "    0,                       !- Direction of Relative North {deg}",
        "    11.5818351633044,        !- X Origin {m}",
        "    0,                       !- Y Origin {m}",
        "    9.14355407629293,        !- Z Origin {m}",
        "    1,                       !- Type",
        "    1;                       !- Multiplier",

        "  Zone,",
        "    T S2 Apartment,          !- Name",
        "    0,                       !- Direction of Relative North {deg}",
        "    23.1636703266088,        !- X Origin {m}",
        "    0,                       !- Y Origin {m}",
        "    9.14355407629293,        !- Z Origin {m}",
        "    1,                       !- Type",
        "    1;                       !- Multiplier",

        "  Zone,",
        "    T Corridor,              !- Name",
        "    ,                        !- Direction of Relative North {deg}",
        "    0,                       !- X Origin {m}",
        "    7.61962839691078,        !- Y Origin {m}",
        "    9.14355407629293,        !- Z Origin {m}",
        "    1,                       !- Type",
        "    1;                       !- Multiplier",

        "  Zone,",
        "    G Corridor,              !- Name",
        "    0,                       !- Direction of Relative North {deg}",
        "    0,                       !- X Origin {m}",
        "    7.61962839691078,        !- Y Origin {m}",
        "    0,                       !- Z Origin {m}",
        "    1,                       !- Type",
        "    1;                       !- Multiplier",

        "  Zone,",
        "    M Corridor,              !- Name",
        "    ,                        !- Direction of Relative North {deg}",
        "    0,                       !- X Origin {m}",
        "    7.61962839691078,        !- Y Origin {m}",
        "    3.04785135876431,        !- Z Origin {m}",
        "    1,                       !- Type",
        "    1;                       !- Multiplier",

        "  Construction,",
        "    InteriorFurnishings,     !- Name",
        "    Std Wood 6inch;          !- Outside Layer",

        "  Material,",
        "    Std Wood 6inch,          !- Name",
        "    MediumSmooth,            !- Roughness",
        "    0.15,                    !- Thickness {m}",
        "    0.12,                    !- Conductivity {W/m-K}",
        "    540.0000,                !- Density {kg/m3}",
        "    1210,                    !- Specific Heat {J/kg-K}",
        "    0.9000000,               !- Thermal Absorptance",
        "    0.7000000,               !- Solar Absorptance",
        "    0.7000000;               !- Visible Absorptance",

        "  InternalMass,",
        "    GFloorZonesIntMass,      !- Name",
        "    InteriorFurnishings,     !- Construction Name",
        "    IntMassZoneList_GF,      !- Zone or ZoneList Name",
        "    88.249272671219;         !- Surface Area {m2}",

        "  ZoneList,",
        "    IntMassZoneList_GF,      !- Name",
        "    G SW Apartment,          !- Zone 1 Name",
        "    G NW Apartment,          !- Zone 2 Name",
        "    Office,                  !- Zone 3 Name",
        "    G NE Apartment,          !- Zone 4 Name",
        "    G N1 Apartment,          !- Zone 5 Name",
        "    G N2 Apartment,          !- Zone 6 Name",
        "    G S1 Apartment,          !- Zone 7 Name",
        "    G S2 Apartment;          !- Zone 8 Name",

        "  InternalMass,",
        "    MFloorZonesIntMass,      !- Name",
        "    InteriorFurnishings,     !- Construction Name",
        "    IntMassZoneList_MF,      !- Zone or ZoneList Name",
        "    176.498545342438;        !- Surface Area {m2}",

        "  ZoneList,",
        "    IntMassZoneList_MF,      !- Name",
        "    M SW Apartment,          !- Zone 1 Name",
        "    M NW Apartment,          !- Zone 2 Name",
        "    M SE Apartment,          !- Zone 3 Name",
        "    M NE Apartment,          !- Zone 4 Name",
        "    M N1 Apartment,          !- Zone 5 Name",
        "    M N2 Apartment,          !- Zone 6 Name",
        "    M S1 Apartment,          !- Zone 7 Name",
        "    M S2 Apartment;          !- Zone 8 Name",

        "  InternalMass,",
        "    TFloorZonesIntMass,      !- Name",
        "    InteriorFurnishings,     !- Construction Name",
        "    IntMassZoneList_TF,      !- Zone or ZoneList Name",
        "    88.249272671219;         !- Surface Area {m2}",

        "  ZoneList,",
        "    IntMassZoneList_TF,      !- Name",
        "    T SW Apartment,          !- Zone 1 Name",
        "    T NW Apartment,          !- Zone 2 Name",
        "    T SE Apartment,          !- Zone 3 Name",
        "    T NE Apartment,          !- Zone 4 Name",
        "    T N1 Apartment,          !- Zone 5 Name",
        "    T N2 Apartment,          !- Zone 6 Name",
        "    T S1 Apartment,          !- Zone 7 Name",
        "    T S2 Apartment;          !- Zone 8 Name",

    });

    ASSERT_TRUE(process_idf(idf_objects));

    // Read Materials
    GetMaterialData(*state, ErrorsFound);
    EXPECT_FALSE(ErrorsFound);
    // Construction
    GetConstructData(*state, ErrorsFound);
    EXPECT_FALSE(ErrorsFound);
    // Read Zones
    GetZoneData(*state, ErrorsFound);
    ASSERT_FALSE(ErrorsFound);

    // Read InternalMass Object Count
    int TotIntMass = inputProcessor->getNumObjectsFound(*state, "InternalMass");
    EXPECT_EQ(3, TotIntMass);

    // Read InternalMass Surfaces Count
    int TotalNumOfInternalMassSurfaces = GetNumIntMassSurfaces(*state);
    EXPECT_EQ(24, TotalNumOfInternalMassSurfaces);

    DataSurfaces::TotSurfaces = TotalNumOfInternalMassSurfaces;
    state->dataSurfaceGeometry->SurfaceTmp.allocate(TotSurfaces);

    int SurfNum = 0;
    GetIntMassSurfaceData(*state, ErrorsFound, SurfNum);
    ASSERT_FALSE(ErrorsFound);

    // check internal mass surface count and object names
    EXPECT_EQ(8, DataSurfaces::IntMassObjects(1).NumOfZones);
    EXPECT_EQ("GFLOORZONESINTMASS", DataSurfaces::IntMassObjects(1).Name);
    EXPECT_EQ(8, DataSurfaces::IntMassObjects(2).NumOfZones);
    EXPECT_EQ("MFLOORZONESINTMASS", DataSurfaces::IntMassObjects(2).Name);
    EXPECT_EQ(8, DataSurfaces::IntMassObjects(3).NumOfZones);
    EXPECT_EQ("TFLOORZONESINTMASS", DataSurfaces::IntMassObjects(3).Name);
    // check total count of internal surfaces created
    EXPECT_EQ(24, TotSurfaces);

    // check unique internal surface name created created from a combination
    // of zone name and internal mass object name represented in the zone
    // first zone in the ground floor ZoneList
    EXPECT_EQ("G SW APARTMENT", Zone(1).Name);
    EXPECT_EQ("GFLOORZONESINTMASS", DataSurfaces::IntMassObjects(1).Name);
    EXPECT_EQ("G SW APARTMENT GFLOORZONESINTMASS", state->dataSurfaceGeometry->SurfaceTmp(1).Name);
    // first zone in the middle floor ZoneList
    EXPECT_EQ("M SW APARTMENT", Zone(9).Name);
    EXPECT_EQ("MFLOORZONESINTMASS", DataSurfaces::IntMassObjects(2).Name);
    EXPECT_EQ("M SW APARTMENT MFLOORZONESINTMASS", state->dataSurfaceGeometry->SurfaceTmp(9).Name);
    // first zone in the top floor ZoneList
    EXPECT_EQ("T SW APARTMENT", Zone(17).Name);
    EXPECT_EQ("TFLOORZONESINTMASS", DataSurfaces::IntMassObjects(3).Name);
    EXPECT_EQ("T SW APARTMENT TFLOORZONESINTMASS", state->dataSurfaceGeometry->SurfaceTmp(17).Name);
}

TEST_F(EnergyPlusFixture, WorldCoord_with_RelativeRectSurfCoord_test1)
{
    // Case 1) NOT world coordinate system (Relative) - No error

    std::string const idf_objects = delimited_string({

        "GlobalGeometryRules,",
        "    UpperLeftCorner,         !- Starting Vertex Position",
        "    CounterClockWise,        !- Vertex Entry Direction",
        "    Relative,                !- Coordinate System",
        "    Relative,                !- Daylighting Reference Point Coordinate System",
        "    Relative;                !- Rectangular Surface Coordinate System",

    });

    ASSERT_TRUE(process_idf(idf_objects));

    bool ErrorsFound(false);

    state->dataGlobal->NumOfZones = 1;
    Zone.allocate(1);
    Zone(1).Name = "ZONE 1";
    Zone(1).OriginX = 0;
    Zone(1).OriginY = 0;
    Zone(1).OriginZ = 0;

    GetGeometryParameters(*state, ErrorsFound);
    EXPECT_FALSE(has_err_output(true));
}

TEST_F(EnergyPlusFixture, WorldCoord_with_RelativeRectSurfCoord_test2)
{
    // Case 2) World coordinate system & All zero zone origins - No error

    std::string const idf_objects = delimited_string({

        "GlobalGeometryRules,",
        "    UpperLeftCorner,         !- Starting Vertex Position",
        "    CounterClockWise,        !- Vertex Entry Direction",
        "    World,                   !- Coordinate System",
        "    Relative,                !- Daylighting Reference Point Coordinate System",
        "    Relative;                !- Rectangular Surface Coordinate System",

    });

    ASSERT_TRUE(process_idf(idf_objects));

    bool ErrorsFound(false);

    state->dataGlobal->NumOfZones = 1;
    Zone.allocate(1);
    Zone(1).Name = "ZONE 1";
    Zone(1).OriginX = 0;
    Zone(1).OriginY = 0;
    Zone(1).OriginZ = 0;

    GetGeometryParameters(*state, ErrorsFound);
    EXPECT_FALSE(has_err_output(true));
}

TEST_F(EnergyPlusFixture, WorldCoord_with_RelativeRectSurfCoord_test3)
{
    // Case 3) World coordinate system & Relative Rect. surf, coordinate system & Non-zero zone origin

    std::string const idf_objects = delimited_string({

        "GlobalGeometryRules,",
        "    UpperLeftCorner,         !- Starting Vertex Position",
        "    CounterClockWise,        !- Vertex Entry Direction",
        "    World,                   !- Coordinate System",
        "    Relative,                !- Daylighting Reference Point Coordinate System",
        "    Relative;                !- Rectangular Surface Coordinate System",

    });

    ASSERT_TRUE(process_idf(idf_objects));

    bool ErrorsFound(false);

    state->dataGlobal->NumOfZones = 1;
    Zone.allocate(1);
    Zone(1).Name = "ZONE 1";
    Zone(1).OriginX = 6;
    Zone(1).OriginY = 6;
    Zone(1).OriginZ = 0;

    GetGeometryParameters(*state, ErrorsFound);
    EXPECT_TRUE(has_err_output(false));

    std::string error_string = delimited_string({
        "   ** Warning ** GlobalGeometryRules: Potential mismatch of coordinate specifications. Note that the rectangular surfaces are relying on the default SurfaceGeometry for 'Relative to zone' coordinate.",
        "   **   ~~~   ** Coordinate System=\"WORLD\"; while ",
        "   **   ~~~   ** Rectangular Surface Coordinate System=\"RELATIVE\".",
    });
    EXPECT_TRUE(compare_err_stream(error_string, true));
}

TEST_F(EnergyPlusFixture, WorldCoord_with_RelativeRectSurfCoord_test4)
{
    // Case 4) World coordinate system & Defalut Rect. surf, coordinate system & Non-zero zone origin

    std::string const idf_objects = delimited_string({

        "GlobalGeometryRules,",
        "    UpperLeftCorner,         !- Starting Vertex Position",
        "    CounterClockWise,        !- Vertex Entry Direction",
        "    World,                   !- Coordinate System",

    });

    ASSERT_TRUE(process_idf(idf_objects));

    bool ErrorsFound(false);

    state->dataGlobal->NumOfZones = 1;
    Zone.allocate(1);
    Zone(1).Name = "ZONE 1";
    Zone(1).OriginX = 6;
    Zone(1).OriginY = 6;
    Zone(1).OriginZ = 0;

    GetGeometryParameters(*state, ErrorsFound);
    EXPECT_TRUE(has_err_output(false));

    std::string error_string = delimited_string({
        "   ** Warning ** GlobalGeometryRules: Potential mismatch of coordinate specifications. Note that the rectangular surfaces are relying on the default SurfaceGeometry for 'Relative to zone' coordinate.",
        "   **   ~~~   ** Coordinate System=\"WORLD\"; while ",
        "   **   ~~~   ** Rectangular Surface Coordinate System=\"defaults to RELATIVE\".",
    });
    EXPECT_TRUE(compare_err_stream(error_string, true));
}

TEST_F(EnergyPlusFixture, SurfaceGeometry_CheckForReversedLayers)
{
    bool RevLayerDiffs;
    state->dataConstruction->Construct.allocate(6);
    dataMaterial.Material.allocate(7);

    // Case 1a: Constructs with regular materials are a reverse of each other--material layers match in reverse (should get a "false" answer)
    state->dataConstruction->Construct(1).TotLayers = 3;
    state->dataConstruction->Construct(1).LayerPoint(1) = 1;
    state->dataConstruction->Construct(1).LayerPoint(2) = 2;
    state->dataConstruction->Construct(1).LayerPoint(3) = 3;
    state->dataConstruction->Construct(2).TotLayers = 3;
    state->dataConstruction->Construct(2).LayerPoint(1) = 3;
    state->dataConstruction->Construct(2).LayerPoint(2) = 2;
    state->dataConstruction->Construct(2).LayerPoint(3) = 1;
    RevLayerDiffs = true;
    // ExpectResult = false;
    CheckForReversedLayers(*state, RevLayerDiffs, 1, 2, 3);
    EXPECT_FALSE(RevLayerDiffs);

    // Case 1a: Constructs with regular materials are not reverse of each other--material layers do not match in reverse (should get a "true" answer)
    state->dataConstruction->Construct(2).LayerPoint(1) = 1;
    state->dataConstruction->Construct(2).LayerPoint(3) = 3;
    dataMaterial.Material(1).Group = RegularMaterial;
    dataMaterial.Material(2).Group = RegularMaterial;
    dataMaterial.Material(3).Group = RegularMaterial;
    RevLayerDiffs = false;
    // ExpectResult = true;
    CheckForReversedLayers(*state, RevLayerDiffs, 1, 2, 3);
    EXPECT_TRUE(RevLayerDiffs);

    // Case 2a: Constructs are reverse of each other using WindowGlass, front/back properties properly switched (should get a "false" answer)
    state->dataConstruction->Construct(3).TotLayers = 3;
    state->dataConstruction->Construct(3).LayerPoint(1) = 4;
    state->dataConstruction->Construct(3).LayerPoint(2) = 2;
    state->dataConstruction->Construct(3).LayerPoint(3) = 5;
    state->dataConstruction->Construct(4).TotLayers = 3;
    state->dataConstruction->Construct(4).LayerPoint(1) = 4;
    state->dataConstruction->Construct(4).LayerPoint(2) = 2;
    state->dataConstruction->Construct(4).LayerPoint(3) = 5;
    dataMaterial.Material(4).Group = WindowGlass;
    dataMaterial.Material(4).Thickness = 0.15;
    dataMaterial.Material(4).ReflectSolBeamFront = 0.35;
    dataMaterial.Material(4).ReflectSolBeamBack = 0.25;
    dataMaterial.Material(4).TransVis = 0.45;
    dataMaterial.Material(4).ReflectVisBeamFront = 0.34;
    dataMaterial.Material(4).ReflectVisBeamBack = 0.24;
    dataMaterial.Material(4).TransThermal = 0.44;
    dataMaterial.Material(4).AbsorpThermalFront = 0.33;
    dataMaterial.Material(4).AbsorpThermalBack = 0.23;
    dataMaterial.Material(4).Conductivity = 0.43;
    dataMaterial.Material(4).GlassTransDirtFactor = 0.67;
    dataMaterial.Material(4).SolarDiffusing = true;
    dataMaterial.Material(4).YoungModulus = 0.89;
    dataMaterial.Material(4).PoissonsRatio = 1.11;
    dataMaterial.Material(5).Group = WindowGlass;
    dataMaterial.Material(5).Thickness = 0.15;
    dataMaterial.Material(5).ReflectSolBeamFront = 0.25;
    dataMaterial.Material(5).ReflectSolBeamBack = 0.35;
    dataMaterial.Material(5).TransVis = 0.45;
    dataMaterial.Material(5).ReflectVisBeamFront = 0.24;
    dataMaterial.Material(5).ReflectVisBeamBack = 0.34;
    dataMaterial.Material(5).TransThermal = 0.44;
    dataMaterial.Material(5).AbsorpThermalFront = 0.23;
    dataMaterial.Material(5).AbsorpThermalBack = 0.33;
    dataMaterial.Material(5).Conductivity = 0.43;
    dataMaterial.Material(5).GlassTransDirtFactor = 0.67;
    dataMaterial.Material(5).SolarDiffusing = true;
    dataMaterial.Material(5).YoungModulus = 0.89;
    dataMaterial.Material(5).PoissonsRatio = 1.11;
    RevLayerDiffs = true;
    // ExpectResult = false;
    CheckForReversedLayers(*state, RevLayerDiffs, 3, 4, 3);
    EXPECT_FALSE(RevLayerDiffs);

    // Case 2b: Constructs are reverse of each other using WindowGlass, front/back properties NOT properly switched (should get a "true" answer)
    dataMaterial.Material(5).ReflectVisBeamFront = 0.34; // correct would be 0.24
    dataMaterial.Material(5).ReflectVisBeamBack = 0.24;  // correct would be 0.34
    RevLayerDiffs = false;
    // ExpectResult = true;
    CheckForReversedLayers(*state, RevLayerDiffs, 3, 4, 3);
    EXPECT_TRUE(RevLayerDiffs);

    // Case 3a: Single layer constructs using Equivalent Glass, front/back properties properly switched (should get a "false" answer)
    state->dataConstruction->Construct(5).TotLayers = 1;
    state->dataConstruction->Construct(5).LayerPoint(1) = 6;
    state->dataConstruction->Construct(6).TotLayers = 1;
    state->dataConstruction->Construct(6).LayerPoint(1) = 7;
    dataMaterial.Material(6).Group = GlassEquivalentLayer;
    dataMaterial.Material(6).TausFrontBeamBeam = 0.39;
    dataMaterial.Material(6).TausBackBeamBeam = 0.29;
    dataMaterial.Material(6).ReflFrontBeamBeam = 0.38;
    dataMaterial.Material(6).ReflBackBeamBeam = 0.28;
    dataMaterial.Material(6).TausFrontBeamBeamVis = 0.37;
    dataMaterial.Material(6).TausBackBeamBeamVis = 0.27;
    dataMaterial.Material(6).ReflFrontBeamBeamVis = 0.36;
    dataMaterial.Material(6).ReflBackBeamBeamVis = 0.26;
    dataMaterial.Material(6).TausFrontBeamDiff = 0.35;
    dataMaterial.Material(6).TausBackBeamDiff = 0.25;
    dataMaterial.Material(6).ReflFrontBeamDiff = 0.34;
    dataMaterial.Material(6).ReflBackBeamDiff = 0.24;
    dataMaterial.Material(6).TausFrontBeamDiffVis = 0.33;
    dataMaterial.Material(6).TausBackBeamDiffVis = 0.23;
    dataMaterial.Material(6).ReflFrontBeamDiffVis = 0.32;
    dataMaterial.Material(6).ReflBackBeamDiffVis = 0.22;
    dataMaterial.Material(6).TausDiffDiff = 0.456;
    dataMaterial.Material(6).ReflFrontDiffDiff = 0.31;
    dataMaterial.Material(6).ReflBackDiffDiff = 0.21;
    dataMaterial.Material(6).TausDiffDiffVis = 0.345;
    dataMaterial.Material(6).ReflFrontDiffDiffVis = 0.30;
    dataMaterial.Material(6).ReflBackDiffDiffVis = 0.20;
    dataMaterial.Material(6).TausThermal = 0.234;
    dataMaterial.Material(6).EmissThermalFront = 0.888;
    dataMaterial.Material(6).EmissThermalBack = 0.777;
    dataMaterial.Material(6).Resistance = 1.234;
    dataMaterial.Material(7).Group = GlassEquivalentLayer;
    dataMaterial.Material(7).TausFrontBeamBeam = 0.29;
    dataMaterial.Material(7).TausBackBeamBeam = 0.39;
    dataMaterial.Material(7).ReflFrontBeamBeam = 0.28;
    dataMaterial.Material(7).ReflBackBeamBeam = 0.38;
    dataMaterial.Material(7).TausFrontBeamBeamVis = 0.27;
    dataMaterial.Material(7).TausBackBeamBeamVis = 0.37;
    dataMaterial.Material(7).ReflFrontBeamBeamVis = 0.26;
    dataMaterial.Material(7).ReflBackBeamBeamVis = 0.36;
    dataMaterial.Material(7).TausFrontBeamDiff = 0.25;
    dataMaterial.Material(7).TausBackBeamDiff = 0.35;
    dataMaterial.Material(7).ReflFrontBeamDiff = 0.24;
    dataMaterial.Material(7).ReflBackBeamDiff = 0.34;
    dataMaterial.Material(7).TausFrontBeamDiffVis = 0.23;
    dataMaterial.Material(7).TausBackBeamDiffVis = 0.33;
    dataMaterial.Material(7).ReflFrontBeamDiffVis = 0.22;
    dataMaterial.Material(7).ReflBackBeamDiffVis = 0.32;
    dataMaterial.Material(7).TausDiffDiff = 0.456;
    dataMaterial.Material(7).ReflFrontDiffDiff = 0.21;
    dataMaterial.Material(7).ReflBackDiffDiff = 0.31;
    dataMaterial.Material(7).TausDiffDiffVis = 0.345;
    dataMaterial.Material(7).ReflFrontDiffDiffVis = 0.20;
    dataMaterial.Material(7).ReflBackDiffDiffVis = 0.30;
    dataMaterial.Material(7).TausThermal = 0.234;
    dataMaterial.Material(7).EmissThermalFront = 0.777;
    dataMaterial.Material(7).EmissThermalBack = 0.888;
    dataMaterial.Material(7).Resistance = 1.234;
    RevLayerDiffs = true;
    // ExpectResult = false;
    CheckForReversedLayers(*state, RevLayerDiffs, 5, 6, 1);
    EXPECT_FALSE(RevLayerDiffs);

    // Case 3a: Single layer constructs using Equivalent Glass, front/back properties NOT properly switched (should get a "true" answer)
    dataMaterial.Material(7).EmissThermalFront = 0.888;
    RevLayerDiffs = false;
    // ExpectResult = true;
    CheckForReversedLayers(*state, RevLayerDiffs, 5, 6, 1);
    EXPECT_TRUE(RevLayerDiffs);

}

TEST_F(EnergyPlusFixture, HeatBalanceIntRadExchange_SetupEnclosuresNoAirBoundaries)
{

    std::string const idf_objects = delimited_string({
        "Zone,",
        "Zone 1;             !- Name",

        "Zone,",
        "Zone 2;             !- Name",

        "Zone,",
        "Zone 3;             !- Name",

        "Material,",
        "    Some Material,         !- Name",
        "    VeryRough,               !- Roughness",
        "    0.006,                   !- Thickness {m}",
        "    0.815,                   !- Conductivity {W/m-K}",
        "    929,                     !- Density {kg/m3}",
        "    3140,                    !- Specific Heat {J/kg-K}",
        "    0.9,                     !- Thermal Absorptance",
        "    0.7,                     !- Solar Absorptance",
        "    0.7;                     !- Visible Absorptance",
        "Construction,",
        "    Some Construction,  !- Name",
        "    Some Material;        !- Outside Layer",

        "BuildingSurface:Detailed,",
        "    Zone1-Surface1,  !- Name",
        "    Wall,                 !- Surface Type",
        "    Some Construction,  !- Construction Name",
        "    Zone 1,       !- Zone Name",
        "    Surface,                 !- Outside Boundary Condition",
        "    Zone2-Surface1,  !- Outside Boundary Condition Object",
        "    NoSun,                   !- Sun Exposure",
        "    NoWind,                  !- Wind Exposure",
        "    ,                        !- View Factor to Ground",
        "    4,                       !- Number of Vertices",
        "    0,0,0,              !- Vertex 1",
        "    0,1,0,              !- Vertex 1",
        "    0,1,1,              !- Vertex 1",
        "    0,0,1;              !- Vertex 1",

        "BuildingSurface:Detailed,",
        "    Zone2-Surface1,  !- Name",
        "    Wall,                 !- Surface Type",
        "    Some Construction,  !- Construction Name",
        "    Zone 2,       !- Zone Name",
        "    Surface,                 !- Outside Boundary Condition",
        "    Zone1-Surface1,  !- Outside Boundary Condition Object",
        "    NoSun,                   !- Sun Exposure",
        "    NoWind,                  !- Wind Exposure",
        "    ,                        !- View Factor to Ground",
        "    4,                       !- Number of Vertices",
        "    0,0,0,              !- Vertex 1",
        "    0,1,0,              !- Vertex 1",
        "    0,1,1,              !- Vertex 1",
        "    0,0,1;              !- Vertex 1",

        "BuildingSurface:Detailed,",
        "    Zone1-Surface2,  !- Name",
        "    Wall,                 !- Surface Type",
        "    Some Construction,  !- Construction Name",
        "    Zone 1,       !- Zone Name",
        "    Surface,                 !- Outside Boundary Condition",
        "    Zone3-Surface1,  !- Outside Boundary Condition Object",
        "    NoSun,                   !- Sun Exposure",
        "    NoWind,                  !- Wind Exposure",
        "    ,                        !- View Factor to Ground",
        "    4,                       !- Number of Vertices",
        "    0,0,0,              !- Vertex 1",
        "    0,1,0,              !- Vertex 1",
        "    0,1,1,              !- Vertex 1",
        "    0,0,1;              !- Vertex 1",

        "BuildingSurface:Detailed,",
        "    Zone3-Surface1,  !- Name",
        "    Wall,                 !- Surface Type",
        "    Some Construction,  !- Construction Name",
        "    Zone 3,       !- Zone Name",
        "    Surface,                 !- Outside Boundary Condition",
        "    Zone1-Surface2,  !- Outside Boundary Condition Object",
        "    NoSun,                   !- Sun Exposure",
        "    NoWind,                  !- Wind Exposure",
        "    ,                        !- View Factor to Ground",
        "    4,                       !- Number of Vertices",
        "    0,0,0,              !- Vertex 1",
        "    0,1,0,              !- Vertex 1",
        "    0,1,1,              !- Vertex 1",
        "    0,0,1;              !- Vertex 1",
    });
    ASSERT_TRUE(process_idf(idf_objects));
    bool ErrorsFound = false;

<<<<<<< HEAD
    GetMaterialData(state, ErrorsFound); // read material data
    EXPECT_FALSE(ErrorsFound);           // expect no errors

    GetConstructData(state, ErrorsFound); // read construction data
    EXPECT_FALSE(ErrorsFound);            // expect no errors

    GetZoneData(state, ErrorsFound); // read zone data
    EXPECT_FALSE(ErrorsFound);       // expect no errors
=======
    GetMaterialData(*state, ErrorsFound); // read material data
    EXPECT_FALSE(ErrorsFound);    // expect no errors

    GetConstructData(*state, ErrorsFound); // read construction data
    EXPECT_FALSE(ErrorsFound);     // expect no errors

    GetZoneData(*state, ErrorsFound);  // read zone data
    EXPECT_FALSE(ErrorsFound); // expect no errors
>>>>>>> cc80649d

    SetupZoneGeometry(*state, ErrorsFound);
    // SetupZoneGeometry calls SurfaceGeometry::GetSurfaceData
    // SetupZoneGeometry calls SurfaceGeometry::SetupSolarEnclosuresAndAirBoundaries
    // SetupZoneGeometry calls SurfaceGeometry::SetupRadiantEnclosuresAndAirBoundaries
    EXPECT_FALSE(ErrorsFound); // expect no errors

    EXPECT_EQ(DataViewFactorInformation::NumOfRadiantEnclosures, 3);
    EXPECT_TRUE(UtilityRoutines::SameString(DataViewFactorInformation::ZoneRadiantInfo(1).Name, "Zone 1"));
    EXPECT_TRUE(UtilityRoutines::SameString(DataViewFactorInformation::ZoneRadiantInfo(2).Name, "Zone 2"));
    EXPECT_TRUE(UtilityRoutines::SameString(DataViewFactorInformation::ZoneRadiantInfo(3).Name, "Zone 3"));
    EXPECT_TRUE(UtilityRoutines::SameString(DataViewFactorInformation::ZoneRadiantInfo(1).ZoneNames[0], "Zone 1"));
    EXPECT_TRUE(UtilityRoutines::SameString(DataViewFactorInformation::ZoneRadiantInfo(2).ZoneNames[0], "Zone 2"));
    EXPECT_TRUE(UtilityRoutines::SameString(DataViewFactorInformation::ZoneRadiantInfo(3).ZoneNames[0], "Zone 3"));
    EXPECT_EQ(DataHeatBalance::Zone(1).RadiantEnclosureNum, 1);
    EXPECT_EQ(DataHeatBalance::Zone(2).RadiantEnclosureNum, 2);
    EXPECT_EQ(DataHeatBalance::Zone(3).RadiantEnclosureNum, 3);

    EXPECT_EQ(DataViewFactorInformation::NumOfSolarEnclosures, 3);
    EXPECT_TRUE(UtilityRoutines::SameString(DataViewFactorInformation::ZoneSolarInfo(1).Name, "Zone 1"));
    EXPECT_TRUE(UtilityRoutines::SameString(DataViewFactorInformation::ZoneSolarInfo(2).Name, "Zone 2"));
    EXPECT_TRUE(UtilityRoutines::SameString(DataViewFactorInformation::ZoneSolarInfo(3).Name, "Zone 3"));
    EXPECT_TRUE(UtilityRoutines::SameString(DataViewFactorInformation::ZoneSolarInfo(1).ZoneNames[0], "Zone 1"));
    EXPECT_TRUE(UtilityRoutines::SameString(DataViewFactorInformation::ZoneSolarInfo(2).ZoneNames[0], "Zone 2"));
    EXPECT_TRUE(UtilityRoutines::SameString(DataViewFactorInformation::ZoneSolarInfo(3).ZoneNames[0], "Zone 3"));
    EXPECT_EQ(DataHeatBalance::Zone(1).SolarEnclosureNum, 1);
    EXPECT_EQ(DataHeatBalance::Zone(2).SolarEnclosureNum, 2);
    EXPECT_EQ(DataHeatBalance::Zone(3).SolarEnclosureNum, 3);
}

TEST_F(EnergyPlusFixture, HeatBalanceIntRadExchange_SetupEnclosuresWithAirBoundaries1)
{

    std::string const idf_objects = delimited_string({
        "Zone,",
        "Zone 1;             !- Name",

        "Zone,",
        "Zone 2;             !- Name",

        "Zone,",
        "Zone 3;             !- Name",

        "Material,",
        "    Some Material,         !- Name",
        "    VeryRough,               !- Roughness",
        "    0.006,                   !- Thickness {m}",
        "    0.815,                   !- Conductivity {W/m-K}",
        "    929,                     !- Density {kg/m3}",
        "    3140,                    !- Specific Heat {J/kg-K}",
        "    0.9,                     !- Thermal Absorptance",
        "    0.7,                     !- Solar Absorptance",
        "    0.7;                     !- Visible Absorptance",
        "Construction,",
        "    Some Construction,  !- Name",
        "    Some Material;        !- Outside Layer",
        "Construction:AirBoundary,",
        "Grouped Air Boundary, !- Name",
        "None;                    !- Air Exchange Method",

        "BuildingSurface:Detailed,",
        "    Zone1-Surface1,  !- Name",
        "    Wall,                 !- Surface Type",
        "    Grouped Air Boundary,  !- Construction Name",
        "    Zone 1,       !- Zone Name",
        "    Surface,                 !- Outside Boundary Condition",
        "    Zone2-Surface1,  !- Outside Boundary Condition Object",
        "    NoSun,                   !- Sun Exposure",
        "    NoWind,                  !- Wind Exposure",
        "    ,                        !- View Factor to Ground",
        "    4,                       !- Number of Vertices",
        "    0,0,0,              !- Vertex 1",
        "    0,1,0,              !- Vertex 1",
        "    0,1,1,              !- Vertex 1",
        "    0,0,1;              !- Vertex 1",

        "BuildingSurface:Detailed,",
        "    Zone2-Surface1,  !- Name",
        "    Wall,                 !- Surface Type",
        "    Grouped Air Boundary,  !- Construction Name",
        "    Zone 2,       !- Zone Name",
        "    Surface,                 !- Outside Boundary Condition",
        "    Zone1-Surface1,  !- Outside Boundary Condition Object",
        "    NoSun,                   !- Sun Exposure",
        "    NoWind,                  !- Wind Exposure",
        "    ,                        !- View Factor to Ground",
        "    4,                       !- Number of Vertices",
        "    0,0,0,              !- Vertex 1",
        "    0,1,0,              !- Vertex 1",
        "    0,1,1,              !- Vertex 1",
        "    0,0,1;              !- Vertex 1",

        "BuildingSurface:Detailed,",
        "    Zone1-Surface2,  !- Name",
        "    Wall,                 !- Surface Type",
        "    Grouped Air Boundary,  !- Construction Name",
        "    Zone 1,       !- Zone Name",
        "    Surface,                 !- Outside Boundary Condition",
        "    Zone3-Surface1,  !- Outside Boundary Condition Object",
        "    NoSun,                   !- Sun Exposure",
        "    NoWind,                  !- Wind Exposure",
        "    ,                        !- View Factor to Ground",
        "    4,                       !- Number of Vertices",
        "    0,0,0,              !- Vertex 1",
        "    0,1,0,              !- Vertex 1",
        "    0,1,1,              !- Vertex 1",
        "    0,0,1;              !- Vertex 1",

        "BuildingSurface:Detailed,",
        "    Zone3-Surface1,  !- Name",
        "    Wall,                 !- Surface Type",
        "    Grouped Air Boundary,  !- Construction Name",
        "    Zone 3,       !- Zone Name",
        "    Surface,                 !- Outside Boundary Condition",
        "    Zone1-Surface2,  !- Outside Boundary Condition Object",
        "    NoSun,                   !- Sun Exposure",
        "    NoWind,                  !- Wind Exposure",
        "    ,                        !- View Factor to Ground",
        "    4,                       !- Number of Vertices",
        "    0,0,0,              !- Vertex 1",
        "    0,1,0,              !- Vertex 1",
        "    0,1,1,              !- Vertex 1",
        "    0,0,1;              !- Vertex 1",

        "BuildingSurface:Detailed,",
        "    Zone1-Floor,  !- Name",
        "    Floor,                 !- Surface Type",
        "    Some Construction,  !- Construction Name",
        "    Zone 1,       !- Zone Name",
        "    Ground,                 !- Outside Boundary Condition",
        "    ,  !- Outside Boundary Condition Object",
        "    NoSun,                   !- Sun Exposure",
        "    NoWind,                  !- Wind Exposure",
        "    ,                        !- View Factor to Ground",
        "    4,                       !- Number of Vertices",
        "    0,0,0,              !- Vertex 1",
        "    0,1,0,              !- Vertex 2",
        "    1,1,0,              !- Vertex 3",
        "    1,0,0;              !- Vertex 4",

        "BuildingSurface:Detailed,",
        "    Zone2-Floor,  !- Name",
        "    Floor,                 !- Surface Type",
        "    Some Construction,  !- Construction Name",
        "    Zone 2,       !- Zone Name",
        "    Ground,                 !- Outside Boundary Condition",
        "    ,  !- Outside Boundary Condition Object",
        "    NoSun,                   !- Sun Exposure",
        "    NoWind,                  !- Wind Exposure",
        "    ,                        !- View Factor to Ground",
        "    4,                       !- Number of Vertices",
        "    0,0,0,              !- Vertex 1",
        "    0,1,0,              !- Vertex 2",
        "    1,1,0,              !- Vertex 3",
        "    1,0,0;              !- Vertex 4",

        "BuildingSurface:Detailed,",
        "    Zone3-Floor,  !- Name",
        "    Floor,                 !- Surface Type",
        "    Some Construction,  !- Construction Name",
        "    Zone 3,       !- Zone Name",
        "    Ground,                 !- Outside Boundary Condition",
        "    ,  !- Outside Boundary Condition Object",
        "    NoSun,                   !- Sun Exposure",
        "    NoWind,                  !- Wind Exposure",
        "    ,                        !- View Factor to Ground",
        "    4,                       !- Number of Vertices",
        "    0,0,0,              !- Vertex 1",
        "    0,1,0,              !- Vertex 2",
        "    1,1,0,              !- Vertex 3",
        "    1,0,0;              !- Vertex 4",

    });
    ASSERT_TRUE(process_idf(idf_objects));
    bool ErrorsFound = false;

<<<<<<< HEAD
    GetMaterialData(state, ErrorsFound); // read material data
    EXPECT_FALSE(ErrorsFound);           // expect no errors

    GetConstructData(state, ErrorsFound); // read construction data
    EXPECT_FALSE(ErrorsFound);            // expect no errors

    GetZoneData(state, ErrorsFound); // read zone data
    EXPECT_FALSE(ErrorsFound);       // expect no errors
=======
    GetMaterialData(*state, ErrorsFound); // read material data
    EXPECT_FALSE(ErrorsFound);    // expect no errors

    GetConstructData(*state, ErrorsFound); // read construction data
    EXPECT_FALSE(ErrorsFound);     // expect no errors

    GetZoneData(*state, ErrorsFound);  // read zone data
    EXPECT_FALSE(ErrorsFound); // expect no errors
>>>>>>> cc80649d

    SetupZoneGeometry(*state, ErrorsFound);
    // SetupZoneGeometry calls SurfaceGeometry::GetSurfaceData
    // SetupZoneGeometry calls SurfaceGeometry::SetupSolarEnclosuresAndAirBoundaries
    // SetupZoneGeometry calls SurfaceGeometry::SetupRadiantEnclosuresAndAirBoundaries
    EXPECT_FALSE(ErrorsFound); // expect no errors

    EXPECT_EQ(DataViewFactorInformation::NumOfRadiantEnclosures, 1);
    EXPECT_TRUE(UtilityRoutines::SameString(DataViewFactorInformation::ZoneRadiantInfo(1).Name, "Radiant Enclosure 1"));
    EXPECT_TRUE(UtilityRoutines::SameString(DataViewFactorInformation::ZoneRadiantInfo(1).ZoneNames[0], "Zone 1"));
    EXPECT_TRUE(UtilityRoutines::SameString(DataViewFactorInformation::ZoneRadiantInfo(1).ZoneNames[1], "Zone 2"));
    EXPECT_TRUE(UtilityRoutines::SameString(DataViewFactorInformation::ZoneRadiantInfo(1).ZoneNames[2], "Zone 3"));
    EXPECT_EQ(DataHeatBalance::Zone(1).RadiantEnclosureNum, 1);
    EXPECT_EQ(DataHeatBalance::Zone(2).RadiantEnclosureNum, 1);
    EXPECT_EQ(DataHeatBalance::Zone(3).RadiantEnclosureNum, 1);

    EXPECT_EQ(DataViewFactorInformation::NumOfSolarEnclosures, 1);
    EXPECT_TRUE(UtilityRoutines::SameString(DataViewFactorInformation::ZoneSolarInfo(1).Name, "Solar Enclosure 1"));
    EXPECT_TRUE(UtilityRoutines::SameString(DataViewFactorInformation::ZoneSolarInfo(1).ZoneNames[0], "Zone 1"));
    EXPECT_TRUE(UtilityRoutines::SameString(DataViewFactorInformation::ZoneSolarInfo(1).ZoneNames[1], "Zone 2"));
    EXPECT_TRUE(UtilityRoutines::SameString(DataViewFactorInformation::ZoneSolarInfo(1).ZoneNames[2], "Zone 3"));
    EXPECT_EQ(DataHeatBalance::Zone(1).SolarEnclosureNum, 1);
    EXPECT_EQ(DataHeatBalance::Zone(2).SolarEnclosureNum, 1);
    EXPECT_EQ(DataHeatBalance::Zone(3).SolarEnclosureNum, 1);
}

TEST_F(EnergyPlusFixture, HeatBalanceIntRadExchange_SetupEnclosuresWithAirBoundaries2)
{

    std::string const idf_objects = delimited_string({
        "Zone,",
        "Zone 1;             !- Name",

        "Zone,",
        "Zone 2;             !- Name",

        "Zone,",
        "Zone 3;             !- Name",

        "Material,",
        "    Some Material,         !- Name",
        "    VeryRough,               !- Roughness",
        "    0.006,                   !- Thickness {m}",
        "    0.815,                   !- Conductivity {W/m-K}",
        "    929,                     !- Density {kg/m3}",
        "    3140,                    !- Specific Heat {J/kg-K}",
        "    0.9,                     !- Thermal Absorptance",
        "    0.7,                     !- Solar Absorptance",
        "    0.7;                     !- Visible Absorptance",
        "Construction,",
        "    Some Construction,  !- Name",
        "    Some Material;        !- Outside Layer",

        "Construction:AirBoundary,",
        "Grouped Air Boundary, !- Name",
        "None;                    !- Air Exchange Method",

        "BuildingSurface:Detailed,",
        "    Zone1-Surface1,  !- Name",
        "    Wall,                 !- Surface Type",
        "    Some Construction,  !- Construction Name",
        "    Zone 1,       !- Zone Name",
        "    Outdoors,                 !- Outside Boundary Condition",
        "    ,  !- Outside Boundary Condition Object",
        "    NoSun,                   !- Sun Exposure",
        "    NoWind,                  !- Wind Exposure",
        "    ,                        !- View Factor to Ground",
        "    4,                       !- Number of Vertices",
        "    0,0,0,              !- Vertex 1",
        "    0,1,0,              !- Vertex 1",
        "    0,1,1,              !- Vertex 1",
        "    0,0,1;              !- Vertex 1",

        "BuildingSurface:Detailed,",
        "    Zone2-Surface1,  !- Name",
        "    Wall,                 !- Surface Type",
        "    Some Construction,  !- Construction Name",
        "    Zone 2,       !- Zone Name",
        "    Outdoors,                 !- Outside Boundary Condition",
        "    ,  !- Outside Boundary Condition Object",
        "    NoSun,                   !- Sun Exposure",
        "    NoWind,                  !- Wind Exposure",
        "    ,                        !- View Factor to Ground",
        "    4,                       !- Number of Vertices",
        "    0,0,0,              !- Vertex 1",
        "    0,1,0,              !- Vertex 1",
        "    0,1,1,              !- Vertex 1",
        "    0,0,1;              !- Vertex 1",

        "BuildingSurface:Detailed,",
        "    Zone1-Surface2,  !- Name",
        "    Wall,                 !- Surface Type",
        "    Grouped Air Boundary,  !- Construction Name",
        "    Zone 1,       !- Zone Name",
        "    Surface,                 !- Outside Boundary Condition",
        "    Zone3-Surface1,  !- Outside Boundary Condition Object",
        "    NoSun,                   !- Sun Exposure",
        "    NoWind,                  !- Wind Exposure",
        "    ,                        !- View Factor to Ground",
        "    4,                       !- Number of Vertices",
        "    0,0,0,              !- Vertex 1",
        "    0,1,0,              !- Vertex 1",
        "    0,1,1,              !- Vertex 1",
        "    0,0,1;              !- Vertex 1",

        "BuildingSurface:Detailed,",
        "    Zone3-Surface1,  !- Name",
        "    Wall,                 !- Surface Type",
        "    Grouped Air Boundary,  !- Construction Name",
        "    Zone 3,       !- Zone Name",
        "    Surface,                 !- Outside Boundary Condition",
        "    Zone1-Surface2,  !- Outside Boundary Condition Object",
        "    NoSun,                   !- Sun Exposure",
        "    NoWind,                  !- Wind Exposure",
        "    ,                        !- View Factor to Ground",
        "    4,                       !- Number of Vertices",
        "    0,0,0,              !- Vertex 1",
        "    0,1,0,              !- Vertex 1",
        "    0,1,1,              !- Vertex 1",
        "    0,0,1;              !- Vertex 1",

        "BuildingSurface:Detailed,",
        "    Zone1-Floor,  !- Name",
        "    Floor,                 !- Surface Type",
        "    Some Construction,  !- Construction Name",
        "    Zone 1,       !- Zone Name",
        "    Ground,                 !- Outside Boundary Condition",
        "    ,  !- Outside Boundary Condition Object",
        "    NoSun,                   !- Sun Exposure",
        "    NoWind,                  !- Wind Exposure",
        "    ,                        !- View Factor to Ground",
        "    4,                       !- Number of Vertices",
        "    0,0,0,              !- Vertex 1",
        "    0,1,0,              !- Vertex 2",
        "    1,1,0,              !- Vertex 3",
        "    1,0,0;              !- Vertex 4",

        "BuildingSurface:Detailed,",
        "    Zone2-Floor,  !- Name",
        "    Floor,                 !- Surface Type",
        "    Some Construction,  !- Construction Name",
        "    Zone 2,       !- Zone Name",
        "    Ground,                 !- Outside Boundary Condition",
        "    ,  !- Outside Boundary Condition Object",
        "    NoSun,                   !- Sun Exposure",
        "    NoWind,                  !- Wind Exposure",
        "    ,                        !- View Factor to Ground",
        "    4,                       !- Number of Vertices",
        "    0,0,0,              !- Vertex 1",
        "    0,1,0,              !- Vertex 2",
        "    1,1,0,              !- Vertex 3",
        "    1,0,0;              !- Vertex 4",

        "BuildingSurface:Detailed,",
        "    Zone3-Floor,  !- Name",
        "    Floor,                 !- Surface Type",
        "    Some Construction,  !- Construction Name",
        "    Zone 3,       !- Zone Name",
        "    Ground,                 !- Outside Boundary Condition",
        "    ,  !- Outside Boundary Condition Object",
        "    NoSun,                   !- Sun Exposure",
        "    NoWind,                  !- Wind Exposure",
        "    ,                        !- View Factor to Ground",
        "    4,                       !- Number of Vertices",
        "    0,0,0,              !- Vertex 1",
        "    0,1,0,              !- Vertex 2",
        "    1,1,0,              !- Vertex 3",
        "    1,0,0;              !- Vertex 4",

    });
    ASSERT_TRUE(process_idf(idf_objects));
    bool ErrorsFound = false;

<<<<<<< HEAD
    GetMaterialData(state, ErrorsFound); // read material data
    EXPECT_FALSE(ErrorsFound);           // expect no errors

    GetConstructData(state, ErrorsFound); // read construction data
    EXPECT_FALSE(ErrorsFound);            // expect no errors

    GetZoneData(state, ErrorsFound); // read zone data
    EXPECT_FALSE(ErrorsFound);       // expect no errors
=======
    GetMaterialData(*state, ErrorsFound); // read material data
    EXPECT_FALSE(ErrorsFound);    // expect no errors

    GetConstructData(*state, ErrorsFound); // read construction data
    EXPECT_FALSE(ErrorsFound);     // expect no errors

    GetZoneData(*state, ErrorsFound);  // read zone data
    EXPECT_FALSE(ErrorsFound); // expect no errors
>>>>>>> cc80649d

    SetupZoneGeometry(*state, ErrorsFound);
    // SetupZoneGeometry calls SurfaceGeometry::GetSurfaceData
    // SetupZoneGeometry calls SurfaceGeometry::SetupSolarEnclosuresAndAirBoundaries
    // SetupZoneGeometry calls SurfaceGeometry::SetupRadiantEnclosuresAndAirBoundaries
    EXPECT_FALSE(ErrorsFound); // expect no errors

    ErrorsFound = false;

    // std::string const error_string = delimited_string({
    //"   ** Severe  ** AlignInputViewFactors: ZoneProperty:UserViewFactors:BySurfaceName=\"Zone 6\" did not find a matching radiant or solar
    //enclosure name."
    //    });
    // EXPECT_TRUE(compare_err_stream(error_string, true));

    // For this test case, Zones 1 and 3 share radiant and solar enclosures

    EXPECT_EQ(DataViewFactorInformation::NumOfRadiantEnclosures, 2);
    EXPECT_TRUE(UtilityRoutines::SameString(DataViewFactorInformation::ZoneRadiantInfo(1).Name, "Radiant Enclosure 1"));
    EXPECT_TRUE(UtilityRoutines::SameString(DataViewFactorInformation::ZoneRadiantInfo(1).ZoneNames[0], "Zone 1"));
    EXPECT_TRUE(UtilityRoutines::SameString(DataViewFactorInformation::ZoneRadiantInfo(1).ZoneNames[1], "Zone 3"));
    EXPECT_TRUE(UtilityRoutines::SameString(DataViewFactorInformation::ZoneRadiantInfo(2).Name, "Zone 2"));
    EXPECT_TRUE(UtilityRoutines::SameString(DataViewFactorInformation::ZoneRadiantInfo(2).ZoneNames[0], "Zone 2"));
    EXPECT_EQ(DataHeatBalance::Zone(1).RadiantEnclosureNum, 1);
    EXPECT_EQ(DataHeatBalance::Zone(2).RadiantEnclosureNum, 2);
    EXPECT_EQ(DataHeatBalance::Zone(3).RadiantEnclosureNum, 1);

    EXPECT_EQ(DataViewFactorInformation::NumOfSolarEnclosures, 2);
    EXPECT_TRUE(UtilityRoutines::SameString(DataViewFactorInformation::ZoneSolarInfo(1).Name, "Solar Enclosure 1"));
    EXPECT_TRUE(UtilityRoutines::SameString(DataViewFactorInformation::ZoneSolarInfo(1).ZoneNames[0], "Zone 1"));
    EXPECT_TRUE(UtilityRoutines::SameString(DataViewFactorInformation::ZoneSolarInfo(1).ZoneNames[1], "Zone 3"));
    EXPECT_TRUE(UtilityRoutines::SameString(DataViewFactorInformation::ZoneSolarInfo(2).Name, "Zone 2"));
    EXPECT_TRUE(UtilityRoutines::SameString(DataViewFactorInformation::ZoneSolarInfo(2).ZoneNames[0], "Zone 2"));
    EXPECT_EQ(DataHeatBalance::Zone(1).SolarEnclosureNum, 1);
    EXPECT_EQ(DataHeatBalance::Zone(2).SolarEnclosureNum, 2);
    EXPECT_EQ(DataHeatBalance::Zone(3).SolarEnclosureNum, 1);

    // Check surface order
    int Zone1Surface1 =
        UtilityRoutines::FindItemInList(UtilityRoutines::MakeUPPERCase("Zone1-Surface1"), DataSurfaces::Surface);
    int Zone1Surface2 =
        UtilityRoutines::FindItemInList(UtilityRoutines::MakeUPPERCase("Zone1-Surface2"), DataSurfaces::Surface);
    int Zone2Surface1 =
        UtilityRoutines::FindItemInList(UtilityRoutines::MakeUPPERCase("Zone2-Surface1"), DataSurfaces::Surface);
    int Zone3Surface1 =
        UtilityRoutines::FindItemInList(UtilityRoutines::MakeUPPERCase("Zone3-Surface1"), DataSurfaces::Surface);
    int Zone1Floor =
        UtilityRoutines::FindItemInList(UtilityRoutines::MakeUPPERCase("Zone1-Floor"), DataSurfaces::Surface);
    int Zone2Floor =
        UtilityRoutines::FindItemInList(UtilityRoutines::MakeUPPERCase("Zone2-Floor"), DataSurfaces::Surface);
    int Zone3Floor =
        UtilityRoutines::FindItemInList(UtilityRoutines::MakeUPPERCase("Zone3-Floor"), DataSurfaces::Surface);

    EXPECT_EQ(DataHeatBalance::Zone(1).AllSurfaceFirst, Zone1Surface2); // air boundary surface
    EXPECT_EQ(DataHeatBalance::Zone(1).AllSurfaceFirst + 1, Zone1Surface1); // air boundary surface
    EXPECT_EQ(DataHeatBalance::Zone(2).AllSurfaceFirst, Zone2Surface1); // no air boundary surfaces in Zone 2
    EXPECT_EQ(DataHeatBalance::Zone(3).AllSurfaceFirst, Zone3Surface1); // air boundary surface
    EXPECT_EQ(DataHeatBalance::Zone(1).SurfaceFirst, Zone1Surface1); // first non-air boundary surface
    EXPECT_EQ(DataHeatBalance::Zone(2).SurfaceFirst, Zone2Surface1); // first non-air boundary surface
    EXPECT_EQ(DataHeatBalance::Zone(3).SurfaceFirst, Zone3Floor); // first non-air boundary surface
    EXPECT_EQ(DataHeatBalance::Zone(1).SurfaceLast, Zone1Floor);
    EXPECT_EQ(DataHeatBalance::Zone(2).SurfaceLast, Zone2Floor);
    EXPECT_EQ(DataHeatBalance::Zone(3).SurfaceLast, Zone3Floor);

}

TEST_F(EnergyPlusFixture, HeatBalanceIntRadExchange_SetupEnclosuresWithAirBoundaries3)
{

    std::string const idf_objects = delimited_string({
        "Zone,",
        "Zone 1;             !- Name",

        "Zone,",
        "Zone 2;             !- Name",

        "Zone,",
        "Zone 3;             !- Name",

        "Zone,",
        "Zone 4;             !- Name",

        "Zone,",
        "Zone 5;             !- Name",

        "Material,",
        "    Some Material,         !- Name",
        "    VeryRough,               !- Roughness",
        "    0.006,                   !- Thickness {m}",
        "    0.815,                   !- Conductivity {W/m-K}",
        "    929,                     !- Density {kg/m3}",
        "    3140,                    !- Specific Heat {J/kg-K}",
        "    0.9,                     !- Thermal Absorptance",
        "    0.7,                     !- Solar Absorptance",
        "    0.7;                     !- Visible Absorptance",
        "Construction,",
        "    Some Construction,  !- Name",
        "    Some Material;        !- Outside Layer",
        "Construction:AirBoundary,",
        "Grouped Air Boundary, !- Name",
        "None;                    !- Air Exchange Method",

        "BuildingSurface:Detailed,",
        "    Zone1-Surface1,  !- Name",
        "    Wall,                 !- Surface Type",
        "    Grouped Air Boundary,  !- Construction Name",
        "    Zone 1,       !- Zone Name",
        "    Surface,                 !- Outside Boundary Condition",
        "    Zone2-Surface1,  !- Outside Boundary Condition Object",
        "    NoSun,                   !- Sun Exposure",
        "    NoWind,                  !- Wind Exposure",
        "    ,                        !- View Factor to Ground",
        "    4,                       !- Number of Vertices",
        "    0,0,0,              !- Vertex 1",
        "    0,1,0,              !- Vertex 1",
        "    0,1,1,              !- Vertex 1",
        "    0,0,1;              !- Vertex 1",

        "BuildingSurface:Detailed,",
        "    Zone2-Surface1,  !- Name",
        "    Wall,                 !- Surface Type",
        "    Grouped Air Boundary,  !- Construction Name",
        "    Zone 2,       !- Zone Name",
        "    Surface,                 !- Outside Boundary Condition",
        "    Zone1-Surface1,  !- Outside Boundary Condition Object",
        "    NoSun,                   !- Sun Exposure",
        "    NoWind,                  !- Wind Exposure",
        "    ,                        !- View Factor to Ground",
        "    4,                       !- Number of Vertices",
        "    0,0,0,              !- Vertex 1",
        "    0,1,0,              !- Vertex 1",
        "    0,1,1,              !- Vertex 1",
        "    0,0,1;              !- Vertex 1",

        "BuildingSurface:Detailed,",
        "    Zone2-Surface2,  !- Name",
        "    Wall,                 !- Surface Type",
        "    Some Construction,  !- Construction Name",
        "    Zone 2,       !- Zone Name",
        "    Surface,                 !- Outside Boundary Condition",
        "    Zone3-Surface1,  !- Outside Boundary Condition Object",
        "    NoSun,                   !- Sun Exposure",
        "    NoWind,                  !- Wind Exposure",
        "    ,                        !- View Factor to Ground",
        "    4,                       !- Number of Vertices",
        "    0,0,0,              !- Vertex 1",
        "    0,1,0,              !- Vertex 1",
        "    0,1,1,              !- Vertex 1",
        "    0,0,1;              !- Vertex 1",

        "BuildingSurface:Detailed,",
        "    Zone3-Surface1,  !- Name",
        "    Wall,                 !- Surface Type",
        "    Some Construction,  !- Construction Name",
        "    Zone 3,       !- Zone Name",
        "    Surface,                 !- Outside Boundary Condition",
        "    Zone2-Surface2,  !- Outside Boundary Condition Object",
        "    NoSun,                   !- Sun Exposure",
        "    NoWind,                  !- Wind Exposure",
        "    ,                        !- View Factor to Ground",
        "    4,                       !- Number of Vertices",
        "    0,0,0,              !- Vertex 1",
        "    0,1,0,              !- Vertex 1",
        "    0,1,1,              !- Vertex 1",
        "    0,0,1;              !- Vertex 1",

        "BuildingSurface:Detailed,",
        "    Zone3-Surface2,  !- Name",
        "    Wall,                 !- Surface Type",
        "    Grouped Air Boundary,  !- Construction Name",
        "    Zone 3,       !- Zone Name",
        "    Surface,                 !- Outside Boundary Condition",
        "    Zone4-Surface1,  !- Outside Boundary Condition Object",
        "    NoSun,                   !- Sun Exposure",
        "    NoWind,                  !- Wind Exposure",
        "    ,                        !- View Factor to Ground",
        "    4,                       !- Number of Vertices",
        "    0,0,0,              !- Vertex 1",
        "    0,1,0,              !- Vertex 1",
        "    0,1,1,              !- Vertex 1",
        "    0,0,1;              !- Vertex 1",

        "BuildingSurface:Detailed,",
        "    Zone4-Surface1,  !- Name",
        "    Wall,                 !- Surface Type",
        "    Grouped Air Boundary,  !- Construction Name",
        "    Zone 4,       !- Zone Name",
        "    Surface,                 !- Outside Boundary Condition",
        "    Zone3-Surface2,  !- Outside Boundary Condition Object",
        "    NoSun,                   !- Sun Exposure",
        "    NoWind,                  !- Wind Exposure",
        "    ,                        !- View Factor to Ground",
        "    4,                       !- Number of Vertices",
        "    0,0,0,              !- Vertex 1",
        "    0,1,0,              !- Vertex 1",
        "    0,1,1,              !- Vertex 1",
        "    0,0,1;              !- Vertex 1",

        "BuildingSurface:Detailed,",
        "    Zone4-Surface2,  !- Name",
        "    Wall,                 !- Surface Type",
        "    Grouped Air Boundary,  !- Construction Name",
        "    Zone 4,       !- Zone Name",
        "    Surface,                 !- Outside Boundary Condition",
        "    Zone5-Surface1,  !- Outside Boundary Condition Object",
        "    NoSun,                   !- Sun Exposure",
        "    NoWind,                  !- Wind Exposure",
        "    ,                        !- View Factor to Ground",
        "    4,                       !- Number of Vertices",
        "    0,0,0,              !- Vertex 1",
        "    0,1,0,              !- Vertex 1",
        "    0,1,1,              !- Vertex 1",
        "    0,0,1;              !- Vertex 1",

        "BuildingSurface:Detailed,",
        "    Zone5-Surface1,  !- Name",
        "    Wall,                 !- Surface Type",
        "    Grouped Air Boundary,  !- Construction Name",
        "    Zone 5,       !- Zone Name",
        "    Surface,                 !- Outside Boundary Condition",
        "    Zone4-Surface2,  !- Outside Boundary Condition Object",
        "    NoSun,                   !- Sun Exposure",
        "    NoWind,                  !- Wind Exposure",
        "    ,                        !- View Factor to Ground",
        "    4,                       !- Number of Vertices",
        "    0,0,0,              !- Vertex 1",
        "    0,1,0,              !- Vertex 1",
        "    0,1,1,              !- Vertex 1",
        "    0,0,1;              !- Vertex 1",

        "BuildingSurface:Detailed,",
        "    Zone1-Surface3,  !- Name",
        "    Wall,                 !- Surface Type",
        "    Grouped Air Boundary,  !- Construction Name",
        "    Zone 1,       !- Zone Name",
        "    Surface,                 !- Outside Boundary Condition",
        "    Zone5-Surface2,  !- Outside Boundary Condition Object",
        "    NoSun,                   !- Sun Exposure",
        "    NoWind,                  !- Wind Exposure",
        "    ,                        !- View Factor to Ground",
        "    4,                       !- Number of Vertices",
        "    0,0,0,              !- Vertex 1",
        "    0,1,0,              !- Vertex 1",
        "    0,1,1,              !- Vertex 1",
        "    0,0,1;              !- Vertex 1",

        "BuildingSurface:Detailed,",
        "    Zone5-Surface2,  !- Name",
        "    Wall,                 !- Surface Type",
        "    Grouped Air Boundary,  !- Construction Name",
        "    Zone 5,       !- Zone Name",
        "    Surface,                 !- Outside Boundary Condition",
        "    Zone1-Surface3,  !- Outside Boundary Condition Object",
        "    NoSun,                   !- Sun Exposure",
        "    NoWind,                  !- Wind Exposure",
        "    ,                        !- View Factor to Ground",
        "    4,                       !- Number of Vertices",
        "    0,0,0,              !- Vertex 1",
        "    0,1,0,              !- Vertex 1",
        "    0,1,1,              !- Vertex 1",
        "    0,0,1;              !- Vertex 1",

        "BuildingSurface:Detailed,",
        "    Zone1-Floor,  !- Name",
        "    Floor,                 !- Surface Type",
        "    Some Construction,  !- Construction Name",
        "    Zone 1,       !- Zone Name",
        "    Ground,                 !- Outside Boundary Condition",
        "    ,  !- Outside Boundary Condition Object",
        "    NoSun,                   !- Sun Exposure",
        "    NoWind,                  !- Wind Exposure",
        "    ,                        !- View Factor to Ground",
        "    4,                       !- Number of Vertices",
        "    0,0,0,              !- Vertex 1",
        "    0,1,0,              !- Vertex 2",
        "    1,1,0,              !- Vertex 3",
        "    1,0,0;              !- Vertex 4",

        "BuildingSurface:Detailed,",
        "    Zone2-Floor,  !- Name",
        "    Floor,                 !- Surface Type",
        "    Some Construction,  !- Construction Name",
        "    Zone 2,       !- Zone Name",
        "    Ground,                 !- Outside Boundary Condition",
        "    ,  !- Outside Boundary Condition Object",
        "    NoSun,                   !- Sun Exposure",
        "    NoWind,                  !- Wind Exposure",
        "    ,                        !- View Factor to Ground",
        "    4,                       !- Number of Vertices",
        "    0,0,0,              !- Vertex 1",
        "    0,1,0,              !- Vertex 2",
        "    1,1,0,              !- Vertex 3",
        "    1,0,0;              !- Vertex 4",

        "BuildingSurface:Detailed,",
        "    Zone3-Floor,  !- Name",
        "    Floor,                 !- Surface Type",
        "    Some Construction,  !- Construction Name",
        "    Zone 3,       !- Zone Name",
        "    Ground,                 !- Outside Boundary Condition",
        "    ,  !- Outside Boundary Condition Object",
        "    NoSun,                   !- Sun Exposure",
        "    NoWind,                  !- Wind Exposure",
        "    ,                        !- View Factor to Ground",
        "    4,                       !- Number of Vertices",
        "    0,0,0,              !- Vertex 1",
        "    0,1,0,              !- Vertex 2",
        "    1,1,0,              !- Vertex 3",
        "    1,0,0;              !- Vertex 4",

        "BuildingSurface:Detailed,",
        "    Zone4-Floor,  !- Name",
        "    Floor,                 !- Surface Type",
        "    Some Construction,  !- Construction Name",
        "    Zone 4,       !- Zone Name",
        "    Ground,                 !- Outside Boundary Condition",
        "    ,  !- Outside Boundary Condition Object",
        "    NoSun,                   !- Sun Exposure",
        "    NoWind,                  !- Wind Exposure",
        "    ,                        !- View Factor to Ground",
        "    4,                       !- Number of Vertices",
        "    0,0,0,              !- Vertex 1",
        "    0,1,0,              !- Vertex 2",
        "    1,1,0,              !- Vertex 3",
        "    1,0,0;              !- Vertex 4",

        "BuildingSurface:Detailed,",
        "    Zone5-Floor,  !- Name",
        "    Floor,                 !- Surface Type",
        "    Some Construction,  !- Construction Name",
        "    Zone 5,       !- Zone Name",
        "    Ground,                 !- Outside Boundary Condition",
        "    ,  !- Outside Boundary Condition Object",
        "    NoSun,                   !- Sun Exposure",
        "    NoWind,                  !- Wind Exposure",
        "    ,                        !- View Factor to Ground",
        "    4,                       !- Number of Vertices",
        "    0,0,0,              !- Vertex 1",
        "    0,1,0,              !- Vertex 2",
        "    1,1,0,              !- Vertex 3",
        "    1,0,0;              !- Vertex 4",

    });
    ASSERT_TRUE(process_idf(idf_objects));
    bool ErrorsFound = false;

<<<<<<< HEAD
    GetMaterialData(state, ErrorsFound); // read material data
    EXPECT_FALSE(ErrorsFound);           // expect no errors

    GetConstructData(state, ErrorsFound); // read construction data
    EXPECT_FALSE(ErrorsFound);            // expect no errors

    GetZoneData(state, ErrorsFound); // read zone data
    EXPECT_FALSE(ErrorsFound);       // expect no errors
=======
    GetMaterialData(*state, ErrorsFound); // read material data
    EXPECT_FALSE(ErrorsFound);    // expect no errors

    GetConstructData(*state, ErrorsFound); // read construction data
    EXPECT_FALSE(ErrorsFound);     // expect no errors

    GetZoneData(*state, ErrorsFound);  // read zone data
    EXPECT_FALSE(ErrorsFound); // expect no errors
>>>>>>> cc80649d

    SetupZoneGeometry(*state, ErrorsFound);
    // SetupZoneGeometry calls SurfaceGeometry::GetSurfaceData
    // SetupZoneGeometry calls SurfaceGeometry::SetupSolarEnclosuresAndAirBoundaries
    // SetupZoneGeometry calls SurfaceGeometry::SetupRadiantEnclosuresAndAirBoundaries
    EXPECT_FALSE(ErrorsFound); // expect no errors

    // For this test case, there are air boundaries
    // Between Zones 1 and 2
    // None between Zones 2 and 3
    // Between Zones 3 and 4
    // Between Zones 4 and 5
    // Between Zones 1 and 5
    // This should trigger the enclosure merging and all five zones should share a radiant and solar enclosure

    EXPECT_EQ(DataViewFactorInformation::NumOfRadiantEnclosures, 1);
    EXPECT_TRUE(UtilityRoutines::SameString(DataViewFactorInformation::ZoneRadiantInfo(1).Name, "Radiant Enclosure 1"));
    EXPECT_TRUE(UtilityRoutines::SameString(DataViewFactorInformation::ZoneRadiantInfo(1).ZoneNames[0], "Zone 1"));
    EXPECT_TRUE(UtilityRoutines::SameString(DataViewFactorInformation::ZoneRadiantInfo(1).ZoneNames[1], "Zone 2"));
    EXPECT_TRUE(UtilityRoutines::SameString(DataViewFactorInformation::ZoneRadiantInfo(1).ZoneNames[2], "Zone 5"));
    EXPECT_TRUE(UtilityRoutines::SameString(DataViewFactorInformation::ZoneRadiantInfo(1).ZoneNames[3], "Zone 3"));
    EXPECT_TRUE(UtilityRoutines::SameString(DataViewFactorInformation::ZoneRadiantInfo(1).ZoneNames[4], "Zone 4"));
    EXPECT_EQ(DataHeatBalance::Zone(1).RadiantEnclosureNum, 1);
    EXPECT_EQ(DataHeatBalance::Zone(2).RadiantEnclosureNum, 1);
    EXPECT_EQ(DataHeatBalance::Zone(3).RadiantEnclosureNum, 1);
    EXPECT_EQ(DataHeatBalance::Zone(4).RadiantEnclosureNum, 1);
    EXPECT_EQ(DataHeatBalance::Zone(5).RadiantEnclosureNum, 1);

    EXPECT_EQ(DataViewFactorInformation::NumOfSolarEnclosures, 1);
    EXPECT_TRUE(UtilityRoutines::SameString(DataViewFactorInformation::ZoneSolarInfo(1).Name, "Solar Enclosure 1"));
    EXPECT_TRUE(UtilityRoutines::SameString(DataViewFactorInformation::ZoneSolarInfo(1).ZoneNames[0], "Zone 1"));
    EXPECT_TRUE(UtilityRoutines::SameString(DataViewFactorInformation::ZoneSolarInfo(1).ZoneNames[1], "Zone 2"));
    EXPECT_TRUE(UtilityRoutines::SameString(DataViewFactorInformation::ZoneSolarInfo(1).ZoneNames[2], "Zone 5"));
    EXPECT_TRUE(UtilityRoutines::SameString(DataViewFactorInformation::ZoneSolarInfo(1).ZoneNames[3], "Zone 3"));
    EXPECT_TRUE(UtilityRoutines::SameString(DataViewFactorInformation::ZoneSolarInfo(1).ZoneNames[4], "Zone 4"));
    EXPECT_EQ(DataHeatBalance::Zone(1).SolarEnclosureNum, 1);
    EXPECT_EQ(DataHeatBalance::Zone(2).SolarEnclosureNum, 1);
    EXPECT_EQ(DataHeatBalance::Zone(3).SolarEnclosureNum, 1);
    EXPECT_EQ(DataHeatBalance::Zone(4).SolarEnclosureNum, 1);
    EXPECT_EQ(DataHeatBalance::Zone(5).SolarEnclosureNum, 1);
}

TEST_F(EnergyPlusFixture, GetSurfaceData_SurfaceOrder)
{

    bool ErrorsFound(false);

    std::string const idf_objects = delimited_string({
        "  Material,",
        "    A1 - 1 IN STUCCO,        !- Name",
        "    Smooth,                  !- Roughness",
        "    2.5389841E-02,           !- Thickness {m}",
        "    0.6918309,               !- Conductivity {W/m-K}",
        "    1858.142,                !- Density {kg/m3}",
        "    836.8000,                !- Specific Heat {J/kg-K}",
        "    0.9000000,               !- Thermal Absorptance",
        "    0.9200000,               !- Solar Absorptance",
        "    0.9200000;               !- Visible Absorptance",

        "  Material,",
        "    CB11,                    !- Name",
        "    MediumRough,             !- Roughness",
        "    0.2032000,               !- Thickness {m}",
        "    1.048000,                !- Conductivity {W/m-K}",
        "    1105.000,                !- Density {kg/m3}",
        "    837.0000,                !- Specific Heat {J/kg-K}",
        "    0.9000000,               !- Thermal Absorptance",
        "    0.2000000,               !- Solar Absorptance",
        "    0.2000000;               !- Visible Absorptance",

        "  Material,",
        "    GP01,                    !- Name",
        "    MediumSmooth,            !- Roughness",
        "    1.2700000E-02,           !- Thickness {m}",
        "    0.1600000,               !- Conductivity {W/m-K}",
        "    801.0000,                !- Density {kg/m3}",
        "    837.0000,                !- Specific Heat {J/kg-K}",
        "    0.9000000,               !- Thermal Absorptance",
        "    0.7500000,               !- Solar Absorptance",
        "    0.7500000;               !- Visible Absorptance",

        "  Material,",
        "    IN02,                    !- Name",
        "    Rough,                   !- Roughness",
        "    9.0099998E-02,           !- Thickness {m}",
        "    4.3000001E-02,           !- Conductivity {W/m-K}",
        "    10.00000,                !- Density {kg/m3}",
        "    837.0000,                !- Specific Heat {J/kg-K}",
        "    0.9000000,               !- Thermal Absorptance",
        "    0.7500000,               !- Solar Absorptance",
        "    0.7500000;               !- Visible Absorptance",

        "  Material,",
        "    IN05,                    !- Name",
        "    Rough,                   !- Roughness",
        "    0.2458000,               !- Thickness {m}",
        "    4.3000001E-02,           !- Conductivity {W/m-K}",
        "    10.00000,                !- Density {kg/m3}",
        "    837.0000,                !- Specific Heat {J/kg-K}",
        "    0.9000000,               !- Thermal Absorptance",
        "    0.7500000,               !- Solar Absorptance",
        "    0.7500000;               !- Visible Absorptance",

        "  Material,",
        "    PW03,                    !- Name",
        "    MediumSmooth,            !- Roughness",
        "    1.2700000E-02,           !- Thickness {m}",
        "    0.1150000,               !- Conductivity {W/m-K}",
        "    545.0000,                !- Density {kg/m3}",
        "    1213.000,                !- Specific Heat {J/kg-K}",
        "    0.9000000,               !- Thermal Absorptance",
        "    0.7800000,               !- Solar Absorptance",
        "    0.7800000;               !- Visible Absorptance",

        "  Material,",
        "    CC03,                    !- Name",
        "    MediumRough,             !- Roughness",
        "    0.1016000,               !- Thickness {m}",
        "    1.310000,                !- Conductivity {W/m-K}",
        "    2243.000,                !- Density {kg/m3}",
        "    837.0000,                !- Specific Heat {J/kg-K}",
        "    0.9000000,               !- Thermal Absorptance",
        "    0.6500000,               !- Solar Absorptance",
        "    0.6500000;               !- Visible Absorptance",

        "  Material,",
        "    HF-A3,                   !- Name",
        "    Smooth,                  !- Roughness",
        "    1.5000000E-03,           !- Thickness {m}",
        "    44.96960,                !- Conductivity {W/m-K}",
        "    7689.000,                !- Density {kg/m3}",
        "    418.0000,                !- Specific Heat {J/kg-K}",
        "    0.9000000,               !- Thermal Absorptance",
        "    0.2000000,               !- Solar Absorptance",
        "    0.2000000;               !- Visible Absorptance",

        "  Material:NoMass,",
        "    AR02,                    !- Name",
        "    VeryRough,               !- Roughness",
        "    7.8000002E-02,           !- Thermal Resistance {m2-K/W}",
        "    0.9000000,               !- Thermal Absorptance",
        "    0.7000000,               !- Solar Absorptance",
        "    0.7000000;               !- Visible Absorptance",

        "  Material:NoMass,",
        "    CP02,                    !- Name",
        "    Rough,                   !- Roughness",
        "    0.2170000,               !- Thermal Resistance {m2-K/W}",
        "    0.9000000,               !- Thermal Absorptance",
        "    0.7500000,               !- Solar Absorptance",
        "    0.7500000;               !- Visible Absorptance",

        "  WindowMaterial:Glazing,",
        "    CLEAR 3MM,               !- Name",
        "    SpectralAverage,         !- Optical Data Type",
        "    ,                        !- Window Glass Spectral Data Set Name",
        "    0.003,                   !- Thickness {m}",
        "    0.837,                   !- Solar Transmittance at Normal Incidence",
        "    0.075,                   !- Front Side Solar Reflectance at Normal Incidence",
        "    0.075,                   !- Back Side Solar Reflectance at Normal Incidence",
        "    0.898,                   !- Visible Transmittance at Normal Incidence",
        "    0.081,                   !- Front Side Visible Reflectance at Normal Incidence",
        "    0.081,                   !- Back Side Visible Reflectance at Normal Incidence",
        "    0.0,                     !- Infrared Transmittance at Normal Incidence",
        "    0.84,                    !- Front Side Infrared Hemispherical Emissivity",
        "    0.84,                    !- Back Side Infrared Hemispherical Emissivity",
        "    0.9;                     !- Conductivity {W/m-K}",

        "  WindowMaterial:Gas,",
        "    AIR 6MM,                 !- Name",
        "    AIR,                     !- Gas Type",
        "    0.006;                   !- Thickness {m}",

        "  Construction,",
        "    EXTWALL:LIVING,          !- Name",
        "    A1 - 1 IN STUCCO,        !- Outside Layer",
        "    CB11,                    !- Layer 2",
        "    GP01;                    !- Layer 3",

        "  Construction,",
        "    INTERIORWall,            !- Name",
        "    GP01,                    !- Outside Layer",
        "    IN02,                    !- Layer 2",
        "    GP01;                    !- Layer 3",

        "  Construction,",
        "    FLOOR:GARAGE,            !- Name",
        "    CC03;                    !- Outside Layer",

        "  Construction,",
        "    FLOOR:LIVING,            !- Name",
        "    CC03,                    !- Outside Layer",
        "    CP02;                    !- Layer 2",

        "  Construction,",
        "    ROOF,                    !- Name",
        "    AR02,                    !- Outside Layer",
        "    PW03;                    !- Layer 2",

        "  Construction,",
        "    EXTWALL:GARAGE,          !- Name",
        "    A1 - 1 IN STUCCO,        !- Outside Layer",
        "    CB11;                    !- Layer 2",

        "  Construction,",
        "    CEILING:LIVING,          !- Name",
        "    IN05,                    !- Outside Layer",
        "    GP01;                    !- Layer 2",

        "  Construction,",
        "    reverseCEILING:LIVING,   !- Name",
        "    GP01,                    !- Outside Layer",
        "    IN05;                    !- Layer 2",

        "  Construction,",
        "    GABLE,                   !- Name",
        "    PW03;                    !- Outside Layer",

        "  Construction,",
        "    Dbl Clr 3mm/6mm Air,     !- Name",
        "    CLEAR 3MM,               !- Outside Layer",
        "    AIR 6MM,                 !- Layer 2",
        "    CLEAR 3MM;               !- Layer 3",

        "  Construction,",
        "    Garage:SteelDoor,        !- Name",
        "    HF-A3;                   !- Outside Layer",

        "  Construction,",
        "    CEILING:Garage,          !- Name",
        "    GP01;                    !- Outside Layer",

        "  Zone,",
        "    LIVING ZONE;             !- Name",

        "  Zone,",
        "    GARAGE ZONE;             !- Name",

        "  Zone,",
        "    ATTIC ZONE;              !- Name",

        "  GlobalGeometryRules,",
        "    UpperLeftCorner,         !- Starting Vertex Position",
        "    CounterClockWise,        !- Vertex Entry Direction",
        "    World;                   !- Coordinate System",

        "  WindowMaterial:Glazing,",
        "    Clear Acrylic Plastic,   !- Name",
        "    SpectralAverage,         !- Optical Data Type",
        "    ,                        !- Window Glass Spectral Data Set Name",
        "    0.003,                   !- Thickness {m}",
        "    0.92,                    !- Solar Transmittance at Normal Incidence",
        "    0.05,                    !- Front Side Solar Reflectance at Normal Incidence",
        "    0.05,                    !- Back Side Solar Reflectance at Normal Incidence",
        "    0.92,                    !- Visible Transmittance at Normal Incidence",
        "    0.05,                    !- Front Side Visible Reflectance at Normal Incidence",
        "    0.05,                    !- Back Side Visible Reflectance at Normal Incidence",
        "    0.00,                    !- Infrared Transmittance at Normal Incidence",
        "    0.90,                    !- Front Side Infrared Hemispherical Emissivity",
        "    0.90,                    !- Back Side Infrared Hemispherical Emissivity",
        "    0.90;                    !- Conductivity {W/m-K}",

        "  WindowMaterial:Glazing,",
        "    Diffusing Acrylic Plastic,  !- Name",
        "    SpectralAverage,         !- Optical Data Type",
        "    ,                        !- Window Glass Spectral Data Set Name",
        "    0.0022,                  !- Thickness {m}",
        "    0.90,                    !- Solar Transmittance at Normal Incidence",
        "    0.08,                    !- Front Side Solar Reflectance at Normal Incidence",
        "    0.08,                    !- Back Side Solar Reflectance at Normal Incidence",
        "    0.90,                    !- Visible Transmittance at Normal Incidence",
        "    0.08,                    !- Front Side Visible Reflectance at Normal Incidence",
        "    0.08,                    !- Back Side Visible Reflectance at Normal Incidence",
        "    0.00,                    !- Infrared Transmittance at Normal Incidence",
        "    0.90,                    !- Front Side Infrared Hemispherical Emissivity",
        "    0.90,                    !- Back Side Infrared Hemispherical Emissivity",
        "    0.90;                    !- Conductivity {W/m-K}",
        "",
        "  Material,",
        "    Very High Reflectivity Surface,  !- Name",
        "    Smooth,                  !- Roughness",
        "    0.0005,                  !- Thickness {m}",
        "    237,                     !- Conductivity {W/m-K}",
        "    2702,                    !- Density {kg/m3}",
        "    903,                     !- Specific Heat {J/kg-K}",
        "    0.90,                    !- Thermal Absorptance",
        "    0.05,                    !- Solar Absorptance",
        "    0.05;                    !- Visible Absorptance",
        "  Construction,",
        "    TDD Pipe,                !- Name",
        "    Very High Reflectivity Surface;  !- Outside Layer",
        "",
        "  Construction,",
        "    TDD Dome,                !- Name",
        "    Clear Acrylic Plastic;   !- Outside Layer",
        "",
        "  Construction,",
        "    TDD Diffuser,            !- Name",
        "    Diffusing Acrylic Plastic;  !- Outside Layer",

        "  DaylightingDevice:Tubular,",
        "    Pipe1,                   !- Name",
        "    TubularDaylightingDome1,                   !- Dome Name",
        "    TubularDaylightingDiffuser1,               !- Diffuser Name",
        "    TDD Pipe,                !- Construction Name",
        "    0.3556,                  !- Diameter {m}",
        "    1.4,                     !- Total Length {m}",
        "    0.28,                    !- Effective Thermal Resistance {m2-K/W}",
        "    ATTIC ZONE,              !- Transition Zone 1 Name",
        "    1.1;                     !- Transition Zone 1 Length {m}",

        "  FenestrationSurface:Detailed,",
        "    TubularDaylightingDome1,                   !- Name",
        "    TubularDaylightDome,     !- Surface Type",
        "    TDD Dome,                !- Construction Name",
        "    NorthRoof1,              !- Building Surface Name",
        "    ,                        !- Outside Boundary Condition Object",
        "    0.0,                     !- View Factor to Ground",
        "    ,                        !- Frame and Divider Name",
        "    1.0,                     !- Multiplier",
        "    4,                       !- Number of Vertices",
        "    13.782,5.389,4.6838,  !- X,Y,Z ==> Vertex 1 {m}",
        "    13.782,6.3172,3.8804,  !- X,Y,Z ==> Vertex 2 {m}",
        "    0,6.3172,3.8804,  !- X,Y,Z ==> Vertex 3 {m}",
        "    0,5.389,4.6838;  !- X,Y,Z ==> Vertex 4 {m}",

        "  FenestrationSurface:Detailed,",
        "    TubularDaylightingDiffuser1,               !- Name",
        "    TubularDaylightDiffuser, !- Surface Type",
        "    TDD Diffuser,            !- Construction Name",
        "    Living:Ceiling,          !- Building Surface Name",
        "    ,                        !- Outside Boundary Condition Object",
        "    0.0,                     !- View Factor to Ground",
        "    ,                        !- Frame and Divider Name",
        "    1.0,                     !- Multiplier",
        "    4,                       !- Number of Vertices",
        "    2.3425,3.1575,2.5,  !- X,Y,Z ==> Vertex 1 {m}",
        "    2.3425,2.8425,2.5,  !- X,Y,Z ==> Vertex 2 {m}",
        "    2.6575,2.8425,2.5,  !- X,Y,Z ==> Vertex 3 {m}",
        "    2.6575,3.1575,2.5;  !- X,Y,Z ==> Vertex 4 {m}",

        "  BuildingSurface:Detailed,",
        "    Living:North,            !- Name",
        "    Wall,                    !- Surface Type",
        "    EXTWALL:LIVING,          !- Construction Name",
        "    LIVING ZONE,             !- Zone Name",
        "    Outdoors,                !- Outside Boundary Condition",
        "    ,                        !- Outside Boundary Condition Object",
        "    SunExposed,              !- Sun Exposure",
        "    WindExposed,             !- Wind Exposure",
        "    0.5000000,               !- View Factor to Ground",
        "    4,                       !- Number of Vertices",
        "    10.323,10.778,2.4384,  !- X,Y,Z ==> Vertex 1 {m}",
        "    10.323,10.778,0,  !- X,Y,Z ==> Vertex 2 {m}",
        "    0,10.778,0,  !- X,Y,Z ==> Vertex 3 {m}",
        "    0,10.778,2.4384;  !- X,Y,Z ==> Vertex 4 {m}",

        "  BuildingSurface:Detailed,",
        "    Living:East,             !- Name",
        "    Wall,                    !- Surface Type",
        "    EXTWALL:LIVING,          !- Construction Name",
        "    LIVING ZONE,             !- Zone Name",
        "    Outdoors,                !- Outside Boundary Condition",
        "    ,                        !- Outside Boundary Condition Object",
        "    SunExposed,              !- Sun Exposure",
        "    WindExposed,             !- Wind Exposure",
        "    0.5000000,               !- View Factor to Ground",
        "    4,                       !- Number of Vertices",
        "    17.242,0,2.4384,  !- X,Y,Z ==> Vertex 1 {m}",
        "    17.242,0,0,  !- X,Y,Z ==> Vertex 2 {m}",
        "    17.242,10.778,0,  !- X,Y,Z ==> Vertex 3 {m}",
        "    17.242,10.778,2.4384;  !- X,Y,Z ==> Vertex 4 {m}",

        "  BuildingSurface:Detailed,",
        "    Living:South,            !- Name",
        "    Wall,                    !- Surface Type",
        "    EXTWALL:LIVING,          !- Construction Name",
        "    LIVING ZONE,             !- Zone Name",
        "    Outdoors,                !- Outside Boundary Condition",
        "    ,                        !- Outside Boundary Condition Object",
        "    SunExposed,              !- Sun Exposure",
        "    WindExposed,             !- Wind Exposure",
        "    0.5000000,               !- View Factor to Ground",
        "    4,                       !- Number of Vertices",
        "    0,0,2.4383,  !- X,Y,Z ==> Vertex 1 {m}",
        "    0,0,0,  !- X,Y,Z ==> Vertex 2 {m}",
        "    17.242,0,0,  !- X,Y,Z ==> Vertex 3 {m}",
        "    17.242,0,2.4384;  !- X,Y,Z ==> Vertex 4 {m}",

        "  BuildingSurface:Detailed,",
        "    Living:West,             !- Name",
        "    Wall,                    !- Surface Type",
        "    EXTWALL:LIVING,          !- Construction Name",
        "    LIVING ZONE,             !- Zone Name",
        "    Outdoors,                !- Outside Boundary Condition",
        "    ,                        !- Outside Boundary Condition Object",
        "    SunExposed,              !- Sun Exposure",
        "    WindExposed,             !- Wind Exposure",
        "    0.5000000,               !- View Factor to Ground",
        "    4,                       !- Number of Vertices",
        "    0,10.778,2.4384,  !- X,Y,Z ==> Vertex 1 {m}",
        "    0,10.778,0,  !- X,Y,Z ==> Vertex 2 {m}",
        "    0,0,0,  !- X,Y,Z ==> Vertex 3 {m}",
        "    0,0,2.4384;  !- X,Y,Z ==> Vertex 4 {m}",

        "  BuildingSurface:Detailed,",
        "    Garage:Interior,         !- Name",
        "    WALL,                    !- Surface Type",
        "    INTERIORWall,            !- Construction Name",
        "    GARAGE ZONE,             !- Zone Name",
        "    Surface,                 !- Outside Boundary Condition",
        "    Living:Interior,         !- Outside Boundary Condition Object",
        "    NoSun,                   !- Sun Exposure",
        "    NoWind,                  !- Wind Exposure",
        "    0.5,                     !- View Factor to Ground",
        "    4,                       !- Number of Vertices",
        "    10.323,10.778,2.4384,  !- X,Y,Z ==> Vertex 1 {m}",
        "    10.323,10.778,0,  !- X,Y,Z ==> Vertex 2 {m}",
        "    17.242,10.778,0,  !- X,Y,Z ==> Vertex 3 {m}",
        "    17.242,10.778,2.4384;  !- X,Y,Z ==> Vertex 4 {m}",

        "  BuildingSurface:Detailed,",
        "    Living:Interior,         !- Name",
        "    WALL,                    !- Surface Type",
        "    INTERIORWall,            !- Construction Name",
        "    LIVING ZONE,             !- Zone Name",
        "    Surface,                 !- Outside Boundary Condition",
        "    Garage:Interior,         !- Outside Boundary Condition Object",
        "    NoSun,                   !- Sun Exposure",
        "    NoWind,                  !- Wind Exposure",
        "    0.5,                     !- View Factor to Ground",
        "    4,                       !- Number of Vertices",
        "    17.242,10.778,2.4384,  !- X,Y,Z ==> Vertex 1 {m}",
        "    17.242,10.778,0,  !- X,Y,Z ==> Vertex 2 {m}",
        "    10.323,10.778,0,  !- X,Y,Z ==> Vertex 3 {m}",
        "    10.323,10.778,2.4384;  !- X,Y,Z ==> Vertex 4 {m}",

        "  BuildingSurface:Detailed,",
        "    Living:Floor,            !- Name",
        "    FLOOR,                   !- Surface Type",
        "    FLOOR:LIVING,            !- Construction Name",
        "    LIVING ZONE,             !- Zone Name",
        "    Surface,                 !- Outside Boundary Condition",
        "    Living:Floor,            !- Outside Boundary Condition Object",
        "    NoSun,                   !- Sun Exposure",
        "    NoWind,                  !- Wind Exposure",
        "    0,                       !- View Factor to Ground",
        "    4,                       !- Number of Vertices",
        "    0,0,0,  !- X,Y,Z ==> Vertex 1 {m}",
        "    0,10.778,0,  !- X,Y,Z ==> Vertex 2 {m}",
        "    17.242,10.778,0,  !- X,Y,Z ==> Vertex 3 {m}",
        "    17.242,0,0;  !- X,Y,Z ==> Vertex 4 {m}",

        "  BuildingSurface:Detailed,",
        "    Living:Ceiling,          !- Name",
        "    CEILING,                 !- Surface Type",
        "    CEILING:LIVING,          !- Construction Name",
        "    LIVING ZONE,             !- Zone Name",
        "    Surface,                 !- Outside Boundary Condition",
        "    Attic:LivingFloor,       !- Outside Boundary Condition Object",
        "    NoSun,                   !- Sun Exposure",
        "    NoWind,                  !- Wind Exposure",
        "    0,                       !- View Factor to Ground",
        "    4,                       !- Number of Vertices",
        "    0,10.778,2.4384,  !- X,Y,Z ==> Vertex 1 {m}",
        "    0,0,2.4384,  !- X,Y,Z ==> Vertex 2 {m}",
        "    17.242,0,2.4384,  !- X,Y,Z ==> Vertex 3 {m}",
        "    17.242,10.778,2.4384;  !- X,Y,Z ==> Vertex 4 {m}",

        "  BuildingSurface:Detailed,",
        "    Attic:LivingFloor,       !- Name",
        "    FLOOR,                   !- Surface Type",
        "    reverseCEILING:LIVING,   !- Construction Name",
        "    ATTIC ZONE,              !- Zone Name",
        "    Surface,                 !- Outside Boundary Condition",
        "    Living:Ceiling,          !- Outside Boundary Condition Object",
        "    NoSun,                   !- Sun Exposure",
        "    NoWind,                  !- Wind Exposure",
        "    0.5000000,               !- View Factor to Ground",
        "    4,                       !- Number of Vertices",
        "    0,0,2.4384,  !- X,Y,Z ==> Vertex 1 {m}",
        "    0,10.778,2.4384,  !- X,Y,Z ==> Vertex 2 {m}",
        "    17.242,10.778,2.4384,  !- X,Y,Z ==> Vertex 3 {m}",
        "    17.242,0,2.4384;  !- X,Y,Z ==> Vertex 4 {m}",

        "  BuildingSurface:Detailed,",
        "    NorthRoof1,              !- Name",
        "    ROOF,                    !- Surface Type",
        "    ROOF,                    !- Construction Name",
        "    ATTIC ZONE,              !- Zone Name",
        "    Outdoors,                !- Outside Boundary Condition",
        "    ,                        !- Outside Boundary Condition Object",
        "    SunExposed,              !- Sun Exposure",
        "    WindExposed,             !- Wind Exposure",
        "    0.9,                     !- View Factor to Ground",
        "    4,                       !- Number of Vertices",
        "    13.782,5.389,4.6838,  !- X,Y,Z ==> Vertex 1 {m}",
        "    13.782,7.3172,3.8804,  !- X,Y,Z ==> Vertex 2 {m}",
        "    0,7.3172,3.8804,  !- X,Y,Z ==> Vertex 3 {m}",
        "    0,5.389,4.6838;  !- X,Y,Z ==> Vertex 4 {m}",

        "  BuildingSurface:Detailed,",
        "    SouthRoof,               !- Name",
        "    ROOF,                    !- Surface Type",
        "    ROOF,                    !- Construction Name",
        "    ATTIC ZONE,              !- Zone Name",
        "    Outdoors,                !- Outside Boundary Condition",
        "    ,                        !- Outside Boundary Condition Object",
        "    SunExposed,              !- Sun Exposure",
        "    WindExposed,             !- Wind Exposure",
        "    0.5000000,               !- View Factor to Ground",
        "    4,                       !- Number of Vertices",
        "    0.000000,5.389000,4.683800,  !- X,Y,Z ==> Vertex 1 {m}",
        "    0.000000,0.000000,2.438400,  !- X,Y,Z ==> Vertex 2 {m}",
        "    17.24200,0.000000,2.438400,  !- X,Y,Z ==> Vertex 3 {m}",
        "    17.24200,5.389000,4.683800;  !- X,Y,Z ==> Vertex 4 {m}",

        "  BuildingSurface:Detailed,",
        "    NorthRoof2,              !- Name",
        "    ROOF,                    !- Surface Type",
        "    ROOF,                    !- Construction Name",
        "    ATTIC ZONE,              !- Zone Name",
        "    Outdoors,                !- Outside Boundary Condition",
        "    ,                        !- Outside Boundary Condition Object",
        "    SunExposed,              !- Sun Exposure",
        "    WindExposed,             !- Wind Exposure",
        "    0.9,                     !- View Factor to Ground",
        "    4,                       !- Number of Vertices",
        "    13.782,7.3172,3.8804,  !- X,Y,Z ==> Vertex 1 {m}",
        "    10.332,10.778,2.4384,  !- X,Y,Z ==> Vertex 2 {m}",
        "    0.0,10.778,2.4384,  !- X,Y,Z ==> Vertex 3 {m}",
        "    0.0,7.3172,3.8804;  !- X,Y,Z ==> Vertex 4 {m}",

        "  BuildingSurface:Detailed,",
        "    NorthRoof3,              !- Name",
        "    ROOF,                    !- Surface Type",
        "    ROOF,                    !- Construction Name",
        "    ATTIC ZONE,              !- Zone Name",
        "    Outdoors,                !- Outside Boundary Condition",
        "    ,                        !- Outside Boundary Condition Object",
        "    SunExposed,              !- Sun Exposure",
        "    WindExposed,             !- Wind Exposure",
        "    0.9,                     !- View Factor to Ground",
        "    4,                       !- Number of Vertices",
        "    17.242,5.389,4.6838,  !- X,Y,Z ==> Vertex 1 {m}",
        "    17.242,7.3172,3.8804,  !- X,Y,Z ==> Vertex 2 {m}",
        "    13.782,7.3172,3.8804,  !- X,Y,Z ==> Vertex 3 {m}",
        "    13.782,5.389,4.6838;  !- X,Y,Z ==> Vertex 4 {m}",

        "  BuildingSurface:Detailed,",
        "    NorthRoof4,              !- Name",
        "    ROOF,                    !- Surface Type",
        "    ROOF,                    !- Construction Name",
        "    ATTIC ZONE,              !- Zone Name",
        "    Outdoors,                !- Outside Boundary Condition",
        "    ,                        !- Outside Boundary Condition Object",
        "    SunExposed,              !- Sun Exposure",
        "    WindExposed,             !- Wind Exposure",
        "    0.9,                     !- View Factor to Ground",
        "    3,                       !- Number of Vertices",
        "    17.242,7.3172,3.8804,  !- X,Y,Z ==> Vertex 1 {m}",
        "    17.242,10.778,2.4384,  !- X,Y,Z ==> Vertex 2 {m}",
        "    13.782,7.3172,3.8804;  !- X,Y,Z ==> Vertex 3 {m}",

        "  BuildingSurface:Detailed,",
        "    EastGable,               !- Name",
        "    WALL,                    !- Surface Type",
        "    GABLE,                   !- Construction Name",
        "    ATTIC ZONE,              !- Zone Name",
        "    Outdoors,                !- Outside Boundary Condition",
        "    ,                        !- Outside Boundary Condition Object",
        "    SunExposed,              !- Sun Exposure",
        "    WindExposed,             !- Wind Exposure",
        "    0.5,                     !- View Factor to Ground",
        "    3,                       !- Number of Vertices",
        "    17.242,5.389,4.6838,  !- X,Y,Z ==> Vertex 1 {m}",
        "    17.242,0.0,2.4384,  !- X,Y,Z ==> Vertex 2 {m}",
        "    17.242,10.778,2.4384;  !- X,Y,Z ==> Vertex 3 {m}",

        "  BuildingSurface:Detailed,",
        "    WestGable,               !- Name",
        "    WALL,                    !- Surface Type",
        "    GABLE,                   !- Construction Name",
        "    ATTIC ZONE,              !- Zone Name",
        "    Outdoors,                !- Outside Boundary Condition",
        "    ,                        !- Outside Boundary Condition Object",
        "    SunExposed,              !- Sun Exposure",
        "    WindExposed,             !- Wind Exposure",
        "    0.5,                     !- View Factor to Ground",
        "    3,                       !- Number of Vertices",
        "    0.0,5.389,4.6838,  !- X,Y,Z ==> Vertex 1 {m}",
        "    0.0,10.778,2.4384,  !- X,Y,Z ==> Vertex 2 {m}",
        "    0.0,0.0,2.4384;  !- X,Y,Z ==> Vertex 3 {m}",

        "  BuildingSurface:Detailed,",
        "    EastRoof,                !- Name",
        "    ROOF,                    !- Surface Type",
        "    ROOF,                    !- Construction Name",
        "    ATTIC ZONE,              !- Zone Name",
        "    Outdoors,                !- Outside Boundary Condition",
        "    ,                        !- Outside Boundary Condition Object",
        "    SunExposed,              !- Sun Exposure",
        "    WindExposed,             !- Wind Exposure",
        "    0.9,                     !- View Factor to Ground",
        "    4,                       !- Number of Vertices",
        "    13.782,16.876,3.8804,  !- X,Y,Z ==> Vertex 1 {m}",
        "    13.782,7.3172,3.8804,  !- X,Y,Z ==> Vertex 2 {m}",
        "    17.242,10.778,2.4384,  !- X,Y,Z ==> Vertex 3 {m}",
        "    17.242,16.876,2.4384;  !- X,Y,Z ==> Vertex 4 {m}",

        "  BuildingSurface:Detailed,",
        "    WestRoof,                !- Name",
        "    ROOF,                    !- Surface Type",
        "    ROOF,                    !- Construction Name",
        "    ATTIC ZONE,              !- Zone Name",
        "    Outdoors,                !- Outside Boundary Condition",
        "    ,                        !- Outside Boundary Condition Object",
        "    SunExposed,              !- Sun Exposure",
        "    WindExposed,             !- Wind Exposure",
        "    0.9,                     !- View Factor to Ground",
        "    4,                       !- Number of Vertices",
        "    10.323,16.876,2.4384,  !- X,Y,Z ==> Vertex 1 {m}",
        "    10.323,10.778,2.4384,  !- X,Y,Z ==> Vertex 2 {m}",
        "    13.782,7.3172,3.8804,  !- X,Y,Z ==> Vertex 3 {m}",
        "    13.782,16.876,3.8804;  !- X,Y,Z ==> Vertex 4 {m}",

        "  BuildingSurface:Detailed,",
        "    NorthGable,        !- Name",
        "    WALL,                    !- Surface Type",
        "    GABLE,                   !- Construction Name",
        "    ATTIC ZONE,              !- Zone Name",
        "    Outdoors,                !- Outside Boundary Condition",
        "    ,                        !- Outside Boundary Condition Object",
        "    SunExposed,              !- Sun Exposure",
        "    WindExposed,             !- Wind Exposure",
        "    0.5,                     !- View Factor to Ground",
        "    3,                       !- Number of Vertices",
        "    13.782,16.876,3.8804,  !- X,Y,Z ==> Vertex 1 {m}",
        "    17.242,16.876,2.4384,  !- X,Y,Z ==> Vertex 2 {m}",
        "    10.323,16.876,2.4384;  !- X,Y,Z ==> Vertex 3 {m}",

        "  BuildingSurface:Detailed,",
        "    Garage:EastWall,         !- Name",
        "    WALL,                    !- Surface Type",
        "    EXTWALL:GARAGE,          !- Construction Name",
        "    GARAGE ZONE,             !- Zone Name",
        "    Outdoors,                !- Outside Boundary Condition",
        "    ,                        !- Outside Boundary Condition Object",
        "    SunExposed,              !- Sun Exposure",
        "    WindExposed,             !- Wind Exposure",
        "    0.5,                     !- View Factor to Ground",
        "    4,                       !- Number of Vertices",
        "    17.242,10.778,2.4384,  !- X,Y,Z ==> Vertex 1 {m}",
        "    17.242,10.778,0.0,  !- X,Y,Z ==> Vertex 2 {m}",
        "    17.242,16.876,0.0,  !- X,Y,Z ==> Vertex 3 {m}",
        "    17.242,16.876,2.4384;  !- X,Y,Z ==> Vertex 4 {m}",

        "  BuildingSurface:Detailed,",
        "    Garage:WestWall,         !- Name",
        "    WALL,                    !- Surface Type",
        "    EXTWALL:GARAGE,          !- Construction Name",
        "    GARAGE ZONE,             !- Zone Name",
        "    Outdoors,                !- Outside Boundary Condition",
        "    ,                        !- Outside Boundary Condition Object",
        "    SunExposed,              !- Sun Exposure",
        "    WindExposed,             !- Wind Exposure",
        "    0.5,                     !- View Factor to Ground",
        "    4,                       !- Number of Vertices",
        "    10.323,16.876,2.4384,  !- X,Y,Z ==> Vertex 1 {m}",
        "    10.323,16.876,0.0,  !- X,Y,Z ==> Vertex 2 {m}",
        "    10.323,10.778,0.0,  !- X,Y,Z ==> Vertex 3 {m}",
        "    10.323,10.778,2.4384;  !- X,Y,Z ==> Vertex 4 {m}",

        "  InternalMass,",
        "    EVChargingStation,      !- Name",
        "    Garage:SteelDoor,     !- Construction Name",
        "    GARAGE ZONE,      !- Zone or ZoneList Name",
        "    88.249272671219;         !- Surface Area {m2}",

        "  BuildingSurface:Detailed,",
        "    Garage:FrontDoor,        !- Name",
        "    WALL,                    !- Surface Type",
        "    Garage:SteelDoor,        !- Construction Name",
        "    GARAGE ZONE,             !- Zone Name",
        "    Outdoors,                !- Outside Boundary Condition",
        "    ,                        !- Outside Boundary Condition Object",
        "    SunExposed,              !- Sun Exposure",
        "    WindExposed,             !- Wind Exposure",
        "    0.5,                     !- View Factor to Ground",
        "    4,                       !- Number of Vertices",
        "    17.242,16.876,2.4384,  !- X,Y,Z ==> Vertex 1 {m}",
        "    17.242,16.876,0.0,  !- X,Y,Z ==> Vertex 2 {m}",
        "    10.323,16.876,0.0,  !- X,Y,Z ==> Vertex 3 {m}",
        "    10.323,16.876,2.4384;  !- X,Y,Z ==> Vertex 4 {m}",

        "  BuildingSurface:Detailed,",
        "    Attic:GarageFloor,       !- Name",
        "    FLOOR,                   !- Surface Type",
        "    CEILING:Garage,          !- Construction Name",
        "    ATTIC ZONE,              !- Zone Name",
        "    Surface,                 !- Outside Boundary Condition",
        "    Garage:Ceiling,          !- Outside Boundary Condition Object",
        "    NoSun,                   !- Sun Exposure",
        "    NoWind,                  !- Wind Exposure",
        "    0.5,                     !- View Factor to Ground",
        "    4,                       !- Number of Vertices",
        "    10.323,10.778,2.4384,  !- X,Y,Z ==> Vertex 1 {m}",
        "    10.323,16.876,2.4384,  !- X,Y,Z ==> Vertex 2 {m}",
        "    17.242,16.876,2.4384,  !- X,Y,Z ==> Vertex 3 {m}",
        "    17.242,10.778,2.4384;  !- X,Y,Z ==> Vertex 4 {m}",

        "  BuildingSurface:Detailed,",
        "    Garage:Ceiling,          !- Name",
        "    CEILING,                 !- Surface Type",
        "    CEILING:Garage,          !- Construction Name",
        "    GARAGE ZONE,             !- Zone Name",
        "    Surface,                 !- Outside Boundary Condition",
        "    Attic:GarageFloor,       !- Outside Boundary Condition Object",
        "    NoSun,                   !- Sun Exposure",
        "    NoWind,                  !- Wind Exposure",
        "    0.5,                     !- View Factor to Ground",
        "    4,                       !- Number of Vertices",
        "    10.323,16.876,2.4384,  !- X,Y,Z ==> Vertex 1 {m}",
        "    10.323,10.778,2.4384,  !- X,Y,Z ==> Vertex 2 {m}",
        "    17.242,10.778,2.4384,  !- X,Y,Z ==> Vertex 3 {m}",
        "    17.242,16.876,2.4384;  !- X,Y,Z ==> Vertex 4 {m}",

        "  BuildingSurface:Detailed,",
        "    Garage:Floor,            !- Name",
        "    FLOOR,                   !- Surface Type",
        "    FLOOR:GARAGE,            !- Construction Name",
        "    GARAGE ZONE,             !- Zone Name",
        "    Surface,                 !- Outside Boundary Condition",
        "    Garage:Floor,            !- Outside Boundary Condition Object",
        "    NoSun,                   !- Sun Exposure",
        "    NoWind,                  !- Wind Exposure",
        "    0,                       !- View Factor to Ground",
        "    4,                       !- Number of Vertices",
        "    10.323,10.778,0,  !- X,Y,Z ==> Vertex 1 {m}",
        "    10.323,16.876,0,  !- X,Y,Z ==> Vertex 2 {m}",
        "    17.242,16.876,0,  !- X,Y,Z ==> Vertex 3 {m}",
        "    17.242,10.778,0;  !- X,Y,Z ==> Vertex 4 {m}",

        "  FenestrationSurface:Detailed,",
        "    NorthWindow,             !- Name",
        "    Window,                  !- Surface Type",
        "    Dbl Clr 3mm/6mm Air,     !- Construction Name",
        "    Living:North,            !- Building Surface Name",
        "    ,                        !- Outside Boundary Condition Object",
        "    0.5000000,               !- View Factor to Ground",
        "    ,                        !- Frame and Divider Name",
        "    1.0,                     !- Multiplier",
        "    4,                       !- Number of Vertices",
        "    6.572,10.778,2.1336,  !- X,Y,Z ==> Vertex 1 {m}",
        "    6.572,10.778,0.6096,  !- X,Y,Z ==> Vertex 2 {m}",
        "    2,10.778,0.6096,  !- X,Y,Z ==> Vertex 3 {m}",
        "    2,10.778,2.1336;  !- X,Y,Z ==> Vertex 4 {m}",

        "  FenestrationSurface:Detailed,",
        "    EastWindow,              !- Name",
        "    Window,                  !- Surface Type",
        "    Dbl Clr 3mm/6mm Air,     !- Construction Name",
        "    Living:East,             !- Building Surface Name",
        "    ,                        !- Outside Boundary Condition Object",
        "    0.5000000,               !- View Factor to Ground",
        "    ,                        !- Frame and Divider Name",
        "    1.0,                     !- Multiplier",
        "    4,                       !- Number of Vertices",
        "    17.242,2,2.1336,  !- X,Y,Z ==> Vertex 1 {m}",
        "    17.242,2,0.6096,  !- X,Y,Z ==> Vertex 2 {m}",
        "    17.242,6.572,0.6096,  !- X,Y,Z ==> Vertex 3 {m}",
        "    17.242,6.572,2.1336;  !- X,Y,Z ==> Vertex 4 {m}",

        "  FenestrationSurface:Detailed,",
        "    SouthWindow,             !- Name",
        "    Window,                  !- Surface Type",
        "    Dbl Clr 3mm/6mm Air,     !- Construction Name",
        "    Living:South,            !- Building Surface Name",
        "    ,                        !- Outside Boundary Condition Object",
        "    0.5000000,               !- View Factor to Ground",
        "    ,                        !- Frame and Divider Name",
        "    1.0,                     !- Multiplier",
        "    4,                       !- Number of Vertices",
        "    2,0,2.1336,  !- X,Y,Z ==> Vertex 1 {m}",
        "    2,0,0.6096,  !- X,Y,Z ==> Vertex 2 {m}",
        "    6.572,0,0.6096,  !- X,Y,Z ==> Vertex 3 {m}",
        "    6.572,0,2.1336;  !- X,Y,Z ==> Vertex 4 {m}",

        "  FenestrationSurface:Detailed,",
        "    WestWindow,              !- Name",
        "    Window,                  !- Surface Type",
        "    Dbl Clr 3mm/6mm Air,     !- Construction Name",
        "    Living:West,             !- Building Surface Name",
        "    ,                        !- Outside Boundary Condition Object",
        "    0.5000000,               !- View Factor to Ground",
        "    ,                        !- Frame and Divider Name",
        "    1.0,                     !- Multiplier",
        "    4,                       !- Number of Vertices",
        "    0,6.572,2.1336,  !- X,Y,Z ==> Vertex 1 {m}",
        "    0,6.572,0.6096,  !- X,Y,Z ==> Vertex 2 {m}",
        "    0,2,0.6096,  !- X,Y,Z ==> Vertex 3 {m}",
        "    0,2,2.1336;  !- X,Y,Z ==> Vertex 4 {m}",

        "  FenestrationSurface:Detailed,",
        "    WestDoor,              !- Name",
        "    Door,                  !- Surface Type",
        "    Garage:SteelDoor,     !- Construction Name",
        "    Living:West,             !- Building Surface Name",
        "    ,                        !- Outside Boundary Condition Object",
        "    0.5000000,               !- View Factor to Ground",
        "    ,                        !- Frame and Divider Name",
        "    1.0,                     !- Multiplier",
        "    4,                       !- Number of Vertices",
        "    0,9.0,2.0,  !- X,Y,Z ==> Vertex 1 {m}",
        "    0,9.0,0.0,  !- X,Y,Z ==> Vertex 2 {m}",
        "    0,8.0,0.0,  !- X,Y,Z ==> Vertex 3 {m}",
        "    0,8.0,2.0;  !- X,Y,Z ==> Vertex 4 {m}",

        "  FenestrationSurface:Detailed,",
        "    AtticSkylight,              !- Name",
        "    Window,                  !- Surface Type",
        "    Dbl Clr 3mm/6mm Air,     !- Construction Name",
        "    EastRoof,             !- Building Surface Name",
        "    ,                        !- Outside Boundary Condition Object",
        "    0.5000000,               !- View Factor to Ground",
        "    ,                        !- Frame and Divider Name",
        "    1.0,                     !- Multiplier",
        "    4,                       !- Number of Vertices",
        "    14.782,16.876,3.8804,  !- X,Y,Z ==> Vertex 1 {m}",
        "    14.782,7.3172,3.8804,  !- X,Y,Z ==> Vertex 2 {m}",
        "    15.242,10.778,2.4384,  !- X,Y,Z ==> Vertex 3 {m}",
        "    15.242,16.876,2.4384;  !- X,Y,Z ==> Vertex 4 {m}",

        "  Shading:Zone:Detailed,",
        "    ZoneShade:Living:South:Shade001,  !- Name",
        "    Living:South,        !- Base Surface Name",
        "    ,              !- Transmittance Schedule Name",
        "    4,                       !- Number of Vertices",
        "    -3,-5,2.5,  !- X,Y,Z ==> Vertex 1 {m}",
        "    -3,-6,2.5,  !- X,Y,Z ==> Vertex 2 {m}",
        "    3,-6,2.5,  !- X,Y,Z ==> Vertex 3 {m}",
        "    3,-5,2.5;  !- X,Y,Z ==> Vertex 4 {m}",

        "Shading:Building:Detailed,",
        "  BuildingShade:TiltedShadeSurface,             !- Name",
        "  ,                        !- Transmittance Schedule Name",
        "  4,                       !- Number of Vertices",
        "  -40.0,2.0,20.0,  !- X,Y,Z ==> Vertex 1 {m}",
        "  -40.0,0.00,20.0,  !- X,Y,Z ==> Vertex 2 {m}",
        "  -45.0,0.00,0.0,  !- X,Y,Z ==> Vertex 3 {m}",
        "  -45.0,2.0,0.0;  !- X,Y,Z ==> Vertex 4 {m}",

        "Shading:Site:Detailed,",
        "  SiteShade:FlatShadeSurface,             !- Name",
        "  ,                        !- Transmittance Schedule Name",
        "  4,                       !- Number of Vertices",
        "  40.0,2.0,10.0,  !- X,Y,Z ==> Vertex 1 {m}",
        "  40.0,0.00,10.0,  !- X,Y,Z ==> Vertex 2 {m}",
        "  45.0,0.00,10.0,  !- X,Y,Z ==> Vertex 3 {m}",
        "  45.0,2.0,10.0;  !- X,Y,Z ==> Vertex 4 {m}",

    });

    ASSERT_TRUE(process_idf(idf_objects));

    GetProjectControlData(*state, ErrorsFound); // read project control data
    EXPECT_FALSE(ErrorsFound);                             // expect no errors

    GetMaterialData(*state, ErrorsFound); // read material data
    EXPECT_FALSE(ErrorsFound);                       // expect no errors

    GetConstructData(*state, ErrorsFound); // read construction data
    EXPECT_FALSE(ErrorsFound);     // expect no errors

    GetZoneData(*state, ErrorsFound);  // read zone data
    EXPECT_FALSE(ErrorsFound); // expect no errors

    SetupZoneGeometry(*state, ErrorsFound);
    EXPECT_FALSE(ErrorsFound); // expect no errors

    GetSurfaceData(*state, ErrorsFound); // setup zone geometry and get zone data
    EXPECT_FALSE(ErrorsFound);                                                            // expect no errors

    // compare_err_stream( "" ); // just for debugging

    // This tests the sorted order of surfaces in two ways:
    //
    // Simulation Order:
    //   All shading surfaces (including mirrored surfaces)
    //      Shading:Site
    //      Shading:Building
    //      Shading:Zone (and variants)
    //
    //   By zone (in the order the zones appear in the idf):
    //      Walls
    //      Floors
    //      Roofs
    //      Internal Mass
    //      Doors
    //      Windows
    //
    // Reporting Order (preserving the old surface order scheme)
    //
    //   All shading surfaces
    //   By zone (in the order the zones appear in the idf):
    //      Walls
    //          Subsurfaces follow each base surface in the order they appear in the idf
    //      Floors
    //          Subsurfaces follow each base surface in the order they appear in the idf
    //      Roofs/Ceilings
    //          Subsurfaces follow each base surface in the order they appear in the idf
    //      Internal Mass
    //
    // Special cases:
    //      TubularDaylightDome is treated as a "non-window" subsurface
    //      TubularDaylightDiffuser is treated as a window subsurface

    // For this test, the order should be
    // Simulation Order (1-based):
    //  SHADING SURFACES:
    //      1. TiltedShadeSurface
    //      2. Mir-TiltedShadeSurface (every shading surface is mirrored by default)
    //      3. FlatShadeSurface
    //      4. Mir-FlatShadeSurface
    //      5. Living:South:Shade001
    //      6. Mir-Living:South:Shade001
    //  LIVING ZONE:
    //      7. Living:North (wall)
    //      8. Living:East (wall)
    //      9. Living:South (wall)
    //      10. Living:West (wall)
    //      11. Living:Interior (wall)
    //      12. Living:Ceiling (ceiling)
    //      13. Living:Floor (floor)
    //      14. WestDoor (door)
    //      15. TubularDaylightingDiffuser1 ("window")
    //      16. NorthWindow (window)
    //      17. EastWindow (window)
    //      18. SouthWindow (window)
    //      19. WestWindow (window)
    //  GARAGE ZONE:
    //      20. Garage:Interior (wall)
    //      21. Garage:EastWall (wall)
    //      22. Garage:WestWall (wall)
    //      23. Garage:FrontDoor (wall)
    //      24. Garage:Floor (floor)
    //      25. Garage:Ceiling (ceiling)
    //      26. EVChargingStation (internal mass)
    //
    //  ATTIC ZONE:
    //      27. EastGable (wall)
    //      28. WestGable (wall)
    //      29. NorthGable (wall)
    //      30. Attic:LivingFloor (floor)
    //      31. Attic:GarageFloor (floor)
    //      32. NorthRoof1 (roof)
    //      33. SouthRoof (roof)
    //      34. NorthRoof2 (roof)
    //      35. NorthRoof3 (roof)
    //      36. NorthRoof4 (roof)
    //      37. EastRoof (roof)
    //      38. WestRoof (roof)
    //      39. TubularDaylightingDome1 (not a window)
    //      40. AtticSkylight (window)

    // For this test, the order should be
    // Reporting (legacy) Order (zero-based):
    //  SHADING SURFACES:
    //      0. TiltedShadeSurface
    //      1. Mir-TiltedShadeSurface (every shading surface is mirrored by default)
    //      2. FlatShadeSurface
    //      3. Mir-FlatShadeSurface
    //      4. Living:South:Shade001
    //      5. Mir-Living:South:Shade001
    //  LIVING ZONE:
    //      6. Living:North (wall)
    //      7.   NorthWindow (window)
    //      8. Living:East (wall)
    //      9.  EastWindow (window)
    //      10. Living:South (wall)
    //      11.   SouthWindow (window)
    //      12. Living:West (wall)
    //      13.   WestWindow (window)
    //      14.   WestDoor (door)
    //      15. Living:Interior (wall)
    //      16. Living:Ceiling (ceiling)
    //      17.   TubularDaylightingDiffuser1 ("window")
    //      18. Living:Floor (floor)
    //  GARAGE ZONE:
    //      19. Garage:Interior (wall)
    //      20. Garage:EastWall (wall)
    //      21. Garage:WestWall (wall)
    //      22. Garage:FrontDoor (wall)
    //      23. Garage:Floor (floor)
    //      24. Garage:Ceiling (ceiling)
    //      25. EVChargingStation (internal mass)
    //
    //  ATTIC ZONE:
    //      26. EastGable (wall)
    //      27. WestGable (wall)
    //      28. NorthGable (wall)
    //      29. Attic:LivingFloor (floor)
    //      30. Attic:GarageFloor (floor)
    //      31. NorthRoof1 (roof)
    //      32.   TubularDaylightingDome1 (not a window)
    //      33. SouthRoof (roof)
    //      34. NorthRoof2 (roof)
    //      35. NorthRoof3 (roof)
    //      36. NorthRoof4 (roof)
    //      37. EastRoof (roof)
    //      38.   AtticSkylight (window)
    //      39. WestRoof (roof)

    // Simulation Order (1-based):
    //  SHADING SURFACES:
    int siteShadeShadeFlatShadeSurface =
        UtilityRoutines::FindItemInList(UtilityRoutines::MakeUPPERCase("SiteShade:FlatShadeSurface"), DataSurfaces::Surface);
    int mirSiteShadeFlatShadeSurface =
        UtilityRoutines::FindItemInList("Mir-" + UtilityRoutines::MakeUPPERCase("SiteShade:FlatShadeSurface"), DataSurfaces::Surface);
    int buildingShadeTiltedShadeSurface =
        UtilityRoutines::FindItemInList(UtilityRoutines::MakeUPPERCase("BuildingShade:TiltedShadeSurface"), DataSurfaces::Surface);
    int mirBuildingShadeTiltedShadeSurface =
        UtilityRoutines::FindItemInList("Mir-" + UtilityRoutines::MakeUPPERCase("BuildingShade:TiltedShadeSurface"), DataSurfaces::Surface);
    int zoneShadeLivingSouthShade001 =
        UtilityRoutines::FindItemInList(UtilityRoutines::MakeUPPERCase("ZoneShade:Living:South:Shade001"), DataSurfaces::Surface);
    int mirZoneShadeLivingSouthShade001 =
        UtilityRoutines::FindItemInList("Mir-" + UtilityRoutines::MakeUPPERCase("ZoneShade:Living:South:Shade001"), DataSurfaces::Surface);
    EXPECT_EQ(siteShadeShadeFlatShadeSurface, 1);
    EXPECT_EQ(mirSiteShadeFlatShadeSurface, 2);
    EXPECT_EQ(buildingShadeTiltedShadeSurface, 3);
    EXPECT_EQ(mirBuildingShadeTiltedShadeSurface, 4);
    EXPECT_EQ(zoneShadeLivingSouthShade001, 5);
    EXPECT_EQ(mirZoneShadeLivingSouthShade001, 6);

    //  LIVING ZONE:
    int wallLivingNorth = UtilityRoutines::FindItemInList(UtilityRoutines::MakeUPPERCase("Living:North"), DataSurfaces::Surface);
    int wallLivingEast = UtilityRoutines::FindItemInList(UtilityRoutines::MakeUPPERCase("Living:East"), DataSurfaces::Surface);
    int wallLivingSouth = UtilityRoutines::FindItemInList(UtilityRoutines::MakeUPPERCase("Living:South"), DataSurfaces::Surface);
    int wallLivingWest = UtilityRoutines::FindItemInList(UtilityRoutines::MakeUPPERCase("Living:West"), DataSurfaces::Surface);
    int wallLivingInterior = UtilityRoutines::FindItemInList(UtilityRoutines::MakeUPPERCase("Living:Interior"), DataSurfaces::Surface);
    int floorLivingFloor = UtilityRoutines::FindItemInList(UtilityRoutines::MakeUPPERCase("Living:Floor"), DataSurfaces::Surface);
    int ceilingLivingCeiling = UtilityRoutines::FindItemInList(UtilityRoutines::MakeUPPERCase("Living:Ceiling"), DataSurfaces::Surface);
    int doorWestDoor = UtilityRoutines::FindItemInList(UtilityRoutines::MakeUPPERCase("WestDoor"), DataSurfaces::Surface);
    int windowTubularDaylightingDiffuser1 =
        UtilityRoutines::FindItemInList(UtilityRoutines::MakeUPPERCase("TubularDaylightingDiffuser1"), DataSurfaces::Surface);
    int windowNorthWindow = UtilityRoutines::FindItemInList(UtilityRoutines::MakeUPPERCase("NorthWindow"), DataSurfaces::Surface);
    int windowEastWindow = UtilityRoutines::FindItemInList(UtilityRoutines::MakeUPPERCase("EastWindow"), DataSurfaces::Surface);
    int windowSouthWindow = UtilityRoutines::FindItemInList(UtilityRoutines::MakeUPPERCase("SouthWindow"), DataSurfaces::Surface);
    int windowWestWindow = UtilityRoutines::FindItemInList(UtilityRoutines::MakeUPPERCase("WestWindow"), DataSurfaces::Surface);

    EXPECT_EQ(wallLivingNorth, 7);
    EXPECT_EQ(wallLivingEast, 8);
    EXPECT_EQ(wallLivingSouth, 9);
    EXPECT_EQ(wallLivingWest, 10);
    EXPECT_EQ(wallLivingInterior, 11);
    EXPECT_EQ(floorLivingFloor, 12);
    EXPECT_EQ(ceilingLivingCeiling, 13);
    EXPECT_EQ(doorWestDoor, 14);
    EXPECT_EQ(windowTubularDaylightingDiffuser1, 15);
    EXPECT_EQ(windowNorthWindow, 16);
    EXPECT_EQ(windowEastWindow, 17);
    EXPECT_EQ(windowSouthWindow, 18);
    EXPECT_EQ(windowWestWindow, 19);
    EXPECT_EQ(Zone(1).SurfaceFirst, 7);
    EXPECT_EQ(Zone(1).SurfaceLast, 19);
    EXPECT_EQ(Zone(1).NonWindowSurfaceFirst, 7);
    EXPECT_EQ(Zone(1).NonWindowSurfaceLast, 14);
    EXPECT_EQ(Zone(1).WindowSurfaceFirst, 15);
    EXPECT_EQ(Zone(1).WindowSurfaceLast, 19);

    //  GARAGE ZONE:
    int wallGarageInterior = UtilityRoutines::FindItemInList(UtilityRoutines::MakeUPPERCase("Garage:Interior"), DataSurfaces::Surface);
    int wallGarageEast = UtilityRoutines::FindItemInList(UtilityRoutines::MakeUPPERCase("Garage:EastWall"), DataSurfaces::Surface);
    int wallGarageWest = UtilityRoutines::FindItemInList(UtilityRoutines::MakeUPPERCase("Garage:WestWall"), DataSurfaces::Surface);
    int wallGarageFrontDoor = UtilityRoutines::FindItemInList(UtilityRoutines::MakeUPPERCase("Garage:FrontDoor"), DataSurfaces::Surface);
    int floorGarageFloor = UtilityRoutines::FindItemInList(UtilityRoutines::MakeUPPERCase("Garage:Floor"), DataSurfaces::Surface);
    int ceilingGarageInterior = UtilityRoutines::FindItemInList(UtilityRoutines::MakeUPPERCase("Garage:Ceiling"), DataSurfaces::Surface);
    int intmassEVChargingStation = UtilityRoutines::FindItemInList(UtilityRoutines::MakeUPPERCase("EVChargingStation"), DataSurfaces::Surface);

    EXPECT_EQ(wallGarageInterior, 20);
    EXPECT_EQ(wallGarageEast, 21);
    EXPECT_EQ(wallGarageWest, 22);
    EXPECT_EQ(wallGarageFrontDoor, 23);
    EXPECT_EQ(floorGarageFloor, 24);
    EXPECT_EQ(ceilingGarageInterior, 25);
    EXPECT_EQ(intmassEVChargingStation, 26);
    EXPECT_EQ(Zone(2).SurfaceFirst, 20);
    EXPECT_EQ(Zone(2).SurfaceLast, 26);
    EXPECT_EQ(Zone(2).NonWindowSurfaceFirst, 20);
    EXPECT_EQ(Zone(2).NonWindowSurfaceLast, 26);
    EXPECT_EQ(Zone(2).WindowSurfaceFirst, 0);
    EXPECT_EQ(Zone(2).WindowSurfaceLast, -1);

    //  ATTIC ZONE:
    int wallEastGable = UtilityRoutines::FindItemInList(UtilityRoutines::MakeUPPERCase("EastGable"), DataSurfaces::Surface);
    int wallWestGable = UtilityRoutines::FindItemInList(UtilityRoutines::MakeUPPERCase("WestGable"), DataSurfaces::Surface);
    int wallNorthGable = UtilityRoutines::FindItemInList(UtilityRoutines::MakeUPPERCase("NorthGable"), DataSurfaces::Surface);
    int floorAtticLivingFloor = UtilityRoutines::FindItemInList(UtilityRoutines::MakeUPPERCase("Attic:LivingFloor"), DataSurfaces::Surface);
    int floorAtticGarageFloor = UtilityRoutines::FindItemInList(UtilityRoutines::MakeUPPERCase("Attic:GarageFloor"), DataSurfaces::Surface);
    int roofNorthRoof1 = UtilityRoutines::FindItemInList(UtilityRoutines::MakeUPPERCase("NorthRoof1"), DataSurfaces::Surface);
    int roofSouthRoof = UtilityRoutines::FindItemInList(UtilityRoutines::MakeUPPERCase("SouthRoof"), DataSurfaces::Surface);
    int roofNorthRoof2 = UtilityRoutines::FindItemInList(UtilityRoutines::MakeUPPERCase("NorthRoof2"), DataSurfaces::Surface);
    int roofNorthRoof3 = UtilityRoutines::FindItemInList(UtilityRoutines::MakeUPPERCase("NorthRoof3"), DataSurfaces::Surface);
    int roofNorthRoof4 = UtilityRoutines::FindItemInList(UtilityRoutines::MakeUPPERCase("NorthRoof4"), DataSurfaces::Surface);
    int roofEastRoof = UtilityRoutines::FindItemInList(UtilityRoutines::MakeUPPERCase("EastRoof"), DataSurfaces::Surface);
    int roofWestRoof = UtilityRoutines::FindItemInList(UtilityRoutines::MakeUPPERCase("WestRoof"), DataSurfaces::Surface);
    int nonwindowTubularDaylightingDome1 =
        UtilityRoutines::FindItemInList(UtilityRoutines::MakeUPPERCase("TubularDaylightingDome1"), DataSurfaces::Surface);
    int windowAtticSkylight = UtilityRoutines::FindItemInList(UtilityRoutines::MakeUPPERCase("AtticSkylight"), DataSurfaces::Surface);

    EXPECT_EQ(wallEastGable, 27);
    EXPECT_EQ(wallWestGable, 28);
    EXPECT_EQ(wallNorthGable, 29);
    EXPECT_EQ(floorAtticLivingFloor, 30);
    EXPECT_EQ(floorAtticGarageFloor, 31);
    EXPECT_EQ(roofNorthRoof1, 32);
    EXPECT_EQ(roofSouthRoof, 33);
    EXPECT_EQ(roofNorthRoof2, 34);
    EXPECT_EQ(roofNorthRoof3, 35);
    EXPECT_EQ(roofNorthRoof4, 36);
    EXPECT_EQ(roofEastRoof, 37);
    EXPECT_EQ(roofWestRoof, 38);
    EXPECT_EQ(nonwindowTubularDaylightingDome1, 39);
    EXPECT_EQ(windowAtticSkylight, 40);
    EXPECT_EQ(Zone(3).SurfaceFirst, 27);
    EXPECT_EQ(Zone(3).SurfaceLast, 40);
    EXPECT_EQ(Zone(3).NonWindowSurfaceFirst, 27);
    EXPECT_EQ(Zone(3).NonWindowSurfaceLast, 39);
    EXPECT_EQ(Zone(3).WindowSurfaceFirst, 40);
    EXPECT_EQ(Zone(3).WindowSurfaceLast, 40);

    // Reporting (legacy) Order (zero-based)
    //  SHADING SURFACES:
    EXPECT_EQ(siteShadeShadeFlatShadeSurface, DataSurfaces::AllSurfaceListReportOrder[0]);
    EXPECT_EQ(mirSiteShadeFlatShadeSurface, DataSurfaces::AllSurfaceListReportOrder[1]);
    EXPECT_EQ(buildingShadeTiltedShadeSurface, DataSurfaces::AllSurfaceListReportOrder[2]);
    EXPECT_EQ(mirBuildingShadeTiltedShadeSurface, DataSurfaces::AllSurfaceListReportOrder[3]);
    EXPECT_EQ(zoneShadeLivingSouthShade001, DataSurfaces::AllSurfaceListReportOrder[4]);
    EXPECT_EQ(mirZoneShadeLivingSouthShade001, DataSurfaces::AllSurfaceListReportOrder[5]);

    //  LIVING ZONE:
    EXPECT_EQ(wallLivingNorth, DataSurfaces::AllSurfaceListReportOrder[6]);
    EXPECT_EQ(windowNorthWindow, DataSurfaces::AllSurfaceListReportOrder[7]);
    EXPECT_EQ(wallLivingEast, DataSurfaces::AllSurfaceListReportOrder[8]);
    EXPECT_EQ(windowEastWindow, DataSurfaces::AllSurfaceListReportOrder[9]);
    EXPECT_EQ(wallLivingSouth, DataSurfaces::AllSurfaceListReportOrder[10]);
    EXPECT_EQ(windowSouthWindow, DataSurfaces::AllSurfaceListReportOrder[11]);
    EXPECT_EQ(wallLivingWest, DataSurfaces::AllSurfaceListReportOrder[12]);
    EXPECT_EQ(windowWestWindow, DataSurfaces::AllSurfaceListReportOrder[13]);
    EXPECT_EQ(doorWestDoor, DataSurfaces::AllSurfaceListReportOrder[14]);
    EXPECT_EQ(wallLivingInterior, DataSurfaces::AllSurfaceListReportOrder[15]);
    EXPECT_EQ(floorLivingFloor, DataSurfaces::AllSurfaceListReportOrder[16]);
    EXPECT_EQ(ceilingLivingCeiling, DataSurfaces::AllSurfaceListReportOrder[17]);
    EXPECT_EQ(windowTubularDaylightingDiffuser1, DataSurfaces::AllSurfaceListReportOrder[18]);

    //  GARAGE ZONE:
    EXPECT_EQ(wallGarageInterior, DataSurfaces::AllSurfaceListReportOrder[19]);
    EXPECT_EQ(wallGarageEast, DataSurfaces::AllSurfaceListReportOrder[20]);
    EXPECT_EQ(wallGarageWest, DataSurfaces::AllSurfaceListReportOrder[21]);
    EXPECT_EQ(wallGarageFrontDoor, DataSurfaces::AllSurfaceListReportOrder[22]);
    EXPECT_EQ(floorGarageFloor, DataSurfaces::AllSurfaceListReportOrder[23]);
    EXPECT_EQ(ceilingGarageInterior, DataSurfaces::AllSurfaceListReportOrder[24]);
    EXPECT_EQ(intmassEVChargingStation, DataSurfaces::AllSurfaceListReportOrder[25]);

    //  ATTIC ZONE:
    EXPECT_EQ(wallEastGable, DataSurfaces::AllSurfaceListReportOrder[26]);
    EXPECT_EQ(wallWestGable, DataSurfaces::AllSurfaceListReportOrder[27]);
    EXPECT_EQ(wallNorthGable, DataSurfaces::AllSurfaceListReportOrder[28]);
    EXPECT_EQ(floorAtticLivingFloor, DataSurfaces::AllSurfaceListReportOrder[29]);
    EXPECT_EQ(floorAtticGarageFloor, DataSurfaces::AllSurfaceListReportOrder[30]);
    EXPECT_EQ(roofNorthRoof1, DataSurfaces::AllSurfaceListReportOrder[31]);
    EXPECT_EQ(nonwindowTubularDaylightingDome1, DataSurfaces::AllSurfaceListReportOrder[32]);
    EXPECT_EQ(roofSouthRoof, DataSurfaces::AllSurfaceListReportOrder[33]);
    EXPECT_EQ(roofNorthRoof2, DataSurfaces::AllSurfaceListReportOrder[34]);
    EXPECT_EQ(roofNorthRoof3, DataSurfaces::AllSurfaceListReportOrder[35]);
    EXPECT_EQ(roofNorthRoof4, DataSurfaces::AllSurfaceListReportOrder[36]);
    EXPECT_EQ(roofEastRoof, DataSurfaces::AllSurfaceListReportOrder[37]);
    EXPECT_EQ(windowAtticSkylight, DataSurfaces::AllSurfaceListReportOrder[38]);
    EXPECT_EQ(roofWestRoof, DataSurfaces::AllSurfaceListReportOrder[39]);
}<|MERGE_RESOLUTION|>--- conflicted
+++ resolved
@@ -5117,25 +5117,14 @@
     ASSERT_TRUE(process_idf(idf_objects));
     bool ErrorsFound = false;
 
-<<<<<<< HEAD
-    GetMaterialData(state, ErrorsFound); // read material data
+    GetMaterialData(*state, ErrorsFound); // read material data
     EXPECT_FALSE(ErrorsFound);           // expect no errors
 
-    GetConstructData(state, ErrorsFound); // read construction data
+    GetConstructData(*state, ErrorsFound); // read construction data
     EXPECT_FALSE(ErrorsFound);            // expect no errors
-
-    GetZoneData(state, ErrorsFound); // read zone data
-    EXPECT_FALSE(ErrorsFound);       // expect no errors
-=======
-    GetMaterialData(*state, ErrorsFound); // read material data
-    EXPECT_FALSE(ErrorsFound);    // expect no errors
-
-    GetConstructData(*state, ErrorsFound); // read construction data
-    EXPECT_FALSE(ErrorsFound);     // expect no errors
 
     GetZoneData(*state, ErrorsFound);  // read zone data
     EXPECT_FALSE(ErrorsFound); // expect no errors
->>>>>>> cc80649d
 
     SetupZoneGeometry(*state, ErrorsFound);
     // SetupZoneGeometry calls SurfaceGeometry::GetSurfaceData
@@ -5312,25 +5301,14 @@
     ASSERT_TRUE(process_idf(idf_objects));
     bool ErrorsFound = false;
 
-<<<<<<< HEAD
-    GetMaterialData(state, ErrorsFound); // read material data
+    GetMaterialData(*state, ErrorsFound); // read material data
     EXPECT_FALSE(ErrorsFound);           // expect no errors
 
-    GetConstructData(state, ErrorsFound); // read construction data
+    GetConstructData(*state, ErrorsFound); // read construction data
     EXPECT_FALSE(ErrorsFound);            // expect no errors
-
-    GetZoneData(state, ErrorsFound); // read zone data
-    EXPECT_FALSE(ErrorsFound);       // expect no errors
-=======
-    GetMaterialData(*state, ErrorsFound); // read material data
-    EXPECT_FALSE(ErrorsFound);    // expect no errors
-
-    GetConstructData(*state, ErrorsFound); // read construction data
-    EXPECT_FALSE(ErrorsFound);     // expect no errors
 
     GetZoneData(*state, ErrorsFound);  // read zone data
     EXPECT_FALSE(ErrorsFound); // expect no errors
->>>>>>> cc80649d
 
     SetupZoneGeometry(*state, ErrorsFound);
     // SetupZoneGeometry calls SurfaceGeometry::GetSurfaceData
@@ -5504,25 +5482,14 @@
     ASSERT_TRUE(process_idf(idf_objects));
     bool ErrorsFound = false;
 
-<<<<<<< HEAD
-    GetMaterialData(state, ErrorsFound); // read material data
+    GetMaterialData(*state, ErrorsFound); // read material data
     EXPECT_FALSE(ErrorsFound);           // expect no errors
 
-    GetConstructData(state, ErrorsFound); // read construction data
+    GetConstructData(*state, ErrorsFound); // read construction data
     EXPECT_FALSE(ErrorsFound);            // expect no errors
-
-    GetZoneData(state, ErrorsFound); // read zone data
-    EXPECT_FALSE(ErrorsFound);       // expect no errors
-=======
-    GetMaterialData(*state, ErrorsFound); // read material data
-    EXPECT_FALSE(ErrorsFound);    // expect no errors
-
-    GetConstructData(*state, ErrorsFound); // read construction data
-    EXPECT_FALSE(ErrorsFound);     // expect no errors
 
     GetZoneData(*state, ErrorsFound);  // read zone data
     EXPECT_FALSE(ErrorsFound); // expect no errors
->>>>>>> cc80649d
 
     SetupZoneGeometry(*state, ErrorsFound);
     // SetupZoneGeometry calls SurfaceGeometry::GetSurfaceData
@@ -5869,25 +5836,14 @@
     ASSERT_TRUE(process_idf(idf_objects));
     bool ErrorsFound = false;
 
-<<<<<<< HEAD
-    GetMaterialData(state, ErrorsFound); // read material data
+    GetMaterialData(*state, ErrorsFound); // read material data
     EXPECT_FALSE(ErrorsFound);           // expect no errors
 
-    GetConstructData(state, ErrorsFound); // read construction data
+    GetConstructData(*state, ErrorsFound); // read construction data
     EXPECT_FALSE(ErrorsFound);            // expect no errors
-
-    GetZoneData(state, ErrorsFound); // read zone data
-    EXPECT_FALSE(ErrorsFound);       // expect no errors
-=======
-    GetMaterialData(*state, ErrorsFound); // read material data
-    EXPECT_FALSE(ErrorsFound);    // expect no errors
-
-    GetConstructData(*state, ErrorsFound); // read construction data
-    EXPECT_FALSE(ErrorsFound);     // expect no errors
 
     GetZoneData(*state, ErrorsFound);  // read zone data
     EXPECT_FALSE(ErrorsFound); // expect no errors
->>>>>>> cc80649d
 
     SetupZoneGeometry(*state, ErrorsFound);
     // SetupZoneGeometry calls SurfaceGeometry::GetSurfaceData
