// EnergyPlus, Copyright (c) 1996-2020, The Board of Trustees of the University of Illinois,
// The Regents of the University of California, through Lawrence Berkeley National Laboratory
// (subject to receipt of any required approvals from the U.S. Dept. of Energy), Oak Ridge
// National Laboratory, managed by UT-Battelle, Alliance for Sustainable Energy, LLC, and other
// contributors. All rights reserved.
//
// NOTICE: This Software was developed under funding from the U.S. Department of Energy and the
// U.S. Government consequently retains certain rights. As such, the U.S. Government has been
// granted for itself and others acting on its behalf a paid-up, nonexclusive, irrevocable,
// worldwide license in the Software to reproduce, distribute copies to the public, prepare
// derivative works, and perform publicly and display publicly, and to permit others to do so.
//
// Redistribution and use in source and binary forms, with or without modification, are permitted
// provided that the following conditions are met:
//
// (1) Redistributions of source code must retain the above copyright notice, this list of
//     conditions and the following disclaimer.
//
// (2) Redistributions in binary form must reproduce the above copyright notice, this list of
//     conditions and the following disclaimer in the documentation and/or other materials
//     provided with the distribution.
//
// (3) Neither the name of the University of California, Lawrence Berkeley National Laboratory,
//     the University of Illinois, U.S. Dept. of Energy nor the names of its contributors may be
//     used to endorse or promote products derived from this software without specific prior
//     written permission.
//
// (4) Use of EnergyPlus(TM) Name. If Licensee (i) distributes the software in stand-alone form
//     without changes from the version obtained under this License, or (ii) Licensee makes a
//     reference solely to the software portion of its product, Licensee must refer to the
//     software as "EnergyPlus version X" software, where "X" is the version number Licensee
//     obtained under this License and may not use a different name for the software. Except as
//     specifically required in this Section (4), Licensee shall not use in a company name, a
//     product name, in advertising, publicity, or other promotional activities any name, trade
//     name, trademark, logo, or other designation of "EnergyPlus", "E+", "e+" or confusingly
//     similar designation, without the U.S. Department of Energy's prior written consent.
//
// THIS SOFTWARE IS PROVIDED BY THE COPYRIGHT HOLDERS AND CONTRIBUTORS "AS IS" AND ANY EXPRESS OR
// IMPLIED WARRANTIES, INCLUDING, BUT NOT LIMITED TO, THE IMPLIED WARRANTIES OF MERCHANTABILITY
// AND FITNESS FOR A PARTICULAR PURPOSE ARE DISCLAIMED. IN NO EVENT SHALL THE COPYRIGHT OWNER OR
// CONTRIBUTORS BE LIABLE FOR ANY DIRECT, INDIRECT, INCIDENTAL, SPECIAL, EXEMPLARY, OR
// CONSEQUENTIAL DAMAGES (INCLUDING, BUT NOT LIMITED TO, PROCUREMENT OF SUBSTITUTE GOODS OR
// SERVICES; LOSS OF USE, DATA, OR PROFITS; OR BUSINESS INTERRUPTION) HOWEVER CAUSED AND ON ANY
// THEORY OF LIABILITY, WHETHER IN CONTRACT, STRICT LIABILITY, OR TORT (INCLUDING NEGLIGENCE OR
// OTHERWISE) ARISING IN ANY WAY OUT OF THE USE OF THIS SOFTWARE, EVEN IF ADVISED OF THE
// POSSIBILITY OF SUCH DAMAGE.

// C++ Headers
#include <cmath>

// ObjexxFCL Headers
#include <ObjexxFCL/Array.functions.hh>
#include <ObjexxFCL/Fmath.hh>

// EnergyPlus Headers
#include <EnergyPlus/Autosizing/CoolingAirFlowSizing.hh>
#include <EnergyPlus/Autosizing/CoolingCapacitySizing.hh>
#include <EnergyPlus/Autosizing/HeatingAirFlowSizing.hh>
#include <EnergyPlus/Autosizing/HeatingCapacitySizing.hh>
#include <EnergyPlus/Autosizing/SystemAirFlowSizing.hh>
#include <EnergyPlus/BranchNodeConnections.hh>
#include <EnergyPlus/Data/EnergyPlusData.hh>
#include <EnergyPlus/DataAirSystems.hh>
#include <EnergyPlus/DataContaminantBalance.hh>
#include <EnergyPlus/DataEnvironment.hh>
#include <EnergyPlus/DataHVACGlobals.hh>
#include <EnergyPlus/DataHeatBalance.hh>
#include <EnergyPlus/DataLoopNode.hh>
#include <EnergyPlus/DataSizing.hh>
#include <EnergyPlus/DataZoneEnergyDemands.hh>
#include <EnergyPlus/DataZoneEquipment.hh>
#include <EnergyPlus/Fans.hh>
#include <EnergyPlus/FluidProperties.hh>
#include <EnergyPlus/General.hh>
#include <EnergyPlus/GeneralRoutines.hh>
#include <EnergyPlus/HVACFan.hh>
#include <EnergyPlus/HVACHXAssistedCoolingCoil.hh>
#include <EnergyPlus/HeatingCoils.hh>
#include <EnergyPlus/InputProcessing/InputProcessor.hh>
#include <EnergyPlus/NodeInputManager.hh>
#include <EnergyPlus/OutAirNodeManager.hh>
#include <EnergyPlus/OutputProcessor.hh>
#include <EnergyPlus/Plant/DataPlant.hh>
#include <EnergyPlus/PlantUtilities.hh>
#include <EnergyPlus/Psychrometrics.hh>
#include <EnergyPlus/ReportCoilSelection.hh>
#include <EnergyPlus/ScheduleManager.hh>
#include <EnergyPlus/SingleDuct.hh>
#include <EnergyPlus/SteamCoils.hh>
#include <EnergyPlus/TempSolveRoot.hh>
#include <EnergyPlus/UnitVentilator.hh>
#include <EnergyPlus/UtilityRoutines.hh>
#include <EnergyPlus/WaterCoils.hh>

namespace EnergyPlus {

namespace UnitVentilator {

    // Module containing the routines dealing with the Unit Ventilator

    // MODULE INFORMATION:
    //       AUTHOR         Rick Strand
    //       DATE WRITTEN   May 2000
    //       MODIFIED       March 2001   (addition of gas and electric coils)
    //                      October 2003 (addition of cooling coil type)
    //       MODIFIED       Bereket Nigusse, FSEC, October 2013, Added cycling fan operating mode
    //       RE-ENGINEERED  na

    // PURPOSE OF THIS MODULE:
    // To simulate unit ventilators.

    // METHODOLOGY EMPLOYED:
    // Units are modeled as a collection of components: outside air mixer,
    // fan, heating coil and/or cooling coil plus an integrated control
    // algorithm that adjusts the hot or cold water flow to meet the zone
    // load.  Outside air mixing is handled locally as either fixed percent
    // or as attempting to meet a prescribed mixed air temperature.

    // REFERENCES:
    // ASHRAE Systems and Equipment Handbook (SI), 1996. pp. 31.1-31.3
    // Fred Buhl's fan coil module (FanCoilUnits.cc)

    // Using/Aliasing
    using namespace DataLoopNode;
    using DataGlobals::BeginDayFlag;
    using DataGlobals::BeginEnvrnFlag;
    using DataGlobals::DisplayExtraWarnings;
    using DataGlobals::SysSizingCalc;
    using DataHVACGlobals::ATMixer_InletSide;
    using DataHVACGlobals::ATMixer_SupplySide;
    using DataHVACGlobals::ContFanCycCoil;
    using DataHVACGlobals::CycFanCycCoil;
    using DataHVACGlobals::SmallAirVolFlow;
    using DataHVACGlobals::SmallLoad;
    using DataHVACGlobals::SmallMassFlow;

    using namespace ScheduleManager;
    using namespace Psychrometrics;
    using namespace FluidProperties;

    static std::string const fluidNameSteam("STEAM");
    static std::string const fluidNameWater("WATER");

    void SimUnitVentilator(EnergyPlusData &state,
                           std::string const &CompName,   // name of the fan coil unit
                           int const ZoneNum,             // number of zone being served
                           bool const FirstHVACIteration, // TRUE if 1st HVAC simulation of system timestep
                           Real64 &PowerMet,              // Sensible power supplied (W)
                           Real64 &LatOutputProvided,     // Latent add/removal supplied by window AC (kg/s), dehumid = negative
                           int &CompIndex)
    {

        // SUBROUTINE INFORMATION:
        //       AUTHOR         Rick Strand
        //       DATE WRITTEN   May 2000
        //       MODIFIED       Don Shirey, Aug 2009 (LatOutputProvided)
        //       RE-ENGINEERED  na

        // PURPOSE OF THIS SUBROUTINE:
        // This is the main driver subroutine for the Unit Ventilator simulation.

        // METHODOLOGY EMPLOYED:
        // Standard EnergyPlus methodology.

        // Using/Aliasing
        using DataSizing::ZoneEqUnitVent;
        using General::TrimSigDigits;

        // SUBROUTINE LOCAL VARIABLE DECLARATIONS:
        int UnitVentNum; // index of unit ventilator being simulated

        // FLOW:
        if (state.dataUnitVentilators->GetUnitVentilatorInputFlag) {
            GetUnitVentilatorInput(state);
            state.dataUnitVentilators->GetUnitVentilatorInputFlag = false;
        }

        // Find the correct Unit Ventilator Equipment
        if (CompIndex == 0) {
            UnitVentNum = UtilityRoutines::FindItemInList(CompName, state.dataUnitVentilators->UnitVent);
            if (UnitVentNum == 0) {
                ShowFatalError("SimUnitVentilator: Unit not found=" + CompName);
            }
            CompIndex = UnitVentNum;
        } else {
            UnitVentNum = CompIndex;
            if (UnitVentNum > state.dataUnitVentilators->NumOfUnitVents || UnitVentNum < 1) {
                ShowFatalError("SimUnitVentilator:  Invalid CompIndex passed=" + TrimSigDigits(UnitVentNum) +
                               ", Number of Units=" + TrimSigDigits(state.dataUnitVentilators->NumOfUnitVents) + ", Entered Unit name=" + CompName);
            }
            if (state.dataUnitVentilators->CheckEquipName(UnitVentNum)) {
                if (CompName != state.dataUnitVentilators->UnitVent(UnitVentNum).Name) {
                    ShowFatalError("SimUnitVentilator: Invalid CompIndex passed=" + TrimSigDigits(UnitVentNum) + ", Unit name=" + CompName +
                                   ", stored Unit Name for that index=" + state.dataUnitVentilators->UnitVent(UnitVentNum).Name);
                }
                state.dataUnitVentilators->CheckEquipName(UnitVentNum) = false;
            }
        }

        ZoneEqUnitVent = true;

        InitUnitVentilator(state, UnitVentNum, FirstHVACIteration, ZoneNum);

        CalcUnitVentilator(state, UnitVentNum, ZoneNum, FirstHVACIteration, PowerMet, LatOutputProvided);

        //  CALL UpdateUnitVentilator

        ReportUnitVentilator(state, UnitVentNum);

        ZoneEqUnitVent = false;
    }

    void GetUnitVentilatorInput(EnergyPlusData &state)
    {

        // SUBROUTINE INFORMATION:
        //       AUTHOR         Rick Strand
        //       DATE WRITTEN   May 2000
        //       MODIFIED       Chandan Sharma, FSEC, March 2011: Added zone sys avail manager
        //                      Bereket Nigusse, FSEC, April 2011: eliminated input node names
        //                                                         & added fan object type
        //       RE-ENGINEERED  na

        // PURPOSE OF THIS SUBROUTINE:
        // This subroutine obtains the input for unit ventilators and sets
        // up the appropriate derived type.

        // METHODOLOGY EMPLOYED:
        // Standard EnergyPlus methodology.

        // REFERENCES:
        // Fred Buhl's fan coil module (FanCoilUnits.cc)

        // Using/Aliasing
        using BranchNodeConnections::SetUpCompSets;
        using NodeInputManager::GetOnlySingleNode;
        using OutAirNodeManager::CheckAndAddAirNodeNumber;
        auto &GetWaterCoilMaxFlowRate(WaterCoils::GetCoilMaxWaterFlowRate);
        using WaterCoils::GetCoilWaterInletNode;
        auto &GetSteamCoilMaxFlowRate(SteamCoils::GetCoilMaxWaterFlowRate);
        using SteamCoils::GetCoilSteamInletNode;
        using SteamCoils::GetSteamCoilIndex;
        auto &GetHXAssistedCoilFlowRate(HVACHXAssistedCoolingCoil::GetCoilMaxWaterFlowRate);
        auto &GetHXCoilWaterInletNode(HVACHXAssistedCoolingCoil::GetCoilWaterInletNode);
        using DataHVACGlobals::FanType_SimpleConstVolume;
        using DataHVACGlobals::FanType_SimpleOnOff;
        using DataHVACGlobals::FanType_SimpleVAV;
        using Fans::GetFanAvailSchPtr;
        using Fans::GetFanIndex;
        using Fans::GetFanOutletNode;
        using Fans::GetFanType;
        using Fans::GetFanVolFlow;
        using HVACHXAssistedCoolingCoil::GetHXCoilTypeAndName;

        using DataGlobals::NumOfZones;
        using DataGlobals::ScheduleAlwaysOn;
        using DataPlant::TypeOf_CoilSteamAirHeating;
        using DataPlant::TypeOf_CoilWaterCooling;
        using DataPlant::TypeOf_CoilWaterDetailedFlatCooling;
        using DataPlant::TypeOf_CoilWaterSimpleHeating;
        using DataSizing::AutoSize;
        using DataSizing::ZoneHVACSizing;
        using DataZoneEquipment::ZoneEquipConfig;
        using General::TrimSigDigits;
        using SingleDuct::GetATMixer;

        // SUBROUTINE PARAMETER DEFINITIONS:
        static std::string const RoutineName("GetUnitVentilatorInput: "); // include trailing blank

        // SUBROUTINE LOCAL VARIABLE DECLARATIONS:
        static bool ErrorsFound(false); // Set to true if errors in input, fatal at end of routine
        int IOStatus;                   // Used in GetObjectItem
        bool IsNotOK;                   // TRUE if there was a problem with a list name
        int NumFields;                  // Total number of fields in object
        int NumAlphas;                  // Number of Alphas for each GetObjectItem call
        int NumNumbers;                 // Number of Numbers for each GetObjectItem call
        int UnitVentNum;                // Item to be "gotten"
        bool IsValid;                   // Set for outside air node check
        static bool errFlag(false);     // interim error flag
        std::string cCoolingCoilType;   // Cooling coil object type
        std::string cHeatingCoilType;   // Heating coil object type
        int FanIndex;                   // index to fan used for flow checks
        Real64 FanVolFlow;              // volumetric flow rate of fan
        std::string CurrentModuleObject;
        Array1D_string Alphas;         // Alpha items for object
        Array1D<Real64> Numbers;       // Numeric items for object
        Array1D_string cAlphaFields;   // Alpha field names
        Array1D_string cNumericFields; // Numeric field names
        Array1D_bool lAlphaBlanks;     // Logical array, alpha field input BLANK = .TRUE.
        Array1D_bool lNumericBlanks;   // Logical array, numeric field input BLANK = .TRUE.
        int CtrlZone;                  // index to loop counter
        int NodeNum;                   // index to loop counter
        bool ZoneNodeNotFound;         // used in error checking

        // FLOW:

        // Figure out how many unit ventilators there are in the input file

        CurrentModuleObject = state.dataUnitVentilators->cMO_UnitVentilator;
        state.dataUnitVentilators->NumOfUnitVents = inputProcessor->getNumObjectsFound(CurrentModuleObject);
        inputProcessor->getObjectDefMaxArgs(CurrentModuleObject, NumFields, NumAlphas, NumNumbers);

        Alphas.allocate(NumAlphas);
        Numbers.dimension(NumNumbers, 0.0);
        cAlphaFields.allocate(NumAlphas);
        cNumericFields.allocate(NumNumbers);
        lAlphaBlanks.dimension(NumAlphas, true);
        lNumericBlanks.dimension(NumNumbers, true);

        // Allocate the local derived type and do one-time initializations for all parts of it
        if (state.dataUnitVentilators->NumOfUnitVents > 0) {
            state.dataUnitVentilators->UnitVent.allocate(state.dataUnitVentilators->NumOfUnitVents);
            state.dataUnitVentilators->CheckEquipName.allocate(state.dataUnitVentilators->NumOfUnitVents);
            state.dataUnitVentilators->UnitVentNumericFields.allocate(state.dataUnitVentilators->NumOfUnitVents);
        }
        state.dataUnitVentilators->CheckEquipName = true;

        for (UnitVentNum = 1; UnitVentNum <= state.dataUnitVentilators->NumOfUnitVents;
             ++UnitVentNum) { // Begin looping over all of the unit ventilators found in the input file...

            inputProcessor->getObjectItem(state,
                                          CurrentModuleObject,
                                          UnitVentNum,
                                          Alphas,
                                          NumAlphas,
                                          Numbers,
                                          NumNumbers,
                                          IOStatus,
                                          lNumericBlanks,
                                          lAlphaBlanks,
                                          cAlphaFields,
                                          cNumericFields);

            state.dataUnitVentilators->UnitVentNumericFields(UnitVentNum).FieldNames.allocate(NumNumbers);
            state.dataUnitVentilators->UnitVentNumericFields(UnitVentNum).FieldNames = "";
            state.dataUnitVentilators->UnitVentNumericFields(UnitVentNum).FieldNames = cNumericFields;
            UtilityRoutines::IsNameEmpty(Alphas(1), CurrentModuleObject, ErrorsFound);

            state.dataUnitVentilators->UnitVent(UnitVentNum).Name = Alphas(1);
            state.dataUnitVentilators->UnitVent(UnitVentNum).SchedName = Alphas(2);
            if (lAlphaBlanks(2)) {
                state.dataUnitVentilators->UnitVent(UnitVentNum).SchedPtr = ScheduleAlwaysOn;
            } else {
                state.dataUnitVentilators->UnitVent(UnitVentNum).SchedPtr = GetScheduleIndex(state, Alphas(2)); // convert schedule name to pointer
                if (state.dataUnitVentilators->UnitVent(UnitVentNum).SchedPtr == 0) {
                    ShowSevereError(RoutineName + CurrentModuleObject + "=\"" + Alphas(1) + "\", invalid");
                    ShowContinueError("not found: " + cAlphaFields(2) + "=\"" + Alphas(2) + "\".");
                    ErrorsFound = true;
                }
            }

            state.dataUnitVentilators->UnitVent(UnitVentNum).MaxAirVolFlow = Numbers(1);

            // Outside air information:
            state.dataUnitVentilators->UnitVent(UnitVentNum).MinOutAirVolFlow = Numbers(2);

            state.dataUnitVentilators->UnitVent(UnitVentNum).MinOASchedName = Alphas(4);
            state.dataUnitVentilators->UnitVent(UnitVentNum).MinOASchedPtr = GetScheduleIndex(state, Alphas(4)); // convert schedule name to pointer
            if (state.dataUnitVentilators->UnitVent(UnitVentNum).MinOASchedPtr == 0) {
                ShowSevereError(RoutineName + CurrentModuleObject + "=\"" + state.dataUnitVentilators->UnitVent(UnitVentNum).Name + "\", invalid");
                ShowContinueError("not found: " + cAlphaFields(4) + "=\"" + Alphas(4) + "\".");
                ErrorsFound = true;
            }

            state.dataUnitVentilators->UnitVent(UnitVentNum).OutAirVolFlow = Numbers(3);
            cCoolingCoilType = "";
            cHeatingCoilType = "";

            {
                auto const SELECT_CASE_var(Alphas(3));
                if (SELECT_CASE_var == "VARIABLEPERCENT") {
                    state.dataUnitVentilators->UnitVent(UnitVentNum).OAControlType = state.dataUnitVentilators->VariablePercent;
                    state.dataUnitVentilators->UnitVent(UnitVentNum).MaxOASchedName = Alphas(5);
                    state.dataUnitVentilators->UnitVent(UnitVentNum).MaxOASchedPtr = GetScheduleIndex(state, Alphas(5)); // convert schedule name to pointer
                    if (state.dataUnitVentilators->UnitVent(UnitVentNum).MaxOASchedPtr == 0) {
                        ShowSevereError(RoutineName + CurrentModuleObject + "=\"" + state.dataUnitVentilators->UnitVent(UnitVentNum).Name + "\", invalid");
                        ShowContinueError("not found:" + cAlphaFields(5) + "=\"" + state.dataUnitVentilators->UnitVent(UnitVentNum).MaxOASchedName + "\".");
                        ErrorsFound = true;
                    } else if (!CheckScheduleValueMinMax(state.dataUnitVentilators->UnitVent(UnitVentNum).MaxOASchedPtr, ">=0", 0.0, "<=", 1.0)) {
                        ShowSevereError(RoutineName + CurrentModuleObject + "=\"" + state.dataUnitVentilators->UnitVent(UnitVentNum).Name + "\", invalid");
                        ShowContinueError("out of range [0,1]: " + cAlphaFields(5) + "=\"" + state.dataUnitVentilators->UnitVent(UnitVentNum).MaxOASchedName + "\".");
                        ErrorsFound = true;
                    }
                } else if (SELECT_CASE_var == "FIXEDAMOUNT") {
                    state.dataUnitVentilators->UnitVent(UnitVentNum).OAControlType = state.dataUnitVentilators->FixedOAControl;
                    state.dataUnitVentilators->UnitVent(UnitVentNum).MaxOASchedName = Alphas(5);
                    state.dataUnitVentilators->UnitVent(UnitVentNum).MaxOASchedPtr = GetScheduleIndex(state, Alphas(5)); // convert schedule name to pointer
                    if (state.dataUnitVentilators->UnitVent(UnitVentNum).MaxOASchedPtr == 0) {
                        ShowSevereError(cAlphaFields(5) + " not found = " + state.dataUnitVentilators->UnitVent(UnitVentNum).MaxOASchedName);
                        ShowContinueError("Occurs in " + CurrentModuleObject + " = " + state.dataUnitVentilators->UnitVent(UnitVentNum).Name);
                        ErrorsFound = true;
                    } else if (!CheckScheduleValueMinMax(state.dataUnitVentilators->UnitVent(UnitVentNum).MaxOASchedPtr, ">=0", 0.0)) {
                        ShowSevereError(RoutineName + CurrentModuleObject + "=\"" + state.dataUnitVentilators->UnitVent(UnitVentNum).Name + "\", invalid");
                        ShowContinueError("out of range [0,1]: " + cAlphaFields(5) + "=\"" + state.dataUnitVentilators->UnitVent(UnitVentNum).MaxOASchedName + "\".");
                        ErrorsFound = true;
                    }
                } else if (SELECT_CASE_var == "FIXEDTEMPERATURE") {
                    state.dataUnitVentilators->UnitVent(UnitVentNum).OAControlType = state.dataUnitVentilators->FixedTemperature;
                    state.dataUnitVentilators->UnitVent(UnitVentNum).TempSchedName = Alphas(5);
                    state.dataUnitVentilators->UnitVent(UnitVentNum).TempSchedPtr = GetScheduleIndex(state, Alphas(5)); // convert schedule name to pointer
                    if (state.dataUnitVentilators->UnitVent(UnitVentNum).TempSchedPtr == 0) {
                        ShowSevereError(RoutineName + CurrentModuleObject + "=\"" + state.dataUnitVentilators->UnitVent(UnitVentNum).Name + "\", invalid");
                        ShowContinueError(" not found: " + cAlphaFields(5) + "=\"" + state.dataUnitVentilators->UnitVent(UnitVentNum).MaxOASchedName + "\".");
                        ErrorsFound = true;
                    }
                } else {
                    ShowSevereError(RoutineName + CurrentModuleObject + "=\"" + state.dataUnitVentilators->UnitVent(UnitVentNum).Name + "\", invalid");
                    ShowContinueError("Illegal " + cAlphaFields(3) + "=\"" + Alphas(3) + "\".");
                }
            }

            // Main air nodes (except outside air node):
            // For node connections, this object is both a parent and a non-parent, because the
            // OA mixing box is not called out as a separate component, its nodes must be connected
            // as ObjectIsNotParent.  But for the fan and coils, the nodes are connected as ObjectIsParent
            // To support the diagramming tool, the unit ventilator inlet node must appear both as
            // an inlet to the unit ventilator parent object and as an inlet to the implied
            // non-parent OA mixing box within the unit ventilator.
            // Because there is overlap between the nodes that are parent and non-parent, use a different
            // object type for the non parent nodes
            state.dataUnitVentilators->UnitVent(UnitVentNum).AirInNode =
                GetOnlySingleNode(state, Alphas(6), ErrorsFound, CurrentModuleObject, Alphas(1), NodeType_Air, NodeConnectionType_Inlet, 1, ObjectIsParent);
            state.dataUnitVentilators->UnitVent(UnitVentNum).AirOutNode =
                GetOnlySingleNode(state, Alphas(7), ErrorsFound, CurrentModuleObject, Alphas(1), NodeType_Air, NodeConnectionType_Outlet, 1, ObjectIsParent);

            // Get AirTerminal mixer data
            GetATMixer(state,
                       state.dataUnitVentilators->UnitVent(UnitVentNum).Name,
                       state.dataUnitVentilators->UnitVent(UnitVentNum).ATMixerName,
                       state.dataUnitVentilators->UnitVent(UnitVentNum).ATMixerIndex,
                       state.dataUnitVentilators->UnitVent(UnitVentNum).ATMixerType,
                       state.dataUnitVentilators->UnitVent(UnitVentNum).ATMixerPriNode,
                       state.dataUnitVentilators->UnitVent(UnitVentNum).ATMixerSecNode,
                       state.dataUnitVentilators->UnitVent(UnitVentNum).ATMixerOutNode,
                       state.dataUnitVentilators->UnitVent(UnitVentNum).AirOutNode);
            if (state.dataUnitVentilators->UnitVent(UnitVentNum).ATMixerType == ATMixer_InletSide || state.dataUnitVentilators->UnitVent(UnitVentNum).ATMixerType == ATMixer_SupplySide) {
                state.dataUnitVentilators->UnitVent(UnitVentNum).ATMixerExists = true;
            }

            if (!state.dataUnitVentilators->UnitVent(UnitVentNum).ATMixerExists) {
                state.dataUnitVentilators->UnitVent(UnitVentNum).AirInNode = GetOnlySingleNode(state, Alphas(6),
                                                                    ErrorsFound,
                                                                    CurrentModuleObject + "-OA MIXER",
                                                                    Alphas(1),
                                                                    NodeType_Air,
                                                                    NodeConnectionType_Inlet,
                                                                    1,
                                                                    ObjectIsNotParent);
            }

            state.dataUnitVentilators->UnitVent(UnitVentNum).FanType = Alphas(11);
            state.dataUnitVentilators->UnitVent(UnitVentNum).FanName = Alphas(12);
            errFlag = false;
            ValidateComponent(state, state.dataUnitVentilators->UnitVent(UnitVentNum).FanType, state.dataUnitVentilators->UnitVent(UnitVentNum).FanName, errFlag, CurrentModuleObject);
            if (errFlag) {
                ShowContinueError("specified in " + CurrentModuleObject + " = \"" + state.dataUnitVentilators->UnitVent(UnitVentNum).Name + "\".");
                ErrorsFound = true;
            } else {
                if (!UtilityRoutines::SameString(state.dataUnitVentilators->UnitVent(UnitVentNum).FanType, "Fan:SystemModel")) {
                    GetFanType(state,
                               state.dataUnitVentilators->UnitVent(UnitVentNum).FanName,
                               state.dataUnitVentilators->UnitVent(UnitVentNum).FanType_Num,
                               errFlag,
                               CurrentModuleObject,
                               state.dataUnitVentilators->UnitVent(UnitVentNum).Name);

                    {
                        auto const SELECT_CASE_var(state.dataUnitVentilators->UnitVent(UnitVentNum).FanType_Num);
                        if ((SELECT_CASE_var == FanType_SimpleConstVolume) || (SELECT_CASE_var == FanType_SimpleVAV) ||
                            (SELECT_CASE_var == FanType_SimpleOnOff)) {

                            // Get fan outlet node
                            state.dataUnitVentilators->UnitVent(UnitVentNum).FanOutletNode =
                                GetFanOutletNode(state, state.dataUnitVentilators->UnitVent(UnitVentNum).FanType, state.dataUnitVentilators->UnitVent(UnitVentNum).FanName, errFlag);
                            if (errFlag) {
                                ShowContinueError("specified in " + CurrentModuleObject + " = \"" + state.dataUnitVentilators->UnitVent(UnitVentNum).Name + "\".");
                                ErrorsFound = true;
                            } else {
                                GetFanIndex(state, state.dataUnitVentilators->UnitVent(UnitVentNum).FanName, FanIndex, errFlag, CurrentModuleObject);
                                // Other error checks should trap before it gets to this point in the code, but including just in case.

                                GetFanVolFlow(FanIndex, FanVolFlow);
                                if (FanVolFlow != AutoSize && state.dataUnitVentilators->UnitVent(UnitVentNum).MaxAirVolFlow != AutoSize &&
                                    FanVolFlow < state.dataUnitVentilators->UnitVent(UnitVentNum).MaxAirVolFlow) {
                                    ShowSevereError(RoutineName + CurrentModuleObject + "=\"" + state.dataUnitVentilators->UnitVent(UnitVentNum).Name + "\"");
                                    ShowContinueError("...air flow rate [" + TrimSigDigits(FanVolFlow, 7) + "] in fan object " +
                                                      state.dataUnitVentilators->UnitVent(UnitVentNum).FanName +
                                                      " is less than the unit ventilator maximum supply air flow rate [" +
                                                      TrimSigDigits(state.dataUnitVentilators->UnitVent(UnitVentNum).MaxAirVolFlow, 7) + "].");
                                    ShowContinueError(
                                        "...the fan flow rate must be greater than or equal to the unit ventilator maximum supply air flow rate.");
                                    ErrorsFound = true;
                                } else if (FanVolFlow == AutoSize && state.dataUnitVentilators->UnitVent(UnitVentNum).MaxAirVolFlow != AutoSize) {
                                    ShowWarningError(RoutineName + CurrentModuleObject + "=\"" + state.dataUnitVentilators->UnitVent(UnitVentNum).Name + "\"");
                                    ShowContinueError("...the fan flow rate is autosized while the unit ventilator flow rate is not.");
                                    ShowContinueError("...this can lead to unexpected results where the fan flow rate is less than required.");
                                } else if (FanVolFlow != AutoSize && state.dataUnitVentilators->UnitVent(UnitVentNum).MaxAirVolFlow == AutoSize) {
                                    ShowWarningError(RoutineName + CurrentModuleObject + "=\"" + state.dataUnitVentilators->UnitVent(UnitVentNum).Name + "\"");
                                    ShowContinueError("...the unit ventilator flow rate is autosized while the fan flow rate is not.");
                                    ShowContinueError("...this can lead to unexpected results where the fan flow rate is less than required.");
                                }
                                // Get the fan's availability schedule
                                errFlag = false;
                                state.dataUnitVentilators->UnitVent(UnitVentNum).FanAvailSchedPtr =
                                    GetFanAvailSchPtr(state, state.dataUnitVentilators->UnitVent(UnitVentNum).FanType, state.dataUnitVentilators->UnitVent(UnitVentNum).FanName, errFlag);
                                if (errFlag) {
                                    ShowContinueError("...specified in " + CurrentModuleObject + "=\"" + state.dataUnitVentilators->UnitVent(UnitVentNum).Name + "\"");
                                    ErrorsFound = true;
                                }
                            }
                        } else {
                            ShowSevereError(RoutineName + CurrentModuleObject + "=\"" + state.dataUnitVentilators->UnitVent(UnitVentNum).Name + "\"");
                            ShowContinueError("Fan Type must be Fan:ConstantVolume or Fan:VariableVolume.");
                            ErrorsFound = true;
                        }
                    }
                } else if (UtilityRoutines::SameString(state.dataUnitVentilators->UnitVent(UnitVentNum).FanType, "Fan:SystemModel")) {
                    state.dataUnitVentilators->UnitVent(UnitVentNum).FanType_Num = DataHVACGlobals::FanType_SystemModelObject;
                    HVACFan::fanObjs.emplace_back(new HVACFan::FanSystem(state, state.dataUnitVentilators->UnitVent(UnitVentNum).FanName));       // call constructor
                    state.dataUnitVentilators->UnitVent(UnitVentNum).Fan_Index = HVACFan::getFanObjectVectorIndex(state.dataUnitVentilators->UnitVent(UnitVentNum).FanName); // zero-based
                    state.dataUnitVentilators->UnitVent(UnitVentNum).FanOutletNode = HVACFan::fanObjs[state.dataUnitVentilators->UnitVent(UnitVentNum).Fan_Index]->outletNodeNum;
                    FanVolFlow = HVACFan::fanObjs[state.dataUnitVentilators->UnitVent(UnitVentNum).Fan_Index]->designAirVolFlowRate;
                    if (FanVolFlow != AutoSize && state.dataUnitVentilators->UnitVent(UnitVentNum).MaxAirVolFlow != AutoSize &&
                        FanVolFlow < state.dataUnitVentilators->UnitVent(UnitVentNum).MaxAirVolFlow) {
                        ShowSevereError(RoutineName + CurrentModuleObject + "=\"" + state.dataUnitVentilators->UnitVent(UnitVentNum).Name + "\"");
                        ShowContinueError("...air flow rate [" + TrimSigDigits(FanVolFlow, 7) + "] in fan object " + state.dataUnitVentilators->UnitVent(UnitVentNum).FanName +
                                          " is less than the unit ventilator maximum supply air flow rate [" +
                                          TrimSigDigits(state.dataUnitVentilators->UnitVent(UnitVentNum).MaxAirVolFlow, 7) + "].");
                        ShowContinueError("...the fan flow rate must be greater than or equal to the unit ventilator maximum supply air flow rate.");
                        ErrorsFound = true;
                    } else if (FanVolFlow == AutoSize && state.dataUnitVentilators->UnitVent(UnitVentNum).MaxAirVolFlow != AutoSize) {
                        ShowWarningError(RoutineName + CurrentModuleObject + "=\"" + state.dataUnitVentilators->UnitVent(UnitVentNum).Name + "\"");
                        ShowContinueError("...the fan flow rate is autosized while the unit ventilator flow rate is not.");
                        ShowContinueError("...this can lead to unexpected results where the fan flow rate is less than required.");
                    } else if (FanVolFlow != AutoSize && state.dataUnitVentilators->UnitVent(UnitVentNum).MaxAirVolFlow == AutoSize) {
                        ShowWarningError(RoutineName + CurrentModuleObject + "=\"" + state.dataUnitVentilators->UnitVent(UnitVentNum).Name + "\"");
                        ShowContinueError("...the unit ventilator flow rate is autosized while the fan flow rate is not.");
                        ShowContinueError("...this can lead to unexpected results where the fan flow rate is less than required.");
                    }
                    state.dataUnitVentilators->UnitVent(UnitVentNum).FanAvailSchedPtr = HVACFan::fanObjs[state.dataUnitVentilators->UnitVent(UnitVentNum).Fan_Index]->availSchedIndex;
                }
            }
            // For node connections, this object is both a parent and a non-parent, because the
            // OA mixing box is not called out as a separate component, its nodes must be connected
            // as ObjectIsNotParent.  But for the fan and coils, the nodes are connected as ObjectIsParent
            // Because there is overlap between the nodes that are parent and non-parent, use a different
            // object type for the non parent nodes
            //  Set connection type to 'OutdoorAir', because this is hardwired to OA conditions
            if (!state.dataUnitVentilators->UnitVent(UnitVentNum).ATMixerExists) {
                state.dataUnitVentilators->UnitVent(UnitVentNum).OutsideAirNode = GetOnlySingleNode(state, Alphas(8),
                                                                         ErrorsFound,
                                                                         CurrentModuleObject + "-OA MIXER",
                                                                         Alphas(1),
                                                                         NodeType_Air,
                                                                         NodeConnectionType_OutsideAirReference,
                                                                         1,
                                                                         ObjectIsNotParent);
                if (!lAlphaBlanks(8)) {
                    CheckAndAddAirNodeNumber(state, state.dataUnitVentilators->UnitVent(UnitVentNum).OutsideAirNode, IsValid);
                    if (!IsValid) {
                        ShowWarningError(RoutineName + CurrentModuleObject + ", Adding " + cAlphaFields(8) + '=' + Alphas(8));
                    }
                }

                state.dataUnitVentilators->UnitVent(UnitVentNum).AirReliefNode = GetOnlySingleNode(state, Alphas(9),
                                                                        ErrorsFound,
                                                                        CurrentModuleObject + "-OA MIXER",
                                                                        Alphas(1),
                                                                        NodeType_Air,
                                                                        NodeConnectionType_ReliefAir,
                                                                        1,
                                                                        ObjectIsNotParent);

                state.dataUnitVentilators->UnitVent(UnitVentNum).OAMixerOutNode = GetOnlySingleNode(state, Alphas(10),
                                                                         ErrorsFound,
                                                                         CurrentModuleObject + "-OA MIXER",
                                                                         Alphas(1),
                                                                         NodeType_Air,
                                                                         NodeConnectionType_Outlet,
                                                                         1,
                                                                         ObjectIsNotParent);
            } else {
                state.dataUnitVentilators->UnitVent(UnitVentNum).OutsideAirNode = state.dataUnitVentilators->UnitVent(UnitVentNum).ATMixerPriNode;
                state.dataUnitVentilators->UnitVent(UnitVentNum).OAMixerOutNode = state.dataUnitVentilators->UnitVent(UnitVentNum).ATMixerOutNode;
                if (!lAlphaBlanks(8) || !lAlphaBlanks(9) || !lAlphaBlanks(10)) {
                    ShowWarningError(RoutineName + CurrentModuleObject + "=\"" + state.dataUnitVentilators->UnitVent(UnitVentNum).Name + "\" is connected to central DOA.");
                    if (!lAlphaBlanks(8)) {
                        ShowContinueError("... input field " + cAlphaFields(8) + " should have been blank. Specified = " + Alphas(8));
                    }
                    if (!lAlphaBlanks(9)) {
                        ShowContinueError("... input field " + cAlphaFields(9) + " should have been blank. Specified = " + Alphas(9));
                    }
                    if (!lAlphaBlanks(10)) {
                        ShowContinueError("... input field " + cAlphaFields(10) + " should have been blank. Specified = " + Alphas(10));
                    }
                }
            }

            if (state.dataUnitVentilators->UnitVent(UnitVentNum).OAControlType == state.dataUnitVentilators->FixedOAControl) {
                state.dataUnitVentilators->UnitVent(UnitVentNum).OutAirVolFlow = state.dataUnitVentilators->UnitVent(UnitVentNum).MinOutAirVolFlow;
                state.dataUnitVentilators->UnitVent(UnitVentNum).MaxOASchedName = state.dataUnitVentilators->UnitVent(UnitVentNum).MinOASchedName;
                state.dataUnitVentilators->UnitVent(UnitVentNum).MaxOASchedPtr = GetScheduleIndex(state, state.dataUnitVentilators->UnitVent(UnitVentNum).MinOASchedName);
            }

            if (!state.dataUnitVentilators->UnitVent(UnitVentNum).ATMixerExists) {
                // Add fan to component sets array
                SetUpCompSets(CurrentModuleObject,
                              state.dataUnitVentilators->UnitVent(UnitVentNum).Name,
                              state.dataUnitVentilators->UnitVent(UnitVentNum).FanType,
                              state.dataUnitVentilators->UnitVent(UnitVentNum).FanName,
                              NodeID(state.dataUnitVentilators->UnitVent(UnitVentNum).OAMixerOutNode),
                              NodeID(state.dataUnitVentilators->UnitVent(UnitVentNum).FanOutletNode));
            } else {
                if (state.dataUnitVentilators->UnitVent(UnitVentNum).ATMixerType == ATMixer_InletSide) {
                    // Add fan to component sets array
                    SetUpCompSets(CurrentModuleObject,
                                  state.dataUnitVentilators->UnitVent(UnitVentNum).Name,
                                  state.dataUnitVentilators->UnitVent(UnitVentNum).FanType,
                                  state.dataUnitVentilators->UnitVent(UnitVentNum).FanName,
                                  NodeID(state.dataUnitVentilators->UnitVent(UnitVentNum).ATMixerOutNode),
                                  NodeID(state.dataUnitVentilators->UnitVent(UnitVentNum).FanOutletNode));
                }
                if (state.dataUnitVentilators->UnitVent(UnitVentNum).ATMixerType == ATMixer_SupplySide) {
                    // Add fan to component sets array
                    SetUpCompSets(CurrentModuleObject,
                                  state.dataUnitVentilators->UnitVent(UnitVentNum).Name,
                                  state.dataUnitVentilators->UnitVent(UnitVentNum).FanType,
                                  state.dataUnitVentilators->UnitVent(UnitVentNum).FanName,
                                  NodeID(state.dataUnitVentilators->UnitVent(UnitVentNum).AirInNode),
                                  NodeID(state.dataUnitVentilators->UnitVent(UnitVentNum).FanOutletNode));
                }
            }

            if (!lAlphaBlanks(18)) {
                state.dataUnitVentilators->UnitVent(UnitVentNum).AvailManagerListName = Alphas(18);
            }

            state.dataUnitVentilators->UnitVent(UnitVentNum).HVACSizingIndex = 0;
            if (!lAlphaBlanks(20)) {
                state.dataUnitVentilators->UnitVent(UnitVentNum).HVACSizingIndex = UtilityRoutines::FindItemInList(Alphas(20), ZoneHVACSizing);
                if (state.dataUnitVentilators->UnitVent(UnitVentNum).HVACSizingIndex == 0) {
                    ShowSevereError(cAlphaFields(20) + " = " + Alphas(20) + " not found.");
                    ShowContinueError("Occurs in " + state.dataUnitVentilators->cMO_UnitVentilator + " = " + state.dataUnitVentilators->UnitVent(UnitVentNum).Name);
                    ErrorsFound = true;
                }
            }
            //   A13, \field Coil Option
            //        \required-field
            //        \type choice
            //        \key None
            //        \key Heating
            //        \key Cooling
            //        \key HeatingAndCooling

            {
                auto const SELECT_CASE_var(Alphas(13));
                if (SELECT_CASE_var == "HEATINGANDCOOLING") {
                    state.dataUnitVentilators->UnitVent(UnitVentNum).CoilOption = state.dataUnitVentilators->BothOption;
                } else if (SELECT_CASE_var == "HEATING") {
                    state.dataUnitVentilators->UnitVent(UnitVentNum).CoilOption = state.dataUnitVentilators->HeatingOption;
                } else if (SELECT_CASE_var == "COOLING") {
                    state.dataUnitVentilators->UnitVent(UnitVentNum).CoilOption = state.dataUnitVentilators->CoolingOption;
                } else if (SELECT_CASE_var == "NONE") {
                    state.dataUnitVentilators->UnitVent(UnitVentNum).CoilOption = state.dataUnitVentilators->NoneOption;
                } else {
                    ShowSevereError(RoutineName + CurrentModuleObject + "=\"" + state.dataUnitVentilators->UnitVent(UnitVentNum).Name + "\", invalid");
                    ShowContinueError("illegal value: " + cAlphaFields(13) + "=\"" + Alphas(13) + "\".");
                    ErrorsFound = true;
                }
            }

            state.dataUnitVentilators->UnitVent(UnitVentNum).FanSchedPtr = GetScheduleIndex(state, Alphas(14));
            // Default to cycling fan when fan mode schedule is not present
            if (!lAlphaBlanks(14) && state.dataUnitVentilators->UnitVent(UnitVentNum).FanSchedPtr == 0) {
                ShowSevereError(CurrentModuleObject + " \"" + state.dataUnitVentilators->UnitVent(UnitVentNum).Name + "\" " + cAlphaFields(14) + " not found: " + Alphas(14));
                ErrorsFound = true;
            } else if (lAlphaBlanks(14)) {
                if (state.dataUnitVentilators->UnitVent(UnitVentNum).FanType_Num == FanType_SimpleOnOff ||
                    state.dataUnitVentilators->UnitVent(UnitVentNum).FanType_Num == DataHVACGlobals::FanType_SystemModelObject) {
                    state.dataUnitVentilators->UnitVent(UnitVentNum).OpMode = CycFanCycCoil;
                } else {
                    state.dataUnitVentilators->UnitVent(UnitVentNum).OpMode = ContFanCycCoil;
                }
            }

            // Check fan's schedule for cycling fan operation if constant volume fan is used
            if (state.dataUnitVentilators->UnitVent(UnitVentNum).FanSchedPtr > 0 && state.dataUnitVentilators->UnitVent(UnitVentNum).FanType_Num == FanType_SimpleConstVolume) {
                if (!CheckScheduleValueMinMax(state.dataUnitVentilators->UnitVent(UnitVentNum).FanSchedPtr, ">", 0.0, "<=", 1.0)) {
                    ShowSevereError(CurrentModuleObject + " = " + Alphas(1));
                    ShowContinueError("For " + cAlphaFields(11) + " = " + Alphas(11));
                    ShowContinueError("Fan operating mode must be continuous (fan operating mode schedule values > 0).");
                    ShowContinueError("Error found in " + cAlphaFields(14) + " = " + Alphas(14));
                    ShowContinueError("...schedule values must be (>0., <=1.)");
                    ErrorsFound = true;
                }
            }

            // Get Coil information
            if (state.dataUnitVentilators->UnitVent(UnitVentNum).CoilOption == state.dataUnitVentilators->BothOption || state.dataUnitVentilators->UnitVent(UnitVentNum).CoilOption == state.dataUnitVentilators->HeatingOption) {
                // Heating coil information:
                // A14, \field Heating Coil Object Type
                //      \type choice
                //      \key Coil:Heating:Water
                //      \key Coil:Heating:Electric
                //      \key Coil:Heating:Fuel
                //      \key Coil:Heating:Steam
                // A15, \field Heating Coil Name
                //      \type object-list
                //      \object-list HeatingCoilName
                if ((!lAlphaBlanks(16))) {
                    state.dataUnitVentilators->UnitVent(UnitVentNum).HCoilPresent = true;
                    errFlag = false;

                    cHeatingCoilType = Alphas(15);
                    state.dataUnitVentilators->UnitVent(UnitVentNum).HCoilTypeCh = cHeatingCoilType;
                    {
                        auto const SELECT_CASE_var(cHeatingCoilType);
                        if (SELECT_CASE_var == "COIL:HEATING:WATER") {
                            state.dataUnitVentilators->UnitVent(UnitVentNum).HCoilType = state.dataUnitVentilators->Heating_WaterCoilType;
                            state.dataUnitVentilators->UnitVent(UnitVentNum).HCoil_PlantTypeNum = TypeOf_CoilWaterSimpleHeating;
                        } else if (SELECT_CASE_var == "COIL:HEATING:STEAM") {
                            state.dataUnitVentilators->UnitVent(UnitVentNum).HCoilType = state.dataUnitVentilators->Heating_SteamCoilType;
                            state.dataUnitVentilators->UnitVent(UnitVentNum).HCoil_PlantTypeNum = TypeOf_CoilSteamAirHeating;
                        } else if (SELECT_CASE_var == "COIL:HEATING:ELECTRIC") {
                            state.dataUnitVentilators->UnitVent(UnitVentNum).HCoilType = state.dataUnitVentilators->Heating_ElectricCoilType;
                        } else if (SELECT_CASE_var == "COIL:HEATING:FUEL") {
                            state.dataUnitVentilators->UnitVent(UnitVentNum).HCoilType = state.dataUnitVentilators->Heating_GasCoilType;
                        } else {
                            ShowSevereError(RoutineName + CurrentModuleObject + "=\"" + state.dataUnitVentilators->UnitVent(UnitVentNum).Name + "\", invalid");
                            ShowContinueError("illegal value: " + cAlphaFields(15) + "=\"" + Alphas(15) + "\".");
                            ErrorsFound = true;
                            errFlag = true;
                        }
                    }
                    if (!errFlag) {
                        state.dataUnitVentilators->UnitVent(UnitVentNum).HCoilName = Alphas(16);
                        ValidateComponent(state, cHeatingCoilType, state.dataUnitVentilators->UnitVent(UnitVentNum).HCoilName, IsNotOK, CurrentModuleObject);
                        if (IsNotOK) {
                            ShowContinueError("...specified in " + CurrentModuleObject + "=\"" + state.dataUnitVentilators->UnitVent(UnitVentNum).Name + "\".");
                            ErrorsFound = true;
                        } else {
                            // The heating coil control node is necessary for a hot water coil, but not necessary for an
                            // electric or gas coil.
                            if (state.dataUnitVentilators->UnitVent(UnitVentNum).HCoilType == state.dataUnitVentilators->Heating_WaterCoilType ||
                                state.dataUnitVentilators->UnitVent(UnitVentNum).HCoilType == state.dataUnitVentilators->Heating_SteamCoilType) {
                                // mine the hot water or steam node from the coil object
                                errFlag = false;
                                if (state.dataUnitVentilators->UnitVent(UnitVentNum).HCoilType == state.dataUnitVentilators->Heating_WaterCoilType) {
                                    state.dataUnitVentilators->UnitVent(UnitVentNum).HotControlNode =
                                        GetCoilWaterInletNode(state, "Coil:Heating:Water", state.dataUnitVentilators->UnitVent(UnitVentNum).HCoilName, errFlag);
                                } else {
                                    state.dataUnitVentilators->UnitVent(UnitVentNum).HCoil_Index =
                                        GetSteamCoilIndex(state, "COIL:HEATING:STEAM", state.dataUnitVentilators->UnitVent(UnitVentNum).HCoilName, errFlag);
                                    state.dataUnitVentilators->UnitVent(UnitVentNum).HotControlNode =
                                        GetCoilSteamInletNode(state, state.dataUnitVentilators->UnitVent(UnitVentNum).HCoil_Index, state.dataUnitVentilators->UnitVent(UnitVentNum).HCoilName, errFlag);
                                }
                                // Other error checks should trap before it gets to this point in the code, but including just in case.
                                if (errFlag) {
                                    ShowContinueError("...specified in " + CurrentModuleObject + "=\"" + state.dataUnitVentilators->UnitVent(UnitVentNum).Name + "\".");
                                    ErrorsFound = true;
                                }
                            }
                        }
                    }

                    state.dataUnitVentilators->UnitVent(UnitVentNum).MinVolHotWaterFlow = 0.0;
                    state.dataUnitVentilators->UnitVent(UnitVentNum).MinVolHotSteamFlow = 0.0;

                    state.dataUnitVentilators->UnitVent(UnitVentNum).HotControlOffset = Numbers(4);
                    // Set default convergence tolerance
                    if (state.dataUnitVentilators->UnitVent(UnitVentNum).HotControlOffset <= 0.0) {
                        state.dataUnitVentilators->UnitVent(UnitVentNum).HotControlOffset = 0.001;
                    }
                    {
                        auto const SELECT_CASE_var(state.dataUnitVentilators->UnitVent(UnitVentNum).HCoilType);

                        if (SELECT_CASE_var == state.dataUnitVentilators->Heating_WaterCoilType) {
                            state.dataUnitVentilators->UnitVent(UnitVentNum).MaxVolHotWaterFlow =
                                GetWaterCoilMaxFlowRate(state, "Coil:Heating:Water", state.dataUnitVentilators->UnitVent(UnitVentNum).HCoilName, ErrorsFound);
                            state.dataUnitVentilators->UnitVent(UnitVentNum).MaxVolHotSteamFlow = state.dataUnitVentilators->UnitVent(UnitVentNum).MaxVolHotWaterFlow;

                        } else if (SELECT_CASE_var == state.dataUnitVentilators->Heating_SteamCoilType) {
                            state.dataUnitVentilators->UnitVent(UnitVentNum).MaxVolHotWaterFlow =
                                GetSteamCoilMaxFlowRate(state, "Coil:Heating:Steam", state.dataUnitVentilators->UnitVent(UnitVentNum).HCoilName, ErrorsFound);
                            state.dataUnitVentilators->UnitVent(UnitVentNum).MaxVolHotSteamFlow = state.dataUnitVentilators->UnitVent(UnitVentNum).MaxVolHotWaterFlow;

                        } else if (SELECT_CASE_var == state.dataUnitVentilators->Heating_ElectricCoilType) {
                        } else if (SELECT_CASE_var == state.dataUnitVentilators->Heating_GasCoilType) {
                        } else {
                        }
                    }
                } else { // heating coil is required for these options
                    ShowSevereError(RoutineName + CurrentModuleObject + "=\"" + state.dataUnitVentilators->UnitVent(UnitVentNum).Name + "\", missing heating coil");
                    ShowContinueError("a heating coil is required for " + cAlphaFields(13) + "=\"" + Alphas(13) + "\".");
                    ErrorsFound = true;
                } // IF (.NOT. lAlphaBlanks(15)) THEN - from the start of heating coil information
            }     // is option both or heating only

            if (state.dataUnitVentilators->UnitVent(UnitVentNum).CoilOption == state.dataUnitVentilators->BothOption || state.dataUnitVentilators->UnitVent(UnitVentNum).CoilOption == state.dataUnitVentilators->CoolingOption) {
                // Cooling coil information (if one is present):
                // A16, \field Cooling Coil Object Type
                //      \type choice
                //      \key Coil:Cooling:Water
                //      \key Coil:Cooling:Water:DetailedGeometry
                //      \key CoilSystem:Cooling:Water:HeatExchangerAssisted
                // A17, \field Cooling Coil Name
                //      \type object-list
                //      \object-list CoolingCoilsWater
                if (!lAlphaBlanks(18)) {
                    state.dataUnitVentilators->UnitVent(UnitVentNum).CCoilPresent = true;
                    errFlag = false;

                    cCoolingCoilType = Alphas(17);
                    state.dataUnitVentilators->UnitVent(UnitVentNum).CCoilTypeCh = cCoolingCoilType;
                    {
                        auto const SELECT_CASE_var(cCoolingCoilType);
                        if (SELECT_CASE_var == "COIL:COOLING:WATER") {
                            state.dataUnitVentilators->UnitVent(UnitVentNum).CCoilType = state.dataUnitVentilators->Cooling_CoilWaterCooling;
                            state.dataUnitVentilators->UnitVent(UnitVentNum).CCoil_PlantTypeNum = TypeOf_CoilWaterCooling;
                            state.dataUnitVentilators->UnitVent(UnitVentNum).CCoilPlantName = Alphas(18);
                        } else if (SELECT_CASE_var == "COIL:COOLING:WATER:DETAILEDGEOMETRY") {
                            state.dataUnitVentilators->UnitVent(UnitVentNum).CCoilType = state.dataUnitVentilators->Cooling_CoilDetailedCooling;
                            state.dataUnitVentilators->UnitVent(UnitVentNum).CCoil_PlantTypeNum = TypeOf_CoilWaterDetailedFlatCooling;
                            state.dataUnitVentilators->UnitVent(UnitVentNum).CCoilPlantName = Alphas(18);
                        } else if (SELECT_CASE_var == "COILSYSTEM:COOLING:WATER:HEATEXCHANGERASSISTED") {
                            state.dataUnitVentilators->UnitVent(UnitVentNum).CCoilType = state.dataUnitVentilators->Cooling_CoilHXAssisted;
                            GetHXCoilTypeAndName(state,
                                                 cCoolingCoilType,
                                                 Alphas(18),
                                                 ErrorsFound,
                                                 state.dataUnitVentilators->UnitVent(UnitVentNum).CCoilPlantType,
                                                 state.dataUnitVentilators->UnitVent(UnitVentNum).CCoilPlantName);
                            if (UtilityRoutines::SameString(state.dataUnitVentilators->UnitVent(UnitVentNum).CCoilPlantType, "Coil:Cooling:Water")) {
                                state.dataUnitVentilators->UnitVent(UnitVentNum).CCoil_PlantTypeNum = TypeOf_CoilWaterCooling;
                            } else if (UtilityRoutines::SameString(state.dataUnitVentilators->UnitVent(UnitVentNum).CCoilPlantType, "Coil:Cooling:Water:DetailedGeometry")) {
                                state.dataUnitVentilators->UnitVent(UnitVentNum).CCoil_PlantTypeNum = TypeOf_CoilWaterDetailedFlatCooling;
                            } else {
                                ShowSevereError(RoutineName + CurrentModuleObject + "=\"" + state.dataUnitVentilators->UnitVent(UnitVentNum).Name + "\", invalid");
                                ShowContinueError("For: " + cAlphaFields(17) + "=\"" + Alphas(17) + "\".");
                                ShowContinueError("Invalid Coil Type=" + state.dataUnitVentilators->UnitVent(UnitVentNum).CCoilPlantType +
                                                  ", Name=" + state.dataUnitVentilators->UnitVent(UnitVentNum).CCoilPlantName);
                                ShowContinueError("must be \"Coil:Cooling:Water\" or \"Coil:Cooling:Water:DetailedGeometry\"");
                                ErrorsFound = true;
                            }
                        } else {
                            ShowSevereError(RoutineName + CurrentModuleObject + "=\"" + state.dataUnitVentilators->UnitVent(UnitVentNum).Name + "\", invalid");
                            ShowContinueError("illegal value: " + cAlphaFields(17) + "=\"" + cCoolingCoilType + "\".");
                            ErrorsFound = true;
                            errFlag = true;
                        }
                    }

                    if (!errFlag) {
                        state.dataUnitVentilators->UnitVent(UnitVentNum).CCoilName = Alphas(18);
                        ValidateComponent(state, cCoolingCoilType, state.dataUnitVentilators->UnitVent(UnitVentNum).CCoilName, IsNotOK, CurrentModuleObject);
                        if (IsNotOK) {
                            ShowContinueError("...specified in " + CurrentModuleObject + "=\"" + state.dataUnitVentilators->UnitVent(UnitVentNum).Name + "\".");
                            ErrorsFound = true;
                        } else {
                            if (state.dataUnitVentilators->UnitVent(UnitVentNum).CCoilType != state.dataUnitVentilators->Cooling_CoilHXAssisted) {
                                // mine the cold water node from the coil object
                                state.dataUnitVentilators->UnitVent(UnitVentNum).ColdControlNode =
                                    GetCoilWaterInletNode(state, state.dataUnitVentilators->UnitVent(UnitVentNum).CCoilTypeCh, state.dataUnitVentilators->UnitVent(UnitVentNum).CCoilName, errFlag);
                            } else {
                                state.dataUnitVentilators->UnitVent(UnitVentNum).ColdControlNode =
                                    GetHXCoilWaterInletNode(state, state.dataUnitVentilators->UnitVent(UnitVentNum).CCoilTypeCh, state.dataUnitVentilators->UnitVent(UnitVentNum).CCoilName, errFlag);
                            }
                            // Other error checks should trap before it gets to this point in the code, but including just in case.
                            if (errFlag) {
                                ShowContinueError("...specified in " + CurrentModuleObject + "=\"" + state.dataUnitVentilators->UnitVent(UnitVentNum).Name + "\".");
                                ErrorsFound = true;
                            }
                        }
                    }

                    state.dataUnitVentilators->UnitVent(UnitVentNum).MinVolColdWaterFlow = 0.0;
                    state.dataUnitVentilators->UnitVent(UnitVentNum).ColdControlOffset = Numbers(5);
                    // Set default convergence tolerance
                    if (state.dataUnitVentilators->UnitVent(UnitVentNum).ColdControlOffset <= 0.0) {
                        state.dataUnitVentilators->UnitVent(UnitVentNum).ColdControlOffset = 0.001;
                    }
                    {
                        auto const SELECT_CASE_var(state.dataUnitVentilators->UnitVent(UnitVentNum).CCoilType);

                        if (SELECT_CASE_var == state.dataUnitVentilators->Cooling_CoilWaterCooling) {
                            state.dataUnitVentilators->UnitVent(UnitVentNum).MaxVolColdWaterFlow =
                                GetWaterCoilMaxFlowRate(state, "Coil:Cooling:Water", state.dataUnitVentilators->UnitVent(UnitVentNum).CCoilName, ErrorsFound);
                        } else if (SELECT_CASE_var == state.dataUnitVentilators->Cooling_CoilDetailedCooling) {
                            state.dataUnitVentilators->UnitVent(UnitVentNum).MaxVolColdWaterFlow =
                                GetWaterCoilMaxFlowRate(state, "Coil:Cooling:Water:DetailedGeometry", state.dataUnitVentilators->UnitVent(UnitVentNum).CCoilName, ErrorsFound);
                        } else if (SELECT_CASE_var == state.dataUnitVentilators->Cooling_CoilHXAssisted) {
                            state.dataUnitVentilators->UnitVent(UnitVentNum).MaxVolColdWaterFlow = GetHXAssistedCoilFlowRate(
                                state, "CoilSystem:Cooling:Water:HeatExchangerAssisted", state.dataUnitVentilators->UnitVent(UnitVentNum).CCoilName, ErrorsFound);
                        } else {
                        }
                    }
                } else { // Cooling Coil is required for this/these options
                    ShowSevereError(RoutineName + CurrentModuleObject + "=\"" + state.dataUnitVentilators->UnitVent(UnitVentNum).Name + "\", missing cooling coil");
                    ShowContinueError("a cooling coil is required for " + cAlphaFields(13) + "=\"" + Alphas(13) + "\".");
                    ErrorsFound = true;
                } // IF (.NOT. lAlphaBlanks(17)) THEN - from the start of cooling coil information
            }
            if (!state.dataUnitVentilators->UnitVent(UnitVentNum).ATMixerExists) {
                // check that unit ventilator air inlet node is the same as a zone exhaust node
                ZoneNodeNotFound = true;
                for (CtrlZone = 1; CtrlZone <= NumOfZones; ++CtrlZone) {
                    if (!ZoneEquipConfig(CtrlZone).IsControlled) continue;
                    for (NodeNum = 1; NodeNum <= ZoneEquipConfig(CtrlZone).NumExhaustNodes; ++NodeNum) {
                        if (state.dataUnitVentilators->UnitVent(UnitVentNum).AirInNode == ZoneEquipConfig(CtrlZone).ExhaustNode(NodeNum)) {
                            ZoneNodeNotFound = false;
                            break;
                        }
                    }
                }
                if (ZoneNodeNotFound) {
                    ShowSevereError(CurrentModuleObject + " = \"" + state.dataUnitVentilators->UnitVent(UnitVentNum).Name +
                                    "\". Unit ventilator air inlet node name must be the same as a zone exhaust node name.");
                    ShowContinueError("..Zone exhaust node name is specified in ZoneHVAC:EquipmentConnections object.");
                    ShowContinueError("..Unit ventilator air inlet node name = " + NodeID(state.dataUnitVentilators->UnitVent(UnitVentNum).AirInNode));
                    ErrorsFound = true;
                }
                // check that unit ventilator air outlet node is the same as a zone inlet node.
                ZoneNodeNotFound = true;
                for (CtrlZone = 1; CtrlZone <= NumOfZones; ++CtrlZone) {
                    if (!ZoneEquipConfig(CtrlZone).IsControlled) continue;
                    for (NodeNum = 1; NodeNum <= ZoneEquipConfig(CtrlZone).NumInletNodes; ++NodeNum) {
                        if (state.dataUnitVentilators->UnitVent(UnitVentNum).AirOutNode == ZoneEquipConfig(CtrlZone).InletNode(NodeNum)) {
                            state.dataUnitVentilators->UnitVent(UnitVentNum).ZonePtr = CtrlZone;
                            ZoneNodeNotFound = false;
                            break;
                        }
                    }
                }
                if (ZoneNodeNotFound) {
                    ShowSevereError(CurrentModuleObject + " = \"" + state.dataUnitVentilators->UnitVent(UnitVentNum).Name +
                                    "\". Unit ventilator air outlet node name must be the same as a zone inlet node name.");
                    ShowContinueError("..Zone inlet node name is specified in ZoneHVAC:EquipmentConnections object.");
                    ShowContinueError("..Unit ventilator air outlet node name = " + NodeID(state.dataUnitVentilators->UnitVent(UnitVentNum).AirOutNode));
                    ErrorsFound = true;
                }
            } else {
                if (state.dataUnitVentilators->UnitVent(UnitVentNum).ATMixerType == ATMixer_InletSide) {
                    // check that unit ventilator air outlet node is the same as a zone inlet node.
                    ZoneNodeNotFound = true;
                    for (CtrlZone = 1; CtrlZone <= NumOfZones; ++CtrlZone) {
                        if (!ZoneEquipConfig(CtrlZone).IsControlled) continue;
                        for (NodeNum = 1; NodeNum <= ZoneEquipConfig(CtrlZone).NumInletNodes; ++NodeNum) {
                            if (state.dataUnitVentilators->UnitVent(UnitVentNum).AirOutNode == ZoneEquipConfig(CtrlZone).InletNode(NodeNum)) {
                                state.dataUnitVentilators->UnitVent(UnitVentNum).ZonePtr = CtrlZone;
                                ZoneNodeNotFound = false;
                                break;
                            }
                        }
                    }
                    if (ZoneNodeNotFound) {
                        ShowSevereError(CurrentModuleObject + " = \"" + state.dataUnitVentilators->UnitVent(UnitVentNum).Name +
                                        "\". Unit ventilator air outlet node name must be the same as a zone inlet node name.");
                        ShowContinueError("..Zone inlet node name is specified in ZoneHVAC:EquipmentConnections object.");
                        ShowContinueError("..Unit ventilator air outlet node name = " + NodeID(state.dataUnitVentilators->UnitVent(UnitVentNum).AirOutNode));
                        ErrorsFound = true;
                    }

                    // check that the air mixer out node is the unit ventilator air inlet node
                    if (state.dataUnitVentilators->UnitVent(UnitVentNum).AirInNode != state.dataUnitVentilators->UnitVent(UnitVentNum).ATMixerOutNode) {
                        ShowSevereError(CurrentModuleObject + " = \"" + state.dataUnitVentilators->UnitVent(UnitVentNum).Name +
                                        "\". unit ventilator air inlet node name must be the same as the mixer outlet node name.");
                        ShowContinueError("..Air terminal mixer outlet node name is specified in AirTerminal:SingleDuct:Mixer object.");
                        ShowContinueError("..Unit ventilator air inlet node name = " + NodeID(state.dataUnitVentilators->UnitVent(UnitVentNum).AirInNode));
                        ErrorsFound = true;
                    }
                }
                if (state.dataUnitVentilators->UnitVent(UnitVentNum).ATMixerType == ATMixer_SupplySide) {
                    // check that the mixer secondary air node is the unit ventilator air outlet node
                    if (state.dataUnitVentilators->UnitVent(UnitVentNum).AirOutNode != state.dataUnitVentilators->UnitVent(UnitVentNum).ATMixerSecNode) {
                        ShowSevereError(CurrentModuleObject + " = \"" + state.dataUnitVentilators->UnitVent(UnitVentNum).Name +
                                        "\". unit ventilator air outlet node name must be the same as the mixer secondary air inlet node name.");
                        ShowContinueError("..Air terminal mixer secondary node name is specified in AirTerminal:SingleDuct:Mixer object.");
                        ShowContinueError("..Unit ventilator air outlet node name = " + NodeID(state.dataUnitVentilators->UnitVent(UnitVentNum).AirOutNode));
                        ErrorsFound = true;
                    }

                    // check that air teminal mixer outlet node is the same as a zone inlet node.
                    ZoneNodeNotFound = true;
                    for (CtrlZone = 1; CtrlZone <= NumOfZones; ++CtrlZone) {
                        if (!ZoneEquipConfig(CtrlZone).IsControlled) continue;
                        for (NodeNum = 1; NodeNum <= ZoneEquipConfig(CtrlZone).NumInletNodes; ++NodeNum) {
                            if (state.dataUnitVentilators->UnitVent(UnitVentNum).ATMixerOutNode == ZoneEquipConfig(CtrlZone).InletNode(NodeNum)) {
                                state.dataUnitVentilators->UnitVent(UnitVentNum).ZonePtr = CtrlZone;
                                ZoneNodeNotFound = false;
                                break;
                            }
                        }
                    }
                    if (ZoneNodeNotFound) {
                        ShowSevereError(CurrentModuleObject + " = \"" + state.dataUnitVentilators->UnitVent(UnitVentNum).Name +
                                        "\". Air mixer outlet node name must be the same as a zone inlet node name.");
                        ShowContinueError("..Zone inlet node name is specified in ZoneHVAC:EquipmentConnections object.");
                        ShowContinueError("..Air terminal mixer outlet node name = " + NodeID(state.dataUnitVentilators->UnitVent(UnitVentNum).ATMixerOutNode));
                        ErrorsFound = true;
                    }
                }
            }
            {
                auto const SELECT_CASE_var(state.dataUnitVentilators->UnitVent(UnitVentNum).CoilOption);
                if (SELECT_CASE_var == state.dataUnitVentilators->BothOption) { // 'HeatingAndCooling'
                    // Add cooling coil to component sets array when present
                    SetUpCompSets(CurrentModuleObject,
                                  state.dataUnitVentilators->UnitVent(UnitVentNum).Name,
                                  cCoolingCoilType,
                                  state.dataUnitVentilators->UnitVent(UnitVentNum).CCoilName,
                                  NodeID(state.dataUnitVentilators->UnitVent(UnitVentNum).FanOutletNode),
                                  "UNDEFINED");

                    // Add heating coil to component sets array when cooling coil present
                    SetUpCompSets(CurrentModuleObject,
                                  state.dataUnitVentilators->UnitVent(UnitVentNum).Name,
                                  cHeatingCoilType,
                                  state.dataUnitVentilators->UnitVent(UnitVentNum).HCoilName,
                                  "UNDEFINED",
                                  NodeID(state.dataUnitVentilators->UnitVent(UnitVentNum).AirOutNode));

                } else if (SELECT_CASE_var == state.dataUnitVentilators->HeatingOption) { // 'Heating'
                    // Add heating coil to component sets array when no cooling coil present
                    SetUpCompSets(CurrentModuleObject,
                                  state.dataUnitVentilators->UnitVent(UnitVentNum).Name,
                                  cHeatingCoilType,
                                  state.dataUnitVentilators->UnitVent(UnitVentNum).HCoilName,
                                  NodeID(state.dataUnitVentilators->UnitVent(UnitVentNum).FanOutletNode),
                                  NodeID(state.dataUnitVentilators->UnitVent(UnitVentNum).AirOutNode));

                } else if (SELECT_CASE_var == state.dataUnitVentilators->CoolingOption) { // 'Cooling'
                    // Add cooling coil to component sets array when no heating coil present
                    SetUpCompSets(CurrentModuleObject,
                                  state.dataUnitVentilators->UnitVent(UnitVentNum).Name,
                                  cCoolingCoilType,
                                  state.dataUnitVentilators->UnitVent(UnitVentNum).CCoilName,
                                  NodeID(state.dataUnitVentilators->UnitVent(UnitVentNum).FanOutletNode),
                                  NodeID(state.dataUnitVentilators->UnitVent(UnitVentNum).AirOutNode));

                } else if (SELECT_CASE_var == state.dataUnitVentilators->NoneOption) {

                } else {
                }
            }

        } // ...loop over all of the unit ventilators found in the input file

        Alphas.deallocate();
        Numbers.deallocate();
        cAlphaFields.deallocate();
        cNumericFields.deallocate();
        lAlphaBlanks.deallocate();
        lNumericBlanks.deallocate();

        if (ErrorsFound) ShowFatalError(RoutineName + "Errors found in input.");

        // Setup Report variables for the Unit Ventilators, CurrentModuleObject='ZoneHVAC:UnitVentilator'
        for (UnitVentNum = 1; UnitVentNum <= state.dataUnitVentilators->NumOfUnitVents; ++UnitVentNum) {
            SetupOutputVariable(state, "Zone Unit Ventilator Heating Rate",
                                OutputProcessor::Unit::W,
                                state.dataUnitVentilators->UnitVent(UnitVentNum).HeatPower,
                                "System",
                                "Average",
                                state.dataUnitVentilators->UnitVent(UnitVentNum).Name);
            SetupOutputVariable(state, "Zone Unit Ventilator Heating Energy",
                                OutputProcessor::Unit::J,
                                state.dataUnitVentilators->UnitVent(UnitVentNum).HeatEnergy,
                                "System",
                                "Sum",
                                state.dataUnitVentilators->UnitVent(UnitVentNum).Name);
            SetupOutputVariable(state, "Zone Unit Ventilator Total Cooling Rate",
                                OutputProcessor::Unit::W,
                                state.dataUnitVentilators->UnitVent(UnitVentNum).TotCoolPower,
                                "System",
                                "Average",
                                state.dataUnitVentilators->UnitVent(UnitVentNum).Name);
            SetupOutputVariable(state, "Zone Unit Ventilator Total Cooling Energy",
                                OutputProcessor::Unit::J,
                                state.dataUnitVentilators->UnitVent(UnitVentNum).TotCoolEnergy,
                                "System",
                                "Sum",
                                state.dataUnitVentilators->UnitVent(UnitVentNum).Name);
            SetupOutputVariable(state, "Zone Unit Ventilator Sensible Cooling Rate",
                                OutputProcessor::Unit::W,
                                state.dataUnitVentilators->UnitVent(UnitVentNum).SensCoolPower,
                                "System",
                                "Average",
                                state.dataUnitVentilators->UnitVent(UnitVentNum).Name);
            SetupOutputVariable(state, "Zone Unit Ventilator Sensible Cooling Energy",
                                OutputProcessor::Unit::J,
                                state.dataUnitVentilators->UnitVent(UnitVentNum).SensCoolEnergy,
                                "System",
                                "Sum",
                                state.dataUnitVentilators->UnitVent(UnitVentNum).Name);
            SetupOutputVariable(state, "Zone Unit Ventilator Fan Electricity Rate",
                                OutputProcessor::Unit::W,
                                state.dataUnitVentilators->UnitVent(UnitVentNum).ElecPower,
                                "System",
                                "Average",
                                state.dataUnitVentilators->UnitVent(UnitVentNum).Name);
            // Note that the unit vent fan electric is NOT metered because this value is already metered through the fan component
            SetupOutputVariable(state, "Zone Unit Ventilator Fan Electricity Energy",
                                OutputProcessor::Unit::J,
                                state.dataUnitVentilators->UnitVent(UnitVentNum).ElecEnergy,
                                "System",
                                "Sum",
                                state.dataUnitVentilators->UnitVent(UnitVentNum).Name);
            SetupOutputVariable(state, "Zone Unit Ventilator Fan Availability Status",
                                OutputProcessor::Unit::None,
                                state.dataUnitVentilators->UnitVent(UnitVentNum).AvailStatus,
                                "System",
                                "Average",
                                state.dataUnitVentilators->UnitVent(UnitVentNum).Name);
            if (state.dataUnitVentilators->UnitVent(UnitVentNum).FanType_Num == FanType_SimpleOnOff) {
                SetupOutputVariable(state, "Zone Unit Ventilator Fan Part Load Ratio",
                                    OutputProcessor::Unit::None,
                                    state.dataUnitVentilators->UnitVent(UnitVentNum).FanPartLoadRatio,
                                    "System",
                                    "Average",
                                    state.dataUnitVentilators->UnitVent(UnitVentNum).Name);
            }
        }

        for (UnitVentNum = 1; UnitVentNum <= state.dataUnitVentilators->NumOfUnitVents; ++UnitVentNum) {
            if (state.dataUnitVentilators->UnitVent(UnitVentNum).FanType_Num == DataHVACGlobals::FanType_SystemModelObject) {
                if (state.dataUnitVentilators->UnitVent(UnitVentNum).HCoilPresent) {
                    coilSelectionReportObj->setCoilSupplyFanInfo(state,
                                                                 state.dataUnitVentilators->UnitVent(UnitVentNum).HCoilName,
                                                                 state.dataUnitVentilators->UnitVent(UnitVentNum).HCoilTypeCh,
                                                                 state.dataUnitVentilators->UnitVent(UnitVentNum).FanName,
                                                                 DataAirSystems::objectVectorOOFanSystemModel,
                                                                 state.dataUnitVentilators->UnitVent(UnitVentNum).Fan_Index);
                }
                if (state.dataUnitVentilators->UnitVent(UnitVentNum).CCoilPresent) {
                    coilSelectionReportObj->setCoilSupplyFanInfo(state,
                                                                 state.dataUnitVentilators->UnitVent(UnitVentNum).CCoilName,
                                                                 state.dataUnitVentilators->UnitVent(UnitVentNum).CCoilTypeCh,
                                                                 state.dataUnitVentilators->UnitVent(UnitVentNum).FanName,
                                                                 DataAirSystems::objectVectorOOFanSystemModel,
                                                                 state.dataUnitVentilators->UnitVent(UnitVentNum).Fan_Index);
                }
            } else {
                if (state.dataUnitVentilators->UnitVent(UnitVentNum).HCoilPresent) {
                    coilSelectionReportObj->setCoilSupplyFanInfo(state,
                                                                 state.dataUnitVentilators->UnitVent(UnitVentNum).HCoilName,
                                                                 state.dataUnitVentilators->UnitVent(UnitVentNum).HCoilTypeCh,
                                                                 state.dataUnitVentilators->UnitVent(UnitVentNum).FanName,
                                                                 DataAirSystems::structArrayLegacyFanModels,
                                                                 state.dataUnitVentilators->UnitVent(UnitVentNum).Fan_Index);
                }
                if (state.dataUnitVentilators->UnitVent(UnitVentNum).CCoilPresent) {
                    coilSelectionReportObj->setCoilSupplyFanInfo(state,
                                                                 state.dataUnitVentilators->UnitVent(UnitVentNum).CCoilName,
                                                                 state.dataUnitVentilators->UnitVent(UnitVentNum).CCoilTypeCh,
                                                                 state.dataUnitVentilators->UnitVent(UnitVentNum).FanName,
                                                                 DataAirSystems::structArrayLegacyFanModels,
                                                                 state.dataUnitVentilators->UnitVent(UnitVentNum).Fan_Index);
                }
            }
        }
        for (UnitVentNum = 1; UnitVentNum <= state.dataUnitVentilators->NumOfUnitVents; ++UnitVentNum) {
            if (state.dataUnitVentilators->UnitVent(UnitVentNum).FanType_Num == DataHVACGlobals::FanType_SystemModelObject) {
                if (state.dataUnitVentilators->UnitVent(UnitVentNum).HCoilPresent) {
                    coilSelectionReportObj->setCoilSupplyFanInfo(state,
                                                                 state.dataUnitVentilators->UnitVent(UnitVentNum).HCoilName,
                                                                 state.dataUnitVentilators->UnitVent(UnitVentNum).HCoilTypeCh,
                                                                 state.dataUnitVentilators->UnitVent(UnitVentNum).FanName,
                                                                 DataAirSystems::objectVectorOOFanSystemModel,
                                                                 state.dataUnitVentilators->UnitVent(UnitVentNum).Fan_Index);
                }
                if (state.dataUnitVentilators->UnitVent(UnitVentNum).CCoilPresent) {
                    coilSelectionReportObj->setCoilSupplyFanInfo(state,
                                                                 state.dataUnitVentilators->UnitVent(UnitVentNum).CCoilName,
                                                                 state.dataUnitVentilators->UnitVent(UnitVentNum).CCoilTypeCh,
                                                                 state.dataUnitVentilators->UnitVent(UnitVentNum).FanName,
                                                                 DataAirSystems::objectVectorOOFanSystemModel,
                                                                 state.dataUnitVentilators->UnitVent(UnitVentNum).Fan_Index);
                }
            } else {
                if (state.dataUnitVentilators->UnitVent(UnitVentNum).HCoilPresent) {
                    coilSelectionReportObj->setCoilSupplyFanInfo(state,
                                                                 state.dataUnitVentilators->UnitVent(UnitVentNum).HCoilName,
                                                                 state.dataUnitVentilators->UnitVent(UnitVentNum).HCoilTypeCh,
                                                                 state.dataUnitVentilators->UnitVent(UnitVentNum).FanName,
                                                                 DataAirSystems::structArrayLegacyFanModels,
                                                                 state.dataUnitVentilators->UnitVent(UnitVentNum).Fan_Index);
                }
                if (state.dataUnitVentilators->UnitVent(UnitVentNum).CCoilPresent) {
                    coilSelectionReportObj->setCoilSupplyFanInfo(state,
                                                                 state.dataUnitVentilators->UnitVent(UnitVentNum).CCoilName,
                                                                 state.dataUnitVentilators->UnitVent(UnitVentNum).CCoilTypeCh,
                                                                 state.dataUnitVentilators->UnitVent(UnitVentNum).FanName,
                                                                 DataAirSystems::structArrayLegacyFanModels,
                                                                 state.dataUnitVentilators->UnitVent(UnitVentNum).Fan_Index);
                }
            }
        }
    }

    void InitUnitVentilator(EnergyPlusData &state,
                            int const UnitVentNum,         // index for the current unit ventilator
                            bool const FirstHVACIteration, // TRUE if 1st HVAC simulation of system timestep
                            int const ZoneNum              // number of zone being served
    )
    {

        // SUBROUTINE INFORMATION:
        //       AUTHOR         Rick Strand
        //       DATE WRITTEN   May 2000
        //       MODIFIED       Chandan Sharma, FSEC, March 2011: Added zone sys avail manager
        //       RE-ENGINEERED  na

        // PURPOSE OF THIS SUBROUTINE:
        // This subroutine initializes all of the data elements which are necessary
        // to simulate a unit ventilator.

        // METHODOLOGY EMPLOYED:
        // Uses the status flags to trigger initializations.

        using DataEnvironment::StdRhoAir;
        using DataGlobals::AnyPlantInModel;
        using DataHVACGlobals::FanType_SimpleOnOff;
        using DataHVACGlobals::ZoneComp;
        using DataHVACGlobals::ZoneCompTurnFansOff;
        using DataHVACGlobals::ZoneCompTurnFansOn;
        using DataPlant::PlantLoop;
        using DataPlant::TypeOf_CoilSteamAirHeating;
        using DataPlant::TypeOf_CoilWaterCooling;
        using DataPlant::TypeOf_CoilWaterDetailedFlatCooling;
        using DataPlant::TypeOf_CoilWaterSimpleHeating;
        using DataZoneEquipment::CheckZoneEquipmentList;
        using DataZoneEquipment::UnitVentilator_Num;
        using DataZoneEquipment::ZoneEquipInputsFilled;
        using FluidProperties::GetDensityGlycol;
        using PlantUtilities::InitComponentNodes;
        using PlantUtilities::ScanPlantLoopsForObject;
        using namespace DataZoneEnergyDemands;

        static std::string const RoutineName("InitUnitVentilator");

        int AirRelNode;  // relief air node number in unit ventilator loop
        int ColdConNode; // cold water control node number in unit ventilator loop
        int Loop;
        static Array1D_bool MyEnvrnFlag;
        static Array1D_bool MyPlantScanFlag;
        static Array1D_bool MyZoneEqFlag; // used to set up zone equipment availability managers
        int HotConNode;                   // hot water control node number in unit ventilator loop
        int InNode;                       // inlet node number in unit ventilator loop
        int OutNode;                      // outlet node number in unit ventilator loop
        int OutsideAirNode;               // outside air node number in unit ventilator loop
        Real64 RhoAir;                    // air density at InNode
        Real64 TempSteamIn;
        Real64 SteamDensity;
        Real64 rho; // local fluid density
        bool errFlag;
        bool SetMassFlowRateToZero; // TRUE when mass flow rates need to be set to zero

        SetMassFlowRateToZero = false;
        // FLOW:

        // Do the one time initializations
        if (state.dataUnitVentilators->MyOneTimeFlag) {

            MyEnvrnFlag.allocate(state.dataUnitVentilators->NumOfUnitVents);
            state.dataUnitVentilators->MySizeFlag.allocate(state.dataUnitVentilators->NumOfUnitVents);
            MyPlantScanFlag.allocate(state.dataUnitVentilators->NumOfUnitVents);
            MyZoneEqFlag.allocate(state.dataUnitVentilators->NumOfUnitVents);
            MyEnvrnFlag = true;
            state.dataUnitVentilators->MySizeFlag = true;
            MyPlantScanFlag = true;
            MyZoneEqFlag = true;
            state.dataUnitVentilators->MyOneTimeFlag = false;
        }

        if (allocated(ZoneComp)) {
            if (MyZoneEqFlag(UnitVentNum)) { // initialize the name of each availability manager list and zone number
                ZoneComp(UnitVentilator_Num).ZoneCompAvailMgrs(UnitVentNum).AvailManagerListName = state.dataUnitVentilators->UnitVent(UnitVentNum).AvailManagerListName;
                ZoneComp(UnitVentilator_Num).ZoneCompAvailMgrs(UnitVentNum).ZoneNum = ZoneNum;
                MyZoneEqFlag(UnitVentNum) = false;
            }
            state.dataUnitVentilators->UnitVent(UnitVentNum).AvailStatus = ZoneComp(UnitVentilator_Num).ZoneCompAvailMgrs(UnitVentNum).AvailStatus;
        }

        if (MyPlantScanFlag(UnitVentNum) && allocated(PlantLoop)) {
            if ((state.dataUnitVentilators->UnitVent(UnitVentNum).HCoil_PlantTypeNum == TypeOf_CoilWaterSimpleHeating) ||
                (state.dataUnitVentilators->UnitVent(UnitVentNum).HCoil_PlantTypeNum == TypeOf_CoilSteamAirHeating)) {
                errFlag = false;
                ScanPlantLoopsForObject(state,
                                        state.dataUnitVentilators->UnitVent(UnitVentNum).HCoilName,
                                        state.dataUnitVentilators->UnitVent(UnitVentNum).HCoil_PlantTypeNum,
                                        state.dataUnitVentilators->UnitVent(UnitVentNum).HWLoopNum,
                                        state.dataUnitVentilators->UnitVent(UnitVentNum).HWLoopSide,
                                        state.dataUnitVentilators->UnitVent(UnitVentNum).HWBranchNum,
                                        state.dataUnitVentilators->UnitVent(UnitVentNum).HWCompNum,
                                        errFlag,
                                        _,
                                        _,
                                        _,
                                        _,
                                        _);
                if (errFlag) {
                    ShowContinueError("Reference Unit=\"" + state.dataUnitVentilators->UnitVent(UnitVentNum).Name + "\", type=ZoneHVAC:UnitVentilator");
                    ShowFatalError("InitUnitVentilator: Program terminated due to previous condition(s).");
                }

                state.dataUnitVentilators->UnitVent(UnitVentNum).HotCoilOutNodeNum = PlantLoop(state.dataUnitVentilators->UnitVent(UnitVentNum).HWLoopNum)
                                                              .LoopSide(state.dataUnitVentilators->UnitVent(UnitVentNum).HWLoopSide)
                                                              .Branch(state.dataUnitVentilators->UnitVent(UnitVentNum).HWBranchNum)
                                                              .Comp(state.dataUnitVentilators->UnitVent(UnitVentNum).HWCompNum)
                                                              .NodeNumOut;
            }
            if ((state.dataUnitVentilators->UnitVent(UnitVentNum).CCoil_PlantTypeNum == TypeOf_CoilWaterCooling) ||
                (state.dataUnitVentilators->UnitVent(UnitVentNum).CCoil_PlantTypeNum == TypeOf_CoilWaterDetailedFlatCooling)) {
                errFlag = false;
                ScanPlantLoopsForObject(state,
                                        state.dataUnitVentilators->UnitVent(UnitVentNum).CCoilPlantName,
                                        state.dataUnitVentilators->UnitVent(UnitVentNum).CCoil_PlantTypeNum,
                                        state.dataUnitVentilators->UnitVent(UnitVentNum).CWLoopNum,
                                        state.dataUnitVentilators->UnitVent(UnitVentNum).CWLoopSide,
                                        state.dataUnitVentilators->UnitVent(UnitVentNum).CWBranchNum,
                                        state.dataUnitVentilators->UnitVent(UnitVentNum).CWCompNum,
                                        errFlag,
                                        _,
                                        _,
                                        _,
                                        _,
                                        _);
                if (errFlag) {
                    ShowContinueError("Reference Unit=\"" + state.dataUnitVentilators->UnitVent(UnitVentNum).Name + "\", type=ZoneHVAC:UnitVentilator");
                    ShowFatalError("InitUnitVentilator: Program terminated due to previous condition(s).");
                }

                state.dataUnitVentilators->UnitVent(UnitVentNum).ColdCoilOutNodeNum = PlantLoop(state.dataUnitVentilators->UnitVent(UnitVentNum).CWLoopNum)
                                                               .LoopSide(state.dataUnitVentilators->UnitVent(UnitVentNum).CWLoopSide)
                                                               .Branch(state.dataUnitVentilators->UnitVent(UnitVentNum).CWBranchNum)
                                                               .Comp(state.dataUnitVentilators->UnitVent(UnitVentNum).CWCompNum)
                                                               .NodeNumOut;
            } else {
                if (state.dataUnitVentilators->UnitVent(UnitVentNum).CCoilPresent)
                    ShowFatalError("InitUnitVentilator: Unit=" + state.dataUnitVentilators->UnitVent(UnitVentNum).Name + ", invalid cooling coil type. Program terminated.");
            }
            MyPlantScanFlag(UnitVentNum) = false;
        } else if (MyPlantScanFlag(UnitVentNum) && !AnyPlantInModel) {
            MyPlantScanFlag(UnitVentNum) = false;
        }

        if (!state.dataUnitVentilators->ZoneEquipmentListChecked && ZoneEquipInputsFilled) {
            state.dataUnitVentilators->ZoneEquipmentListChecked = true;
            for (Loop = 1; Loop <= state.dataUnitVentilators->NumOfUnitVents; ++Loop) {
                if (CheckZoneEquipmentList("ZoneHVAC:UnitVentilator", state.dataUnitVentilators->UnitVent(Loop).Name)) continue;
                ShowSevereError("InitUnitVentilator: Unit=[UNIT VENTILATOR," + state.dataUnitVentilators->UnitVent(Loop).Name +
                                "] is not on any ZoneHVAC:EquipmentList.  It will not be simulated.");
            }
        }

        if (!SysSizingCalc && state.dataUnitVentilators->MySizeFlag(UnitVentNum) && !MyPlantScanFlag(UnitVentNum)) {

            SizeUnitVentilator(state, UnitVentNum);

            state.dataUnitVentilators->MySizeFlag(UnitVentNum) = false;
        }

        // Do the one time initializations
        if (BeginEnvrnFlag && MyEnvrnFlag(UnitVentNum) && !MyPlantScanFlag(UnitVentNum)) {
            InNode = state.dataUnitVentilators->UnitVent(UnitVentNum).AirInNode;
            OutNode = state.dataUnitVentilators->UnitVent(UnitVentNum).AirOutNode;
            HotConNode = state.dataUnitVentilators->UnitVent(UnitVentNum).HotControlNode;
            ColdConNode = state.dataUnitVentilators->UnitVent(UnitVentNum).ColdControlNode;
            OutsideAirNode = state.dataUnitVentilators->UnitVent(UnitVentNum).OutsideAirNode;
            RhoAir = StdRhoAir;

            // set the mass flow rates from the input volume flow rates
            state.dataUnitVentilators->UnitVent(UnitVentNum).MaxAirMassFlow = RhoAir * state.dataUnitVentilators->UnitVent(UnitVentNum).MaxAirVolFlow;
            state.dataUnitVentilators->UnitVent(UnitVentNum).OutAirMassFlow = RhoAir * state.dataUnitVentilators->UnitVent(UnitVentNum).OutAirVolFlow;
            state.dataUnitVentilators->UnitVent(UnitVentNum).MinOutAirMassFlow = RhoAir * state.dataUnitVentilators->UnitVent(UnitVentNum).MinOutAirVolFlow;
            if (state.dataUnitVentilators->UnitVent(UnitVentNum).OutAirMassFlow > state.dataUnitVentilators->UnitVent(UnitVentNum).MaxAirMassFlow) {
                state.dataUnitVentilators->UnitVent(UnitVentNum).OutAirMassFlow = state.dataUnitVentilators->UnitVent(UnitVentNum).MaxAirMassFlow;
                state.dataUnitVentilators->UnitVent(UnitVentNum).MinOutAirMassFlow =
                    state.dataUnitVentilators->UnitVent(UnitVentNum).OutAirMassFlow * (state.dataUnitVentilators->UnitVent(UnitVentNum).MinOutAirVolFlow / state.dataUnitVentilators->UnitVent(UnitVentNum).OutAirVolFlow);
                ShowWarningError("Outdoor air mass flow rate higher than unit flow rate, reset to unit flow rate for " + state.dataUnitVentilators->UnitVent(UnitVentNum).Name);
            }

            // set the node max and min mass flow rates
            Node(OutsideAirNode).MassFlowRateMax = state.dataUnitVentilators->UnitVent(UnitVentNum).OutAirMassFlow;
            Node(OutsideAirNode).MassFlowRateMin = 0.0;

            Node(OutNode).MassFlowRateMax = state.dataUnitVentilators->UnitVent(UnitVentNum).MaxAirMassFlow;
            Node(OutNode).MassFlowRateMin = 0.0;

            Node(InNode).MassFlowRateMax = state.dataUnitVentilators->UnitVent(UnitVentNum).MaxAirMassFlow;
            Node(InNode).MassFlowRateMin = 0.0;

            if (state.dataUnitVentilators->UnitVent(UnitVentNum).HCoilPresent) { // Only initialize these if a heating coil is actually present

                if (state.dataUnitVentilators->UnitVent(UnitVentNum).HCoilType == state.dataUnitVentilators->Heating_WaterCoilType) {

<<<<<<< HEAD
                    rho = GetDensityGlycol(state, PlantLoop(UnitVent(UnitVentNum).HWLoopNum).FluidName,
                                           DataGlobalConstants::HWInitConvTemp(),
                                           PlantLoop(UnitVent(UnitVentNum).HWLoopNum).FluidIndex,
=======
                    rho = GetDensityGlycol(state, PlantLoop(state.dataUnitVentilators->UnitVent(UnitVentNum).HWLoopNum).FluidName,
                                           HWInitConvTemp,
                                           PlantLoop(state.dataUnitVentilators->UnitVent(UnitVentNum).HWLoopNum).FluidIndex,
>>>>>>> 0d83898a
                                           RoutineName);

                    state.dataUnitVentilators->UnitVent(UnitVentNum).MaxHotWaterFlow = rho * state.dataUnitVentilators->UnitVent(UnitVentNum).MaxVolHotWaterFlow;
                    state.dataUnitVentilators->UnitVent(UnitVentNum).MinHotWaterFlow = rho * state.dataUnitVentilators->UnitVent(UnitVentNum).MinVolHotWaterFlow;

                    InitComponentNodes(state.dataUnitVentilators->UnitVent(UnitVentNum).MinHotWaterFlow,
                                       state.dataUnitVentilators->UnitVent(UnitVentNum).MaxHotWaterFlow,
                                       state.dataUnitVentilators->UnitVent(UnitVentNum).HotControlNode,
                                       state.dataUnitVentilators->UnitVent(UnitVentNum).HotCoilOutNodeNum,
                                       state.dataUnitVentilators->UnitVent(UnitVentNum).HWLoopNum,
                                       state.dataUnitVentilators->UnitVent(UnitVentNum).HWLoopSide,
                                       state.dataUnitVentilators->UnitVent(UnitVentNum).HWBranchNum,
                                       state.dataUnitVentilators->UnitVent(UnitVentNum).HWCompNum);
                }
                if (state.dataUnitVentilators->UnitVent(UnitVentNum).HCoilType == state.dataUnitVentilators->Heating_SteamCoilType) {
                    TempSteamIn = 100.00;
                    SteamDensity = GetSatDensityRefrig(state, fluidNameSteam, TempSteamIn, 1.0, state.dataUnitVentilators->UnitVent(UnitVentNum).HCoil_FluidIndex, RoutineName);
                    state.dataUnitVentilators->UnitVent(UnitVentNum).MaxHotSteamFlow = SteamDensity * state.dataUnitVentilators->UnitVent(UnitVentNum).MaxVolHotSteamFlow;
                    state.dataUnitVentilators->UnitVent(UnitVentNum).MinHotSteamFlow = SteamDensity * state.dataUnitVentilators->UnitVent(UnitVentNum).MinVolHotSteamFlow;

                    InitComponentNodes(state.dataUnitVentilators->UnitVent(UnitVentNum).MinHotSteamFlow,
                                       state.dataUnitVentilators->UnitVent(UnitVentNum).MaxHotSteamFlow,
                                       state.dataUnitVentilators->UnitVent(UnitVentNum).HotControlNode,
                                       state.dataUnitVentilators->UnitVent(UnitVentNum).HotCoilOutNodeNum,
                                       state.dataUnitVentilators->UnitVent(UnitVentNum).HWLoopNum,
                                       state.dataUnitVentilators->UnitVent(UnitVentNum).HWLoopSide,
                                       state.dataUnitVentilators->UnitVent(UnitVentNum).HWBranchNum,
                                       state.dataUnitVentilators->UnitVent(UnitVentNum).HWCompNum);
                }
            } //(state.dataUnitVentilators->UnitVent(UnitVentNum)%HCoilPresent)

            if (state.dataUnitVentilators->UnitVent(UnitVentNum).CCoilPresent) { // Only initialize these if a cooling coil is actually present
                rho = GetDensityGlycol(
                    state, PlantLoop(state.dataUnitVentilators->UnitVent(UnitVentNum).CWLoopNum).FluidName, 5.0, PlantLoop(state.dataUnitVentilators->UnitVent(UnitVentNum).CWLoopNum).FluidIndex, RoutineName);

                state.dataUnitVentilators->UnitVent(UnitVentNum).MaxColdWaterFlow = rho * state.dataUnitVentilators->UnitVent(UnitVentNum).MaxVolColdWaterFlow;
                state.dataUnitVentilators->UnitVent(UnitVentNum).MinColdWaterFlow = rho * state.dataUnitVentilators->UnitVent(UnitVentNum).MinVolColdWaterFlow;
                InitComponentNodes(state.dataUnitVentilators->UnitVent(UnitVentNum).MinColdWaterFlow,
                                   state.dataUnitVentilators->UnitVent(UnitVentNum).MaxColdWaterFlow,
                                   state.dataUnitVentilators->UnitVent(UnitVentNum).ColdControlNode,
                                   state.dataUnitVentilators->UnitVent(UnitVentNum).ColdCoilOutNodeNum,
                                   state.dataUnitVentilators->UnitVent(UnitVentNum).CWLoopNum,
                                   state.dataUnitVentilators->UnitVent(UnitVentNum).CWLoopSide,
                                   state.dataUnitVentilators->UnitVent(UnitVentNum).CWBranchNum,
                                   state.dataUnitVentilators->UnitVent(UnitVentNum).CWCompNum);
            }
            MyEnvrnFlag(UnitVentNum) = false;
        } // ...end start of environment inits

        if (!BeginEnvrnFlag) MyEnvrnFlag(UnitVentNum) = true;

        // These initializations are done every iteration...
        InNode = state.dataUnitVentilators->UnitVent(UnitVentNum).AirInNode;
        OutNode = state.dataUnitVentilators->UnitVent(UnitVentNum).AirOutNode;
        OutsideAirNode = state.dataUnitVentilators->UnitVent(UnitVentNum).OutsideAirNode;
        AirRelNode = state.dataUnitVentilators->UnitVent(UnitVentNum).AirReliefNode;

        state.dataUnitVentilators->QZnReq = ZoneSysEnergyDemand(ZoneNum).RemainingOutputRequired; // zone load needed
        state.dataUnitVentilators->UnitVent(UnitVentNum).FanPartLoadRatio = 0.0;

        if (state.dataUnitVentilators->UnitVent(UnitVentNum).FanSchedPtr > 0) {
            if (GetCurrentScheduleValue(state.dataUnitVentilators->UnitVent(UnitVentNum).FanSchedPtr) == 0.0) {
                state.dataUnitVentilators->UnitVent(UnitVentNum).OpMode = CycFanCycCoil;
            } else {
                state.dataUnitVentilators->UnitVent(UnitVentNum).OpMode = ContFanCycCoil;
            }
        }

        if (GetCurrentScheduleValue(state.dataUnitVentilators->UnitVent(UnitVentNum).SchedPtr) > 0) {
            if ((GetCurrentScheduleValue(state.dataUnitVentilators->UnitVent(UnitVentNum).FanAvailSchedPtr) > 0 || ZoneCompTurnFansOn) && !ZoneCompTurnFansOff) {
                if ((std::abs(ZoneSysEnergyDemand(ZoneNum).RemainingOutputRequired) < SmallLoad) || (CurDeadBandOrSetback(ZoneNum))) {
                    SetMassFlowRateToZero = true;
                }
            } else {
                SetMassFlowRateToZero = true;
            }
        } else {
            SetMassFlowRateToZero = true;
        }

        if (SetMassFlowRateToZero) {
            Node(InNode).MassFlowRate = 0.0;
            Node(InNode).MassFlowRateMaxAvail = 0.0;
            Node(InNode).MassFlowRateMinAvail = 0.0;
            Node(OutNode).MassFlowRate = 0.0;
            Node(OutNode).MassFlowRateMaxAvail = 0.0;
            Node(OutNode).MassFlowRateMinAvail = 0.0;
            Node(OutsideAirNode).MassFlowRate = 0.0;
            Node(OutsideAirNode).MassFlowRateMaxAvail = 0.0;
            Node(OutsideAirNode).MassFlowRateMinAvail = 0.0;
            if (!state.dataUnitVentilators->UnitVent(UnitVentNum).ATMixerExists) {
                Node(AirRelNode).MassFlowRate = 0.0;
                Node(AirRelNode).MassFlowRateMaxAvail = 0.0;
                Node(AirRelNode).MassFlowRateMinAvail = 0.0;
            }
        } else {
            Node(InNode).MassFlowRate = state.dataUnitVentilators->UnitVent(UnitVentNum).MaxAirMassFlow;
            Node(InNode).MassFlowRateMaxAvail = state.dataUnitVentilators->UnitVent(UnitVentNum).MaxAirMassFlow;
            Node(InNode).MassFlowRateMinAvail = state.dataUnitVentilators->UnitVent(UnitVentNum).MaxAirMassFlow;
            Node(OutNode).MassFlowRate = state.dataUnitVentilators->UnitVent(UnitVentNum).MaxAirMassFlow;
            Node(OutNode).MassFlowRateMaxAvail = state.dataUnitVentilators->UnitVent(UnitVentNum).MaxAirMassFlow;
            Node(OutNode).MassFlowRateMinAvail = state.dataUnitVentilators->UnitVent(UnitVentNum).MaxAirMassFlow;
            Node(OutsideAirNode).MassFlowRate = state.dataUnitVentilators->UnitVent(UnitVentNum).OutAirMassFlow;
            Node(OutsideAirNode).MassFlowRateMaxAvail = state.dataUnitVentilators->UnitVent(UnitVentNum).OutAirMassFlow;
            Node(OutsideAirNode).MassFlowRateMinAvail = state.dataUnitVentilators->UnitVent(UnitVentNum).OutAirMassFlow;
            if (!state.dataUnitVentilators->UnitVent(UnitVentNum).ATMixerExists) {
                Node(AirRelNode).MassFlowRate = state.dataUnitVentilators->UnitVent(UnitVentNum).OutAirMassFlow;
                Node(AirRelNode).MassFlowRateMaxAvail = state.dataUnitVentilators->UnitVent(UnitVentNum).OutAirMassFlow;
                Node(AirRelNode).MassFlowRateMinAvail = state.dataUnitVentilators->UnitVent(UnitVentNum).OutAirMassFlow;
            }
        }

        // Initialize the relief air (same as inlet conditions to the unit ventilator...
        // Note that mass flow rates will be taken care of later.
        if (!state.dataUnitVentilators->UnitVent(UnitVentNum).ATMixerExists) {
            Node(AirRelNode) = Node(InNode);
        }
        state.dataUnitVentilators->OAMassFlowRate = 0.0;

        // Just in case the unit is off and conditions do not get sent through
        // the unit for some reason, set the outlet conditions equal to the inlet
        // conditions of the unit ventilator
        Node(OutNode).Temp = Node(InNode).Temp;
        Node(OutNode).Press = Node(InNode).Press;
        Node(OutNode).HumRat = Node(InNode).HumRat;
        Node(OutNode).Enthalpy = Node(InNode).Enthalpy;

        // These initializations only need to be done once at the start of the iterations...
        if (FirstHVACIteration) {
            // Initialize the outside air conditions...
            if (!state.dataUnitVentilators->UnitVent(UnitVentNum).ATMixerExists) {
                Node(OutsideAirNode).Temp = Node(OutsideAirNode).OutAirDryBulb;
            }
            //    Node(OutsideAirNode)%HumRat   = OutHumRat
            //    Node(OutsideAirNode)%Press    = OutBaroPress
            //    Node(OutsideAirNode)%Enthalpy = PsyHFnTdbW(OutDryBulbTemp,OutHumRat)
        }
    }

    void SizeUnitVentilator(EnergyPlusData &state, int const UnitVentNum)
    {

        // SUBROUTINE INFORMATION:
        //       AUTHOR         Fred Buhl
        //       DATE WRITTEN   February 2002
        //       MODIFIED       August 2013 Daeho Kang, add component sizing table entries
        //                      July 2014, B. Nigusse, added scalable sizing
        //       RE-ENGINEERED  na

        // PURPOSE OF THIS SUBROUTINE:
        // This subroutine is for sizing Unit Ventilator components for which flow rates have not been
        // specified in the input.

        // METHODOLOGY EMPLOYED:
        // Obtains flow rates from the zone sizing arrays and plant sizing data.

        using namespace DataSizing;
        using DataHeatBalance::Zone;
        using DataHVACGlobals::CoolingAirflowSizing;
        using DataHVACGlobals::CoolingCapacitySizing;
        using DataHVACGlobals::HeatingAirflowSizing;
        using DataHVACGlobals::HeatingCapacitySizing;
        using DataPlant::PlantLoop;
        using FluidProperties::GetDensityGlycol;
        using FluidProperties::GetSpecificHeatGlycol;
        using General::RoundSigDigits;
        using General::TrimSigDigits;
        using HVACHXAssistedCoolingCoil::GetHXCoilType;
        using HVACHXAssistedCoolingCoil::GetHXDXCoilName;
        using PlantUtilities::MyPlantSizingIndex;
        using SteamCoils::GetCoilSteamInletNode;
        using SteamCoils::GetCoilSteamOutletNode;

        // SUBROUTINE PARAMETER DEFINITIONS:
        static std::string const RoutineName("SizeUnitVentilator");

        // SUBROUTINE LOCAL VARIABLE DECLARATIONS:
        int PltSizHeatNum; // index of plant sizing object for 1st heating loop
        int PltSizCoolNum; // index of plant sizing object for 1st cooling loop
        bool ErrorsFound;
        Real64 DesCoolingLoad;
        Real64 DesHeatingLoad;
        Real64 TempSteamIn;
        Real64 EnthSteamInDry;
        Real64 EnthSteamOutWet;
        Real64 LatentHeatSteam;
        Real64 SteamDensity;
        static int RefrigIndex(0);
        static int CoilWaterInletNode(0);
        static int CoilWaterOutletNode(0);
        static int CoilSteamInletNode(0);
        static int CoilSteamOutletNode(0);
        std::string CoolingCoilName;
        std::string CoolingCoilType;
        Real64 rho;
        Real64 Cp;
        static int DummyWaterIndex(1);
        bool IsAutoSize;                // Index to autosize
        Real64 MaxAirVolFlowDes;        // Autosized maximum air flow for reporting
        Real64 MaxAirVolFlowUser;       // Hardsized maximum air flow for reporting
        Real64 OutAirVolFlowDes;        // Autosized outdoor air flow for reporting
        Real64 OutAirVolFlowUser;       // Hardsized outdoor air flow for reporting
        Real64 MinOutAirVolFlowDes;     // Autosized minimum outdoor air flow for reporting
        Real64 MinOutAirVolFlowUser;    // Hardsized minimum outdoor air flow for reporting
        Real64 MaxVolHotWaterFlowDes;   // Autosized maximum water flow for reporting
        Real64 MaxVolHotWaterFlowUser;  // Hardsized maximum water flow for reporting
        Real64 MaxVolHotSteamFlowDes;   // Autosized maximum steam flow for reporting
        Real64 MaxVolHotSteamFlowUser;  // Hardsized maximum steam flow for reporting
        Real64 MaxVolColdWaterFlowDes;  // Autosized maximum chilled water flow for reporting
        Real64 MaxVolColdWaterFlowUser; // Hardsized maximum chilled water flow for reporting

        std::string CompName;     // component name
        std::string CompType;     // component type
        std::string SizingString; // input field sizing description (e.g., Nominal Capacity)
        Real64 TempSize;          // autosized value of coil input field
        int FieldNum = 2;         // IDD numeric field number where input field description is found
        int SizingMethod;  // Integer representation of sizing method name (e.g., CoolingAirflowSizing, HeatingAirflowSizing, CoolingCapacitySizing,
                           // HeatingCapacitySizing, etc.)
        bool PrintFlag;    // TRUE when sizing information is reported in the eio file
        int zoneHVACIndex; // index of zoneHVAC equipment sizing specification
        int SAFMethod(0);  // supply air flow rate sizing method (SupplyAirFlowRate, FlowPerFloorArea, FractionOfAutosizedCoolingAirflow,
                           // FractionOfAutosizedHeatingAirflow ...)
        int CapSizingMethod(0); // capacity sizing methods (HeatingDesignCapacity, CapacityPerFloorArea, FractionOfAutosizedCoolingCapacity, and
                                // FractionOfAutosizedHeatingCapacity )
        Real64 CoolingAirVolFlowScalable; // cooling airvolume for rate determined using scalable sizing method
        Real64 HeatingAirVolFlowScalable; // heating airvolume for rate determined using scalable sizing method
        bool DoWaterCoilSizing = false;   // if TRUE do water coil sizing calculation
        Real64 WaterCoilSizDeltaT;        // water coil deltaT for design water flow rate autosizing
        int CoilNum;                      // index of water coil object

        PltSizHeatNum = 0;
        ErrorsFound = false;
        IsAutoSize = false;
        MaxAirVolFlowDes = 0.0;
        MaxAirVolFlowUser = 0.0;
        OutAirVolFlowDes = 0.0;
        OutAirVolFlowUser = 0.0;
        MinOutAirVolFlowDes = 0.0;
        MinOutAirVolFlowUser = 0.0;
        MaxVolHotWaterFlowDes = 0.0;
        MaxVolHotWaterFlowUser = 0.0;
        MaxVolHotSteamFlowDes = 0.0;
        MaxVolHotSteamFlowUser = 0.0;
        MaxVolColdWaterFlowDes = 0.0;
        MaxVolColdWaterFlowUser = 0.0;
        CoolingAirVolFlowScalable = 0.0;
        HeatingAirVolFlowScalable = 0.0;
        DataScalableSizingON = false;
        DataScalableCapSizingON = false;
        CompType = state.dataUnitVentilators->cMO_UnitVentilator;
        CompName = state.dataUnitVentilators->UnitVent(UnitVentNum).Name;
        DataZoneNumber = state.dataUnitVentilators->UnitVent(UnitVentNum).ZonePtr;
        ZoneCoolingOnlyFan = false;
        ZoneHeatingOnlyFan = false;
        DoWaterCoilSizing = false;
        CoilNum = 0;
        if (state.dataUnitVentilators->UnitVent(UnitVentNum).FanType_Num == DataHVACGlobals::FanType_SystemModelObject) {
            DataSizing::DataFanEnumType = DataAirSystems::objectVectorOOFanSystemModel;
        } else {
            DataSizing::DataFanEnumType = DataAirSystems::structArrayLegacyFanModels;
        }
        DataSizing::DataFanIndex = state.dataUnitVentilators->UnitVent(UnitVentNum).Fan_Index;
        // unit ventilator is always blow thru
        DataSizing::DataFanPlacement = DataSizing::zoneFanPlacement::zoneBlowThru;

        if (state.dataUnitVentilators->UnitVent(UnitVentNum).CoilOption == state.dataUnitVentilators->BothOption) {
            ZoneCoolingOnlyFan = true;
            ZoneHeatingOnlyFan = true;
        } else if (state.dataUnitVentilators->UnitVent(UnitVentNum).CoilOption == state.dataUnitVentilators->HeatingOption) {
            ZoneHeatingOnlyFan = true;
        } else if (state.dataUnitVentilators->UnitVent(UnitVentNum).CoilOption == state.dataUnitVentilators->CoolingOption) {
            ZoneCoolingOnlyFan = true;
        } else if (state.dataUnitVentilators->UnitVent(UnitVentNum).CoilOption == state.dataUnitVentilators->NoneOption) {
        }

        if (CurZoneEqNum > 0) {
            if (state.dataUnitVentilators->UnitVent(UnitVentNum).HVACSizingIndex > 0) {

                // initialize OA flow for sizing other inputs (e.g., inlet temp, capacity, etc.)
                if (state.dataUnitVentilators->UnitVent(UnitVentNum).OutAirVolFlow == AutoSize) {
                    ZoneEqSizing(CurZoneEqNum).OAVolFlow = FinalZoneSizing(CurZoneEqNum).MinOA;
                } else {
                    ZoneEqSizing(CurZoneEqNum).OAVolFlow = state.dataUnitVentilators->UnitVent(UnitVentNum).OutAirVolFlow;
                }
                if (state.dataUnitVentilators->UnitVent(UnitVentNum).ATMixerExists) {      // set up ATMixer conditions for scalable capacity sizing
                    ZoneEqSizing(CurZoneEqNum).OAVolFlow = 0.0; // Equipment OA flow should always be 0 when ATMixer is used
                    SingleDuct::setATMixerSizingProperties(state.dataUnitVentilators->UnitVent(UnitVentNum).ATMixerIndex, state.dataUnitVentilators->UnitVent(UnitVentNum).ZonePtr, CurZoneEqNum);
                }

                zoneHVACIndex = state.dataUnitVentilators->UnitVent(UnitVentNum).HVACSizingIndex;
                // N1 , \field Maximum Supply Air Flow Rate
                PrintFlag = true;

                if (ZoneHVACSizing(zoneHVACIndex).CoolingSAFMethod > 0 && ZoneCoolingOnlyFan && !ZoneHeatingOnlyFan) {

                    SAFMethod = ZoneHVACSizing(zoneHVACIndex).CoolingSAFMethod;
                    SizingMethod = CoolingAirflowSizing;
                    ZoneEqSizing(CurZoneEqNum).SizingMethod(SizingMethod) = SAFMethod;
                    if (SAFMethod == None || SAFMethod == SupplyAirFlowRate || SAFMethod == FlowPerFloorArea ||
                        SAFMethod == FractionOfAutosizedCoolingAirflow) {
                        if (SAFMethod == SupplyAirFlowRate) {
                            if (ZoneHVACSizing(zoneHVACIndex).MaxCoolAirVolFlow > 0.0) {
                                ZoneEqSizing(CurZoneEqNum).AirVolFlow = ZoneHVACSizing(zoneHVACIndex).MaxCoolAirVolFlow;
                                ZoneEqSizing(CurZoneEqNum).SystemAirFlow = true;
                            }
                            TempSize = ZoneHVACSizing(zoneHVACIndex).MaxCoolAirVolFlow;
                        } else if (SAFMethod == FlowPerFloorArea) {
                            ZoneEqSizing(CurZoneEqNum).SystemAirFlow = true;
                            ZoneEqSizing(CurZoneEqNum).AirVolFlow = ZoneHVACSizing(zoneHVACIndex).MaxCoolAirVolFlow * Zone(DataZoneNumber).FloorArea;
                            TempSize = ZoneEqSizing(CurZoneEqNum).AirVolFlow;
                            DataScalableSizingON = true;
                        } else if (SAFMethod == FractionOfAutosizedCoolingAirflow) {
                            DataFracOfAutosizedCoolingAirflow = ZoneHVACSizing(zoneHVACIndex).MaxCoolAirVolFlow;
                            TempSize = AutoSize;
                            DataScalableSizingON = true;
                        } else {
                            TempSize = ZoneHVACSizing(zoneHVACIndex).MaxCoolAirVolFlow;
                        }
                        bool errorsFound = false;
                        CoolingAirFlowSizer sizingCoolingAirFlow;
                        std::string stringOverride = "Maximum Supply Air Flow Rate [m3/s]";
                        if (state.dataGlobal->isEpJSON) stringOverride = "maximum_supply_air_flow_rate [m3/s]";
                        sizingCoolingAirFlow.overrideSizingString(stringOverride);
                        // sizingCoolingAirFlow.setHVACSizingIndexData(FanCoil(FanCoilNum).HVACSizingIndex);
                        sizingCoolingAirFlow.initializeWithinEP(state, CompType, CompName, PrintFlag, RoutineName);
                        CoolingAirVolFlowScalable = sizingCoolingAirFlow.size(state, TempSize, errorsFound);

                    } else if (SAFMethod == FlowPerCoolingCapacity) {
                        SizingMethod = CoolingCapacitySizing;
                        TempSize = AutoSize;
                        PrintFlag = false;
                        DataScalableSizingON = true;
                        DataFlowUsedForSizing = FinalZoneSizing(CurZoneEqNum).DesCoolVolFlow;
                        CoolingCapacitySizer sizerCoolingCapacity;
                        sizerCoolingCapacity.overrideSizingString(SizingString);
                        sizerCoolingCapacity.initializeWithinEP(state, CompType, CompName, PrintFlag, RoutineName);
                        DataAutosizedCoolingCapacity = sizerCoolingCapacity.size(state, TempSize, ErrorsFound);
                        DataFlowPerCoolingCapacity = ZoneHVACSizing(zoneHVACIndex).MaxCoolAirVolFlow;
                        PrintFlag = true;
                        TempSize = AutoSize;
                        bool errorsFound = false;
                        CoolingAirFlowSizer sizingCoolingAirFlow;
                        std::string stringOverride = "Maximum Supply Air Flow Rate [m3/s]";
                        if (state.dataGlobal->isEpJSON) stringOverride = "maximum_supply_air_flow_rate [m3/s]";
                        sizingCoolingAirFlow.overrideSizingString(stringOverride);
                        // sizingCoolingAirFlow.setHVACSizingIndexData(FanCoil(FanCoilNum).HVACSizingIndex);
                        sizingCoolingAirFlow.initializeWithinEP(state, CompType, CompName, PrintFlag, RoutineName);
                        CoolingAirVolFlowScalable = sizingCoolingAirFlow.size(state, TempSize, errorsFound);
                    }
                    // DataScalableSizingON = false;

                } else if (ZoneHVACSizing(zoneHVACIndex).HeatingSAFMethod > 0 && ZoneHeatingOnlyFan && !ZoneCoolingOnlyFan) {
                    SizingMethod = HeatingAirflowSizing;
                    SAFMethod = ZoneHVACSizing(zoneHVACIndex).HeatingSAFMethod;
                    ZoneEqSizing(CurZoneEqNum).SizingMethod(SizingMethod) = SAFMethod;
                    if (SAFMethod == None || SAFMethod == SupplyAirFlowRate || SAFMethod == FlowPerFloorArea ||
                        SAFMethod == FractionOfAutosizedHeatingAirflow) {
                        if (SAFMethod == SupplyAirFlowRate) {
                            if (ZoneHVACSizing(zoneHVACIndex).MaxHeatAirVolFlow > 0.0) {
                                ZoneEqSizing(CurZoneEqNum).AirVolFlow = ZoneHVACSizing(zoneHVACIndex).MaxHeatAirVolFlow;
                                ZoneEqSizing(CurZoneEqNum).SystemAirFlow = true;
                            }
                            TempSize = ZoneHVACSizing(zoneHVACIndex).MaxHeatAirVolFlow;
                        } else if (SAFMethod == FlowPerFloorArea) {
                            ZoneEqSizing(CurZoneEqNum).SystemAirFlow = true;
                            ZoneEqSizing(CurZoneEqNum).AirVolFlow = ZoneHVACSizing(zoneHVACIndex).MaxHeatAirVolFlow * Zone(DataZoneNumber).FloorArea;
                            TempSize = ZoneEqSizing(CurZoneEqNum).AirVolFlow;
                            DataScalableSizingON = true;
                        } else if (SAFMethod == FractionOfAutosizedHeatingAirflow) {
                            DataFracOfAutosizedHeatingAirflow = ZoneHVACSizing(zoneHVACIndex).MaxHeatAirVolFlow;
                            TempSize = AutoSize;
                            DataScalableSizingON = true;
                        } else {
                            TempSize = ZoneHVACSizing(zoneHVACIndex).MaxHeatAirVolFlow;
                        }
                        bool errorsFound = false;
                        HeatingAirFlowSizer sizingHeatingAirFlow;
                        sizingHeatingAirFlow.overrideSizingString(SizingString);
                        // sizingHeatingAirFlow.setHVACSizingIndexData(FanCoil(FanCoilNum).HVACSizingIndex);
                        sizingHeatingAirFlow.initializeWithinEP(state, CompType, CompName, PrintFlag, RoutineName);
                        HeatingAirVolFlowScalable = sizingHeatingAirFlow.size(state, TempSize, errorsFound);

                    } else if (SAFMethod == FlowPerHeatingCapacity) {
                        SizingMethod = HeatingCapacitySizing;
                        TempSize = AutoSize;
                        PrintFlag = false;
                        DataScalableSizingON = true;
                        DataFlowUsedForSizing = FinalZoneSizing(CurZoneEqNum).DesHeatVolFlow;
                        bool errorsFound = false;
                        HeatingCapacitySizer sizerHeatingCapacity;
                        sizerHeatingCapacity.overrideSizingString(SizingString);
                        sizerHeatingCapacity.initializeWithinEP(state, CompType, CompName, PrintFlag, RoutineName);
                        DataAutosizedHeatingCapacity = sizerHeatingCapacity.size(state, TempSize, errorsFound);
                        DataFlowPerHeatingCapacity = ZoneHVACSizing(zoneHVACIndex).MaxHeatAirVolFlow;
                        SizingMethod = HeatingAirflowSizing;
                        PrintFlag = true;
                        TempSize = AutoSize;
                        errorsFound = false;
                        HeatingAirFlowSizer sizingHeatingAirFlow;
                        sizingHeatingAirFlow.overrideSizingString(SizingString);
                        // sizingHeatingAirFlow.setHVACSizingIndexData(FanCoil(FanCoilNum).HVACSizingIndex);
                        sizingHeatingAirFlow.initializeWithinEP(state, CompType, CompName, PrintFlag, RoutineName);
                        HeatingAirVolFlowScalable = sizingHeatingAirFlow.size(state, TempSize, errorsFound);
                    }
                    // DataScalableSizingON = false;
                } else {

                    if (state.dataUnitVentilators->UnitVent(UnitVentNum).CoilOption != state.dataUnitVentilators->NoneOption) {
                        if (ZoneHVACSizing(zoneHVACIndex).CoolingSAFMethod > 0) {
                            SAFMethod = ZoneHVACSizing(zoneHVACIndex).CoolingSAFMethod;
                            SizingMethod = CoolingAirflowSizing;
                            ZoneEqSizing(CurZoneEqNum).SizingMethod(SizingMethod) = SAFMethod;
                            if (SAFMethod == None || SAFMethod == SupplyAirFlowRate || SAFMethod == FlowPerFloorArea ||
                                SAFMethod == FractionOfAutosizedCoolingAirflow) {
                                if (SAFMethod == SupplyAirFlowRate) {
                                    if (ZoneHVACSizing(zoneHVACIndex).MaxCoolAirVolFlow > 0.0) {
                                        ZoneEqSizing(CurZoneEqNum).AirVolFlow = ZoneHVACSizing(zoneHVACIndex).MaxCoolAirVolFlow;
                                        ZoneEqSizing(CurZoneEqNum).SystemAirFlow = true;
                                    }
                                    TempSize = ZoneHVACSizing(zoneHVACIndex).MaxCoolAirVolFlow;
                                } else if (SAFMethod == FlowPerFloorArea) {
                                    ZoneEqSizing(CurZoneEqNum).SystemAirFlow = true;
                                    ZoneEqSizing(CurZoneEqNum).AirVolFlow =
                                        ZoneHVACSizing(zoneHVACIndex).MaxCoolAirVolFlow * Zone(DataZoneNumber).FloorArea;
                                    TempSize = ZoneEqSizing(CurZoneEqNum).AirVolFlow;
                                    DataScalableSizingON = true;
                                } else if (SAFMethod == FractionOfAutosizedCoolingAirflow) {
                                    DataFracOfAutosizedCoolingAirflow = ZoneHVACSizing(zoneHVACIndex).MaxCoolAirVolFlow;
                                    TempSize = AutoSize;
                                    DataScalableSizingON = true;
                                } else {
                                    TempSize = ZoneHVACSizing(zoneHVACIndex).MaxCoolAirVolFlow;
                                }
                                bool errorsFound = false;
                                CoolingAirFlowSizer sizingCoolingAirFlow;
                                std::string stringOverride = "Maximum Supply Air Flow Rate [m3/s]";
                                if (state.dataGlobal->isEpJSON) stringOverride = "maximum_supply_air_flow_rate [m3/s]";
                                sizingCoolingAirFlow.overrideSizingString(stringOverride);
                                // sizingCoolingAirFlow.setHVACSizingIndexData(FanCoil(FanCoilNum).HVACSizingIndex);
                                sizingCoolingAirFlow.initializeWithinEP(state, CompType, CompName, PrintFlag, RoutineName);
                                CoolingAirVolFlowScalable = sizingCoolingAirFlow.size(state, TempSize, errorsFound);

                            } else if (SAFMethod == FlowPerCoolingCapacity) {
                                SizingMethod = CoolingCapacitySizing;
                                TempSize = AutoSize;
                                PrintFlag = false;
                                DataScalableSizingON = true;
                                DataFlowUsedForSizing = FinalZoneSizing(CurZoneEqNum).DesCoolVolFlow;
                                CoolingCapacitySizer sizerCoolingCapacity;
                                sizerCoolingCapacity.overrideSizingString(SizingString);
                                sizerCoolingCapacity.initializeWithinEP(state, CompType, CompName, PrintFlag, RoutineName);
                                DataAutosizedCoolingCapacity = sizerCoolingCapacity.size(state, TempSize, ErrorsFound);
                                DataFlowPerCoolingCapacity = ZoneHVACSizing(zoneHVACIndex).MaxCoolAirVolFlow;
                                PrintFlag = true;
                                TempSize = AutoSize;
                                bool errorsFound = false;
                                CoolingAirFlowSizer sizingCoolingAirFlow;
                                std::string stringOverride = "Maximum Supply Air Flow Rate [m3/s]";
                                if (state.dataGlobal->isEpJSON) stringOverride = "maximum_supply_air_flow_rate [m3/s]";
                                sizingCoolingAirFlow.overrideSizingString(stringOverride);
                                // sizingCoolingAirFlow.setHVACSizingIndexData(FanCoil(FanCoilNum).HVACSizingIndex);
                                sizingCoolingAirFlow.initializeWithinEP(state, CompType, CompName, PrintFlag, RoutineName);
                                CoolingAirVolFlowScalable = sizingCoolingAirFlow.size(state, TempSize, errorsFound);
                            }
                        } else if (ZoneHVACSizing(zoneHVACIndex).HeatingSAFMethod > 0) {
                            SizingMethod = HeatingAirflowSizing;
                            SAFMethod = ZoneHVACSizing(zoneHVACIndex).HeatingSAFMethod;
                            ZoneEqSizing(CurZoneEqNum).SizingMethod(SizingMethod) = SAFMethod;
                            if (SAFMethod == None || SAFMethod == SupplyAirFlowRate || SAFMethod == FlowPerFloorArea ||
                                SAFMethod == FractionOfAutosizedHeatingAirflow) {
                                if (SAFMethod == SupplyAirFlowRate) {
                                    if (ZoneHVACSizing(zoneHVACIndex).MaxHeatAirVolFlow > 0.0) {
                                        ZoneEqSizing(CurZoneEqNum).AirVolFlow = ZoneHVACSizing(zoneHVACIndex).MaxHeatAirVolFlow;
                                        ZoneEqSizing(CurZoneEqNum).SystemAirFlow = true;
                                    }
                                    TempSize = ZoneHVACSizing(zoneHVACIndex).MaxHeatAirVolFlow;
                                } else if (SAFMethod == FlowPerFloorArea) {
                                    ZoneEqSizing(CurZoneEqNum).SystemAirFlow = true;
                                    ZoneEqSizing(CurZoneEqNum).AirVolFlow =
                                        ZoneHVACSizing(zoneHVACIndex).MaxHeatAirVolFlow * Zone(DataZoneNumber).FloorArea;
                                    TempSize = ZoneEqSizing(CurZoneEqNum).AirVolFlow;
                                    DataScalableSizingON = true;
                                } else if (SAFMethod == FractionOfAutosizedHeatingAirflow) {
                                    DataFracOfAutosizedHeatingAirflow = ZoneHVACSizing(zoneHVACIndex).MaxHeatAirVolFlow;
                                    TempSize = AutoSize;
                                    DataScalableSizingON = true;
                                } else {
                                    TempSize = ZoneHVACSizing(zoneHVACIndex).MaxHeatAirVolFlow;
                                }
                                bool errorsFound = false;
                                HeatingAirFlowSizer sizingHeatingAirFlow;
                                sizingHeatingAirFlow.overrideSizingString(SizingString);
                                // sizingHeatingAirFlow.setHVACSizingIndexData(FanCoil(FanCoilNum).HVACSizingIndex);
                                sizingHeatingAirFlow.initializeWithinEP(state, CompType, CompName, PrintFlag, RoutineName);
                                HeatingAirVolFlowScalable = sizingHeatingAirFlow.size(state, TempSize, errorsFound);

                            } else if (SAFMethod == FlowPerHeatingCapacity) {
                                SizingMethod = HeatingCapacitySizing;
                                TempSize = AutoSize;
                                PrintFlag = false;
                                DataScalableSizingON = true;
                                DataFlowUsedForSizing = FinalZoneSizing(CurZoneEqNum).DesHeatVolFlow;
                                bool errorsFound = false;
                                HeatingCapacitySizer sizerHeatingCapacity;
                                sizerHeatingCapacity.overrideSizingString(SizingString);
                                sizerHeatingCapacity.initializeWithinEP(state, CompType, CompName, PrintFlag, RoutineName);
                                DataAutosizedHeatingCapacity = sizerHeatingCapacity.size(state, TempSize, errorsFound);
                                DataFlowPerHeatingCapacity = ZoneHVACSizing(zoneHVACIndex).MaxHeatAirVolFlow;
                                SizingMethod = HeatingAirflowSizing;
                                PrintFlag = true;
                                TempSize = AutoSize;
                                errorsFound = false;
                                HeatingAirFlowSizer sizingHeatingAirFlow;
                                sizingHeatingAirFlow.overrideSizingString(SizingString);
                                // sizingHeatingAirFlow.setHVACSizingIndexData(FanCoil(FanCoilNum).HVACSizingIndex);
                                sizingHeatingAirFlow.initializeWithinEP(state, CompType, CompName, PrintFlag, RoutineName);
                                HeatingAirVolFlowScalable = sizingHeatingAirFlow.size(state, TempSize, errorsFound);
                            }
                        }
                        // DataScalableSizingON = false;
                    } else { // if ( UnitVent (UnitVentNum ).CoilOption /= state.dataUnitVentilators->NoneOption )

                        PrintFlag = true;
                        FieldNum = 1;
                        SizingString = state.dataUnitVentilators->UnitVentNumericFields(UnitVentNum).FieldNames(FieldNum) + " [m3/s]";
                        if (state.dataUnitVentilators->UnitVent(UnitVentNum).MaxAirVolFlow == AutoSize) {
                            TempSize = FinalZoneSizing(CurZoneEqNum).MinOA;
                        } else {
                            TempSize = state.dataUnitVentilators->UnitVent(UnitVentNum).MaxAirVolFlow;
                        }
                        bool errorsFound = false;
                        SystemAirFlowSizer sizerSystemAirFlow;
                        // sizerSystemAirFlow.setHVACSizingIndexData(FanCoil(FanCoilNum).HVACSizingIndex);
                        sizerSystemAirFlow.initializeWithinEP(state, CompType, CompName, PrintFlag, RoutineName);
                        HeatingAirVolFlowScalable = sizerSystemAirFlow.size(state, TempSize, errorsFound);
                    }
                }

                state.dataUnitVentilators->UnitVent(UnitVentNum).MaxAirVolFlow = max(CoolingAirVolFlowScalable, HeatingAirVolFlowScalable);

            } else {
                // no scalble sizing method has been specified. Sizing proceeds using the method
                // specified in the zoneHVAC object
                // N1 , \field Maximum Supply Air Flow Rate
                PrintFlag = true;
                FieldNum = 1;
                SizingString = state.dataUnitVentilators->UnitVentNumericFields(UnitVentNum).FieldNames(FieldNum) + " [m3/s]";
                if (state.dataUnitVentilators->UnitVent(UnitVentNum).CoilOption == state.dataUnitVentilators->NoneOption) {

                    if (state.dataUnitVentilators->UnitVent(UnitVentNum).MaxAirVolFlow == AutoSize) {
                        TempSize = FinalZoneSizing(CurZoneEqNum).MinOA;
                    } else {
                        TempSize = state.dataUnitVentilators->UnitVent(UnitVentNum).MaxAirVolFlow;
                    }

                } else {
                    TempSize = state.dataUnitVentilators->UnitVent(UnitVentNum).MaxAirVolFlow;
                }
                bool errorsFound = false;
                SystemAirFlowSizer sizerSystemAirFlow;
                // sizerSystemAirFlow.setHVACSizingIndexData(FanCoil(FanCoilNum).HVACSizingIndex);
                sizerSystemAirFlow.initializeWithinEP(state, CompType, CompName, PrintFlag, RoutineName);
                state.dataUnitVentilators->UnitVent(UnitVentNum).MaxAirVolFlow = sizerSystemAirFlow.size(state, TempSize, errorsFound);
            }
        }

        IsAutoSize = false;
        if (state.dataUnitVentilators->UnitVent(UnitVentNum).OutAirVolFlow == AutoSize) {
            IsAutoSize = true;
        }
        if (CurZoneEqNum > 0) {
            if (!IsAutoSize && !ZoneSizingRunDone) { // Simulation continue
                if (state.dataUnitVentilators->UnitVent(UnitVentNum).OutAirVolFlow > 0.0) {
                    BaseSizer::reportSizerOutput(state.dataUnitVentilators->cMO_UnitVentilator,
                                                 state.dataUnitVentilators->UnitVent(UnitVentNum).Name,
                                                 "User-Specified Maximum Outdoor Air Flow Rate [m3/s]",
                                                 state.dataUnitVentilators->UnitVent(UnitVentNum).OutAirVolFlow);
                }
            } else {
                CheckZoneSizing(state.dataUnitVentilators->cMO_UnitVentilator, state.dataUnitVentilators->UnitVent(UnitVentNum).Name);
                OutAirVolFlowDes = state.dataUnitVentilators->UnitVent(UnitVentNum).MaxAirVolFlow;
                if (IsAutoSize) {
                    state.dataUnitVentilators->UnitVent(UnitVentNum).OutAirVolFlow = OutAirVolFlowDes;
                    BaseSizer::reportSizerOutput(
                        state.dataUnitVentilators->cMO_UnitVentilator, state.dataUnitVentilators->UnitVent(UnitVentNum).Name, "Design Size Maximum Outdoor Air Flow Rate [m3/s]", OutAirVolFlowDes);
                } else {
                    if (state.dataUnitVentilators->UnitVent(UnitVentNum).OutAirVolFlow > 0.0 && OutAirVolFlowDes > 0.0) {
                        OutAirVolFlowUser = state.dataUnitVentilators->UnitVent(UnitVentNum).OutAirVolFlow;
                        BaseSizer::reportSizerOutput(state.dataUnitVentilators->cMO_UnitVentilator,
                                                     state.dataUnitVentilators->UnitVent(UnitVentNum).Name,
                                                     "Design Size Maximum Outdoor Air Flow Rate [m3/s]",
                                                     OutAirVolFlowDes,
                                                     "User-Specified Maximum Outdoor Air Flow Rate [m3/s]",
                                                     OutAirVolFlowUser);
                        if (DisplayExtraWarnings) {
                            if ((std::abs(OutAirVolFlowDes - OutAirVolFlowUser) / OutAirVolFlowUser) > AutoVsHardSizingThreshold) {
                                ShowMessage("SizeUnitVentilator: Potential issue with equipment sizing for " + state.dataUnitVentilators->cMO_UnitVentilator + ' ' +
                                            state.dataUnitVentilators->UnitVent(UnitVentNum).Name);
                                ShowContinueError("User-Specified Maximum Outdoor Air Flow Rate of " + RoundSigDigits(OutAirVolFlowUser, 5) +
                                                  " [m3/s]");
                                ShowContinueError("differs from Design Size Maximum Outdoor Air Flow Rate of " + RoundSigDigits(OutAirVolFlowDes, 5) +
                                                  " [m3/s]");
                                ShowContinueError("This may, or may not, indicate mismatched component sizes.");
                                ShowContinueError("Verify that the value entered is intended and is consistent with other components.");
                            }
                        }
                    }
                }
            }
            ZoneEqSizing(CurZoneEqNum).OAVolFlow = state.dataUnitVentilators->UnitVent(UnitVentNum).OutAirVolFlow;

            if (state.dataUnitVentilators->UnitVent(UnitVentNum).ATMixerExists) {      // set up ATMixer conditions for use in component sizing
                ZoneEqSizing(CurZoneEqNum).OAVolFlow = 0.0; // Equipment OA flow should always be 0 when ATMixer is used
                SingleDuct::setATMixerSizingProperties(state.dataUnitVentilators->UnitVent(UnitVentNum).ATMixerIndex, state.dataUnitVentilators->UnitVent(UnitVentNum).ZonePtr, CurZoneEqNum);
            }
        }

        IsAutoSize = false;
        if (state.dataUnitVentilators->UnitVent(UnitVentNum).MinOutAirVolFlow == AutoSize) {
            IsAutoSize = true;
        }
        if (CurZoneEqNum > 0) {
            if (!IsAutoSize && !ZoneSizingRunDone) { // Simulation continue
                if (state.dataUnitVentilators->UnitVent(UnitVentNum).MinOutAirVolFlow > 0.0) {
                    BaseSizer::reportSizerOutput(state.dataUnitVentilators->cMO_UnitVentilator,
                                                 state.dataUnitVentilators->UnitVent(UnitVentNum).Name,
                                                 "User-Specified Minimum Outdoor Air Flow Rate [m3/s]",
                                                 state.dataUnitVentilators->UnitVent(UnitVentNum).MinOutAirVolFlow);
                }
            } else {
                CheckZoneSizing(state.dataUnitVentilators->cMO_UnitVentilator, state.dataUnitVentilators->UnitVent(UnitVentNum).Name);
                MinOutAirVolFlowDes = min(FinalZoneSizing(CurZoneEqNum).MinOA, state.dataUnitVentilators->UnitVent(UnitVentNum).MaxAirVolFlow);
                if (MinOutAirVolFlowDes < SmallAirVolFlow) {
                    MinOutAirVolFlowDes = 0.0;
                }
                if (IsAutoSize) {
                    state.dataUnitVentilators->UnitVent(UnitVentNum).MinOutAirVolFlow = MinOutAirVolFlowDes;
                    BaseSizer::reportSizerOutput(
                        state.dataUnitVentilators->cMO_UnitVentilator, state.dataUnitVentilators->UnitVent(UnitVentNum).Name, "Design Size Minimum Outdoor Air Flow Rate [m3/s]", MinOutAirVolFlowDes);
                } else {
                    if (state.dataUnitVentilators->UnitVent(UnitVentNum).MinOutAirVolFlow > 0.0 && MinOutAirVolFlowDes > 0.0) {
                        MinOutAirVolFlowUser = state.dataUnitVentilators->UnitVent(UnitVentNum).MinOutAirVolFlow;
                        BaseSizer::reportSizerOutput(state.dataUnitVentilators->cMO_UnitVentilator,
                                                     state.dataUnitVentilators->UnitVent(UnitVentNum).Name,
                                                     "Design Size Minimum Outdoor Air Flow Rate [m3/s]",
                                                     MinOutAirVolFlowDes,
                                                     "User-Specified Minimum Outdoor Air Flow Rate [m3/s]",
                                                     MinOutAirVolFlowUser);
                        if (DisplayExtraWarnings) {
                            if ((std::abs(MinOutAirVolFlowDes - MinOutAirVolFlowUser) / MinOutAirVolFlowUser) > AutoVsHardSizingThreshold) {
                                ShowMessage("SizeUnitVentilator: Potential issue with equipment sizing for " + state.dataUnitVentilators->cMO_UnitVentilator + ' ' +
                                            state.dataUnitVentilators->UnitVent(UnitVentNum).Name);
                                ShowContinueError("User-Specified Minimum Outdoor Air Flow Rate of " + RoundSigDigits(MinOutAirVolFlowUser, 5) +
                                                  " [m3/s]");
                                ShowContinueError("differs from Design Size Minimum Outdoor Air Flow Rate of " +
                                                  RoundSigDigits(MinOutAirVolFlowDes, 5) + " [m3/s]");
                                ShowContinueError("This may, or may not, indicate mismatched component sizes.");
                                ShowContinueError("Verify that the value entered is intended and is consistent with other components.");
                            }
                        }
                    }
                }
            }
        }

        IsAutoSize = false;
        if (state.dataUnitVentilators->UnitVent(UnitVentNum).MaxVolHotWaterFlow == AutoSize) {
            IsAutoSize = true;
        }
        if (state.dataUnitVentilators->UnitVent(UnitVentNum).HCoilType == state.dataUnitVentilators->Heating_WaterCoilType) {
            if (CurZoneEqNum > 0) {
                if (!IsAutoSize && !ZoneSizingRunDone) { // Simulation continue
                    if (state.dataUnitVentilators->UnitVent(UnitVentNum).MaxVolHotWaterFlow > 0.0) {
                        BaseSizer::reportSizerOutput(state.dataUnitVentilators->cMO_UnitVentilator,
                                                     state.dataUnitVentilators->UnitVent(UnitVentNum).Name,
                                                     "User-Specified Maximum Hot Water Flow [m3/s]",
                                                     state.dataUnitVentilators->UnitVent(UnitVentNum).MaxVolHotWaterFlow);
                    }
                } else {
                    CheckZoneSizing(state.dataUnitVentilators->cMO_UnitVentilator, state.dataUnitVentilators->UnitVent(UnitVentNum).Name);

                    CoilWaterInletNode = WaterCoils::GetCoilWaterInletNode(state, "Coil:Heating:Water", state.dataUnitVentilators->UnitVent(UnitVentNum).HCoilName, ErrorsFound);
                    CoilWaterOutletNode = WaterCoils::GetCoilWaterOutletNode(state, "Coil:Heating:Water", state.dataUnitVentilators->UnitVent(UnitVentNum).HCoilName, ErrorsFound);
                    if (IsAutoSize) {
                        PltSizHeatNum = MyPlantSizingIndex(
                            "COIL:HEATING:WATER", state.dataUnitVentilators->UnitVent(UnitVentNum).HCoilName, CoilWaterInletNode, CoilWaterOutletNode, ErrorsFound);

                        CoilNum = WaterCoils::GetWaterCoilIndex(state, "COIL:HEATING:WATER", state.dataUnitVentilators->UnitVent(UnitVentNum).HCoilName, ErrorsFound);
                        if (state.dataWaterCoils->WaterCoil(CoilNum).UseDesignWaterDeltaTemp) {
                            WaterCoilSizDeltaT = state.dataWaterCoils->WaterCoil(CoilNum).DesignWaterDeltaTemp;
                            DoWaterCoilSizing = true;
                        } else {
                            if (PltSizHeatNum > 0) {
                                WaterCoilSizDeltaT = PlantSizData(PltSizHeatNum).DeltaT;
                                DoWaterCoilSizing = true;
                            } else {
                                DoWaterCoilSizing = false;
                                // If there is no heating Plant Sizing object and autosizing was requested, issue fatal error message
                                ShowSevereError("Autosizing of water flow requires a heating loop Sizing:Plant object");
                                ShowContinueError("Occurs in " + state.dataUnitVentilators->cMO_UnitVentilator + " Object=" + state.dataUnitVentilators->UnitVent(UnitVentNum).Name);
                                ErrorsFound = true;
                            }
                        }

                        if (DoWaterCoilSizing) {
                            if (FinalZoneSizing(CurZoneEqNum).DesHeatMassFlow >= SmallAirVolFlow) {
                                SizingMethod = HeatingCapacitySizing;
                                if (state.dataUnitVentilators->UnitVent(UnitVentNum).HVACSizingIndex > 0) {
                                    zoneHVACIndex = state.dataUnitVentilators->UnitVent(UnitVentNum).HVACSizingIndex;
                                    CapSizingMethod = ZoneHVACSizing(zoneHVACIndex).HeatingCapMethod;
                                    ZoneEqSizing(CurZoneEqNum).SizingMethod(SizingMethod) = CapSizingMethod;
                                    if (CapSizingMethod == HeatingDesignCapacity || CapSizingMethod == CapacityPerFloorArea ||
                                        CapSizingMethod == FractionOfAutosizedHeatingCapacity) {
                                        if (CapSizingMethod == HeatingDesignCapacity) {
                                            if (ZoneHVACSizing(zoneHVACIndex).ScaledHeatingCapacity > 0.0) {
                                                ZoneEqSizing(CurZoneEqNum).HeatingCapacity = true;
                                                ZoneEqSizing(CurZoneEqNum).DesHeatingLoad = ZoneHVACSizing(zoneHVACIndex).ScaledHeatingCapacity;
                                            } else {
                                                DataFlowUsedForSizing = FinalZoneSizing(CurZoneEqNum).DesHeatVolFlow;
                                            }
                                            TempSize = ZoneHVACSizing(zoneHVACIndex).ScaledHeatingCapacity;
                                        } else if (CapSizingMethod == CapacityPerFloorArea) {
                                            ZoneEqSizing(CurZoneEqNum).HeatingCapacity = true;
                                            ZoneEqSizing(CurZoneEqNum).DesHeatingLoad =
                                                ZoneHVACSizing(zoneHVACIndex).ScaledHeatingCapacity * Zone(DataZoneNumber).FloorArea;
                                            DataScalableCapSizingON = true;
                                        } else if (CapSizingMethod == FractionOfAutosizedHeatingCapacity) {
                                            DataFracOfAutosizedHeatingCapacity = ZoneHVACSizing(zoneHVACIndex).ScaledHeatingCapacity;
                                            DataFlowUsedForSizing = FinalZoneSizing(CurZoneEqNum).DesHeatVolFlow;
                                            TempSize = AutoSize;
                                            DataScalableCapSizingON = true;
                                        }
                                    }
                                    SizingString = "";
                                    PrintFlag = false;
                                    bool errorsFound = false;
                                    HeatingCapacitySizer sizerHeatingCapacity;
                                    sizerHeatingCapacity.overrideSizingString(SizingString);
                                    sizerHeatingCapacity.initializeWithinEP(state, CompType, CompName, PrintFlag, RoutineName);
                                    DesHeatingLoad = sizerHeatingCapacity.size(state, TempSize, errorsFound);
                                    DataScalableCapSizingON = false;
                                } else {
                                    SizingString = "";
                                    PrintFlag = false;
                                    TempSize = AutoSize;
                                    DataFlowUsedForSizing = FinalZoneSizing(CurZoneEqNum).DesHeatVolFlow;
                                    bool errorsFound = false;
                                    HeatingCapacitySizer sizerHeatingCapacity;
                                    sizerHeatingCapacity.overrideSizingString(SizingString);
                                    sizerHeatingCapacity.initializeWithinEP(state, CompType, CompName, PrintFlag, RoutineName);
                                    DesHeatingLoad = sizerHeatingCapacity.size(state, TempSize, errorsFound);
                                }
<<<<<<< HEAD
                                rho = GetDensityGlycol(state, PlantLoop(UnitVent(UnitVentNum).HWLoopNum).FluidName,
                                                       DataGlobalConstants::HWInitConvTemp(),
                                                       PlantLoop(UnitVent(UnitVentNum).HWLoopNum).FluidIndex,
                                                       RoutineName);
                                Cp = GetSpecificHeatGlycol(state, PlantLoop(UnitVent(UnitVentNum).HWLoopNum).FluidName,
                                                           DataGlobalConstants::HWInitConvTemp(),
                                                           PlantLoop(UnitVent(UnitVentNum).HWLoopNum).FluidIndex,
=======
                                rho = GetDensityGlycol(state, PlantLoop(state.dataUnitVentilators->UnitVent(UnitVentNum).HWLoopNum).FluidName,
                                                       HWInitConvTemp,
                                                       PlantLoop(state.dataUnitVentilators->UnitVent(UnitVentNum).HWLoopNum).FluidIndex,
                                                       RoutineName);
                                Cp = GetSpecificHeatGlycol(state, PlantLoop(state.dataUnitVentilators->UnitVent(UnitVentNum).HWLoopNum).FluidName,
                                                           HWInitConvTemp,
                                                           PlantLoop(state.dataUnitVentilators->UnitVent(UnitVentNum).HWLoopNum).FluidIndex,
>>>>>>> 0d83898a
                                                           RoutineName);
                                MaxVolHotWaterFlowDes = DesHeatingLoad / (WaterCoilSizDeltaT * Cp * rho);

                            } else {
                                MaxVolHotWaterFlowDes = 0.0;
                            }
                        }
                    }
                    if (IsAutoSize) {
                        state.dataUnitVentilators->UnitVent(UnitVentNum).MaxVolHotWaterFlow = MaxVolHotWaterFlowDes;
                        BaseSizer::reportSizerOutput(
                            state.dataUnitVentilators->cMO_UnitVentilator, state.dataUnitVentilators->UnitVent(UnitVentNum).Name, "Design Size Maximum Hot Water Flow [m3/s]", MaxVolHotWaterFlowDes);
                    } else {
                        if (state.dataUnitVentilators->UnitVent(UnitVentNum).MaxVolHotWaterFlow > 0.0 && MaxVolHotWaterFlowDes > 0.0) {
                            MaxVolHotWaterFlowUser = state.dataUnitVentilators->UnitVent(UnitVentNum).MaxVolHotWaterFlow;
                            BaseSizer::reportSizerOutput(state.dataUnitVentilators->cMO_UnitVentilator,
                                                         state.dataUnitVentilators->UnitVent(UnitVentNum).Name,
                                                         "Design Size Maximum Hot Water Flow [m3/s]",
                                                         MaxVolHotWaterFlowDes,
                                                         "User-Specified Maximum Hot Water Flow [m3/s]",
                                                         MaxVolHotWaterFlowUser);
                            if (DisplayExtraWarnings) {
                                if ((std::abs(MaxVolHotWaterFlowDes - MaxVolHotWaterFlowUser) / MaxVolHotWaterFlowUser) > AutoVsHardSizingThreshold) {
                                    ShowMessage("SizeUnitVentilator: Potential issue with equipment sizing for " + state.dataUnitVentilators->cMO_UnitVentilator + ' ' +
                                                state.dataUnitVentilators->UnitVent(UnitVentNum).Name);
                                    ShowContinueError("User-Specified Maximum Hot Water Flow of " + RoundSigDigits(MaxVolHotWaterFlowUser, 5) +
                                                      " [m3/s]");
                                    ShowContinueError("differs from Design Size Maximum Hot Water Flow of " +
                                                      RoundSigDigits(MaxVolHotWaterFlowDes, 5) + " [m3/s]");
                                    ShowContinueError("This may, or may not, indicate mismatched component sizes.");
                                    ShowContinueError("Verify that the value entered is intended and is consistent with other components.");
                                }
                            }
                        }
                    }
                }
            }
        } else {
            state.dataUnitVentilators->UnitVent(UnitVentNum).MaxVolHotWaterFlow = 0.0;
        }

        IsAutoSize = false;
        if (state.dataUnitVentilators->UnitVent(UnitVentNum).MaxVolHotSteamFlow == AutoSize) {
            IsAutoSize = true;
        }
        if (state.dataUnitVentilators->UnitVent(UnitVentNum).HCoilType == state.dataUnitVentilators->Heating_SteamCoilType) {
            if (CurZoneEqNum > 0) {
                if (!IsAutoSize && !ZoneSizingRunDone) { // Simulation continue
                    if (state.dataUnitVentilators->UnitVent(UnitVentNum).MaxVolHotSteamFlow > 0.0) {
                        BaseSizer::reportSizerOutput(state.dataUnitVentilators->cMO_UnitVentilator,
                                                     state.dataUnitVentilators->UnitVent(UnitVentNum).Name,
                                                     "User-Specified Maximum Steam Flow [m3/s]",
                                                     state.dataUnitVentilators->UnitVent(UnitVentNum).MaxVolHotSteamFlow);
                    }
                } else {
                    CheckZoneSizing(state.dataUnitVentilators->cMO_UnitVentilator, state.dataUnitVentilators->UnitVent(UnitVentNum).Name);

                    CoilSteamInletNode = GetCoilSteamInletNode(state, "Coil:Heating:Steam", state.dataUnitVentilators->UnitVent(UnitVentNum).HCoilName, ErrorsFound);
                    CoilSteamOutletNode = GetCoilSteamInletNode(state, "Coil:Heating:Steam", state.dataUnitVentilators->UnitVent(UnitVentNum).HCoilName, ErrorsFound);
                    if (IsAutoSize) {
                        PltSizHeatNum = MyPlantSizingIndex(
                            "Coil:Heating:Steam", state.dataUnitVentilators->UnitVent(UnitVentNum).HCoilName, CoilSteamInletNode, CoilSteamOutletNode, ErrorsFound);
                        if (PltSizHeatNum > 0) {
                            if (FinalZoneSizing(CurZoneEqNum).DesHeatMassFlow >= SmallAirVolFlow) {
                                SizingMethod = HeatingCapacitySizing;
                                if (state.dataUnitVentilators->UnitVent(UnitVentNum).HVACSizingIndex > 0) {
                                    zoneHVACIndex = state.dataUnitVentilators->UnitVent(UnitVentNum).HVACSizingIndex;
                                    CapSizingMethod = ZoneHVACSizing(zoneHVACIndex).HeatingCapMethod;
                                    ZoneEqSizing(CurZoneEqNum).SizingMethod(SizingMethod) = CapSizingMethod;
                                    if (CapSizingMethod == HeatingDesignCapacity || CapSizingMethod == CapacityPerFloorArea ||
                                        CapSizingMethod == FractionOfAutosizedHeatingCapacity) {
                                        if (CapSizingMethod == HeatingDesignCapacity) {
                                            if (ZoneHVACSizing(zoneHVACIndex).ScaledHeatingCapacity > 0.0) {
                                                ZoneEqSizing(CurZoneEqNum).HeatingCapacity = true;
                                                ZoneEqSizing(CurZoneEqNum).DesHeatingLoad = ZoneHVACSizing(zoneHVACIndex).ScaledHeatingCapacity;
                                            } else {
                                                DataFlowUsedForSizing = FinalZoneSizing(CurZoneEqNum).DesHeatVolFlow;
                                            }
                                            TempSize = ZoneHVACSizing(zoneHVACIndex).ScaledHeatingCapacity;
                                        } else if (CapSizingMethod == CapacityPerFloorArea) {
                                            ZoneEqSizing(CurZoneEqNum).HeatingCapacity = true;
                                            ZoneEqSizing(CurZoneEqNum).DesHeatingLoad =
                                                ZoneHVACSizing(zoneHVACIndex).ScaledHeatingCapacity * Zone(DataZoneNumber).FloorArea;
                                            DataScalableCapSizingON = true;
                                        } else if (CapSizingMethod == FractionOfAutosizedHeatingCapacity) {
                                            DataFracOfAutosizedHeatingCapacity = ZoneHVACSizing(zoneHVACIndex).ScaledHeatingCapacity;
                                            DataFlowUsedForSizing = FinalZoneSizing(CurZoneEqNum).DesHeatVolFlow;
                                            TempSize = AutoSize;
                                            DataScalableCapSizingON = true;
                                        }
                                    }
                                    SizingString = "";
                                    PrintFlag = false;
                                    bool errorsFound = false;
                                    HeatingCapacitySizer sizerHeatingCapacity;
                                    sizerHeatingCapacity.overrideSizingString(SizingString);
                                    sizerHeatingCapacity.initializeWithinEP(state, CompType, CompName, PrintFlag, RoutineName);
                                    DesHeatingLoad = sizerHeatingCapacity.size(state, TempSize, errorsFound);
                                    DataScalableCapSizingON = false;
                                } else {
                                    SizingString = "";
                                    PrintFlag = false;
                                    TempSize = AutoSize;
                                    DataFlowUsedForSizing = FinalZoneSizing(CurZoneEqNum).DesHeatVolFlow;
                                    bool errorsFound = false;
                                    HeatingCapacitySizer sizerHeatingCapacity;
                                    sizerHeatingCapacity.overrideSizingString(SizingString);
                                    sizerHeatingCapacity.initializeWithinEP(state, CompType, CompName, PrintFlag, RoutineName);
                                    DesHeatingLoad = sizerHeatingCapacity.size(state, TempSize, errorsFound);
                                }
                                TempSteamIn = 100.00;
                                EnthSteamInDry = GetSatEnthalpyRefrig(state, fluidNameSteam, TempSteamIn, 1.0, RefrigIndex, RoutineName);
                                EnthSteamOutWet = GetSatEnthalpyRefrig(state, fluidNameSteam, TempSteamIn, 0.0, RefrigIndex, RoutineName);
                                LatentHeatSteam = EnthSteamInDry - EnthSteamOutWet;
                                SteamDensity = GetSatDensityRefrig(state, fluidNameSteam, TempSteamIn, 1.0, RefrigIndex, RoutineName);
                                Cp = GetSpecificHeatGlycol(state, fluidNameWater, PlantSizData(PltSizHeatNum).ExitTemp, DummyWaterIndex, RoutineName);
                                MaxVolHotSteamFlowDes = DesHeatingLoad / (SteamDensity * (LatentHeatSteam + PlantSizData(PltSizHeatNum).DeltaT * Cp));
                            } else {
                                MaxVolHotSteamFlowDes = 0.0;
                            }
                        } else {
                            ShowSevereError("Autosizing of Steam flow requires a heating loop Sizing:Plant object");
                            ShowContinueError("Occurs in " + state.dataUnitVentilators->cMO_UnitVentilator + " Object=" + state.dataUnitVentilators->UnitVent(UnitVentNum).Name);
                            ErrorsFound = true;
                        }
                    }
                    if (IsAutoSize) {
                        state.dataUnitVentilators->UnitVent(UnitVentNum).MaxVolHotSteamFlow = MaxVolHotSteamFlowDes;
                        BaseSizer::reportSizerOutput(
                            state.dataUnitVentilators->cMO_UnitVentilator, state.dataUnitVentilators->UnitVent(UnitVentNum).Name, "Design Size Maximum Steam Flow [m3/s]", MaxVolHotSteamFlowDes);
                    } else {
                        if (state.dataUnitVentilators->UnitVent(UnitVentNum).MaxVolHotSteamFlow > 0.0 && MaxVolHotSteamFlowDes > 0.0) {
                            MaxVolHotSteamFlowUser = state.dataUnitVentilators->UnitVent(UnitVentNum).MaxVolHotSteamFlow;
                            BaseSizer::reportSizerOutput(state.dataUnitVentilators->cMO_UnitVentilator,
                                                         state.dataUnitVentilators->UnitVent(UnitVentNum).Name,
                                                         "Design Size Maximum Steam Flow [m3/s]",
                                                         MaxVolHotSteamFlowDes,
                                                         "User-Specified Maximum Steam Flow [m3/s]",
                                                         MaxVolHotSteamFlowUser);
                            if (DisplayExtraWarnings) {
                                if ((std::abs(MaxVolHotSteamFlowDes - MaxVolHotSteamFlowUser) / MaxVolHotSteamFlowUser) > AutoVsHardSizingThreshold) {
                                    ShowMessage("SizeUnitVentilator: Potential issue with equipment sizing for " + state.dataUnitVentilators->cMO_UnitVentilator + ' ' +
                                                state.dataUnitVentilators->UnitVent(UnitVentNum).Name);
                                    ShowContinueError("User-Specified Maximum Steam Flow of " + RoundSigDigits(MaxVolHotSteamFlowUser, 5) +
                                                      " [m3/s]");
                                    ShowContinueError("differs from Design Size Maximum Steam Flow of " + RoundSigDigits(MaxVolHotSteamFlowDes, 5) +
                                                      " [m3/s]");
                                    ShowContinueError("This may, or may not, indicate mismatched component sizes.");
                                    ShowContinueError("Verify that the value entered is intended and is consistent with other components.");
                                }
                            }
                        }
                    }
                }
            }
        } else {
            state.dataUnitVentilators->UnitVent(UnitVentNum).MaxVolHotSteamFlow = 0.0;
        }

        IsAutoSize = false;
        if (state.dataUnitVentilators->UnitVent(UnitVentNum).MaxVolColdWaterFlow == AutoSize) {
            IsAutoSize = true;
        }
        if (state.dataUnitVentilators->UnitVent(UnitVentNum).CCoilType == state.dataUnitVentilators->Cooling_CoilWaterCooling || state.dataUnitVentilators->UnitVent(UnitVentNum).CCoilType == state.dataUnitVentilators->Cooling_CoilDetailedCooling ||
            state.dataUnitVentilators->UnitVent(UnitVentNum).CCoilType == state.dataUnitVentilators->Cooling_CoilHXAssisted) {

            if (CurZoneEqNum > 0) {
                if (!IsAutoSize && !ZoneSizingRunDone) { // Simulation continue
                    if (state.dataUnitVentilators->UnitVent(UnitVentNum).MaxVolColdWaterFlow > 0.0) {
                        BaseSizer::reportSizerOutput(state.dataUnitVentilators->cMO_UnitVentilator,
                                                     state.dataUnitVentilators->UnitVent(UnitVentNum).Name,
                                                     "User-Specified Maximum Cold Water Flow [m3/s]",
                                                     state.dataUnitVentilators->UnitVent(UnitVentNum).MaxVolColdWaterFlow);
                    }
                } else {
                    CheckZoneSizing(state.dataUnitVentilators->cMO_UnitVentilator, state.dataUnitVentilators->UnitVent(UnitVentNum).Name);

                    if (state.dataUnitVentilators->UnitVent(UnitVentNum).CCoilType == state.dataUnitVentilators->Cooling_CoilHXAssisted) {
                        CoolingCoilName = GetHXDXCoilName(state, state.dataUnitVentilators->UnitVent(UnitVentNum).CCoilTypeCh, state.dataUnitVentilators->UnitVent(UnitVentNum).CCoilName, ErrorsFound);
                        CoolingCoilType = GetHXCoilType(state, state.dataUnitVentilators->UnitVent(UnitVentNum).CCoilTypeCh, state.dataUnitVentilators->UnitVent(UnitVentNum).CCoilName, ErrorsFound);
                    } else {
                        CoolingCoilName = state.dataUnitVentilators->UnitVent(UnitVentNum).CCoilName;
                        CoolingCoilType = state.dataUnitVentilators->UnitVent(UnitVentNum).CCoilTypeCh;
                    }
                    CoilWaterInletNode = WaterCoils::GetCoilWaterInletNode(state, CoolingCoilType, CoolingCoilName, ErrorsFound);
                    CoilWaterOutletNode = WaterCoils::GetCoilWaterOutletNode(state, CoolingCoilType, CoolingCoilName, ErrorsFound);
                    if (IsAutoSize) {
                        PltSizCoolNum = MyPlantSizingIndex(CoolingCoilType, CoolingCoilName, CoilWaterInletNode, CoilWaterOutletNode, ErrorsFound);
                        CoilNum = WaterCoils::GetWaterCoilIndex(state, CoolingCoilType, CoolingCoilName, ErrorsFound);
                        if (state.dataWaterCoils->WaterCoil(CoilNum).UseDesignWaterDeltaTemp) {
                            WaterCoilSizDeltaT = state.dataWaterCoils->WaterCoil(CoilNum).DesignWaterDeltaTemp;
                            DoWaterCoilSizing = true;
                        } else {
                            if (PltSizCoolNum > 0) {
                                WaterCoilSizDeltaT = PlantSizData(PltSizCoolNum).DeltaT;
                                DoWaterCoilSizing = true;
                            } else {
                                DoWaterCoilSizing = false;
                                // If there is no cooling Plant Sizing object and autosizing was requested, issue fatal error message
                                ShowSevereError("Autosizing of water coil requires a cooling loop Sizing:Plant object");
                                ShowContinueError("Occurs in " + state.dataUnitVentilators->cMO_UnitVentilator + " Object=" + state.dataUnitVentilators->UnitVent(UnitVentNum).Name);
                                ErrorsFound = true;
                            }
                        }
                        if (DoWaterCoilSizing) {
                            if (FinalZoneSizing(CurZoneEqNum).DesCoolMassFlow >= SmallAirVolFlow) {
                                SizingMethod = CoolingCapacitySizing;
                                if (state.dataUnitVentilators->UnitVent(UnitVentNum).HVACSizingIndex > 0) {
                                    zoneHVACIndex = state.dataUnitVentilators->UnitVent(UnitVentNum).HVACSizingIndex;
                                    CapSizingMethod = ZoneHVACSizing(zoneHVACIndex).CoolingCapMethod;
                                    ZoneEqSizing(CurZoneEqNum).SizingMethod(SizingMethod) = CapSizingMethod;
                                    if (CapSizingMethod == CoolingDesignCapacity || CapSizingMethod == CapacityPerFloorArea ||
                                        CapSizingMethod == FractionOfAutosizedCoolingCapacity) {
                                        if (CapSizingMethod == CoolingDesignCapacity) {
                                            if (ZoneHVACSizing(zoneHVACIndex).ScaledCoolingCapacity > 0.0) {
                                                ZoneEqSizing(CurZoneEqNum).CoolingCapacity = true;
                                                ZoneEqSizing(CurZoneEqNum).DesCoolingLoad = ZoneHVACSizing(zoneHVACIndex).ScaledCoolingCapacity;
                                            } else {
                                                DataFlowUsedForSizing = FinalZoneSizing(CurZoneEqNum).DesCoolVolFlow;
                                            }
                                            TempSize = ZoneHVACSizing(zoneHVACIndex).ScaledCoolingCapacity;
                                        } else if (CapSizingMethod == CapacityPerFloorArea) {
                                            ZoneEqSizing(CurZoneEqNum).CoolingCapacity = true;
                                            ZoneEqSizing(CurZoneEqNum).DesCoolingLoad =
                                                ZoneHVACSizing(zoneHVACIndex).ScaledCoolingCapacity * Zone(DataZoneNumber).FloorArea;
                                            DataScalableCapSizingON = true;
                                        } else if (CapSizingMethod == FractionOfAutosizedCoolingCapacity) {
                                            DataFracOfAutosizedHeatingCapacity = ZoneHVACSizing(zoneHVACIndex).ScaledCoolingCapacity;
                                            DataFlowUsedForSizing = FinalZoneSizing(CurZoneEqNum).DesCoolVolFlow;
                                            TempSize = AutoSize;
                                            DataScalableCapSizingON = true;
                                        }
                                    }
                                    SizingString = "";
                                    PrintFlag = false;
                                    CoolingCapacitySizer sizerCoolingCapacity;
                                    sizerCoolingCapacity.overrideSizingString(SizingString);
                                    sizerCoolingCapacity.initializeWithinEP(state, CompType, CompName, PrintFlag, RoutineName);
                                    DesCoolingLoad = sizerCoolingCapacity.size(state, TempSize, ErrorsFound);
                                    DataScalableCapSizingON = false;
                                } else {
                                    SizingString = "";
                                    PrintFlag = false;
                                    TempSize = AutoSize;
                                    DataFlowUsedForSizing = FinalZoneSizing(CurZoneEqNum).DesCoolVolFlow;
                                    CoolingCapacitySizer sizerCoolingCapacity;
                                    sizerCoolingCapacity.overrideSizingString(SizingString);
                                    sizerCoolingCapacity.initializeWithinEP(state, CompType, CompName, PrintFlag, RoutineName);
                                    DesCoolingLoad = sizerCoolingCapacity.size(state, TempSize, ErrorsFound);
                                }
                                rho = GetDensityGlycol(state, PlantLoop(state.dataUnitVentilators->UnitVent(UnitVentNum).CWLoopNum).FluidName,
                                                       5.,
                                                       PlantLoop(state.dataUnitVentilators->UnitVent(UnitVentNum).CWLoopNum).FluidIndex,
                                                       RoutineName);
                                Cp = GetSpecificHeatGlycol(state, PlantLoop(state.dataUnitVentilators->UnitVent(UnitVentNum).CWLoopNum).FluidName,
                                                           5.,
                                                           PlantLoop(state.dataUnitVentilators->UnitVent(UnitVentNum).CWLoopNum).FluidIndex,
                                                           RoutineName);
                                MaxVolColdWaterFlowDes = DesCoolingLoad / (WaterCoilSizDeltaT * Cp * rho);

                                if (MaxVolColdWaterFlowDes < 0.0) {
                                    ShowWarningError("Autosizing of water flow resulted in negative value.");
                                    ShowContinueError("Occurs in " + state.dataUnitVentilators->cMO_UnitVentilator + " Object=" + state.dataUnitVentilators->UnitVent(UnitVentNum).Name);
                                    ShowContinueError("...Sizing information found during sizing simulation:");
                                    ShowContinueError("...Calculated coil design load = " + TrimSigDigits(DesCoolingLoad, 3) + " W");
                                    ShowContinueError("...Calculated water flow rate  = " + TrimSigDigits(MaxVolColdWaterFlowDes, 3) + " m3/s");
                                    ShowContinueError("...Water flow rate will be set to 0. Check sizing inputs for zone and plant, inputs for water "
                                                      "cooling coil object, and design day specifications.");
                                    ShowContinueError("...Consider autosizing all inputs if not already doing so.");
                                    MaxVolColdWaterFlowDes = 0.0;
                                }
                            } else {
                                MaxVolColdWaterFlowDes = 0.0;
                            }
                        }
                    }
                    if (IsAutoSize) {
                        state.dataUnitVentilators->UnitVent(UnitVentNum).MaxVolColdWaterFlow = MaxVolColdWaterFlowDes;
                        BaseSizer::reportSizerOutput(
                            state.dataUnitVentilators->cMO_UnitVentilator, state.dataUnitVentilators->UnitVent(UnitVentNum).Name, "Design Size Maximum Cold Water Flow [m3/s]", MaxVolColdWaterFlowDes);
                    } else {
                        if (state.dataUnitVentilators->UnitVent(UnitVentNum).MaxVolColdWaterFlow > 0.0 && MaxVolColdWaterFlowDes > 0.0) {
                            MaxVolColdWaterFlowUser = state.dataUnitVentilators->UnitVent(UnitVentNum).MaxVolColdWaterFlow;
                            BaseSizer::reportSizerOutput(state.dataUnitVentilators->cMO_UnitVentilator,
                                                         state.dataUnitVentilators->UnitVent(UnitVentNum).Name,
                                                         "Design Size Maximum Cold Water Flow [m3/s]",
                                                         MaxVolColdWaterFlowDes,
                                                         "User-Specified Maximum Cold Water Flow [m3/s]",
                                                         MaxVolColdWaterFlowUser);
                            if (DisplayExtraWarnings) {
                                if ((std::abs(MaxVolColdWaterFlowDes - MaxVolColdWaterFlowUser) / MaxVolColdWaterFlowUser) >
                                    AutoVsHardSizingThreshold) {
                                    ShowMessage("SizeUnitVentilator: Potential issue with equipment sizing for " + state.dataUnitVentilators->cMO_UnitVentilator + ' ' +
                                                state.dataUnitVentilators->UnitVent(UnitVentNum).Name);
                                    ShowContinueError("User-Specified Maximum Cold Water Flow of " + RoundSigDigits(MaxVolColdWaterFlowUser, 5) +
                                                      " [m3/s]");
                                    ShowContinueError("differs from Design Size Maximum Cold Water Flow of " +
                                                      RoundSigDigits(MaxVolColdWaterFlowDes, 5) + " [m3/s]");
                                    ShowContinueError("This may, or may not, indicate mismatched component sizes.");
                                    ShowContinueError("Verify that the value entered is intended and is consistent with other components.");
                                }
                            }
                        }
                    }
                }
            }
        }

        // set the design air flow rates for the heating and cooling coils
        if (state.dataUnitVentilators->UnitVent(UnitVentNum).CCoilType == state.dataUnitVentilators->Cooling_CoilHXAssisted) {
            CoolingCoilName = GetHXDXCoilName(state, state.dataUnitVentilators->UnitVent(UnitVentNum).CCoilTypeCh, state.dataUnitVentilators->UnitVent(UnitVentNum).CCoilName, ErrorsFound);
            CoolingCoilType = GetHXCoilType(state, state.dataUnitVentilators->UnitVent(UnitVentNum).CCoilTypeCh, state.dataUnitVentilators->UnitVent(UnitVentNum).CCoilName, ErrorsFound);
        } else {
            CoolingCoilName = state.dataUnitVentilators->UnitVent(UnitVentNum).CCoilName;
            CoolingCoilType = state.dataUnitVentilators->UnitVent(UnitVentNum).CCoilTypeCh;
        }
        WaterCoils::SetCoilDesFlow(state, CoolingCoilType, CoolingCoilName, state.dataUnitVentilators->UnitVent(UnitVentNum).MaxAirVolFlow, ErrorsFound);
        WaterCoils::SetCoilDesFlow(state, state.dataUnitVentilators->UnitVent(UnitVentNum).HCoilTypeCh, state.dataUnitVentilators->UnitVent(UnitVentNum).HCoilName, state.dataUnitVentilators->UnitVent(UnitVentNum).MaxAirVolFlow, ErrorsFound);

        if (CurZoneEqNum > 0) {
            ZoneEqSizing(CurZoneEqNum).MaxHWVolFlow = state.dataUnitVentilators->UnitVent(UnitVentNum).MaxVolHotWaterFlow;
            ZoneEqSizing(CurZoneEqNum).MaxCWVolFlow = state.dataUnitVentilators->UnitVent(UnitVentNum).MaxVolColdWaterFlow;
        }

        if (ErrorsFound) {
            ShowFatalError("Preceding sizing errors cause program termination");
        }
    }

    void CalcUnitVentilator(EnergyPlusData &state,
                            int &UnitVentNum,              // number of the current fan coil unit being simulated
                            int const ZoneNum,             // number of zone being served
                            bool const FirstHVACIteration, // TRUE if 1st HVAC simulation of system timestep
                            Real64 &PowerMet,              // Sensible power supplied (W)
                            Real64 &LatOutputProvided      // Latent power supplied (kg/s), negative = dehumidification
    )
    {

        // SUBROUTINE INFORMATION:
        //       AUTHOR         Rick Strand
        //       DATE WRITTEN   May 2000
        //       MODIFIED       Don Shirey, Aug 2009 (LatOutputProvided)
        //                      July 2012, Chandan Sharma - FSEC: Added zone sys avail managers
        //       RE-ENGINEERED  na

        // PURPOSE OF THIS SUBROUTINE:
        // This subroutine mainly controls the action of the unit ventilator
        // (or more exactly, it controls the amount of outside air brought in)
        // based on the user input for controls and the defined controls
        // algorithms.  There are currently (at the initial creation of this
        // subroutine) two control methods: variable percent (ASHRAE "Cycle I"
        // or "Cycle II") and fixed temperature (ASHRAE "Cycle III").

        // METHODOLOGY EMPLOYED:
        // Unit is controlled based on user input and what is happening in the
        // simulation.  There are various cases to consider:
        // 1. OFF: Unit is schedule off or there is no load on it.  All flow
        //    rates are set to zero and the temperatures are set to zone conditions
        //    (except for the outside air inlet).
        // 2. HEATING/VARIABLE PERCENT: The unit is on, there is a heating load,
        //    and variable percent control is specified.  The outside air fraction
        //    is set to the minimum outside air fraction (schedule based) and the
        //    heating coil is activated.
        // 3. HEATING/FIXED TEMPERATURE: The unit is on, there is a heating load,
        //    and fixed temperature control is specified.  The outside air fraction
        //    is varied in an attempt to obtain a mixed air temperature equal to
        //    the user specified temperature (schedule based).  The heating coil
        //    is activated, if necessary.
        // 4. COOLING/NO COIL: The unit is on, there is a cooling load, and no
        //    coil is present or it has been scheduled off.  Set the amount of
        //    outside air based on the control type.  Simulate the "mixing box".
        // 5. COOLING/WITH COIL: The unit is on, there is a cooling load, and
        //    a cooling coil is present and scheduled on.  Tries to use outside
        //    air as best as possible and then calls a cooling coil
        // Note: controls are strictly temperature based and do not factor
        // humidity into the equation (not an enthalpy economy cycle but rather
        // a simple return air economy cycle).  In addition, temperature predictions
        // are not strict energy balances here in the control routine though
        // in the mixing routine an energy balance is preserved.

        // REFERENCES:
        // ASHRAE Systems and Equipment Handbook (SI), 1996. page 31.3

        // Using/Aliasing
        using namespace DataZoneEnergyDemands;
        using DataHVACGlobals::FanType_SimpleOnOff;
        using DataHVACGlobals::ZoneCompTurnFansOff;
        using DataHVACGlobals::ZoneCompTurnFansOn;
        using DataZoneEquipment::UnitVentilator_Num;
        using General::SolveRoot;
        using HeatingCoils::CheckHeatingCoilSchedule;
        using HVACHXAssistedCoolingCoil::CheckHXAssistedCoolingCoilSchedule;
        using PlantUtilities::SetComponentFlowRate;
        using SteamCoils::CheckSteamCoilSchedule;
        using TempSolveRoot::SolveRoot;
        using WaterCoils::CheckWaterCoilSchedule;

        Real64 const LowTempDiff(0.1); // Smallest allowed temperature difference for comparisons
        // (below this value the temperatures are assumed equal)
        Real64 const LowOAFracDiff(0.01); // Smallest allowed outside air fraction difference for comparison
        // (below this value the fractions are assumed equal)
        int const MaxIter(50); // maximum number of iterations

        Real64 AirMassFlow;   // air mass flow rate [kg/sec]
        int AirRelNode;       // outside air relief node
        int ControlNode;      // the hot water or cold water inlet node
        Real64 ControlOffset; // tolerance for output control
        int InletNode;        // unit air inlet node
        Real64 MaxOAFrac;     // maximum possible outside air fraction
        Real64 MaxWaterFlow;  // maximum water flow for heating or cooling [kg/sec]
        Real64 MinOAFrac;     // minimum possible outside air fraction
        Real64 MinWaterFlow;  // minimum water flow for heating or cooling [kg/sec]
        int OutletNode;       // unit air outlet node
        int OutsideAirNode;   // outside air node
        Real64 QTotUnitOut;   // total unit output [watts]
        Real64 QUnitOut;      // heating or sens. cooling provided by fan coil unit [watts]
        Real64 Tdesired;      // desired temperature after mixing inlet and outdoor air [degrees C]
        Real64 Tinlet;        // temperature of air coming into the unit ventilator [degrees C]
        Real64 Toutdoor;      // temperature of outdoor air being introduced into the unit ventilator [degrees C]
        Real64 MaxSteamFlow;
        Real64 MinSteamFlow;
        Real64 LatentOutput; // Latent (moisture) add/removal rate, negative is dehumidification [kg/s]
        Real64 SpecHumOut;   // Specific humidity ratio of outlet air (kg moisture / kg moist air)
        Real64 SpecHumIn;    // Specific humidity ratio of inlet air (kg moisture / kg moist air)
        Real64 mdot;
        Array1D<Real64> Par(3); // parameters passed to RegulaFalsi function
        int OpMode;             // operatin gmode of the fan
        Real64 PartLoadFrac;    // part load ratio of the unit ventilator
        Real64 NoOutput;        // no load output of the unit ventilator
        Real64 FullOutput;      // full load output of the unit ventilator
        int SolFlag;            // return flag from RegulaFalsi for sensible load

        {
            auto const SELECT_CASE_var(state.dataUnitVentilators->UnitVent(UnitVentNum).CoilOption);
            if (SELECT_CASE_var == state.dataUnitVentilators->BothOption) {

                {
                    auto const SELECT_CASE_var1(state.dataUnitVentilators->UnitVent(UnitVentNum).HCoilType);

                    if (SELECT_CASE_var1 == state.dataUnitVentilators->Heating_WaterCoilType) {
                        CheckWaterCoilSchedule(state, "Coil:Heating:Water",
                                               state.dataUnitVentilators->UnitVent(UnitVentNum).HCoilName,
                                               state.dataUnitVentilators->UnitVent(UnitVentNum).HCoilSchedValue,
                                               state.dataUnitVentilators->UnitVent(UnitVentNum).HCoil_Index);
                    } else if (SELECT_CASE_var1 == state.dataUnitVentilators->Heating_SteamCoilType) {
                        CheckSteamCoilSchedule(state, "Coil:Heating:Steam",
                                               state.dataUnitVentilators->UnitVent(UnitVentNum).HCoilName,
                                               state.dataUnitVentilators->UnitVent(UnitVentNum).HCoilSchedValue,
                                               state.dataUnitVentilators->UnitVent(UnitVentNum).HCoil_Index);
                    } else if (SELECT_CASE_var1 == state.dataUnitVentilators->Heating_ElectricCoilType) {
                        CheckHeatingCoilSchedule(state,
                                                 "Coil:Heating:Electric",
                                                 state.dataUnitVentilators->UnitVent(UnitVentNum).HCoilName,
                                                 state.dataUnitVentilators->UnitVent(UnitVentNum).HCoilSchedValue,
                                                 state.dataUnitVentilators->UnitVent(UnitVentNum).HCoil_Index);
                    } else if (SELECT_CASE_var1 == state.dataUnitVentilators->Heating_GasCoilType) {
                        CheckHeatingCoilSchedule(state,
                                                 "Coil:Heating:Fuel",
                                                 state.dataUnitVentilators->UnitVent(UnitVentNum).HCoilName,
                                                 state.dataUnitVentilators->UnitVent(UnitVentNum).HCoilSchedValue,
                                                 state.dataUnitVentilators->UnitVent(UnitVentNum).HCoil_Index);
                    } else {
                        //      CALL ShowFatalError('Illegal coil type='//TRIM(state.dataUnitVentilators->UnitVent(UnitVentNum)%HCoilType))
                    }
                }

                {
                    auto const SELECT_CASE_var1(state.dataUnitVentilators->UnitVent(UnitVentNum).CCoilType);

                    if (SELECT_CASE_var1 == state.dataUnitVentilators->Cooling_CoilWaterCooling) {
                        CheckWaterCoilSchedule(state, "Coil:Cooling:Water",
                                               state.dataUnitVentilators->UnitVent(UnitVentNum).CCoilName,
                                               state.dataUnitVentilators->UnitVent(UnitVentNum).CCoilSchedValue,
                                               state.dataUnitVentilators->UnitVent(UnitVentNum).CCoil_Index);
                    } else if (SELECT_CASE_var1 == state.dataUnitVentilators->Cooling_CoilDetailedCooling) {
                        CheckWaterCoilSchedule(state, "Coil:Cooling:Water:DetailedGeometry",
                                               state.dataUnitVentilators->UnitVent(UnitVentNum).CCoilName,
                                               state.dataUnitVentilators->UnitVent(UnitVentNum).CCoilSchedValue,
                                               state.dataUnitVentilators->UnitVent(UnitVentNum).CCoil_Index);
                    } else if (SELECT_CASE_var1 == state.dataUnitVentilators->Cooling_CoilHXAssisted) {
                        CheckHXAssistedCoolingCoilSchedule(state,
                                                           "CoilSystem:Cooling:Water:HeatExchangerAssisted",
                                                           state.dataUnitVentilators->UnitVent(UnitVentNum).CCoilName,
                                                           state.dataUnitVentilators->UnitVent(UnitVentNum).CCoilSchedValue,
                                                           state.dataUnitVentilators->UnitVent(UnitVentNum).CCoil_Index);
                    } else {
                        //      CALL ShowFatalError('Illegal coil type='//TRIM(state.dataUnitVentilators->UnitVent(UnitVentNum)%CCoilType))
                    }
                }

            } else if (SELECT_CASE_var == state.dataUnitVentilators->HeatingOption) {

                {
                    auto const SELECT_CASE_var1(state.dataUnitVentilators->UnitVent(UnitVentNum).HCoilType);

                    if (SELECT_CASE_var1 == state.dataUnitVentilators->Heating_WaterCoilType) {
                        CheckWaterCoilSchedule(state, "Coil:Heating:Water",
                                               state.dataUnitVentilators->UnitVent(UnitVentNum).HCoilName,
                                               state.dataUnitVentilators->UnitVent(UnitVentNum).HCoilSchedValue,
                                               state.dataUnitVentilators->UnitVent(UnitVentNum).HCoil_Index);
                    } else if (SELECT_CASE_var1 == state.dataUnitVentilators->Heating_SteamCoilType) {
                        CheckSteamCoilSchedule(state, "Coil:Heating:Steam",
                                               state.dataUnitVentilators->UnitVent(UnitVentNum).HCoilName,
                                               state.dataUnitVentilators->UnitVent(UnitVentNum).HCoilSchedValue,
                                               state.dataUnitVentilators->UnitVent(UnitVentNum).HCoil_Index);
                    } else if (SELECT_CASE_var1 == state.dataUnitVentilators->Heating_ElectricCoilType) {
                        CheckHeatingCoilSchedule(state,
                                                 "Coil:Heating:Electric",
                                                 state.dataUnitVentilators->UnitVent(UnitVentNum).HCoilName,
                                                 state.dataUnitVentilators->UnitVent(UnitVentNum).HCoilSchedValue,
                                                 state.dataUnitVentilators->UnitVent(UnitVentNum).HCoil_Index);
                    } else if (SELECT_CASE_var1 == state.dataUnitVentilators->Heating_GasCoilType) {
                        CheckHeatingCoilSchedule(state,
                                                 "Coil:Heating:Fuel",
                                                 state.dataUnitVentilators->UnitVent(UnitVentNum).HCoilName,
                                                 state.dataUnitVentilators->UnitVent(UnitVentNum).HCoilSchedValue,
                                                 state.dataUnitVentilators->UnitVent(UnitVentNum).HCoil_Index);
                    } else {
                        //      CALL ShowFatalError('Illegal coil type='//TRIM(state.dataUnitVentilators->UnitVent(UnitVentNum)%HCoilType))
                    }
                }

            } else if (SELECT_CASE_var == state.dataUnitVentilators->CoolingOption) {

                {
                    auto const SELECT_CASE_var1(state.dataUnitVentilators->UnitVent(UnitVentNum).CCoilType);

                    if (SELECT_CASE_var1 == state.dataUnitVentilators->Cooling_CoilWaterCooling) {
                        CheckWaterCoilSchedule(state, "Coil:Cooling:Water",
                                               state.dataUnitVentilators->UnitVent(UnitVentNum).CCoilName,
                                               state.dataUnitVentilators->UnitVent(UnitVentNum).CCoilSchedValue,
                                               state.dataUnitVentilators->UnitVent(UnitVentNum).CCoil_Index);
                    } else if (SELECT_CASE_var1 == state.dataUnitVentilators->Cooling_CoilDetailedCooling) {
                        CheckWaterCoilSchedule(state, "Coil:Cooling:Water:DetailedGeometry",
                                               state.dataUnitVentilators->UnitVent(UnitVentNum).CCoilName,
                                               state.dataUnitVentilators->UnitVent(UnitVentNum).CCoilSchedValue,
                                               state.dataUnitVentilators->UnitVent(UnitVentNum).CCoil_Index);
                    } else if (SELECT_CASE_var1 == state.dataUnitVentilators->Cooling_CoilHXAssisted) {
                        CheckHXAssistedCoolingCoilSchedule(state,
                                                           "CoilSystem:Cooling:Water:HeatExchangerAssisted",
                                                           state.dataUnitVentilators->UnitVent(UnitVentNum).CCoilName,
                                                           state.dataUnitVentilators->UnitVent(UnitVentNum).CCoilSchedValue,
                                                           state.dataUnitVentilators->UnitVent(UnitVentNum).CCoil_Index);
                    } else {
                        //      CALL ShowFatalError('Illegal coil type='//TRIM(state.dataUnitVentilators->UnitVent(UnitVentNum)%CCoilType))
                    }
                }

            } else if (SELECT_CASE_var == state.dataUnitVentilators->NoneOption) {
            }
        }

        // initialize local variables
        ControlNode = 0;
        QUnitOut = 0.0;
        LatentOutput = 0.0;
        ControlOffset = 0.0;
        MaxWaterFlow = 0.0;
        MinWaterFlow = 0.0;
        NoOutput = 0.0;
        FullOutput = 0.0;
        SolFlag = 0; // # of iterations IF positive, -1 means failed to converge, -2 means bounds are incorrect
        InletNode = state.dataUnitVentilators->UnitVent(UnitVentNum).AirInNode;
        OutletNode = state.dataUnitVentilators->UnitVent(UnitVentNum).AirOutNode;
        OutsideAirNode = state.dataUnitVentilators->UnitVent(UnitVentNum).OutsideAirNode;
        AirRelNode = state.dataUnitVentilators->UnitVent(UnitVentNum).AirReliefNode;

        OpMode = state.dataUnitVentilators->UnitVent(UnitVentNum).OpMode;
        PartLoadFrac = 0.0;

        if ((std::abs(state.dataUnitVentilators->QZnReq) < SmallLoad) || (CurDeadBandOrSetback(ZoneNum)) || (GetCurrentScheduleValue(state.dataUnitVentilators->UnitVent(UnitVentNum).SchedPtr) <= 0) ||
            ((GetCurrentScheduleValue(state.dataUnitVentilators->UnitVent(UnitVentNum).FanAvailSchedPtr) <= 0 && !ZoneCompTurnFansOn) || ZoneCompTurnFansOff)) {

            // Unit is off or has no load upon it; set the flow rates to zero and then
            // simulate the components with the no flow conditions
            AirMassFlow = Node(OutletNode).MassFlowRate;
            state.dataUnitVentilators->HCoilOn = false;
            if (state.dataUnitVentilators->UnitVent(UnitVentNum).HotControlNode > 0) {
                mdot = 0.0;
                SetComponentFlowRate(mdot,
                                     state.dataUnitVentilators->UnitVent(UnitVentNum).HotControlNode,
                                     state.dataUnitVentilators->UnitVent(UnitVentNum).HotCoilOutNodeNum,
                                     state.dataUnitVentilators->UnitVent(UnitVentNum).HWLoopNum,
                                     state.dataUnitVentilators->UnitVent(UnitVentNum).HWLoopSide,
                                     state.dataUnitVentilators->UnitVent(UnitVentNum).HWBranchNum,
                                     state.dataUnitVentilators->UnitVent(UnitVentNum).HWCompNum);
            }
            if (state.dataUnitVentilators->UnitVent(UnitVentNum).ColdControlNode > 0) {
                mdot = 0.0;
                SetComponentFlowRate(mdot,
                                     state.dataUnitVentilators->UnitVent(UnitVentNum).ColdControlNode,
                                     state.dataUnitVentilators->UnitVent(UnitVentNum).ColdCoilOutNodeNum,
                                     state.dataUnitVentilators->UnitVent(UnitVentNum).CWLoopNum,
                                     state.dataUnitVentilators->UnitVent(UnitVentNum).CWLoopSide,
                                     state.dataUnitVentilators->UnitVent(UnitVentNum).CWBranchNum,
                                     state.dataUnitVentilators->UnitVent(UnitVentNum).CWCompNum);
            }

            if (OpMode == CycFanCycCoil) {
                CalcUnitVentilatorComponents(state, UnitVentNum, FirstHVACIteration, QUnitOut, OpMode, PartLoadFrac);
                if (Node(InletNode).MassFlowRateMax > 0.0) {
                    state.dataUnitVentilators->UnitVent(UnitVentNum).FanPartLoadRatio = Node(InletNode).MassFlowRate / Node(InletNode).MassFlowRateMax;
                }
            } else {
                CalcUnitVentilatorComponents(state, UnitVentNum, FirstHVACIteration, QUnitOut);
            }
        } else { // Unit is on-->this section is intended to control the outside air and the main
            //              result is to set the outside air flow rate variable OAMassFlowRate
            state.dataUnitVentilators->UnitVent(UnitVentNum).FanPartLoadRatio = 1.0;
            if (state.dataUnitVentilators->QZnReq > SmallLoad) { // HEATING MODE

                ControlNode = state.dataUnitVentilators->UnitVent(UnitVentNum).HotControlNode;
                ControlOffset = state.dataUnitVentilators->UnitVent(UnitVentNum).HotControlOffset;
                MaxWaterFlow = state.dataUnitVentilators->UnitVent(UnitVentNum).MaxHotWaterFlow;
                MinWaterFlow = state.dataUnitVentilators->UnitVent(UnitVentNum).MinHotWaterFlow;
                MaxSteamFlow = state.dataUnitVentilators->UnitVent(UnitVentNum).MaxHotSteamFlow;
                MinSteamFlow = state.dataUnitVentilators->UnitVent(UnitVentNum).MinHotSteamFlow;
                // On the first HVAC iteration the system values are given to the controller, but after that
                // the demand limits are in place and there needs to be feedback to the Zone Equipment
                if (!FirstHVACIteration && state.dataUnitVentilators->UnitVent(UnitVentNum).HCoilType == state.dataUnitVentilators->Heating_WaterCoilType) {
                    MaxWaterFlow = Node(ControlNode).MassFlowRateMaxAvail;
                    MinWaterFlow = Node(ControlNode).MassFlowRateMinAvail;
                }

                if (!FirstHVACIteration && state.dataUnitVentilators->UnitVent(UnitVentNum).HCoilType == state.dataUnitVentilators->Heating_SteamCoilType) {
                    MaxSteamFlow = Node(ControlNode).MassFlowRateMaxAvail;
                    MinSteamFlow = Node(ControlNode).MassFlowRateMinAvail;
                }
                state.dataUnitVentilators->HCoilOn = true;

                if (Node(OutsideAirNode).MassFlowRate > 0.0) {
                    MinOAFrac = GetCurrentScheduleValue(state.dataUnitVentilators->UnitVent(UnitVentNum).MinOASchedPtr) *
                                (state.dataUnitVentilators->UnitVent(UnitVentNum).MinOutAirMassFlow / Node(OutsideAirNode).MassFlowRate);
                } else {
                    MinOAFrac = 0.0;
                }
                MinOAFrac = min(1.0, max(0.0, MinOAFrac));

                if ((!state.dataUnitVentilators->UnitVent(UnitVentNum).HCoilPresent) || (state.dataUnitVentilators->UnitVent(UnitVentNum).HCoilSchedValue <= 0.0)) {
                    // In heating mode, but there is no coil to provide heating.  This is handled
                    // differently than if there was a heating coil present.  Fixed temperature
                    // will still try to vary the amount of outside air to meet the desired
                    // mixed air temperature, while variable percent will go to full ventilation
                    // when it is most advantageous.

                    {
                        auto const SELECT_CASE_var(state.dataUnitVentilators->UnitVent(UnitVentNum).OAControlType);

                        if (SELECT_CASE_var == state.dataUnitVentilators->FixedOAControl) {
                            // In this control type, the outdoor air flow rate is fixed to the minimum value
                            // which is equal to the maximum value, regardless of all the other conditions.

                            state.dataUnitVentilators->OAMassFlowRate = MinOAFrac * Node(OutsideAirNode).MassFlowRate;

                        } else if (SELECT_CASE_var == state.dataUnitVentilators->VariablePercent) {
                            // This algorithm is probably a bit simplistic in that it just bounces
                            // back and forth between the maximum outside air and the minimum.  In
                            // REAL(r64)ity, a system *might* vary between the two based on the load in
                            // the zone.
                            Tinlet = Node(InletNode).Temp;
                            Toutdoor = Node(OutsideAirNode).Temp;

                            if (Tinlet >= Toutdoor) {

                                state.dataUnitVentilators->OAMassFlowRate = MinOAFrac * Node(OutsideAirNode).MassFlowRate;

                            } else { // Tinlet < Toutdoor

                                MaxOAFrac = GetCurrentScheduleValue(state.dataUnitVentilators->UnitVent(UnitVentNum).MaxOASchedPtr);
                                state.dataUnitVentilators->OAMassFlowRate = MaxOAFrac * Node(OutsideAirNode).MassFlowRate;
                            }

                        } else if (SELECT_CASE_var == state.dataUnitVentilators->FixedTemperature) {
                            // In heating mode, the outside air for "fixed temperature" attempts
                            // to control the outside air fraction so that a desired temperature
                            // is met (if possible).  If this desired temperature is between the
                            // outside air temperature and the zone air temperature (inlet air
                            // temperature), then this is possible.  If not, the control will try
                            // to maximize the amount of air coming from the source that is closer
                            // in temperature to the desired temperature.
                            Tdesired = GetCurrentScheduleValue(state.dataUnitVentilators->UnitVent(UnitVentNum).TempSchedPtr);
                            Tinlet = Node(InletNode).Temp;
                            Toutdoor = Node(OutsideAirNode).Temp;
                            MaxOAFrac = 1.0;

                            if (std::abs(Tinlet - Toutdoor) <= LowTempDiff) { // no difference in indoor and outdoor conditions-->set OA to minimum
                                state.dataUnitVentilators->OAMassFlowRate = MinOAFrac * Node(OutsideAirNode).MassFlowRate;
                            } else if (std::abs(MaxOAFrac - MinOAFrac) <= LowOAFracDiff) { // no difference in outside air fractions
                                state.dataUnitVentilators->OAMassFlowRate = MinOAFrac * Node(OutsideAirNode).MassFlowRate;
                            } else if (((Tdesired <= Tinlet) && (Tdesired >= Toutdoor)) || ((Tdesired >= Tinlet) && (Tdesired <= Toutdoor))) {
                                // Desired temperature is between the inlet and outdoor temperatures
                                // so vary the flow rate between no outside air and no recirculation air
                                // then applying the maximum and minimum limits the user has scheduled
                                // to make sure too much/little outside air is being introduced
                                state.dataUnitVentilators->OAMassFlowRate = ((Tdesired - Tinlet) / (Toutdoor - Tinlet)) * Node(InletNode).MassFlowRate;
                                state.dataUnitVentilators->OAMassFlowRate = max(state.dataUnitVentilators->OAMassFlowRate, (MinOAFrac * Node(OutsideAirNode).MassFlowRate));
                                state.dataUnitVentilators->OAMassFlowRate = min(state.dataUnitVentilators->OAMassFlowRate, (MaxOAFrac * Node(OutsideAirNode).MassFlowRate));
                            } else if ((Tdesired < Tinlet) && (Tdesired < Toutdoor)) {
                                // Desired temperature is below both the inlet and outdoor temperatures
                                // so use whichever flow rate (max or min) that will get closer
                                if (Tinlet < Toutdoor) { // Tinlet closer to Tdesired so use minimum outside air
                                    state.dataUnitVentilators->OAMassFlowRate = MinOAFrac * Node(OutsideAirNode).MassFlowRate;
                                } else { // Toutdoor closer to Tdesired so use maximum outside air
                                    state.dataUnitVentilators->OAMassFlowRate = MaxOAFrac * Node(OutsideAirNode).MassFlowRate;
                                }
                            } else if ((Tdesired > Tinlet) && (Tdesired > Toutdoor)) {
                                // Desired temperature is above both the inlet and outdoor temperatures
                                // so use whichever flow rate (max or min) that will get closer
                                if (Tinlet > Toutdoor) { // Tinlet closer to Tdesired so use minimum outside air
                                    state.dataUnitVentilators->OAMassFlowRate = MinOAFrac * Node(OutsideAirNode).MassFlowRate;
                                } else { // Toutdoor closer to Tdesired so use maximum outside air
                                    state.dataUnitVentilators->OAMassFlowRate = MaxOAFrac * Node(OutsideAirNode).MassFlowRate;
                                }
                            } else {
                                // It should NEVER get to this point, but just in case...
                                ShowFatalError("ZoneHVAC:UnitVentilator simulation control: illogical condition for " + state.dataUnitVentilators->UnitVent(UnitVentNum).Name);
                            }
                        }
                    }

                    if (OpMode == CycFanCycCoil) {
                        CalcUnitVentilatorComponents(state, UnitVentNum, FirstHVACIteration, QUnitOut, OpMode, PartLoadFrac);
                        if (Node(InletNode).MassFlowRateMax > 0.0) {
                            state.dataUnitVentilators->UnitVent(UnitVentNum).FanPartLoadRatio = Node(InletNode).MassFlowRate / Node(InletNode).MassFlowRateMax;
                        }
                    } else {
                        CalcUnitVentilatorComponents(state, UnitVentNum, FirstHVACIteration, QUnitOut);
                    }

                } else { //  Coil/no coil block
                    // There is a heating load and there is a heating coil present (presumably).
                    // Variable percent will throttle outside air back to the minimum while
                    // fixed temperature will still try to vary the outside air amount to meet
                    // the desired mixed air temperature.

                    {
                        auto const SELECT_CASE_var(state.dataUnitVentilators->UnitVent(UnitVentNum).OAControlType);

                        if (SELECT_CASE_var == state.dataUnitVentilators->FixedOAControl) {
                            // In this control type, the outdoor air flow rate is fixed to the maximum value
                            // which is equal to the minimum value, regardless of all the other conditions.
                            state.dataUnitVentilators->OAMassFlowRate = MinOAFrac * Node(OutsideAirNode).MassFlowRate;

                        } else if (SELECT_CASE_var == state.dataUnitVentilators->VariablePercent) {
                            // In heating mode, the outside air for "variable percent" control
                            // is set to the minimum value
                            state.dataUnitVentilators->OAMassFlowRate = MinOAFrac * Node(OutsideAirNode).MassFlowRate;

                        } else if (SELECT_CASE_var == state.dataUnitVentilators->FixedTemperature) {
                            // In heating mode, the outside air for "fixed temperature" attempts
                            // to control the outside air fraction so that a desired temperature
                            // is met (if possible).  If this desired temperature is between the
                            // outside air temperature and the zone air temperature (inlet air
                            // temperature), then this is possible.  If not, the control will try
                            // to maximize the amount of air coming from the source that is closer
                            // in temperature to the desired temperature.
                            Tdesired = GetCurrentScheduleValue(state.dataUnitVentilators->UnitVent(UnitVentNum).TempSchedPtr);
                            Tinlet = Node(InletNode).Temp;
                            Toutdoor = Node(OutsideAirNode).Temp;
                            MaxOAFrac = 1.0;

                            if (std::abs(Tinlet - Toutdoor) <= LowTempDiff) { // no difference in indoor and outdoor conditions-->set OA to minimum
                                state.dataUnitVentilators->OAMassFlowRate = MinOAFrac * Node(OutsideAirNode).MassFlowRate;
                            } else if (std::abs(MaxOAFrac - MinOAFrac) <= LowOAFracDiff) { // no difference in outside air fractions
                                state.dataUnitVentilators->OAMassFlowRate = MinOAFrac * Node(OutsideAirNode).MassFlowRate;
                            } else if (((Tdesired <= Tinlet) && (Tdesired >= Toutdoor)) || ((Tdesired >= Tinlet) && (Tdesired <= Toutdoor))) {
                                // Desired temperature is between the inlet and outdoor temperatures
                                // so vary the flow rate between no outside air and no recirculation air
                                // then applying the maximum and minimum limits the user has scheduled
                                // to make sure too much/little outside air is being introduced
                                state.dataUnitVentilators->OAMassFlowRate = ((Tdesired - Tinlet) / (Toutdoor - Tinlet)) * Node(InletNode).MassFlowRate;
                                state.dataUnitVentilators->OAMassFlowRate = max(state.dataUnitVentilators->OAMassFlowRate, (MinOAFrac * Node(OutsideAirNode).MassFlowRate));
                                state.dataUnitVentilators->OAMassFlowRate = min(state.dataUnitVentilators->OAMassFlowRate, (MaxOAFrac * Node(OutsideAirNode).MassFlowRate));
                            } else if ((Tdesired < Tinlet) && (Tdesired < Toutdoor)) {
                                // Desired temperature is below both the inlet and outdoor temperatures
                                // so use whichever flow rate (max or min) that will get closer
                                if (Tinlet < Toutdoor) { // Tinlet closer to Tdesired so use minimum outside air
                                    state.dataUnitVentilators->OAMassFlowRate = MinOAFrac * Node(OutsideAirNode).MassFlowRate;
                                } else { // Toutdoor closer to Tdesired so use maximum outside air
                                    state.dataUnitVentilators->OAMassFlowRate = MaxOAFrac * Node(OutsideAirNode).MassFlowRate;
                                }
                            } else if ((Tdesired > Tinlet) && (Tdesired > Toutdoor)) {
                                // Desired temperature is above both the inlet and outdoor temperatures
                                // so use whichever flow rate (max or min) that will get closer
                                if (Tinlet > Toutdoor) { // Tinlet closer to Tdesired so use minimum outside air
                                    state.dataUnitVentilators->OAMassFlowRate = MinOAFrac * Node(OutsideAirNode).MassFlowRate;
                                } else { // Toutdoor closer to Tdesired so use maximum outside air
                                    state.dataUnitVentilators->OAMassFlowRate = MaxOAFrac * Node(OutsideAirNode).MassFlowRate;
                                }
                            } else {
                                // It should NEVER get to this point, but just in case...
                                ShowFatalError("ZoneHVAC:UnitVentilator simulation control: illogical condition for " + state.dataUnitVentilators->UnitVent(UnitVentNum).Name);
                            }
                        }
                    }

                    if (OpMode == CycFanCycCoil) {

                        // Find part load ratio of unit ventilator coils
                        PartLoadFrac = 0.0;
                        CalcUnitVentilatorComponents(state, UnitVentNum, FirstHVACIteration, NoOutput, OpMode, PartLoadFrac);
                        if ((NoOutput - state.dataUnitVentilators->QZnReq) < SmallLoad) {
                            // Unit ventilator is unable to meet the load with coil off, set PLR = 1
                            PartLoadFrac = 1.0;
                            CalcUnitVentilatorComponents(state, UnitVentNum, FirstHVACIteration, FullOutput, OpMode, PartLoadFrac);
                            if ((FullOutput - state.dataUnitVentilators->QZnReq) > SmallLoad) {
                                // Unit ventilator full load capacity is able to meet the load, Find PLR
                                Par(1) = double(UnitVentNum);
                                Par(2) = 0.0; // FLAG, IF 1.0 then FirstHVACIteration equals TRUE, if 0.0 then FirstHVACIteration equals false
                                if (FirstHVACIteration) Par(2) = 1.0;
                                Par(3) = double(OpMode);
                                // Tolerance is in fraction of load, MaxIter = 30, SolFalg = # of iterations or error as appropriate
                                TempSolveRoot::SolveRoot(state, 0.001, MaxIter, SolFlag, PartLoadFrac, CalcUnitVentilatorResidual, 0.0, 1.0, Par);
                            }
                        }

                        CalcUnitVentilatorComponents(state, UnitVentNum, FirstHVACIteration, QUnitOut, OpMode, PartLoadFrac);
                        state.dataUnitVentilators->UnitVent(UnitVentNum).PartLoadFrac = PartLoadFrac;
                        state.dataUnitVentilators->UnitVent(UnitVentNum).FanPartLoadRatio = PartLoadFrac;

                    } else { // Not a cycling operating mode

                        {
                            auto const SELECT_CASE_var(state.dataUnitVentilators->UnitVent(UnitVentNum).HCoilType);

                            if (SELECT_CASE_var == state.dataUnitVentilators->Heating_WaterCoilType) {
                                // control water flow to obtain output matching QZnReq
                                ControlCompOutput(state,
                                                  state.dataUnitVentilators->UnitVent(UnitVentNum).Name,
                                                  state.dataUnitVentilators->cMO_UnitVentilator,
                                                  UnitVentNum,
                                                  FirstHVACIteration,
                                                  state.dataUnitVentilators->QZnReq,
                                                  ControlNode,
                                                  MaxWaterFlow,
                                                  MinWaterFlow,
                                                  ControlOffset,
                                                  state.dataUnitVentilators->UnitVent(UnitVentNum).ControlCompTypeNum,
                                                  state.dataUnitVentilators->UnitVent(UnitVentNum).CompErrIndex,
                                                  _,
                                                  _,
                                                  _,
                                                  _,
                                                  _,
                                                  state.dataUnitVentilators->UnitVent(UnitVentNum).HWLoopNum,
                                                  state.dataUnitVentilators->UnitVent(UnitVentNum).HWLoopSide,
                                                  state.dataUnitVentilators->UnitVent(UnitVentNum).HWBranchNum);

                            } else if ((SELECT_CASE_var == state.dataUnitVentilators->Heating_GasCoilType) || (SELECT_CASE_var == state.dataUnitVentilators->Heating_ElectricCoilType) ||
                                       (SELECT_CASE_var == state.dataUnitVentilators->Heating_SteamCoilType)) {

                                CalcUnitVentilatorComponents(state, UnitVentNum, FirstHVACIteration, QUnitOut);
                            }
                        }
                    }
                } //  Coil/no coil block

            } else { // COOLING MODE

                ControlNode = state.dataUnitVentilators->UnitVent(UnitVentNum).ColdControlNode;
                ControlOffset = state.dataUnitVentilators->UnitVent(UnitVentNum).ColdControlOffset;
                MaxWaterFlow = state.dataUnitVentilators->UnitVent(UnitVentNum).MaxColdWaterFlow;
                MinWaterFlow = state.dataUnitVentilators->UnitVent(UnitVentNum).MinColdWaterFlow;
                // On the first HVAC iteration the system values are given to the controller, but after that
                // the demand limits are in place and there needs to be feedback to the Zone Equipment
                if ((!FirstHVACIteration) && (ControlNode > 0) && (state.dataUnitVentilators->UnitVent(UnitVentNum).CCoilPresent)) {
                    MaxWaterFlow = Node(ControlNode).MassFlowRateMaxAvail;
                    MinWaterFlow = Node(ControlNode).MassFlowRateMinAvail;
                }
                state.dataUnitVentilators->HCoilOn = false;

                Tinlet = Node(InletNode).Temp;
                Toutdoor = Node(OutsideAirNode).Temp;

                if (Node(OutsideAirNode).MassFlowRate > 0.0) {
                    MinOAFrac = GetCurrentScheduleValue(state.dataUnitVentilators->UnitVent(UnitVentNum).MinOASchedPtr) *
                                (state.dataUnitVentilators->UnitVent(UnitVentNum).MinOutAirMassFlow / Node(OutsideAirNode).MassFlowRate);
                } else {
                    MinOAFrac = 0.0;
                }
                MinOAFrac = min(1.0, max(0.0, MinOAFrac));

                if ((!state.dataUnitVentilators->UnitVent(UnitVentNum).CCoilPresent) || (state.dataUnitVentilators->UnitVent(UnitVentNum).CCoilSchedValue <= 0.0)) {
                    // In cooling mode, but there is no coil to provide cooling.  This is handled
                    // differently than if there was a cooling coil present.  Fixed temperature
                    // will still try to vary the amount of outside air to meet the desired
                    // mixed air temperature, while variable percent will go to full ventilation
                    // when it is most advantageous.
                    {
                        auto const SELECT_CASE_var(state.dataUnitVentilators->UnitVent(UnitVentNum).OAControlType);

                        if (SELECT_CASE_var == state.dataUnitVentilators->FixedOAControl) {
                            // In this control type, the outdoor air flow rate is fixed to the maximum value
                            // which is equal to the minimum value, regardless of all the other conditions.
                            state.dataUnitVentilators->OAMassFlowRate = MinOAFrac * Node(OutsideAirNode).MassFlowRate;

                        } else if (SELECT_CASE_var == state.dataUnitVentilators->VariablePercent) {

                            state.dataUnitVentilators->OAMassFlowRate = SetOAMassFlowRateForCoolingVariablePercent(state, UnitVentNum,
                                                                                        MinOAFrac,
                                                                                        Node(OutsideAirNode).MassFlowRate,
                                                                                        GetCurrentScheduleValue(state.dataUnitVentilators->UnitVent(UnitVentNum).MaxOASchedPtr),
                                                                                        Tinlet,
                                                                                        Toutdoor);

                        } else if (SELECT_CASE_var == state.dataUnitVentilators->FixedTemperature) {
                            // This is basically the same algorithm as for the heating case...
                            Tdesired = GetCurrentScheduleValue(state.dataUnitVentilators->UnitVent(UnitVentNum).TempSchedPtr);
                            MaxOAFrac = 1.0;

                            if (std::abs(Tinlet - Toutdoor) <= LowTempDiff) { // no difference in indoor and outdoor conditions-->set OA to minimum
                                state.dataUnitVentilators->OAMassFlowRate = MinOAFrac * Node(OutsideAirNode).MassFlowRate;
                            } else if (std::abs(MaxOAFrac - MinOAFrac) <= LowOAFracDiff) { // no difference in outside air fractions
                                state.dataUnitVentilators->OAMassFlowRate = MinOAFrac * Node(OutsideAirNode).MassFlowRate;
                            } else if (((Tdesired <= Tinlet) && (Tdesired >= Toutdoor)) || ((Tdesired >= Tinlet) && (Tdesired <= Toutdoor))) {
                                // Desired temperature is between the inlet and outdoor temperatures
                                // so vary the flow rate between no outside air and no recirculation air
                                // then applying the maximum and minimum limits the user has scheduled
                                // to make sure too much/little outside air is being introduced
                                state.dataUnitVentilators->OAMassFlowRate = ((Tdesired - Tinlet) / (Toutdoor - Tinlet)) * Node(InletNode).MassFlowRate;
                                state.dataUnitVentilators->OAMassFlowRate = max(state.dataUnitVentilators->OAMassFlowRate, (MinOAFrac * Node(OutsideAirNode).MassFlowRate));
                                state.dataUnitVentilators->OAMassFlowRate = min(state.dataUnitVentilators->OAMassFlowRate, (MaxOAFrac * Node(OutsideAirNode).MassFlowRate));
                            } else if ((Tdesired < Tinlet) && (Tdesired < Toutdoor)) {
                                // Desired temperature is below both the inlet and outdoor temperatures
                                // so use whichever flow rate (max or min) that will get closer
                                if (Tinlet < Toutdoor) { // Tinlet closer to Tdesired so use minimum outside air
                                    state.dataUnitVentilators->OAMassFlowRate = MinOAFrac * Node(OutsideAirNode).MassFlowRate;
                                } else { // Toutdoor closer to Tdesired so use maximum outside air
                                    state.dataUnitVentilators->OAMassFlowRate = MaxOAFrac * Node(OutsideAirNode).MassFlowRate;
                                }
                            } else if ((Tdesired > Tinlet) && (Tdesired > Toutdoor)) {
                                // Desired temperature is above both the inlet and outdoor temperatures
                                // so use whichever flow rate (max or min) that will get closer
                                if (Tinlet > Toutdoor) { // Tinlet closer to Tdesired so use minimum outside air
                                    state.dataUnitVentilators->OAMassFlowRate = MinOAFrac * Node(OutsideAirNode).MassFlowRate;
                                } else { // Toutdoor closer to Tdesired so use maximum outside air
                                    state.dataUnitVentilators->OAMassFlowRate = MaxOAFrac * Node(OutsideAirNode).MassFlowRate;
                                }
                            } else {
                                // It should NEVER get to this point, but just in case...
                                ShowFatalError("ZoneHVAC:UnitVentilator simulation control: illogical condition for " + state.dataUnitVentilators->UnitVent(UnitVentNum).Name);
                            }
                        }
                    }

                    if (OpMode == CycFanCycCoil) {
                        CalcUnitVentilatorComponents(state, UnitVentNum, FirstHVACIteration, QUnitOut, OpMode, PartLoadFrac);
                        if (Node(InletNode).MassFlowRateMax > 0.0) {
                            state.dataUnitVentilators->UnitVent(UnitVentNum).FanPartLoadRatio = Node(InletNode).MassFlowRate / Node(InletNode).MassFlowRateMax;
                        }
                    } else {
                        CalcUnitVentilatorComponents(state, UnitVentNum, FirstHVACIteration, QUnitOut);
                    }

                } else {
                    // There is a cooling load and there is a cooling coil present (presumably).
                    // Variable percent will throttle outside air back to the minimum while
                    // fixed temperature will still try to vary the outside air amount to meet
                    // the desired mixed air temperature.

                    {
                        auto const SELECT_CASE_var(state.dataUnitVentilators->UnitVent(UnitVentNum).OAControlType);

                        if (SELECT_CASE_var == state.dataUnitVentilators->FixedOAControl) {
                            // In this control type, the outdoor air flow rate is fixed to the maximum value
                            // which is equal to the minimum value, regardless of all the other conditions.
                            state.dataUnitVentilators->OAMassFlowRate = MinOAFrac * Node(OutsideAirNode).MassFlowRate;

                        } else if (SELECT_CASE_var == state.dataUnitVentilators->VariablePercent) {

                            state.dataUnitVentilators->OAMassFlowRate = SetOAMassFlowRateForCoolingVariablePercent(state, UnitVentNum,
                                                                                        MinOAFrac,
                                                                                        Node(OutsideAirNode).MassFlowRate,
                                                                                        GetCurrentScheduleValue(state.dataUnitVentilators->UnitVent(UnitVentNum).MaxOASchedPtr),
                                                                                        Tinlet,
                                                                                        Toutdoor);

                        } else if (SELECT_CASE_var == state.dataUnitVentilators->FixedTemperature) {
                            // This is basically the same algorithm as for the heating case...
                            Tdesired = GetCurrentScheduleValue(state.dataUnitVentilators->UnitVent(UnitVentNum).TempSchedPtr);

                            MaxOAFrac = 1.0;

                            if (std::abs(Tinlet - Toutdoor) <= LowTempDiff) { // no difference in indoor and outdoor conditions-->set OA to minimum
                                state.dataUnitVentilators->OAMassFlowRate = MinOAFrac * Node(OutsideAirNode).MassFlowRate;
                            } else if (std::abs(MaxOAFrac - MinOAFrac) <= LowOAFracDiff) { // no difference in outside air fractions
                                state.dataUnitVentilators->OAMassFlowRate = MinOAFrac * Node(OutsideAirNode).MassFlowRate;
                            } else if (((Tdesired <= Tinlet) && (Tdesired >= Toutdoor)) || ((Tdesired >= Tinlet) && (Tdesired <= Toutdoor))) {
                                // Desired temperature is between the inlet and outdoor temperatures
                                // so vary the flow rate between no outside air and no recirculation air
                                // then applying the maximum and minimum limits the user has scheduled
                                // to make sure too much/little outside air is being introduced
                                state.dataUnitVentilators->OAMassFlowRate = ((Tdesired - Tinlet) / (Toutdoor - Tinlet)) * Node(InletNode).MassFlowRate;
                                state.dataUnitVentilators->OAMassFlowRate = max(state.dataUnitVentilators->OAMassFlowRate, (MinOAFrac * Node(OutsideAirNode).MassFlowRate));
                                state.dataUnitVentilators->OAMassFlowRate = min(state.dataUnitVentilators->OAMassFlowRate, (MaxOAFrac * Node(OutsideAirNode).MassFlowRate));
                            } else if ((Tdesired < Tinlet) && (Tdesired < Toutdoor)) {
                                // Desired temperature is below both the inlet and outdoor temperatures
                                // so use whichever flow rate (max or min) that will get closer
                                if (Tinlet < Toutdoor) { // Tinlet closer to Tdesired so use minimum outside air
                                    state.dataUnitVentilators->OAMassFlowRate = MinOAFrac * Node(OutsideAirNode).MassFlowRate;
                                } else { // Toutdoor closer to Tdesired so use maximum outside air
                                    state.dataUnitVentilators->OAMassFlowRate = MaxOAFrac * Node(OutsideAirNode).MassFlowRate;
                                }
                            } else if ((Tdesired > Tinlet) && (Tdesired > Toutdoor)) {
                                // Desired temperature is above both the inlet and outdoor temperatures
                                // so use whichever flow rate (max or min) that will get closer
                                if (Tinlet > Toutdoor) { // Tinlet closer to Tdesired so use minimum outside air
                                    state.dataUnitVentilators->OAMassFlowRate = MinOAFrac * Node(OutsideAirNode).MassFlowRate;
                                } else { // Toutdoor closer to Tdesired so use maximum outside air
                                    state.dataUnitVentilators->OAMassFlowRate = MaxOAFrac * Node(OutsideAirNode).MassFlowRate;
                                }
                            } else {
                                // It should NEVER get to this point, but just in case...
                                ShowFatalError("ZoneHVAC:UnitVentilator simulation control: illogical condition for " + state.dataUnitVentilators->UnitVent(UnitVentNum).Name);
                            }
                        }
                    }

                    if (OpMode == CycFanCycCoil) {

                        state.dataUnitVentilators->HCoilOn = false;
                        // Find part load ratio of unit ventilator coils
                        PartLoadFrac = 0.0;
                        CalcUnitVentilatorComponents(state, UnitVentNum, FirstHVACIteration, NoOutput, OpMode, PartLoadFrac);
                        if ((NoOutput - state.dataUnitVentilators->QZnReq) > SmallLoad) {
                            // Unit ventilator is unable to meet the load with coil off, set PLR = 1
                            PartLoadFrac = 1.0;
                            CalcUnitVentilatorComponents(state, UnitVentNum, FirstHVACIteration, FullOutput, OpMode, PartLoadFrac);
                            if ((FullOutput - state.dataUnitVentilators->QZnReq) < SmallLoad) {
                                // Unit ventilator full load capacity is able to meet the load, Find PLR
                                Par(1) = double(UnitVentNum);
                                Par(2) = 0.0; // FLAG, IF 1.0 then FirstHVACIteration equals TRUE, if 0.0 then FirstHVACIteration equals false
                                if (FirstHVACIteration) Par(2) = 1.0;
                                Par(3) = double(OpMode);
                                // Tolerance is in fraction of load, MaxIter = 30, SolFalg = # of iterations or error as appropriate
                                SolveRoot(state, 0.001, MaxIter, SolFlag, PartLoadFrac, CalcUnitVentilatorResidual, 0.0, 1.0, Par);
                            }
                        }
                        CalcUnitVentilatorComponents(state, UnitVentNum, FirstHVACIteration, QUnitOut, OpMode, PartLoadFrac);
                        state.dataUnitVentilators->UnitVent(UnitVentNum).PartLoadFrac = PartLoadFrac;
                        state.dataUnitVentilators->UnitVent(UnitVentNum).FanPartLoadRatio = PartLoadFrac;

                    } else { // NOT a cycling operating mode
                        // control water flow to obtain output matching QZnReq
                        state.dataUnitVentilators->HCoilOn = false;
                        ControlCompOutput(state,
                                          state.dataUnitVentilators->UnitVent(UnitVentNum).Name,
                                          state.dataUnitVentilators->cMO_UnitVentilator,
                                          UnitVentNum,
                                          FirstHVACIteration,
                                          state.dataUnitVentilators->QZnReq,
                                          ControlNode,
                                          MaxWaterFlow,
                                          MinWaterFlow,
                                          ControlOffset,
                                          state.dataUnitVentilators->UnitVent(UnitVentNum).ControlCompTypeNum,
                                          state.dataUnitVentilators->UnitVent(UnitVentNum).CompErrIndex,
                                          _,
                                          _,
                                          _,
                                          _,
                                          _,
                                          state.dataUnitVentilators->UnitVent(UnitVentNum).CWLoopNum,
                                          state.dataUnitVentilators->UnitVent(UnitVentNum).CWLoopSide,
                                          state.dataUnitVentilators->UnitVent(UnitVentNum).CWBranchNum);

                    } // end from IF (OpMode .EQ. CycFanCycCoil) THEN
                }

            } // ...end of HEATING/COOLING IF-THEN block

            AirMassFlow = Node(OutletNode).MassFlowRate;
            QUnitOut =
                AirMassFlow * (PsyHFnTdbW(Node(OutletNode).Temp, Node(InletNode).HumRat) - PsyHFnTdbW(Node(InletNode).Temp, Node(InletNode).HumRat));

        } // ...end of unit ON/OFF IF-THEN block

        // CR9155 Remove specific humidity calculations
        SpecHumOut = Node(OutletNode).HumRat;
        SpecHumIn = Node(InletNode).HumRat;
        LatentOutput = AirMassFlow * (SpecHumOut - SpecHumIn); // Latent rate (kg/s), dehumid = negative

        QTotUnitOut = AirMassFlow * (Node(OutletNode).Enthalpy - Node(InletNode).Enthalpy);

        // Report variables...
        state.dataUnitVentilators->UnitVent(UnitVentNum).HeatPower = max(0.0, QUnitOut);
        state.dataUnitVentilators->UnitVent(UnitVentNum).SensCoolPower = std::abs(min(0.0, QUnitOut));
        state.dataUnitVentilators->UnitVent(UnitVentNum).TotCoolPower = std::abs(min(0.0, QTotUnitOut));
        if (state.dataUnitVentilators->UnitVent(UnitVentNum).FanType_Num != DataHVACGlobals::FanType_SystemModelObject) {
            state.dataUnitVentilators->UnitVent(UnitVentNum).ElecPower = Fans::GetFanPower(state.dataUnitVentilators->UnitVent(UnitVentNum).Fan_Index);
        } else {
            state.dataUnitVentilators->UnitVent(UnitVentNum).ElecPower = HVACFan::fanObjs[state.dataUnitVentilators->UnitVent(UnitVentNum).Fan_Index]->fanPower();
        }

        PowerMet = QUnitOut;
        LatOutputProvided = LatentOutput;
    }

    void CalcUnitVentilatorComponents(EnergyPlusData &state,
                                      int const UnitVentNum,              // Unit index in unit ventilator array
                                      bool const FirstHVACIteration,      // flag for 1st HVAV iteration in the time step
                                      Real64 &LoadMet,                    // load met by unit (watts)
                                      Optional_int_const OpMode,          // Fan Type
                                      Optional<Real64 const> PartLoadFrac // Part Load Ratio of coil and fan
    )
    {

        // SUBROUTINE INFORMATION:
        //       AUTHOR         Rick Strand
        //       DATE WRITTEN   May 2000
        //       MODIFIED       July 2012, Chandan Sharma - FSEC: Added zone sys avail managers
        //       RE-ENGINEERED  na

        // PURPOSE OF THIS SUBROUTINE:
        // This subroutine launches the individual component simulations.
        // This is called either when the unit is off to carry null conditions
        // through the unit or during control iterations to continue updating
        // what is going on within the unit.

        // METHODOLOGY EMPLOYED:
        // Simply calls the different components in order.  Only slight wrinkles
        // here are that the unit ventilator has it's own outside air mixed and
        // that a cooling coil must be present in order to call a cooling coil
        // simulation.  Other than that, the subroutine is very straightforward.

        using DataHVACGlobals::FanType_SimpleOnOff;
        using DataHVACGlobals::ZoneCompTurnFansOff;
        using DataHVACGlobals::ZoneCompTurnFansOn;
        using DataZoneEquipment::UnitVentilator_Num;
        using DataZoneEquipment::ZoneEquipConfig;
        using HeatingCoils::SimulateHeatingCoilComponents;
        using HVACHXAssistedCoolingCoil::SimHXAssistedCoolingCoil;
        using PlantUtilities::SetComponentFlowRate;
        using SingleDuct::SimATMixer;
        using SteamCoils::SimulateSteamCoilComponents;
        using WaterCoils::SimulateWaterCoilComponents;

        Real64 AirMassFlow;           // total mass flow through the unit
        Real64 CpAirZn;               // specific heat of dry air at zone conditions (zone conditions same as unit inlet)
        int HCoilInAirNode;           // inlet node number for fan exit/coil inlet
        int InletNode;                // unit air inlet node
        int OutletNode;               // unit air outlet node
        Real64 QCoilReq;              // Heat addition required from an electric/gas heating coil
        Real64 mdot;                  // hot water or steam mass flow rate for current time step
        Real64 PartLoadRatio;         // unit ventilator part load ratio
        int FanOpMode;                // fan operating mode or fan type
        static int ATMixOutNode(0);   // outlet node of ATM Mixer
        static int ATMixerPriNode(0); // primary air node of ATM Mixer
        static int ZoneNode(0);       // zone node
        Real64 SpecHumMin(0);         // Specific humidity ratio of inlet air (kg moisture / kg moist air)

        // FLOW:
        InletNode = state.dataUnitVentilators->UnitVent(UnitVentNum).AirInNode;
        OutletNode = state.dataUnitVentilators->UnitVent(UnitVentNum).AirOutNode;
        ZoneNode = ZoneEquipConfig(state.dataUnitVentilators->UnitVent(UnitVentNum).ZonePtr).ZoneNode;
        QCoilReq = state.dataUnitVentilators->QZnReq;

        if (present(PartLoadFrac)) {
            PartLoadRatio = PartLoadFrac;
        } else {
            PartLoadRatio = 1.0;
        }
        if (present(OpMode)) {
            FanOpMode = OpMode;
        } else {
            FanOpMode = ContFanCycCoil;
        }

        if (FanOpMode != CycFanCycCoil) {

            if (state.dataUnitVentilators->UnitVent(UnitVentNum).ATMixerExists) {
                ATMixOutNode = state.dataUnitVentilators->UnitVent(UnitVentNum).ATMixerOutNode;
                ATMixerPriNode = state.dataUnitVentilators->UnitVent(UnitVentNum).ATMixerPriNode;
                if (state.dataUnitVentilators->UnitVent(UnitVentNum).ATMixerType == ATMixer_InletSide) {
                    // set the primary air inlet mass flow rate
                    Node(ATMixerPriNode).MassFlowRate =
                        min(min(Node(ATMixerPriNode).MassFlowRateMaxAvail, state.dataUnitVentilators->OAMassFlowRate), Node(InletNode).MassFlowRate);
                    // now calculate the the mixer outlet conditions (and the secondary air inlet flow rate)
                    SimATMixer(state, state.dataUnitVentilators->UnitVent(UnitVentNum).ATMixerName, FirstHVACIteration, state.dataUnitVentilators->UnitVent(UnitVentNum).ATMixerIndex);
                }
            } else {
                SimUnitVentOAMixer(state, UnitVentNum, FanOpMode);
            }
            if (state.dataUnitVentilators->UnitVent(UnitVentNum).FanType_Num != DataHVACGlobals::FanType_SystemModelObject) {
                Fans::SimulateFanComponents(state,
                                            state.dataUnitVentilators->UnitVent(UnitVentNum).FanName,
                                            FirstHVACIteration,
                                            state.dataUnitVentilators->UnitVent(UnitVentNum).Fan_Index,
                                            _,
                                            ZoneCompTurnFansOn,
                                            ZoneCompTurnFansOff);
            } else {
                DataHVACGlobals::OnOffFanPartLoadFraction = 1.0; // used for cycling fan, set to 1.0 to be sure
                HVACFan::fanObjs[state.dataUnitVentilators->UnitVent(UnitVentNum).Fan_Index]->simulate(state, _, ZoneCompTurnFansOn, ZoneCompTurnFansOff, _);
            }

            if (state.dataUnitVentilators->UnitVent(UnitVentNum).CCoilPresent) {
                if (state.dataUnitVentilators->UnitVent(UnitVentNum).CCoilType == state.dataUnitVentilators->Cooling_CoilHXAssisted) {
                    SimHXAssistedCoolingCoil(
                        state, state.dataUnitVentilators->UnitVent(UnitVentNum).CCoilName, FirstHVACIteration, state.dataUnitVentilators->On, 0.0, state.dataUnitVentilators->UnitVent(UnitVentNum).CCoil_Index, ContFanCycCoil);
                } else {
                    SimulateWaterCoilComponents(state, state.dataUnitVentilators->UnitVent(UnitVentNum).CCoilName, FirstHVACIteration, state.dataUnitVentilators->UnitVent(UnitVentNum).CCoil_Index);
                }
            }

            if (state.dataUnitVentilators->UnitVent(UnitVentNum).HCoilPresent) {

                {
                    auto const SELECT_CASE_var(state.dataUnitVentilators->UnitVent(UnitVentNum).HCoilType);

                    if (SELECT_CASE_var == state.dataUnitVentilators->Heating_WaterCoilType) {

                        SimulateWaterCoilComponents(state, state.dataUnitVentilators->UnitVent(UnitVentNum).HCoilName, FirstHVACIteration, state.dataUnitVentilators->UnitVent(UnitVentNum).HCoil_Index);

                    } else if (SELECT_CASE_var == state.dataUnitVentilators->Heating_SteamCoilType) {

                        if (!state.dataUnitVentilators->HCoilOn) {
                            QCoilReq = 0.0;
                        } else {
                            HCoilInAirNode = state.dataUnitVentilators->UnitVent(UnitVentNum).FanOutletNode;
                            CpAirZn = PsyCpAirFnW(Node(state.dataUnitVentilators->UnitVent(UnitVentNum).AirInNode).HumRat);
                            QCoilReq = state.dataUnitVentilators->QZnReq - Node(HCoilInAirNode).MassFlowRate * CpAirZn *
                                                    (Node(HCoilInAirNode).Temp - Node(state.dataUnitVentilators->UnitVent(UnitVentNum).AirInNode).Temp);
                        }

                        if (QCoilReq < 0.0) QCoilReq = 0.0; // a heating coil can only heat, not cool

                        SimulateSteamCoilComponents(
                            state, state.dataUnitVentilators->UnitVent(UnitVentNum).HCoilName, FirstHVACIteration, state.dataUnitVentilators->UnitVent(UnitVentNum).HCoil_Index, QCoilReq);

                    } else if ((SELECT_CASE_var == state.dataUnitVentilators->Heating_ElectricCoilType) || (SELECT_CASE_var == state.dataUnitVentilators->Heating_GasCoilType)) {

                        if (!state.dataUnitVentilators->HCoilOn) {
                            QCoilReq = 0.0;
                        } else {
                            HCoilInAirNode = state.dataUnitVentilators->UnitVent(UnitVentNum).FanOutletNode;
                            CpAirZn = PsyCpAirFnW(Node(state.dataUnitVentilators->UnitVent(UnitVentNum).AirInNode).HumRat);
                            QCoilReq = state.dataUnitVentilators->QZnReq - Node(HCoilInAirNode).MassFlowRate * CpAirZn *
                                                    (Node(HCoilInAirNode).Temp - Node(state.dataUnitVentilators->UnitVent(UnitVentNum).AirInNode).Temp);
                        }

                        if (QCoilReq < 0.0) QCoilReq = 0.0; // a heating coil can only heat, not cool

                        SimulateHeatingCoilComponents(
                            state, state.dataUnitVentilators->UnitVent(UnitVentNum).HCoilName, FirstHVACIteration, QCoilReq, state.dataUnitVentilators->UnitVent(UnitVentNum).HCoil_Index);
                    }
                }

            } // (state.dataUnitVentilators->UnitVent(UnitVentNum)%HCoilPresent)

        } else { // Fan is Fan:OnOff and is cycling

            Node(InletNode).MassFlowRate = Node(InletNode).MassFlowRateMax * PartLoadRatio;
            AirMassFlow = Node(InletNode).MassFlowRate;
            // Set the fan inlet node maximum available mass flow rates for cycling fans
            Node(InletNode).MassFlowRateMaxAvail = AirMassFlow;

            if (state.dataUnitVentilators->UnitVent(UnitVentNum).ATMixerExists) {
                ATMixOutNode = state.dataUnitVentilators->UnitVent(UnitVentNum).ATMixerOutNode;
                ATMixerPriNode = state.dataUnitVentilators->UnitVent(UnitVentNum).ATMixerPriNode;
                if (state.dataUnitVentilators->UnitVent(UnitVentNum).ATMixerType == ATMixer_InletSide) {
                    // set the primary air inlet mass flow rate
                    Node(ATMixerPriNode).MassFlowRate =
                        min(min(Node(ATMixerPriNode).MassFlowRateMaxAvail, state.dataUnitVentilators->OAMassFlowRate), Node(InletNode).MassFlowRate);
                    // now calculate the mixer outlet conditions (and the secondary air inlet flow rate)
                    SimATMixer(state, state.dataUnitVentilators->UnitVent(UnitVentNum).ATMixerName, FirstHVACIteration, state.dataUnitVentilators->UnitVent(UnitVentNum).ATMixerIndex);
                }
            } else {
                SimUnitVentOAMixer(state, UnitVentNum, FanOpMode);
            }
            if (state.dataUnitVentilators->UnitVent(UnitVentNum).FanType_Num != DataHVACGlobals::FanType_SystemModelObject) {
                Fans::SimulateFanComponents(state,
                                            state.dataUnitVentilators->UnitVent(UnitVentNum).FanName,
                                            FirstHVACIteration,
                                            state.dataUnitVentilators->UnitVent(UnitVentNum).Fan_Index,
                                            _,
                                            ZoneCompTurnFansOn,
                                            ZoneCompTurnFansOff);
            } else {
                HVACFan::fanObjs[state.dataUnitVentilators->UnitVent(UnitVentNum).Fan_Index]->simulate(state, _, ZoneCompTurnFansOn, ZoneCompTurnFansOff, _);
            }

            if (state.dataUnitVentilators->UnitVent(UnitVentNum).CCoilPresent) {

                CalcMdotCCoilCycFan(state, mdot, QCoilReq, state.dataUnitVentilators->QZnReq, UnitVentNum, PartLoadRatio);
                SetComponentFlowRate(mdot,
                                     state.dataUnitVentilators->UnitVent(UnitVentNum).ColdControlNode,
                                     state.dataUnitVentilators->UnitVent(UnitVentNum).ColdCoilOutNodeNum,
                                     state.dataUnitVentilators->UnitVent(UnitVentNum).CWLoopNum,
                                     state.dataUnitVentilators->UnitVent(UnitVentNum).CWLoopSide,
                                     state.dataUnitVentilators->UnitVent(UnitVentNum).CWBranchNum,
                                     state.dataUnitVentilators->UnitVent(UnitVentNum).CWCompNum);

                if (state.dataUnitVentilators->UnitVent(UnitVentNum).CCoilType == state.dataUnitVentilators->Cooling_CoilHXAssisted) {
                    SimHXAssistedCoolingCoil(
                        state, state.dataUnitVentilators->UnitVent(UnitVentNum).CCoilName, FirstHVACIteration, state.dataUnitVentilators->On, PartLoadRatio, state.dataUnitVentilators->UnitVent(UnitVentNum).CCoil_Index, FanOpMode);
                } else {
                    SimulateWaterCoilComponents(state,
                                                state.dataUnitVentilators->UnitVent(UnitVentNum).CCoilName,
                                                FirstHVACIteration,
                                                state.dataUnitVentilators->UnitVent(UnitVentNum).CCoil_Index,
                                                QCoilReq,
                                                FanOpMode,
                                                PartLoadRatio);
                }
            }

            if (state.dataUnitVentilators->UnitVent(UnitVentNum).HCoilPresent) {

                {
                    auto const SELECT_CASE_var(state.dataUnitVentilators->UnitVent(UnitVentNum).HCoilType);

                    if (SELECT_CASE_var == state.dataUnitVentilators->Heating_WaterCoilType) {
                        if (!state.dataUnitVentilators->HCoilOn) {
                            QCoilReq = 0.0;
                            mdot = 0.0;
                        } else {
                            HCoilInAirNode = state.dataUnitVentilators->UnitVent(UnitVentNum).FanOutletNode;
                            CpAirZn = PsyCpAirFnW(Node(state.dataUnitVentilators->UnitVent(UnitVentNum).AirInNode).HumRat);
                            QCoilReq = state.dataUnitVentilators->QZnReq - Node(HCoilInAirNode).MassFlowRate * CpAirZn *
                                                    (Node(HCoilInAirNode).Temp - Node(state.dataUnitVentilators->UnitVent(UnitVentNum).AirInNode).Temp);
                            mdot = state.dataUnitVentilators->UnitVent(UnitVentNum).MaxHotWaterFlow * PartLoadRatio;
                        }

                        if (QCoilReq < 0.0) QCoilReq = 0.0; // a heating coil can only heat, not cool
                        SetComponentFlowRate(mdot,
                                             state.dataUnitVentilators->UnitVent(UnitVentNum).HotControlNode,
                                             state.dataUnitVentilators->UnitVent(UnitVentNum).HotCoilOutNodeNum,
                                             state.dataUnitVentilators->UnitVent(UnitVentNum).HWLoopNum,
                                             state.dataUnitVentilators->UnitVent(UnitVentNum).HWLoopSide,
                                             state.dataUnitVentilators->UnitVent(UnitVentNum).HWBranchNum,
                                             state.dataUnitVentilators->UnitVent(UnitVentNum).HWCompNum);
                        SimulateWaterCoilComponents(state,
                                                    state.dataUnitVentilators->UnitVent(UnitVentNum).HCoilName,
                                                    FirstHVACIteration,
                                                    state.dataUnitVentilators->UnitVent(UnitVentNum).HCoil_Index,
                                                    QCoilReq,
                                                    FanOpMode,
                                                    PartLoadRatio);

                    } else if (SELECT_CASE_var == state.dataUnitVentilators->Heating_SteamCoilType) {

                        if (!state.dataUnitVentilators->HCoilOn) {
                            QCoilReq = 0.0;
                            mdot = 0.0;
                        } else {
                            HCoilInAirNode = state.dataUnitVentilators->UnitVent(UnitVentNum).FanOutletNode;
                            CpAirZn = PsyCpAirFnW(Node(state.dataUnitVentilators->UnitVent(UnitVentNum).AirInNode).HumRat);
                            QCoilReq = state.dataUnitVentilators->QZnReq - Node(HCoilInAirNode).MassFlowRate * CpAirZn *
                                                    (Node(HCoilInAirNode).Temp - Node(state.dataUnitVentilators->UnitVent(UnitVentNum).AirInNode).Temp);
                            mdot = state.dataUnitVentilators->UnitVent(UnitVentNum).MaxHotSteamFlow * PartLoadFrac;
                        }

                        if (QCoilReq < 0.0) QCoilReq = 0.0;
                        SetComponentFlowRate(mdot,
                                             state.dataUnitVentilators->UnitVent(UnitVentNum).HotControlNode,
                                             state.dataUnitVentilators->UnitVent(UnitVentNum).HotCoilOutNodeNum,
                                             state.dataUnitVentilators->UnitVent(UnitVentNum).HWLoopNum,
                                             state.dataUnitVentilators->UnitVent(UnitVentNum).HWLoopSide,
                                             state.dataUnitVentilators->UnitVent(UnitVentNum).HWBranchNum,
                                             state.dataUnitVentilators->UnitVent(UnitVentNum).HWCompNum);
                        SimulateSteamCoilComponents(state,
                                                    state.dataUnitVentilators->UnitVent(UnitVentNum).HCoilName,
                                                    FirstHVACIteration,
                                                    state.dataUnitVentilators->UnitVent(UnitVentNum).HCoil_Index,
                                                    QCoilReq,
                                                    _,
                                                    FanOpMode,
                                                    PartLoadRatio);

                    } else if ((SELECT_CASE_var == state.dataUnitVentilators->Heating_ElectricCoilType) || (SELECT_CASE_var == state.dataUnitVentilators->Heating_GasCoilType)) {

                        if (!state.dataUnitVentilators->HCoilOn) {
                            QCoilReq = 0.0;
                        } else {
                            HCoilInAirNode = state.dataUnitVentilators->UnitVent(UnitVentNum).FanOutletNode;
                            CpAirZn = PsyCpAirFnW(Node(state.dataUnitVentilators->UnitVent(UnitVentNum).AirInNode).HumRat);
                            QCoilReq = state.dataUnitVentilators->QZnReq - Node(HCoilInAirNode).MassFlowRate * CpAirZn *
                                                    (Node(HCoilInAirNode).Temp - Node(state.dataUnitVentilators->UnitVent(UnitVentNum).AirInNode).Temp);
                        }
                        if (QCoilReq < 0.0) QCoilReq = 0.0;
                        SimulateHeatingCoilComponents(state,
                                                      state.dataUnitVentilators->UnitVent(UnitVentNum).HCoilName,
                                                      FirstHVACIteration,
                                                      QCoilReq,
                                                      state.dataUnitVentilators->UnitVent(UnitVentNum).HCoil_Index,
                                                      _,
                                                      _,
                                                      FanOpMode,
                                                      PartLoadRatio);
                    }
                }
            }
        }
        AirMassFlow = Node(OutletNode).MassFlowRate;
        // calculate delivered load
        if (state.dataUnitVentilators->UnitVent(UnitVentNum).ATMixerExists) {
            if (state.dataUnitVentilators->UnitVent(UnitVentNum).ATMixerType == ATMixer_SupplySide) {
                // set the primary air inlet mass flow rate
                Node(ATMixerPriNode).MassFlowRate = min(Node(ATMixerPriNode).MassFlowRateMaxAvail, state.dataUnitVentilators->OAMassFlowRate);
                // now calculate the the mixer outlet conditions (and the secondary air inlet flow rate)
                SimATMixer(state, state.dataUnitVentilators->UnitVent(UnitVentNum).ATMixerName, FirstHVACIteration, state.dataUnitVentilators->UnitVent(UnitVentNum).ATMixerIndex);
                SpecHumMin = min(Node(ATMixOutNode).HumRat, Node(InletNode).HumRat);
                LoadMet = Node(ATMixOutNode).MassFlowRate *
                          (PsyHFnTdbW(Node(ATMixOutNode).Temp, SpecHumMin) - PsyHFnTdbW(Node(InletNode).Temp, SpecHumMin));
            } else {
                // ATM Mixer on inlet side
                LoadMet =
                    AirMassFlow * (PsyHFnTdbW(Node(OutletNode).Temp, Node(ZoneNode).HumRat) - PsyHFnTdbW(Node(ZoneNode).Temp, Node(ZoneNode).HumRat));
            }
        } else {
            LoadMet =
                AirMassFlow * (PsyHFnTdbW(Node(OutletNode).Temp, Node(InletNode).HumRat) - PsyHFnTdbW(Node(InletNode).Temp, Node(InletNode).HumRat));
        }
    }

    void SimUnitVentOAMixer(EnergyPlusData &state, int const UnitVentNum, // Unit index in unit ventilator array
                            int const FanOpMode    // unit ventilator fan operating mode
    )
    {

        // SUBROUTINE INFORMATION:
        //       AUTHOR         Rick Strand
        //       DATE WRITTEN   May 2000
        //       MODIFIED       na
        //       RE-ENGINEERED  na

        // PURPOSE OF THIS SUBROUTINE:
        // This responsibility of this subroutine is to set the air flow rates
        // through the mixing box portion of the unit ventilator and then perform
        // an energy balance to arrive at outlet conditions which then would
        // serve as inlet conditions to the coils (or outlet conditions for
        // the device).  There is some question as to whether this needs to be
        // called every time the coils and fan are called since how the fans and
        // coil operate won't presumable change how the mixer operates.  The
        // method in which this routine is called is slightly cleaner though
        // from a code readability standpoint though less efficient.

        // METHODOLOGY EMPLOYED:
        // The OAMassFlowRate has already been calculated in the main control
        // algorithm.  Use this flow rate to establish all of the other flow
        // rates and perform an energy balance on the mixing of the return and
        // outdoor air streams.

        using DataContaminantBalance::Contaminant;

        int AirRelNode;            // relief air node number in unit ventilator loop
        int InletNode;             // inlet node number for unit ventilator loop
        Real64 OAFraction;         // Outside air fraction of inlet air
        int OAMixOutNode;          // outside air mixer outlet node for unit ventilator loop
        int OutsideAirNode;        // outside air node number in unit ventilator loop
        Real64 OutAirMassFlowRate; // Outside air mass flow rate capped for cycling fan

        // FLOW:
        AirRelNode = state.dataUnitVentilators->UnitVent(UnitVentNum).AirReliefNode;
        InletNode = state.dataUnitVentilators->UnitVent(UnitVentNum).AirInNode;
        OAMixOutNode = state.dataUnitVentilators->UnitVent(UnitVentNum).OAMixerOutNode;
        OutsideAirNode = state.dataUnitVentilators->UnitVent(UnitVentNum).OutsideAirNode;
        OutAirMassFlowRate = state.dataUnitVentilators->OAMassFlowRate;

        // Limit the outdoor air mass flow rate if cycling fan
        if (FanOpMode == CycFanCycCoil) {
            OutAirMassFlowRate = min(state.dataUnitVentilators->OAMassFlowRate, Node(InletNode).MassFlowRate);
        }

        // "Resolve" the air flow rates...
        Node(OutsideAirNode).MassFlowRate = OutAirMassFlowRate;
        Node(OutsideAirNode).MassFlowRateMinAvail = OutAirMassFlowRate;
        Node(OutsideAirNode).MassFlowRateMaxAvail = OutAirMassFlowRate;

        Node(AirRelNode).MassFlowRate = OutAirMassFlowRate;
        Node(AirRelNode).MassFlowRateMinAvail = OutAirMassFlowRate;
        Node(AirRelNode).MassFlowRateMaxAvail = OutAirMassFlowRate;

        Node(OAMixOutNode).MassFlowRate = Node(InletNode).MassFlowRate;
        Node(OAMixOutNode).MassFlowRateMinAvail = Node(InletNode).MassFlowRate;
        Node(OAMixOutNode).MassFlowRateMaxAvail = Node(InletNode).MassFlowRate;

        // "Inlet" conditions for InletNode and OutsideAirNode have already
        // been set elsewhere so we just need to set the "outlet" conditions
        Node(AirRelNode).Temp = Node(InletNode).Temp;
        Node(AirRelNode).Press = Node(InletNode).Press;
        Node(AirRelNode).HumRat = Node(InletNode).HumRat;
        Node(AirRelNode).Enthalpy = Node(InletNode).Enthalpy;

        if (Node(InletNode).MassFlowRate > 0.0) {
            OAFraction = Node(OutsideAirNode).MassFlowRate / Node(InletNode).MassFlowRate;
        } else {
            OAFraction = 0.0;
        }

        // Perform an energy and moisture mass balance on the mixing portion of the unit ventilator
        Node(OAMixOutNode).Enthalpy = OAFraction * Node(OutsideAirNode).Enthalpy + (1.0 - OAFraction) * Node(InletNode).Enthalpy;
        Node(OAMixOutNode).HumRat = OAFraction * Node(OutsideAirNode).HumRat + (1.0 - OAFraction) * Node(InletNode).HumRat;

        // Find the other key state points based on calculated conditions
        Node(OAMixOutNode).Temp = PsyTdbFnHW(Node(OAMixOutNode).Enthalpy, Node(OAMixOutNode).HumRat);
        Node(OAMixOutNode).Press = Node(InletNode).Press;

        if (Contaminant.CO2Simulation) {
            Node(AirRelNode).CO2 = Node(InletNode).CO2;
            Node(OAMixOutNode).CO2 = OAFraction * Node(OutsideAirNode).CO2 + (1.0 - OAFraction) * Node(InletNode).CO2;
        }
        if (Contaminant.GenericContamSimulation) {
            Node(AirRelNode).GenContam = Node(InletNode).GenContam;
            Node(OAMixOutNode).GenContam = OAFraction * Node(OutsideAirNode).GenContam + (1.0 - OAFraction) * Node(InletNode).GenContam;
        }
    }

    // SUBROUTINE UpdateUnitVentilator

    // No update routine needed in this module since all of the updates happen on
    // the Node derived type directly and these updates are done by other routines.

    // END SUBROUTINE UpdateUnitVentilator

    void ReportUnitVentilator(EnergyPlusData &state, int const UnitVentNum) // Unit index in unit ventilator array
    {

        // SUBROUTINE INFORMATION:
        //       AUTHOR         Rick Strand
        //       DATE WRITTEN   May 2000
        //       MODIFIED       na
        //       RE-ENGINEERED  na

<<<<<<< HEAD
        // PURPOSE OF THIS SUBROUTINE:
        // This subroutine needs a description.

        // METHODOLOGY EMPLOYED:
        // Needs description, as appropriate.

        // REFERENCES:
        // na

        // Using/Aliasing
=======
        using DataGlobals::SecInHour;
>>>>>>> 0d83898a
        using DataHVACGlobals::TimeStepSys;

        state.dataUnitVentilators->UnitVent(UnitVentNum).HeatEnergy = state.dataUnitVentilators->UnitVent(UnitVentNum).HeatPower * TimeStepSys * SecInHour;
        state.dataUnitVentilators->UnitVent(UnitVentNum).SensCoolEnergy = state.dataUnitVentilators->UnitVent(UnitVentNum).SensCoolPower * TimeStepSys * SecInHour;
        state.dataUnitVentilators->UnitVent(UnitVentNum).TotCoolEnergy = state.dataUnitVentilators->UnitVent(UnitVentNum).TotCoolPower * TimeStepSys * SecInHour;
        state.dataUnitVentilators->UnitVent(UnitVentNum).ElecEnergy = state.dataUnitVentilators->UnitVent(UnitVentNum).ElecPower * TimeStepSys * SecInHour;

<<<<<<< HEAD
        // FLOW:
        UnitVent(UnitVentNum).HeatEnergy = UnitVent(UnitVentNum).HeatPower * TimeStepSys * DataGlobalConstants::SecInHour();
        UnitVent(UnitVentNum).SensCoolEnergy = UnitVent(UnitVentNum).SensCoolPower * TimeStepSys * DataGlobalConstants::SecInHour();
        UnitVent(UnitVentNum).TotCoolEnergy = UnitVent(UnitVentNum).TotCoolPower * TimeStepSys * DataGlobalConstants::SecInHour();
        UnitVent(UnitVentNum).ElecEnergy = UnitVent(UnitVentNum).ElecPower * TimeStepSys * DataGlobalConstants::SecInHour();

        if (UnitVent(UnitVentNum).FirstPass) { // reset sizing flags so other zone equipment can size normally
=======
        if (state.dataUnitVentilators->UnitVent(UnitVentNum).FirstPass) { // reset sizing flags so other zone equipment can size normally
>>>>>>> 0d83898a
            if (!DataGlobals::SysSizingCalc) {
                DataSizing::resetHVACSizingGlobals(DataSizing::CurZoneEqNum, 0, state.dataUnitVentilators->UnitVent(UnitVentNum).FirstPass);
            }
        }
    }

    int GetUnitVentilatorOutAirNode(EnergyPlusData &state, int const UnitVentNum)
    {

        // FUNCTION INFORMATION:
        //       AUTHOR         B Griffith
        //       DATE WRITTEN   Dec  2006
        //       MODIFIED       na
        //       RE-ENGINEERED  na

        // PURPOSE OF THIS FUNCTION:
        // lookup function for OA inlet node

        int GetUnitVentilatorOutAirNode;

        if (state.dataUnitVentilators->GetUnitVentilatorInputFlag) {
            GetUnitVentilatorInput(state);
            state.dataUnitVentilators->GetUnitVentilatorInputFlag = false;
        }

        GetUnitVentilatorOutAirNode = 0;
        if (UnitVentNum > 0 && UnitVentNum <= state.dataUnitVentilators->NumOfUnitVents) {
            GetUnitVentilatorOutAirNode = state.dataUnitVentilators->UnitVent(UnitVentNum).OutsideAirNode;
        }

        return GetUnitVentilatorOutAirNode;
    }

    int GetUnitVentilatorZoneInletAirNode(EnergyPlusData &state, int const UnitVentNum)
    {

        // FUNCTION INFORMATION:
        //       AUTHOR         B Griffith
        //       DATE WRITTEN   Dec  2006
        //       MODIFIED       na
        //       RE-ENGINEERED  na

        // PURPOSE OF THIS FUNCTION:
        // lookup function for zone air inlet node

        int GetUnitVentilatorZoneInletAirNode;

        if (state.dataUnitVentilators->GetUnitVentilatorInputFlag) {
            GetUnitVentilatorInput(state);
            state.dataUnitVentilators->GetUnitVentilatorInputFlag = false;
        }

        GetUnitVentilatorZoneInletAirNode = 0;
        if (UnitVentNum > 0 && UnitVentNum <= state.dataUnitVentilators->NumOfUnitVents) {
            GetUnitVentilatorZoneInletAirNode = state.dataUnitVentilators->UnitVent(UnitVentNum).AirOutNode;
        }

        return GetUnitVentilatorZoneInletAirNode;
    }

    int GetUnitVentilatorMixedAirNode(EnergyPlusData &state, int const UnitVentNum)
    {

        // FUNCTION INFORMATION:
        //       AUTHOR         B Griffith
        //       DATE WRITTEN   Dec  2006
        //       MODIFIED       na
        //       RE-ENGINEERED  na

        // PURPOSE OF THIS FUNCTION:
        // lookup function for mixed air node

        int GetUnitVentilatorMixedAirNode;

        if (state.dataUnitVentilators->GetUnitVentilatorInputFlag) {
            GetUnitVentilatorInput(state);
            state.dataUnitVentilators->GetUnitVentilatorInputFlag = false;
        }

        GetUnitVentilatorMixedAirNode = 0;
        if (UnitVentNum > 0 && UnitVentNum <= state.dataUnitVentilators->NumOfUnitVents) {
            GetUnitVentilatorMixedAirNode = state.dataUnitVentilators->UnitVent(UnitVentNum).OAMixerOutNode;
        }

        return GetUnitVentilatorMixedAirNode;
    }

    int GetUnitVentilatorReturnAirNode(EnergyPlusData &state, int const UnitVentNum)
    {

        // FUNCTION INFORMATION:
        //       AUTHOR         B Griffith
        //       DATE WRITTEN   Dec  2006
        //       MODIFIED       na
        //       RE-ENGINEERED  na

        // PURPOSE OF THIS FUNCTION:
        // lookup function for return air node into "mixer"

        int GetUnitVentilatorReturnAirNode;

        if (state.dataUnitVentilators->GetUnitVentilatorInputFlag) {
            GetUnitVentilatorInput(state);
            state.dataUnitVentilators->GetUnitVentilatorInputFlag = false;
        }

        GetUnitVentilatorReturnAirNode = 0;
        if (UnitVentNum > 0 && UnitVentNum <= state.dataUnitVentilators->NumOfUnitVents) {
            GetUnitVentilatorReturnAirNode = state.dataUnitVentilators->UnitVent(UnitVentNum).AirInNode;
        }

        return GetUnitVentilatorReturnAirNode;
    }

    Real64 CalcUnitVentilatorResidual(EnergyPlusData &state,
                                      Real64 const PartLoadRatio, // Coil Part Load Ratio
                                      Array1D<Real64> const &Par  // Function parameters
    )
    {
        // FUNCTION INFORMATION:
        //       AUTHOR         Bereket Nigusse, FSEC
        //       DATE WRITTEN   October 2013
        //       MODIFIED       na
        //       RE-ENGINEERED  na
        // PURPOSE OF THIS SUBROUTINE:
        // Calculates the part-load ratio for the unit ventilator.
        // METHODOLOGY EMPLOYED:
        // Use SolveRoot to call this Function to converge on a solution

        // Return value
        Real64 Residuum(0.0); // Result (force to 0)

        // Argument array dimensioning

        // Locals
        // SUBROUTINE ARGUMENT DEFINITIONS:
        //  Parameter description:
        //  Par(1)  = REAL(UnitVentNum,r64)   ! Index to Unit Ventilator
        //  Par(2)  = 0.0                     ! FirstHVACIteration FLAG, IF 1.0 then TRUE, if 0.0 then FALSE
        //  Par(3)  = REAL(OpMode,r64)        ! Fan control, IF 1.0 then cycling fan, if 0.0 then continuous fan

        // SUBROUTINE LOCAL VARIABLE DECLARATIONS:
        int UnitVentNum;         // Index to this UnitHeater
        bool FirstHVACIteration; // FirstHVACIteration flag
        int OpMode;              // Cycling fan or constant fan
        Real64 QUnitOut;         // heating/Cooling provided by unit ventilator [watts]

        // Convert parameters to usable variables
        UnitVentNum = int(Par(1));
        FirstHVACIteration = (Par(2) == 1.0);
        OpMode = int(Par(3));
        CalcUnitVentilatorComponents(state, UnitVentNum, FirstHVACIteration, QUnitOut, OpMode, PartLoadRatio);
        // Calculate residual based on output calculation flag
        if (state.dataUnitVentilators->QZnReq != 0.0) {
            Residuum = (QUnitOut - state.dataUnitVentilators->QZnReq) / state.dataUnitVentilators->QZnReq;
        }
        return Residuum;
    }

    Real64 SetOAMassFlowRateForCoolingVariablePercent(EnergyPlusData &state, int const UnitVentNum,     // Unit Ventilator index
                                                      Real64 const MinOAFrac,    // Minimum Outside Air Fraction
                                                      Real64 const MassFlowRate, // Design Outside Air Mass Flow Rate
                                                      Real64 const MaxOAFrac,    // Maximum Outside Air Fraction
                                                      Real64 const Tinlet,       // Inlet Temperature to Unit or Zone Temperature
                                                      Real64 const Toutdoor      // Outdoor Air Temperature
    )
    {

        Real64 ActualOAMassFlowRate(0.0); // Result or return value

        if (Tinlet <= Toutdoor) {

            ActualOAMassFlowRate = MinOAFrac * MassFlowRate;

        } else { // Tinlet > Toutdoor
            // Use cooler outside air to provide "free" cooling without over-cooling.
            // First, use a simple load equals mass flow times Cp time Delta T equation to find OA Mass Flow Rate.
            // This must include the enthalpy difference across the fan.  Otherwise, this will potentially put a
            // small load on the cooling coil (if it exists) or will leave a small load that is not met when it could be.
            // Then, limit the OA Mass Flow Rate between the MinOA flow and the MaxOA flow.

            Real64 EnthDiffAcrossFan(0.0); // Temperature difference across the fan
            if (!state.dataUnitVentilators->UnitVent(UnitVentNum).ATMixerExists) {
                EnthDiffAcrossFan = Node(state.dataUnitVentilators->UnitVent(UnitVentNum).FanOutletNode).Enthalpy - Node(state.dataUnitVentilators->UnitVent(UnitVentNum).OAMixerOutNode).Enthalpy;
            } else {
                if (state.dataUnitVentilators->UnitVent(UnitVentNum).ATMixerType == ATMixer_InletSide) {
                    EnthDiffAcrossFan = Node(state.dataUnitVentilators->UnitVent(UnitVentNum).FanOutletNode).Enthalpy - Node(state.dataUnitVentilators->UnitVent(UnitVentNum).ATMixerOutNode).Enthalpy;
                }
                if (state.dataUnitVentilators->UnitVent(UnitVentNum).ATMixerType == ATMixer_SupplySide) {
                    EnthDiffAcrossFan = Node(state.dataUnitVentilators->UnitVent(UnitVentNum).FanOutletNode).Enthalpy - Node(state.dataUnitVentilators->UnitVent(UnitVentNum).AirInNode).Enthalpy;
                }
            }

            ActualOAMassFlowRate =
                (std::abs(state.dataUnitVentilators->QZnReq) + (MassFlowRate * std::abs(EnthDiffAcrossFan))) / (PsyCpAirFnW(DataEnvironment::OutHumRat) * (Tinlet - Toutdoor));

            ActualOAMassFlowRate = max(ActualOAMassFlowRate, (MinOAFrac * MassFlowRate));
            ActualOAMassFlowRate = min(ActualOAMassFlowRate, (MaxOAFrac * MassFlowRate));
        }

        return ActualOAMassFlowRate;
    }

    void CalcMdotCCoilCycFan(EnergyPlusData &state, Real64 &mdot,              // mass flow rate
                             Real64 &QCoilReq,          // Remaining load to cooling coil
                             Real64 const QZnReq,       // Zone load to setpoint
                             int const UnitVentNum,     // Unit Ventilator index
                             Real64 const PartLoadRatio // Part load ratio for unit ventilator
    )
    {

        if (QZnReq >= 0.0) { // Heating requested so no cooling coil needed
            mdot = 0.0;
        } else { // Cooling so set first guess at flow rate
            mdot = state.dataUnitVentilators->UnitVent(UnitVentNum).MaxColdWaterFlow * PartLoadRatio;
        }

        // Check to see what outside air will do, "turn off" cooling coil if OA can handle the load
        int CCoilInAirNode = state.dataUnitVentilators->UnitVent(UnitVentNum).FanOutletNode;
        int AirInNode = state.dataUnitVentilators->UnitVent(UnitVentNum).AirInNode;
        Real64 const SmallLoad = -1.0; // Watts
        Real64 CpAirZn = PsyCpAirFnW(Node(AirInNode).HumRat);
        QCoilReq = QZnReq - Node(CCoilInAirNode).MassFlowRate * CpAirZn * (Node(CCoilInAirNode).Temp - Node(AirInNode).Temp);
        if (QCoilReq > SmallLoad) {
            QCoilReq = 0.0;
            mdot = 0.0;
        }
    }

} // namespace UnitVentilator

} // namespace EnergyPlus<|MERGE_RESOLUTION|>--- conflicted
+++ resolved
@@ -1394,15 +1394,9 @@
 
                 if (state.dataUnitVentilators->UnitVent(UnitVentNum).HCoilType == state.dataUnitVentilators->Heating_WaterCoilType) {
 
-<<<<<<< HEAD
-                    rho = GetDensityGlycol(state, PlantLoop(UnitVent(UnitVentNum).HWLoopNum).FluidName,
+                    rho = GetDensityGlycol(state, PlantLoop(state.dataUnitVentilators->UnitVent(UnitVentNum).HWLoopNum).FluidName,
                                            DataGlobalConstants::HWInitConvTemp(),
-                                           PlantLoop(UnitVent(UnitVentNum).HWLoopNum).FluidIndex,
-=======
-                    rho = GetDensityGlycol(state, PlantLoop(state.dataUnitVentilators->UnitVent(UnitVentNum).HWLoopNum).FluidName,
-                                           HWInitConvTemp,
                                            PlantLoop(state.dataUnitVentilators->UnitVent(UnitVentNum).HWLoopNum).FluidIndex,
->>>>>>> 0d83898a
                                            RoutineName);
 
                     state.dataUnitVentilators->UnitVent(UnitVentNum).MaxHotWaterFlow = rho * state.dataUnitVentilators->UnitVent(UnitVentNum).MaxVolHotWaterFlow;
@@ -2155,23 +2149,13 @@
                                     sizerHeatingCapacity.initializeWithinEP(state, CompType, CompName, PrintFlag, RoutineName);
                                     DesHeatingLoad = sizerHeatingCapacity.size(state, TempSize, errorsFound);
                                 }
-<<<<<<< HEAD
-                                rho = GetDensityGlycol(state, PlantLoop(UnitVent(UnitVentNum).HWLoopNum).FluidName,
+                                rho = GetDensityGlycol(state, PlantLoop(state.dataUnitVentilators->UnitVent(UnitVentNum).HWLoopNum).FluidName,
                                                        DataGlobalConstants::HWInitConvTemp(),
-                                                       PlantLoop(UnitVent(UnitVentNum).HWLoopNum).FluidIndex,
-                                                       RoutineName);
-                                Cp = GetSpecificHeatGlycol(state, PlantLoop(UnitVent(UnitVentNum).HWLoopNum).FluidName,
-                                                           DataGlobalConstants::HWInitConvTemp(),
-                                                           PlantLoop(UnitVent(UnitVentNum).HWLoopNum).FluidIndex,
-=======
-                                rho = GetDensityGlycol(state, PlantLoop(state.dataUnitVentilators->UnitVent(UnitVentNum).HWLoopNum).FluidName,
-                                                       HWInitConvTemp,
                                                        PlantLoop(state.dataUnitVentilators->UnitVent(UnitVentNum).HWLoopNum).FluidIndex,
                                                        RoutineName);
                                 Cp = GetSpecificHeatGlycol(state, PlantLoop(state.dataUnitVentilators->UnitVent(UnitVentNum).HWLoopNum).FluidName,
-                                                           HWInitConvTemp,
+                                                           DataGlobalConstants::HWInitConvTemp(),
                                                            PlantLoop(state.dataUnitVentilators->UnitVent(UnitVentNum).HWLoopNum).FluidIndex,
->>>>>>> 0d83898a
                                                            RoutineName);
                                 MaxVolHotWaterFlowDes = DesHeatingLoad / (WaterCoilSizDeltaT * Cp * rho);
 
@@ -3697,7 +3681,6 @@
         //       MODIFIED       na
         //       RE-ENGINEERED  na
 
-<<<<<<< HEAD
         // PURPOSE OF THIS SUBROUTINE:
         // This subroutine needs a description.
 
@@ -3708,27 +3691,14 @@
         // na
 
         // Using/Aliasing
-=======
-        using DataGlobals::SecInHour;
->>>>>>> 0d83898a
         using DataHVACGlobals::TimeStepSys;
 
-        state.dataUnitVentilators->UnitVent(UnitVentNum).HeatEnergy = state.dataUnitVentilators->UnitVent(UnitVentNum).HeatPower * TimeStepSys * SecInHour;
-        state.dataUnitVentilators->UnitVent(UnitVentNum).SensCoolEnergy = state.dataUnitVentilators->UnitVent(UnitVentNum).SensCoolPower * TimeStepSys * SecInHour;
-        state.dataUnitVentilators->UnitVent(UnitVentNum).TotCoolEnergy = state.dataUnitVentilators->UnitVent(UnitVentNum).TotCoolPower * TimeStepSys * SecInHour;
-        state.dataUnitVentilators->UnitVent(UnitVentNum).ElecEnergy = state.dataUnitVentilators->UnitVent(UnitVentNum).ElecPower * TimeStepSys * SecInHour;
-
-<<<<<<< HEAD
-        // FLOW:
-        UnitVent(UnitVentNum).HeatEnergy = UnitVent(UnitVentNum).HeatPower * TimeStepSys * DataGlobalConstants::SecInHour();
-        UnitVent(UnitVentNum).SensCoolEnergy = UnitVent(UnitVentNum).SensCoolPower * TimeStepSys * DataGlobalConstants::SecInHour();
-        UnitVent(UnitVentNum).TotCoolEnergy = UnitVent(UnitVentNum).TotCoolPower * TimeStepSys * DataGlobalConstants::SecInHour();
-        UnitVent(UnitVentNum).ElecEnergy = UnitVent(UnitVentNum).ElecPower * TimeStepSys * DataGlobalConstants::SecInHour();
-
-        if (UnitVent(UnitVentNum).FirstPass) { // reset sizing flags so other zone equipment can size normally
-=======
+        state.dataUnitVentilators->UnitVent(UnitVentNum).HeatEnergy = state.dataUnitVentilators->UnitVent(UnitVentNum).HeatPower * TimeStepSys * DataGlobalConstants::SecInHour();
+        state.dataUnitVentilators->UnitVent(UnitVentNum).SensCoolEnergy = state.dataUnitVentilators->UnitVent(UnitVentNum).SensCoolPower * TimeStepSys * DataGlobalConstants::SecInHour();
+        state.dataUnitVentilators->UnitVent(UnitVentNum).TotCoolEnergy = state.dataUnitVentilators->UnitVent(UnitVentNum).TotCoolPower * TimeStepSys * DataGlobalConstants::SecInHour();
+        state.dataUnitVentilators->UnitVent(UnitVentNum).ElecEnergy = state.dataUnitVentilators->UnitVent(UnitVentNum).ElecPower * TimeStepSys * DataGlobalConstants::SecInHour();
+
         if (state.dataUnitVentilators->UnitVent(UnitVentNum).FirstPass) { // reset sizing flags so other zone equipment can size normally
->>>>>>> 0d83898a
             if (!DataGlobals::SysSizingCalc) {
                 DataSizing::resetHVACSizingGlobals(DataSizing::CurZoneEqNum, 0, state.dataUnitVentilators->UnitVent(UnitVentNum).FirstPass);
             }
