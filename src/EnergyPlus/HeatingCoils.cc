--- conflicted
+++ resolved
@@ -312,11 +312,7 @@
         UpdateHeatingCoil(state, CoilNum);
 
         // Report the current HeatingCoil
-<<<<<<< HEAD
-        ReportHeatingCoil(CoilNum, CoilIsSuppHeater);
-=======
-        ReportHeatingCoil(state, CoilNum);
->>>>>>> ec58f461
+        ReportHeatingCoil(state, CoilNum, CoilIsSuppHeater);
 
         if (present(QCoilActual)) {
             QCoilActual = QCoilActual2;
@@ -2842,11 +2838,7 @@
     // Beginning of Reporting subroutines for the HeatingCoil Module
     // *****************************************************************************
 
-<<<<<<< HEAD
-    void ReportHeatingCoil(int const CoilNum, bool const coilIsSuppHeater)
-=======
-    void ReportHeatingCoil(EnergyPlusData &state, int const CoilNum)
->>>>>>> ec58f461
+    void ReportHeatingCoil(EnergyPlusData &state, int const CoilNum, bool const coilIsSuppHeater)
     {
 
         // SUBROUTINE INFORMATION:
