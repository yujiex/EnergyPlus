// EnergyPlus, Copyright (c) 1996-2021, The Board of Trustees of the University of Illinois,
// The Regents of the University of California, through Lawrence Berkeley National Laboratory
// (subject to receipt of any required approvals from the U.S. Dept. of Energy), Oak Ridge
// National Laboratory, managed by UT-Battelle, Alliance for Sustainable Energy, LLC, and other
// contributors. All rights reserved.
//
// NOTICE: This Software was developed under funding from the U.S. Department of Energy and the
// U.S. Government consequently retains certain rights. As such, the U.S. Government has been
// granted for itself and others acting on its behalf a paid-up, nonexclusive, irrevocable,
// worldwide license in the Software to reproduce, distribute copies to the public, prepare
// derivative works, and perform publicly and display publicly, and to permit others to do so.
//
// Redistribution and use in source and binary forms, with or without modification, are permitted
// provided that the following conditions are met:
//
// (1) Redistributions of source code must retain the above copyright notice, this list of
//     conditions and the following disclaimer.
//
// (2) Redistributions in binary form must reproduce the above copyright notice, this list of
//     conditions and the following disclaimer in the documentation and/or other materials
//     provided with the distribution.
//
// (3) Neither the name of the University of California, Lawrence Berkeley National Laboratory,
//     the University of Illinois, U.S. Dept. of Energy nor the names of its contributors may be
//     used to endorse or promote products derived from this software without specific prior
//     written permission.
//
// (4) Use of EnergyPlus(TM) Name. If Licensee (i) distributes the software in stand-alone form
//     without changes from the version obtained under this License, or (ii) Licensee makes a
//     reference solely to the software portion of its product, Licensee must refer to the
//     software as "EnergyPlus version X" software, where "X" is the version number Licensee
//     obtained under this License and may not use a different name for the software. Except as
//     specifically required in this Section (4), Licensee shall not use in a company name, a
//     product name, in advertising, publicity, or other promotional activities any name, trade
//     name, trademark, logo, or other designation of "EnergyPlus", "E+", "e+" or confusingly
//     similar designation, without the U.S. Department of Energy's prior written consent.
//
// THIS SOFTWARE IS PROVIDED BY THE COPYRIGHT HOLDERS AND CONTRIBUTORS "AS IS" AND ANY EXPRESS OR
// IMPLIED WARRANTIES, INCLUDING, BUT NOT LIMITED TO, THE IMPLIED WARRANTIES OF MERCHANTABILITY
// AND FITNESS FOR A PARTICULAR PURPOSE ARE DISCLAIMED. IN NO EVENT SHALL THE COPYRIGHT OWNER OR
// CONTRIBUTORS BE LIABLE FOR ANY DIRECT, INDIRECT, INCIDENTAL, SPECIAL, EXEMPLARY, OR
// CONSEQUENTIAL DAMAGES (INCLUDING, BUT NOT LIMITED TO, PROCUREMENT OF SUBSTITUTE GOODS OR
// SERVICES; LOSS OF USE, DATA, OR PROFITS; OR BUSINESS INTERRUPTION) HOWEVER CAUSED AND ON ANY
// THEORY OF LIABILITY, WHETHER IN CONTRACT, STRICT LIABILITY, OR TORT (INCLUDING NEGLIGENCE OR
// OTHERWISE) ARISING IN ANY WAY OUT OF THE USE OF THIS SOFTWARE, EVEN IF ADVISED OF THE
// POSSIBILITY OF SUCH DAMAGE.

// C++ Headers
#include <cmath>

// ObjexxFCL Headers
#include <ObjexxFCL/Array.functions.hh>
#include <ObjexxFCL/Array1D.hh>
#include <ObjexxFCL/Fmath.hh>

// EnergyPlus Headers
#include <EnergyPlus/BranchInputManager.hh>
#include <EnergyPlus/Data/EnergyPlusData.hh>
#include <EnergyPlus/DataBranchAirLoopPlant.hh>
#include <EnergyPlus/DataLoopNode.hh>
#include <EnergyPlus/DataSizing.hh>
#include <EnergyPlus/FluidProperties.hh>
#include <EnergyPlus/Plant/DataPlant.hh>
#include <EnergyPlus/PlantUtilities.hh>
#include <EnergyPlus/UtilityRoutines.hh>

namespace EnergyPlus::PlantUtilities {

// Module containing the routines dealing with the <module_name>

// MODULE INFORMATION:
//       AUTHOR         <author>
//       DATE WRITTEN   <date_written>
//       MODIFIED       na
//       RE-ENGINEERED  na

void InitComponentNodes(EnergyPlusData &state,
                        Real64 const MinCompMdot,
                        Real64 const MaxCompMdot,
                        int const InletNode,                    // component's inlet node index in node structure
                        int const OutletNode,                   // component's outlet node index in node structure
                        [[maybe_unused]] int const LoopNum,     // plant loop index for PlantLoop structure
                        [[maybe_unused]] int const LoopSideNum, // Loop side index for PlantLoop structure
                        [[maybe_unused]] int const BranchIndex, // branch index for PlantLoop
                        [[maybe_unused]] int const CompIndex    // component index for PlantLoop
)
{

    // SUBROUTINE INFORMATION:
    //       AUTHOR         Brent Griffith
    //       DATE WRITTEN   Sept 2010
    //       MODIFIED       na
    //       RE-ENGINEERED  na

    // PURPOSE OF THIS SUBROUTINE:
    //  Central routine for initializing plant nodes connected to components
    //  typically used for BeginEnvrnFlag

    // METHODOLOGY EMPLOYED:
    // set MassFlowRate variables on inlet node
    //  reset inlet node if more restrictive

    // Using/Aliasing
    using DataPlant::DemandOpSchemeType;

    // SUBROUTINE LOCAL VARIABLE DECLARATIONS:
    Real64 tmpMinCompMdot; // local value
    Real64 tmpMaxCompMdot; // local value

    tmpMinCompMdot = MinCompMdot;
    tmpMaxCompMdot = MaxCompMdot;
    // trap bad values that can happen before all the setup is done
    if (tmpMinCompMdot < 0.0) tmpMinCompMdot = 0.0;
    if (tmpMaxCompMdot < 0.0) tmpMaxCompMdot = 0.0;

    // reset outlet node
    state.dataLoopNodes->Node(OutletNode).MassFlowRate = 0.0;

    state.dataLoopNodes->Node(InletNode).MassFlowRateMin = tmpMinCompMdot;
    state.dataLoopNodes->Node(InletNode).MassFlowRateMinAvail = tmpMinCompMdot;
    state.dataLoopNodes->Node(InletNode).MassFlowRateMax = tmpMaxCompMdot;
    state.dataLoopNodes->Node(InletNode).MassFlowRateMaxAvail = tmpMaxCompMdot;
    // reset inlet node, but only change from inlet setting if set and more restrictive
    state.dataLoopNodes->Node(InletNode).MassFlowRate = 0.0;
    state.dataLoopNodes->Node(InletNode).MassFlowRateRequest = 0.0;
}

void SetComponentFlowRate(EnergyPlusData &state,
                          Real64 &CompFlow,      // [kg/s]
                          int const InletNode,   // component's inlet node index in node structure
                          int const OutletNode,  // component's outlet node index in node structure
                          int const LoopNum,     // plant loop index for PlantLoop structure
                          int const LoopSideNum, // Loop side index for PlantLoop structure
                          int const BranchIndex, // branch index for PlantLoop
                          int const CompIndex    // component index for PlantLoop
)
{

    // SUBROUTINE INFORMATION:
    //       AUTHOR         Dan Fisher
    //       DATE WRITTEN   August 2009
    //       MODIFIED       na
    //       RE-ENGINEERED  na

    // PURPOSE OF THIS SUBROUTINE:
    // General purpose worker routine to set flows for a component model

    if (LoopNum == 0) { // protect from hard crash below
        if (InletNode > 0) {
            ShowSevereError(state,
                            "SetComponentFlowRate: trapped plant loop index = 0, check component with inlet node named=" +
                                state.dataLoopNodes->NodeID(InletNode));
        } else {
            ShowSevereError(state, "SetComponentFlowRate: trapped plant loop node id = 0");
        }
        return;
        // this crashes during ManageSizing, maybe it's just an init thing...
        // ShowFatalError(state, "Preceding loop index error causes program termination");
    }

    Real64 const MdotOldRequest = state.dataLoopNodes->Node(InletNode).MassFlowRateRequest;
    auto &loop_side(state.dataPlnt->PlantLoop(LoopNum).LoopSide(LoopSideNum));
    auto &comp(loop_side.Branch(BranchIndex).Comp(CompIndex));

    if (comp.CurOpSchemeType == DataPlant::DemandOpSchemeType) {
        // store flow request on inlet node
        state.dataLoopNodes->Node(InletNode).MassFlowRateRequest = CompFlow;
        state.dataLoopNodes->Node(OutletNode).MassFlowRateMinAvail =
            max(state.dataLoopNodes->Node(InletNode).MassFlowRateMinAvail, state.dataLoopNodes->Node(InletNode).MassFlowRateMin);
        state.dataLoopNodes->Node(OutletNode).MassFlowRateMaxAvail =
            min(state.dataLoopNodes->Node(InletNode).MassFlowRateMaxAvail, state.dataLoopNodes->Node(InletNode).MassFlowRateMax);
        // virtual 2-way valve (was tried but it clamps down demand side component's flow options so they can't find proper solutions)
    } else {
        // lodge the original request for all types
        state.dataLoopNodes->Node(InletNode).MassFlowRateRequest = CompFlow;
    }

    // Update Min/Max Avail

    state.dataLoopNodes->Node(OutletNode).MassFlowRateMinAvail =
        max(state.dataLoopNodes->Node(InletNode).MassFlowRateMinAvail, state.dataLoopNodes->Node(InletNode).MassFlowRateMin);
    if (state.dataLoopNodes->Node(InletNode).MassFlowRateMax >= 0.0) {
        state.dataLoopNodes->Node(OutletNode).MassFlowRateMaxAvail =
            min(state.dataLoopNodes->Node(InletNode).MassFlowRateMaxAvail, state.dataLoopNodes->Node(InletNode).MassFlowRateMax);
    } else {
        if (!state.dataGlobal->SysSizingCalc && state.dataPlnt->PlantFirstSizesOkayToFinalize) {
            // throw error for developers, need to change a component model to set hardware limits on inlet
            if (!state.dataLoopNodes->Node(InletNode).plantNodeErrorMsgIssued) {
                ShowSevereError(state,
                                "SetComponentFlowRate: check component model implementation for component with inlet node named=" +
                                    state.dataLoopNodes->NodeID(InletNode));
                ShowContinueError(state, format("Inlet node MassFlowRatMax = {:.8R}", state.dataLoopNodes->Node(InletNode).MassFlowRateMax));
                state.dataLoopNodes->Node(InletNode).plantNodeErrorMsgIssued = true;
            }
        }
    }

    // Set loop flow rate
    if (loop_side.FlowLock == DataPlant::iFlowLock::Unlocked) {
        if (state.dataPlnt->PlantLoop(LoopNum).MaxVolFlowRate == DataSizing::AutoSize) { // still haven't sized the plant loop
            state.dataLoopNodes->Node(OutletNode).MassFlowRate = CompFlow;
            state.dataLoopNodes->Node(InletNode).MassFlowRate = state.dataLoopNodes->Node(OutletNode).MassFlowRate;
        } else { // bound the flow by Min/Max available and hardware limits
            if (comp.FlowCtrl == DataBranchAirLoopPlant::ControlTypeEnum::SeriesActive) {
                // determine highest flow request for all the components on the branch
                Real64 SeriesBranchHighFlowRequest = 0.0;
                Real64 SeriesBranchHardwareMaxLim = state.dataLoopNodes->Node(InletNode).MassFlowRateMax;
                Real64 SeriesBranchHardwareMinLim = 0.0;
                Real64 SeriesBranchMaxAvail = state.dataLoopNodes->Node(InletNode).MassFlowRateMaxAvail;
                Real64 SeriesBranchMinAvail = 0.0;

                // inserting EMS On/Off Supervisory control here to series branch constraint and assuming EMS should shut off flow completely
                // action here means EMS will not impact the FlowLock == FlowLocked condition (which should still show EMS intent)
                bool EMSLoadOverride = false;

                for (int CompNum = 1; CompNum <= loop_side.Branch(BranchIndex).TotalComponents; ++CompNum) {
                    auto &thisComp(loop_side.Branch(BranchIndex).Comp(CompNum));
                    int const CompInletNodeNum = thisComp.NodeNumIn;
                    auto &thisInletNode(state.dataLoopNodes->Node(CompInletNodeNum));
                    SeriesBranchHighFlowRequest = max(thisInletNode.MassFlowRateRequest, SeriesBranchHighFlowRequest);
                    SeriesBranchHardwareMaxLim = min(thisInletNode.MassFlowRateMax, SeriesBranchHardwareMaxLim);
                    SeriesBranchHardwareMinLim = max(thisInletNode.MassFlowRateMin, SeriesBranchHardwareMinLim);
                    SeriesBranchMaxAvail = min(thisInletNode.MassFlowRateMaxAvail, SeriesBranchMaxAvail);
                    SeriesBranchMinAvail = max(thisInletNode.MassFlowRateMinAvail, SeriesBranchMinAvail);
                    // check to see if any component on branch uses EMS On/Off Supervisory control to shut down flow
                    if (thisComp.EMSLoadOverrideOn && thisComp.EMSLoadOverrideValue == 0.0) EMSLoadOverride = true;
                }

                if (EMSLoadOverride) { // actuate EMS controlled components to 0 if On/Off Supervisory control is active off
                    SeriesBranchHardwareMaxLim = 0.0;
                }

                // take higher of branch max flow request and this new flow request
                CompFlow = max(CompFlow, SeriesBranchHighFlowRequest);

                // apply constraints on component flow
                CompFlow = max(CompFlow, SeriesBranchHardwareMinLim);
                CompFlow = max(CompFlow, SeriesBranchMinAvail);
                CompFlow = min(CompFlow, SeriesBranchHardwareMaxLim);
                CompFlow = min(CompFlow, SeriesBranchMaxAvail);

                if (CompFlow < DataBranchAirLoopPlant::MassFlowTolerance) CompFlow = 0.0;
                state.dataLoopNodes->Node(OutletNode).MassFlowRate = CompFlow;
                state.dataLoopNodes->Node(InletNode).MassFlowRate = state.dataLoopNodes->Node(OutletNode).MassFlowRate;
                for (int CompNum = 1; CompNum <= loop_side.Branch(BranchIndex).TotalComponents; ++CompNum) {
                    auto &thisComp(loop_side.Branch(BranchIndex).Comp(CompNum));
                    int const CompInletNodeNum = thisComp.NodeNumIn;
                    int const CompOutletNodeNum = thisComp.NodeNumOut;
                    state.dataLoopNodes->Node(CompInletNodeNum).MassFlowRate = state.dataLoopNodes->Node(OutletNode).MassFlowRate;
                    state.dataLoopNodes->Node(CompOutletNodeNum).MassFlowRate = state.dataLoopNodes->Node(OutletNode).MassFlowRate;
                }

            } else { // not series active
                state.dataLoopNodes->Node(OutletNode).MassFlowRate = max(state.dataLoopNodes->Node(OutletNode).MassFlowRateMinAvail, CompFlow);
                state.dataLoopNodes->Node(OutletNode).MassFlowRate =
                    max(state.dataLoopNodes->Node(InletNode).MassFlowRateMin, state.dataLoopNodes->Node(OutletNode).MassFlowRate);
                state.dataLoopNodes->Node(OutletNode).MassFlowRate =
                    min(state.dataLoopNodes->Node(OutletNode).MassFlowRateMaxAvail, state.dataLoopNodes->Node(OutletNode).MassFlowRate);
                state.dataLoopNodes->Node(OutletNode).MassFlowRate =
                    min(state.dataLoopNodes->Node(InletNode).MassFlowRateMax, state.dataLoopNodes->Node(OutletNode).MassFlowRate);

                // inserting EMS On/Off Supervisory control here to override min constraint assuming EMS should shut off flow completely
                // action here means EMS will not impact the FlowLock == FlowLocked condition (which should still show EMS intent)
                bool EMSLoadOverride = false;

                for (int CompNum = 1; CompNum <= loop_side.Branch(BranchIndex).TotalComponents; ++CompNum) {
                    // check to see if any component on branch uses EMS On/Off Supervisory control to shut down flow
                    auto &thisComp(loop_side.Branch(BranchIndex).Comp(CompNum));
                    if (thisComp.EMSLoadOverrideOn && thisComp.EMSLoadOverrideValue == 0.0) EMSLoadOverride = true;
                }

                if (EMSLoadOverride) { // actuate EMS controlled components to 0 if On/Off Supervisory control is active off
                    state.dataLoopNodes->Node(OutletNode).MassFlowRate = 0.0;
                }

                if (state.dataLoopNodes->Node(OutletNode).MassFlowRate < DataBranchAirLoopPlant::MassFlowTolerance)
                    state.dataLoopNodes->Node(OutletNode).MassFlowRate = 0.0;
                CompFlow = state.dataLoopNodes->Node(OutletNode).MassFlowRate;
                state.dataLoopNodes->Node(InletNode).MassFlowRate = state.dataLoopNodes->Node(OutletNode).MassFlowRate;
            }
        }
    } else if (loop_side.FlowLock == DataPlant::iFlowLock::Locked) {
        state.dataLoopNodes->Node(OutletNode).MassFlowRate = state.dataLoopNodes->Node(InletNode).MassFlowRate;
        CompFlow = state.dataLoopNodes->Node(OutletNode).MassFlowRate;
    } else {
        ShowFatalError(state, "SetComponentFlowRate: Flow lock out of range"); // DEBUG error...should never get here LCOV_EXCL_LINE
    }

    if (comp.CurOpSchemeType == DataPlant::DemandOpSchemeType) {
        if ((MdotOldRequest > 0.0) && (CompFlow > 0.0)) { // sure that not coming back from a no flow reset
            if (std::abs(MdotOldRequest - state.dataLoopNodes->Node(InletNode).MassFlowRateRequest) >
                DataBranchAirLoopPlant::MassFlowTolerance) { // demand comp changed its flow request
                loop_side.SimLoopSideNeeded = true;
            }
        }
    }
}

void SetActuatedBranchFlowRate(EnergyPlusData &state,
                               Real64 &CompFlow,
                               int const ActuatedNode,
                               int const LoopNum,
                               int const LoopSideNum,
                               int const BranchNum,
                               bool const ResetMode // flag to indicate if this is a real flow set, or a reset flow setting.
)
{

    // SUBROUTINE INFORMATION:
    //       AUTHOR         B. Griffith
    //       DATE WRITTEN   Feb 2010
    //       MODIFIED       na
    //       RE-ENGINEERED  na

    // PURPOSE OF THIS SUBROUTINE:
    // general purpse worker routine to set plant node variables for node
    // and all nodes on the branch.  Used by HVAC water coil controller, that do not
    //  distinguish single component and have no inlet-outlet pair
    //  only a actuated noded of no clear position.  set flow on entire branch

    // METHODOLOGY EMPLOYED:
    // Set flow on node and branch while honoring constraints on actuated node

    auto &a_node(state.dataLoopNodes->Node(ActuatedNode));
    if (LoopNum == 0 || LoopSideNum == 0) {
        // early in simulation before plant loops are setup and found
        a_node.MassFlowRate = CompFlow;
        return;
    }

    auto &loop_side(state.dataPlnt->PlantLoop(LoopNum).LoopSide(LoopSideNum));

    // store original flow
    Real64 const MdotOldRequest = a_node.MassFlowRateRequest;
    a_node.MassFlowRateRequest = CompFlow;
    if (LoopNum > 0 && LoopSideNum > 0 && (!ResetMode)) {
        if ((MdotOldRequest > 0.0) && (CompFlow > 0.0)) { // sure that not coming back from a no flow reset
            if ((std::abs(MdotOldRequest - a_node.MassFlowRateRequest) > DataBranchAirLoopPlant::MassFlowTolerance) &&
                (loop_side.FlowLock == DataPlant::iFlowLock::Unlocked)) {
                loop_side.SimLoopSideNeeded = true;
            }
        }
    }
    // Set loop flow rate

    if (LoopNum > 0 && LoopSideNum > 0) {
        auto const &branch(loop_side.Branch(BranchNum));
        if (loop_side.FlowLock == DataPlant::iFlowLock::Unlocked) {
            if (state.dataPlnt->PlantLoop(LoopNum).MaxVolFlowRate == DataSizing::AutoSize) { // still haven't sized the plant loop
                a_node.MassFlowRate = CompFlow;
            } else { // bound the flow by Min/Max available across entire branch

                a_node.MassFlowRate = max(a_node.MassFlowRateMinAvail, CompFlow);
                a_node.MassFlowRate = max(a_node.MassFlowRateMin, a_node.MassFlowRate);
                // add MassFlowRateMin hardware constraints

                // inserting EMS On/Off Supervisory control here to override min constraint assuming EMS should shut off flow completely
                // action here means EMS will not impact the FlowLock == FlowLocked condition (which should still show EMS intent)
                bool EMSLoadOverride = false;
                // check to see if any component on branch uses EMS On/Off Supervisory control to shut down flow
                for (int CompNum = 1, CompNum_end = branch.TotalComponents; CompNum <= CompNum_end; ++CompNum) {
                    auto const &comp(branch.Comp(CompNum));
                    if (comp.EMSLoadOverrideOn && comp.EMSLoadOverrideValue == 0.0) EMSLoadOverride = true;
                }
                if (EMSLoadOverride) { // actuate EMS controlled components to 0 if On/Off Supervisory control is active off
                    a_node.MassFlowRate = 0.0;
                    a_node.MassFlowRateRequest = 0.0;
                }

                a_node.MassFlowRate = min(a_node.MassFlowRateMaxAvail, a_node.MassFlowRate);
                a_node.MassFlowRate = min(a_node.MassFlowRateMax, a_node.MassFlowRate);
                if (a_node.MassFlowRate < DataBranchAirLoopPlant::MassFlowTolerance) a_node.MassFlowRate = 0.0;
                for (int CompNum = 1, CompNum_end = branch.TotalComponents; CompNum <= CompNum_end; ++CompNum) {
                    auto const &comp(branch.Comp(CompNum));
                    if (ActuatedNode == comp.NodeNumIn) {
                        //            ! found controller set to inlet of a component.  now set that component's outlet
                        int const NodeNum = comp.NodeNumOut;
                        state.dataLoopNodes->Node(NodeNum).MassFlowRateMinAvail = max(a_node.MassFlowRateMinAvail, a_node.MassFlowRateMin);
                        state.dataLoopNodes->Node(NodeNum).MassFlowRateMaxAvail = min(a_node.MassFlowRateMaxAvail, a_node.MassFlowRateMax);
                        state.dataLoopNodes->Node(NodeNum).MassFlowRate = a_node.MassFlowRate;
                    }
                }
            }

        } else if (loop_side.FlowLock == DataPlant::iFlowLock::Locked) {

            CompFlow = a_node.MassFlowRate;
            // do not change requested flow rate either
            a_node.MassFlowRateRequest = MdotOldRequest;
            if ((CompFlow - a_node.MassFlowRateMaxAvail > DataBranchAirLoopPlant::MassFlowTolerance) ||
                (a_node.MassFlowRateMinAvail - CompFlow > DataBranchAirLoopPlant::MassFlowTolerance)) {
                ShowSevereError(state, "SetActuatedBranchFlowRate: Flow rate is out of range"); // DEBUG error...should never get here
                ShowContinueErrorTimeStamp(state, "");
                ShowContinueError(state, format("Component flow rate [kg/s] = {:.8R}", CompFlow));
                ShowContinueError(state, format("Node maximum flow rate available [kg/s] = {:.8R}", a_node.MassFlowRateMaxAvail));
                ShowContinueError(state, format("Node minimum flow rate available [kg/s] = {:.8R}", a_node.MassFlowRateMinAvail));
            }
        } else {
            ShowFatalError(state,
                           format("SetActuatedBranchFlowRate: Flowlock out of range, value={}",
                                  loop_side.FlowLock)); // DEBUG error...should never get here LCOV_EXCL_LINE
        }

        Real64 const a_node_MasFlowRate(a_node.MassFlowRate);
        Real64 const a_node_MasFlowRateRequest(a_node.MassFlowRateRequest);
        for (int CompNum = 1, CompNum_end = branch.TotalComponents; CompNum <= CompNum_end; ++CompNum) {
            auto const &comp(branch.Comp(CompNum));
            int NodeNum = comp.NodeNumIn;
            state.dataLoopNodes->Node(NodeNum).MassFlowRate = a_node_MasFlowRate;
            state.dataLoopNodes->Node(NodeNum).MassFlowRateRequest = a_node_MasFlowRateRequest;
            NodeNum = comp.NodeNumOut;
            state.dataLoopNodes->Node(NodeNum).MassFlowRate = a_node_MasFlowRate;
            state.dataLoopNodes->Node(NodeNum).MassFlowRateRequest = a_node_MasFlowRateRequest;
        }
    }
}

Real64 RegulateCondenserCompFlowReqOp(
    EnergyPlusData &state, int const LoopNum, int const LoopSideNum, int const BranchNum, int const CompNum, Real64 const TentativeFlowRequest)
{

    // FUNCTION INFORMATION:
    //       AUTHOR         Edwin Lee
    //       DATE WRITTEN   April 2012
    //       MODIFIED       na
    //       RE-ENGINEERED  na

    // PURPOSE OF THIS FUNCTION:
    // This function will do some intelligent flow request logic for condenser equipment.
    // Some condenser equipment (ground heat exchangers, etc.) may not have a meaningful load value
    //  since this is an environment heat transfer component.
    // The runflag is set, but may not be properly set, and the component may still request flow even
    //  when it doesn't need to.
    // This function will do a little more advanced logic than just checking runflag to determine whether
    //  to request any flow

    // METHODOLOGY EMPLOYED:
    // Query run flag and MyLoad
    // If run flag is OFF, then the component should actually be OFF, and tentative flow request will be zeroed
    // If the run flag is ON, then check the control type to determine if MyLoad is a meaningful value
    // If it is meaningful then determine whether to do flow request based on MyLoad
    // If not then we will have no choice but to leave the flow request alone (uncontrolled operation?)

    // Using/Aliasing
    using DataPlant::CompSetPtBasedSchemeType;
    using DataPlant::CoolingRBOpSchemeType;
    using DataPlant::HeatingRBOpSchemeType;

    // Return value
    Real64 FlowVal;

    // FUNCTION PARAMETER DEFINITIONS:
    Real64 const ZeroLoad(0.0001);

    // FUNCTION LOCAL VARIABLE DECLARATIONS:
    Real64 CompCurLoad;
    bool CompRunFlag;
    int CompOpScheme;

    CompCurLoad = state.dataPlnt->PlantLoop(LoopNum).LoopSide(LoopSideNum).Branch(BranchNum).Comp(CompNum).MyLoad;
    CompRunFlag = state.dataPlnt->PlantLoop(LoopNum).LoopSide(LoopSideNum).Branch(BranchNum).Comp(CompNum).ON;
    CompOpScheme = state.dataPlnt->PlantLoop(LoopNum).LoopSide(LoopSideNum).Branch(BranchNum).Comp(CompNum).CurOpSchemeType;

    if (CompRunFlag) {

        {
            auto const SELECT_CASE_var(CompOpScheme);

            if ((SELECT_CASE_var == HeatingRBOpSchemeType) || (SELECT_CASE_var == CoolingRBOpSchemeType) ||
                (SELECT_CASE_var == CompSetPtBasedSchemeType)) { // These provide meaningful MyLoad values
                if (std::abs(CompCurLoad) > ZeroLoad) {
                    FlowVal = TentativeFlowRequest;
                } else { // no load
                    FlowVal = 0.0;
                }

            } else { // Types that don't provide meaningful MyLoad values
                FlowVal = TentativeFlowRequest;
            }
        }

    } else { // runflag OFF

        FlowVal = 0.0;
    }

    return FlowVal;
}

bool AnyPlantSplitterMixerLacksContinuity(EnergyPlusData &state)
{

    // FUNCTION INFORMATION:
    //       AUTHOR         B. Griffith
    //       DATE WRITTEN   April 2012
    //       MODIFIED       na
    //       RE-ENGINEERED  na

    // PURPOSE OF THIS FUNCTION:
    // Similar to CheckPlantMixerSplitterConsistency, but used to decide if plant needs to iterate again
    for (int LoopNum = 1; LoopNum <= state.dataPlnt->TotNumLoops; ++LoopNum) {
        for (int LoopSide = DataPlant::DemandSide; LoopSide <= DataPlant::SupplySide; ++LoopSide) {
            if (state.dataPlnt->PlantLoop(LoopNum).LoopSide(LoopSide).Splitter.Exists) {
                int const SplitterInletNode = state.dataPlnt->PlantLoop(LoopNum).LoopSide(LoopSide).Splitter.NodeNumIn;
                // loop across branch outlet nodes and check mass continuity
                int const NumSplitterOutlets = state.dataPlnt->PlantLoop(LoopNum).LoopSide(LoopSide).Splitter.TotalOutletNodes;
                Real64 SumOutletFlow = 0.0;
                for (int OutletNum = 1; OutletNum <= NumSplitterOutlets; ++OutletNum) {
                    int const BranchNum = state.dataPlnt->PlantLoop(LoopNum).LoopSide(LoopSide).Splitter.BranchNumOut(OutletNum);
                    int const LastNodeOnBranch = state.dataPlnt->PlantLoop(LoopNum).LoopSide(LoopSide).Branch(BranchNum).NodeNumOut;
                    SumOutletFlow += state.dataLoopNodes->Node(LastNodeOnBranch).MassFlowRate;
                }
                Real64 const AbsDifference = std::abs(state.dataLoopNodes->Node(SplitterInletNode).MassFlowRate - SumOutletFlow);
                if (AbsDifference > DataPlant::CriteriaDelta_MassFlowRate) {
                    return true;
                }
            }
        }
    }
    return false;
}

void CheckPlantMixerSplitterConsistency(EnergyPlusData &state, int const LoopNum, int const LoopSideNum, bool const FirstHVACIteration)
{

    // SUBROUTINE INFORMATION:
    //       AUTHOR         Brent Griffith
    //       DATE WRITTEN   Oct 2007
    //       MODIFIED       na
    //       RE-ENGINEERED  na

    // PURPOSE OF THIS SUBROUTINE:
    // Check for plant flow resolver errors

    // METHODOLOGY EMPLOYED:
    // compare flow rate of splitter inlet to flow rate of mixer outlet

    // Using/Aliasing
    using DataPlant::CriteriaDelta_MassFlowRate;
    using DataPlant::DemandSide;
    using DataPlant::SupplySide;

    // SUBROUTINE LOCAL VARIABLE DECLARATIONS:
    int MixerOutletNode;
    int SplitterInletNode;
    Real64 AbsDifference;
    int NumSplitterOutlets;
    Real64 SumOutletFlow;
    int OutletNum;
    int BranchNum;
    int LastNodeOnBranch;

    if (!state.dataPlnt->PlantLoop(LoopNum).LoopHasConnectionComp) {
        if (!state.dataGlobal->DoingSizing && !state.dataGlobal->WarmupFlag &&
            state.dataPlnt->PlantLoop(LoopNum).LoopSide(LoopSideNum).Mixer.Exists && !FirstHVACIteration) {
            // Find mixer outlet node number
            MixerOutletNode = state.dataPlnt->PlantLoop(LoopNum).LoopSide(LoopSideNum).Mixer.NodeNumOut;
            // Find splitter inlet node number
            SplitterInletNode = state.dataPlnt->PlantLoop(LoopNum).LoopSide(LoopSideNum).Splitter.NodeNumIn;

            AbsDifference =
                std::abs(state.dataLoopNodes->Node(SplitterInletNode).MassFlowRate - state.dataLoopNodes->Node(MixerOutletNode).MassFlowRate);
            if (AbsDifference > DataBranchAirLoopPlant::MassFlowTolerance) {
                if (state.dataPlnt->PlantLoop(LoopNum).MFErrIndex1 == 0) {
                    ShowSevereMessage(state, "Plant flows do not resolve -- splitter inlet flow does not match mixer outlet flow ");
                    ShowContinueErrorTimeStamp(state, "");
                    ShowContinueError(state, "PlantLoop name= " + state.dataPlnt->PlantLoop(LoopNum).Name);
                    ShowContinueError(state, "Plant Connector:Mixer name= " + state.dataPlnt->PlantLoop(LoopNum).LoopSide(LoopSideNum).Mixer.Name);
                    ShowContinueError(
                        state, format("Mixer outlet mass flow rate= {:.6R} {{kg/s}}", state.dataLoopNodes->Node(MixerOutletNode).MassFlowRate));
                    ShowContinueError(state,
                                      "Plant Connector:Splitter name= " + state.dataPlnt->PlantLoop(LoopNum).LoopSide(LoopSideNum).Splitter.Name);
                    ShowContinueError(
                        state, format("Splitter inlet mass flow rate= {:.6R} {{kg/s}}", state.dataLoopNodes->Node(SplitterInletNode).MassFlowRate));
                    ShowContinueError(state, format("Difference in two mass flow rates= {:.6R} {{kg/s}}", AbsDifference));
                }
                ShowRecurringSevereErrorAtEnd(state,
                                              "Plant Flows (Loop=" + state.dataPlnt->PlantLoop(LoopNum).Name +
                                                  ") splitter inlet flow not match mixer outlet flow",
                                              state.dataPlnt->PlantLoop(LoopNum).MFErrIndex1,
                                              AbsDifference,
                                              AbsDifference,
                                              _,
                                              "kg/s",
                                              "kg/s");
                if (AbsDifference > DataBranchAirLoopPlant::MassFlowTolerance * 10.0) {
                    ShowSevereError(state, "Plant flows do not resolve -- splitter inlet flow does not match mixer outlet flow ");
                    ShowContinueErrorTimeStamp(state, "");
                    ShowContinueError(state, "PlantLoop name= " + state.dataPlnt->PlantLoop(LoopNum).Name);
                    ShowContinueError(state, "Plant Connector:Mixer name= " + state.dataPlnt->PlantLoop(LoopNum).LoopSide(LoopSideNum).Mixer.Name);
                    ShowContinueError(
                        state, format("Mixer outlet mass flow rate= {:.6R} {{kg/s}}", state.dataLoopNodes->Node(MixerOutletNode).MassFlowRate));
                    ShowContinueError(state,
                                      "Plant Connector:Splitter name= " + state.dataPlnt->PlantLoop(LoopNum).LoopSide(LoopSideNum).Splitter.Name);
                    ShowContinueError(
                        state, format("Splitter inlet mass flow rate= {:.6R} {{kg/s}}", state.dataLoopNodes->Node(SplitterInletNode).MassFlowRate));
                    ShowContinueError(state, format("Difference in two mass flow rates= {:.6R} {{kg/s}}", AbsDifference));
                    ShowFatalError(state, "CheckPlantMixerSplitterConsistency: Simulation terminated because of problems in plant flow resolver");
                }
            }

            // now check inside s/m to see if there are problems

            // loop across branch outlet nodes and check mass continuity
            NumSplitterOutlets = state.dataPlnt->PlantLoop(LoopNum).LoopSide(LoopSideNum).Splitter.TotalOutletNodes;
            SumOutletFlow = 0.0;
            //  SumInletFlow = 0.0;
            for (OutletNum = 1; OutletNum <= NumSplitterOutlets; ++OutletNum) {
                BranchNum = state.dataPlnt->PlantLoop(LoopNum).LoopSide(LoopSideNum).Splitter.BranchNumOut(OutletNum);
                LastNodeOnBranch = state.dataPlnt->PlantLoop(LoopNum).LoopSide(LoopSideNum).Branch(BranchNum).NodeNumOut;
                SumOutletFlow += state.dataLoopNodes->Node(LastNodeOnBranch).MassFlowRate;
                //  FirstNodeOnBranch= PlantLoop(LoopNum)%LoopSide(LoopSideNum)%Branch(BranchNum)%NodeNumIn
                //  SumInletFlow = SumInletFlow + Node(FirstNodeOnBranch)%MassFlowRate
            }
            AbsDifference = std::abs(state.dataLoopNodes->Node(SplitterInletNode).MassFlowRate - SumOutletFlow);
            if (AbsDifference > CriteriaDelta_MassFlowRate) {
                if (state.dataPlnt->PlantLoop(LoopNum).MFErrIndex2 == 0) {
                    ShowSevereMessage(state, "Plant flows do not resolve -- splitter inlet flow does not match branch outlet flows");
                    ShowContinueErrorTimeStamp(state, "");
                    ShowContinueError(state, "PlantLoop name= " + state.dataPlnt->PlantLoop(LoopNum).Name);
                    ShowContinueError(state, "Plant Connector:Mixer name= " + state.dataPlnt->PlantLoop(LoopNum).LoopSide(LoopSideNum).Mixer.Name);
                    ShowContinueError(state, format("Sum of Branch outlet mass flow rates= {:.6R} {{kg/s}}", SumOutletFlow));
                    ShowContinueError(state,
                                      "Plant Connector:Splitter name= " + state.dataPlnt->PlantLoop(LoopNum).LoopSide(LoopSideNum).Splitter.Name);
                    ShowContinueError(
                        state, format("Splitter inlet mass flow rate= {:.6R} {{kg/s}}", state.dataLoopNodes->Node(SplitterInletNode).MassFlowRate));
                    ShowContinueError(state, format("Difference in two mass flow rates= {:.6R} {{kg/s}}", AbsDifference));
                }
                ShowRecurringSevereErrorAtEnd(state,
                                              "Plant Flows (Loop=" + state.dataPlnt->PlantLoop(LoopNum).Name +
                                                  ") splitter inlet flow does not match branch outlet flows",
                                              state.dataPlnt->PlantLoop(LoopNum).MFErrIndex2,
                                              AbsDifference,
                                              AbsDifference,
                                              _,
                                              "kg/s",
                                              "kg/s");
            }
        }
    }
}

void CheckForRunawayPlantTemps(EnergyPlusData &state, int const LoopNum, int const LoopSideNum)
{

    // SUBROUTINE INFORMATION:
    //       AUTHOR         Brent Griffith
    //       DATE WRITTEN   Sept 2010
    //       MODIFIED       na
    //       RE-ENGINEERED  na

    // PURPOSE OF THIS SUBROUTINE:
    // Check for plant control errors revealed as run away fluid temps
    //  halt program so it won't siliently run in out of control state

    // METHODOLOGY EMPLOYED:
    //  compare plant temps to plant min and max and halt if things run away
    //  sensitivity can be adjusted with parameters, picked somewhat arbitrary

    // REFERENCES:
    // na

    // Using/Aliasing
    using DataPlant::DemandSide;
    using DataPlant::SupplySide;

    // Locals
    // SUBROUTINE ARGUMENT DEFINITIONS:

    // SUBROUTINE PARAMETER DEFINITIONS:
    Real64 const OverShootOffset(5.0);
    Real64 const UnderShootOffset(5.0);
    Real64 const FatalOverShootOffset(200.0);
    Real64 const FatalUnderShootOffset(100.0);
    // INTERFACE BLOCK SPECIFICATIONS:
    // na

    // DERIVED TYPE DEFINITIONS:
    // na

    // SUBROUTINE LOCAL VARIABLE DECLARATIONS:
    std::string hotcold;
    bool makefatalerror;
    std::string DemandSupply;
    int LSN;
    int BrN;
    int CpN;
    Real64 LoopCapacity;
    Real64 LoopDemandSideCapacity;
    Real64 LoopSupplySideCapacity;
    Real64 DispatchedCapacity;
    Real64 LoopDemandSideDispatchedCapacity;
    Real64 LoopSupplySideDispatchedCapacity;

    makefatalerror = false;
    if (state.dataLoopNodes->Node(state.dataPlnt->PlantLoop(LoopNum).LoopSide(LoopSideNum).NodeNumOut).Temp >
        (state.dataPlnt->PlantLoop(LoopNum).MaxTemp + OverShootOffset)) {

        // first stage, throw recurring warning that plant loop is getting out of control
        ShowRecurringWarningErrorAtEnd(state,
                                       "Plant loop exceeding upper temperature limit, PlantLoop=\"" + state.dataPlnt->PlantLoop(LoopNum).Name + "\"",
                                       state.dataPlnt->PlantLoop(LoopNum).MaxTempErrIndex,
                                       state.dataLoopNodes->Node(state.dataPlnt->PlantLoop(LoopNum).LoopSide(LoopSideNum).NodeNumOut).Temp);

        if (state.dataLoopNodes->Node(state.dataPlnt->PlantLoop(LoopNum).LoopSide(LoopSideNum).NodeNumOut).Temp >
            (state.dataPlnt->PlantLoop(LoopNum).MaxTemp + FatalOverShootOffset)) {
            hotcold = "hot";
            makefatalerror = true;
        }
    }

    if (state.dataLoopNodes->Node(state.dataPlnt->PlantLoop(LoopNum).LoopSide(LoopSideNum).NodeNumOut).Temp <
        (state.dataPlnt->PlantLoop(LoopNum).MinTemp - UnderShootOffset)) {

        // first stage, throw recurring warning that plant loop is getting out of control
        ShowRecurringWarningErrorAtEnd(state,
                                       "Plant loop falling below lower temperature limit, PlantLoop=\"" + state.dataPlnt->PlantLoop(LoopNum).Name +
                                           "\"",
                                       state.dataPlnt->PlantLoop(LoopNum).MinTempErrIndex,
                                       _,
                                       state.dataLoopNodes->Node(state.dataPlnt->PlantLoop(LoopNum).LoopSide(LoopSideNum).NodeNumOut).Temp);

        if (state.dataLoopNodes->Node(state.dataPlnt->PlantLoop(LoopNum).LoopSide(LoopSideNum).NodeNumOut).Temp <
            (state.dataPlnt->PlantLoop(LoopNum).MinTemp - FatalUnderShootOffset)) {
            hotcold = "cold";
            makefatalerror = true;
        }
    }

    if (makefatalerror) {
        ShowSevereError(state, "Plant temperatures are getting far too " + hotcold + ", check controls and relative loads and capacities");
        ShowContinueErrorTimeStamp(state, "");
        if (LoopSideNum == DemandSide) {
            DemandSupply = "Demand";
        } else if (LoopSideNum == SupplySide) {
            DemandSupply = "Supply";
        } else {
            DemandSupply = "Unknown";
        }
        ShowContinueError(state, "PlantLoop Name (" + DemandSupply + "Side)= " + state.dataPlnt->PlantLoop(LoopNum).Name);
        ShowContinueError(state,
                          format("PlantLoop Setpoint Temperature={:.1R} {{C}}",
                                 state.dataLoopNodes->Node(state.dataPlnt->PlantLoop(LoopNum).TempSetPointNodeNum).TempSetPoint));
        if (state.dataPlnt->PlantLoop(LoopNum).LoopSide(SupplySide).InletNodeSetPt) {
            ShowContinueError(state, "PlantLoop Inlet Node (SupplySide) has a Setpoint.");
        } else {
            ShowContinueError(state, "PlantLoop Inlet Node (SupplySide) does not have a Setpoint.");
        }
        if (state.dataPlnt->PlantLoop(LoopNum).LoopSide(DemandSide).InletNodeSetPt) {
            ShowContinueError(state, "PlantLoop Inlet Node (DemandSide) has a Setpoint.");
        } else {
            ShowContinueError(state, "PlantLoop Inlet Node (DemandSide) does not have a Setpoint.");
        }
        if (state.dataPlnt->PlantLoop(LoopNum).LoopSide(SupplySide).OutletNodeSetPt) {
            ShowContinueError(state, "PlantLoop Outlet Node (SupplySide) has a Setpoint.");
        } else {
            ShowContinueError(state, "PlantLoop Outlet Node (SupplySide) does not have a Setpoint.");
        }
        if (state.dataPlnt->PlantLoop(LoopNum).LoopSide(DemandSide).OutletNodeSetPt) {
            ShowContinueError(state, "PlantLoop Outlet Node (DemandSide) has a Setpoint.");
        } else {
            ShowContinueError(state, "PlantLoop Outlet Node (DemandSide) does not have a Setpoint.");
        }
        ShowContinueError(state,
                          format("PlantLoop Outlet Node ({}Side) \"{}\" has temperature={:.1R} {{C}}",
                                 DemandSupply,
                                 state.dataLoopNodes->NodeID(state.dataPlnt->PlantLoop(LoopNum).LoopSide(LoopSideNum).NodeNumOut),
                                 state.dataLoopNodes->Node(state.dataPlnt->PlantLoop(LoopNum).LoopSide(LoopSideNum).NodeNumOut).Temp));
        ShowContinueError(state,
                          format("PlantLoop Inlet Node ({}Side) \"{}\" has temperature={:.1R} {{C}}",
                                 DemandSupply,
                                 state.dataLoopNodes->NodeID(state.dataPlnt->PlantLoop(LoopNum).LoopSide(LoopSideNum).NodeNumIn),
                                 state.dataLoopNodes->Node(state.dataPlnt->PlantLoop(LoopNum).LoopSide(LoopSideNum).NodeNumIn).Temp));
        ShowContinueError(state, format("PlantLoop Minimum Temperature={:.1R} {{C}}", state.dataPlnt->PlantLoop(LoopNum).MinTemp));
        ShowContinueError(state, format("PlantLoop Maximum Temperature={:.1R} {{C}}", state.dataPlnt->PlantLoop(LoopNum).MaxTemp));
        ShowContinueError(
            state,
            format("PlantLoop Flow Request (SupplySide)={:.1R} {{kg/s}}", state.dataPlnt->PlantLoop(LoopNum).LoopSide(SupplySide).FlowRequest));
        ShowContinueError(
            state,
            format("PlantLoop Flow Request (DemandSide)={:.1R} {{kg/s}}", state.dataPlnt->PlantLoop(LoopNum).LoopSide(DemandSide).FlowRequest));
        ShowContinueError(state,
                          format("PlantLoop Node ({}Side) \"{}\" has mass flow rate ={:.1R} {{kg/s}}",
                                 DemandSupply,
                                 state.dataLoopNodes->NodeID(state.dataPlnt->PlantLoop(LoopNum).LoopSide(LoopSideNum).NodeNumOut),
                                 state.dataLoopNodes->Node(state.dataPlnt->PlantLoop(LoopNum).LoopSide(LoopSideNum).NodeNumOut).MassFlowRate));
        ShowContinueError(
            state, format("PlantLoop PumpHeat (SupplySide)={:.1R} {{W}}", state.dataPlnt->PlantLoop(LoopNum).LoopSide(SupplySide).TotalPumpHeat));
        ShowContinueError(
            state, format("PlantLoop PumpHeat (DemandSide)={:.1R} {{W}}", state.dataPlnt->PlantLoop(LoopNum).LoopSide(DemandSide).TotalPumpHeat));
        ShowContinueError(state, format("PlantLoop Cooling Demand={:.1R} {{W}}", state.dataPlnt->PlantLoop(LoopNum).CoolingDemand));
        ShowContinueError(state, format("PlantLoop Heating Demand={:.1R} {{W}}", state.dataPlnt->PlantLoop(LoopNum).HeatingDemand));
        ShowContinueError(state, format("PlantLoop Demand not Dispatched={:.1R} {{W}}", state.dataPlnt->PlantLoop(LoopNum).DemandNotDispatched));
        ShowContinueError(state, format("PlantLoop Unmet Demand={:.1R} {{W}}", state.dataPlnt->PlantLoop(LoopNum).UnmetDemand));

        LoopCapacity = 0.0;
        DispatchedCapacity = 0.0;
        for (LSN = DemandSide; LSN <= SupplySide; ++LSN) {
            for (BrN = 1; BrN <= state.dataPlnt->PlantLoop(LoopNum).LoopSide(LSN).TotalBranches; ++BrN) {
                for (CpN = 1; CpN <= state.dataPlnt->PlantLoop(LoopNum).LoopSide(LSN).Branch(BrN).TotalComponents; ++CpN) {
                    LoopCapacity += state.dataPlnt->PlantLoop(LoopNum).LoopSide(LSN).Branch(BrN).Comp(CpN).MaxLoad;
                    DispatchedCapacity += std::abs(state.dataPlnt->PlantLoop(LoopNum).LoopSide(LSN).Branch(BrN).Comp(CpN).MyLoad);
                }
            }
            if (LSN == DemandSide) {
                LoopDemandSideCapacity = LoopCapacity;
                LoopDemandSideDispatchedCapacity = DispatchedCapacity;
            } else {
                LoopSupplySideCapacity = LoopCapacity - LoopDemandSideCapacity;
                LoopSupplySideDispatchedCapacity = DispatchedCapacity - LoopDemandSideDispatchedCapacity;
            }
        }
        ShowContinueError(state, format("PlantLoop Capacity={:.1R} {{W}}", LoopCapacity));
        ShowContinueError(state, format("PlantLoop Capacity (SupplySide)={:.1R} {{W}}", LoopSupplySideCapacity));
        ShowContinueError(state, format("PlantLoop Capacity (DemandSide)={:.1R} {{W}}", LoopDemandSideCapacity));
        ShowContinueError(state, "PlantLoop Operation Scheme=" + state.dataPlnt->PlantLoop(LoopNum).OperationScheme);
        ShowContinueError(state, format("PlantLoop Operation Dispatched Load = {:.1R} {{W}}", DispatchedCapacity));
        ShowContinueError(state, format("PlantLoop Operation Dispatched Load (SupplySide)= {:.1R} {{W}}", LoopSupplySideDispatchedCapacity));
        ShowContinueError(state, format("PlantLoop Operation Dispatched Load (DemandSide)= {:.1R} {{W}}", LoopDemandSideDispatchedCapacity));
        ShowContinueError(state, "Branches on the Loop.");
        ShowBranchesOnLoop(state, LoopNum);
        ShowContinueError(state, "*************************");
        ShowContinueError(state, "Possible things to look for to correct this problem are:");
        ShowContinueError(state, "  Capacity, Operation Scheme, Mass flow problems, Pump Heat building up over time.");
        ShowContinueError(state, "  Try a shorter runperiod to stop before it fatals and look at");
        ShowContinueError(state, "    lots of node time series data to see what is going wrong.");
        ShowContinueError(state, "  If this is happening during Warmup, you can use Output:Diagnostics,ReportDuringWarmup;");
        ShowContinueError(state, "  This is detected at the loop level, but the typical problems are in the components.");
        ShowFatalError(state, "CheckForRunawayPlantTemps: Simulation terminated because of run away plant temperatures, too " + hotcold);
    }
}

void SetAllFlowLocks(EnergyPlusData &state, DataPlant::iFlowLock const Value)
{

    // SUBROUTINE INFORMATION:
    //       AUTHOR         Edwin Lee
    //       DATE WRITTEN   November 2009
    //       MODIFIED       na
    //       RE-ENGINEERED  na

    // PURPOSE OF THIS SUBROUTINE:
    // This subroutine will set both LoopSide flowlocks on all plant loops to the input value (0 or 1)
    // Initially this routine is used as a quick replacement for the FlowLock=0 and FlowLock=1 statements
    //  in order to provide the same behavior through phase I of the demand side rewrite
    // Eventually this routine may be employed again to quickly initialize all loops once phase III is complete
    for (int LoopNum = 1; LoopNum <= state.dataPlnt->TotNumLoops; ++LoopNum) {
        for (int LoopSideNum = 1; LoopSideNum <= isize(state.dataPlnt->PlantLoop(LoopNum).LoopSide); ++LoopSideNum) {
            state.dataPlnt->PlantLoop(LoopNum).LoopSide(LoopSideNum).FlowLock = Value;
        }
    }
}

void ResetAllPlantInterConnectFlags(EnergyPlusData &state)
{

    // SUBROUTINE INFORMATION:
    //       AUTHOR         Edwin Lee
    //       DATE WRITTEN   September 2010
    //       MODIFIED       na
    //       RE-ENGINEERED  na

    // PURPOSE OF THIS SUBROUTINE:
    // This subroutine will reset all interconnected (air, zone, etc.) sim flags for both loopsides of all loops

    for (int LoopNum = 1; LoopNum <= state.dataPlnt->TotNumLoops; ++LoopNum) {
        for (auto &e : state.dataPlnt->PlantLoop(LoopNum).LoopSide) {
            e.SimAirLoopsNeeded = false;
            e.SimZoneEquipNeeded = false;
            e.SimNonZoneEquipNeeded = false;
            e.SimElectLoadCentrNeeded = false;
        }
    }
}

void PullCompInterconnectTrigger(EnergyPlusData &state,
                                 int const LoopNum,                           // component's loop index
                                 int const LoopSide,                          // component's loop side number
                                 int const BranchNum,                         // Component's branch number
                                 int const CompNum,                           // Component's comp number
                                 int &UniqueCriteriaCheckIndex,               // An integer given to this particular check
                                 int const ConnectedLoopNum,                  // Component's interconnected loop number
                                 int const ConnectedLoopSide,                 // Component's interconnected loop side number
                                 DataPlant::iCriteriaType const CriteriaType, // The criteria check to use, see DataPlant: SimFlagCriteriaTypes
                                 Real64 const CriteriaValue                   // The value of the criteria check to evaluate
)
{

    // SUBROUTINE INFORMATION:
    //       AUTHOR         Edwin Lee
    //       DATE WRITTEN   September 2010
    //       MODIFIED       na
    //       RE-ENGINEERED  na

    // PURPOSE OF THIS SUBROUTINE:
    // Provides a generic means for components to trigger interconnected loop sides sim flags

    // METHODOLOGY EMPLOYED:
    // Determine convergence criteria based on *CriteriaType* variable.  This routine only turns
    //  the loop side sim flag ON, it doesn't turn it OFF.
    // The convergence value history was originally going to be put at the Branch()%Comp()%...
    //  level, but this would be quite difficult if we had multiple convergence checks for the
    //  same component, such as if a chiller was trying to turn on the condenser side and the
    //  heat recovery side.
    // It was determined to use a local array, which is only reallocated during the first stages
    //  of the simulation when components are first calling their sim flag requests.  After that
    //  the INOUT index variable will be used to avoid reallocation and string compares.
    // Error handling will be put in to ensure unique identifiers are used for debugging purposes.
    // A single component may have multiple check indeces, but a single index will only have one
    //  associated component.  Therefore whenever we come in with a non-zero index, we will just
    //  verify that the stored loop/side/branch/comp matches

    // Using/Aliasing
    using DataPlant::CriteriaDelta_HeatTransferRate;
    using DataPlant::CriteriaDelta_MassFlowRate;
    using DataPlant::CriteriaDelta_Temperature;

    CriteriaData CurCriteria; // for convenience

    if (UniqueCriteriaCheckIndex <= 0) { // If we don't yet have an index, we need to initialize

        // We need to start by allocating, or REallocating the array
        int const CurrentNumChecksStored(static_cast<int>(state.dataPlantUtilities->CriteriaChecks.size() + 1));
        state.dataPlantUtilities->CriteriaChecks.redimension(CurrentNumChecksStored);

        // Store the unique name and location
        state.dataPlantUtilities->CriteriaChecks(CurrentNumChecksStored).CallingCompLoopNum = LoopNum;
        state.dataPlantUtilities->CriteriaChecks(CurrentNumChecksStored).CallingCompLoopSideNum = LoopSide;
        state.dataPlantUtilities->CriteriaChecks(CurrentNumChecksStored).CallingCompBranchNum = BranchNum;
        state.dataPlantUtilities->CriteriaChecks(CurrentNumChecksStored).CallingCompCompNum = CompNum;

        // Since this was the first pass, it is safe to assume something has changed!
        // Therefore we'll set the sim flag to true
        state.dataPlnt->PlantLoop(ConnectedLoopNum).LoopSide(ConnectedLoopSide).SimLoopSideNeeded = true;

        // Make sure we return the proper value of index
        UniqueCriteriaCheckIndex = CurrentNumChecksStored;

    } else { // We already have an index

        // If we have an index, we need to do a brief error handling, then determine
        //  sim flag status based on the criteria type

        // First store the current check in a single variable instead of array for readability
        CurCriteria = state.dataPlantUtilities->CriteriaChecks(UniqueCriteriaCheckIndex);

        // Check to make sure we didn't reuse the index in multiple components
        if (CurCriteria.CallingCompLoopNum != LoopNum || CurCriteria.CallingCompLoopSideNum != LoopSide ||
            CurCriteria.CallingCompBranchNum != BranchNum || CurCriteria.CallingCompCompNum != CompNum) {
            // Diagnostic fatal: component does not properly utilize unique indexing
        }

        // Initialize, then check if we are out of range
        {
            auto const SELECT_CASE_var(CriteriaType);
            if (SELECT_CASE_var == DataPlant::iCriteriaType::MassFlowRate) {
                if (std::abs(CurCriteria.ThisCriteriaCheckValue - CriteriaValue) > CriteriaDelta_MassFlowRate) {
                    state.dataPlnt->PlantLoop(ConnectedLoopNum).LoopSide(ConnectedLoopSide).SimLoopSideNeeded = true;
                }

            } else if (SELECT_CASE_var == DataPlant::iCriteriaType::Temperature) {
                if (std::abs(CurCriteria.ThisCriteriaCheckValue - CriteriaValue) > CriteriaDelta_Temperature) {
                    state.dataPlnt->PlantLoop(ConnectedLoopNum).LoopSide(ConnectedLoopSide).SimLoopSideNeeded = true;
                }

            } else if (SELECT_CASE_var == DataPlant::iCriteriaType::HeatTransferRate) {
                if (std::abs(CurCriteria.ThisCriteriaCheckValue - CriteriaValue) > CriteriaDelta_HeatTransferRate) {
                    state.dataPlnt->PlantLoop(ConnectedLoopNum).LoopSide(ConnectedLoopSide).SimLoopSideNeeded = true;
                }

            } else {
                // Diagnostic fatal: improper criteria type
            }
        }

    } // if we have an index or not

    // Store the value for the next pass
    state.dataPlantUtilities->CriteriaChecks(UniqueCriteriaCheckIndex).ThisCriteriaCheckValue = CriteriaValue;
}

void UpdateChillerComponentCondenserSide(EnergyPlusData &state,
                                         int const LoopNum,                    // component's loop index
                                         int const LoopSide,                   // component's loop side number
                                         [[maybe_unused]] int const TypeOfNum, // Component's type index
                                         int const InletNodeNum,               // Component's inlet node pointer
                                         int const OutletNodeNum,              // Component's outlet node pointer
                                         Real64 const ModelCondenserHeatRate,  // model's heat rejection rate at condenser (W)
                                         Real64 const ModelInletTemp,          // model's inlet temperature (C)
                                         Real64 const ModelOutletTemp,         // model's outlet temperature (C)
                                         Real64 const ModelMassFlowRate,       // model's condenser water mass flow rate (kg/s)
                                         bool const FirstHVACIteration)
{

    // SUBROUTINE INFORMATION:
    //       AUTHOR         Brent Griffith
    //       DATE WRITTEN   February 2010
    //       MODIFIED       na
    //       RE-ENGINEERED  na

    // PURPOSE OF THIS SUBROUTINE:
    // provides reusable update routine for water cooled chiller's condenser water
    // connection to plant loops

    // METHODOLOGY EMPLOYED:
    // check if anything changed or doesn't agree and set simulation flags.
    // update outlet conditions if needed or possible

    // Using/Aliasing
    using FluidProperties::GetSpecificHeatGlycol;

    // SUBROUTINE PARAMETER DEFINITIONS:
    static constexpr std::string_view RoutineName("UpdateChillerComponentCondenserSide");

    // SUBROUTINE LOCAL VARIABLE DECLARATIONS:
    bool DidAnythingChange(false); // set to true if conditions changed
    int OtherLoopNum;              // local loop pointer for remote connected loop
    int OtherLoopSide;             // local loop side pointer for remote connected loop
    int ConnectLoopNum;            // local do loop counter
    Real64 Cp;

    // check if any conditions have changed
    if (state.dataLoopNodes->Node(InletNodeNum).MassFlowRate != ModelMassFlowRate) DidAnythingChange = true;

    if (state.dataLoopNodes->Node(OutletNodeNum).MassFlowRate != ModelMassFlowRate) DidAnythingChange = true;

    if (state.dataLoopNodes->Node(InletNodeNum).Temp != ModelInletTemp) DidAnythingChange = true;

    if (state.dataLoopNodes->Node(OutletNodeNum).Temp != ModelOutletTemp) DidAnythingChange = true;

    // could also check heat rate agains McDeltaT from node data

    if ((state.dataLoopNodes->Node(InletNodeNum).MassFlowRate == 0.0) && (ModelCondenserHeatRate > 0.0)) {

        // TODO also send a request that condenser loop be made available, interlock message infrastructure??

        DidAnythingChange = true;
    }

    if (DidAnythingChange || FirstHVACIteration) {
        // use current mass flow rate and inlet temp from Node and recalculate outlet temp
        if (state.dataLoopNodes->Node(InletNodeNum).MassFlowRate > DataBranchAirLoopPlant::MassFlowTolerance) {
            // update node outlet conditions
            Cp = GetSpecificHeatGlycol(
                state, state.dataPlnt->PlantLoop(LoopNum).FluidName, ModelInletTemp, state.dataPlnt->PlantLoop(LoopNum).FluidIndex, RoutineName);
            state.dataLoopNodes->Node(OutletNodeNum).Temp =
                state.dataLoopNodes->Node(InletNodeNum).Temp + ModelCondenserHeatRate / (state.dataLoopNodes->Node(InletNodeNum).MassFlowRate * Cp);
        }

        // set sim flag for this loop
        state.dataPlnt->PlantLoop(LoopNum).LoopSide(LoopSide).SimLoopSideNeeded = true;

        // set sim flag on connected loops to true because this side changed
        if (state.dataPlnt->PlantLoop(LoopNum).LoopSide(LoopSide).TotalConnected > 0) {
            for (ConnectLoopNum = 1; ConnectLoopNum <= state.dataPlnt->PlantLoop(LoopNum).LoopSide(LoopSide).TotalConnected; ++ConnectLoopNum) {
                if (state.dataPlnt->PlantLoop(LoopNum).LoopSide(LoopSide).Connected(ConnectLoopNum).LoopDemandsOnRemote) {
                    OtherLoopNum = state.dataPlnt->PlantLoop(LoopNum).LoopSide(LoopSide).Connected(ConnectLoopNum).LoopNum;
                    OtherLoopSide = state.dataPlnt->PlantLoop(LoopNum).LoopSide(LoopSide).Connected(ConnectLoopNum).LoopSideNum;
                    state.dataPlnt->PlantLoop(OtherLoopNum).LoopSide(OtherLoopSide).SimLoopSideNeeded = true;
                }
            }
        }

    } else { // nothing changed so turn off sim flag
        state.dataPlnt->PlantLoop(LoopNum).LoopSide(LoopSide).SimLoopSideNeeded = false;
    }
}

void UpdateComponentHeatRecoverySide(EnergyPlusData &state,
                                     int const LoopNum,                    // component's loop index
                                     int const LoopSide,                   // component's loop side number
                                     [[maybe_unused]] int const TypeOfNum, // Component's type index
                                     int const InletNodeNum,               // Component's inlet node pointer
                                     int const OutletNodeNum,              // Component's outlet node pointer
                                     Real64 const ModelRecoveryHeatRate,   // model's heat rejection rate at recovery (W)
                                     Real64 const ModelInletTemp,          // model's inlet temperature (C)
                                     Real64 const ModelOutletTemp,         // model's outlet temperature (C)
                                     Real64 const ModelMassFlowRate,       // model's condenser water mass flow rate (kg/s)
                                     bool const FirstHVACIteration)
{

    // SUBROUTINE INFORMATION:
    //       AUTHOR         Brent Griffith
    //       DATE WRITTEN   Sept 2010
    //       MODIFIED       na
    //       RE-ENGINEERED  na

    // PURPOSE OF THIS SUBROUTINE:
    // provides reusable update routine for heat recovery type
    // connection to plant loops

    // METHODOLOGY EMPLOYED:
    // check if anything changed or doesn't agree and set simulation flags.
    // update outlet conditions if needed or possible

    // Using/Aliasing
    using FluidProperties::GetSpecificHeatGlycol;

    // SUBROUTINE PARAMETER DEFINITIONS:
    static constexpr std::string_view RoutineName("UpdateComponentHeatRecoverySide");

    // SUBROUTINE LOCAL VARIABLE DECLARATIONS:
    bool DidAnythingChange(false); // set to true if conditions changed
    int OtherLoopNum;              // local loop pointer for remote connected loop
    int OtherLoopSide;             // local loop side pointer for remote connected loop
    int ConnectLoopNum;            // local do loop counter
    Real64 Cp;                     // local fluid specific heat

    // check if any conditions have changed
    if (state.dataLoopNodes->Node(InletNodeNum).MassFlowRate != ModelMassFlowRate) DidAnythingChange = true;

    if (state.dataLoopNodes->Node(OutletNodeNum).MassFlowRate != ModelMassFlowRate) DidAnythingChange = true;

    if (state.dataLoopNodes->Node(InletNodeNum).Temp != ModelInletTemp) DidAnythingChange = true;

    if (state.dataLoopNodes->Node(OutletNodeNum).Temp != ModelOutletTemp) DidAnythingChange = true;

    // could also check heat rate against McDeltaT from node data

    if ((state.dataLoopNodes->Node(InletNodeNum).MassFlowRate == 0.0) && (ModelRecoveryHeatRate > 0.0)) {
        // no flow but trying to move heat to this loop problem!

        DidAnythingChange = true;
    }

    if (DidAnythingChange || FirstHVACIteration) {
        // use current mass flow rate and inlet temp from Node and recalculate outlet temp
        if (state.dataLoopNodes->Node(InletNodeNum).MassFlowRate > DataBranchAirLoopPlant::MassFlowTolerance) {
            // update node outlet conditions
            Cp = GetSpecificHeatGlycol(
                state, state.dataPlnt->PlantLoop(LoopNum).FluidName, ModelInletTemp, state.dataPlnt->PlantLoop(LoopNum).FluidIndex, RoutineName);
            state.dataLoopNodes->Node(OutletNodeNum).Temp =
                state.dataLoopNodes->Node(InletNodeNum).Temp + ModelRecoveryHeatRate / (state.dataLoopNodes->Node(InletNodeNum).MassFlowRate * Cp);
        }

        // set sim flag for this loop
        state.dataPlnt->PlantLoop(LoopNum).LoopSide(LoopSide).SimLoopSideNeeded = true;

        // set sim flag on connected loops to true because this side changed
        if (state.dataPlnt->PlantLoop(LoopNum).LoopSide(LoopSide).TotalConnected > 0) {
            for (ConnectLoopNum = 1; ConnectLoopNum <= state.dataPlnt->PlantLoop(LoopNum).LoopSide(LoopSide).TotalConnected; ++ConnectLoopNum) {
                if (state.dataPlnt->PlantLoop(LoopNum).LoopSide(LoopSide).Connected(ConnectLoopNum).LoopDemandsOnRemote) {
                    OtherLoopNum = state.dataPlnt->PlantLoop(LoopNum).LoopSide(LoopSide).Connected(ConnectLoopNum).LoopNum;
                    OtherLoopSide = state.dataPlnt->PlantLoop(LoopNum).LoopSide(LoopSide).Connected(ConnectLoopNum).LoopSideNum;
                    state.dataPlnt->PlantLoop(OtherLoopNum).LoopSide(OtherLoopSide).SimLoopSideNeeded = true;
                }
            }
        }

    } else { // nothing changed so turn off sim flag
        state.dataPlnt->PlantLoop(LoopNum).LoopSide(LoopSide).SimLoopSideNeeded = false;
    }
}

void UpdateAbsorberChillerComponentGeneratorSide(EnergyPlusData &state,
                                                 int const LoopNum,                                                 // component's loop index
                                                 int const LoopSide,                                                // component's loop side number
                                                 [[maybe_unused]] int const TypeOfNum,                              // Component's type index
                                                 int const InletNodeNum,                                            // Component's inlet node pointer
                                                 [[maybe_unused]] int const OutletNodeNum,                          // Component's outlet node pointer
                                                 [[maybe_unused]] DataLoopNode::NodeFluidType const HeatSourceType, // Type of fluid in Generator loop
                                                 Real64 const ModelGeneratorHeatRate,                               // model's generator heat rate (W)
                                                 Real64 const ModelMassFlowRate, // model's generator mass flow rate (kg/s)
                                                 bool const FirstHVACIteration)
{

    // SUBROUTINE INFORMATION:
    //       AUTHOR         Brent Griffith
    //       DATE WRITTEN   February 2010
    //       MODIFIED       na
    //       RE-ENGINEERED  na

    // PURPOSE OF THIS SUBROUTINE:
    // provides reusable update routine for absoption chiller's generator
    // connection to plant loops

    // METHODOLOGY EMPLOYED:
    // check if anything changed or doesn't agree and set simulation flags.
    // update outlet conditions if needed or possible

    // SUBROUTINE LOCAL VARIABLE DECLARATIONS:
    bool DidAnythingChange(false); // set to true if conditions changed
    int OtherLoopNum;              // local loop pointer for remote connected loop
    int OtherLoopSide;             // local loop side pointer for remote connected loop
    int ConnectLoopNum;            // local do loop counter

    // check if any conditions have changed
    if (state.dataLoopNodes->Node(InletNodeNum).MassFlowRate != ModelMassFlowRate) DidAnythingChange = true;

    if ((state.dataLoopNodes->Node(InletNodeNum).MassFlowRate == 0.0) && (ModelGeneratorHeatRate > 0.0)) {

        //  TODO also send a request that generator loop be made available, interlock message infrastructure??

        DidAnythingChange = true;
    }

    if (DidAnythingChange || FirstHVACIteration) {

        // set sim flag for this loop
        state.dataPlnt->PlantLoop(LoopNum).LoopSide(LoopSide).SimLoopSideNeeded = true;

        // set sim flag on connected loops to true because this side changed
        if (state.dataPlnt->PlantLoop(LoopNum).LoopSide(LoopSide).TotalConnected > 0) {
            for (ConnectLoopNum = 1; ConnectLoopNum <= state.dataPlnt->PlantLoop(LoopNum).LoopSide(LoopSide).TotalConnected; ++ConnectLoopNum) {
                if (state.dataPlnt->PlantLoop(LoopNum).LoopSide(LoopSide).Connected(ConnectLoopNum).LoopDemandsOnRemote) {
                    OtherLoopNum = state.dataPlnt->PlantLoop(LoopNum).LoopSide(LoopSide).Connected(ConnectLoopNum).LoopNum;
                    OtherLoopSide = state.dataPlnt->PlantLoop(LoopNum).LoopSide(LoopSide).Connected(ConnectLoopNum).LoopSideNum;
                    state.dataPlnt->PlantLoop(OtherLoopNum).LoopSide(OtherLoopSide).SimLoopSideNeeded = true;
                }
            }
        }

    } else { // nothing changed so turn off sim flag
        state.dataPlnt->PlantLoop(LoopNum).LoopSide(LoopSide).SimLoopSideNeeded = false;
    }
}

void InterConnectTwoPlantLoopSides(EnergyPlusData &state,
                                   int const Loop1Num,
                                   int const Loop1LoopSideNum,
                                   int const Loop2Num,
                                   int const Loop2LoopSideNum,
                                   int const PlantComponentTypeOfNum,
                                   bool const Loop1DemandsOnLoop2)
{

    // SUBROUTINE INFORMATION:
    //       AUTHOR         B. Griffith
    //       DATE WRITTEN   February 2010
    //       MODIFIED       na
    //       RE-ENGINEERED  na

    // PURPOSE OF THIS SUBROUTINE:
    // Setup PlantLoop data structure pointers to direct interacting loops

    // Using/Aliasing
    using DataPlant::ConnectedLoopData;

    if (Loop1Num == 0 || Loop1LoopSideNum == 0 || Loop2Num == 0 || Loop2LoopSideNum == 0) {
        return; // Associated ScanPlantLoopsForObject couldn't find the component in the the plant loop structure...
    }           // This is a Fatal error condition

    bool const Loop2DemandsOnLoop1(!Loop1DemandsOnLoop2);

    int TotalConnected;

    auto &loop_side_1(state.dataPlnt->PlantLoop(Loop1Num).LoopSide(Loop1LoopSideNum));
    auto &connected_1(loop_side_1.Connected);
    if (allocated(connected_1)) {
        TotalConnected = ++loop_side_1.TotalConnected;
        connected_1.redimension(TotalConnected);
    } else {
        TotalConnected = loop_side_1.TotalConnected = 1;
        connected_1.allocate(1);
    }
    connected_1(TotalConnected).LoopNum = Loop2Num;
    connected_1(TotalConnected).LoopSideNum = Loop2LoopSideNum;
    connected_1(TotalConnected).ConnectorTypeOf_Num = PlantComponentTypeOfNum;
    connected_1(TotalConnected).LoopDemandsOnRemote = Loop1DemandsOnLoop2;

    auto &loop_side_2(state.dataPlnt->PlantLoop(Loop2Num).LoopSide(Loop2LoopSideNum));
    auto &connected_2(loop_side_2.Connected);
    if (allocated(connected_2)) {
        TotalConnected = ++loop_side_2.TotalConnected;
        connected_2.redimension(TotalConnected);
    } else {
        TotalConnected = loop_side_2.TotalConnected = 1;
        connected_2.allocate(1);
    }
    connected_2(TotalConnected).LoopNum = Loop1Num;
    connected_2(TotalConnected).LoopSideNum = Loop1LoopSideNum;
    connected_2(TotalConnected).ConnectorTypeOf_Num = PlantComponentTypeOfNum;
    connected_2(TotalConnected).LoopDemandsOnRemote = Loop2DemandsOnLoop1;
}

void ShiftPlantLoopSideCallingOrder(EnergyPlusData &state, int const OldIndex, int const NewIndex)
{

    // SUBROUTINE INFORMATION:
    //       AUTHOR         B. Griffith
    //       DATE WRITTEN   <April 2011
    //       MODIFIED       na
    //       RE-ENGINEERED  na

    // PURPOSE OF THIS SUBROUTINE:
    // re-arrange the calling order, move one loop side from an old index to a new one

    // Using/Aliasing
    using namespace DataPlant;

    // Object Data
    PlantCallingOrderInfoStruct RecordToMoveInPlantCallingOrderInfo;

    if (OldIndex == 0) {
        ShowSevereError(state, "ShiftPlantLoopSideCallingOrder: developer error notice of invalid index, Old Index=0");
    }
    if (NewIndex == 0) {
        ShowSevereError(state, "ShiftPlantLoopSideCallingOrder: developer error notice of invalid index, New Index=1");
    }
    if ((OldIndex == 0) || (NewIndex == 0)) {
        return;
    }

    // store copy of prior structure
    Array1D<PlantCallingOrderInfoStruct> TempPlantCallingOrderInfo(state.dataPlnt->PlantCallingOrderInfo);

    RecordToMoveInPlantCallingOrderInfo = state.dataPlnt->PlantCallingOrderInfo(OldIndex);

    if (OldIndex == NewIndex) {
        // do nothing, no shift needed.
    } else if ((OldIndex == 1) && (NewIndex > OldIndex) && (NewIndex < state.dataPlnt->TotNumHalfLoops)) {
        // example was:      1  2  3  4  5  6  7  8 (with OI = 1, NI = 5)
        // example shifted:  2  3  4  5  1  6  7  8

        state.dataPlnt->PlantCallingOrderInfo({1, NewIndex - 1}) = TempPlantCallingOrderInfo({2, NewIndex});
        state.dataPlnt->PlantCallingOrderInfo(NewIndex) = RecordToMoveInPlantCallingOrderInfo;
        state.dataPlnt->PlantCallingOrderInfo({NewIndex + 1, state.dataPlnt->TotNumHalfLoops}) =
            TempPlantCallingOrderInfo({NewIndex + 1, state.dataPlnt->TotNumHalfLoops});

    } else if ((OldIndex == 1) && (NewIndex > OldIndex) && (NewIndex == state.dataPlnt->TotNumHalfLoops)) {
        // example was:      1  2  3  4  5  6  7  8 (with OI = 1, NI = 8)
        // example shifted:  2  3  4  5  6  7  8  1

        state.dataPlnt->PlantCallingOrderInfo({1, NewIndex - 1}) = TempPlantCallingOrderInfo({2, NewIndex});
        state.dataPlnt->PlantCallingOrderInfo(NewIndex) = RecordToMoveInPlantCallingOrderInfo;
    } else if ((OldIndex > 1) && (NewIndex > OldIndex) && (NewIndex < state.dataPlnt->TotNumHalfLoops)) {
        // example was:      1  2  3  4  5  6  7  8 (with OI = 3, NI = 6)
        // example shifted:  1  2  4  5  6  3  7  8
        state.dataPlnt->PlantCallingOrderInfo({1, OldIndex - 1}) = TempPlantCallingOrderInfo({1, OldIndex - 1});
        state.dataPlnt->PlantCallingOrderInfo({OldIndex, NewIndex - 1}) = TempPlantCallingOrderInfo({OldIndex + 1, NewIndex});
        state.dataPlnt->PlantCallingOrderInfo(NewIndex) = RecordToMoveInPlantCallingOrderInfo;
        state.dataPlnt->PlantCallingOrderInfo({NewIndex + 1, state.dataPlnt->TotNumHalfLoops}) =
            TempPlantCallingOrderInfo({NewIndex + 1, state.dataPlnt->TotNumHalfLoops});
    } else if ((OldIndex > 1) && (NewIndex > OldIndex) && (NewIndex == state.dataPlnt->TotNumHalfLoops)) {
        // example was:      1  2  3  4  5  6  7  8 (with OI = 3, NI = 8)
        // example shifted:  1  2  4  5  6  7  8  3
        state.dataPlnt->PlantCallingOrderInfo({1, OldIndex - 1}) = TempPlantCallingOrderInfo({1, OldIndex - 1});
        state.dataPlnt->PlantCallingOrderInfo({OldIndex, NewIndex - 1}) = TempPlantCallingOrderInfo({OldIndex + 1, NewIndex});
        state.dataPlnt->PlantCallingOrderInfo(NewIndex) = RecordToMoveInPlantCallingOrderInfo;
    } else if ((OldIndex > 1) && (NewIndex < OldIndex) && (NewIndex == 1)) {
        // example was:      1  2  3  4  5  6  7  8 (with OI = 3, NI = 1)
        // example shifted:  3  1  2  4  5  6  7  8
        state.dataPlnt->PlantCallingOrderInfo(NewIndex) = RecordToMoveInPlantCallingOrderInfo;
        state.dataPlnt->PlantCallingOrderInfo({NewIndex + 1, OldIndex}) = TempPlantCallingOrderInfo({1, OldIndex - 1});
        state.dataPlnt->PlantCallingOrderInfo({OldIndex + 1, state.dataPlnt->TotNumHalfLoops}) =
            TempPlantCallingOrderInfo({OldIndex + 1, state.dataPlnt->TotNumHalfLoops});

    } else if ((OldIndex > 1) && (NewIndex < OldIndex) && (NewIndex > 1)) {
        // example was:      1  2  3  4  5  6  7  8 (with OI = 3, NI = 2)
        // example shifted:  1  3  2  4  5  6  7  8
        state.dataPlnt->PlantCallingOrderInfo({1, NewIndex - 1}) = TempPlantCallingOrderInfo({1, NewIndex - 1});
        state.dataPlnt->PlantCallingOrderInfo(NewIndex) = RecordToMoveInPlantCallingOrderInfo;
        state.dataPlnt->PlantCallingOrderInfo({NewIndex + 1, OldIndex}) = TempPlantCallingOrderInfo({NewIndex, NewIndex + (OldIndex - NewIndex) - 1});
        state.dataPlnt->PlantCallingOrderInfo({OldIndex + 1, state.dataPlnt->TotNumHalfLoops}) =
            TempPlantCallingOrderInfo({OldIndex + 1, state.dataPlnt->TotNumHalfLoops});

    } else {
        ShowSevereError(state,
                        "ShiftPlantLoopSideCallingOrder: developer error notice, caught unexpected logical case in "
                        "ShiftPlantLoopSideCallingOrder PlantUtilities");
    }
}

void RegisterPlantCompDesignFlow(EnergyPlusData &state,
                                 int const ComponentInletNodeNum, // the component's water inlet node number
                                 Real64 const DesPlantFlow        // the component's design fluid volume flow rate [m3/s]
)
{

    // SUBROUTINE INFORMATION:
    //       AUTHOR         Fred Buhl(previously SaveCompDesWaterFlow in General.cc)
    //       DATE WRITTEN   January 2004
    //       MODIFIED
    //       RE-ENGINEERED  B. Griffith April 2011, allow to enter repeatedly

    // PURPOSE OF THIS SUBROUTINE:
    // Regester the design fluid flow rates of plant components for sizing purposes
    // in an array that can be accessed by the plant manager routines
    // allows sizing routines to iterate by safely processing repeated calls from the same component

    // METHODOLOGY EMPLOYED:
    // Derived from SaveCompDesWaterFlow but changed to allow re entry with the same node just update
    // the information at the same location in the structure
    // The design flow rate is stored in a dynamic structure array along with the plant component's inlet node number
    // (which is used by plant as a component identifier instead if name and type).

    // Using/Aliasing
    using namespace DataSizing;

    // SUBROUTINE LOCAL VARIABLE DECLARATIONS:
    int NumPlantComps;
    int PlantCompNum; // component do loop index
    bool Found;
    int thisCallNodeIndex;

    NumPlantComps = state.dataSize->SaveNumPlantComps;

    if (NumPlantComps == 0) { // first time in, fill and return
        NumPlantComps = 1;
        state.dataSize->CompDesWaterFlow.allocate(NumPlantComps);
        // save the new data
        state.dataSize->CompDesWaterFlow(NumPlantComps).SupNode = ComponentInletNodeNum;
        state.dataSize->CompDesWaterFlow(NumPlantComps).DesVolFlowRate = DesPlantFlow;
        state.dataSize->SaveNumPlantComps = NumPlantComps;
        return;
    }

    Found = false;
    // find node num index in structure if any
    for (PlantCompNum = 1; PlantCompNum <= NumPlantComps; ++PlantCompNum) {
        if (ComponentInletNodeNum == state.dataSize->CompDesWaterFlow(PlantCompNum).SupNode) {
            Found = true;
            thisCallNodeIndex = PlantCompNum;
        }
        if (Found) break;
    }

    if (!Found) {        // grow structure and add new node at the end
        ++NumPlantComps; // increment the number of components that use water as a source of heat or coolth
        state.dataSize->CompDesWaterFlow.emplace_back(ComponentInletNodeNum, DesPlantFlow); // Append the new element
        state.dataSize->SaveNumPlantComps = NumPlantComps;
    } else {
        state.dataSize->CompDesWaterFlow(thisCallNodeIndex).SupNode = ComponentInletNodeNum;
        state.dataSize->CompDesWaterFlow(thisCallNodeIndex).DesVolFlowRate = DesPlantFlow;
    }
}

void SafeCopyPlantNode(EnergyPlusData &state,
                       int const InletNodeNum,
                       int const OutletNodeNum,
                       Optional_int_const LoopNum,
                       [[maybe_unused]] Optional<Real64 const> OutletTemp // set on outlet node if present and water.
)
{

    // SUBROUTINE INFORMATION:
    //       AUTHOR         B.  Griffith
    //       DATE WRITTEN   February, 2010
    //       MODIFIED       na
    //       RE-ENGINEERED  na

    // PURPOSE OF THIS SUBROUTINE:
    // Provide a safer alternative for Node(outlet) = Node(inlet)
    // Intended just for plant

    // METHODOLOGY EMPLOYED:
    // Copy over state variables but not setpoints
    // derived from adiabatic Pipes

    // SUBROUTINE LOCAL VARIABLE DECLARATIONS:
    state.dataLoopNodes->Node(OutletNodeNum).FluidType = state.dataLoopNodes->Node(InletNodeNum).FluidType;

    state.dataLoopNodes->Node(OutletNodeNum).Temp = state.dataLoopNodes->Node(InletNodeNum).Temp;
    state.dataLoopNodes->Node(OutletNodeNum).MassFlowRate = state.dataLoopNodes->Node(InletNodeNum).MassFlowRate;
    state.dataLoopNodes->Node(OutletNodeNum).Quality = state.dataLoopNodes->Node(InletNodeNum).Quality;
    state.dataLoopNodes->Node(OutletNodeNum).Enthalpy =
        state.dataLoopNodes->Node(InletNodeNum).Enthalpy; // should have routines that keep this current with temp?

    state.dataLoopNodes->Node(OutletNodeNum).TempMin = state.dataLoopNodes->Node(InletNodeNum).TempMin;
    state.dataLoopNodes->Node(OutletNodeNum).TempMax = state.dataLoopNodes->Node(InletNodeNum).TempMax;
    state.dataLoopNodes->Node(OutletNodeNum).MassFlowRateMinAvail =
        max(state.dataLoopNodes->Node(InletNodeNum).MassFlowRateMin, state.dataLoopNodes->Node(InletNodeNum).MassFlowRateMinAvail);
    state.dataLoopNodes->Node(OutletNodeNum).MassFlowRateMaxAvail =
        min(state.dataLoopNodes->Node(InletNodeNum).MassFlowRateMax, state.dataLoopNodes->Node(InletNodeNum).MassFlowRateMaxAvail);

    state.dataLoopNodes->Node(OutletNodeNum).HumRat = state.dataLoopNodes->Node(InletNodeNum).HumRat; // air only?

    // Only pass pressure if we aren't doing a pressure simulation
    if (present(LoopNum)) {
        switch (state.dataPlnt->PlantLoop(LoopNum).PressureSimType) {
        case DataPlant::iPressSimType::NoPressure:
            state.dataLoopNodes->Node(OutletNodeNum).Press = state.dataLoopNodes->Node(InletNodeNum).Press;
        default:
            // Don't do anything
            break;
        }
    }
}

Real64 BoundValueToNodeMinMaxAvail(EnergyPlusData &state, Real64 const ValueToBound, int const NodeNumToBoundWith)
{

    // FUNCTION INFORMATION:
    //       AUTHOR         Edwin Lee
    //       DATE WRITTEN   September 2010
    //       MODIFIED       na
    //       RE-ENGINEERED  na

    // PURPOSE OF THIS FUNCTION:
    // Provides a clean way to quickly bound a generic value to within any node's minavail and maxavail range

    // METHODOLOGY EMPLOYED:
    // Bound up to min avail, down to max avail

    // Return value
    Real64 BoundedValue;

    BoundedValue = ValueToBound;
    BoundedValue = max(BoundedValue, state.dataLoopNodes->Node(NodeNumToBoundWith).MassFlowRateMinAvail);
    BoundedValue = min(BoundedValue, state.dataLoopNodes->Node(NodeNumToBoundWith).MassFlowRateMaxAvail);

    return BoundedValue;
}

void TightenNodeMinMaxAvails(EnergyPlusData &state, int const NodeNum, Real64 const NewMinAvail, Real64 const NewMaxAvail)
{

    // SUBROUTINE INFORMATION:
    //       AUTHOR         Edwin Lee
    //       DATE WRITTEN   January, 2011
    //       MODIFIED       na
    //       RE-ENGINEERED  na

    // PURPOSE OF THIS SUBROUTINE:
    // Provides a means of tightening up min/max avail on a node if possible

    // METHODOLOGY EMPLOYED:
    // Bring up node min avail to new min avail if it doesn't violate any other node conditions
    // Pull down node max avail to new max avail if it doesn't violate any other node conditions
    // Assumes that current min/max avails are already honoring hardware min/max values, so they aren't checked here

    // SUBROUTINE LOCAL VARIABLE DECLARATIONS:
    Real64 OldMinAvail;
    Real64 OldMaxAvail;

    OldMinAvail = state.dataLoopNodes->Node(NodeNum).MassFlowRateMinAvail;
    OldMaxAvail = state.dataLoopNodes->Node(NodeNum).MassFlowRateMaxAvail;

    // If the new min avail is higher than previous, and it isn't higher than the max avail, update MIN AVAIL
    if ((NewMinAvail > OldMinAvail) && (NewMinAvail <= OldMaxAvail)) state.dataLoopNodes->Node(NodeNum).MassFlowRateMinAvail = NewMinAvail;

    // If the new max avail is lower than previous, and it isn't lower than the min avail, update MAX AVAIL
    if ((NewMaxAvail < OldMaxAvail) && (NewMaxAvail >= OldMinAvail)) state.dataLoopNodes->Node(NodeNum).MassFlowRateMaxAvail = NewMaxAvail;
}

Real64 BoundValueToWithinTwoValues(Real64 const ValueToBound, Real64 const LowerBound, Real64 const UpperBound)
{

    // FUNCTION INFORMATION:
    //       AUTHOR         Edwin Lee
    //       DATE WRITTEN   September 2010
    //       MODIFIED       na
    //       RE-ENGINEERED  na

    // PURPOSE OF THIS FUNCTION:
    // Provides a clean way to quickly bound a generic value to within any two other values

    // METHODOLOGY EMPLOYED:
    // Bound up to min and down to max

    // Return value
    Real64 BoundedValue;

    BoundedValue = ValueToBound;
    BoundedValue = max(BoundedValue, LowerBound);
    BoundedValue = min(BoundedValue, UpperBound);

    return BoundedValue;
}

bool IntegerIsWithinTwoValues(int const ValueToCheck, int const LowerBound, int const UpperBound)
{

    // FUNCTION INFORMATION:
    //       AUTHOR         Edwin Lee
    //       DATE WRITTEN   September 2010
    //       MODIFIED       na
    //       RE-ENGINEERED  na

    // PURPOSE OF THIS FUNCTION:
    // Provides a clean way to quickly check if an integer is within two values

    // METHODOLOGY EMPLOYED:
    // TRUE if ValueToCheck = [LowerBound, UpperBound]
    // in other words, it returns true if ValueToCheck=LowerBound, or if ValueToCheck=UpperBound

    // Return value
    return (ValueToCheck >= LowerBound) && (ValueToCheck <= UpperBound);
}

// In-Place Right Shift by 1 of Array Elements
void rshift1(Array1D<Real64> &a, Real64 const a_l)
{
    assert(a.size_bounded());
    for (int i = a.u(), e = a.l(); i > e; --i) {
        a(i) = a(i - 1);
    }
    a(a.l()) = a_l;
}

void LogPlantConvergencePoints(EnergyPlusData &state, bool const FirstHVACIteration)
{

    // SUBROUTINE INFORMATION:
    //       AUTHOR         Edwin Lee
    //       DATE WRITTEN   Summer 2011
    //       MODIFIED       na
    //       RE-ENGINEERED  na

    // PURPOSE OF THIS SUBROUTINE:
    // This routine stores the history of the plant convergence to check for stuck (max iteration) conditions

    // METHODOLOGY EMPLOYED:
    // Loop across all loops and loopsides
    //   On first hvac, reset the history arrays to begin anew
    //   Pick up the LoopSide inlet and outlet temp and flow rate
    //   Store this in the history array of each node using EOSHIFT

    for (int ThisLoopNum = 1; ThisLoopNum <= isize(state.dataPlnt->PlantLoop); ++ThisLoopNum) {
        auto &loop(state.dataPlnt->PlantLoop(ThisLoopNum));
        for (int ThisLoopSide = 1; ThisLoopSide <= isize(loop.LoopSide); ++ThisLoopSide) {
            auto &loop_side(loop.LoopSide(ThisLoopSide));

            if (FirstHVACIteration) {
                loop_side.InletNode.TemperatureHistory = 0.0;
                loop_side.InletNode.MassFlowRateHistory = 0.0;
                loop_side.OutletNode.TemperatureHistory = 0.0;
                loop_side.OutletNode.MassFlowRateHistory = 0.0;
            }

            int InletNodeNum = loop_side.NodeNumIn;
            Real64 InletNodeTemp = state.dataLoopNodes->Node(InletNodeNum).Temp;
            Real64 InletNodeMdot = state.dataLoopNodes->Node(InletNodeNum).MassFlowRate;

            int OutletNodeNum = loop_side.NodeNumOut;
            Real64 OutletNodeTemp = state.dataLoopNodes->Node(OutletNodeNum).Temp;
            Real64 OutletNodeMdot = state.dataLoopNodes->Node(OutletNodeNum).MassFlowRate;

            rshift1(loop_side.InletNode.TemperatureHistory, InletNodeTemp);
            rshift1(loop_side.InletNode.MassFlowRateHistory, InletNodeMdot);
            rshift1(loop_side.OutletNode.TemperatureHistory, OutletNodeTemp);
            rshift1(loop_side.OutletNode.MassFlowRateHistory, OutletNodeMdot);
        }
    }
}

void ScanPlantLoopsForObject(EnergyPlusData &state,
                             std::string_view CompName,
                             int const CompType,
                             int &LoopNum,
                             int &LoopSideNum,
                             int &BranchNum,
                             int &CompNum,
                             bool &errFlag,
                             Optional<Real64 const> LowLimitTemp,
                             Optional<Real64 const> HighLimitTemp,
                             Optional_int CountMatchPlantLoops,
                             Optional_int_const InletNodeNumber,
                             Optional_int_const SingleLoopSearch)
{

    // SUBROUTINE INFORMATION:
    //       AUTHOR         Edwin Lee
    //       DATE WRITTEN   November 2009
    //       MODIFIED       B. Griffith, changes to help with single component one multiple plant loops
    //       RE-ENGINEERED  na
    // PURPOSE OF THIS SUBROUTINE:
    // This subroutine scans the plant loop structure trying to find the component by type then name.
    // If there are more than one match, it counts them up and returns count using an optional output arg
    // If the option input declaring the component inlet's node name, then the matching is more specific.
    // An optional input, lowlimittemp, can be passed in to be used in the PlantCondLoopOperation routines
    //  when distributing loads to components
    // METHODOLOGY EMPLOYED:
    // Standard EnergyPlus methodology.

    // Using/Aliasing
    using BranchInputManager::AuditBranches;

    // SUBROUTINE LOCAL VARIABLE DECLARATIONS:
    int LoopCtr;
    int LoopSideCtr;
    int BranchCtr;
    int CompCtr;
    bool FoundComponent;
    int FoundCount;
    bool FoundCompName;
    int StartingLoopNum;
    int EndingLoopNum;

    FoundCount = 0;

    FoundComponent = false;
    FoundCompName = false;
    StartingLoopNum = 1;
    EndingLoopNum = state.dataPlnt->TotNumLoops;
    if (present(SingleLoopSearch)) {
        StartingLoopNum = SingleLoopSearch;
        EndingLoopNum = SingleLoopSearch;
    }

    for (LoopCtr = StartingLoopNum; LoopCtr <= EndingLoopNum; ++LoopCtr) {
        auto &this_loop(state.dataPlnt->PlantLoop(LoopCtr));
        for (LoopSideCtr = 1; LoopSideCtr <= 2; ++LoopSideCtr) {
            auto &this_loop_side(this_loop.LoopSide(LoopSideCtr));
            for (BranchCtr = 1; BranchCtr <= this_loop_side.TotalBranches; ++BranchCtr) {
                auto &this_branch(this_loop_side.Branch(BranchCtr));
                for (CompCtr = 1; CompCtr <= this_branch.TotalComponents; ++CompCtr) {
                    auto &this_component(this_branch.Comp(CompCtr));
                    if (this_component.TypeOf_Num == CompType) {
                        if (UtilityRoutines::SameString(CompName, this_component.Name)) {
                            FoundCompName = true;
                            if (present(InletNodeNumber)) {
                                if (InletNodeNumber > 0) {
                                    // check if inlet nodes agree
                                    if (InletNodeNumber == this_component.NodeNumIn) {
                                        FoundComponent = true;
                                        ++FoundCount;
                                        LoopNum = LoopCtr;
                                        LoopSideNum = LoopSideCtr;
                                        BranchNum = BranchCtr;
                                        CompNum = CompCtr;
                                    }
                                }
                            } else {
                                FoundComponent = true;
                                ++FoundCount;
                                LoopNum = LoopCtr;
                                LoopSideNum = LoopSideCtr;
                                BranchNum = BranchCtr;
                                CompNum = CompCtr;
                            }
                            if (present(LowLimitTemp)) {
                                this_component.MinOutletTemp = LowLimitTemp;
                            }
                            if (present(HighLimitTemp)) {
                                this_component.MaxOutletTemp = HighLimitTemp;
                            }
                        }
                    }
                }
            }
        }
    }

    if (!FoundComponent) {
        if (CompType >= 1 && CompType <= DataPlant::NumSimPlantEquipTypes) {
            if (!present(SingleLoopSearch)) {
                ShowSevereError(state,
                                "Plant Component " + DataPlant::ccSimPlantEquipTypes(CompType) + " called \"" + std::string{CompName} +
                                    "\" was not found on any plant loops.");
                AuditBranches(state, true, DataPlant::ccSimPlantEquipTypes(CompType), CompName);
            } else {
                ShowSevereError(state,
                                "Plant Component " + DataPlant::ccSimPlantEquipTypes(CompType) + " called \"" + std::string{CompName} +
                                    "\" was not found on plant loop=\"" + state.dataPlnt->PlantLoop(SingleLoopSearch).Name + "\".");
            }
            if (present(InletNodeNumber)) {
                if (FoundCompName) {
                    ShowContinueError(state, "Looking for matching inlet Node=\"" + state.dataLoopNodes->NodeID(InletNodeNumber) + "\".");
                }
            }
            if (present(SingleLoopSearch)) {
                ShowContinueError(state, "Look at Operation Scheme=\"" + state.dataPlnt->PlantLoop(SingleLoopSearch).OperationScheme + "\".");
                ShowContinueError(state, "Look at Branches and Components on the Loop.");
                ShowBranchesOnLoop(state, SingleLoopSearch);
            }
            errFlag = true;
        } else {
            ShowSevereError(state, format("ScanPlantLoopsForObject: Invalid CompType passed [{}], Name={}", CompType, CompName));
            ShowContinueError(state, format("Valid CompTypes are in the range [1 - {}].", DataPlant::NumSimPlantEquipTypes));
            ShowFatalError(state, "Previous error causes program termination");
        }
    }

    if (present(CountMatchPlantLoops)) {
        CountMatchPlantLoops = FoundCount;
    }
}

void ScanPlantLoopsForNodeNum(EnergyPlusData &state,
<<<<<<< HEAD
                              std::string_view const CallerName, // really used for error messages
                              int const NodeNum,                 // index in Node structure of node to be scanned
                              int &LoopNum,                      // return value for plant loop
                              int &LoopSideNum,                  // return value for plant loop side
=======
                              std::string_view const &CallerName, // really used for error messages
                              int const NodeNum,                  // index in Node structure of node to be scanned
                              int &LoopNum,                       // return value for plant loop
                              int &LoopSideNum,                   // return value for plant loop side
>>>>>>> 6a974fc4
                              int &BranchNum,
                              Optional_int CompNum)
{

    // SUBROUTINE INFORMATION:
    //       AUTHOR         B. Griffith
    //       DATE WRITTEN   Feb. 2010
    //       MODIFIED       na
    //       RE-ENGINEERED  na

    // PURPOSE OF THIS SUBROUTINE:
    // Get routine to return plant loop index and plant loop side
    // based on node number.  for one time init routines only.

    // METHODOLOGY EMPLOYED:
    // Loop thru plant data structure and find matching node.

    int LoopCtr;
    int LoopSideCtr;
    int BranchCtr;
    int CompCtr;
    bool FoundNode;
    int inFoundCount;
    int outFoundCount;

    inFoundCount = 0;
    outFoundCount = 0;
    if (present(CompNum)) {
        CompNum = 0;
    }
    FoundNode = false;

    for (LoopCtr = 1; LoopCtr <= state.dataPlnt->TotNumLoops; ++LoopCtr) {
        auto &this_loop(state.dataPlnt->PlantLoop(LoopCtr));
        for (LoopSideCtr = 1; LoopSideCtr <= 2; ++LoopSideCtr) {
            auto &this_loop_side(this_loop.LoopSide(LoopSideCtr));
            for (BranchCtr = 1; BranchCtr <= this_loop_side.TotalBranches; ++BranchCtr) {
                auto &this_branch(this_loop_side.Branch(BranchCtr));
                for (CompCtr = 1; CompCtr <= this_branch.TotalComponents; ++CompCtr) {
                    auto &this_comp(this_branch.Comp(CompCtr));
                    if (NodeNum == this_comp.NodeNumIn) {
                        FoundNode = true;
                        ++inFoundCount;
                        LoopNum = LoopCtr;
                        LoopSideNum = LoopSideCtr;
                        BranchNum = BranchCtr;
                        if (present(CompNum)) {
                            CompNum = CompCtr;
                        }
                    }

                    if (NodeNum == this_comp.NodeNumOut) {
                        ++outFoundCount;
                        LoopNum = LoopCtr;
                        LoopSideNum = LoopSideCtr;
                        BranchNum = BranchCtr;
                    }
                }
            }
        }
    }

    if (!FoundNode) {
        ShowSevereError(state, "ScanPlantLoopsForNodeNum: Plant Node was not found as inlet node (for component) on any plant loops");
        ShowContinueError(state, "Node Name=\"" + state.dataLoopNodes->NodeID(NodeNum) + "\"");
        if (!state.dataGlobal->DoingSizing) {
<<<<<<< HEAD
            ShowContinueError(state, "called by " + std::string{CallerName});
        } else {
            ShowContinueError(state, "during sizing: called by " + std::string{CallerName});
=======
            ShowContinueError(state, format("called by {}", CallerName));
        } else {
            ShowContinueError(state, format("during sizing: called by {}", CallerName));
>>>>>>> 6a974fc4
        }
        if (outFoundCount > 0) ShowContinueError(state, format("Node was found as outlet node (for component) {} time(s).", outFoundCount));
        ShowContinueError(state, "Possible error in Branch inputs.  For more information, look for other error messages related to this node name.");
        // fatal?
    }
}

bool AnyPlantLoopSidesNeedSim(EnergyPlusData &state)
{

    // FUNCTION INFORMATION:
    //       AUTHOR         Edwin Lee
    //       DATE WRITTEN   November 2009
    //       MODIFIED       na
    //       RE-ENGINEERED  na
    // PURPOSE OF THIS FUNCTION:
    // This subroutine scans the plant LoopSide simflags and returns if any of them are still true

    // Return value
    bool AnyPlantLoopSidesNeedSim;

    // FUNCTION LOCAL VARIABLE DECLARATIONS:
    int LoopCtr;
    int LoopSideCtr;

    // Assume that there aren't any
    AnyPlantLoopSidesNeedSim = false;

    // Then check if there are any
    for (LoopCtr = 1; LoopCtr <= state.dataPlnt->TotNumLoops; ++LoopCtr) {
        for (LoopSideCtr = 1; LoopSideCtr <= 2; ++LoopSideCtr) {
            if (state.dataPlnt->PlantLoop(LoopCtr).LoopSide(LoopSideCtr).SimLoopSideNeeded) {
                AnyPlantLoopSidesNeedSim = true;
                return AnyPlantLoopSidesNeedSim;
            }
        }
    }

    return AnyPlantLoopSidesNeedSim;
}

void SetAllPlantSimFlagsToValue(EnergyPlusData &state, bool const Value)
{

    // SUBROUTINE INFORMATION:
    //       AUTHOR         Edwin Lee
    //       DATE WRITTEN   November 2009
    //       MODIFIED       na
    //       RE-ENGINEERED  B. Griffith Feb 2009
    // PURPOSE OF THIS SUBROUTINE:
    // Quickly sets all sim flags of a certain type (loop type/side) to a value

    // SUBROUTINE LOCAL VARIABLE DECLARATIONS:
    int LoopCtr;

    // Loop over all loops
    for (LoopCtr = 1; LoopCtr <= state.dataPlnt->TotNumLoops; ++LoopCtr) {
        auto &this_loop(state.dataPlnt->PlantLoop(LoopCtr));
        this_loop.LoopSide(DataPlant::DemandSide).SimLoopSideNeeded = Value;
        this_loop.LoopSide(DataPlant::SupplySide).SimLoopSideNeeded = Value;
    }
}

void ShowBranchesOnLoop(EnergyPlusData &state, int const LoopNum) // Loop number of loop
{

    // SUBROUTINE INFORMATION:
    //       AUTHOR         Linda Lawrie
    //       DATE WRITTEN   November 2011
    //       MODIFIED       na
    //       RE-ENGINEERED  na

    // PURPOSE OF THIS SUBROUTINE:
    // This routine will display (with continue error messages) the branch/component
    // structure of the given loop.

    // SUBROUTINE LOCAL VARIABLE DECLARATIONS:
    std::string DemandSupply;
    int LSN; // LoopSide counter
    int BrN; // Branch counter
    int CpN; // Component (on branch) counter

    for (LSN = DataPlant::DemandSide; LSN <= DataPlant::SupplySide; ++LSN) {
        if (LSN == DataPlant::DemandSide) {
            DemandSupply = "Demand";
        } else if (LSN == DataPlant::SupplySide) {
            DemandSupply = "Supply";
        } else {
            DemandSupply = "Unknown";
        }
        ShowContinueError(state, DemandSupply + " Branches:");
        for (BrN = 1; BrN <= state.dataPlnt->PlantLoop(LoopNum).LoopSide(LSN).TotalBranches; ++BrN) {
            ShowContinueError(state, "  " + state.dataPlnt->PlantLoop(LoopNum).LoopSide(LSN).Branch(BrN).Name);
            ShowContinueError(state, "    Components on Branch:");
            for (CpN = 1; CpN <= state.dataPlnt->PlantLoop(LoopNum).LoopSide(LSN).Branch(BrN).TotalComponents; ++CpN) {
                ShowContinueError(state,
                                  "      " + state.dataPlnt->PlantLoop(LoopNum).LoopSide(LSN).Branch(BrN).Comp(CpN).TypeOf + ':' +
                                      state.dataPlnt->PlantLoop(LoopNum).LoopSide(LSN).Branch(BrN).Comp(CpN).Name);
            }
        }
    }
}

int MyPlantSizingIndex(EnergyPlusData &state,
                       std::string const &CompType,           // component description
                       std::string_view CompName,             // user name of component
                       int const NodeNumIn,                   // component water inlet node
                       [[maybe_unused]] int const NodeNumOut, // component water outlet node
                       bool &ErrorsFound,                     // set to true if there's an error, unchanged otherwise
                       Optional_bool_const SupressErrors      // used for WSHP's where condenser loop may not be on a plant loop
)
{

    // FUNCTION INFORMATION:
    //       AUTHOR         Fred Buhl
    //       DATE WRITTEN   July 2008
    //       MODIFIED       na
    //       RE-ENGINEERED  na

    // PURPOSE OF THIS FUNCTION:
    // Identify the correct Plant Sizing object for demand-side components such as heating and
    // cooling coils.

    // METHODOLOGY EMPLOYED:
    // This function searches all plant loops for a component whose input and
    // output nodes match the desired input & output nodes. This plant loop index is then used
    // to search the Plant Sizing array for the matching Plant Sizing object.

    // Using/Aliasing
    using DataSizing::PlantSizingData;

    // Return value
    int MyPltSizNum; // returned plant sizing index

    int MyPltLoopNum;
    int PlantLoopNum;
    int DummyLoopSideNum;
    int DummyBranchNum;
    bool PrintErrorFlag;

    MyPltLoopNum = 0;
    MyPltSizNum = 0;
    if (present(SupressErrors)) {
        PrintErrorFlag = SupressErrors;
    } else {
        PrintErrorFlag = true;
    }

    ScanPlantLoopsForNodeNum(state, "MyPlantSizingIndex", NodeNumIn, PlantLoopNum, DummyLoopSideNum, DummyBranchNum);

    if (PlantLoopNum > 0) {
        MyPltLoopNum = PlantLoopNum;
    } else {
        MyPltLoopNum = 0;
    }

    if (MyPltLoopNum > 0) {
        if (state.dataSize->NumPltSizInput > 0) {
            MyPltSizNum = UtilityRoutines::FindItemInList(
                state.dataPlnt->PlantLoop(MyPltLoopNum).Name, state.dataSize->PlantSizData, &PlantSizingData::PlantLoopName);
        }
        if (MyPltSizNum == 0) {
            if (PrintErrorFlag) {
                ShowSevereError(state,
                                "MyPlantSizingIndex: Could not find " + state.dataPlnt->PlantLoop(MyPltLoopNum).Name + " in Sizing:Plant objects.");
                ShowContinueError(state, "...reference Component Type=\"" + CompType + "\", Name=\"" + std::string{CompName} + "\".");
            }
            ErrorsFound = true;
        }
    } else {
        if (PrintErrorFlag) {
            ShowWarningError(state, "MyPlantSizingIndex: Could not find " + CompType + " with name " + std::string{CompName} + " on any plant loop");
        }
        ErrorsFound = true;
    }

    return MyPltSizNum;
}

bool verifyTwoNodeNumsOnSamePlantLoop(EnergyPlusData &state, int const nodeIndexA, int const nodeIndexB)
{
    // this function simply searches across plant loops looking for node numbers
    // it returns true if the two nodes are found to be on the same loop
    // it returns false otherwise
    // because this is a nested loop, there's no reason it should be called except in one-time fashion
    int matchedIndexA = 0;
    int matchedIndexB = 0;
    for (int loopNum = 1; loopNum <= state.dataPlnt->TotNumLoops; loopNum++) {
        for (auto &loopSide : state.dataPlnt->PlantLoop(loopNum).LoopSide) {
            for (auto &branch : loopSide.Branch) {
                for (auto &comp : branch.Comp) {
                    if (comp.NodeNumIn == nodeIndexA || comp.NodeNumOut == nodeIndexA) {
                        matchedIndexA = loopNum;
                    }
                    if (comp.NodeNumIn == nodeIndexB || comp.NodeNumOut == nodeIndexB) {
                        matchedIndexB = loopNum;
                    }
                }
            }
        }
    }
    return (matchedIndexA == matchedIndexB) && (matchedIndexA != 0); // only return true if both are equal and non-zero
}

} // namespace EnergyPlus::PlantUtilities<|MERGE_RESOLUTION|>--- conflicted
+++ resolved
@@ -1768,17 +1768,10 @@
 }
 
 void ScanPlantLoopsForNodeNum(EnergyPlusData &state,
-<<<<<<< HEAD
-                              std::string_view const CallerName, // really used for error messages
-                              int const NodeNum,                 // index in Node structure of node to be scanned
-                              int &LoopNum,                      // return value for plant loop
-                              int &LoopSideNum,                  // return value for plant loop side
-=======
-                              std::string_view const &CallerName, // really used for error messages
+                              std::string_view const CallerName,  // really used for error messages
                               int const NodeNum,                  // index in Node structure of node to be scanned
                               int &LoopNum,                       // return value for plant loop
                               int &LoopSideNum,                   // return value for plant loop side
->>>>>>> 6a974fc4
                               int &BranchNum,
                               Optional_int CompNum)
 {
@@ -1845,15 +1838,9 @@
         ShowSevereError(state, "ScanPlantLoopsForNodeNum: Plant Node was not found as inlet node (for component) on any plant loops");
         ShowContinueError(state, "Node Name=\"" + state.dataLoopNodes->NodeID(NodeNum) + "\"");
         if (!state.dataGlobal->DoingSizing) {
-<<<<<<< HEAD
-            ShowContinueError(state, "called by " + std::string{CallerName});
-        } else {
-            ShowContinueError(state, "during sizing: called by " + std::string{CallerName});
-=======
             ShowContinueError(state, format("called by {}", CallerName));
         } else {
             ShowContinueError(state, format("during sizing: called by {}", CallerName));
->>>>>>> 6a974fc4
         }
         if (outFoundCount > 0) ShowContinueError(state, format("Node was found as outlet node (for component) {} time(s).", outFoundCount));
         ShowContinueError(state, "Possible error in Branch inputs.  For more information, look for other error messages related to this node name.");
