// EnergyPlus, Copyright (c) 1996-2021, The Board of Trustees of the University of Illinois,
// The Regents of the University of California, through Lawrence Berkeley National Laboratory
// (subject to receipt of any required approvals from the U.S. Dept. of Energy), Oak Ridge
// National Laboratory, managed by UT-Battelle, Alliance for Sustainable Energy, LLC, and other
// contributors. All rights reserved.
//
// NOTICE: This Software was developed under funding from the U.S. Department of Energy and the
// U.S. Government consequently retains certain rights. As such, the U.S. Government has been
// granted for itself and others acting on its behalf a paid-up, nonexclusive, irrevocable,
// worldwide license in the Software to reproduce, distribute copies to the public, prepare
// derivative works, and perform publicly and display publicly, and to permit others to do so.
//
// Redistribution and use in source and binary forms, with or without modification, are permitted
// provided that the following conditions are met:
//
// (1) Redistributions of source code must retain the above copyright notice, this list of
//     conditions and the following disclaimer.
//
// (2) Redistributions in binary form must reproduce the above copyright notice, this list of
//     conditions and the following disclaimer in the documentation and/or other materials
//     provided with the distribution.
//
// (3) Neither the name of the University of California, Lawrence Berkeley National Laboratory,
//     the University of Illinois, U.S. Dept. of Energy nor the names of its contributors may be
//     used to endorse or promote products derived from this software without specific prior
//     written permission.
//
// (4) Use of EnergyPlus(TM) Name. If Licensee (i) distributes the software in stand-alone form
//     without changes from the version obtained under this License, or (ii) Licensee makes a
//     reference solely to the software portion of its product, Licensee must refer to the
//     software as "EnergyPlus version X" software, where "X" is the version number Licensee
//     obtained under this License and may not use a different name for the software. Except as
//     specifically required in this Section (4), Licensee shall not use in a company name, a
//     product name, in advertising, publicity, or other promotional activities any name, trade
//     name, trademark, logo, or other designation of "EnergyPlus", "E+", "e+" or confusingly
//     similar designation, without the U.S. Department of Energy's prior written consent.
//
// THIS SOFTWARE IS PROVIDED BY THE COPYRIGHT HOLDERS AND CONTRIBUTORS "AS IS" AND ANY EXPRESS OR
// IMPLIED WARRANTIES, INCLUDING, BUT NOT LIMITED TO, THE IMPLIED WARRANTIES OF MERCHANTABILITY
// AND FITNESS FOR A PARTICULAR PURPOSE ARE DISCLAIMED. IN NO EVENT SHALL THE COPYRIGHT OWNER OR
// CONTRIBUTORS BE LIABLE FOR ANY DIRECT, INDIRECT, INCIDENTAL, SPECIAL, EXEMPLARY, OR
// CONSEQUENTIAL DAMAGES (INCLUDING, BUT NOT LIMITED TO, PROCUREMENT OF SUBSTITUTE GOODS OR
// SERVICES; LOSS OF USE, DATA, OR PROFITS; OR BUSINESS INTERRUPTION) HOWEVER CAUSED AND ON ANY
// THEORY OF LIABILITY, WHETHER IN CONTRACT, STRICT LIABILITY, OR TORT (INCLUDING NEGLIGENCE OR
// OTHERWISE) ARISING IN ANY WAY OUT OF THE USE OF THIS SOFTWARE, EVEN IF ADVISED OF THE
// POSSIBILITY OF SUCH DAMAGE.

// C++ Headers
#include <algorithm>
#include <cmath>
#include <limits>

// ObjexxFCL Headers
#include <ObjexxFCL/Array.functions.hh>
#include <ObjexxFCL/Array1D.hh>
#include <ObjexxFCL/Array2D.hh>
#include <ObjexxFCL/Fmath.hh>

// EnergyPlus Headers
#include <AirflowNetwork/Elements.hpp>
#include <EnergyPlus/CrossVentMgr.hh>
#include <EnergyPlus/Data/EnergyPlusData.hh>
#include <EnergyPlus/DataEnvironment.hh>
#include <EnergyPlus/DataErrorTracking.hh>
#include <EnergyPlus/DataHVACGlobals.hh>
#include <EnergyPlus/DataHeatBalFanSys.hh>
#include <EnergyPlus/DataHeatBalance.hh>
#include <EnergyPlus/DataIPShortCuts.hh>
#include <EnergyPlus/DataLoopNode.hh>
#include <EnergyPlus/DataRoomAirModel.hh>
#include <EnergyPlus/DataSurfaces.hh>
#include <EnergyPlus/DataUCSDSharedData.hh>
#include <EnergyPlus/DataZoneEquipment.hh>
#include <EnergyPlus/DisplacementVentMgr.hh>
#include <EnergyPlus/Fans.hh>
#include <EnergyPlus/General.hh>
#include <EnergyPlus/InputProcessing/InputProcessor.hh>
#include <EnergyPlus/InternalHeatGains.hh>
#include <EnergyPlus/MundtSimMgr.hh>
#include <EnergyPlus/OutputProcessor.hh>
#include <EnergyPlus/Psychrometrics.hh>
#include <EnergyPlus/RoomAirModelAirflowNetwork.hh>
#include <EnergyPlus/RoomAirModelManager.hh>
#include <EnergyPlus/RoomAirModelUserTempPattern.hh>
#include <EnergyPlus/ScheduleManager.hh>
#include <EnergyPlus/UFADManager.hh>
#include <EnergyPlus/UtilityRoutines.hh>

namespace EnergyPlus {

namespace RoomAirModelManager {

    // MODULE INFORMATION
    //       AUTHOR         Weixiu Kong
    //       DATE WRITTEN   March 2003
    //       MODIFIED       July 2003, CC
    //                      Aug, 2005, BG
    //       RE-ENGINEERED  na

    // PURPOSE OF THIS MODULE:
    // Contains subroutines for managing the room air models

    // Using/Aliasing
    using namespace DataRoomAirModel;

    bool GetUCSDDVDataFlag(true); // UCSD
    bool GetAirModelData(true);   // Used to "get" all air model data
    bool MyOneTimeFlag(true);

    void clear_state()
    {
        GetUCSDDVDataFlag = true;
        GetAirModelData = true;
        MyOneTimeFlag = true;
    }

    void ManageAirModel(EnergyPlusData &state, int &ZoneNum)
    {

        // SUBROUTINE INFORMATION:
        //       AUTHOR         Weixiu Kong
        //       DATE WRITTEN   April 2003
        //       MODIFIED       July 2003, CC
        //                      Jan 2004, CC
        //       RE-ENGINEERED  na

        // PURPOSE OF THIS SUBROUTINE:
        //     manage room air models.

        // Using/Aliasing
        using CrossVentMgr::ManageUCSDCVModel;
        using DisplacementVentMgr::ManageUCSDDVModel;
        using MundtSimMgr::ManageMundtModel;
        using RoomAirModelAirflowNetwork::SimRoomAirModelAirflowNetwork;
        using RoomAirModelUserTempPattern::ManageUserDefinedPatterns;
        using UFADManager::ManageUCSDUFModels;


        if (GetAirModelData) {
            GetAirModelDatas(state);
            GetAirModelData = false;
        }

        if (state.dataRoomAirMod->UCSDModelUsed) {
            SharedDVCVUFDataInit(state,ZoneNum);
        }

        {
            auto const SELECT_CASE_var(state.dataRoomAirMod->AirModel(ZoneNum).AirModelType);

            if (SELECT_CASE_var == DataRoomAirModel::RoomAirModel::UserDefined) {

                ManageUserDefinedPatterns(state, ZoneNum);

            } else if (SELECT_CASE_var == DataRoomAirModel::RoomAirModel::Mixing) { // Mixing air model
                                                                 // do nothing

            } else if (SELECT_CASE_var == DataRoomAirModel::RoomAirModel::Mundt) { // Mundt air model
                // simulate room airflow using Mundt model
                ManageMundtModel(state, ZoneNum);

            } else if (SELECT_CASE_var == DataRoomAirModel::RoomAirModel::UCSDDV) { // UCDV Displacement Ventilation model
                // simulate room airflow using UCSDDV model
                ManageUCSDDVModel(state, ZoneNum);

            } else if (SELECT_CASE_var == DataRoomAirModel::RoomAirModel::UCSDCV) { // UCSD Cross Ventilation model
                // simulate room airflow using UCSDDV model
                ManageUCSDCVModel(state, ZoneNum);

            } else if (SELECT_CASE_var == DataRoomAirModel::RoomAirModel::UCSDUFI) { // UCSD UFAD interior zone model
                // simulate room airflow using the UCSDUFI model
                ManageUCSDUFModels(state, ZoneNum, DataRoomAirModel::RoomAirModel::UCSDUFI);

            } else if (SELECT_CASE_var == DataRoomAirModel::RoomAirModel::UCSDUFE) { // UCSD UFAD exterior zone model
                // simulate room airflow using the UCSDUFE model
                ManageUCSDUFModels(state, ZoneNum, DataRoomAirModel::RoomAirModel::UCSDUFE);

            } else if (SELECT_CASE_var == DataRoomAirModel::RoomAirModel::AirflowNetwork) { // RoomAirflowNetwork zone model
                // simulate room airflow using the AirflowNetwork - based model
                SimRoomAirModelAirflowNetwork(state, ZoneNum);

            } else { // mixing air model
                     // do nothing
            }
        }
    }

    //*****************************************************************************************

    void GetAirModelDatas(EnergyPlusData &state)
    {

        // SUBROUTINE INFORMATION:
        //       AUTHOR         Linda Lawrie
        //       DATE WRITTEN   March 2005
        //       MODIFIED       na
        //       RE-ENGINEERED  na

        // PURPOSE OF THIS SUBROUTINE:
        // This routine "gets" all the data for the "RoomAir" models by calling individual
        // routines.

        // SUBROUTINE LOCAL VARIABLE DECLARATIONS:
        bool ErrorsFound;

        ErrorsFound = false;
        // get air node input data for all zones
        GetAirNodeData(state, ErrorsFound);

        // get mundt model controls for all zones
        GetMundtData(state, ErrorsFound);

        // get airflow network model info for all zones
        GetRoomAirflowNetworkData(state, ErrorsFound);

        // get UCSDDV model controls for all zones
        GetDisplacementVentData(state, ErrorsFound);

        // get UCSDCV model controls for all zones
        GetCrossVentData(state,ErrorsFound);

        // get BTG's user-defined patterns for all zones
        GetUserDefinedPatternData(state, ErrorsFound);

        // get UCSD UFAD interior zone model controls for all zones
        // get UCSD UFAD exterior zone model controls for all zones
        GetUFADZoneData(state,ErrorsFound);

        if (ErrorsFound) {
            ShowFatalError(state, "GetAirModelData: Errors found getting air model input.  Program terminates.");
        }
    }

    void GetUserDefinedPatternData(EnergyPlusData &state, bool &ErrorsFound) // True if errors found during this get input routine
    {
        // SUBROUTINE INFORMATION:
        //       AUTHOR         Brent Griffith
        //       DATE WRITTEN   Aug 2005
        //       MODIFIED       na
        //       RE-ENGINEERED  na

        // PURPOSE OF THIS SUBROUTINE:
        // This routine "gets" all the data for the "User-Defined RoomAir"

        // METHODOLOGY EMPLOYED:
        // usual energyplus input routines
        // for the actual patterns, a single structure array holds
        // different patterns in nested derived types.

        // Using/Aliasing
        using namespace DataIPShortCuts;
        using DataSurfaces::Surface;
        using DataZoneEquipment::EquipConfiguration;

        using RoomAirModelUserTempPattern::FigureNDheightInZone;
        using ScheduleManager::GetScheduleIndex;

        // SUBROUTINE PARAMETER DEFINITIONS:
        static std::string const RoutineName("GetUserDefinedPatternData: ");

        // SUBROUTINE LOCAL VARIABLE DECLARATIONS:
        int NumAlphas;  // number of alphas
        int NumNumbers; // Number of numbers encountered
        int Status;     // Notes if there was an error in processing the input

        int thisSurfinZone; // working variable for indexing surfaces within a ZoneRadiantInfo structure
        int thisHBsurfID;   // working variable for indexing surfaces in main Surface structure
        int thisPattern;

        int i;        // do loop indexer
        int NumPairs; // number of zeta/deltaTai pairs
        int ObjNum;   // loop indexer of input objects if the same type
        int ZoneNum;  // zone number in heat balance domain
        int found;    // test for UtilityRoutines::FindItemInList(

        // access input file and setup
        state.dataRoomAirMod->numTempDistContrldZones = inputProcessor->getNumObjectsFound(state, cUserDefinedControlObject);

        state.dataRoomAirMod->NumConstantGradient = inputProcessor->getNumObjectsFound(state, cTempPatternConstGradientObject);
        state.dataRoomAirMod->NumTwoGradientInterp = inputProcessor->getNumObjectsFound(state, cTempPatternTwoGradientObject);
        state.dataRoomAirMod->NumNonDimensionalHeight = inputProcessor->getNumObjectsFound(state, cTempPatternNDHeightObject);
        state.dataRoomAirMod->NumSurfaceMapping = inputProcessor->getNumObjectsFound(state, cTempPatternSurfMapObject);

        state.dataRoomAirMod->NumAirTempPatterns = state.dataRoomAirMod->NumConstantGradient + state.dataRoomAirMod->NumTwoGradientInterp + state.dataRoomAirMod->NumNonDimensionalHeight + state.dataRoomAirMod->NumSurfaceMapping;

        cCurrentModuleObject = cUserDefinedControlObject;
        if (state.dataRoomAirMod->numTempDistContrldZones == 0) {
            if (state.dataRoomAirMod->NumAirTempPatterns != 0) { // user may have missed control object
                ShowWarningError(state, "Missing " + cCurrentModuleObject + " object needed to use roomair temperature patterns");
                // ErrorsFound = .TRUE.
            }
            return;
        }

        // now allocate AirPatternZoneInfo to length of all zones for easy indexing
        if (!allocated(state.dataRoomAirMod->AirPatternZoneInfo)) {
            state.dataRoomAirMod->AirPatternZoneInfo.allocate(state.dataGlobal->NumOfZones);
        }

        for (ObjNum = 1; ObjNum <= state.dataRoomAirMod->numTempDistContrldZones; ++ObjNum) {

            inputProcessor->getObjectItem(state,
                                          cCurrentModuleObject,
                                          ObjNum,
                                          cAlphaArgs,
                                          NumAlphas,
                                          rNumericArgs,
                                          NumNumbers,
                                          Status,
                                          _,
                                          lAlphaFieldBlanks,
                                          cAlphaFieldNames,
                                          cNumericFieldNames);
            // first get zone ID
            ZoneNum = UtilityRoutines::FindItemInList(cAlphaArgs(2), state.dataHeatBal->Zone);
            if (ZoneNum == 0) { // throw error
                ShowSevereError(state, RoutineName + cCurrentModuleObject + "=\"" + cAlphaArgs(1) + "\", invalid data.");
                ShowContinueError(state, "Invalid-not found " + cAlphaFieldNames(2) + "=\"" + cAlphaArgs(2) + "\".");
                ErrorsFound = true;
                return; // halt to avoid hard crash
            }
            state.dataRoomAirMod->AirPatternZoneInfo(ZoneNum).IsUsed = true;
            state.dataRoomAirMod->AirPatternZoneInfo(ZoneNum).Name = cAlphaArgs(1);     // Name of this Control Object
            state.dataRoomAirMod->AirPatternZoneInfo(ZoneNum).ZoneName = cAlphaArgs(2); // Zone Name

            state.dataRoomAirMod->AirPatternZoneInfo(ZoneNum).AvailSched = cAlphaArgs(3);
            if (lAlphaFieldBlanks(3)) {
                state.dataRoomAirMod->AirPatternZoneInfo(ZoneNum).AvailSchedID = DataGlobalConstants::ScheduleAlwaysOn;
            } else {
                state.dataRoomAirMod->AirPatternZoneInfo(ZoneNum).AvailSchedID = GetScheduleIndex(state, cAlphaArgs(3));
                if (state.dataRoomAirMod->AirPatternZoneInfo(ZoneNum).AvailSchedID == 0) {
                    ShowSevereError(state, RoutineName + cCurrentModuleObject + "=\"" + cAlphaArgs(1) + "\", invalid data.");
                    ShowContinueError(state, "Invalid-not found " + cAlphaFieldNames(3) + "=\"" + cAlphaArgs(3) + "\".");
                    ErrorsFound = true;
                }
            }

            state.dataRoomAirMod->AirPatternZoneInfo(ZoneNum).PatternCntrlSched = cAlphaArgs(4); // Schedule Name for Leading Pattern Control for this Zone
            state.dataRoomAirMod->AirPatternZoneInfo(ZoneNum).PatternSchedID = GetScheduleIndex(state, cAlphaArgs(4));
            if (state.dataRoomAirMod->AirPatternZoneInfo(ZoneNum).PatternSchedID == 0) {
                ShowSevereError(state, RoutineName + cCurrentModuleObject + "=\"" + cAlphaArgs(1) + "\", invalid data.");
                ShowContinueError(state, "Invalid-not found " + cAlphaFieldNames(4) + "=\"" + cAlphaArgs(4) + "\".");
                ErrorsFound = true;
            }

            state.dataRoomAirMod->AirPatternZoneInfo(ZoneNum).ZoneID = ZoneNum;

            //   figure number of surfaces for this zone
<<<<<<< HEAD
            state.dataRoomAirMod->AirPatternZoneInfo(ZoneNum).totNumSurfs = Zone(ZoneNum).HTSurfaceLast - Zone(ZoneNum).HTSurfaceFirst + 1;
=======
            state.dataRoomAirMod->AirPatternZoneInfo(ZoneNum).totNumSurfs = state.dataHeatBal->Zone(ZoneNum).SurfaceLast - state.dataHeatBal->Zone(ZoneNum).SurfaceFirst + 1;
>>>>>>> c9fa4f04
            //   allocate nested derived type for surface info
            state.dataRoomAirMod->AirPatternZoneInfo(ZoneNum).Surf.allocate(state.dataRoomAirMod->AirPatternZoneInfo(ZoneNum).totNumSurfs);

            //   Fill in what we know for nested structure for surfaces
            for (thisSurfinZone = 1; thisSurfinZone <= state.dataRoomAirMod->AirPatternZoneInfo(ZoneNum).totNumSurfs; ++thisSurfinZone) {
<<<<<<< HEAD
                thisHBsurfID = Zone(ZoneNum).HTSurfaceFirst + thisSurfinZone - 1;
=======
                thisHBsurfID = state.dataHeatBal->Zone(ZoneNum).SurfaceFirst + thisSurfinZone - 1;
>>>>>>> c9fa4f04
                if (Surface(thisHBsurfID).Class == DataSurfaces::SurfaceClass::IntMass) {
                    state.dataRoomAirMod->AirPatternZoneInfo(ZoneNum).Surf(thisSurfinZone).SurfID = thisHBsurfID;
                    state.dataRoomAirMod->AirPatternZoneInfo(ZoneNum).Surf(thisSurfinZone).Zeta = 0.5;
                    continue;
                }

                state.dataRoomAirMod->AirPatternZoneInfo(ZoneNum).Surf(thisSurfinZone).SurfID = thisHBsurfID;

                state.dataRoomAirMod->AirPatternZoneInfo(ZoneNum).Surf(thisSurfinZone).Zeta = FigureNDheightInZone(state, thisHBsurfID);

            } // loop through surfaces in this zone

        } // loop through number of 'RoomAir:TemperaturePattern:UserDefined' objects

        // Check against AirModel.  Make sure there is a match here.
        for (ZoneNum = 1; ZoneNum <= state.dataGlobal->NumOfZones; ++ZoneNum) {
            if (state.dataRoomAirMod->AirModel(ZoneNum).AirModelType != DataRoomAirModel::RoomAirModel::UserDefined) continue;
            if (state.dataRoomAirMod->AirPatternZoneInfo(ZoneNum).IsUsed) continue; // There is a Room Air Temperatures object for this zone
            ShowSevereError(state, RoutineName + "AirModel for Zone=[" + state.dataHeatBal->Zone(ZoneNum).Name + "] is indicated as \"User Defined\".");
            ShowContinueError(state, "...but missing a " + cCurrentModuleObject + " object for control.");
            ErrorsFound = true;
        }

        // now get user defined temperature patterns
        if (!allocated(state.dataRoomAirMod->RoomAirPattern)) {
            state.dataRoomAirMod->RoomAirPattern.allocate(state.dataRoomAirMod->NumAirTempPatterns);
        }

        // Four different objects to get
        cCurrentModuleObject = cTempPatternConstGradientObject;
        for (ObjNum = 1; ObjNum <= state.dataRoomAirMod->NumConstantGradient; ++ObjNum) {
            thisPattern = ObjNum;
            inputProcessor->getObjectItem(
                state, cCurrentModuleObject, ObjNum, cAlphaArgs, NumAlphas, rNumericArgs, NumNumbers, Status, _, _, cAlphaFieldNames, cNumericFieldNames);

            state.dataRoomAirMod->RoomAirPattern(thisPattern).Name = cAlphaArgs(1);
            state.dataRoomAirMod->RoomAirPattern(thisPattern).PatrnID = rNumericArgs(1);
            state.dataRoomAirMod->RoomAirPattern(thisPattern).PatternMode = DataRoomAirModel::UserDefinedPatternType::ConstGradTempPattern;
            state.dataRoomAirMod->RoomAirPattern(thisPattern).DeltaTstat = rNumericArgs(2);
            state.dataRoomAirMod->RoomAirPattern(thisPattern).DeltaTleaving = rNumericArgs(3);
            state.dataRoomAirMod->RoomAirPattern(thisPattern).DeltaTexhaust = rNumericArgs(4);
            state.dataRoomAirMod->RoomAirPattern(thisPattern).GradPatrn.Gradient = rNumericArgs(5);
        }

        cCurrentModuleObject = cTempPatternTwoGradientObject;
        for (ObjNum = 1; ObjNum <= state.dataRoomAirMod->NumTwoGradientInterp; ++ObjNum) {
            thisPattern = state.dataRoomAirMod->NumConstantGradient + ObjNum;
            inputProcessor->getObjectItem(
                state, cCurrentModuleObject, ObjNum, cAlphaArgs, NumAlphas, rNumericArgs, NumNumbers, Status, _, _, cAlphaFieldNames, cNumericFieldNames);
            state.dataRoomAirMod->RoomAirPattern(thisPattern).PatternMode = DataRoomAirModel::UserDefinedPatternType::TwoGradInterpPattern;
            state.dataRoomAirMod->RoomAirPattern(thisPattern).Name = cAlphaArgs(1);
            state.dataRoomAirMod->RoomAirPattern(thisPattern).PatrnID = rNumericArgs(1);
            state.dataRoomAirMod->RoomAirPattern(thisPattern).TwoGradPatrn.TstatHeight = rNumericArgs(2);
            state.dataRoomAirMod->RoomAirPattern(thisPattern).TwoGradPatrn.TleavingHeight = rNumericArgs(3);
            state.dataRoomAirMod->RoomAirPattern(thisPattern).TwoGradPatrn.TexhaustHeight = rNumericArgs(4);
            state.dataRoomAirMod->RoomAirPattern(thisPattern).TwoGradPatrn.LowGradient = rNumericArgs(5);
            state.dataRoomAirMod->RoomAirPattern(thisPattern).TwoGradPatrn.HiGradient = rNumericArgs(6);

            if (UtilityRoutines::SameString(cAlphaArgs(2), "OutdoorDryBulbTemperature")) {
                state.dataRoomAirMod->RoomAirPattern(thisPattern).TwoGradPatrn.InterpolationMode = DataRoomAirModel::UserDefinedPatternMode::OutdoorDryBulbMode;
            } else if (UtilityRoutines::SameString(cAlphaArgs(2), "ZoneDryBulbTemperature")) {
                state.dataRoomAirMod->RoomAirPattern(thisPattern).TwoGradPatrn.InterpolationMode = DataRoomAirModel::UserDefinedPatternMode::ZoneAirTempMode;
            } else if (UtilityRoutines::SameString(cAlphaArgs(2), "ZoneAndOutdoorTemperatureDifference")) {
                state.dataRoomAirMod->RoomAirPattern(thisPattern).TwoGradPatrn.InterpolationMode = DataRoomAirModel::UserDefinedPatternMode::DeltaOutdoorZone;
            } else if (UtilityRoutines::SameString(cAlphaArgs(2), "SensibleCoolingLoad")) {
                state.dataRoomAirMod->RoomAirPattern(thisPattern).TwoGradPatrn.InterpolationMode = DataRoomAirModel::UserDefinedPatternMode::SensibleCoolingMode;
            } else if (UtilityRoutines::SameString(cAlphaArgs(2), "SensibleHeatingLoad")) {
                state.dataRoomAirMod->RoomAirPattern(thisPattern).TwoGradPatrn.InterpolationMode = DataRoomAirModel::UserDefinedPatternMode::SensibleHeatingMode;
            } else {
                ShowSevereError(state, "Invalid " + cAlphaFieldNames(2) + " = " + cAlphaArgs(2));
                ShowContinueError(state, "Entered in " + cCurrentModuleObject + " = " + cAlphaArgs(1));
                ErrorsFound = true;
            }

            state.dataRoomAirMod->RoomAirPattern(thisPattern).TwoGradPatrn.UpperBoundTempScale = rNumericArgs(7);
            state.dataRoomAirMod->RoomAirPattern(thisPattern).TwoGradPatrn.LowerBoundTempScale = rNumericArgs(8);

            state.dataRoomAirMod->RoomAirPattern(thisPattern).TwoGradPatrn.UpperBoundHeatRateScale = rNumericArgs(9);
            state.dataRoomAirMod->RoomAirPattern(thisPattern).TwoGradPatrn.LowerBoundHeatRateScale = rNumericArgs(10);

            // now test the input some
            if (state.dataRoomAirMod->RoomAirPattern(thisPattern).TwoGradPatrn.HiGradient == state.dataRoomAirMod->RoomAirPattern(thisPattern).TwoGradPatrn.LowGradient) {
                ShowWarningError(state, format("Upper and lower gradients equal, use {} instead ", cTempPatternConstGradientObject));
                ShowContinueError(state, "Entered in " + cCurrentModuleObject + " = " + cAlphaArgs(1));
            }
            if ((state.dataRoomAirMod->RoomAirPattern(thisPattern).TwoGradPatrn.UpperBoundTempScale == state.dataRoomAirMod->RoomAirPattern(thisPattern).TwoGradPatrn.LowerBoundTempScale) &&
                ((state.dataRoomAirMod->RoomAirPattern(thisPattern).TwoGradPatrn.InterpolationMode == DataRoomAirModel::UserDefinedPatternMode::OutdoorDryBulbMode) ||
                 (state.dataRoomAirMod->RoomAirPattern(thisPattern).TwoGradPatrn.InterpolationMode == DataRoomAirModel::UserDefinedPatternMode::ZoneAirTempMode) ||
                 (state.dataRoomAirMod->RoomAirPattern(thisPattern).TwoGradPatrn.InterpolationMode == DataRoomAirModel::UserDefinedPatternMode::DeltaOutdoorZone))) {
                // throw error, will cause divide by zero when used for scaling
                ShowSevereError(state, "Error in temperature scale in " + cCurrentModuleObject + ": " + cAlphaArgs(1));
                ErrorsFound = true;
            }
            if ((state.dataRoomAirMod->RoomAirPattern(thisPattern).TwoGradPatrn.HiGradient == state.dataRoomAirMod->RoomAirPattern(thisPattern).TwoGradPatrn.LowGradient) &&
                ((state.dataRoomAirMod->RoomAirPattern(thisPattern).TwoGradPatrn.InterpolationMode == DataRoomAirModel::UserDefinedPatternMode::SensibleCoolingMode) ||
                 (state.dataRoomAirMod->RoomAirPattern(thisPattern).TwoGradPatrn.InterpolationMode == DataRoomAirModel::UserDefinedPatternMode::SensibleHeatingMode))) {
                // throw error, will cause divide by zero when used for scaling
                ShowSevereError(state, "Error in load scale in " + cCurrentModuleObject + ": " + cAlphaArgs(1));
                ErrorsFound = true;
            }
        }

        cCurrentModuleObject = cTempPatternNDHeightObject;
        for (ObjNum = 1; ObjNum <= state.dataRoomAirMod->NumNonDimensionalHeight; ++ObjNum) {
            thisPattern = state.dataRoomAirMod->NumConstantGradient + state.dataRoomAirMod->NumTwoGradientInterp + ObjNum;
            state.dataRoomAirMod->RoomAirPattern(thisPattern).PatternMode = DataRoomAirModel::UserDefinedPatternType::NonDimenHeightPattern;

            inputProcessor->getObjectItem(
                state, cCurrentModuleObject, ObjNum, cAlphaArgs, NumAlphas, rNumericArgs, NumNumbers, Status, _, _, cAlphaFieldNames, cNumericFieldNames);
            state.dataRoomAirMod->RoomAirPattern(thisPattern).Name = cAlphaArgs(1);
            state.dataRoomAirMod->RoomAirPattern(thisPattern).PatrnID = rNumericArgs(1);
            state.dataRoomAirMod->RoomAirPattern(thisPattern).DeltaTstat = rNumericArgs(2);
            state.dataRoomAirMod->RoomAirPattern(thisPattern).DeltaTleaving = rNumericArgs(3);
            state.dataRoomAirMod->RoomAirPattern(thisPattern).DeltaTexhaust = rNumericArgs(4);

            NumPairs = std::floor((double(NumNumbers) - 4.0) / 2.0);

            // TODO error checking

            state.dataRoomAirMod->RoomAirPattern(thisPattern).VertPatrn.ZetaPatrn.allocate(NumPairs);
            state.dataRoomAirMod->RoomAirPattern(thisPattern).VertPatrn.DeltaTaiPatrn.allocate(NumPairs);

            // init these since they can't be in derived type
            state.dataRoomAirMod->RoomAirPattern(thisPattern).VertPatrn.ZetaPatrn = 0.0;
            state.dataRoomAirMod->RoomAirPattern(thisPattern).VertPatrn.DeltaTaiPatrn = 0.0;

            for (i = 0; i <= NumPairs - 1; ++i) {

                state.dataRoomAirMod->RoomAirPattern(thisPattern).VertPatrn.ZetaPatrn(i + 1) = rNumericArgs(2 * i + 5);
                state.dataRoomAirMod->RoomAirPattern(thisPattern).VertPatrn.DeltaTaiPatrn(i + 1) = rNumericArgs(2 * i + 6);
            }

            // TODO  check order (TODO sort ? )
            for (i = 2; i <= NumPairs; ++i) {
                if (state.dataRoomAirMod->RoomAirPattern(thisPattern).VertPatrn.ZetaPatrn(i) < state.dataRoomAirMod->RoomAirPattern(thisPattern).VertPatrn.ZetaPatrn(i - 1)) {
                    ShowSevereError(state, "Zeta values not in increasing order in " + cCurrentModuleObject + ": " + cAlphaArgs(1));
                    ErrorsFound = true;
                }
            }
        }

        cCurrentModuleObject = cTempPatternSurfMapObject;
        for (ObjNum = 1; ObjNum <= state.dataRoomAirMod->NumSurfaceMapping; ++ObjNum) {
            thisPattern = state.dataRoomAirMod->NumConstantGradient + state.dataRoomAirMod->NumTwoGradientInterp + state.dataRoomAirMod->NumNonDimensionalHeight + ObjNum;
            state.dataRoomAirMod->RoomAirPattern(thisPattern).PatternMode = DataRoomAirModel::UserDefinedPatternType::SurfMapTempPattern;

            inputProcessor->getObjectItem(
                state, cCurrentModuleObject, ObjNum, cAlphaArgs, NumAlphas, rNumericArgs, NumNumbers, Status, _, _, cAlphaFieldNames, cNumericFieldNames);
            state.dataRoomAirMod->RoomAirPattern(thisPattern).Name = cAlphaArgs(1);
            state.dataRoomAirMod->RoomAirPattern(thisPattern).PatrnID = rNumericArgs(1);
            state.dataRoomAirMod->RoomAirPattern(thisPattern).DeltaTstat = rNumericArgs(2);
            state.dataRoomAirMod->RoomAirPattern(thisPattern).DeltaTleaving = rNumericArgs(3);
            state.dataRoomAirMod->RoomAirPattern(thisPattern).DeltaTexhaust = rNumericArgs(4);

            NumPairs = NumNumbers - 4;

            if (NumPairs != (NumAlphas - 1)) {
                ShowSevereError(state, "Error in number of entries in " + cCurrentModuleObject + " object: " + cAlphaArgs(1));
                ErrorsFound = true;
            }
            state.dataRoomAirMod->RoomAirPattern(thisPattern).MapPatrn.SurfName.allocate(NumPairs);
            state.dataRoomAirMod->RoomAirPattern(thisPattern).MapPatrn.DeltaTai.allocate(NumPairs);
            state.dataRoomAirMod->RoomAirPattern(thisPattern).MapPatrn.SurfID.allocate(NumPairs);

            // init just allocated
            state.dataRoomAirMod->RoomAirPattern(thisPattern).MapPatrn.SurfName = "";
            state.dataRoomAirMod->RoomAirPattern(thisPattern).MapPatrn.DeltaTai = 0.0;
            state.dataRoomAirMod->RoomAirPattern(thisPattern).MapPatrn.SurfID = 0;

            for (i = 1; i <= NumPairs; ++i) {
                state.dataRoomAirMod->RoomAirPattern(thisPattern).MapPatrn.SurfName(i) = cAlphaArgs(i + 1);
                state.dataRoomAirMod->RoomAirPattern(thisPattern).MapPatrn.DeltaTai(i) = rNumericArgs(i + 4);
                found = UtilityRoutines::FindItemInList(cAlphaArgs(i + 1), Surface);
                if (found != 0) {
                    state.dataRoomAirMod->RoomAirPattern(thisPattern).MapPatrn.SurfID(i) = found;
                } else {
                    ShowSevereError(state, "Surface name not found in " + cCurrentModuleObject + " object: " + cAlphaArgs(1));
                    ErrorsFound = true;
                }
            }
            state.dataRoomAirMod->RoomAirPattern(thisPattern).MapPatrn.NumSurfs = NumPairs;
        }

        if (state.dataErrTracking->TotalRoomAirPatternTooLow > 0) {
            ShowWarningError(state,
                             format("GetUserDefinedPatternData: RoomAirModelUserTempPattern: {} problem(s) in non-dimensional height calculations, "
                                    "too low surface height(s) in relation to floor height of zone(s).",
                                    state.dataErrTracking->TotalRoomAirPatternTooLow));
            ShowContinueError(state, "...Use OutputDiagnostics,DisplayExtraWarnings; to see details.");
            state.dataErrTracking->TotalWarningErrors += state.dataErrTracking->TotalRoomAirPatternTooLow;
        }
        if (state.dataErrTracking->TotalRoomAirPatternTooHigh > 0) {
            ShowWarningError(state,
                             format("GetUserDefinedPatternData: RoomAirModelUserTempPattern: {} problem(s) in non-dimensional height calculations, "
                                    "too high surface height(s) in relation to ceiling height of zone(s).",
                                    state.dataErrTracking->TotalRoomAirPatternTooHigh));
            ShowContinueError(state, "...Use OutputDiagnostics,DisplayExtraWarnings; to see details.");
            state.dataErrTracking->TotalWarningErrors += state.dataErrTracking->TotalRoomAirPatternTooHigh;
        }

        // now do one time setups from and checks on user data

        // Find and set return and exhaust node ids

        for (i = 1; i <= state.dataGlobal->NumOfZones; ++i) {
            if (state.dataRoomAirMod->AirPatternZoneInfo(i).IsUsed) {
                // first get return and exhaust air node index
                found = UtilityRoutines::FindItemInList(state.dataRoomAirMod->AirPatternZoneInfo(i).ZoneName, state.dataZoneEquip->ZoneEquipConfig, &EquipConfiguration::ZoneName);
                if (found != 0) {

                    state.dataRoomAirMod->AirPatternZoneInfo(i).ZoneNodeID = state.dataZoneEquip->ZoneEquipConfig(found).ZoneNode;
                    if (allocated(state.dataZoneEquip->ZoneEquipConfig(found).ExhaustNode)) {
                        state.dataRoomAirMod->AirPatternZoneInfo(i).ExhaustAirNodeID.allocate(state.dataZoneEquip->ZoneEquipConfig(found).NumExhaustNodes);
                        state.dataRoomAirMod->AirPatternZoneInfo(i).ExhaustAirNodeID = state.dataZoneEquip->ZoneEquipConfig(found).ExhaustNode;
                    } // exhaust nodes present
                }     // found ZoneEquipConf

                // second get zone height values
                state.dataRoomAirMod->AirPatternZoneInfo(i).ZoneHeight = state.dataHeatBal->Zone(i).CeilingHeight;

            } // air pattern is used
        }
    }

    void GetAirNodeData(EnergyPlusData &state, bool &ErrorsFound) // True if errors found during this get input routine
    {

        // SUBROUTINE INFORMATION:
        //       AUTHOR         Brent Griffith
        //       DATE WRITTEN   August 2001
        //       RE-ENGINEERED  April 2003, Weixiu Kong
        //       MODIFIED       July 2003, CC
        //                      Jan 2004, CC

        // PURPOSE OF THIS SUBROUTINE:
        //     Get AirNode data for all zones at once

        // METHODOLOGY EMPLOYED:
        //     Use input processer to get input from idf file

        // Using/Aliasing
        using namespace DataIPShortCuts;
        using DataSurfaces::Surface;

        // SUBROUTINE LOCAL VARIABLE DECLARATIONS:
        int NumAlphas; // States which alpha value to read from a
        // "Number" line
        int NumNumbers;       // Number of numbers encountered
        int Status;           // Notes if there was an error in processing the input
        int AirNodeNum;       // Index number for air nodes
        int ZoneNum;          // Index number for zones
        int NumSurfsInvolved; // Number of surfaces involved with air nodes
        int SurfCount;        // Number of surfaces involved with air nodes
        // (used for checking error)
        int SurfNum;     // Index number for surfaces
        int SurfFirst;   // Index number for first surface of zones
        int NumOfSurfs;  // Index number for last surface of zones
        int ListSurfNum; // Index number of surfaces listed in the air node object
        bool SurfNeeded;



        if (!state.dataRoomAirMod->MundtModelUsed) return;

        // Initialize default values for air nodes
        state.dataRoomAirMod->TotNumOfZoneAirNodes.allocate(state.dataGlobal->NumOfZones);
        state.dataRoomAirMod->TotNumOfAirNodes = 0;
        state.dataRoomAirMod->TotNumOfZoneAirNodes = 0;

        cCurrentModuleObject = "RoomAir:Node";
        state.dataRoomAirMod->TotNumOfAirNodes = inputProcessor->getNumObjectsFound(state, cCurrentModuleObject);

        if (state.dataRoomAirMod->TotNumOfAirNodes <= 0) {
            // no air node object is found, terminate the program
            ShowSevereError(state, "No " + cCurrentModuleObject + " objects found in input.");
            ShowContinueError(state, "The OneNodeDisplacementVentilation model requires " + cCurrentModuleObject + " objects");
            ErrorsFound = true;
            return;
        } else {
            // air node objects are found so allocate airnode variable
            state.dataRoomAirMod->AirNode.allocate(state.dataRoomAirMod->TotNumOfAirNodes);
        }

        for (AirNodeNum = 1; AirNodeNum <= state.dataRoomAirMod->TotNumOfAirNodes; ++AirNodeNum) {

            // get air node objects
            inputProcessor->getObjectItem(state,
                                          cCurrentModuleObject,
                                          AirNodeNum,
                                          cAlphaArgs,
                                          NumAlphas,
                                          rNumericArgs,
                                          NumNumbers,
                                          Status,
                                          _,
                                          _,
                                          cAlphaFieldNames,
                                          cNumericFieldNames);
            UtilityRoutines::IsNameEmpty(state, cAlphaArgs(1), cCurrentModuleObject, ErrorsFound);

            state.dataRoomAirMod->AirNode(AirNodeNum).Name = cAlphaArgs(1);

            state.dataRoomAirMod->AirNode(AirNodeNum).ZoneName = cAlphaArgs(3); // Zone name
            state.dataRoomAirMod->AirNode(AirNodeNum).ZonePtr = UtilityRoutines::FindItemInList(state.dataRoomAirMod->AirNode(AirNodeNum).ZoneName, state.dataHeatBal->Zone);
            if (state.dataRoomAirMod->AirNode(AirNodeNum).ZonePtr == 0) {
                ShowSevereError(state, "Invalid " + cAlphaFieldNames(3) + " = " + cAlphaArgs(3));
                ShowContinueError(state, "Entered in " + cCurrentModuleObject + " = " + cAlphaArgs(1));
                ErrorsFound = true;
            } else {
                ZoneNum = state.dataRoomAirMod->AirNode(AirNodeNum).ZonePtr;
<<<<<<< HEAD
                NumOfSurfs = Zone(ZoneNum).HTSurfaceLast - Zone(ZoneNum).HTSurfaceFirst + 1;
=======
                NumOfSurfs = state.dataHeatBal->Zone(ZoneNum).SurfaceLast - state.dataHeatBal->Zone(ZoneNum).SurfaceFirst + 1;
>>>>>>> c9fa4f04
                state.dataRoomAirMod->AirNode(AirNodeNum).SurfMask.allocate(NumOfSurfs);
            }

            {
                auto const nodeType(cAlphaArgs(2));
                if (nodeType == "INLET") {
                    state.dataRoomAirMod->AirNode(AirNodeNum).ClassType = InletAirNode;
                } else if (nodeType == "FLOOR") {
                    state.dataRoomAirMod->AirNode(AirNodeNum).ClassType = FloorAirNode;
                } else if (nodeType == "CONTROL") {
                    state.dataRoomAirMod->AirNode(AirNodeNum).ClassType = ControlAirNode;
                } else if (nodeType == "CEILING") {
                    state.dataRoomAirMod->AirNode(AirNodeNum).ClassType = CeilingAirNode;
                } else if (nodeType == "MUNDTROOM") {
                    state.dataRoomAirMod->AirNode(AirNodeNum).ClassType = MundtRoomAirNode;
                } else if (nodeType == "RETURN") {
                    state.dataRoomAirMod->AirNode(AirNodeNum).ClassType = ReturnAirNode;
                    //            CASE ('PLUME1')
                    //                AirNode(AirNodeNum)%ClassType   = PlumeAirNode1
                    //            CASE ('PLUME2')
                    //                AirNode(AirNodeNum)%ClassType   = PlumeAirNode2
                    //            CASE ('PLUME3')
                    //                AirNode(AirNodeNum)%ClassType   = PlumeAirNode3
                    //            CASE ('PLUME4')
                    //                AirNode(AirNodeNum)%ClassType   = PlumeAirNode4
                    //            CASE ('REESROOM1')
                    //                AirNode(AirNodeNum)%ClassType   = RoomAirNode1
                    //            CASE ('REESROOM2')
                    //                AirNode(AirNodeNum)%ClassType   = RoomAirNode2
                    //            CASE ('REESROOM3')
                    //                AirNode(AirNodeNum)%ClassType   = RoomAirNode3
                    //            CASE ('REESROOM4')
                    //                AirNode(AirNodeNum)%ClassType   = RoomAirNode4
                } else {
                    ShowSevereError(state, "Invalid " + cAlphaFieldNames(2) + " = " + cAlphaArgs(2));
                    ShowContinueError(state, "Entered in " + cCurrentModuleObject + " = " + cAlphaArgs(1));
                    ErrorsFound = true;
                }
            }

            state.dataRoomAirMod->AirNode(AirNodeNum).Height = rNumericArgs(1); // Air node height
            NumSurfsInvolved = NumAlphas - 3;             // Number of surfaces involved with air nodes

            // Initialize
            state.dataRoomAirMod->AirNode(AirNodeNum).SurfMask = false;

            if (NumSurfsInvolved <= 0) {

                // report severe error since the following air nodes require surfaces associated with them
                {
                    auto const nodeType(cAlphaArgs(2));
                    if (nodeType == "FLOOR" || nodeType == "CEILING" || nodeType == "MUNDTROOM" || nodeType == "PLUME4" || nodeType == "REESROOM1" ||
                        nodeType == "REESROOM2" || nodeType == "REESROOM3" || nodeType == "REESROOM4") {
                        // terminate the program due to a severe error in the specified input
                        ShowSevereError(state, "GetAirNodeData: " + cCurrentModuleObject + "=\"" + cAlphaArgs(1) + "\" invalid air node specification.");
                        ShowContinueError(state, "Mundt Room Air Model: No surface names specified.  Air node=\"" + state.dataRoomAirMod->AirNode(AirNodeNum).Name +
                                          " requires name of surfaces associated with it.");
                        ErrorsFound = true;
                    } else {
                    }
                }

            } else {

                // initialize
                SurfNeeded = true;

                // report warning error since the following air nodes do not require surfaces associated with them
                // and assign .FALSE. to 'SurfNeeded'
                {
                    auto const nodeType(cAlphaArgs(2));
                    if (nodeType == "INLET" || nodeType == "CONTROL" || nodeType == "RETURN" || nodeType == "PLUME1" || nodeType == "PLUME2" ||
                        nodeType == "PLUME3") {
                        ShowWarningError(state, "GetAirNodeData: " + cCurrentModuleObject + "=\"" + cAlphaArgs(1) + "\" invalid linkage");
                        ShowContinueError(state, "Mundt Room Air Model: No surface names needed.  Air node=\"" + state.dataRoomAirMod->AirNode(AirNodeNum).Name +
                                          " does not relate to any surfaces.");
                        SurfNeeded = false;
                    } else {
                    }
                }

                if (SurfNeeded) {

                    // this air node is in this zone; hence, first get name of all surfaces in this zone
                    ZoneNum = state.dataRoomAirMod->AirNode(AirNodeNum).ZonePtr;
<<<<<<< HEAD
                    SurfFirst = Zone(ZoneNum).HTSurfaceFirst;
                    NumOfSurfs = Zone(ZoneNum).HTSurfaceLast - Zone(ZoneNum).HTSurfaceFirst + 1;
=======
                    SurfFirst = state.dataHeatBal->Zone(ZoneNum).SurfaceFirst;
                    NumOfSurfs = state.dataHeatBal->Zone(ZoneNum).SurfaceLast - state.dataHeatBal->Zone(ZoneNum).SurfaceFirst + 1;
>>>>>>> c9fa4f04

                    // terminate the program due to a severe error in the specified input
                    if ((NumSurfsInvolved) > NumOfSurfs) {
                        ShowFatalError(state, "GetAirNodeData: Mundt Room Air Model: Number of surfaces connected to " + state.dataRoomAirMod->AirNode(AirNodeNum).Name +
                                       " is greater than number of surfaces in " + state.dataHeatBal->Zone(ZoneNum).Name);
                        return;
                    }

                    // relate surfaces to this air node and check to see whether surface names are specified correctly or not
                    SurfCount = 0;
                    --SurfFirst;
                    for (ListSurfNum = 4; ListSurfNum <= NumAlphas; ++ListSurfNum) {
                        for (SurfNum = 1; SurfNum <= NumOfSurfs; ++SurfNum) {
                            if (cAlphaArgs(ListSurfNum) == Surface(SurfFirst + SurfNum).Name) {
                                state.dataRoomAirMod->AirNode(AirNodeNum).SurfMask(SurfNum) = true;
                                ++SurfCount;
                            }
                        }
                    }

                    // report warning error since surface names are specified correctly
                    if ((NumSurfsInvolved) != SurfCount) {
                        ShowWarningError(state, "GetAirNodeData: Mundt Room Air Model: Some surface names specified for " + state.dataRoomAirMod->AirNode(AirNodeNum).Name +
                                         " are not in " + state.dataHeatBal->Zone(ZoneNum).Name);
                    }
                }
            }
        }

        // get number of air nodes in each zone
        for (ZoneNum = 1; ZoneNum <= state.dataGlobal->NumOfZones; ++ZoneNum) {

            // this zone uses other air model so skip the rest
            if (state.dataRoomAirMod->AirModel(ZoneNum).AirModelType != DataRoomAirModel::RoomAirModel::Mundt) continue;

            // this zone uses a nodal air model so get number of air nodes in each zone
            for (AirNodeNum = 1; AirNodeNum <= state.dataRoomAirMod->TotNumOfAirNodes; ++AirNodeNum) {
                if (UtilityRoutines::SameString(state.dataRoomAirMod->AirNode(AirNodeNum).ZoneName, state.dataHeatBal->Zone(ZoneNum).Name)) {
                    ++state.dataRoomAirMod->TotNumOfZoneAirNodes(ZoneNum);
                }
            }
        }
    }

    //*****************************************************************************************

    void GetMundtData(EnergyPlusData &state, bool &ErrorsFound) // True if errors found during this get input routine
    {

        // SUBROUTINE INFORMATION:
        //       AUTHOR         Brent Griffith
        //       DATE WRITTEN   August 2001
        //       MODIFIED       na
        //       RE-ENGINEERED  April 2003, Weixiu Kong
        //                      July 2003, CC

        // PURPOSE OF THIS SUBROUTINE:
        //     Get Mundt model controls for all zones at once

        // METHODOLOGY EMPLOYED:
        //     Use input processer to get input from idf file

        // Using/Aliasing
        using namespace DataIPShortCuts;

        // SUBROUTINE LOCAL VARIABLE DECLARATIONS:
        int NumAlphas;
        int NumNumbers;       // Number of numbers encountered
        int Status;           // Notes if there was an error in processing the input
        int ControlNum;       // Index number
        int NumOfMundtContrl; // Number of Mundt Model Controls
        int ZoneNum;          // Index number for zones



        if (!state.dataRoomAirMod->MundtModelUsed) return;

        // Initialize default values for Mundt model controls
        state.dataRoomAirMod->ConvectiveFloorSplit.allocate(state.dataGlobal->NumOfZones);
        state.dataRoomAirMod->InfiltratFloorSplit.allocate(state.dataGlobal->NumOfZones);
        state.dataRoomAirMod->ConvectiveFloorSplit = 0.0;
        state.dataRoomAirMod->InfiltratFloorSplit = 0.0;

        cCurrentModuleObject = "RoomAirSettings:OneNodeDisplacementVentilation";
        NumOfMundtContrl = inputProcessor->getNumObjectsFound(state, cCurrentModuleObject);
        if (NumOfMundtContrl > state.dataGlobal->NumOfZones) {
            ShowSevereError(state, "Too many " + cCurrentModuleObject + " objects in input file");
            ShowContinueError(state, "There cannot be more " + cCurrentModuleObject + " objects than number of zones.");
            ErrorsFound = true;
        }

        if (NumOfMundtContrl == 0) {
            ShowWarningError(state, "No " + cCurrentModuleObject + " objects found, program assumes no convection or infiltration gains near floors");
            return;
        }

        // this zone uses Mundt model so get Mundt Model Control
        // loop through all 'RoomAirSettings:OneNodeDisplacementVentilation' objects
        for (ControlNum = 1; ControlNum <= NumOfMundtContrl; ++ControlNum) {
            inputProcessor->getObjectItem(state,
                                          cCurrentModuleObject,
                                          ControlNum,
                                          cAlphaArgs,
                                          NumAlphas,
                                          rNumericArgs,
                                          NumNumbers,
                                          Status,
                                          _,
                                          _,
                                          cAlphaFieldNames,
                                          cNumericFieldNames);
            ZoneNum = UtilityRoutines::FindItemInList(cAlphaArgs(1), state.dataHeatBal->Zone);
            if (ZoneNum == 0) {
                ShowSevereError(state, "Invalid " + cAlphaFieldNames(1) + " = " + cAlphaArgs(1));
                ShowContinueError(state, "Entered in " + cCurrentModuleObject + " = " + cAlphaArgs(1));
                ShowContinueError(state, "Not a valid zone name.");
                ErrorsFound = true;
                continue;
            }
            if (state.dataRoomAirMod->AirModel(ZoneNum).AirModelType != DataRoomAirModel::RoomAirModel::Mundt) {
                ShowSevereError(state, "Zone specified=\"" + cAlphaArgs(1) + "\", Air Model type is not OneNodeDisplacementVentilation.");
                ShowContinueError(state, format("Air Model Type for zone={}", ChAirModel[static_cast<int>(state.dataRoomAirMod->AirModel(ZoneNum).AirModelType)]));
                ErrorsFound = true;
                continue;
            }
            state.dataRoomAirMod->ConvectiveFloorSplit(ZoneNum) = rNumericArgs(1);
            state.dataRoomAirMod->InfiltratFloorSplit(ZoneNum) = rNumericArgs(2);
        }
    }

    void GetDisplacementVentData(EnergyPlusData &state, bool &ErrorsFound) // True if errors found during this get input routine
    {

        // SUBROUTINE INFORMATION:
        //       AUTHOR         G. Carrilho da Graca
        //       DATE WRITTEN   January 2004
        //       MODIFIED
        //       RE-ENGINEERED

        // PURPOSE OF THIS SUBROUTINE:
        //  Get UCSD Displacement ventilation model controls for all zones at once

        // METHODOLOGY EMPLOYED:
        // Use input processor to get input from idf file

        // Using/Aliasing
        using namespace DataIPShortCuts;
        using namespace ScheduleManager;

        // SUBROUTINE LOCAL VARIABLE DECLARATIONS:
        int IOStat;
        int NumAlpha;
        int NumNumber;
        int Loop;

        if (!state.dataRoomAirMod->UCSDModelUsed) return;
        cCurrentModuleObject = "RoomAirSettings:ThreeNodeDisplacementVentilation";
        state.dataRoomAirMod->TotUCSDDV = inputProcessor->getNumObjectsFound(state, cCurrentModuleObject);

        if (state.dataRoomAirMod->TotUCSDDV <= 0) return;

        state.dataRoomAirMod->ZoneUCSDDV.allocate(state.dataRoomAirMod->TotUCSDDV);

        for (Loop = 1; Loop <= state.dataRoomAirMod->TotUCSDDV; ++Loop) {

            inputProcessor->getObjectItem(state,
                                          cCurrentModuleObject,
                                          Loop,
                                          cAlphaArgs,
                                          NumAlpha,
                                          rNumericArgs,
                                          NumNumber,
                                          IOStat,
                                          _,
                                          lAlphaFieldBlanks,
                                          cAlphaFieldNames,
                                          cNumericFieldNames);
            // First is Zone Name
            state.dataRoomAirMod->ZoneUCSDDV(Loop).ZoneName = cAlphaArgs(1);
            state.dataRoomAirMod->ZoneUCSDDV(Loop).ZonePtr = UtilityRoutines::FindItemInList(cAlphaArgs(1), state.dataHeatBal->Zone);
            if (state.dataRoomAirMod->ZoneUCSDDV(Loop).ZonePtr == 0) {
                ShowSevereError(state, "Invalid " + cAlphaFieldNames(1) + " = " + cAlphaArgs(1));
                ShowContinueError(state, "Entered in " + cCurrentModuleObject + " = " + cAlphaArgs(1));
                ShowContinueError(state, "Zone Name not found.");
                ErrorsFound = true;
            } else {
                state.dataRoomAirMod->IsZoneDV(state.dataRoomAirMod->ZoneUCSDDV(Loop).ZonePtr) = true;
            }
            // Second Alpha is Schedule Name
            state.dataRoomAirMod->ZoneUCSDDV(Loop).SchedGainsName = cAlphaArgs(2);
            state.dataRoomAirMod->ZoneUCSDDV(Loop).SchedGainsPtr = GetScheduleIndex(state, cAlphaArgs(2));
            if (state.dataRoomAirMod->ZoneUCSDDV(Loop).SchedGainsPtr == 0) {
                if (lAlphaFieldBlanks(2)) {
                    ShowSevereError(state, "Invalid " + cAlphaFieldNames(2) + " = " + cAlphaArgs(2));
                    ShowContinueError(state, "Entered in " + cCurrentModuleObject + " = " + cAlphaArgs(1));
                    ShowContinueError(state, " Schedule name must be input.");
                    ErrorsFound = true;
                } else {
                    ShowSevereError(state, "Invalid " + cAlphaFieldNames(2) + " = " + cAlphaArgs(2));
                    ShowContinueError(state, "Entered in " + cCurrentModuleObject + " = " + cAlphaArgs(1));
                    ShowContinueError(state, "Schedule name was not found.");
                    ErrorsFound = true;
                }
            }

            state.dataRoomAirMod->ZoneUCSDDV(Loop).NumPlumesPerOcc = rNumericArgs(1);
            state.dataRoomAirMod->ZoneUCSDDV(Loop).ThermostatHeight = rNumericArgs(2);
            state.dataRoomAirMod->ZoneUCSDDV(Loop).ComfortHeight = rNumericArgs(3);
            state.dataRoomAirMod->ZoneUCSDDV(Loop).TempTrigger = rNumericArgs(4);
        }
    }

    void GetCrossVentData(EnergyPlusData &state, bool &ErrorsFound) // True if errors found during this get input routine
    {

        // SUBROUTINE INFORMATION:
        //       AUTHOR         G. Carrilho da Graca
        //       DATE WRITTEN   October 2004
        //       MODIFIED
        //       RE-ENGINEERED

        // PURPOSE OF THIS SUBROUTINE:
        //  Get UCSD Cross ventilation model controls for all zones at once

        // METHODOLOGY EMPLOYED:
        // Use input processor to get input from idf file

        // Using/Aliasing
        using namespace DataIPShortCuts;
        using namespace ScheduleManager;
        using DataSurfaces::Surface;

        // SUBROUTINE LOCAL VARIABLE DECLARATIONS:
        int IOStat;
        int NumAlpha;
        int NumNumber;
        int Loop;
        int Loop2;
        int ThisZone;
        static int CompNum(0);
        static int TypeNum(0);
        static int NodeNum1(0);
        static int NodeNum2(0);

        if (!state.dataRoomAirMod->UCSDModelUsed) return;
        cCurrentModuleObject = "RoomAirSettings:CrossVentilation";
        state.dataRoomAirMod->TotUCSDCV = inputProcessor->getNumObjectsFound(state, cCurrentModuleObject);

        if (state.dataRoomAirMod->TotUCSDCV <= 0) return;

        state.dataRoomAirMod->ZoneUCSDCV.allocate(state.dataRoomAirMod->TotUCSDCV);

        for (Loop = 1; Loop <= state.dataRoomAirMod->TotUCSDCV; ++Loop) {

            inputProcessor->getObjectItem(state,
                                          cCurrentModuleObject,
                                          Loop,
                                          cAlphaArgs,
                                          NumAlpha,
                                          rNumericArgs,
                                          NumNumber,
                                          IOStat,
                                          _,
                                          lAlphaFieldBlanks,
                                          cAlphaFieldNames,
                                          cNumericFieldNames);
            // First is Zone Name
            state.dataRoomAirMod->ZoneUCSDCV(Loop).ZoneName = cAlphaArgs(1);
            state.dataRoomAirMod->ZoneUCSDCV(Loop).ZonePtr = UtilityRoutines::FindItemInList(cAlphaArgs(1), state.dataHeatBal->Zone);
            if (state.dataRoomAirMod->ZoneUCSDCV(Loop).ZonePtr == 0) {
                ShowSevereError(state, "Invalid " + cAlphaFieldNames(1) + " = " + cAlphaArgs(1));
                ShowContinueError(state, "Entered in " + cCurrentModuleObject + " = " + cAlphaArgs(1));
                ShowContinueError(state, "Zone name was not found.");
                ErrorsFound = true;
            } else {
                state.dataRoomAirMod->IsZoneCV(state.dataRoomAirMod->ZoneUCSDCV(Loop).ZonePtr) = true;
            }
            // Second Alpha is Schedule Name
            state.dataRoomAirMod->ZoneUCSDCV(Loop).SchedGainsName = cAlphaArgs(2);
            state.dataRoomAirMod->ZoneUCSDCV(Loop).SchedGainsPtr = GetScheduleIndex(state, cAlphaArgs(2));
            if (state.dataRoomAirMod->ZoneUCSDCV(Loop).SchedGainsPtr == 0) {
                if (lAlphaFieldBlanks(2)) {
                    ShowSevereError(state, "Invalid " + cAlphaFieldNames(2) + " = " + cAlphaArgs(2));
                    ShowContinueError(state, "Entered in " + cCurrentModuleObject + " = " + cAlphaArgs(1));
                    ShowContinueError(state, "Schedule name field is blank.");
                    ErrorsFound = true;
                } else {
                    ShowSevereError(state, "Invalid " + cAlphaFieldNames(2) + " = " + cAlphaArgs(2));
                    ShowContinueError(state, "Entered in " + cCurrentModuleObject + " = " + cAlphaArgs(1));
                    ShowContinueError(state, "Schedule name was not found.");
                    ErrorsFound = true;
                }
            }

            // Third Alpha is a string: JET or RECIRCULATION
            if (UtilityRoutines::SameString(cAlphaArgs(3), "Jet")) {
                state.dataRoomAirMod->ZoneUCSDCV(Loop).VforComfort = Comfort::VComfort_Jet;
            } else if (UtilityRoutines::SameString(cAlphaArgs(3), "Recirculation")) {
                state.dataRoomAirMod->ZoneUCSDCV(Loop).VforComfort = Comfort::VComfort_Recirculation;
            } else {
                state.dataRoomAirMod->ZoneUCSDCV(Loop).VforComfort = Comfort::VComfort_Invalid;
            }

            for (Loop2 = 1; Loop2 <= state.dataHeatBal->TotPeople; ++Loop2) {
                if (state.dataHeatBal->People(Loop2).ZonePtr != state.dataRoomAirMod->ZoneUCSDCV(Loop).ZonePtr) continue;
                if (state.dataHeatBal->People(Loop2).Fanger) {
                    if (state.dataRoomAirMod->ZoneUCSDCV(Loop).VforComfort == Comfort::VComfort_Invalid) {
                        if (lAlphaFieldBlanks(3)) {
                            ShowSevereError(state, "Invalid " + cAlphaFieldNames(3) + " = " + cAlphaArgs(3));
                            ShowContinueError(state, "Entered in " + cCurrentModuleObject + " = " + cAlphaArgs(1));
                            ShowContinueError(state, "Airflow region used for thermal comfort evaluation is required for Zone=" + cAlphaArgs(1));
                            ShowContinueError(state, "Field is blank, please choose Jet or Recirculation.");
                            ErrorsFound = true;
                        } else {
                            ShowSevereError(state, "Invalid " + cAlphaFieldNames(3) + " = " + cAlphaArgs(3));
                            ShowContinueError(state, "Entered in " + cCurrentModuleObject + " = " + cAlphaArgs(1));
                            ShowContinueError(state, "Airflow region used for thermal comfort evaluation is required for Zone=" + cAlphaArgs(1));
                            ShowContinueError(state, "Please choose Jet or Recirculation.");
                            ErrorsFound = true;
                        }
                    }
                }
            }

            ThisZone = state.dataRoomAirMod->ZoneUCSDCV(Loop).ZonePtr;
            if (ThisZone == 0) continue;

            // Following depend on valid zone

            Loop2 = UtilityRoutines::FindItemInList(
                state.dataHeatBal->Zone(state.dataRoomAirMod->ZoneUCSDCV(Loop).ZonePtr).Name, AirflowNetwork::MultizoneZoneData, &AirflowNetwork::MultizoneZoneProp::ZoneName);
            if (Loop2 == 0) {
                ShowSevereError(state, "Problem with " + cCurrentModuleObject + " = " + cAlphaArgs(1));
                ShowContinueError(state, "AirflowNetwork airflow model must be active in this zone");
                ErrorsFound = true;
            }

            // If a crack is used it must have an air flow coefficient = 0.5
            for (Loop2 = 1; Loop2 <= AirflowNetwork::NumOfLinksMultiZone; ++Loop2) {
                NodeNum1 = AirflowNetwork::MultizoneSurfaceData(Loop2).NodeNums[0];
                NodeNum2 = AirflowNetwork::MultizoneSurfaceData(Loop2).NodeNums[1];
                if (Surface(AirflowNetwork::MultizoneSurfaceData(Loop2).SurfNum).Zone == ThisZone ||
                    (AirflowNetwork::AirflowNetworkNodeData(NodeNum2).EPlusZoneNum == ThisZone &&
                     AirflowNetwork::AirflowNetworkNodeData(NodeNum1).EPlusZoneNum > 0) ||
                    (AirflowNetwork::AirflowNetworkNodeData(NodeNum2).EPlusZoneNum > 0 &&
                     AirflowNetwork::AirflowNetworkNodeData(NodeNum1).EPlusZoneNum == ThisZone)) {
                    CompNum = AirflowNetwork::AirflowNetworkLinkageData(Loop2).CompNum;
                    TypeNum = AirflowNetwork::AirflowNetworkCompData(CompNum).TypeNum;
                    if (AirflowNetwork::AirflowNetworkCompData(CompNum).CompTypeNum == AirflowNetwork::CompTypeNum_SCR) {
                        if (AirflowNetwork::MultizoneSurfaceCrackData(TypeNum).FlowExpo != 0.50) {
                            state.dataRoomAirMod->AirModel(ThisZone).AirModelType = DataRoomAirModel::RoomAirModel::Mixing;
                            ShowWarningError(state, "Problem with " + cCurrentModuleObject + " = " + cAlphaArgs(1));
                            ShowWarningError(state, "Roomair model will not be applied for Zone=" + cAlphaArgs(1) + '.');
                            ShowContinueError(
                                state,
                                format("AirflowNetwrok:Multizone:Surface crack object must have an air flow coefficient = 0.5, value was={:.2R}",
                                       AirflowNetwork::MultizoneSurfaceCrackData(TypeNum).FlowExpo));
                        }
                    }
                }
            }
        }
    }

    void GetUFADZoneData(EnergyPlusData &state, bool &ErrorsFound) // True if errors found during this get input routine
    {

        // SUBROUTINE INFORMATION:
        //       AUTHOR         Fred Buhl
        //       DATE WRITTEN   August 2005
        //       MODIFIED
        //       RE-ENGINEERED

        // PURPOSE OF THIS SUBROUTINE:
        //  Get UCSD UFAD interior zone model controls for all zones at once

        // METHODOLOGY EMPLOYED:
        // Use input processor to get input from idf file

        // Using/Aliasing
        using namespace DataIPShortCuts;
        using namespace ScheduleManager;

        // SUBROUTINE LOCAL VARIABLE DECLARATIONS:
        int IOStat;
        int NumAlpha;
        int NumNumber;
        int Loop;

        if (!state.dataRoomAirMod->UCSDModelUsed) {
            state.dataRoomAirMod->TotUCSDUI = 0;
            state.dataRoomAirMod->TotUCSDUE = 0;
            return;
        }
        cCurrentModuleObject = "RoomAirSettings:UnderFloorAirDistributionInterior";
        state.dataRoomAirMod->TotUCSDUI = inputProcessor->getNumObjectsFound(state, cCurrentModuleObject);
        cCurrentModuleObject = "RoomAirSettings:UnderFloorAirDistributionExterior";
        state.dataRoomAirMod->TotUCSDUE = inputProcessor->getNumObjectsFound(state, cCurrentModuleObject);

        if (state.dataRoomAirMod->TotUCSDUI <= 0 && state.dataRoomAirMod->TotUCSDUE <= 0) return;

        state.dataRoomAirMod->ZoneUCSDUI.allocate(state.dataRoomAirMod->TotUCSDUI);
        state.dataRoomAirMod->ZoneUCSDUE.allocate(state.dataRoomAirMod->TotUCSDUE);
        state.dataRoomAirMod->ZoneUFPtr.dimension(state.dataGlobal->NumOfZones, 0);

        cCurrentModuleObject = "RoomAirSettings:UnderFloorAirDistributionInterior";
        for (Loop = 1; Loop <= state.dataRoomAirMod->TotUCSDUI; ++Loop) {
            inputProcessor->getObjectItem(state,
                                          cCurrentModuleObject,
                                          Loop,
                                          cAlphaArgs,
                                          NumAlpha,
                                          rNumericArgs,
                                          NumNumber,
                                          IOStat,
                                          _,
                                          lAlphaFieldBlanks,
                                          cAlphaFieldNames,
                                          cNumericFieldNames);
            // First is Zone Name
            state.dataRoomAirMod->ZoneUCSDUI(Loop).ZoneName = cAlphaArgs(1);
            state.dataRoomAirMod->ZoneUCSDUI(Loop).ZonePtr = UtilityRoutines::FindItemInList(cAlphaArgs(1), state.dataHeatBal->Zone);
            state.dataRoomAirMod->ZoneUFPtr(state.dataRoomAirMod->ZoneUCSDUI(Loop).ZonePtr) = Loop;
            if (state.dataRoomAirMod->ZoneUCSDUI(Loop).ZonePtr == 0) {
                ShowSevereError(state, "Invalid " + cAlphaFieldNames(1) + " = " + cAlphaArgs(1));
                ShowContinueError(state, "Entered in " + cCurrentModuleObject + " = " + cAlphaArgs(1));
                ShowContinueError(state, "Zone name was not found.");
                ErrorsFound = true;
            } else {
                state.dataRoomAirMod->IsZoneUI(state.dataRoomAirMod->ZoneUCSDUI(Loop).ZonePtr) = true;
            }
            // 2nd alpha is diffuser type
            if (UtilityRoutines::SameString(cAlphaArgs(2), "Swirl")) {
                state.dataRoomAirMod->ZoneUCSDUI(Loop).DiffuserType = Diffuser::Swirl;
            } else if (UtilityRoutines::SameString(cAlphaArgs(2), "VariableArea")) {
                state.dataRoomAirMod->ZoneUCSDUI(Loop).DiffuserType = Diffuser::VarArea;
            } else if (UtilityRoutines::SameString(cAlphaArgs(2), "HorizontalSwirl")) {
                state.dataRoomAirMod->ZoneUCSDUI(Loop).DiffuserType = Diffuser::DisplVent;
            } else if (UtilityRoutines::SameString(cAlphaArgs(2), "Custom")) {
                state.dataRoomAirMod->ZoneUCSDUI(Loop).DiffuserType = Diffuser::Custom;
            } else if (UtilityRoutines::SameString(cAlphaArgs(2), "LinearBarGrille")) {
                state.dataRoomAirMod->ZoneUCSDUI(Loop).DiffuserType = Diffuser::LinBarGrille;
            } else {
                ShowSevereError(state, "Invalid " + cAlphaFieldNames(2) + " = " + cAlphaArgs(2));
                ShowContinueError(state, "Entered in " + cCurrentModuleObject + " = " + cAlphaArgs(1));
                ErrorsFound = true;
            }
            // 1st number is Number of Diffusers per Zone
            state.dataRoomAirMod->ZoneUCSDUI(Loop).DiffusersPerZone = rNumericArgs(1);
            // 2nd number is Power per Plume
            state.dataRoomAirMod->ZoneUCSDUI(Loop).PowerPerPlume = rNumericArgs(2);
            // 3rd number is Design Effective Area of Diffuser
            state.dataRoomAirMod->ZoneUCSDUI(Loop).DiffArea = rNumericArgs(3);
            // 4th number is Diffuser Slot Angle from Vertical
            state.dataRoomAirMod->ZoneUCSDUI(Loop).DiffAngle = rNumericArgs(4);
            // 5th number is Thermostat Height
            state.dataRoomAirMod->ZoneUCSDUI(Loop).ThermostatHeight = rNumericArgs(5);
            // 6th number is Comfort Height
            state.dataRoomAirMod->ZoneUCSDUI(Loop).ComfortHeight = rNumericArgs(6);
            // 7th number is Temperature Difference Threshold for Reporting
            state.dataRoomAirMod->ZoneUCSDUI(Loop).TempTrigger = rNumericArgs(7);
            // 8th number user-specified transition height
            state.dataRoomAirMod->ZoneUCSDUI(Loop).TransHeight = rNumericArgs(8);
            // 9th number is Coefficient A in formula Kc = A*Gamma**B + C + D*Gamma + E*Gamma**2
            state.dataRoomAirMod->ZoneUCSDUI(Loop).A_Kc = rNumericArgs(9);
            // 10th number is Coefficient B in formula Kc = A*Gamma**B + C + D*Gamma + E*Gamma**2
            state.dataRoomAirMod->ZoneUCSDUI(Loop).B_Kc = rNumericArgs(10);
            // 11th number is Coefficient C in formula Kc = A*Gamma**B + C + D*Gamma + E*Gamma**2
            state.dataRoomAirMod->ZoneUCSDUI(Loop).C_Kc = rNumericArgs(11);
            // 12th number is Coefficient D in formula Kc = A*Gamma**B + C + D*Gamma + E*Gamma**2
            state.dataRoomAirMod->ZoneUCSDUI(Loop).D_Kc = rNumericArgs(12);
            // 13th number is Coefficient E in formula Kc = A*Gamma**B + C + D*Gamma + E*Gamma**2
            state.dataRoomAirMod->ZoneUCSDUI(Loop).E_Kc = rNumericArgs(13);
        }

        cCurrentModuleObject = "RoomAirSettings:UnderFloorAirDistributionExterior";
        for (Loop = 1; Loop <= state.dataRoomAirMod->TotUCSDUE; ++Loop) {
            inputProcessor->getObjectItem(state,
                                          cCurrentModuleObject,
                                          Loop,
                                          cAlphaArgs,
                                          NumAlpha,
                                          rNumericArgs,
                                          NumNumber,
                                          IOStat,
                                          _,
                                          lAlphaFieldBlanks,
                                          cAlphaFieldNames,
                                          cNumericFieldNames);
            // First is Zone Name
            state.dataRoomAirMod->ZoneUCSDUE(Loop).ZoneName = cAlphaArgs(1);
            state.dataRoomAirMod->ZoneUCSDUE(Loop).ZonePtr = UtilityRoutines::FindItemInList(cAlphaArgs(1), state.dataHeatBal->Zone);
            state.dataRoomAirMod->ZoneUFPtr(state.dataRoomAirMod->ZoneUCSDUE(Loop).ZonePtr) = Loop;
            if (state.dataRoomAirMod->ZoneUCSDUE(Loop).ZonePtr == 0) {
                ShowSevereError(state, "Invalid " + cAlphaFieldNames(1) + " = " + cAlphaArgs(1));
                ShowContinueError(state, "Entered in " + cCurrentModuleObject + " = " + cAlphaArgs(1));
                ShowContinueError(state, "Zone name was not found.");
                ErrorsFound = true;
            } else {
                state.dataRoomAirMod->IsZoneUI(state.dataRoomAirMod->ZoneUCSDUE(Loop).ZonePtr) = true;
            }
            // 2nd alpha is diffuser type
            if (UtilityRoutines::SameString(cAlphaArgs(2), "Swirl")) {
                state.dataRoomAirMod->ZoneUCSDUE(Loop).DiffuserType = Diffuser::Swirl;
            } else if (UtilityRoutines::SameString(cAlphaArgs(2), "VariableArea")) {
                state.dataRoomAirMod->ZoneUCSDUE(Loop).DiffuserType = Diffuser::VarArea;
            } else if (UtilityRoutines::SameString(cAlphaArgs(2), "HorizontalSwirl")) {
                state.dataRoomAirMod->ZoneUCSDUE(Loop).DiffuserType = Diffuser::DisplVent;
            } else if (UtilityRoutines::SameString(cAlphaArgs(2), "Custom")) {
                state.dataRoomAirMod->ZoneUCSDUE(Loop).DiffuserType = Diffuser::Custom;
            } else if (UtilityRoutines::SameString(cAlphaArgs(2), "LinearBarGrille")) {
                state.dataRoomAirMod->ZoneUCSDUE(Loop).DiffuserType = Diffuser::LinBarGrille;
            } else {
                ShowSevereError(state, "Invalid " + cAlphaFieldNames(2) + " = " + cAlphaArgs(2));
                ShowContinueError(state, "Entered in " + cCurrentModuleObject + " = " + cAlphaArgs(1));
                ErrorsFound = true;
            }
            // 1st number is Number of Diffusers per Zone
            state.dataRoomAirMod->ZoneUCSDUE(Loop).DiffusersPerZone = rNumericArgs(1);
            // 2nd number is Power per Plume
            state.dataRoomAirMod->ZoneUCSDUE(Loop).PowerPerPlume = rNumericArgs(2);
            // 3rd number is Design Effective Area of Diffuser
            state.dataRoomAirMod->ZoneUCSDUE(Loop).DiffArea = rNumericArgs(3);
            // 4th number is Diffuser Slot Angle from Vertical
            state.dataRoomAirMod->ZoneUCSDUE(Loop).DiffAngle = rNumericArgs(4);
            // 5th number is Thermostat Height
            state.dataRoomAirMod->ZoneUCSDUE(Loop).ThermostatHeight = rNumericArgs(5);
            // 6th number is Comfort Height
            state.dataRoomAirMod->ZoneUCSDUE(Loop).ComfortHeight = rNumericArgs(6);
            // 7th number is Temperature Difference Threshold for Reporting
            state.dataRoomAirMod->ZoneUCSDUE(Loop).TempTrigger = rNumericArgs(7);
            // 8th number user-specified transition height
            state.dataRoomAirMod->ZoneUCSDUE(Loop).TransHeight = rNumericArgs(8);
            // 9th number is Coefficient A in formula Kc = A*Gamma**B + C + D*Gamma + E*Gamma**2
            state.dataRoomAirMod->ZoneUCSDUE(Loop).A_Kc = rNumericArgs(9);
            // 10th number is Coefficient B in formula Kc = A*Gamma**B + C + D*Gamma + E*Gamma**2
            state.dataRoomAirMod->ZoneUCSDUE(Loop).B_Kc = rNumericArgs(10);
            // 11th number is Coefficient C in formula Kc = A*Gamma**B + C + D*Gamma + E*Gamma**2
            state.dataRoomAirMod->ZoneUCSDUE(Loop).C_Kc = rNumericArgs(11);
            // 12th number is Coefficient D in formula Kc = A*Gamma**B + C + D*Gamma + E*Gamma**2
            state.dataRoomAirMod->ZoneUCSDUE(Loop).D_Kc = rNumericArgs(12);
            // 13th number is Coefficient E in formula Kc = A*Gamma**B + C + D*Gamma + E*Gamma**2
            state.dataRoomAirMod->ZoneUCSDUE(Loop).E_Kc = rNumericArgs(13);
        }
    }

    void GetRoomAirflowNetworkData(EnergyPlusData &state, bool &ErrorsFound) // True if errors found during this get input routine
    {

        // SUBROUTINE INFORMATION:
        //       AUTHOR         Brent Griffith
        //       DATE WRITTEN   November 2009
        //       MODIFIED       na
        //       RE-ENGINEERED  na

        // PURPOSE OF THIS SUBROUTINE:
        //  Get RoomAirflowNetwork data for all zones at once

        // METHODOLOGY EMPLOYED:
        // Use input processor to get input from idf file

        // Using/Aliasing
        using namespace DataIPShortCuts;
        using DataHeatBalance::NumZoneIntGainDeviceTypes;
        using DataHeatBalance::ZoneIntGainDeviceTypes;
        using DataHVACGlobals::NumZoneHVACTerminalTypes;
        using DataHVACGlobals::ZoneHVACTerminalTypes;
        using DataSurfaces::Surface;
        using InternalHeatGains::GetInternalGainDeviceIndex;
        using ScheduleManager::GetScheduleIndex;

        // SUBROUTINE LOCAL VARIABLE DECLARATIONS:
        int Loop; // local do loop index
        int NumAlphas;
        int NumNumbers;
        int status;
        int ZoneNum;
        int thisAirNodeinZone;
        int AlphaArgNum;
        int AirCntrlNodeNum;
        int TotNumOfRAFNNodeSurfLists;
        int TotNumOfRAFNNodeGainsLists;
        int TotNumOfRAFNNodeHVACLists;
        bool IntGainError;
        int RAFNNodeNum;
        bool foundList;
        int NumSurfsThisNode;
        int NumOfSurfs;
        int SurfCount;
        int SurfFirst;
        int ListSurfNum;
        int SurfNum;
        int numGains;
        int gainsLoop;
        int TypeNum;
        int numEquip;
        int EquipLoop;
        int TotNumEquip;
        bool IntEquipError;
        Real64 SumFraction;
        std::string Name;
        int GainNum;
        int RAFNNum;

        cCurrentModuleObject = "RoomAirSettings:AirflowNetwork";
        state.dataRoomAirMod->NumOfRoomAirflowNetControl = inputProcessor->getNumObjectsFound(state, cCurrentModuleObject);
        if (state.dataRoomAirMod->NumOfRoomAirflowNetControl == 0) return;
        if (state.dataRoomAirMod->NumOfRoomAirflowNetControl > state.dataGlobal->NumOfZones) {
            ShowSevereError(state, "Too many " + cCurrentModuleObject + " objects in input file");
            ShowContinueError(state, "There cannot be more " + cCurrentModuleObject + " objects than number of zones.");
            ErrorsFound = true;
        }

        if (!allocated(state.dataRoomAirMod->RoomAirflowNetworkZoneInfo)) {
            state.dataRoomAirMod->RoomAirflowNetworkZoneInfo.allocate(state.dataGlobal->NumOfZones);
        }

        for (Loop = 1; Loop <= state.dataRoomAirMod->NumOfRoomAirflowNetControl; ++Loop) {
            inputProcessor->getObjectItem(state,
                                          cCurrentModuleObject,
                                          Loop,
                                          cAlphaArgs,
                                          NumAlphas,
                                          rNumericArgs,
                                          NumNumbers,
                                          status,
                                          _,
                                          lAlphaFieldBlanks,
                                          cAlphaFieldNames,
                                          cNumericFieldNames);
            ZoneNum = UtilityRoutines::FindItemInList(cAlphaArgs(2), state.dataHeatBal->Zone, state.dataGlobal->NumOfZones);
            if (ZoneNum == 0) {
                ShowSevereError(state, "GetRoomAirflowNetworkData: Invalid " + cAlphaFieldNames(2) + " = " + cAlphaArgs(2));
                ShowContinueError(state, "Entered in " + cCurrentModuleObject + " = " + cAlphaArgs(2));
                ShowContinueError(state, "Not a valid zone name.");
                ErrorsFound = true;
                continue;
            }
            if (state.dataRoomAirMod->AirModel(ZoneNum).AirModelType != DataRoomAirModel::RoomAirModel::AirflowNetwork) {
                ShowSevereError(state, "GetRoomAirflowNetworkData: Zone specified='" + cAlphaArgs(1) + "', Air Model type is not AirflowNetwork.");
                ShowContinueError(state, format("Air Model Type for zone ={}", ChAirModel[static_cast<int>(state.dataRoomAirMod->AirModel(ZoneNum).AirModelType)]));
                ErrorsFound = true;
                continue;
            }
            state.dataRoomAirMod->RoomAirflowNetworkZoneInfo(ZoneNum).ZoneID = ZoneNum;
            state.dataRoomAirMod->RoomAirflowNetworkZoneInfo(ZoneNum).RAFNNum = Loop;
            state.dataRoomAirMod->RoomAirflowNetworkZoneInfo(ZoneNum).IsUsed = true;
            state.dataRoomAirMod->RoomAirflowNetworkZoneInfo(ZoneNum).Name = cAlphaArgs(1);
            state.dataRoomAirMod->RoomAirflowNetworkZoneInfo(ZoneNum).ZoneName = cAlphaArgs(2); // Zone Name

            state.dataRoomAirMod->RoomAirflowNetworkZoneInfo(ZoneNum).NumOfAirNodes = (NumAlphas - 3);

            if (state.dataRoomAirMod->RoomAirflowNetworkZoneInfo(ZoneNum).NumOfAirNodes > 0) {
                state.dataRoomAirMod->RoomAirflowNetworkZoneInfo(ZoneNum).Node.allocate(state.dataRoomAirMod->RoomAirflowNetworkZoneInfo(ZoneNum).NumOfAirNodes);
            } else {
                ShowSevereError(state, "GetRoomAirflowNetworkData: Incomplete input in " + cCurrentModuleObject + " = " + cAlphaArgs(1));
                ErrorsFound = true;
            }

            for (thisAirNodeinZone = 1; thisAirNodeinZone <= state.dataRoomAirMod->RoomAirflowNetworkZoneInfo(ZoneNum).NumOfAirNodes; ++thisAirNodeinZone) {
                AlphaArgNum = thisAirNodeinZone + 3;
                state.dataRoomAirMod->RoomAirflowNetworkZoneInfo(ZoneNum).Node(thisAirNodeinZone).Name = cAlphaArgs(AlphaArgNum);
            }
            // control point node
            AirCntrlNodeNum = UtilityRoutines::FindItemInList(
                cAlphaArgs(3), state.dataRoomAirMod->RoomAirflowNetworkZoneInfo(ZoneNum).Node, state.dataRoomAirMod->RoomAirflowNetworkZoneInfo(ZoneNum).NumOfAirNodes);
            if (AirCntrlNodeNum == 0) {
                ShowSevereError(state, "GetRoomAirflowNetworkData: Invalid " + cAlphaFieldNames(3) + " = " + cAlphaArgs(3));
                ShowContinueError(state, "Entered in " + cCurrentModuleObject + " = " + cAlphaArgs(1));
                ShowContinueError(state, "Not a valid RoomAir:Node:AirflowNetwork name for this zone.");
                ErrorsFound = true;
                continue;
            } else {
                state.dataRoomAirMod->RoomAirflowNetworkZoneInfo(ZoneNum).ControlAirNodeID = AirCntrlNodeNum;
            }
<<<<<<< HEAD
            state.dataRoomAirMod->RoomAirflowNetworkZoneInfo(ZoneNum).totNumSurfs = Zone(ZoneNum).HTSurfaceLast - Zone(ZoneNum).HTSurfaceFirst + 1;
=======
            state.dataRoomAirMod->RoomAirflowNetworkZoneInfo(ZoneNum).totNumSurfs = state.dataHeatBal->Zone(ZoneNum).SurfaceLast - state.dataHeatBal->Zone(ZoneNum).SurfaceFirst + 1;
>>>>>>> c9fa4f04
        } // loop thru NumOfRoomAirflowNetControl

        cCurrentModuleObject = "RoomAir:Node:AirflowNetwork";
        state.dataRoomAirMod->TotNumOfRoomAFNNodes = inputProcessor->getNumObjectsFound(state, cCurrentModuleObject);
        for (Loop = 1; Loop <= state.dataRoomAirMod->TotNumOfRoomAFNNodes; ++Loop) {
            inputProcessor->getObjectItem(state,
                                          cCurrentModuleObject,
                                          Loop,
                                          cAlphaArgs,
                                          NumAlphas,
                                          rNumericArgs,
                                          NumNumbers,
                                          status,
                                          _,
                                          lAlphaFieldBlanks,
                                          cAlphaFieldNames,
                                          cNumericFieldNames);
            ZoneNum = UtilityRoutines::FindItemInList(cAlphaArgs(2), state.dataHeatBal->Zone, state.dataGlobal->NumOfZones);
            if (ZoneNum == 0) {
                ShowSevereError(state, "GetRoomAirflowNetworkData: Invalid " + cAlphaFieldNames(2) + " = " + cAlphaArgs(2));
                ShowContinueError(state, "Entered in " + cCurrentModuleObject + " = " + cAlphaArgs(1));
                ShowContinueError(state, "Not a valid zone name.");
                ErrorsFound = true;
                continue;
            }

            RAFNNodeNum = UtilityRoutines::FindItemInList(
                cAlphaArgs(1), state.dataRoomAirMod->RoomAirflowNetworkZoneInfo(ZoneNum).Node, state.dataRoomAirMod->RoomAirflowNetworkZoneInfo(ZoneNum).NumOfAirNodes);
            if (RAFNNodeNum == 0) {
                ShowSevereError(state, "GetRoomAirflowNetworkData: Invalid " + cAlphaFieldNames(2) + " = " + cAlphaArgs(2));
                ShowContinueError(state, "Entered in " + cCurrentModuleObject + " = " + cAlphaArgs(1));
                ShowContinueError(state, "Not a valid RoomAir:Node:AirflowNetwork name.");
                ErrorsFound = true;
                continue;
            }

            state.dataRoomAirMod->RoomAirflowNetworkZoneInfo(ZoneNum).Node(RAFNNodeNum).ZoneVolumeFraction = rNumericArgs(1);
            if (!lAlphaFieldBlanks(3)) {
                state.dataRoomAirMod->RoomAirflowNetworkZoneInfo(ZoneNum).Node(RAFNNodeNum).NodeSurfListName = cAlphaArgs(3);
            } else {
                state.dataRoomAirMod->RoomAirflowNetworkZoneInfo(ZoneNum).Node(RAFNNodeNum).HasSurfacesAssigned = false;
            }
            if (!lAlphaFieldBlanks(4)) {
                state.dataRoomAirMod->RoomAirflowNetworkZoneInfo(ZoneNum).Node(RAFNNodeNum).NodeIntGainsListName = cAlphaArgs(4);
            } else {
                state.dataRoomAirMod->RoomAirflowNetworkZoneInfo(ZoneNum).Node(RAFNNodeNum).HasIntGainsAssigned = false;
            }
            if (!lAlphaFieldBlanks(5)) {
                state.dataRoomAirMod->RoomAirflowNetworkZoneInfo(ZoneNum).Node(RAFNNodeNum).NodeHVACListName = cAlphaArgs(5);
            } else {
                state.dataRoomAirMod->RoomAirflowNetworkZoneInfo(ZoneNum).Node(RAFNNodeNum).HasHVACAssigned = false;
            }

        } // loop thru TotNumOfRoomAFNNodes

        cCurrentModuleObject = "RoomAir:Node:AirflowNetwork:AdjacentSurfaceList";
        TotNumOfRAFNNodeSurfLists = inputProcessor->getNumObjectsFound(state, cCurrentModuleObject);
        for (Loop = 1; Loop <= TotNumOfRAFNNodeSurfLists; ++Loop) {
            foundList = false;
            inputProcessor->getObjectItem(
                state, cCurrentModuleObject, Loop, cAlphaArgs, NumAlphas, rNumericArgs, NumNumbers, status, _, _, cAlphaFieldNames, cNumericFieldNames);
            for (ZoneNum = 1; ZoneNum <= state.dataGlobal->NumOfZones; ++ZoneNum) {
                // find surface list
                if (state.dataRoomAirMod->RoomAirflowNetworkZoneInfo(ZoneNum).NumOfAirNodes > 0) {
                    RAFNNodeNum = UtilityRoutines::FindItemInList(cAlphaArgs(1),
                                                                  state.dataRoomAirMod->RoomAirflowNetworkZoneInfo(ZoneNum).Node,
                                                                  &RoomAirflowNetworkAirNodeNestedStruct::NodeSurfListName,
                                                                  state.dataRoomAirMod->RoomAirflowNetworkZoneInfo(ZoneNum).NumOfAirNodes);
                } else {
                    RAFNNodeNum = 0;
                }
                if (RAFNNodeNum > 0) { // found it
                    foundList = true;
                    NumSurfsThisNode = NumAlphas - 1;
<<<<<<< HEAD
                    NumOfSurfs = Zone(ZoneNum).HTSurfaceLast - Zone(ZoneNum).HTSurfaceFirst + 1;
=======
                    NumOfSurfs = state.dataHeatBal->Zone(ZoneNum).SurfaceLast - state.dataHeatBal->Zone(ZoneNum).SurfaceFirst + 1;
>>>>>>> c9fa4f04
                    if (allocated(state.dataRoomAirMod->RoomAirflowNetworkZoneInfo(ZoneNum).Node(RAFNNodeNum).SurfMask)) {
                        // throw error found twice
                        ShowSevereError(state, "GetRoomAirflowNetworkData: Invalid " + cAlphaFieldNames(1) + " = " + cAlphaArgs(1));
                        ShowContinueError(state, "Entered in " + cCurrentModuleObject + " = " + cAlphaArgs(1));
                        ShowContinueError(state, "Duplicate RoomAir:Node:AirflowNetwork:AdjacentSurfaceList name.");
                        ErrorsFound = true;
                    } else {
                        state.dataRoomAirMod->RoomAirflowNetworkZoneInfo(ZoneNum).Node(RAFNNodeNum).SurfMask.allocate(state.dataRoomAirMod->RoomAirflowNetworkZoneInfo(ZoneNum).totNumSurfs);
                        state.dataRoomAirMod->RoomAirflowNetworkZoneInfo(ZoneNum).Node(RAFNNodeNum).SurfMask = false; // init
                        state.dataRoomAirMod->RoomAirflowNetworkZoneInfo(ZoneNum).Node(RAFNNodeNum).HasSurfacesAssigned = true;
                        // relate surfaces to this air node and check to see whether surface names are specified correctly or not
                        SurfCount = 0;
<<<<<<< HEAD
                        SurfFirst = Zone(ZoneNum).HTSurfaceFirst - 1;
=======
                        SurfFirst = state.dataHeatBal->Zone(ZoneNum).SurfaceFirst - 1;
>>>>>>> c9fa4f04
                        for (ListSurfNum = 2; ListSurfNum <= NumAlphas; ++ListSurfNum) {
                            for (SurfNum = 1; SurfNum <= NumOfSurfs; ++SurfNum) {
                                // IF( cAlphaArgs( ListSurfNum ) == Surface( SurfFirst + SurfNum ).Name ) THEN
                                if (UtilityRoutines::SameString(cAlphaArgs(ListSurfNum), Surface(SurfFirst + SurfNum).Name)) {
                                    state.dataRoomAirMod->RoomAirflowNetworkZoneInfo(ZoneNum).Node(RAFNNodeNum).SurfMask(SurfNum) = true;
                                    SurfCount = SurfCount + 1;
                                }
                            }
                        }
                        if (NumSurfsThisNode != SurfCount) {
                            ShowSevereError(state, "GetRoomAirflowNetworkData: Invalid " + cAlphaFieldNames(1) + " = " + cAlphaArgs(1));
                            ShowContinueError(state, "Entered in " + cCurrentModuleObject + " = " + cAlphaArgs(1));
                            ShowContinueError(state, "Some surface names were not found in the zone");
                            ErrorsFound = true;
                        }
                    }
                    break;
                }
            }                 // loop over zones
            if (!foundList) { // throw error
                ShowSevereError(state, "GetRoomAirflowNetworkData: Invalid " + cAlphaFieldNames(1) + " = " + cAlphaArgs(1));
                ShowContinueError(state, "Entered in " + cCurrentModuleObject + " = " + cAlphaArgs(1));
                ShowContinueError(state, "Did not find a RoomAir:Node:AirflowNetwork object that references this object");
                ErrorsFound = true;
            }
        } // loop thru TotNumOfRAFNNodeSurfLists

        cCurrentModuleObject = "RoomAir:Node:AirflowNetwork:InternalGains";
        TotNumOfRAFNNodeGainsLists = inputProcessor->getNumObjectsFound(state, cCurrentModuleObject);
        for (Loop = 1; Loop <= TotNumOfRAFNNodeGainsLists; ++Loop) {
            foundList = false;
            inputProcessor->getObjectItem(
                state, cCurrentModuleObject, Loop, cAlphaArgs, NumAlphas, rNumericArgs, NumNumbers, status, _, _, cAlphaFieldNames, cNumericFieldNames);
            if (mod((NumAlphas + NumNumbers - 1), 3) != 0) {
                ShowSevereError(state, "GetRoomAirflowNetworkData: For " + cCurrentModuleObject + ": " + cAlphaArgs(1));
                ShowContinueError(state,
                                  "Extensible field set are not evenly divisable by 3. Number of data entries = " +
                                      fmt::to_string(NumAlphas + NumNumbers - 1));
                ErrorsFound = true;
                break;
            }
            for (ZoneNum = 1; ZoneNum <= state.dataGlobal->NumOfZones; ++ZoneNum) {
                // find surface list
                if (state.dataRoomAirMod->RoomAirflowNetworkZoneInfo(ZoneNum).NumOfAirNodes > 0) {
                    RAFNNodeNum = UtilityRoutines::FindItemInList(cAlphaArgs(1),
                                                                  state.dataRoomAirMod->RoomAirflowNetworkZoneInfo(ZoneNum).Node,
                                                                  &RoomAirflowNetworkAirNodeNestedStruct::NodeIntGainsListName,
                                                                  state.dataRoomAirMod->RoomAirflowNetworkZoneInfo(ZoneNum).NumOfAirNodes);
                } else {
                    RAFNNodeNum = 0;
                }
                if (RAFNNodeNum > 0) { // found it
                    foundList = true;
                    numGains = (NumAlphas + NumNumbers - 1) / 3;
                    if (allocated(state.dataRoomAirMod->RoomAirflowNetworkZoneInfo(ZoneNum).Node(RAFNNodeNum).IntGain)) {
                        ShowSevereError(state, "GetRoomAirflowNetworkData: Invalid " + cAlphaFieldNames(1) + " = " + cAlphaArgs(1));
                        ShowContinueError(state, "Entered in " + cCurrentModuleObject + " = " + cAlphaArgs(1));
                        ShowContinueError(state, "Duplicate " + cCurrentModuleObject + " name.");
                        ErrorsFound = true;
                    } else {
                        state.dataRoomAirMod->RoomAirflowNetworkZoneInfo(ZoneNum).Node(RAFNNodeNum).IntGain.allocate(numGains);
                        state.dataRoomAirMod->RoomAirflowNetworkZoneInfo(ZoneNum).Node(RAFNNodeNum).IntGainsDeviceIndices.allocate(numGains);
                        state.dataRoomAirMod->RoomAirflowNetworkZoneInfo(ZoneNum).Node(RAFNNodeNum).IntGainsFractions.allocate(numGains);
                        state.dataRoomAirMod->RoomAirflowNetworkZoneInfo(ZoneNum).Node(RAFNNodeNum).HasIntGainsAssigned = true;
                        state.dataRoomAirMod->RoomAirflowNetworkZoneInfo(ZoneNum).Node(RAFNNodeNum).NumIntGains = numGains;
                        for (gainsLoop = 1; gainsLoop <= numGains; ++gainsLoop) {
                            TypeNum = UtilityRoutines::FindItemInList(cAlphaArgs(gainsLoop * 2), ZoneIntGainDeviceTypes, NumZoneIntGainDeviceTypes);
                            if (TypeNum > 0) {
                                state.dataRoomAirMod->RoomAirflowNetworkZoneInfo(ZoneNum).Node(RAFNNodeNum).IntGain(gainsLoop).TypeOfNum = TypeNum;
                            } else {
                                ShowSevereError(state, "GetRoomAirflowNetworkData: Invalid " + cAlphaFieldNames(gainsLoop * 2) + " = " +
                                                cAlphaArgs(gainsLoop * 2));
                                ShowContinueError(state, "Entered in " + cCurrentModuleObject + " = " + cAlphaArgs(1));
                                ShowContinueError(state, "incorrect type of internal gain");
                                ErrorsFound = true;
                            }
                            state.dataRoomAirMod->RoomAirflowNetworkZoneInfo(ZoneNum).Node(RAFNNodeNum).IntGain(gainsLoop).Name = cAlphaArgs(gainsLoop * 2 + 1);

                            // verify type and name and get pointer to device in internal gains structure array
                            IntGainError = false;
                            GetInternalGainDeviceIndex(state, ZoneNum,
                                                       state.dataRoomAirMod->RoomAirflowNetworkZoneInfo(ZoneNum).Node(RAFNNodeNum).IntGain(gainsLoop).TypeOfNum,
                                                       state.dataRoomAirMod->RoomAirflowNetworkZoneInfo(ZoneNum).Node(RAFNNodeNum).IntGain(gainsLoop).Name,
                                                       state.dataRoomAirMod->RoomAirflowNetworkZoneInfo(ZoneNum).Node(RAFNNodeNum).IntGainsDeviceIndices(gainsLoop),
                                                       IntGainError);
                            if (IntGainError) {
                                ShowSevereError(state, "GetRoomAirflowNetworkData: Invalid " + cAlphaFieldNames(gainsLoop * 2 + 1) + " = " +
                                                cAlphaArgs(gainsLoop * 2 + 1));
                                ShowContinueError(state, "Entered in " + cCurrentModuleObject + " = " + cAlphaArgs(1));
                                ShowContinueError(state, "Internal gain did not match correctly");
                                ErrorsFound = true;
                            }
                            state.dataRoomAirMod->RoomAirflowNetworkZoneInfo(ZoneNum).Node(RAFNNodeNum).IntGainsFractions(gainsLoop) = rNumericArgs(gainsLoop);
                        }
                    }
                }
            }
        } // loop thru TotNumOfRAFNNodeGainsLists

        // Get data of HVAC equipment
        cCurrentModuleObject = "RoomAir:Node:AirflowNetwork:HVACEquipment";
        TotNumOfRAFNNodeHVACLists = inputProcessor->getNumObjectsFound(state, cCurrentModuleObject);
        for (Loop = 1; Loop <= TotNumOfRAFNNodeHVACLists; ++Loop) {
            inputProcessor->getObjectItem(
                state, cCurrentModuleObject, Loop, cAlphaArgs, NumAlphas, rNumericArgs, NumNumbers, status, _, _, cAlphaFieldNames, cNumericFieldNames);
            if (mod((NumAlphas + NumNumbers - 1), 4) != 0) {
                ShowSevereError(state, "GetRoomAirflowNetworkData: For " + cCurrentModuleObject + ": " + cAlphaArgs(1));
                ShowContinueError(state,
                                  "Extensible field set are not evenly divisable by 4. Number of data entries = " +
                                      fmt::to_string(NumAlphas + NumNumbers - 1));
                ErrorsFound = true;
                break;
            }
            for (ZoneNum = 1; ZoneNum <= state.dataGlobal->NumOfZones; ++ZoneNum) {
                // find surface list
                if (state.dataRoomAirMod->RoomAirflowNetworkZoneInfo(ZoneNum).NumOfAirNodes > 0) {
                    RAFNNodeNum = UtilityRoutines::FindItemInList(cAlphaArgs(1),
                                                                  state.dataRoomAirMod->RoomAirflowNetworkZoneInfo(ZoneNum).Node,
                                                                  &RoomAirflowNetworkAirNodeNestedStruct::NodeHVACListName,
                                                                  state.dataRoomAirMod->RoomAirflowNetworkZoneInfo(ZoneNum).NumOfAirNodes);
                } else {
                    RAFNNodeNum = 0;
                }
                if (RAFNNodeNum > 0) { // found it
                    foundList = true;
                    numEquip = (NumAlphas + NumNumbers - 1) / 4;
                    state.dataRoomAirMod->RoomAirflowNetworkZoneInfo(ZoneNum).Node(RAFNNodeNum).NumHVACs = numEquip;
                    if (allocated(state.dataRoomAirMod->RoomAirflowNetworkZoneInfo(ZoneNum).Node(RAFNNodeNum).HVAC)) {
                        ShowSevereError(state, "GetRoomAirflowNetworkData: Invalid " + cAlphaFieldNames(1) + " = " + cAlphaArgs(1));
                        ShowContinueError(state, "Entered in " + cCurrentModuleObject + " = " + cAlphaArgs(1));
                        ShowContinueError(state, "Duplicate " + cCurrentModuleObject + " name.");
                        ErrorsFound = true;
                    } else {
                        state.dataRoomAirMod->RoomAirflowNetworkZoneInfo(ZoneNum).Node(RAFNNodeNum).HVAC.allocate(numEquip);
                        state.dataRoomAirMod->RoomAirflowNetworkZoneInfo(ZoneNum).Node(RAFNNodeNum).HasHVACAssigned = true;
                        for (EquipLoop = 1; EquipLoop <= numEquip; ++EquipLoop) {
                            TypeNum =
                                UtilityRoutines::FindItemInList(cAlphaArgs(2 + (EquipLoop - 1) * 2), ZoneHVACTerminalTypes, NumZoneHVACTerminalTypes);
                            if (TypeNum > 0) {
                                state.dataRoomAirMod->RoomAirflowNetworkZoneInfo(ZoneNum).Node(RAFNNodeNum).HVAC(EquipLoop).TypeOfNum = TypeNum;
                            } else {
                                ShowSevereError(state, "GetRoomAirflowNetworkData: Invalid " + cAlphaFieldNames(2 + (EquipLoop - 1) * 2) + " = " +
                                                cAlphaArgs(2 + (EquipLoop - 1) * 2));
                                ShowContinueError(state, "Entered in " + cCurrentModuleObject + " = " + cAlphaArgs(1));
                                ShowContinueError(state, "incorrect type of HVACEquipment");
                                ErrorsFound = true;
                            }
                            state.dataRoomAirMod->RoomAirflowNetworkZoneInfo(ZoneNum).Node(RAFNNodeNum).HVAC(EquipLoop).ObjectTypeName =
                                cAlphaArgs(2 + (EquipLoop - 1) * 2);
                            state.dataRoomAirMod->RoomAirflowNetworkZoneInfo(ZoneNum).Node(RAFNNodeNum).HVAC(EquipLoop).Name = cAlphaArgs(3 + (EquipLoop - 1) * 2);

                            // verify type and name and get pointer to device in HVAC equipment type and name structure array
                            TotNumEquip = inputProcessor->getNumObjectsFound(state, ZoneHVACTerminalTypes(TypeNum));
                            if (TotNumEquip == 0) {
                                ShowSevereError(state, "GetRoomAirflowNetworkData: No such " + cAlphaFieldNames(2 + (EquipLoop - 1) * 2) + " = " +
                                                cAlphaArgs(2 + (EquipLoop - 1) * 2));
                                ShowContinueError(state, "is available in the input file in " + cCurrentModuleObject + " = " + cAlphaArgs(1));
                                ErrorsFound = true;
                            }
                            state.dataRoomAirMod->RoomAirflowNetworkZoneInfo(ZoneNum).Node(RAFNNodeNum).HVAC(EquipLoop).SupplyFraction =
                                rNumericArgs(1 + (EquipLoop - 1) * 2);
                            state.dataRoomAirMod->RoomAirflowNetworkZoneInfo(ZoneNum).Node(RAFNNodeNum).HVAC(EquipLoop).ReturnFraction =
                                rNumericArgs(2 + (EquipLoop - 1) * 2);

                            IntEquipError = CheckEquipName(state, state.dataRoomAirMod->RoomAirflowNetworkZoneInfo(ZoneNum).Node(RAFNNodeNum).HVAC(EquipLoop).ObjectTypeName,
                                                           state.dataRoomAirMod->RoomAirflowNetworkZoneInfo(ZoneNum).Node(RAFNNodeNum).HVAC(EquipLoop).Name,
                                                           state.dataRoomAirMod->RoomAirflowNetworkZoneInfo(ZoneNum).Node(RAFNNodeNum).HVAC(EquipLoop).SupplyNodeName,
                                                           state.dataRoomAirMod->RoomAirflowNetworkZoneInfo(ZoneNum).Node(RAFNNodeNum).HVAC(EquipLoop).ReturnNodeName,
                                                           TotNumEquip,
                                                           TypeNum);

                            if (!IntEquipError) {
                                ShowSevereError(state, "GetRoomAirflowNetworkData: Invalid " + cAlphaFieldNames(3 + (EquipLoop - 1) * 2) + " = " +
                                                cAlphaArgs(2 + (EquipLoop - 1) * 2));
                                ShowContinueError(state, "Entered in " + cCurrentModuleObject + " = " + cAlphaArgs(1));
                                ShowContinueError(state, "Internal gain did not match correctly");
                                ErrorsFound = true;
                            }
                            //!!!!!!!!!!!!!!!!!!!!!!!!!!!!!!!!!!!!!!!!!!!!!!!!!
                            // TYPE RoomAirflowNetworkHVACStruct
                            // INTEGER::EquipConfigIndex = 0
                        }
                    }
                }
            }
        } // loop thru TotNumOfRAFNNodeHVACLists

        // do some checks on input data
        for (ZoneNum = 1; ZoneNum <= state.dataGlobal->NumOfZones; ++ZoneNum) {
            if (state.dataRoomAirMod->RoomAirflowNetworkZoneInfo(ZoneNum).NumOfAirNodes > 0) {
                // Check zone volume fraction
                SumFraction = 0.0;
                for (RAFNNodeNum = 1; RAFNNodeNum <= state.dataRoomAirMod->RoomAirflowNetworkZoneInfo(ZoneNum).NumOfAirNodes; ++RAFNNodeNum) {
                    SumFraction = SumFraction + state.dataRoomAirMod->RoomAirflowNetworkZoneInfo(ZoneNum).Node(RAFNNodeNum).ZoneVolumeFraction;
                }
                if (std::abs(SumFraction - 1.0) > 0.001) {
                    ShowSevereError(state, "GetRoomAirflowNetworkData: Invalid, zone volume fractions do not sum to 1.0");
                    ShowContinueError(state, "Entered in RoomAir:Node:AirflowNetwork with Zone Name = " + state.dataHeatBal->Zone(ZoneNum).Name);
                    ShowContinueError(state, "The Fraction of Zone Air Volume values across all the nodes needs to sum to 1.0.");
                    ShowContinueError(state, format("The sum of fractions entered = {:.3R}", SumFraction));
                    ErrorsFound = true;
                }
                // Check internal gain fraction
                for (RAFNNodeNum = 1; RAFNNodeNum <= state.dataRoomAirMod->RoomAirflowNetworkZoneInfo(ZoneNum).NumOfAirNodes; ++RAFNNodeNum) {
                    for (gainsLoop = 1; gainsLoop <= state.dataRoomAirMod->RoomAirflowNetworkZoneInfo(ZoneNum).Node(RAFNNodeNum).NumIntGains; ++gainsLoop) {
                        if (state.dataRoomAirMod->RoomAirflowNetworkZoneInfo(ZoneNum).Node(RAFNNodeNum).IntGain(gainsLoop).FractionCheck) continue;
                        SumFraction = state.dataRoomAirMod->RoomAirflowNetworkZoneInfo(ZoneNum).Node(RAFNNodeNum).IntGainsFractions(gainsLoop);
                        TypeNum = state.dataRoomAirMod->RoomAirflowNetworkZoneInfo(ZoneNum).Node(RAFNNodeNum).IntGain(gainsLoop).TypeOfNum;
                        Name = state.dataRoomAirMod->RoomAirflowNetworkZoneInfo(ZoneNum).Node(RAFNNodeNum).IntGain(gainsLoop).Name;
                        state.dataRoomAirMod->RoomAirflowNetworkZoneInfo(ZoneNum).Node(RAFNNodeNum).IntGain(gainsLoop).FractionCheck = true;
                        for (RAFNNum = 1; RAFNNum <= state.dataRoomAirMod->RoomAirflowNetworkZoneInfo(ZoneNum).NumOfAirNodes; ++RAFNNum) {
                            for (GainNum = 1; GainNum <= state.dataRoomAirMod->RoomAirflowNetworkZoneInfo(ZoneNum).Node(RAFNNum).NumIntGains; ++GainNum) {
                                if (state.dataRoomAirMod->RoomAirflowNetworkZoneInfo(ZoneNum).Node(RAFNNum).IntGain(GainNum).FractionCheck) continue;
                                if (TypeNum == state.dataRoomAirMod->RoomAirflowNetworkZoneInfo(ZoneNum).Node(RAFNNum).IntGain(GainNum).TypeOfNum &&
                                    UtilityRoutines::SameString(Name, state.dataRoomAirMod->RoomAirflowNetworkZoneInfo(ZoneNum).Node(RAFNNum).IntGain(GainNum).Name)) {
                                    SumFraction += state.dataRoomAirMod->RoomAirflowNetworkZoneInfo(ZoneNum).Node(RAFNNum).IntGainsFractions(GainNum);
                                    state.dataRoomAirMod->RoomAirflowNetworkZoneInfo(ZoneNum).Node(RAFNNum).IntGain(GainNum).FractionCheck = true;
                                }
                            }
                        }
                        if (std::abs(SumFraction - 1.0) > 0.001) {
                            ShowSevereError(state, "GetRoomAirflowNetworkData: Invalid, internal gain fractions do not sum to 1.0");
                            ShowContinueError(state, "Entered in RoomAir:Node:AirflowNetwork with Zone Name = " + state.dataHeatBal->Zone(ZoneNum).Name +
                                              ", Intrnal gain name = " + Name);
                            ShowContinueError(state, "The Fraction of internal gain across all the nodes needs to sum to 1.0.");
                            ShowContinueError(state, format("The sum of fractions entered = {:.3R}", SumFraction));
                            ErrorsFound = true;
                        }
                    }
                }
            }
        }

        if (!ErrorsFound) {
            for (ZoneNum = 1; ZoneNum <= state.dataGlobal->NumOfZones; ++ZoneNum) {
                if (state.dataRoomAirMod->RoomAirflowNetworkZoneInfo(ZoneNum).IsUsed) {
                    if (state.dataRoomAirMod->RoomAirflowNetworkZoneInfo(ZoneNum).NumOfAirNodes > 0) {
                        for (Loop = 1; Loop <= state.dataRoomAirMod->RoomAirflowNetworkZoneInfo(ZoneNum).NumOfAirNodes; ++Loop) {
                            SetupOutputVariable(state, "RoomAirflowNetwork Node Temperature",
                                                OutputProcessor::Unit::C,
                                                state.dataRoomAirMod->RoomAirflowNetworkZoneInfo(ZoneNum).Node(Loop).AirTemp,
                                                "HVAC",
                                                "Average",
                                                state.dataRoomAirMod->RoomAirflowNetworkZoneInfo(ZoneNum).Node(Loop).Name);
                            SetupOutputVariable(state, "RoomAirflowNetwork Node Humidity Ratio",
                                                OutputProcessor::Unit::kgWater_kgDryAir,
                                                state.dataRoomAirMod->RoomAirflowNetworkZoneInfo(ZoneNum).Node(Loop).HumRat,
                                                "HVAC",
                                                "Average",
                                                state.dataRoomAirMod->RoomAirflowNetworkZoneInfo(ZoneNum).Node(Loop).Name);
                            SetupOutputVariable(state, "RoomAirflowNetwork Node Relative Humidity",
                                                OutputProcessor::Unit::Perc,
                                                state.dataRoomAirMod->RoomAirflowNetworkZoneInfo(ZoneNum).Node(Loop).RelHumidity,
                                                "HVAC",
                                                "Average",
                                                state.dataRoomAirMod->RoomAirflowNetworkZoneInfo(ZoneNum).Node(Loop).Name);
                        }
                    }
                }
            }
        }
    }

    void SharedDVCVUFDataInit(EnergyPlusData &state, int &ZoneNum)
    {

        // SUBROUTINE INFORMATION:
        //       AUTHOR         Linda Lawrie
        //       DATE WRITTEN   March 2005
        //       MODIFIED       Aug, 2013, Sam Brunswick -- for RoomAirCrossCrossVent modifications
        //       RE-ENGINEERED  na

        // PURPOSE OF THIS SUBROUTINE:
        // This routine allocates and initializes(?) the data that is shared between the
        // UCSD models (DV and CV)

        // METHODOLOGY EMPLOYED:
        // na

        // REFERENCES:
        // na

        // Using/Aliasing
        using namespace DataUCSDSharedData;
        using namespace DataEnvironment;
        using namespace DataHeatBalFanSys;
        using namespace DataSurfaces;
        using Psychrometrics::PsyRhoAirFnPbTdbW;

        // Locals
        // SUBROUTINE ARGUMENT DEFINITIONS:

        // SUBROUTINE PARAMETER DEFINITIONS:
        Real64 const BaseDischargeCoef(0.62);

        // INTERFACE BLOCK SPECIFICATIONS:
        // na

        // DERIVED TYPE DEFINITIONS:
        // na

        // SUBROUTINE LOCAL VARIABLE DECLARATIONS:
        int SurfNum;                             // DO loop counter for surfaces
        int ZNum;                                // DO loop counter for zones
        static int contFloorBegin(0);            // counter
        static int contFloorLast(0);             // counter
        static int contFloor(0);                 // counter
        static int contCeilingBegin(0);          // counter
        static int contCeilingLast(0);           // counter
        static int contCeiling(0);               // counter
        static int contWallBegin(0);             // counter
        static int contWallLast(0);              // counter
        static int contWall(0);                  // counter
        static int contWindowBegin(0);           // counter
        static int contWindowLast(0);            // counter
        static int contWindow(0);                // counter
        static int contInternalBegin(0);         // counter
        static int contInternalLast(0);          // counter
        static int contInternal(0);              // counter
        static int contDoorBegin(0);             // counter
        static int contDoorLast(0);              // counter
        static int contDoor(0);                  // counter
        static int Loop(0);                      // counter
        static int Loop2(0);                     // counter
        static int i(0);                         // counter
        static int N(0);                         // counter
        static Real64 Z1ZoneAux(0.0);            // Auxiliary variables
        static Real64 Z2ZoneAux(0.0);            // Auxiliary variables
        static Real64 Z1Zone(0.0);               // Auxiliary variables
        static Real64 Z2Zone(0.0);               // Auxiliary variables
        static Real64 CeilingHeightDiffMax(0.1); // Maximum difference between wall height and ceiling height
        bool SetZoneAux;
        Array1D_int AuxSurf;
        int MaxSurf;
        Array2D_int AuxAirflowNetworkSurf;
        Real64 WidthFactMax;
        Real64 HeightFactMax;
        Real64 WidthFact;
        Real64 HeightFact;
        static int Loop3(0);    // counter
        int ZoneEquipConfigNum; // counter
        Real64 AinCV;
        int AirflowNetworkSurfPtr;
        int NSides;
        static Array1D_bool MyEnvrnFlag;

        static int CompNum(0);  // AirflowNetwork Component number
        static int TypeNum(0);  // Airflownetwork Type Number within a component
        static int NodeNum1(0); // The first node number in an AirflowNetwork linkage data
        static int NodeNum2(0); // The Second node number in an AirflowNetwork linkage data

        // Do the one time initializations
        if (MyOneTimeFlag) {

            MyEnvrnFlag.allocate(state.dataGlobal->NumOfZones);

            APos_Wall.allocate(TotSurfaces);
            APos_Floor.allocate(TotSurfaces);
            APos_Ceiling.allocate(TotSurfaces);
            PosZ_Wall.allocate(state.dataGlobal->NumOfZones * 2);
            PosZ_Floor.allocate(state.dataGlobal->NumOfZones * 2);
            PosZ_Ceiling.allocate(state.dataGlobal->NumOfZones * 2);
            APos_Window.allocate(TotSurfaces);
            APos_Door.allocate(TotSurfaces);
            APos_Internal.allocate(TotSurfaces);
            PosZ_Window.allocate(state.dataGlobal->NumOfZones * 2);
            PosZ_Door.allocate(state.dataGlobal->NumOfZones * 2);
            PosZ_Internal.allocate(state.dataGlobal->NumOfZones * 2);
            HCeiling.allocate(TotSurfaces);
            HWall.allocate(TotSurfaces);
            HFloor.allocate(TotSurfaces);
            HInternal.allocate(TotSurfaces);
            HWindow.allocate(TotSurfaces);
            HDoor.allocate(TotSurfaces);

            AuxSurf.allocate(state.dataGlobal->NumOfZones);

            state.dataRoomAirMod->ZoneCeilingHeight.allocate(state.dataGlobal->NumOfZones * 2);
            state.dataRoomAirMod->ZoneCeilingHeight = 0.0;

            // Arrays initializations
            APos_Wall = 0;
            APos_Floor = 0;
            APos_Ceiling = 0;
            PosZ_Wall = 0;
            PosZ_Floor = 0;
            PosZ_Ceiling = 0;
            APos_Window = 0;
            APos_Door = 0;
            APos_Internal = 0;
            PosZ_Window = 0;
            PosZ_Door = 0;
            PosZ_Internal = 0;
            HCeiling = 0.0;
            HWall = 0.0;
            HFloor = 0.0;
            HInternal = 0.0;
            HWindow = 0.0;
            HDoor = 0.0;

            // Put the surface and zone information in Apos and PosZ arrays
            for (ZNum = 1; ZNum <= state.dataGlobal->NumOfZones; ++ZNum) {
                // advance ONE position in the arrays PosZ because this is a new zone
                contWallBegin = contWall + 1;
                contFloorBegin = contFloor + 1;
                contCeilingBegin = contCeiling + 1;
                contWindowBegin = contWindow + 1;
                contInternalBegin = contInternal + 1;
                contDoorBegin = contDoor + 1;
                SetZoneAux = true;

                // cycle in this zone for all the surfaces
<<<<<<< HEAD
                for (SurfNum = Zone(ZNum).HTSurfaceFirst; SurfNum <= Zone(ZNum).HTSurfaceLast; ++SurfNum) {
=======
                for (SurfNum = state.dataHeatBal->Zone(ZNum).SurfaceFirst; SurfNum <= state.dataHeatBal->Zone(ZNum).SurfaceLast; ++SurfNum) {
>>>>>>> c9fa4f04
                    if (Surface(SurfNum).Class != DataSurfaces::SurfaceClass::IntMass) {
                        // Recalculate lowest and highest height for the zone
                        Z1Zone = std::numeric_limits<Real64>::max();
                        Z2Zone = std::numeric_limits<Real64>::lowest();
                        for (int i = 1, u = Surface(SurfNum).Sides; i <= u; ++i) {
                            Real64 const z_i(Surface(SurfNum).Vertex(i).z);
                            Z1Zone = std::min(Z1Zone, z_i);
                            Z2Zone = std::max(Z2Zone, z_i);
                        }
                    }

                    if (SetZoneAux) {
                        // lowest height for the zone (for the first surface of the zone)
                        Z1ZoneAux = Z1Zone;
                        // highest height for the zone (for the first surface of the zone)
                        Z2ZoneAux = Z2Zone;
                        SetZoneAux = false;
                    }

                    if (Z1Zone < Z1ZoneAux) {
                        Z1ZoneAux = Z1Zone;
                    }
                    if (Z2Zone > Z2ZoneAux) {
                        Z2ZoneAux = Z2Zone;
                    }
                    Z1Zone = Z1ZoneAux;
                    Z2Zone = Z2ZoneAux;

                    // Put the reference to this surface in the appropriate array
                    if (Surface(SurfNum).Class == SurfaceClass::Floor) {
                        ++contFloor;
                        APos_Floor(contFloor) = SurfNum;
                    } else if (Surface(SurfNum).Class == SurfaceClass::Wall) {
                        ++contWall;
                        APos_Wall(contWall) = SurfNum;
                    } else if (Surface(SurfNum).Class == SurfaceClass::Window) {
                        ++contWindow;
                        APos_Window(contWindow) = SurfNum;
                    } else if (Surface(SurfNum).Class == SurfaceClass::IntMass) {
                        ++contInternal;
                        APos_Internal(contInternal) = SurfNum;
                    } else if (Surface(SurfNum).Class == SurfaceClass::Door) {
                        ++contDoor;
                        APos_Door(contDoor) = SurfNum;
                    } else {
                        ++contCeiling;
                        APos_Ceiling(contCeiling) = SurfNum;
                    }
                } // Surfaces

                contWallLast = contWall;
                contFloorLast = contFloor;
                contCeilingLast = contCeiling;
                contWindowLast = contWindow;
                contDoorLast = contDoor;
                contInternalLast = contInternal;
                // PosZ_Wall (... + 1) has the Begin Wall reference in Apos_Wall for the ZNum
                // PosZ_Wall (... + 2) has the End Wall reference in Apos_Wall for the ZNum
                PosZ_Wall((ZNum - 1) * 2 + 1) = contWallBegin;
                PosZ_Wall((ZNum - 1) * 2 + 2) = contWallLast;
                PosZ_Floor((ZNum - 1) * 2 + 1) = contFloorBegin;
                PosZ_Floor((ZNum - 1) * 2 + 2) = contFloorLast;
                PosZ_Ceiling((ZNum - 1) * 2 + 1) = contCeilingBegin;
                PosZ_Ceiling((ZNum - 1) * 2 + 2) = contCeilingLast;
                PosZ_Window((ZNum - 1) * 2 + 1) = contWindowBegin;
                PosZ_Window((ZNum - 1) * 2 + 2) = contWindowLast;
                PosZ_Door((ZNum - 1) * 2 + 1) = contDoorBegin;
                PosZ_Door((ZNum - 1) * 2 + 2) = contDoorLast;
                PosZ_Internal((ZNum - 1) * 2 + 1) = contInternalBegin;
                PosZ_Internal((ZNum - 1) * 2 + 2) = contInternalLast;
                // Save the highest and lowest height for this zone
                state.dataRoomAirMod->ZoneCeilingHeight((ZNum - 1) * 2 + 1) = Z1Zone;
                state.dataRoomAirMod->ZoneCeilingHeight((ZNum - 1) * 2 + 2) = Z2Zone;

                if (std::abs((Z2Zone - Z1Zone) - state.dataHeatBal->Zone(ZNum).CeilingHeight) > CeilingHeightDiffMax) {
                    ShowWarningError(state, "RoomAirManager: Inconsistent ceiling heights in Zone: " + state.dataHeatBal->Zone(ZNum).Name);
                    ShowContinueError(state, format("Lowest height=[{:.3R}].", Z1Zone));
                    ShowContinueError(state, format("Highest height=[{:.3R}].", Z2Zone));
                    ShowContinueError(state, format("Ceiling height=[{:.3R}].", state.dataHeatBal->Zone(ZNum).CeilingHeight));
                }
            } // Zones

            AuxSurf = 0;
            state.dataRoomAirMod->CVNumAirflowNetworkSurfaces = 0;

            // calculate maximum number of airflow network surfaces in each zone
            for (Loop = 1; Loop <= AirflowNetwork::NumOfLinksMultiZone; ++Loop) {
                ++AuxSurf(Surface(AirflowNetwork::MultizoneSurfaceData(Loop).SurfNum).Zone);
                ++state.dataRoomAirMod->CVNumAirflowNetworkSurfaces;
                // Check if this is an interzone airflow network surface
                if (Surface(AirflowNetwork::MultizoneSurfaceData(Loop).SurfNum).ExtBoundCond > 0 &&
                    (AirflowNetwork::MultizoneSurfaceData(Loop).SurfNum !=
                     Surface(AirflowNetwork::MultizoneSurfaceData(Loop).SurfNum).ExtBoundCond)) {
                    ++AuxSurf(Surface(Surface(AirflowNetwork::MultizoneSurfaceData(Loop).SurfNum).ExtBoundCond).Zone);
                    ++state.dataRoomAirMod->CVNumAirflowNetworkSurfaces;
                }
            }
            // calculate maximum number of airflow network surfaces in a single zone
            MaxSurf = AuxSurf(1);
            for (Loop = 2; Loop <= state.dataGlobal->NumOfZones; ++Loop) {
                if (AuxSurf(Loop) > MaxSurf) MaxSurf = AuxSurf(Loop);
            }

            if (!allocated(state.dataRoomAirMod->AirflowNetworkSurfaceUCSDCV)) {
                state.dataRoomAirMod->AirflowNetworkSurfaceUCSDCV.allocate({0, MaxSurf}, state.dataGlobal->NumOfZones);
            }
            if (!allocated(state.dataRoomAirMod->CVJetRecFlows)) {
                state.dataRoomAirMod->CVJetRecFlows.allocate({0, MaxSurf}, state.dataGlobal->NumOfZones);
            }
            AuxAirflowNetworkSurf.allocate({0, MaxSurf}, state.dataGlobal->NumOfZones);
            // Width and Height for airflow network surfaces
            if (!allocated(state.dataRoomAirMod->SurfParametersCVDV)) {
                state.dataRoomAirMod->SurfParametersCVDV.allocate(AirflowNetwork::NumOfLinksMultiZone);
            }

            state.dataRoomAirMod->AirflowNetworkSurfaceUCSDCV = 0;
            // Organize surfaces in vector AirflowNetworkSurfaceUCSDCV(Zone, surface indexes)
            for (Loop = 1; Loop <= state.dataGlobal->NumOfZones; ++Loop) {
                // the 0 component of the array has the number of relevant AirflowNetwork surfaces for the zone
                state.dataRoomAirMod->AirflowNetworkSurfaceUCSDCV(0, Loop) = AuxSurf(Loop);
                if (AuxSurf(Loop) != 0) {
                    Real64 const ceilingHeight(state.dataRoomAirMod->ZoneCeilingHeight((Loop - 1) * 2 + 1));
                    SurfNum = 1;
                    for (Loop2 = 1; Loop2 <= AirflowNetwork::NumOfLinksMultiZone; ++Loop2) {
                        if (Surface(AirflowNetwork::MultizoneSurfaceData(Loop2).SurfNum).Zone == Loop) {
                            // SurfNum has the reference surface number relative to AirflowNetworkSurfaceData
                            state.dataRoomAirMod->AirflowNetworkSurfaceUCSDCV(SurfNum, Loop) = Loop2;
                            // calculate the surface width and height
                            CompNum = AirflowNetwork::AirflowNetworkLinkageData(Loop2).CompNum;
                            TypeNum = AirflowNetwork::AirflowNetworkCompData(CompNum).TypeNum;
                            if (AirflowNetwork::AirflowNetworkCompData(CompNum).CompTypeNum == AirflowNetwork::CompTypeNum_DOP) {
                                WidthFactMax = 0.0;
                                HeightFactMax = 0.0;
                                for (Loop3 = 1; Loop3 <= AirflowNetwork::MultizoneCompDetOpeningData(TypeNum).NumFac; ++Loop3) {
                                    if (Loop3 == 1) {
                                        WidthFact = AirflowNetwork::MultizoneCompDetOpeningData(TypeNum).WidthFac1;
                                        HeightFact = AirflowNetwork::MultizoneCompDetOpeningData(TypeNum).HeightFac1;
                                    }
                                    if (Loop3 == 2) {
                                        WidthFact = AirflowNetwork::MultizoneCompDetOpeningData(TypeNum).WidthFac2;
                                        HeightFact = AirflowNetwork::MultizoneCompDetOpeningData(TypeNum).HeightFac2;
                                    }
                                    if (Loop3 == 3) {
                                        WidthFact = AirflowNetwork::MultizoneCompDetOpeningData(TypeNum).WidthFac3;
                                        HeightFact = AirflowNetwork::MultizoneCompDetOpeningData(TypeNum).HeightFac3;
                                    }
                                    if (Loop3 == 4) {
                                        WidthFact = AirflowNetwork::MultizoneCompDetOpeningData(TypeNum).WidthFac4;
                                        HeightFact = AirflowNetwork::MultizoneCompDetOpeningData(TypeNum).HeightFac4;
                                    }
                                    if (WidthFact > WidthFactMax) {
                                        WidthFactMax = WidthFact;
                                    }
                                    if (HeightFact > HeightFactMax) {
                                        HeightFactMax = HeightFact;
                                    }
                                }
                                state.dataRoomAirMod->SurfParametersCVDV(Loop2).Width = WidthFactMax * Surface(AirflowNetwork::MultizoneSurfaceData(Loop2).SurfNum).Width;
                                state.dataRoomAirMod->SurfParametersCVDV(Loop2).Height =
                                    HeightFactMax * Surface(AirflowNetwork::MultizoneSurfaceData(Loop2).SurfNum).Height;
                            } else if (AirflowNetwork::AirflowNetworkCompData(CompNum).CompTypeNum ==
                                       AirflowNetwork::CompTypeNum_SCR) { // surface type = CRACK
                                state.dataRoomAirMod->SurfParametersCVDV(Loop2).Width = Surface(AirflowNetwork::MultizoneSurfaceData(Loop2).SurfNum).Width / 2;
                                AinCV = AirflowNetwork::MultizoneSurfaceCrackData(TypeNum).FlowCoef /
                                        (BaseDischargeCoef * std::sqrt(2.0 / PsyRhoAirFnPbTdbW(state, state.dataEnvrn->OutBaroPress, MAT(Loop), ZoneAirHumRat(Loop))));
                                state.dataRoomAirMod->SurfParametersCVDV(Loop2).Height = AinCV / state.dataRoomAirMod->SurfParametersCVDV(Loop2).Width;
                            }
                            // calculate the surface Zmin and Zmax
                            if (AirflowNetwork::AirflowNetworkCompData(CompNum).CompTypeNum == AirflowNetwork::CompTypeNum_DOP) {
                                AirflowNetworkSurfPtr = AirflowNetwork::MultizoneSurfaceData(Loop2).SurfNum;
                                NSides = Surface(AirflowNetwork::MultizoneSurfaceData(Loop2).SurfNum).Sides;
                                Real64 z_min(std::numeric_limits<Real64>::max()), z_max(std::numeric_limits<Real64>::lowest());
                                for (int i = 1; i <= NSides; ++i) {
                                    Real64 const z_i(Surface(AirflowNetworkSurfPtr).Vertex(i).z);
                                    z_min = std::min(z_min, z_i);
                                    z_max = std::max(z_max, z_i);
                                }
                                state.dataRoomAirMod->SurfParametersCVDV(Loop2).Zmin = z_min - ceilingHeight;
                                state.dataRoomAirMod->SurfParametersCVDV(Loop2).Zmax = z_max - ceilingHeight;
                            } else if (AirflowNetwork::AirflowNetworkCompData(CompNum).CompTypeNum ==
                                       AirflowNetwork::CompTypeNum_SCR) { // surface type = CRACK
                                AirflowNetworkSurfPtr = AirflowNetwork::MultizoneSurfaceData(Loop2).SurfNum;
                                NSides = Surface(AirflowNetwork::MultizoneSurfaceData(Loop2).SurfNum).Sides;
                                Real64 z_min(std::numeric_limits<Real64>::max()), z_max(std::numeric_limits<Real64>::lowest());
                                for (int i = 1; i <= NSides; ++i) {
                                    Real64 const z_i(Surface(AirflowNetworkSurfPtr).Vertex(i).z);
                                    z_min = std::min(z_min, z_i);
                                    z_max = std::max(z_max, z_i);
                                }
                                state.dataRoomAirMod->SurfParametersCVDV(Loop2).Zmin = z_min - ceilingHeight;
                                state.dataRoomAirMod->SurfParametersCVDV(Loop2).Zmax = z_max - ceilingHeight;
                            }

                            ++SurfNum;
                            // Check if airflow network Surface is an interzone surface:
                        } else {
                            NodeNum1 = AirflowNetwork::MultizoneSurfaceData(Loop2).NodeNums[0];
                            NodeNum2 = AirflowNetwork::MultizoneSurfaceData(Loop2).NodeNums[1];
                            if ((AirflowNetwork::AirflowNetworkNodeData(NodeNum2).EPlusZoneNum == Loop &&
                                 AirflowNetwork::AirflowNetworkNodeData(NodeNum1).EPlusZoneNum > 0) ||
                                (AirflowNetwork::AirflowNetworkNodeData(NodeNum2).EPlusZoneNum > 0 &&
                                 AirflowNetwork::AirflowNetworkNodeData(NodeNum1).EPlusZoneNum == Loop)) {
                                state.dataRoomAirMod->AirflowNetworkSurfaceUCSDCV(SurfNum, Loop) = Loop2;
                                ++SurfNum;
                            }
                        }
                    }
                }
            }

            AuxSurf.deallocate();

            if (any(state.dataRoomAirMod->IsZoneDV) || any(state.dataRoomAirMod->IsZoneUI)) {
                state.dataRoomAirMod->MaxTempGrad.allocate(state.dataGlobal->NumOfZones);
                state.dataRoomAirMod->AvgTempGrad.allocate(state.dataGlobal->NumOfZones);
                state.dataRoomAirMod->TCMF.allocate(state.dataGlobal->NumOfZones);
                state.dataRoomAirMod->FracMinFlow.allocate(state.dataGlobal->NumOfZones);
                state.dataRoomAirMod->ZoneAirSystemON.allocate(state.dataGlobal->NumOfZones);
                // Allocate histories of displacement ventilation temperatures PH 3/5/04
                state.dataRoomAirMod->MATFloor.allocate(state.dataGlobal->NumOfZones);
                state.dataRoomAirMod->XMATFloor.allocate(state.dataGlobal->NumOfZones);
                state.dataRoomAirMod->XM2TFloor.allocate(state.dataGlobal->NumOfZones);
                state.dataRoomAirMod->XM3TFloor.allocate(state.dataGlobal->NumOfZones);
                state.dataRoomAirMod->XM4TFloor.allocate(state.dataGlobal->NumOfZones);
                state.dataRoomAirMod->DSXMATFloor.allocate(state.dataGlobal->NumOfZones);
                state.dataRoomAirMod->DSXM2TFloor.allocate(state.dataGlobal->NumOfZones);
                state.dataRoomAirMod->DSXM3TFloor.allocate(state.dataGlobal->NumOfZones);
                state.dataRoomAirMod->DSXM4TFloor.allocate(state.dataGlobal->NumOfZones);
                state.dataRoomAirMod->MATOC.allocate(state.dataGlobal->NumOfZones);
                state.dataRoomAirMod->XMATOC.allocate(state.dataGlobal->NumOfZones);
                state.dataRoomAirMod->XM2TOC.allocate(state.dataGlobal->NumOfZones);
                state.dataRoomAirMod->XM3TOC.allocate(state.dataGlobal->NumOfZones);
                state.dataRoomAirMod->XM4TOC.allocate(state.dataGlobal->NumOfZones);
                state.dataRoomAirMod->DSXMATOC.allocate(state.dataGlobal->NumOfZones);
                state.dataRoomAirMod->DSXM2TOC.allocate(state.dataGlobal->NumOfZones);
                state.dataRoomAirMod->DSXM3TOC.allocate(state.dataGlobal->NumOfZones);
                state.dataRoomAirMod->DSXM4TOC.allocate(state.dataGlobal->NumOfZones);
                state.dataRoomAirMod->MATMX.allocate(state.dataGlobal->NumOfZones);
                state.dataRoomAirMod->XMATMX.allocate(state.dataGlobal->NumOfZones);
                state.dataRoomAirMod->XM2TMX.allocate(state.dataGlobal->NumOfZones);
                state.dataRoomAirMod->XM3TMX.allocate(state.dataGlobal->NumOfZones);
                state.dataRoomAirMod->XM4TMX.allocate(state.dataGlobal->NumOfZones);
                state.dataRoomAirMod->DSXMATMX.allocate(state.dataGlobal->NumOfZones);
                state.dataRoomAirMod->DSXM2TMX.allocate(state.dataGlobal->NumOfZones);
                state.dataRoomAirMod->DSXM3TMX.allocate(state.dataGlobal->NumOfZones);
                state.dataRoomAirMod->DSXM4TMX.allocate(state.dataGlobal->NumOfZones);
                state.dataRoomAirMod->ZTM1Floor.allocate(state.dataGlobal->NumOfZones);
                state.dataRoomAirMod->ZTM2Floor.allocate(state.dataGlobal->NumOfZones);
                state.dataRoomAirMod->ZTM3Floor.allocate(state.dataGlobal->NumOfZones);
                state.dataRoomAirMod->ZTM1OC.allocate(state.dataGlobal->NumOfZones);
                state.dataRoomAirMod->ZTM2OC.allocate(state.dataGlobal->NumOfZones);
                state.dataRoomAirMod->ZTM3OC.allocate(state.dataGlobal->NumOfZones);
                state.dataRoomAirMod->ZTM1MX.allocate(state.dataGlobal->NumOfZones);
                state.dataRoomAirMod->ZTM2MX.allocate(state.dataGlobal->NumOfZones);
                state.dataRoomAirMod->ZTM3MX.allocate(state.dataGlobal->NumOfZones);
                state.dataRoomAirMod->AIRRATFloor.allocate(state.dataGlobal->NumOfZones);
                state.dataRoomAirMod->AIRRATOC.allocate(state.dataGlobal->NumOfZones);
                state.dataRoomAirMod->AIRRATMX.allocate(state.dataGlobal->NumOfZones);
                state.dataRoomAirMod->ZTOC.allocate(state.dataGlobal->NumOfZones);
                state.dataRoomAirMod->ZTMX.allocate(state.dataGlobal->NumOfZones);
                state.dataRoomAirMod->ZTFloor.allocate(state.dataGlobal->NumOfZones);
                state.dataRoomAirMod->HeightTransition.allocate(state.dataGlobal->NumOfZones);
                state.dataRoomAirMod->Phi.allocate(state.dataGlobal->NumOfZones);
                state.dataRoomAirMod->Zone1Floor.allocate(state.dataGlobal->NumOfZones);
                state.dataRoomAirMod->ZoneMXFloor.allocate(state.dataGlobal->NumOfZones);
                state.dataRoomAirMod->ZoneM2Floor.allocate(state.dataGlobal->NumOfZones);
                state.dataRoomAirMod->Zone1OC.allocate(state.dataGlobal->NumOfZones);
                state.dataRoomAirMod->ZoneMXOC.allocate(state.dataGlobal->NumOfZones);
                state.dataRoomAirMod->ZoneM2OC.allocate(state.dataGlobal->NumOfZones);
                state.dataRoomAirMod->Zone1MX.allocate(state.dataGlobal->NumOfZones);
                state.dataRoomAirMod->ZoneMXMX.allocate(state.dataGlobal->NumOfZones);
                state.dataRoomAirMod->ZoneM2MX.allocate(state.dataGlobal->NumOfZones);

                state.dataRoomAirMod->MaxTempGrad = 0.0;
                state.dataRoomAirMod->AvgTempGrad = 0.0;
                state.dataRoomAirMod->TCMF = 23.0;
                state.dataRoomAirMod->FracMinFlow = 0.0;
                //      ZoneDVMixedFlagRep    = 0.0
                state.dataRoomAirMod->ZoneAirSystemON = false;
                //      ZoneDVMixedFlag=0
                state.dataRoomAirMod->MATFloor = 23.0;
                state.dataRoomAirMod->XMATFloor = 23.0;
                state.dataRoomAirMod->XM2TFloor = 23.0;
                state.dataRoomAirMod->XM3TFloor = 23.0;
                state.dataRoomAirMod->XM4TFloor = 23.0;
                state.dataRoomAirMod->DSXMATFloor = 23.0;
                state.dataRoomAirMod->DSXM2TFloor = 23.0;
                state.dataRoomAirMod->DSXM3TFloor = 23.0;
                state.dataRoomAirMod->DSXM4TFloor = 23.0;
                state.dataRoomAirMod->MATOC = 23.0;
                state.dataRoomAirMod->XMATOC = 23.0;
                state.dataRoomAirMod->XM2TOC = 23.0;
                state.dataRoomAirMod->XM3TOC = 23.0;
                state.dataRoomAirMod->XM4TOC = 23.0;
                state.dataRoomAirMod->DSXMATOC = 23.0;
                state.dataRoomAirMod->DSXM2TOC = 23.0;
                state.dataRoomAirMod->DSXM3TOC = 23.0;
                state.dataRoomAirMod->DSXM4TOC = 23.0;
                state.dataRoomAirMod->MATMX = 23.0;
                state.dataRoomAirMod->XMATMX = 23.0;
                state.dataRoomAirMod->XM2TMX = 23.0;
                state.dataRoomAirMod->XM3TMX = 23.0;
                state.dataRoomAirMod->XM4TMX = 23.0;
                state.dataRoomAirMod->DSXMATMX = 23.0;
                state.dataRoomAirMod->DSXM2TMX = 23.0;
                state.dataRoomAirMod->DSXM3TMX = 23.0;
                state.dataRoomAirMod->DSXM4TMX = 23.0;
                state.dataRoomAirMod->ZTM1Floor = 23.0;
                state.dataRoomAirMod->ZTM2Floor = 23.0;
                state.dataRoomAirMod->ZTM3Floor = 23.0;
                state.dataRoomAirMod->ZTM1OC = 23.0;
                state.dataRoomAirMod->ZTM2OC = 23.0;
                state.dataRoomAirMod->ZTM3OC = 23.0;
                state.dataRoomAirMod->ZTM1MX = 23.0;
                state.dataRoomAirMod->ZTM2MX = 23.0;
                state.dataRoomAirMod->ZTM3MX = 23.0;
                state.dataRoomAirMod->Zone1Floor = 23.0;
                state.dataRoomAirMod->ZoneMXFloor = 23.0;
                state.dataRoomAirMod->ZoneM2Floor = 23.0;
                state.dataRoomAirMod->Zone1OC = 23.0;
                state.dataRoomAirMod->ZoneMXOC = 23.0;
                state.dataRoomAirMod->ZoneM2OC = 23.0;
                state.dataRoomAirMod->Zone1MX = 23.0;
                state.dataRoomAirMod->ZoneMXMX = 23.0;
                state.dataRoomAirMod->ZoneM2MX = 23.0;
                state.dataRoomAirMod->AIRRATFloor = 0.0;
                state.dataRoomAirMod->AIRRATOC = 0.0;
                state.dataRoomAirMod->AIRRATMX = 0.0;
                state.dataRoomAirMod->ZTOC = 23.0;
                state.dataRoomAirMod->ZTMX = 23.0;
                state.dataRoomAirMod->ZTFloor = 23.0;
                state.dataRoomAirMod->HeightTransition = 0.0;
                state.dataRoomAirMod->Phi = 0.0;
                HCeiling = 0.0;
                HWall = 0.0;
                HFloor = 0.0;
                HInternal = 0.0;
                HWindow = 0.0;
                HDoor = 0.0;
            }

            if (any(state.dataRoomAirMod->IsZoneDV)) {

                state.dataRoomAirMod->DVHcIn.allocate(TotSurfaces);
                state.dataRoomAirMod->ZoneDVMixedFlagRep.allocate(state.dataGlobal->NumOfZones);
                state.dataRoomAirMod->ZoneDVMixedFlag.allocate(state.dataGlobal->NumOfZones);
                state.dataRoomAirMod->DVHcIn = 0.0;
                state.dataRoomAirMod->ZoneDVMixedFlagRep = 0.0;
                state.dataRoomAirMod->ZoneDVMixedFlag = 0;
                // Output variables and DV zone flag
                for (Loop = 1; Loop <= state.dataGlobal->NumOfZones; ++Loop) {
                    if (state.dataRoomAirMod->AirModel(Loop).AirModelType != DataRoomAirModel::RoomAirModel::UCSDDV) continue; // don't set these up if they don't make sense
                    // CurrentModuleObject='RoomAirSettings:ThreeNodeDisplacementVentilation'
                    SetupOutputVariable(state,
                        "Room Air Zone Mixed Subzone Temperature", OutputProcessor::Unit::C, state.dataRoomAirMod->ZTMX(Loop), "HVAC", "State", state.dataHeatBal->Zone(Loop).Name);
                    SetupOutputVariable(state,
                        "Room Air Zone Occupied Subzone Temperature", OutputProcessor::Unit::C, state.dataRoomAirMod->ZTOC(Loop), "HVAC", "State", state.dataHeatBal->Zone(Loop).Name);
                    SetupOutputVariable(state,
                        "Room Air Zone Floor Subzone Temperature", OutputProcessor::Unit::C, state.dataRoomAirMod->ZTFloor(Loop), "HVAC", "State", state.dataHeatBal->Zone(Loop).Name);
                    SetupOutputVariable(state,
                        "Room Air Zone Transition Height", OutputProcessor::Unit::m, state.dataRoomAirMod->HeightTransition(Loop), "HVAC", "State", state.dataHeatBal->Zone(Loop).Name);
                    SetupOutputVariable(state, "Room Air Zone Recommended Minimum Flow Fraction",
                                        OutputProcessor::Unit::None,
                                        state.dataRoomAirMod->FracMinFlow(Loop),
                                        "HVAC",
                                        "State",
                                        state.dataHeatBal->Zone(Loop).Name);
                    SetupOutputVariable(state,
                        "Room Air Zone Is Mixed Status", OutputProcessor::Unit::None, state.dataRoomAirMod->ZoneDVMixedFlagRep(Loop), "HVAC", "State", state.dataHeatBal->Zone(Loop).Name);
                    SetupOutputVariable(state, "Room Air Zone Average Temperature Gradient",
                                        OutputProcessor::Unit::K_m,
                                        state.dataRoomAirMod->AvgTempGrad(Loop),
                                        "HVAC",
                                        "State",
                                        state.dataHeatBal->Zone(Loop).Name);
                    SetupOutputVariable(state, "Room Air Zone Maximum Temperature Gradient",
                                        OutputProcessor::Unit::K_m,
                                        state.dataRoomAirMod->MaxTempGrad(Loop),
                                        "HVAC",
                                        "State",
                                        state.dataHeatBal->Zone(Loop).Name);
                    SetupOutputVariable(state, "Room Air Zone Thermal Comfort Effective Air Temperature",
                                        OutputProcessor::Unit::C,
                                        state.dataRoomAirMod->TCMF(Loop),
                                        "HVAC",
                                        "State",
                                        state.dataHeatBal->Zone(Loop).Name);
                    SetupOutputVariable(state,
                        "Room Air Zone Thermostat Temperature", OutputProcessor::Unit::C, TempTstatAir(Loop), "HVAC", "State", state.dataHeatBal->Zone(Loop).Name);
                }
            }

            if (any(state.dataRoomAirMod->IsZoneUI)) {
                state.dataRoomAirMod->ZoneUFMixedFlag.allocate(state.dataGlobal->NumOfZones);
                state.dataRoomAirMod->ZoneUFMixedFlagRep.allocate(state.dataGlobal->NumOfZones);
                state.dataRoomAirMod->UFHcIn.allocate(TotSurfaces);
                state.dataRoomAirMod->ZoneUFGamma.allocate(state.dataGlobal->NumOfZones);
                state.dataRoomAirMod->ZoneUFPowInPlumes.allocate(state.dataGlobal->NumOfZones);
                state.dataRoomAirMod->ZoneUFPowInPlumesfromWindows.allocate(state.dataGlobal->NumOfZones);
                state.dataRoomAirMod->ZoneUFMixedFlag = 0;
                state.dataRoomAirMod->ZoneUFMixedFlagRep = 0.0;
                state.dataRoomAirMod->UFHcIn = 0.0;
                state.dataRoomAirMod->ZoneUFGamma = 0.0;
                state.dataRoomAirMod->ZoneUFPowInPlumes = 0.0;
                state.dataRoomAirMod->ZoneUFPowInPlumesfromWindows = 0.0;
                // Output variables and UF zone flag
                for (Loop = 1; Loop <= state.dataGlobal->NumOfZones; ++Loop) {
                    if (state.dataRoomAirMod->AirModel(Loop).AirModelType != DataRoomAirModel::RoomAirModel::UCSDUFI) continue; // don't set these up if they don't make sense
                    // CurrentModuleObject='RoomAirSettings:UnderFloorAirDistributionInterior'
                    SetupOutputVariable(state,
                        "Room Air Zone Mixed Subzone Temperature", OutputProcessor::Unit::C, state.dataRoomAirMod->ZTMX(Loop), "HVAC", "State", state.dataHeatBal->Zone(Loop).Name);
                    SetupOutputVariable(state,
                        "Room Air Zone Occupied Subzone Temperature", OutputProcessor::Unit::C, state.dataRoomAirMod->ZTOC(Loop), "HVAC", "State", state.dataHeatBal->Zone(Loop).Name);
                    SetupOutputVariable(state,
                        "Room Air Zone Transition Height", OutputProcessor::Unit::m, state.dataRoomAirMod->HeightTransition(Loop), "HVAC", "State", state.dataHeatBal->Zone(Loop).Name);
                    SetupOutputVariable(state,
                        "Room Air Zone Is Mixed Status", OutputProcessor::Unit::None, state.dataRoomAirMod->ZoneUFMixedFlagRep(Loop), "HVAC", "State", state.dataHeatBal->Zone(Loop).Name);
                    SetupOutputVariable(state, "Room Air Zone Average Temperature Gradient",
                                        OutputProcessor::Unit::K_m,
                                        state.dataRoomAirMod->AvgTempGrad(Loop),
                                        "HVAC",
                                        "State",
                                        state.dataHeatBal->Zone(Loop).Name);
                    SetupOutputVariable(state,
                        "Room Air Zone Effective Comfort Air Temperature", OutputProcessor::Unit::C, state.dataRoomAirMod->TCMF(Loop), "HVAC", "State", state.dataHeatBal->Zone(Loop).Name);
                    SetupOutputVariable(state,
                        "Room Air Zone Thermostat Temperature", OutputProcessor::Unit::C, TempTstatAir(Loop), "HVAC", "State", state.dataHeatBal->Zone(Loop).Name);
                    SetupOutputVariable(state, "Room Air Zone Transition Height Gamma Value",
                                        OutputProcessor::Unit::None,
                                        state.dataRoomAirMod->ZoneUFGamma(Loop),
                                        "HVAC",
                                        "State",
                                        state.dataHeatBal->Zone(Loop).Name);
                    SetupOutputVariable(state, "Room Air Zone Plume Heat Transfer Rate",
                                        OutputProcessor::Unit::W,
                                        state.dataRoomAirMod->ZoneUFPowInPlumes(Loop),
                                        "HVAC",
                                        "State",
                                        state.dataHeatBal->Zone(Loop).Name);
                    SetupOutputVariable(state, "Room Air Zone Temperature Stratification Fraction",
                                        OutputProcessor::Unit::None,
                                        state.dataRoomAirMod->Phi(Loop),
                                        "HVAC",
                                        "State",
                                        state.dataHeatBal->Zone(Loop).Name);

                    // set zone equip pointer in the UCSDUI data structure
                    for (ZoneEquipConfigNum = 1; ZoneEquipConfigNum <= state.dataGlobal->NumOfZones; ++ZoneEquipConfigNum) {
                        if (state.dataZoneEquip->ZoneEquipConfig(ZoneEquipConfigNum).ActualZoneNum == Loop) {
                            state.dataRoomAirMod->ZoneUCSDUI(state.dataRoomAirMod->ZoneUFPtr(Loop)).ZoneEquipPtr = ZoneEquipConfigNum;
                            break;
                        }
                    } // ZoneEquipConfigNum
                }
                for (Loop = 1; Loop <= state.dataGlobal->NumOfZones; ++Loop) {
                    if (state.dataRoomAirMod->AirModel(Loop).AirModelType != DataRoomAirModel::RoomAirModel::UCSDUFE) continue; // don't set these up if they don't make sense
                    // CurrentModuleObject='RoomAirSettings:UnderFloorAirDistributionExterior'
                    SetupOutputVariable(state,
                        "Room Air Zone Mixed Subzone Temperature", OutputProcessor::Unit::C, state.dataRoomAirMod->ZTMX(Loop), "HVAC", "State", state.dataHeatBal->Zone(Loop).Name);
                    SetupOutputVariable(state,
                        "Room Air Zone Occupied Subzone Temperature", OutputProcessor::Unit::C, state.dataRoomAirMod->ZTOC(Loop), "HVAC", "State", state.dataHeatBal->Zone(Loop).Name);
                    SetupOutputVariable(state,
                        "Room Air Zone Transition Height", OutputProcessor::Unit::m, state.dataRoomAirMod->HeightTransition(Loop), "HVAC", "State", state.dataHeatBal->Zone(Loop).Name);
                    SetupOutputVariable(state,
                        "Room Air Zone Is Mixed Status", OutputProcessor::Unit::None, state.dataRoomAirMod->ZoneUFMixedFlagRep(Loop), "HVAC", "State", state.dataHeatBal->Zone(Loop).Name);
                    SetupOutputVariable(state, "Room Air Zone Average Temperature Gradient",
                                        OutputProcessor::Unit::K_m,
                                        state.dataRoomAirMod->AvgTempGrad(Loop),
                                        "HVAC",
                                        "State",
                                        state.dataHeatBal->Zone(Loop).Name);
                    SetupOutputVariable(state,
                        "Room Air Zone Effective Comfort Air Temperature", OutputProcessor::Unit::C, state.dataRoomAirMod->TCMF(Loop), "HVAC", "State", state.dataHeatBal->Zone(Loop).Name);
                    SetupOutputVariable(state,
                        "Room Air Zone Thermostat Temperature", OutputProcessor::Unit::C, TempTstatAir(Loop), "HVAC", "State", state.dataHeatBal->Zone(Loop).Name);
                    SetupOutputVariable(state, "Room Air Zone Transition Height Gamma Value",
                                        OutputProcessor::Unit::None,
                                        state.dataRoomAirMod->ZoneUFGamma(Loop),
                                        "HVAC",
                                        "State",
                                        state.dataHeatBal->Zone(Loop).Name);
                    SetupOutputVariable(state, "Room Air Zone Plume Heat Transfer Rate",
                                        OutputProcessor::Unit::W,
                                        state.dataRoomAirMod->ZoneUFPowInPlumes(Loop),
                                        "HVAC",
                                        "State",
                                        state.dataHeatBal->Zone(Loop).Name);
                    SetupOutputVariable(state, "Room Air Zone Window Plume Heat Transfer Rate",
                                        OutputProcessor::Unit::W,
                                        state.dataRoomAirMod->ZoneUFPowInPlumesfromWindows(Loop),
                                        "HVAC",
                                        "State",
                                        state.dataHeatBal->Zone(Loop).Name);
                    SetupOutputVariable(state, "Room Air Zone Temperature Stratification Fraction",
                                        OutputProcessor::Unit::None,
                                        state.dataRoomAirMod->Phi(Loop),
                                        "HVAC",
                                        "State",
                                        state.dataHeatBal->Zone(Loop).Name);
                    // set zone equip pointer in the UCSDUE data structure
                    for (ZoneEquipConfigNum = 1; ZoneEquipConfigNum <= state.dataGlobal->NumOfZones; ++ZoneEquipConfigNum) {
                        if (state.dataZoneEquip->ZoneEquipConfig(ZoneEquipConfigNum).ActualZoneNum == Loop) {
                            state.dataRoomAirMod->ZoneUCSDUE(state.dataRoomAirMod->ZoneUFPtr(Loop)).ZoneEquipPtr = ZoneEquipConfigNum;
                            break;
                        }
                    } // ZoneEquipConfigNum
                }
            }

            if (any(state.dataRoomAirMod->IsZoneCV)) {
                state.dataRoomAirMod->CVHcIn.allocate(TotSurfaces);
                state.dataRoomAirMod->ZTJET.allocate(state.dataGlobal->NumOfZones);
                // Most ZTJet takes defaults
                state.dataRoomAirMod->ZTREC.allocate(state.dataGlobal->NumOfZones);
                state.dataRoomAirMod->RoomOutflowTemp.allocate(state.dataGlobal->NumOfZones);
                // Most ZTREC takes defaults
                state.dataRoomAirMod->JetRecAreaRatio.allocate(state.dataGlobal->NumOfZones);
                state.dataRoomAirMod->Urec.allocate(state.dataGlobal->NumOfZones);
                state.dataRoomAirMod->Ujet.allocate(state.dataGlobal->NumOfZones);
                state.dataRoomAirMod->Qrec.allocate(state.dataGlobal->NumOfZones);
                state.dataRoomAirMod->Qtot.allocate(state.dataGlobal->NumOfZones);
                state.dataRoomAirMod->RecInflowRatio.allocate(state.dataGlobal->NumOfZones);
                state.dataRoomAirMod->Uhc.allocate(state.dataGlobal->NumOfZones);
                state.dataRoomAirMod->Ain.allocate(state.dataGlobal->NumOfZones);
                state.dataRoomAirMod->Tin.allocate(state.dataGlobal->NumOfZones);
                state.dataRoomAirMod->Droom.allocate(state.dataGlobal->NumOfZones);
                state.dataRoomAirMod->Dstar.allocate(state.dataGlobal->NumOfZones);
                state.dataRoomAirMod->ZoneCVisMixing.allocate(state.dataGlobal->NumOfZones);
                state.dataRoomAirMod->Rfr.allocate(state.dataGlobal->NumOfZones);
                state.dataRoomAirMod->ZoneCVhasREC.allocate(state.dataGlobal->NumOfZones);

                state.dataRoomAirMod->ZTJET = 23.0;
                state.dataRoomAirMod->RoomOutflowTemp = 23.0;
                state.dataRoomAirMod->ZTREC = 23.0;
                state.dataRoomAirMod->CVHcIn = 0.0;
                state.dataRoomAirMod->JetRecAreaRatio = 0.2;
                state.dataRoomAirMod->Urec = 0.2;
                state.dataRoomAirMod->Ujet = 0.2;
                state.dataRoomAirMod->Qrec = 0.2;
                state.dataRoomAirMod->Uhc = 0.2;
                state.dataRoomAirMod->Ain = 1.0;
                state.dataRoomAirMod->Tin = 23.0;
                state.dataRoomAirMod->Droom = 6.0;
                state.dataRoomAirMod->ZoneCVisMixing = 0.0;
                state.dataRoomAirMod->Rfr = 10.0;
                state.dataRoomAirMod->ZoneCVhasREC = 1.0;
                HCeiling = 0.0;
                HWall = 0.0;
                HFloor = 0.0;
                HInternal = 0.0;
                HWindow = 0.0;
                HDoor = 0.0;

                for (Loop = 1; Loop <= state.dataGlobal->NumOfZones; ++Loop) {
                    if (state.dataRoomAirMod->AirModel(Loop).AirModelType != DataRoomAirModel::RoomAirModel::UCSDCV) continue; // don't set these up if they don't make sense
                    ZoneEquipConfigNum = ZoneNum;
                    // check whether this zone is a controlled zone or not
                    if (state.dataZoneEquip->ZoneEquipConfig(ZoneEquipConfigNum).IsControlled) {
                        state.dataRoomAirMod->IsZoneCV(Loop) = false;
                        state.dataRoomAirMod->AirModel(Loop).SimAirModel = false;
                        ShowSevereError(state, "Unmixed Flow: Cross Ventilation cannot be applied for Zone=" + state.dataHeatBal->Zone(Loop).Name);
                        ShowContinueError(state, "An HVAC system is present in the zone. Fully mixed airflow model will be used for Zone=" +
                                          state.dataHeatBal->Zone(Loop).Name);
                        continue;
                    }
                    // CurrentModuleObject='RoomAirSettings:CrossVentilation'
                    SetupOutputVariable(state,
                        "Room Air Zone Jet Region Temperature", OutputProcessor::Unit::C, state.dataRoomAirMod->ZTJET(Loop), "Zone", "Average", state.dataHeatBal->Zone(Loop).Name);
                    SetupOutputVariable(state,
                        "Room Air Zone Recirculation Region Temperature", OutputProcessor::Unit::C, state.dataRoomAirMod->ZTREC(Loop), "Zone", "Average", state.dataHeatBal->Zone(Loop).Name);
                    SetupOutputVariable(state,
                        "Room Air Zone Jet Region Average Air Velocity", OutputProcessor::Unit::m_s, state.dataRoomAirMod->Ujet(Loop), "Zone", "Average", state.dataHeatBal->Zone(Loop).Name);
                    SetupOutputVariable(state, "Room Air Zone Recirculation Region Average Air Velocity",
                                        OutputProcessor::Unit::m_s,
                                        state.dataRoomAirMod->Urec(Loop),
                                        "Zone",
                                        "Average",
                                        state.dataHeatBal->Zone(Loop).Name);
                    SetupOutputVariable(state, "Room Air Zone Recirculation and Inflow Rate Ratio",
                                        OutputProcessor::Unit::None,
                                        state.dataRoomAirMod->RecInflowRatio(Loop),
                                        "Zone",
                                        "Average",
                                        state.dataHeatBal->Zone(Loop).Name);
                    SetupOutputVariable(state,
                        "Room Air Zone Inflow Opening Area", OutputProcessor::Unit::m2, state.dataRoomAirMod->Ain(Loop), "Zone", "Average", state.dataHeatBal->Zone(Loop).Name);
                    SetupOutputVariable(state, "Room Air Zone Room Length", OutputProcessor::Unit::m, state.dataRoomAirMod->Dstar(Loop), "Zone", "Average", state.dataHeatBal->Zone(Loop).Name);
                    SetupOutputVariable(state,
                        "Room Air Zone Is Mixing Status", OutputProcessor::Unit::None, state.dataRoomAirMod->ZoneCVisMixing(Loop), "Zone", "State", state.dataHeatBal->Zone(Loop).Name);
                    SetupOutputVariable(state,
                        "Room Air Zone Is Recirculating Status", OutputProcessor::Unit::None, state.dataRoomAirMod->ZoneCVhasREC(Loop), "Zone", "State", state.dataHeatBal->Zone(Loop).Name);
                    for (i = 1; i <= state.dataRoomAirMod->AirflowNetworkSurfaceUCSDCV(0, ZoneNum); ++i) {
                        N = AirflowNetwork::AirflowNetworkLinkageData(i).CompNum;
                        if (AirflowNetwork::AirflowNetworkCompData(N).CompTypeNum == AirflowNetwork::CompTypeNum_DOP) {
                            SurfNum = AirflowNetwork::MultizoneSurfaceData(i).SurfNum;
                            SetupOutputVariable(state, "Room Air Window Jet Region Average Air Velocity",
                                                OutputProcessor::Unit::m_s,
                                                state.dataRoomAirMod->CVJetRecFlows(i, Loop).Ujet,
                                                "Zone",
                                                "Average",
                                                AirflowNetwork::MultizoneSurfaceData(i).SurfName);
                        }
                    }
                }
            }

            MyEnvrnFlag = true;

            MyOneTimeFlag = false;
        }

        // Do the Begin Environment initializations
        if (state.dataGlobal->BeginEnvrnFlag && MyEnvrnFlag(ZoneNum)) {

            if (state.dataRoomAirMod->IsZoneDV(ZoneNum) || state.dataRoomAirMod->IsZoneUI(ZoneNum)) {

                state.dataRoomAirMod->MaxTempGrad(ZoneNum) = 0.0;
                state.dataRoomAirMod->AvgTempGrad(ZoneNum) = 0.0;
                state.dataRoomAirMod->TCMF(ZoneNum) = 23.0;
                state.dataRoomAirMod->FracMinFlow(ZoneNum) = 0.0;
                state.dataRoomAirMod->ZoneAirSystemON(ZoneNum) = false;
                state.dataRoomAirMod->MATFloor(ZoneNum) = 23.0;
                state.dataRoomAirMod->XMATFloor(ZoneNum) = 23.0;
                state.dataRoomAirMod->XM2TFloor(ZoneNum) = 23.0;
                state.dataRoomAirMod->XM3TFloor(ZoneNum) = 23.0;
                state.dataRoomAirMod->XM4TFloor(ZoneNum) = 23.0;
                state.dataRoomAirMod->DSXMATFloor(ZoneNum) = 23.0;
                state.dataRoomAirMod->DSXM2TFloor(ZoneNum) = 23.0;
                state.dataRoomAirMod->DSXM3TFloor(ZoneNum) = 23.0;
                state.dataRoomAirMod->DSXM4TFloor(ZoneNum) = 23.0;
                state.dataRoomAirMod->MATOC(ZoneNum) = 23.0;
                state.dataRoomAirMod->XMATOC(ZoneNum) = 23.0;
                state.dataRoomAirMod->XM2TOC(ZoneNum) = 23.0;
                state.dataRoomAirMod->XM3TOC(ZoneNum) = 23.0;
                state.dataRoomAirMod->XM4TOC(ZoneNum) = 23.0;
                state.dataRoomAirMod->DSXMATOC(ZoneNum) = 23.0;
                state.dataRoomAirMod->DSXM2TOC(ZoneNum) = 23.0;
                state.dataRoomAirMod->DSXM3TOC(ZoneNum) = 23.0;
                state.dataRoomAirMod->DSXM4TOC(ZoneNum) = 23.0;
                state.dataRoomAirMod->MATMX(ZoneNum) = 23.0;
                state.dataRoomAirMod->XMATMX(ZoneNum) = 23.0;
                state.dataRoomAirMod->XM2TMX(ZoneNum) = 23.0;
                state.dataRoomAirMod->XM3TMX(ZoneNum) = 23.0;
                state.dataRoomAirMod->XM4TMX(ZoneNum) = 23.0;
                state.dataRoomAirMod->DSXMATMX(ZoneNum) = 23.0;
                state.dataRoomAirMod->DSXM2TMX(ZoneNum) = 23.0;
                state.dataRoomAirMod->DSXM3TMX(ZoneNum) = 23.0;
                state.dataRoomAirMod->DSXM4TMX(ZoneNum) = 23.0;
                state.dataRoomAirMod->ZTM1Floor(ZoneNum) = 23.0;
                state.dataRoomAirMod->ZTM2Floor(ZoneNum) = 23.0;
                state.dataRoomAirMod->ZTM3Floor(ZoneNum) = 23.0;
                state.dataRoomAirMod->Zone1Floor(ZoneNum) = 23.0;
                state.dataRoomAirMod->ZoneMXFloor(ZoneNum) = 23.0;
                state.dataRoomAirMod->ZoneM2Floor(ZoneNum) = 23.0;
                state.dataRoomAirMod->ZTM1OC(ZoneNum) = 23.0;
                state.dataRoomAirMod->ZTM2OC(ZoneNum) = 23.0;
                state.dataRoomAirMod->ZTM3OC(ZoneNum) = 23.0;
                state.dataRoomAirMod->Zone1OC(ZoneNum) = 23.0;
                state.dataRoomAirMod->ZoneMXOC(ZoneNum) = 23.0;
                state.dataRoomAirMod->ZoneM2OC(ZoneNum) = 23.0;
                state.dataRoomAirMod->ZTM1MX(ZoneNum) = 23.0;
                state.dataRoomAirMod->ZTM2MX(ZoneNum) = 23.0;
                state.dataRoomAirMod->ZTM3MX(ZoneNum) = 23.0;
                state.dataRoomAirMod->Zone1MX(ZoneNum) = 23.0;
                state.dataRoomAirMod->ZoneMXMX(ZoneNum) = 23.0;
                state.dataRoomAirMod->ZoneM2MX(ZoneNum) = 23.0;
                state.dataRoomAirMod->AIRRATFloor(ZoneNum) = 0.0;
                state.dataRoomAirMod->AIRRATOC(ZoneNum) = 0.0;
                state.dataRoomAirMod->AIRRATMX(ZoneNum) = 0.0;
                state.dataRoomAirMod->ZTOC(ZoneNum) = 23.0;
                state.dataRoomAirMod->ZTMX(ZoneNum) = 23.0;
                state.dataRoomAirMod->ZTFloor(ZoneNum) = 23.0;
                state.dataRoomAirMod->HeightTransition(ZoneNum) = 0.0;
                state.dataRoomAirMod->Phi(ZoneNum) = 0.0;
                HCeiling = 0.0;
                HWall = 0.0;
                HFloor = 0.0;
                HInternal = 0.0;
                HWindow = 0.0;
                HDoor = 0.0;
            }

            if (state.dataRoomAirMod->IsZoneDV(ZoneNum)) {

                state.dataRoomAirMod->DVHcIn = 0.0;
                state.dataRoomAirMod->ZoneDVMixedFlagRep(ZoneNum) = 0.0;
                state.dataRoomAirMod->ZoneDVMixedFlag(ZoneNum) = 0;
            }

            if (state.dataRoomAirMod->IsZoneUI(ZoneNum)) {

                state.dataRoomAirMod->UFHcIn = 0.0;
                state.dataRoomAirMod->ZoneUFMixedFlag(ZoneNum) = 0;
                state.dataRoomAirMod->ZoneUFMixedFlagRep(ZoneNum) = 0.0;
                state.dataRoomAirMod->ZoneUFGamma(ZoneNum) = 0.0;
                state.dataRoomAirMod->ZoneUFPowInPlumes(ZoneNum) = 0.0;
                state.dataRoomAirMod->ZoneUFPowInPlumesfromWindows(ZoneNum) = 0.0;
            }

            if (state.dataRoomAirMod->IsZoneCV(ZoneNum)) {
                state.dataRoomAirMod->ZTJET(ZoneNum) = 23.0;
                state.dataRoomAirMod->RoomOutflowTemp(ZoneNum) = 23.0;
                state.dataRoomAirMod->ZTREC(ZoneNum) = 23.0;
                state.dataRoomAirMod->CVHcIn = 0.0;
                state.dataRoomAirMod->JetRecAreaRatio(ZoneNum) = 0.2;
                state.dataRoomAirMod->Urec(ZoneNum) = 0.2;
                state.dataRoomAirMod->Ujet(ZoneNum) = 0.2;
                state.dataRoomAirMod->Uhc(ZoneNum) = 0.2;
                state.dataRoomAirMod->Ain(ZoneNum) = 1.0;
                state.dataRoomAirMod->Tin(ZoneNum) = 23.0;
                state.dataRoomAirMod->Droom(ZoneNum) = 6.0;
                state.dataRoomAirMod->Dstar(ZoneNum) = 6.0;
                state.dataRoomAirMod->ZoneCVisMixing(ZoneNum) = 0.0;
                state.dataRoomAirMod->Rfr(ZoneNum) = 10.0;
                state.dataRoomAirMod->ZoneCVhasREC(ZoneNum) = 1.0;
                HCeiling = 0.0;
                HWall = 0.0;
                HFloor = 0.0;
                HInternal = 0.0;
                HWindow = 0.0;
                HDoor = 0.0;
            }

            MyEnvrnFlag(ZoneNum) = false;
        } // end one time inits

        if (!state.dataGlobal->BeginEnvrnFlag) {
            MyEnvrnFlag(ZoneNum) = true;
        }
    }

    void GetRAFNNodeNum(EnergyPlusData &state, std::string const &RAFNNodeName, // Name of RoomAir:Node:AirflowNetwork
                        int &ZoneNum,                    // The zone number associate with the node name
                        int &RAFNNodeNum,                // RoomAir:Node:AirflowNetwork Number
                        bool &Errorfound                 // true if an error is found (TODO: Useless, RAFNodeNum is 0 when Errorfound is true)
    )
    {

        // FUNCTION INFORMATION:
        //       AUTHOR         Lixing Gu
        //       DATE WRITTEN   November 2014
        //       MODIFIED       na
        //       RE-ENGINEERED  na

        // PURPOSE OF THIS FUNCTION:
        // This function looks up the given RoomAirNode name and returns the Zone number and RoomAir node
        // number. If incorrect name is given, errorsfound is returned as true and value is returned
        // as zero.

        // FUNCTION LOCAL VARIABLE DECLARATIONS:
        int I; // Zone index

        // Obtains and Allocates RoomAirSettings : AirflowNetwork
        if (GetAirModelData) {
            GetAirModelDatas(state);
            GetAirModelData = false;
        }

        Errorfound = false;
        RAFNNodeNum = 0;
        for (I = 1; I <= state.dataGlobal->NumOfZones; ++I) {
            if (state.dataRoomAirMod->RoomAirflowNetworkZoneInfo(I).NumOfAirNodes > 0) {
                RAFNNodeNum =
                    UtilityRoutines::FindItemInList(RAFNNodeName, state.dataRoomAirMod->RoomAirflowNetworkZoneInfo(I).Node, state.dataRoomAirMod->RoomAirflowNetworkZoneInfo(I).NumOfAirNodes);
                if (RAFNNodeNum > 0) {
                    ZoneNum = I;
                    break;
                }
            }
        }

        if (RAFNNodeNum == 0) {
            Errorfound = true;
            ShowSevereError(state, "Could not find RoomAir:Node:AirflowNetwork number with AirflowNetwork:IntraZone:Node Name='" + RAFNNodeName);
        }
    }

    bool CheckEquipName(EnergyPlusData &state, std::string const &EquipType, // Equipment type
                        std::string const &EquipName, // Equipment Name
                        std::string &SupplyNodeName,  // Supply node name
                        std::string &ReturnNodeName,  // Return node name
                        int TotNumEquip,              // how many of this equipment type
                        int TypeNum                   // equipment type number
    )
    {

        // FUNCTION INFORMATION:
        //       AUTHOR         Lixing Gu
        //       DATE WRITTEN   March 2014
        //       MODIFIED       na
        //       RE-ENGINEERED  na

        // PURPOSE OF THIS FUNCTION:
        // This function looks up the given RoomAirNode name and returns the Zone number and RoomAir node
        // number.If incorrect name is given, errorsfound is returned as true and value is returned
        // as zero.

        // Using/Aliasing
        using DataLoopNode::NodeID;
        using namespace DataIPShortCuts;
        using Fans::GetFanOutletNode;

        // Return value
        bool EquipFind; // True if an error is found

        // FUNCTION LOCAL VARIABLE DECLARATIONS:
        int NumAlphas;
        int NumNumbers;
        int I;
        int Status;              // Used in GetObjectItem
        int MaxNums = 0;         // Maximum number of numeric input fields
        int MaxAlphas = 0;       // Maximum number of alpha input fields
        int TotalArgs = 0;       // Total number of alpha and numeric arguments(max) for a
        Array1D_string Alphas;   // Alpha input items for object
        Array1D<Real64> Numbers; // Numeric input items for object
        bool errorfound;

        NumAlphas = 1;
        NumNumbers = 1;
        EquipFind = false;

        SupplyNodeName = "";

        if (TypeNum == 0) return EquipFind;

        inputProcessor->getObjectDefMaxArgs(state, EquipType, TotalArgs, NumAlphas, NumNumbers);

        MaxNums = max(MaxNums, NumNumbers);
        MaxAlphas = max(MaxAlphas, NumAlphas);

        if (MaxNums > NumNumbers) {
            Numbers.allocate(MaxNums);
            Numbers = 0.0;
        } else if (!allocated(Numbers)) {
            Numbers.allocate(MaxNums);
        }

        if (MaxAlphas > NumAlphas) {
            Alphas.allocate(MaxAlphas);
            Alphas = "";
        } else if (!allocated(Alphas)) {
            Alphas.allocate(NumAlphas);
        }

        for (I = 1; I <= TotNumEquip; ++I) {
            inputProcessor->getObjectItem(state, EquipType, I, Alphas, NumAlphas, Numbers, NumNumbers, Status);
            if (UtilityRoutines::SameString(Alphas(1), EquipName)) {
                EquipFind = true;
                break;
            }
        }

        if (TypeNum == DataHVACGlobals::ZoneEquipTypeOf_VariableRefrigerantFlow) { // ZoneHVAC:TerminalUnit : VariableRefrigerantFlow
            SupplyNodeName = Alphas(4);
            ReturnNodeName = "";   // Zone return node
        } else if (TypeNum == DataHVACGlobals::ZoneEquipTypeOf_EnergyRecoveryVentilator) { // ZoneHVAC : EnergyRecoveryVentilator
            I = GetFanOutletNode(state, "Fan:OnOff", Alphas(4), errorfound);
            if (errorfound) {
            }
            SupplyNodeName = NodeID(I); // ?????
            ReturnNodeName = "";        // Zone exhaust node
        } else if (TypeNum == DataHVACGlobals::ZoneEquipTypeOf_FourPipeFanCoil) {      // ZoneHVAC : FourPipeFanCoil
            SupplyNodeName = Alphas(6);
            ReturnNodeName = Alphas(5);
        } else if (TypeNum == DataHVACGlobals::ZoneEquipTypeOf_OutdoorAirUnit) { // ZoneHVAC : OutdoorAirUnit
            SupplyNodeName = Alphas(13);
            ReturnNodeName = Alphas(14);
        } else if (TypeNum == DataHVACGlobals::ZoneEquipTypeOf_PackagedTerminalAirConditioner) { // ZoneHVAC : PackagedTerminalAirConditioner
            SupplyNodeName = Alphas(4);
            ReturnNodeName = Alphas(3);
        } else if (TypeNum == DataHVACGlobals::ZoneEquipTypeOf_PackagedTerminalHeatPump) { // ZoneHVAC : PackagedTerminalHeatPump
            SupplyNodeName = Alphas(4);
            ReturnNodeName = Alphas(3);
        } else if (TypeNum == DataHVACGlobals::ZoneEquipTypeOf_UnitHeater) { // ZoneHVAC : UnitHeater
            SupplyNodeName = Alphas(4);
            ReturnNodeName = Alphas(3);
        } else if (TypeNum == DataHVACGlobals::ZoneEquipTypeOf_UnitVentilator) { // ZoneHVAC : UnitVentilator
            SupplyNodeName = Alphas(7);
            ReturnNodeName = Alphas(6);
        } else if (TypeNum == DataHVACGlobals::ZoneEquipTypeOf_VentilatedSlab) { // ZoneHVAC : VentilatedSlab
            SupplyNodeName = Alphas(20);
            ReturnNodeName = Alphas(18);
        } else if (TypeNum == DataHVACGlobals::ZoneEquipTypeOf_WaterToAirHeatPump) { // ZoneHVAC : WaterToAirHeatPump
            SupplyNodeName = Alphas(4);
            ReturnNodeName = Alphas(3);
        } else if (TypeNum == DataHVACGlobals::ZoneEquipTypeOf_WindowAirConditioner) { // ZoneHVAC : WindowAirConditioner
            SupplyNodeName = Alphas(4);
            ReturnNodeName = Alphas(3);
        } else if (TypeNum == DataHVACGlobals::ZoneEquipTypeOf_BaseboardRadiantConvectiveElectric) { // ZoneHVAC : Baseboard : RadiantConvective : Electric
            SupplyNodeName = "";    // convection only
        } else if (TypeNum == DataHVACGlobals::ZoneEquipTypeOf_BaseboardRadiantConvectiveWater) { // ZoneHVAC : Baseboard : RadiantConvective : Water
            SupplyNodeName = "";
        } else if (TypeNum == DataHVACGlobals::ZoneEquipTypeOf_BaseboardRadiantConvectiveSteam) { // ZoneHVAC : Baseboard : RadiantConvective : Steam
            SupplyNodeName = "";
        } else if (TypeNum == DataHVACGlobals::ZoneEquipTypeOf_BaseboardConvectiveElectric) { // ZoneHVAC : Baseboard : Convective : Electric
            SupplyNodeName = "";
        } else if (TypeNum == DataHVACGlobals::ZoneEquipTypeOf_BaseboardConvectiveWater) { // ZoneHVAC : Baseboard : Convective : Water
            SupplyNodeName = "";
        } else if (TypeNum == DataHVACGlobals::ZoneEquipTypeOf_HighTemperatureRadiant) { // ZoneHVAC : HighTemperatureRadiant
            SupplyNodeName = "";
        } else if (TypeNum == DataHVACGlobals::ZoneEquipTypeOf_DehumidifierDX) { // ZoneHVAC : Dehumidifier : DX
            SupplyNodeName = Alphas(4);
            ReturnNodeName = Alphas(3);
        } else if (TypeNum == DataHVACGlobals::ZoneEquipTypeOf_IdealLoadsAirSystem) { // ZoneHVAC : IdealLoadsAirSystem
            SupplyNodeName = Alphas(3);
            ReturnNodeName = Alphas(4);
        } else if (TypeNum == DataHVACGlobals::ZoneEquipTypeOf_RefrigerationChillerSet) { // ZoneHVAC : RefrigerationChillerSet
            SupplyNodeName = Alphas(5);
            ReturnNodeName = Alphas(4);
        } else if (TypeNum == DataHVACGlobals::ZoneEquipTypeOf_HybridUnitaryAirConditioners) { // ZoneHVAC : HybridUnitaryAirConditioners
            SupplyNodeName = Alphas(11);
            ReturnNodeName = Alphas(9);
        } else if (TypeNum == DataHVACGlobals::ZoneEquipTypeOf_FanZoneExhaust) { // Fan : ZoneExhaust
            SupplyNodeName = "";    // ? ? ? ? ? ? ? ? ? ? ? ? ? ? ? ? ? ? ? May not use
        } else if (TypeNum == DataHVACGlobals::ZoneEquipTypeOf_WaterHeaterHeatPump) { // WaterHeater : HeatPump
            SupplyNodeName = Alphas(8);
            ReturnNodeName = Alphas(7);
            // For AirTerminals, find matching return node later
        } else if (TypeNum == DataHVACGlobals::ZoneEquipTypeOf_AirTerminalDualDuctConstantVolume) { // AirTerminal : DualDuct : ConstantVolume
            SupplyNodeName = Alphas(1);
            ReturnNodeName = "";
        } else if (TypeNum == DataHVACGlobals::ZoneEquipTypeOf_AirTerminalDualDuctVAV) { // AirTerminal : DualDuct : VAV
            SupplyNodeName = Alphas(1);
            ReturnNodeName = "";
        } else if (TypeNum == DataHVACGlobals::ZoneEquipTypeOf_AirTerminalSingleDuctConstantVolumeReheat) { // AirTerminal : SingleDuct : ConstantVolume : Reheat
            SupplyNodeName = Alphas(1);
            ReturnNodeName = "";
        } else if (TypeNum == DataHVACGlobals::ZoneEquipTypeOf_AirTerminalSingleDuctConstantVolumeNoReheat) { // AirTerminal : SingleDuct : ConstantVolume : NoReheat
            SupplyNodeName = Alphas(4);
            ReturnNodeName = "";
        } else if (TypeNum == DataHVACGlobals::ZoneEquipTypeOf_AirTerminalSingleDuctVAVReheat) { // AirTerminal : SingleDuct : VAV : Reheat
            SupplyNodeName = Alphas(1);
            ReturnNodeName = "";
        } else if (TypeNum == DataHVACGlobals::ZoneEquipTypeOf_AirTerminalSingleDuctVAVNoReheat) { // AirTerminal : SingleDuct : VAV : NoReheat
            SupplyNodeName = Alphas(1);
            ReturnNodeName = "";
        } else if (TypeNum == DataHVACGlobals::ZoneEquipTypeOf_AirTerminalSingleDuctSeriesPIUReheat) { // AirTerminal : SingleDuct : SeriesPIU : Reheat
            SupplyNodeName = Alphas(1);
            ReturnNodeName = "";
        } else if (TypeNum == DataHVACGlobals::ZoneEquipTypeOf_AirTerminalSingleDuctParallelPIUReheat) { // AirTerminal : SingleDuct : ParallelPIU : Reheat
            SupplyNodeName = Alphas(1);
            ReturnNodeName = "";
        } else if (TypeNum == DataHVACGlobals::ZoneEquipTypeOf_AirTerminalSingleDuctCAVFourPipeInduction) { // AirTerminal : SingleDuct : ConstantVolume : FourPipeInduction
            SupplyNodeName = Alphas(1);
            ReturnNodeName = "";
        } else if (TypeNum == DataHVACGlobals::ZoneEquipTypeOf_AirTerminalSingleDuctVAVReheatVariableSpeedFan) { // AirTerminal : SingleDuct : VAV : Reheat : VariableSpeedFan
            SupplyNodeName = Alphas(1);
            ReturnNodeName = "";
        } else if (TypeNum == DataHVACGlobals::ZoneEquipTypeOf_AirTerminalSingleDuctVAVHeatAndCoolReheat) { // AirTerminal : SingleDuct : VAV : HeatAndCool : Reheat
            SupplyNodeName = Alphas(1);
            ReturnNodeName = "";
        } else if (TypeNum == DataHVACGlobals::ZoneEquipTypeOf_AirTerminalSingleDuctVAVHeatAndCoolNoReheat) { // AirTerminal : SingleDuct : VAV : HeatAndCool : NoReheat
            SupplyNodeName = Alphas(1);
            ReturnNodeName = "";
        } else if (TypeNum == DataHVACGlobals::ZoneEquipTypeOf_AirTerminalSingleDuctConstantVolumeCooledBeam) { // AirTerminal : SingleDuct : ConstantVolume : CooledBeam
            SupplyNodeName = Alphas(5);
            ReturnNodeName = "";
        } else if (TypeNum == DataHVACGlobals::ZoneEquipTypeOf_AirTerminalDualDuctVAVOutdoorAir) { // AirTerminal : DualDuct : VAV : OutdoorAir
            SupplyNodeName = Alphas(3);
            ReturnNodeName = "";
        } else if (TypeNum == DataHVACGlobals::ZoneEquipTypeOf_AirLoopHVACReturnAir) {     // AirLoopHVACReturnAir
            SupplyNodeName = Alphas(4); //
            ReturnNodeName = "";        //
        }

        // Need to find a better to handle allocate and deallocate
        if (MaxAlphas > NumAlphas) {
            Alphas.deallocate();
        }
        if (MaxNums > NumNumbers) {
            Numbers.deallocate();
        }

        return EquipFind;
    }

    //*****************************************************************************************

} // namespace RoomAirModelManager

} // namespace EnergyPlus<|MERGE_RESOLUTION|>--- conflicted
+++ resolved
@@ -346,21 +346,13 @@
             state.dataRoomAirMod->AirPatternZoneInfo(ZoneNum).ZoneID = ZoneNum;
 
             //   figure number of surfaces for this zone
-<<<<<<< HEAD
-            state.dataRoomAirMod->AirPatternZoneInfo(ZoneNum).totNumSurfs = Zone(ZoneNum).HTSurfaceLast - Zone(ZoneNum).HTSurfaceFirst + 1;
-=======
-            state.dataRoomAirMod->AirPatternZoneInfo(ZoneNum).totNumSurfs = state.dataHeatBal->Zone(ZoneNum).SurfaceLast - state.dataHeatBal->Zone(ZoneNum).SurfaceFirst + 1;
->>>>>>> c9fa4f04
+            state.dataRoomAirMod->AirPatternZoneInfo(ZoneNum).totNumSurfs = state.dataHeatBal->Zone(ZoneNum).HTSurfaceLast - state.dataHeatBal->Zone(ZoneNum).HTSurfaceFirst + 1;
             //   allocate nested derived type for surface info
             state.dataRoomAirMod->AirPatternZoneInfo(ZoneNum).Surf.allocate(state.dataRoomAirMod->AirPatternZoneInfo(ZoneNum).totNumSurfs);
 
             //   Fill in what we know for nested structure for surfaces
             for (thisSurfinZone = 1; thisSurfinZone <= state.dataRoomAirMod->AirPatternZoneInfo(ZoneNum).totNumSurfs; ++thisSurfinZone) {
-<<<<<<< HEAD
-                thisHBsurfID = Zone(ZoneNum).HTSurfaceFirst + thisSurfinZone - 1;
-=======
-                thisHBsurfID = state.dataHeatBal->Zone(ZoneNum).SurfaceFirst + thisSurfinZone - 1;
->>>>>>> c9fa4f04
+                thisHBsurfID = state.dataHeatBal->Zone(ZoneNum).HTSurfaceFirst + thisSurfinZone - 1;
                 if (Surface(thisHBsurfID).Class == DataSurfaces::SurfaceClass::IntMass) {
                     state.dataRoomAirMod->AirPatternZoneInfo(ZoneNum).Surf(thisSurfinZone).SurfID = thisHBsurfID;
                     state.dataRoomAirMod->AirPatternZoneInfo(ZoneNum).Surf(thisSurfinZone).Zeta = 0.5;
@@ -671,11 +663,7 @@
                 ErrorsFound = true;
             } else {
                 ZoneNum = state.dataRoomAirMod->AirNode(AirNodeNum).ZonePtr;
-<<<<<<< HEAD
-                NumOfSurfs = Zone(ZoneNum).HTSurfaceLast - Zone(ZoneNum).HTSurfaceFirst + 1;
-=======
-                NumOfSurfs = state.dataHeatBal->Zone(ZoneNum).SurfaceLast - state.dataHeatBal->Zone(ZoneNum).SurfaceFirst + 1;
->>>>>>> c9fa4f04
+                NumOfSurfs = state.dataHeatBal->Zone(ZoneNum).HTSurfaceLast - state.dataHeatBal->Zone(ZoneNum).HTSurfaceFirst + 1;
                 state.dataRoomAirMod->AirNode(AirNodeNum).SurfMask.allocate(NumOfSurfs);
             }
 
@@ -761,13 +749,8 @@
 
                     // this air node is in this zone; hence, first get name of all surfaces in this zone
                     ZoneNum = state.dataRoomAirMod->AirNode(AirNodeNum).ZonePtr;
-<<<<<<< HEAD
-                    SurfFirst = Zone(ZoneNum).HTSurfaceFirst;
-                    NumOfSurfs = Zone(ZoneNum).HTSurfaceLast - Zone(ZoneNum).HTSurfaceFirst + 1;
-=======
-                    SurfFirst = state.dataHeatBal->Zone(ZoneNum).SurfaceFirst;
-                    NumOfSurfs = state.dataHeatBal->Zone(ZoneNum).SurfaceLast - state.dataHeatBal->Zone(ZoneNum).SurfaceFirst + 1;
->>>>>>> c9fa4f04
+                    SurfFirst = state.dataHeatBal->Zone(ZoneNum).HTSurfaceFirst;
+                    NumOfSurfs = state.dataHeatBal->Zone(ZoneNum).HTSurfaceLast - state.dataHeatBal->Zone(ZoneNum).HTSurfaceFirst + 1;
 
                     // terminate the program due to a severe error in the specified input
                     if ((NumSurfsInvolved) > NumOfSurfs) {
@@ -1443,11 +1426,7 @@
             } else {
                 state.dataRoomAirMod->RoomAirflowNetworkZoneInfo(ZoneNum).ControlAirNodeID = AirCntrlNodeNum;
             }
-<<<<<<< HEAD
-            state.dataRoomAirMod->RoomAirflowNetworkZoneInfo(ZoneNum).totNumSurfs = Zone(ZoneNum).HTSurfaceLast - Zone(ZoneNum).HTSurfaceFirst + 1;
-=======
-            state.dataRoomAirMod->RoomAirflowNetworkZoneInfo(ZoneNum).totNumSurfs = state.dataHeatBal->Zone(ZoneNum).SurfaceLast - state.dataHeatBal->Zone(ZoneNum).SurfaceFirst + 1;
->>>>>>> c9fa4f04
+            state.dataRoomAirMod->RoomAirflowNetworkZoneInfo(ZoneNum).totNumSurfs = state.dataHeatBal->Zone(ZoneNum).HTSurfaceLast - state.dataHeatBal->Zone(ZoneNum).HTSurfaceFirst + 1;
         } // loop thru NumOfRoomAirflowNetControl
 
         cCurrentModuleObject = "RoomAir:Node:AirflowNetwork";
@@ -1522,11 +1501,7 @@
                 if (RAFNNodeNum > 0) { // found it
                     foundList = true;
                     NumSurfsThisNode = NumAlphas - 1;
-<<<<<<< HEAD
-                    NumOfSurfs = Zone(ZoneNum).HTSurfaceLast - Zone(ZoneNum).HTSurfaceFirst + 1;
-=======
-                    NumOfSurfs = state.dataHeatBal->Zone(ZoneNum).SurfaceLast - state.dataHeatBal->Zone(ZoneNum).SurfaceFirst + 1;
->>>>>>> c9fa4f04
+                    NumOfSurfs = state.dataHeatBal->Zone(ZoneNum).HTSurfaceLast - state.dataHeatBal->Zone(ZoneNum).HTSurfaceFirst + 1;
                     if (allocated(state.dataRoomAirMod->RoomAirflowNetworkZoneInfo(ZoneNum).Node(RAFNNodeNum).SurfMask)) {
                         // throw error found twice
                         ShowSevereError(state, "GetRoomAirflowNetworkData: Invalid " + cAlphaFieldNames(1) + " = " + cAlphaArgs(1));
@@ -1539,11 +1514,7 @@
                         state.dataRoomAirMod->RoomAirflowNetworkZoneInfo(ZoneNum).Node(RAFNNodeNum).HasSurfacesAssigned = true;
                         // relate surfaces to this air node and check to see whether surface names are specified correctly or not
                         SurfCount = 0;
-<<<<<<< HEAD
-                        SurfFirst = Zone(ZoneNum).HTSurfaceFirst - 1;
-=======
-                        SurfFirst = state.dataHeatBal->Zone(ZoneNum).SurfaceFirst - 1;
->>>>>>> c9fa4f04
+                        SurfFirst = state.dataHeatBal->Zone(ZoneNum).HTSurfaceFirst - 1;
                         for (ListSurfNum = 2; ListSurfNum <= NumAlphas; ++ListSurfNum) {
                             for (SurfNum = 1; SurfNum <= NumOfSurfs; ++SurfNum) {
                                 // IF( cAlphaArgs( ListSurfNum ) == Surface( SurfFirst + SurfNum ).Name ) THEN
@@ -1956,11 +1927,7 @@
                 SetZoneAux = true;
 
                 // cycle in this zone for all the surfaces
-<<<<<<< HEAD
-                for (SurfNum = Zone(ZNum).HTSurfaceFirst; SurfNum <= Zone(ZNum).HTSurfaceLast; ++SurfNum) {
-=======
-                for (SurfNum = state.dataHeatBal->Zone(ZNum).SurfaceFirst; SurfNum <= state.dataHeatBal->Zone(ZNum).SurfaceLast; ++SurfNum) {
->>>>>>> c9fa4f04
+                for (SurfNum = state.dataHeatBal->Zone(ZNum).HTSurfaceFirst; SurfNum <= state.dataHeatBal->Zone(ZNum).HTSurfaceLast; ++SurfNum) {
                     if (Surface(SurfNum).Class != DataSurfaces::SurfaceClass::IntMass) {
                         // Recalculate lowest and highest height for the zone
                         Z1Zone = std::numeric_limits<Real64>::max();
