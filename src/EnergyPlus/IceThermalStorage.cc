// EnergyPlus, Copyright (c) 1996-2022, The Board of Trustees of the University of Illinois,
// The Regents of the University of California, through Lawrence Berkeley National Laboratory
// (subject to receipt of any required approvals from the U.S. Dept. of Energy), Oak Ridge
// National Laboratory, managed by UT-Battelle, Alliance for Sustainable Energy, LLC, and other
// contributors. All rights reserved.
//
// NOTICE: This Software was developed under funding from the U.S. Department of Energy and the
// U.S. Government consequently retains certain rights. As such, the U.S. Government has been
// granted for itself and others acting on its behalf a paid-up, nonexclusive, irrevocable,
// worldwide license in the Software to reproduce, distribute copies to the public, prepare
// derivative works, and perform publicly and display publicly, and to permit others to do so.
//
// Redistribution and use in source and binary forms, with or without modification, are permitted
// provided that the following conditions are met:
//
// (1) Redistributions of source code must retain the above copyright notice, this list of
//     conditions and the following disclaimer.
//
// (2) Redistributions in binary form must reproduce the above copyright notice, this list of
//     conditions and the following disclaimer in the documentation and/or other materials
//     provided with the distribution.
//
// (3) Neither the name of the University of California, Lawrence Berkeley National Laboratory,
//     the University of Illinois, U.S. Dept. of Energy nor the names of its contributors may be
//     used to endorse or promote products derived from this software without specific prior
//     written permission.
//
// (4) Use of EnergyPlus(TM) Name. If Licensee (i) distributes the software in stand-alone form
//     without changes from the version obtained under this License, or (ii) Licensee makes a
//     reference solely to the software portion of its product, Licensee must refer to the
//     software as "EnergyPlus version X" software, where "X" is the version number Licensee
//     obtained under this License and may not use a different name for the software. Except as
//     specifically required in this Section (4), Licensee shall not use in a company name, a
//     product name, in advertising, publicity, or other promotional activities any name, trade
//     name, trademark, logo, or other designation of "EnergyPlus", "E+", "e+" or confusingly
//     similar designation, without the U.S. Department of Energy's prior written consent.
//
// THIS SOFTWARE IS PROVIDED BY THE COPYRIGHT HOLDERS AND CONTRIBUTORS "AS IS" AND ANY EXPRESS OR
// IMPLIED WARRANTIES, INCLUDING, BUT NOT LIMITED TO, THE IMPLIED WARRANTIES OF MERCHANTABILITY
// AND FITNESS FOR A PARTICULAR PURPOSE ARE DISCLAIMED. IN NO EVENT SHALL THE COPYRIGHT OWNER OR
// CONTRIBUTORS BE LIABLE FOR ANY DIRECT, INDIRECT, INCIDENTAL, SPECIAL, EXEMPLARY, OR
// CONSEQUENTIAL DAMAGES (INCLUDING, BUT NOT LIMITED TO, PROCUREMENT OF SUBSTITUTE GOODS OR
// SERVICES; LOSS OF USE, DATA, OR PROFITS; OR BUSINESS INTERRUPTION) HOWEVER CAUSED AND ON ANY
// THEORY OF LIABILITY, WHETHER IN CONTRACT, STRICT LIABILITY, OR TORT (INCLUDING NEGLIGENCE OR
// OTHERWISE) ARISING IN ANY WAY OUT OF THE USE OF THIS SOFTWARE, EVEN IF ADVISED OF THE
// POSSIBILITY OF SUCH DAMAGE.

// C++ Headers
#include <cassert>
#include <cmath>

// ObjexxFCL Headers
#include <ObjexxFCL/Fmath.hh>

// EnergyPlus Headers
#include <EnergyPlus/BranchNodeConnections.hh>
#include <EnergyPlus/CurveManager.hh>
#include <EnergyPlus/Data/EnergyPlusData.hh>
#include <EnergyPlus/DataBranchAirLoopPlant.hh>
#include <EnergyPlus/DataHVACGlobals.hh>
#include <EnergyPlus/DataIPShortCuts.hh>
#include <EnergyPlus/DataLoopNode.hh>
#include <EnergyPlus/FluidProperties.hh>
#include <EnergyPlus/General.hh>
#include <EnergyPlus/IceThermalStorage.hh>
#include <EnergyPlus/InputProcessing/InputProcessor.hh>
#include <EnergyPlus/NodeInputManager.hh>
#include <EnergyPlus/OutputProcessor.hh>
#include <EnergyPlus/Plant/DataPlant.hh>
#include <EnergyPlus/Plant/PlantLocation.hh>
#include <EnergyPlus/PlantUtilities.hh>
#include <EnergyPlus/Psychrometrics.hh>
#include <EnergyPlus/ScheduleManager.hh>
#include <EnergyPlus/UtilityRoutines.hh>

namespace EnergyPlus {

namespace IceThermalStorage {

    // MODULE INFORMATION:
    //       AUTHOR         Pyeongchan Ihm
    //       DATE WRITTEN   April 2002
    //       MODIFIED       Modified Refined model, added Simple model, by Guo Zhou, Oct 2002
    //                      Remove chiller, make just a storage tank, Michael J. Witte, Sep 2005
    //                      Added detailed ice storage model, Rick Strand, Feb 2006
    //                      B. Griffith, Sept 2010, plant upgrades, fluid properties
    //                      Enhancements to detailed ice storage model, Rick Strand, Aug 2012
    //       RE-ENGINEERED  na

    // PURPOSE OF THIS MODULE:
    // This module simulates the performance of Ice Thermal Storage

    // METHODOLOGY EMPLOYED:
    // Once the PlantLoopManager determines that the Ice Thermal Storage
    // is available to meet a loop cooling demand, it calls SimIceStorage
    // which in turn calls the appropriate Ice Thermal Storage model.

    // REFERENCES: Dion J. King, ASHRAE Transactions v104, pt1, 1998.

    std::string const cIceStorageSimple("ThermalStorage:Ice:Simple");
    std::string const cIceStorageDetailed("ThermalStorage:Ice:Detailed");

    // ITS parameter
    constexpr Real64 FreezTemp(0.0);       // Water freezing Temperature, 0[C]
    constexpr Real64 FreezTempIP(32.0);    // Water freezing Temperature, 32[F]
    constexpr Real64 TimeInterval(3600.0); // Time Interval (1 hr) [s]

    // Conversion parameter
    constexpr Real64 EpsLimitForX(0.0);         // 0.02  ! See Dion's code as eps1
    constexpr Real64 EpsLimitForDisCharge(0.0); // 0.20  ! See Dion's code as eps2
    constexpr Real64 EpsLimitForCharge(0.0);    // 0.20  ! See Dion's code as eps3

    // Parameter used by the Detailed Ice Storage Model
    constexpr Real64 DeltaTofMin(0.5); // Minimum allowed outlet side temperature difference [C]
    // This is (Tout - Tfreezing)
    constexpr Real64 DeltaTifMin(1.0); // Minimum allowed inlet side temperature difference [C]
    // This is (Tin - Tfreezing)

    PlantComponent *SimpleIceStorageData::factory(EnergyPlusData &state, std::string const &objectName)
    {
        // Process the input data for boilers if it hasn't been done already
        if (state.dataIceThermalStorage->getITSInput) {
            GetIceStorageInput(state);
            state.dataIceThermalStorage->getITSInput = false;
        }

        // Now look for this particular pipe in the list
        for (auto &ITS : state.dataIceThermalStorage->SimpleIceStorage) {
            if (ITS.Name == objectName) {
                return &ITS;
            }
        }
        // If we didn't find it, fatal
        ShowFatalError(state, "LocalSimpleIceStorageFactory: Error getting inputs for simple ice storage named: " + objectName); // LCOV_EXCL_LINE
        // Shut up the compiler
        return nullptr; // LCOV_EXCL_LINE
    }

    PlantComponent *DetailedIceStorageData::factory(EnergyPlusData &state, std::string const &objectName)
    {
        // Process the input data for boilers if it hasn't been done already
        if (state.dataIceThermalStorage->getITSInput) {
            GetIceStorageInput(state);
            state.dataIceThermalStorage->getITSInput = false;
        }

        // Now look for this particular pipe in the list
        for (auto &ITS : state.dataIceThermalStorage->DetailedIceStorage) {
            if (ITS.Name == objectName) {
                return &ITS;
            }
        }
        // If we didn't find it, fatal
        ShowFatalError(state, "LocalDetailedIceStorageFactory: Error getting inputs for detailed ice storage named: " + objectName); // LCOV_EXCL_LINE
        // Shut up the compiler
        return nullptr; // LCOV_EXCL_LINE
    }

    void SimpleIceStorageData::simulate(EnergyPlusData &state,
                                        const PlantLocation &calledFromLocation,
                                        [[maybe_unused]] bool FirstHVACIteration,
                                        [[maybe_unused]] Real64 &CurLoad,
                                        bool RunFlag)
    {
        static constexpr std::string_view RoutineName("SimpleIceStorageData::simulate");

        // this was happening in PlantLoopEquip before
        auto &thisComp(state.dataPlnt->PlantLoop(calledFromLocation.loopNum)
                           .LoopSide(calledFromLocation.loopSideNum)
                           .Branch(calledFromLocation.branchNum)
                           .Comp(calledFromLocation.compNum));

        // If component setpoint based control is active for this equipment
        // then reset CurLoad to original EquipDemand.
        // Allow negative CurLoad.  For cold storage this means the storage should
        // charge, for hot storage, this means the storage should discharge.
        if (thisComp.CurOpSchemeType == DataPlant::OpScheme::CompSetPtBased) {
            Real64 localCurLoad = thisComp.EquipDemand;
            if (localCurLoad != 0) RunFlag = true;
        }

        if (state.dataGlobal->BeginEnvrnFlag && this->MyEnvrnFlag) {
            this->ResetXForITSFlag = true;
            this->MyEnvrnFlag = false;
        }

        if (!state.dataGlobal->BeginEnvrnFlag) {
            this->MyEnvrnFlag = true;
        }

        this->oneTimeInit(state);

        //------------------------------------------------------------------------
        // FIRST PROCESS (MyLoad = 0.0 as IN)
        // At this moment as first calling of ITS, ITS provide ONLY MaxCap/OptCap/MinCap.
        //------------------------------------------------------------------------
        // First process is in subroutine CalcIceStorageCapacity(MaxCap,MinCap,OptCap) shown bellow.

        //------------------------------------------------------------------------
        // SECOND PROCESS (MyLoad is provided by E+ based on MaxCap/OptCap/MinCap)
        //------------------------------------------------------------------------
        // Below routines are starting when second calling.
        // After previous return, MyLoad is calculated based on MaxCap, OptCap, and MinCap.
        // Then PlandSupplySideManager provides MyLoad to simulate Ice Thermal Storage.
        // The process will be decided based on sign(+,-,0) of input U.

        // MJW 19 Sep 2005 - New approach - calculate MyLoad locally from inlet node temp
        //                   and outlet node setpoint until MyLoad that is passed in behaves well

        Real64 TempSetPt(0.0);
        Real64 TempIn = state.dataLoopNodes->Node(this->PltInletNodeNum).Temp;
<<<<<<< HEAD
        switch (state.dataPlnt->PlantLoop(this->LoopNum).LoopDemandCalcScheme) {
        case DataPlant::LoopDemandCalcScheme::SingleSetPoint: {
            TempSetPt = state.dataLoopNodes->Node(this->PltOutletNodeNum).TempSetPoint;
        } break;
        case DataPlant::LoopDemandCalcScheme::DualSetPointDeadBand: {
            TempSetPt = state.dataLoopNodes->Node(this->PltOutletNodeNum).TempSetPointHi;
        } break;
        default: {
            assert(false);
        } break;
=======
        {
            auto const SELECT_CASE_var1(state.dataPlnt->PlantLoop(this->plantLoc.loopNum).LoopDemandCalcScheme);
            if (SELECT_CASE_var1 == DataPlant::LoopDemandCalcScheme::SingleSetPoint) {
                TempSetPt = state.dataLoopNodes->Node(this->PltOutletNodeNum).TempSetPoint;
            } else if (SELECT_CASE_var1 == DataPlant::LoopDemandCalcScheme::DualSetPointDeadBand) {
                TempSetPt = state.dataLoopNodes->Node(this->PltOutletNodeNum).TempSetPointHi;
            } else {
                assert(false);
            }
>>>>>>> 64bbcf08
        }
        Real64 DemandMdot = this->DesignMassFlowRate;

        Real64 Cp = FluidProperties::GetSpecificHeatGlycol(state,
                                                           state.dataPlnt->PlantLoop(this->plantLoc.loopNum).FluidName,
                                                           TempIn,
                                                           state.dataPlnt->PlantLoop(this->plantLoc.loopNum).FluidIndex,
                                                           RoutineName);

        Real64 MyLoad2 = (DemandMdot * Cp * (TempIn - TempSetPt));
        MyLoad = MyLoad2;

        //     Set fraction of ice remaining in storage
        this->XCurIceFrac = this->IceFracRemain;

        //***** Dormant Process for ITS *****************************************
        //************************************************************************
        //        IF( U .EQ. 0.0 ) THEN
        if ((MyLoad2 == 0.0) || (DemandMdot == 0.0)) {
            this->CalcIceStorageDormant(state);

            //***** Charging Process for ITS *****************************************
            //************************************************************************
            //        ELSE IF( U .GT. 0.0 ) THEN
        } else if (MyLoad2 < 0.0) {

            Real64 MaxCap;
            Real64 MinCap;
            Real64 OptCap;
            this->CalcIceStorageCapacity(state, MaxCap, MinCap, OptCap);
            this->CalcIceStorageCharge(state);

            //***** Discharging Process for ITS *****************************************
            //************************************************************************
            //        ELSE IF( U .LT. 0.0 ) THEN
        } else if (MyLoad2 > 0.0) {

            Real64 MaxCap;
            Real64 MinCap;
            Real64 OptCap;
            this->CalcIceStorageCapacity(state, MaxCap, MinCap, OptCap);
            this->CalcIceStorageDischarge(state, MyLoad, RunFlag, MaxCap);
        } // Based on input of U value, deciding Dormant/Charge/Discharge process

        // Update Node properties: mdot and Temperature
        this->UpdateNode(state, MyLoad2, RunFlag);

        // Update report variables.
        this->RecordOutput(MyLoad2, RunFlag);
    }

    void DetailedIceStorageData::simulate(EnergyPlusData &state,
                                          [[maybe_unused]] const PlantLocation &calledFromLocation,
                                          [[maybe_unused]] bool FirstHVACIteration,
                                          [[maybe_unused]] Real64 &CurLoad,
                                          [[maybe_unused]] bool RunFlag)
    {

        if (state.dataGlobal->BeginEnvrnFlag && this->MyEnvrnFlag) {
            this->ResetXForITSFlag = true;
            this->MyEnvrnFlag = false;
        }

        if (!state.dataGlobal->BeginEnvrnFlag) {
            this->MyEnvrnFlag = true;
        }

        this->oneTimeInit(state); // Initialize detailed ice storage

        this->SimDetailedIceStorage(state); // Simulate detailed ice storage

        this->UpdateDetailedIceStorage(state); // Update detailed ice storage

        this->ReportDetailedIceStorage(state); // Report detailed ice storage
    }

    void DetailedIceStorageData::SimDetailedIceStorage(EnergyPlusData &state)
    {

        // SUBROUTINE INFORMATION:
        //       AUTHOR         Rick Strand
        //       DATE WRITTEN   February 2006
        //       MODIFIED       na
        //       RE-ENGINEERED  na

        // PURPOSE OF THIS SUBROUTINE:
        // This subroutine is the main simulation subroutine for the detailed
        // ice storage model.

        // METHODOLOGY EMPLOYED:
        // Based on whether the unit is dormant, in charging mode, or in discharging
        // mode, the code either passes the flow through the bypass, through the tank,
        // or both.  This depends on the temperature relative to the setpoint temperature
        // and other features of the model.  The model itself is a LMTD model that uses
        // performance curve fits that are quadratic in fraction charged/discharged and
        // linear in LMTD for the calculation of Q.  The equations are actually non-
        // dimensionalized.

        // REFERENCES:
        // Ice Storage Component Model Proposal (Revised).doc by Rick Strand (Dec 2005/Jan 2006)

        int constexpr MaxIterNum(100);                      // Maximum number of internal iterations for ice storage solution
        Real64 constexpr SmallestLoad(0.1);                 // Smallest load to actually run the ice storage unit [Watts]
        Real64 constexpr TankDischargeToler(0.001);         // Below this fraction, there is nothing left to discharge
        Real64 constexpr TankChargeToler(0.999);            // Above this fraction, we don't have anything left to charge
        Real64 constexpr TemperatureToler(0.1);             // Temperature difference between iterations that indicates convergence [C]
        Real64 constexpr SIEquiv100GPMinMassFlowRate(6.31); // Used to non-dimensionalize flow rate for use in CubicLinear charging equation
                                                            // Flow rate divided by nominal 100GPM used to non-dimensionalize volume flow rate
                                                            // Assumes approximate density of 1000 kg/m3 to get an estimate for mass flow rate
        static constexpr std::string_view RoutineName("DetailedIceStorageData::SimDetailedIceStorage");

        int NodeNumIn = this->PlantInNodeNum;                      // Plant loop inlet node number for component
        int NodeNumOut = this->PlantOutNodeNum;                    // Plant loop outlet node number for component
        Real64 TempIn = state.dataLoopNodes->Node(NodeNumIn).Temp; // Inlet temperature to component (from plant loop) [C]
        Real64 TempSetPt(0.0);                                     // Setpoint temperature defined by loop controls [C]
<<<<<<< HEAD
        switch (state.dataPlnt->PlantLoop(this->PlantLoopNum).LoopDemandCalcScheme) {
        case DataPlant::LoopDemandCalcScheme::SingleSetPoint: {
            TempSetPt = state.dataLoopNodes->Node(NodeNumOut).TempSetPoint;
        } break;
        case DataPlant::LoopDemandCalcScheme::DualSetPointDeadBand: {
            TempSetPt = state.dataLoopNodes->Node(NodeNumOut).TempSetPointHi;
        } break;
        default: {
            assert(false);
        } break;
=======
        {
            auto const SELECT_CASE_var(state.dataPlnt->PlantLoop(this->plantLoc.loopNum).LoopDemandCalcScheme);
            if (SELECT_CASE_var == DataPlant::LoopDemandCalcScheme::SingleSetPoint) {
                TempSetPt = state.dataLoopNodes->Node(NodeNumOut).TempSetPoint;
            } else if (SELECT_CASE_var == DataPlant::LoopDemandCalcScheme::DualSetPointDeadBand) {
                TempSetPt = state.dataLoopNodes->Node(NodeNumOut).TempSetPointHi;
            } else {
                assert(false);
            }
>>>>>>> 64bbcf08
        }

        int IterNum = 0;

        // Set derived type variables
        this->InletTemp = TempIn;
        this->MassFlowRate = state.dataLoopNodes->Node(NodeNumIn).MassFlowRate;

        // if two-way common pipe and no mass flow and tank is not full, then use design flow rate
        if ((state.dataPlnt->PlantLoop(this->plantLoc.loopNum).CommonPipeType == DataPlant::CommonPipeType::TwoWay) &&
            (std::abs(this->MassFlowRate) < DataBranchAirLoopPlant::MassFlowTolerance) && (this->IceFracRemaining < TankChargeToler)) {
            this->MassFlowRate = this->DesignMassFlowRate;
        }

        // Calculate the current load on the ice storage unit
        Real64 Cp = FluidProperties::GetSpecificHeatGlycol(state,
                                                           state.dataPlnt->PlantLoop(this->plantLoc.loopNum).FluidName,
                                                           TempIn,
                                                           state.dataPlnt->PlantLoop(this->plantLoc.loopNum).FluidIndex,
                                                           RoutineName);

        // Estimated load on the ice storage unit [W]
        Real64 LocalLoad = this->MassFlowRate * Cp * (TempIn - TempSetPt);

        // Determine what the status is regarding the ice storage unit and the loop level flow
        if ((std::abs(LocalLoad) <= SmallestLoad) || (ScheduleManager::GetCurrentScheduleValue(state, this->ScheduleIndex) <= 0)) {
            // No real load on the ice storage device or ice storage OFF--bypass all of the flow and leave the tank alone
            this->CompLoad = 0.0;
            this->OutletTemp = TempIn;
            this->TankOutletTemp = TempIn;
            Real64 mdot = 0.0;
            PlantUtilities::SetComponentFlowRate(state, mdot, this->PlantInNodeNum, this->PlantOutNodeNum, this->plantLoc);

            this->BypassMassFlowRate = mdot;
            this->TankMassFlowRate = 0.0;
            this->MassFlowRate = mdot;

        } else if (LocalLoad < 0.0) {
            // The load is less than zero so we should be charging
            // Before we do anything, we should check to make sure that we will actually be charging the unit

            if ((TempIn > (this->FreezingTemp - DeltaTifMin)) || (this->IceFracRemaining >= TankChargeToler)) {
                // If the inlet temperature is not below the freezing temperature of the
                // device, then we cannot actually do any charging.  Bypass all of the flow.
                // Also, if the tank is already sufficiently charged, we don't need to
                // do any further charging.  So, bypass all of the flow.
                this->CompLoad = 0.0;
                this->OutletTemp = TempIn;
                this->TankOutletTemp = TempIn;
                Real64 mdot = 0.0;
                PlantUtilities::SetComponentFlowRate(state, mdot, this->PlantInNodeNum, this->PlantOutNodeNum, this->plantLoc);

                this->BypassMassFlowRate = mdot;
                this->TankMassFlowRate = 0.0;
                this->MassFlowRate = mdot;

            } else {
                // make flow request so tank will get flow
                Real64 mdot = this->DesignMassFlowRate;
                PlantUtilities::SetComponentFlowRate(state, mdot, this->PlantInNodeNum, this->PlantOutNodeNum, this->plantLoc);

                // We are in charging mode, the temperatures are low enough to charge
                // the tank, and we have some charging left to do.
                // Make first guess at Qstar based on the current ice fraction remaining
                // and LMTDstar that is based on the freezing or TempSetPt temperature.
                if (TempSetPt > (this->FreezingTemp - DeltaTofMin)) {
                    // Outlet temperature cannot be above the freezing temperature so set
                    // the outlet temperature to the freezing temperature and calculate
                    // LMTDstar based on that assumption.
                    TempSetPt = this->FreezingTemp - DeltaTofMin;
                }

                // Tank outlet temperature from the last iteration [C]
                Real64 ToutOld = TempSetPt;
                // Non-dimensional log mean temperature difference of ice storage unit [non-dimensional]
                Real64 LMTDstar = CalcDetIceStorLMTDstar(TempIn, ToutOld, this->FreezingTemp);
                Real64 MassFlowstar = this->MassFlowRate / SIEquiv100GPMinMassFlowRate;

                // Find initial guess at average fraction charged during time step
                // Fraction of tank to be charged in the current time step
                Real64 ChargeFrac = LocalLoad * state.dataHVACGlobal->TimeStepSys / this->NomCapacity;
                if ((this->IceFracRemaining + ChargeFrac) > 1.0) {
                    ChargeFrac = 1.0 - this->IceFracRemaining;
                }

                Real64 AvgFracCharged; // Average fraction charged for the current time step
                if (this->ThawProcessIndex == DetIce::InsideMelt) {
                    AvgFracCharged = this->IceFracOnCoil + (ChargeFrac / 2.0);
                } else { // (DetailedIceStorage(IceNum)%ThawProcessIndex == DetIce::OutsideMelt)
                    AvgFracCharged = this->IceFracRemaining + (ChargeFrac / 2.0);
                }

                // Current load on the ice storage unit [non-dimensional]
                Real64 Qstar = std::abs(CalcQstar(state, this->ChargeCurveNum, this->ChargeCurveTypeNum, AvgFracCharged, LMTDstar, MassFlowstar));

                // Actual load on the ice storage unit [W]
                Real64 ActualLoad = Qstar * this->NomCapacity / this->CurveFitTimeStep;

                // Updated outlet temperature from the tank [C]
                Real64 ToutNew = TempIn + (ActualLoad / (this->MassFlowRate * Cp));
                // Again, the outlet temperature cannot be above the freezing temperature (factoring in the tolerance)
                if (ToutNew > (this->FreezingTemp - DeltaTofMin)) ToutNew = this->FreezingTemp - DeltaTofMin;

                if (ActualLoad > std::abs(LocalLoad)) {
                    // We have more than enough capacity to meet the load so no need to iterate to find a solution
                    this->OutletTemp = TempSetPt;
                    this->TankOutletTemp = ToutNew;
                    this->CompLoad = this->MassFlowRate * Cp * std::abs(TempIn - TempSetPt);
                    this->TankMassFlowRate = this->CompLoad / Cp / std::abs(TempIn - ToutNew);
                    this->BypassMassFlowRate = this->MassFlowRate - this->TankMassFlowRate;

                } else {

                    while (IterNum < MaxIterNum) {
                        if (std::abs(ToutOld - ToutNew) > TemperatureToler) {
                            // Not converged yet so recalculated what is needed and keep iterating
                            // Calculate new values for LMTDstar and Qstar based on updated outlet temperature
                            ToutOld = ToutNew;
                            LMTDstar = CalcDetIceStorLMTDstar(TempIn, ToutOld, this->FreezingTemp);
                            MassFlowstar = this->MassFlowRate / SIEquiv100GPMinMassFlowRate;
                            Qstar =
                                std::abs(CalcQstar(state, this->ChargeCurveNum, this->ChargeCurveTypeNum, AvgFracCharged, LMTDstar, MassFlowstar));

                            // Now make sure that we don't go above 100% charged and calculate the new average fraction
                            ChargeFrac = Qstar * (state.dataHVACGlobal->TimeStepSys / this->CurveFitTimeStep);
                            if ((this->IceFracRemaining + ChargeFrac) > 1.0) {
                                ChargeFrac = 1.0 - this->IceFracRemaining;
                                Qstar = ChargeFrac;
                            }
                            if (this->ThawProcessIndex == DetIce::InsideMelt) {
                                AvgFracCharged = this->IceFracOnCoil + (ChargeFrac / 2.0);
                            } else { // (DetailedIceStorage(IceNum)%ThawProcessIndex == DetIce::OutsideMelt)
                                AvgFracCharged = this->IceFracRemaining + (ChargeFrac / 2.0);
                            }

                            // Finally, update the actual load and calculate the new outlet temperature; increment iteration counter
                            ActualLoad = Qstar * this->NomCapacity / this->CurveFitTimeStep;
                            ToutNew = TempIn + (ActualLoad / (this->MassFlowRate * Cp));
                            // Again, the outlet temperature cannot be above the freezing temperature (factoring in the tolerance)
                            if (ToutNew < (this->FreezingTemp - DeltaTofMin)) ToutNew = this->FreezingTemp - DeltaTofMin;
                            ++IterNum;

                        } else {
                            // Converged to acceptable tolerance so set output variables and exit DO WHILE loop
                            break;
                        }

                    } // ...loop iterating for the ice storage outlet temperature

                    // Keep track of times that the iterations got excessive and report if necessary
                    if (IterNum >= MaxIterNum) {
                        ++this->ChargeIterErrors;
                        if (this->ChargeIterErrors <= 25) {
                            ShowWarningError(state, "Detailed Ice Storage model exceeded its internal charging maximum iteration limit");
                            ShowContinueError(state, "Detailed Ice Storage System Name = " + this->Name);
                            ShowContinueErrorTimeStamp(state, "");
                        } else {
                            ShowRecurringWarningErrorAtEnd(state,
                                                           "Detailed Ice Storage system [" + this->Name +
                                                               "]  charging maximum iteration limit exceeded occurrence continues.",
                                                           this->ChargeErrorCount);
                        }
                    }

                    // Set the values for the key outlet parameters
                    // Note that in REAL(r64)ity the tank will probably bypass some flow when it
                    // gets close to full charge.  This is a simplification that assumes
                    // all flow through the tank during charging and a lower delta T near
                    // the full charge level.  From an energy perspective, this is a reasonable
                    // approximation.
                    this->OutletTemp = ToutNew;
                    this->TankOutletTemp = ToutNew;
                    this->BypassMassFlowRate = 0.0;
                    this->TankMassFlowRate = this->MassFlowRate;
                    this->CompLoad = this->MassFlowRate * Cp * std::abs(TempIn - ToutNew);
                }
            }

        } else if (LocalLoad > 0.0) {
            // The load is greater than zero so we should be discharging
            // Before we do anything, we should check to make sure that we will actually be discharging the unit

            if ((this->InletTemp < (this->FreezingTemp + DeltaTifMin)) || (this->IceFracRemaining <= TankDischargeToler)) {
                // If the inlet temperature is below the freezing temperature of the
                // device, then we cannot actually do any discharging.  Bypass all of the flow.
                // Also, if the tank is already discharged, we can't to do any further
                // discharging.  So, bypass all of the flow.
                this->CompLoad = 0.0;
                this->OutletTemp = this->InletTemp;
                this->TankOutletTemp = this->InletTemp;
                Real64 mdot = 0.0;
                PlantUtilities::SetComponentFlowRate(state, mdot, this->PlantInNodeNum, this->PlantOutNodeNum, this->plantLoc);

                this->BypassMassFlowRate = mdot;
                this->TankMassFlowRate = 0.0;
                this->MassFlowRate = mdot;

            } else {

                // make flow request so tank will get flow
                Real64 mdot = this->DesignMassFlowRate;
                PlantUtilities::SetComponentFlowRate(state, mdot, this->PlantInNodeNum, this->PlantOutNodeNum, this->plantLoc);

                // We are in discharging mode, the temperatures are high enough to discharge
                // the tank, and we have some discharging left to do.
                if (TempSetPt < (this->FreezingTemp + DeltaTofMin)) {
                    // Outlet temperature cannot be below the freezing temperature so set
                    // the outlet temperature to the freezing temperature and calculate
                    // LMTDstar based on that assumption.
                    TempSetPt = this->FreezingTemp + DeltaTofMin;
                }

                // Tank outlet temperature from the last iteration [C]
                Real64 ToutOld = TempSetPt;
                // Non-dimensional log mean temperature difference of ice storage unit [non-dimensional]
                Real64 LMTDstar = CalcDetIceStorLMTDstar(TempIn, ToutOld, this->FreezingTemp);
                Real64 MassFlowstar = this->MassFlowRate / SIEquiv100GPMinMassFlowRate;

                // Find initial guess at average fraction charged during time step
                Real64 ChargeFrac = LocalLoad * state.dataHVACGlobal->TimeStepSys / this->NomCapacity;
                if ((this->IceFracRemaining - ChargeFrac) < 0.0) ChargeFrac = this->IceFracRemaining;
                Real64 AvgFracCharged = this->IceFracRemaining - (ChargeFrac / 2.0);

                // Current load on the ice storage unit [non-dimensional]
                Real64 Qstar =
                    std::abs(CalcQstar(state, this->DischargeCurveNum, this->DischargeCurveTypeNum, AvgFracCharged, LMTDstar, MassFlowstar));

                // Actual load on the ice storage unit [W]
                Real64 ActualLoad = Qstar * this->NomCapacity / this->CurveFitTimeStep;

                // Updated outlet temperature from the tank [C]
                Real64 ToutNew = TempIn - (ActualLoad / (this->MassFlowRate * Cp));
                // Again, the outlet temperature cannot be below the freezing temperature (factoring in the tolerance)
                if (ToutNew < (this->FreezingTemp + DeltaTofMin)) ToutNew = this->FreezingTemp + DeltaTofMin;

                if (ActualLoad > LocalLoad) {
                    // We have more than enough storage to meet the load so no need to iterate to find a solution
                    this->OutletTemp = TempSetPt;
                    this->TankOutletTemp = ToutNew;
                    this->CompLoad = this->MassFlowRate * Cp * std::abs(TempIn - TempSetPt);
                    this->TankMassFlowRate = this->CompLoad / Cp / std::abs(TempIn - ToutNew);
                    this->BypassMassFlowRate = this->MassFlowRate - this->TankMassFlowRate;

                } else {

                    while (IterNum < MaxIterNum) {
                        if (std::abs(ToutOld - ToutNew) > TemperatureToler) {
                            // Not converged yet so recalculated what is needed and keep iterating
                            // Calculate new values for LMTDstar and Qstar based on updated outlet temperature
                            ToutOld = ToutNew;
                            LMTDstar = CalcDetIceStorLMTDstar(TempIn, ToutOld, this->FreezingTemp);

                            Qstar = std::abs(
                                CalcQstar(state, this->DischargeCurveNum, this->DischargeCurveTypeNum, AvgFracCharged, LMTDstar, MassFlowstar));

                            // Now make sure that we don't go below 100% discharged and calculate the new average fraction
                            ChargeFrac = Qstar * (state.dataHVACGlobal->TimeStepSys / this->CurveFitTimeStep);
                            if ((this->IceFracRemaining - ChargeFrac) < 0.0) {
                                ChargeFrac = this->IceFracRemaining;
                                Qstar = ChargeFrac;
                            }
                            AvgFracCharged = this->IceFracRemaining - (ChargeFrac / 2.0);

                            // Finally, update the actual load and calculate the new outlet temperature; increment iteration counter
                            ActualLoad = Qstar * this->NomCapacity / this->CurveFitTimeStep;
                            ToutNew = TempIn - (ActualLoad / (this->MassFlowRate * Cp));
                            // Again, the outlet temperature cannot be below the freezing temperature (factoring in the tolerance)
                            if (ToutNew < (this->FreezingTemp + DeltaTofMin)) ToutNew = this->FreezingTemp + DeltaTofMin;
                            ++IterNum;

                        } else {
                            // Converged to acceptable tolerance so set output variables and exit DO WHILE loop
                            break;
                        }

                    } // ...loop iterating for the ice storage outlet temperature

                    // Keep track of times that the iterations got excessive
                    if (IterNum >= MaxIterNum && (!state.dataGlobal->WarmupFlag)) {
                        ++this->DischargeIterErrors;
                        if (this->DischargeIterErrors <= 25) {
                            ShowWarningError(state, "Detailed Ice Storage model exceeded its internal discharging maximum iteration limit");
                            ShowContinueError(state, "Detailed Ice Storage System Name = " + this->Name);
                            ShowContinueErrorTimeStamp(state, "");
                        } else {
                            ShowRecurringWarningErrorAtEnd(state,
                                                           "Detailed Ice Storage system [" + this->Name +
                                                               "]  discharging maximum iteration limit exceeded occurrence continues.",
                                                           this->DischargeErrorCount);
                        }
                    }

                    // We are now done finding the outlet temperature of the tank.  We need
                    // to compare the outlet temperature to the setpoint temperature again
                    // to see where we are at and then we can set the values for the key
                    // outlet parameters.  If outlet temperature is greater than or equal
                    // to the setpoint temperature, then send all flow through the tank.
                    // Otherwise, we have more capacity than needed so let's bypass some
                    // flow and meet the setpoint temperature.
                    if (ToutNew >= TempSetPt) {
                        this->OutletTemp = ToutNew;
                        this->TankOutletTemp = ToutNew;
                        this->BypassMassFlowRate = 0.0;
                        this->TankMassFlowRate = this->MassFlowRate;
                        this->CompLoad = this->MassFlowRate * Cp * std::abs(TempIn - ToutNew);
                    } else {
                        this->OutletTemp = TempSetPt;
                        this->TankOutletTemp = ToutNew;
                        this->CompLoad = this->MassFlowRate * Cp * std::abs(TempIn - TempSetPt);
                        this->TankMassFlowRate = this->CompLoad / (Cp * std::abs(TempIn - ToutNew));
                        this->BypassMassFlowRate = this->MassFlowRate - this->TankMassFlowRate;
                    }
                }
            }

        } else { // Shouldn't get here ever (print error if we do)

            ShowFatalError(state, "Detailed Ice Storage systemic code error--contact EnergyPlus support");
        }
    }

    void GetIceStorageInput(EnergyPlusData &state)
    {
        // SUBROUTINE INFORMATION:
        //       AUTHOR:
        //       DATE WRITTEN:

        // PURPOSE OF THIS SUBROUTINE:!This routine will get the input
        // required by the PrimaryPlantLoopManager.  As such
        // it will interact with the Input Scanner to retrieve
        // information from the input file, count the number of
        // heating and cooling loops and begin to fill the
        // arrays associated with the type PlantLoopProps.

        bool ErrorsFound;

        ErrorsFound = false; // Always need to reset this since there are multiple types of ice storage systems

        // LOAD ARRAYS WITH SimpleIceStorage DATA
        state.dataIceThermalStorage->NumSimpleIceStorage =
            state.dataInputProcessing->inputProcessor->getNumObjectsFound(state, cIceStorageSimple); // by ZG
        state.dataIceThermalStorage->NumDetailedIceStorage =
            state.dataInputProcessing->inputProcessor->getNumObjectsFound(state, cIceStorageDetailed);

        // Allocate SimpleIceStorage based on NumOfIceStorage
        state.dataIceThermalStorage->SimpleIceStorage.allocate(state.dataIceThermalStorage->NumSimpleIceStorage);

        state.dataIPShortCut->cCurrentModuleObject = cIceStorageSimple;
        for (int iceNum = 1; iceNum <= state.dataIceThermalStorage->NumSimpleIceStorage; ++iceNum) {

            int NumAlphas;
            int NumNums;
            int IOStat;
            state.dataInputProcessing->inputProcessor->getObjectItem(state,
                                                                     state.dataIPShortCut->cCurrentModuleObject,
                                                                     iceNum,
                                                                     state.dataIPShortCut->cAlphaArgs,
                                                                     NumAlphas,
                                                                     state.dataIPShortCut->rNumericArgs,
                                                                     NumNums,
                                                                     IOStat,
                                                                     _,
                                                                     _,
                                                                     _,
                                                                     state.dataIPShortCut->cNumericFieldNames);
            UtilityRoutines::IsNameEmpty(state, state.dataIPShortCut->cAlphaArgs(1), state.dataIPShortCut->cCurrentModuleObject, ErrorsFound);

            ++state.dataIceThermalStorage->TotalNumIceStorage;
            state.dataIceThermalStorage->SimpleIceStorage(iceNum).MapNum = state.dataIceThermalStorage->TotalNumIceStorage;

            // ITS name
            state.dataIceThermalStorage->SimpleIceStorage(iceNum).Name = state.dataIPShortCut->cAlphaArgs(1);

            // Get Ice Thermal Storage Type
            state.dataIceThermalStorage->SimpleIceStorage(iceNum).ITSType = state.dataIPShortCut->cAlphaArgs(2);
            if (UtilityRoutines::SameString(state.dataIceThermalStorage->SimpleIceStorage(iceNum).ITSType, "IceOnCoilInternal")) {
                state.dataIceThermalStorage->SimpleIceStorage(iceNum).ITSType_Num = ITSType::IceOnCoilInternal;
            } else if (UtilityRoutines::SameString(state.dataIceThermalStorage->SimpleIceStorage(iceNum).ITSType, "IceOnCoilExternal")) {
                state.dataIceThermalStorage->SimpleIceStorage(iceNum).ITSType_Num = ITSType::IceOnCoilExternal;
            } else {
                ShowSevereError(state, state.dataIPShortCut->cCurrentModuleObject + '=' + state.dataIPShortCut->cAlphaArgs(1));
                ShowContinueError(state, "Invalid " + state.dataIPShortCut->cAlphaFieldNames(2) + '=' + state.dataIPShortCut->cAlphaArgs(2));
                ErrorsFound = true;
            }

            // Get and Verify ITS nominal Capacity (user input is in GJ, internal value in in J)
            state.dataIceThermalStorage->SimpleIceStorage(iceNum).ITSNomCap = state.dataIPShortCut->rNumericArgs(1) * 1.e+09;
            if (state.dataIPShortCut->rNumericArgs(1) == 0.0) {
                ShowSevereError(state, state.dataIPShortCut->cCurrentModuleObject + '=' + state.dataIPShortCut->cAlphaArgs(1));
                ShowContinueError(state,
                                  format("Invalid {}={:.2R}", state.dataIPShortCut->cNumericFieldNames(1), state.dataIPShortCut->rNumericArgs(1)));
                ErrorsFound = true;
            }

            // Get Plant Inlet Node Num
            state.dataIceThermalStorage->SimpleIceStorage(iceNum).PltInletNodeNum =
                NodeInputManager::GetOnlySingleNode(state,
                                                    state.dataIPShortCut->cAlphaArgs(3),
                                                    ErrorsFound,
                                                    state.dataIPShortCut->cCurrentModuleObject,
                                                    state.dataIPShortCut->cAlphaArgs(1),
                                                    DataLoopNode::NodeFluidType::Water,
                                                    DataLoopNode::NodeConnectionType::Inlet,
                                                    NodeInputManager::CompFluidStream::Primary,
                                                    DataLoopNode::ObjectIsNotParent);

            // Get Plant Outlet Node Num
            state.dataIceThermalStorage->SimpleIceStorage(iceNum).PltOutletNodeNum =
                NodeInputManager::GetOnlySingleNode(state,
                                                    state.dataIPShortCut->cAlphaArgs(4),
                                                    ErrorsFound,
                                                    state.dataIPShortCut->cCurrentModuleObject,
                                                    state.dataIPShortCut->cAlphaArgs(1),
                                                    DataLoopNode::NodeFluidType::Water,
                                                    DataLoopNode::NodeConnectionType::Outlet,
                                                    NodeInputManager::CompFluidStream::Primary,
                                                    DataLoopNode::ObjectIsNotParent);

            // Test InletNode and OutletNode
            BranchNodeConnections::TestCompSet(state,
                                               state.dataIPShortCut->cCurrentModuleObject,
                                               state.dataIPShortCut->cAlphaArgs(1),
                                               state.dataIPShortCut->cAlphaArgs(3),
                                               state.dataIPShortCut->cAlphaArgs(4),
                                               "Chilled Water Nodes");

            // Initialize Report Variables
            state.dataIceThermalStorage->SimpleIceStorage(iceNum).MyLoad = 0.0;
            state.dataIceThermalStorage->SimpleIceStorage(iceNum).Urate = 0.0;
            state.dataIceThermalStorage->SimpleIceStorage(iceNum).IceFracRemain = 1.0;
            state.dataIceThermalStorage->SimpleIceStorage(iceNum).ITSCoolingRate_rep = 0.0;
            state.dataIceThermalStorage->SimpleIceStorage(iceNum).ITSCoolingEnergy_rep = 0.0;
            state.dataIceThermalStorage->SimpleIceStorage(iceNum).ITSChargingRate = 0.0;
            state.dataIceThermalStorage->SimpleIceStorage(iceNum).ITSChargingEnergy = 0.0;
            state.dataIceThermalStorage->SimpleIceStorage(iceNum).ITSmdot = 0.0;
            state.dataIceThermalStorage->SimpleIceStorage(iceNum).ITSInletTemp = 0.0;
            state.dataIceThermalStorage->SimpleIceStorage(iceNum).ITSOutletTemp = 0.0;

        } // IceNum

        if (ErrorsFound) {
            ShowFatalError(state, "Errors found in processing input for " + state.dataIPShortCut->cCurrentModuleObject);
        }

        ErrorsFound = false; // Always need to reset this since there are multiple types of ice storage systems

        // Determine the number of detailed ice storage devices are in the input file and allocate appropriately
        state.dataIPShortCut->cCurrentModuleObject = cIceStorageDetailed;

        state.dataIceThermalStorage->DetailedIceStorage.allocate(
            state.dataIceThermalStorage->NumDetailedIceStorage); // Allocate DetIceStorage based on NumDetIceStorages

        for (int iceNum = 1; iceNum <= state.dataIceThermalStorage->NumDetailedIceStorage; ++iceNum) {

            int NumAlphas;
            int NumNums;
            int IOStat;
            state.dataInputProcessing->inputProcessor->getObjectItem(state,
                                                                     state.dataIPShortCut->cCurrentModuleObject,
                                                                     iceNum,
                                                                     state.dataIPShortCut->cAlphaArgs,
                                                                     NumAlphas,
                                                                     state.dataIPShortCut->rNumericArgs,
                                                                     NumNums,
                                                                     IOStat,
                                                                     _,
                                                                     state.dataIPShortCut->lAlphaFieldBlanks,
                                                                     state.dataIPShortCut->cAlphaFieldNames,
                                                                     state.dataIPShortCut->cNumericFieldNames);
            UtilityRoutines::IsNameEmpty(state, state.dataIPShortCut->cAlphaArgs(1), state.dataIPShortCut->cCurrentModuleObject, ErrorsFound);

            ++state.dataIceThermalStorage->TotalNumIceStorage;

            state.dataIceThermalStorage->DetailedIceStorage(iceNum).MapNum = state.dataIceThermalStorage->TotalNumIceStorage;
            state.dataIceThermalStorage->DetailedIceStorage(iceNum).Name = state.dataIPShortCut->cAlphaArgs(1); // Detailed ice storage name

            // Get and verify availability schedule
            state.dataIceThermalStorage->DetailedIceStorage(iceNum).ScheduleName =
                state.dataIPShortCut->cAlphaArgs(2); // Detailed ice storage availability schedule name
            if (state.dataIPShortCut->lAlphaFieldBlanks(2)) {
                state.dataIceThermalStorage->DetailedIceStorage(iceNum).ScheduleIndex = DataGlobalConstants::ScheduleAlwaysOn;
            } else {
                state.dataIceThermalStorage->DetailedIceStorage(iceNum).ScheduleIndex =
                    ScheduleManager::GetScheduleIndex(state, state.dataIceThermalStorage->DetailedIceStorage(iceNum).ScheduleName);
                if (state.dataIceThermalStorage->DetailedIceStorage(iceNum).ScheduleIndex == 0) {
                    ShowSevereError(state, "Invalid " + state.dataIPShortCut->cAlphaFieldNames(2) + '=' + state.dataIPShortCut->cAlphaArgs(2));
                    ShowContinueError(state, "Entered in " + state.dataIPShortCut->cCurrentModuleObject + '=' + state.dataIPShortCut->cAlphaArgs(1));
                    ErrorsFound = true;
                }
            }

            // Get and Verify ITS nominal Capacity (user input is in GJ, internal value is in W-hr)
            // Convert GJ to J by multiplying by 10^9
            // Convert J to W-hr by dividing by number of seconds in an hour (3600)
            state.dataIceThermalStorage->DetailedIceStorage(iceNum).NomCapacity =
                state.dataIPShortCut->rNumericArgs(1) * (1.e+09) / (DataGlobalConstants::SecInHour);

            if (state.dataIPShortCut->rNumericArgs(1) <= 0.0) {
                ShowSevereError(state,
                                format("Invalid {}={:.2R}", state.dataIPShortCut->cNumericFieldNames(1), state.dataIPShortCut->rNumericArgs(1)));
                ShowContinueError(state, "Entered in " + state.dataIPShortCut->cCurrentModuleObject + '=' + state.dataIPShortCut->cAlphaArgs(1));
                ErrorsFound = true;
            }

            // Get Plant Inlet Node Num
            state.dataIceThermalStorage->DetailedIceStorage(iceNum).PlantInNodeNum =
                NodeInputManager::GetOnlySingleNode(state,
                                                    state.dataIPShortCut->cAlphaArgs(3),
                                                    ErrorsFound,
                                                    state.dataIPShortCut->cCurrentModuleObject,
                                                    state.dataIPShortCut->cAlphaArgs(1),
                                                    DataLoopNode::NodeFluidType::Water,
                                                    DataLoopNode::NodeConnectionType::Inlet,
                                                    NodeInputManager::CompFluidStream::Primary,
                                                    DataLoopNode::ObjectIsNotParent);

            // Get Plant Outlet Node Num
            state.dataIceThermalStorage->DetailedIceStorage(iceNum).PlantOutNodeNum =
                NodeInputManager::GetOnlySingleNode(state,
                                                    state.dataIPShortCut->cAlphaArgs(4),
                                                    ErrorsFound,
                                                    state.dataIPShortCut->cCurrentModuleObject,
                                                    state.dataIPShortCut->cAlphaArgs(1),
                                                    DataLoopNode::NodeFluidType::Water,
                                                    DataLoopNode::NodeConnectionType::Outlet,
                                                    NodeInputManager::CompFluidStream::Primary,
                                                    DataLoopNode::ObjectIsNotParent);

            // Test InletNode and OutletNode
            BranchNodeConnections::TestCompSet(state,
                                               state.dataIPShortCut->cCurrentModuleObject,
                                               state.dataIPShortCut->cAlphaArgs(1),
                                               state.dataIPShortCut->cAlphaArgs(3),
                                               state.dataIPShortCut->cAlphaArgs(4),
                                               "Chilled Water Nodes");

            // Obtain the Charging and Discharging Curve types and names
            state.dataIceThermalStorage->DetailedIceStorage(iceNum).DischargeCurveName = state.dataIPShortCut->cAlphaArgs(6);
            state.dataIceThermalStorage->DetailedIceStorage(iceNum).DischargeCurveNum =
                CurveManager::GetCurveIndex(state, state.dataIPShortCut->cAlphaArgs(6));
            if (state.dataIceThermalStorage->DetailedIceStorage(iceNum).DischargeCurveNum <= 0) {
                ShowSevereError(state, "Invalid " + state.dataIPShortCut->cAlphaFieldNames(6) + '=' + state.dataIPShortCut->cAlphaArgs(6));
                ShowContinueError(state, "Entered in " + state.dataIPShortCut->cCurrentModuleObject + '=' + state.dataIPShortCut->cAlphaArgs(1));
                ErrorsFound = true;
            }

            int dischargeCurveDim =
                state.dataCurveManager->PerfCurve(state.dataIceThermalStorage->DetailedIceStorage(iceNum).DischargeCurveNum).NumDims;
            if (dischargeCurveDim != 2) {
                ShowSevereError(state, state.dataIPShortCut->cCurrentModuleObject + ": Discharge curve must have 2 independent variables");
                ShowContinueError(state, "Entered in " + state.dataIPShortCut->cCurrentModuleObject + '=' + state.dataIPShortCut->cAlphaArgs(1));
                ShowContinueError(state,
                                  state.dataIPShortCut->cAlphaArgs(6) +
                                      " does not have 2 independent variables and thus cannot be used for detailed ice storage");
                ErrorsFound = true;
            } else {
                if (state.dataIPShortCut->cAlphaArgs(5) == "FRACTIONCHARGEDLMTD") {
                    state.dataIceThermalStorage->DetailedIceStorage(iceNum).DischargeCurveTypeNum = CurveVars::FracChargedLMTD;
                } else if (state.dataIPShortCut->cAlphaArgs(5) == "FRACTIONDISCHARGEDLMTD") {
                    state.dataIceThermalStorage->DetailedIceStorage(iceNum).DischargeCurveTypeNum = CurveVars::FracDischargedLMTD;
                } else if (state.dataIPShortCut->cAlphaArgs(5) == "LMTDMASSFLOW") {
                    state.dataIceThermalStorage->DetailedIceStorage(iceNum).DischargeCurveTypeNum = CurveVars::LMTDMassFlow;
                } else if (state.dataIPShortCut->cAlphaArgs(5) == "LMTDFRACTIONCHARGED") {
                    state.dataIceThermalStorage->DetailedIceStorage(iceNum).DischargeCurveTypeNum = CurveVars::LMTDFracCharged;
                } else {
                    ShowSevereError(state,
                                    state.dataIPShortCut->cCurrentModuleObject +
                                        ": Discharge curve independent variable options not valid, option=" + state.dataIPShortCut->cAlphaArgs(5));
                    ShowContinueError(state, "Entered in " + state.dataIPShortCut->cCurrentModuleObject + '=' + state.dataIPShortCut->cAlphaArgs(1));
                    ShowContinueError(state,
                                      "The valid options are: FractionChargedLMTD, FractionDischargedLMTD, LMTDMassFlow or LMTDFractionCharged");
                    ErrorsFound = true;
                }
            }

            ErrorsFound |= CurveManager::CheckCurveDims(state,
                                                        state.dataIceThermalStorage->DetailedIceStorage(iceNum).DischargeCurveNum, // Curve index
                                                        {2},                                                                       // Valid dimensions
                                                        "GetIceStorageInput: ",                                                    // Routine name
                                                        state.dataIPShortCut->cCurrentModuleObject,                                // Object Type
                                                        state.dataIceThermalStorage->DetailedIceStorage(iceNum).Name,              // Object Name
                                                        state.dataIPShortCut->cAlphaFieldNames(6));                                // Field Name

            state.dataIceThermalStorage->DetailedIceStorage(iceNum).ChargeCurveName = state.dataIPShortCut->cAlphaArgs(8);
            state.dataIceThermalStorage->DetailedIceStorage(iceNum).ChargeCurveNum =
                CurveManager::GetCurveIndex(state, state.dataIPShortCut->cAlphaArgs(8));
            if (state.dataIceThermalStorage->DetailedIceStorage(iceNum).ChargeCurveNum <= 0) {
                ShowSevereError(state, "Invalid " + state.dataIPShortCut->cAlphaFieldNames(8) + '=' + state.dataIPShortCut->cAlphaArgs(8));
                ShowContinueError(state, "Entered in " + state.dataIPShortCut->cCurrentModuleObject + '=' + state.dataIPShortCut->cAlphaArgs(1));
                ErrorsFound = true;
            }

            int chargeCurveDim = state.dataCurveManager->PerfCurve(state.dataIceThermalStorage->DetailedIceStorage(iceNum).ChargeCurveNum).NumDims;
            if (chargeCurveDim != 2) {
                ShowSevereError(state, state.dataIPShortCut->cCurrentModuleObject + ": Charge curve must have 2 independent variables");
                ShowContinueError(state, "Entered in " + state.dataIPShortCut->cCurrentModuleObject + '=' + state.dataIPShortCut->cAlphaArgs(1));
                ShowContinueError(state,
                                  state.dataIPShortCut->cAlphaArgs(8) +
                                      " does not have 2 independent variables and thus cannot be used for detailed ice storage");
                ErrorsFound = true;
            } else {
                if (state.dataIPShortCut->cAlphaArgs(7) == "FRACTIONCHARGEDLMTD") {
                    state.dataIceThermalStorage->DetailedIceStorage(iceNum).ChargeCurveTypeNum = CurveVars::FracChargedLMTD;
                } else if (state.dataIPShortCut->cAlphaArgs(7) == "FRACTIONDISCHARGEDLMTD") {
                    state.dataIceThermalStorage->DetailedIceStorage(iceNum).ChargeCurveTypeNum = CurveVars::FracDischargedLMTD;
                } else if (state.dataIPShortCut->cAlphaArgs(7) == "LMTDMASSFLOW") {
                    state.dataIceThermalStorage->DetailedIceStorage(iceNum).ChargeCurveTypeNum = CurveVars::LMTDMassFlow;
                } else if (state.dataIPShortCut->cAlphaArgs(7) == "LMTDFRACTIONCHARGED") {
                    state.dataIceThermalStorage->DetailedIceStorage(iceNum).ChargeCurveTypeNum = CurveVars::LMTDFracCharged;
                } else {
                    ShowSevereError(state,
                                    state.dataIPShortCut->cCurrentModuleObject +
                                        ": Charge curve independent variable options not valid, option=" + state.dataIPShortCut->cAlphaArgs(7));
                    ShowContinueError(state, "Entered in " + state.dataIPShortCut->cCurrentModuleObject + '=' + state.dataIPShortCut->cAlphaArgs(1));
                    ShowContinueError(state,
                                      "The valid options are: FractionChargedLMTD, FractionDischargedLMTD, LMTDMassFlow or LMTDFractionCharged");
                    ErrorsFound = true;
                }
            }

            ErrorsFound |= CurveManager::CheckCurveDims(state,
                                                        state.dataIceThermalStorage->DetailedIceStorage(iceNum).ChargeCurveNum, // Curve index
                                                        {2},                                                                    // Valid dimensions
                                                        "GetIceStorageInput: ",                                                 // Routine name
                                                        state.dataIPShortCut->cCurrentModuleObject,                             // Object Type
                                                        state.dataIceThermalStorage->DetailedIceStorage(iceNum).Name,           // Object Name
                                                        state.dataIPShortCut->cAlphaFieldNames(8));                             // Field Name

            state.dataIceThermalStorage->DetailedIceStorage(iceNum).CurveFitTimeStep = state.dataIPShortCut->rNumericArgs(2);
            if ((state.dataIceThermalStorage->DetailedIceStorage(iceNum).CurveFitTimeStep <= 0.0) ||
                (state.dataIceThermalStorage->DetailedIceStorage(iceNum).CurveFitTimeStep > 1.0)) {
                ShowSevereError(state,
                                format("Invalid {}={:.3R}", state.dataIPShortCut->cNumericFieldNames(2), state.dataIPShortCut->rNumericArgs(2)));
                ShowContinueError(state, "Entered in " + state.dataIPShortCut->cCurrentModuleObject + '=' + state.dataIPShortCut->cAlphaArgs(1));
                ShowContinueError(state, "Curve fit time step invalid, less than zero or greater than 1 for " + state.dataIPShortCut->cAlphaArgs(1));
                ErrorsFound = true;
            }

            state.dataIceThermalStorage->DetailedIceStorage(iceNum).ThawProcessIndicator = state.dataIPShortCut->cAlphaArgs(9);
            if (UtilityRoutines::SameString(state.dataIceThermalStorage->DetailedIceStorage(iceNum).ThawProcessIndicator, "INSIDEMELT")) {
                state.dataIceThermalStorage->DetailedIceStorage(iceNum).ThawProcessIndex = DetIce::InsideMelt;
            } else if ((UtilityRoutines::SameString(state.dataIceThermalStorage->DetailedIceStorage(iceNum).ThawProcessIndicator, "OUTSIDEMELT")) ||
                       (state.dataIceThermalStorage->DetailedIceStorage(iceNum).ThawProcessIndicator.empty())) {
                state.dataIceThermalStorage->DetailedIceStorage(iceNum).ThawProcessIndex = DetIce::OutsideMelt;
            } else {
                ShowSevereError(state, "Invalid thaw process indicator of " + state.dataIPShortCut->cAlphaArgs(9) + " was entered");
                ShowContinueError(state, "Entered in " + state.dataIPShortCut->cCurrentModuleObject + '=' + state.dataIPShortCut->cAlphaArgs(1));
                ShowContinueError(state, R"(Value should either be "InsideMelt" or "OutsideMelt")");
                state.dataIceThermalStorage->DetailedIceStorage(iceNum).ThawProcessIndex =
                    DetIce::InsideMelt; // Severe error will end simulation, but just in case...
                ErrorsFound = true;
            }

            // Get the other ice storage parameters (electric, heat loss, freezing temperature) and stupidity check each one
            state.dataIceThermalStorage->DetailedIceStorage(iceNum).DischargeParaElecLoad = state.dataIPShortCut->rNumericArgs(3);
            state.dataIceThermalStorage->DetailedIceStorage(iceNum).ChargeParaElecLoad = state.dataIPShortCut->rNumericArgs(4);
            state.dataIceThermalStorage->DetailedIceStorage(iceNum).TankLossCoeff = state.dataIPShortCut->rNumericArgs(5);
            state.dataIceThermalStorage->DetailedIceStorage(iceNum).FreezingTemp = state.dataIPShortCut->rNumericArgs(6);

            if ((state.dataIceThermalStorage->DetailedIceStorage(iceNum).DischargeParaElecLoad < 0.0) ||
                (state.dataIceThermalStorage->DetailedIceStorage(iceNum).DischargeParaElecLoad > 1.0)) {
                ShowSevereError(state,
                                format("Invalid {}={:.3R}", state.dataIPShortCut->cNumericFieldNames(3), state.dataIPShortCut->rNumericArgs(3)));
                ShowContinueError(state, "Entered in " + state.dataIPShortCut->cCurrentModuleObject + '=' + state.dataIPShortCut->cAlphaArgs(1));
                ShowContinueError(state, "Value is either less than/equal to zero or greater than 1");
                ErrorsFound = true;
            }

            if ((state.dataIceThermalStorage->DetailedIceStorage(iceNum).ChargeParaElecLoad < 0.0) ||
                (state.dataIceThermalStorage->DetailedIceStorage(iceNum).ChargeParaElecLoad > 1.0)) {
                ShowSevereError(state,
                                format("Invalid {}={:.3R}", state.dataIPShortCut->cNumericFieldNames(4), state.dataIPShortCut->rNumericArgs(4)));
                ShowContinueError(state, "Entered in " + state.dataIPShortCut->cCurrentModuleObject + '=' + state.dataIPShortCut->cAlphaArgs(1));
                ShowContinueError(state, "Value is either less than/equal to zero or greater than 1");
                ErrorsFound = true;
            }

            if ((state.dataIceThermalStorage->DetailedIceStorage(iceNum).TankLossCoeff < 0.0) ||
                (state.dataIceThermalStorage->DetailedIceStorage(iceNum).TankLossCoeff > 0.1)) {
                ShowSevereError(state,
                                format("Invalid {}={:.3R}", state.dataIPShortCut->cNumericFieldNames(5), state.dataIPShortCut->rNumericArgs(5)));
                ShowContinueError(state, "Entered in " + state.dataIPShortCut->cCurrentModuleObject + '=' + state.dataIPShortCut->cAlphaArgs(1));
                ShowContinueError(state, "Value is either less than/equal to zero or greater than 0.1 (10%)");
                ErrorsFound = true;
            }

            if ((state.dataIceThermalStorage->DetailedIceStorage(iceNum).FreezingTemp < -10.0) ||
                (state.dataIceThermalStorage->DetailedIceStorage(iceNum).FreezingTemp > 10.0)) {
                ShowWarningError(
                    state,
                    format("Potentially invalid {}={:.3R}", state.dataIPShortCut->cNumericFieldNames(6), state.dataIPShortCut->rNumericArgs(6)));
                ShowContinueError(state, "Entered in " + state.dataIPShortCut->cCurrentModuleObject + '=' + state.dataIPShortCut->cAlphaArgs(1));
                ShowContinueError(state, "Value is either less than -10.0C or greater than 10.0C");
                ShowContinueError(state, "This value will be allowed but the user should verify that this temperature is correct");
            }

            // Initialize Report Variables
            state.dataIceThermalStorage->DetailedIceStorage(iceNum).CompLoad = 0.0;
            state.dataIceThermalStorage->DetailedIceStorage(iceNum).IceFracChange = 0.0;
            state.dataIceThermalStorage->DetailedIceStorage(iceNum).IceFracRemaining = 1.0;
            state.dataIceThermalStorage->DetailedIceStorage(iceNum).IceFracOnCoil = 1.0;
            state.dataIceThermalStorage->DetailedIceStorage(iceNum).DischargingRate = 0.0;
            state.dataIceThermalStorage->DetailedIceStorage(iceNum).DischargingEnergy = 0.0;
            state.dataIceThermalStorage->DetailedIceStorage(iceNum).ChargingRate = 0.0;
            state.dataIceThermalStorage->DetailedIceStorage(iceNum).ChargingEnergy = 0.0;
            state.dataIceThermalStorage->DetailedIceStorage(iceNum).MassFlowRate = 0.0;
            state.dataIceThermalStorage->DetailedIceStorage(iceNum).BypassMassFlowRate = 0.0;
            state.dataIceThermalStorage->DetailedIceStorage(iceNum).TankMassFlowRate = 0.0;
            state.dataIceThermalStorage->DetailedIceStorage(iceNum).InletTemp = 0.0;
            state.dataIceThermalStorage->DetailedIceStorage(iceNum).OutletTemp = 0.0;
            state.dataIceThermalStorage->DetailedIceStorage(iceNum).TankOutletTemp = 0.0;
            state.dataIceThermalStorage->DetailedIceStorage(iceNum).ParasiticElecRate = 0.0;
            state.dataIceThermalStorage->DetailedIceStorage(iceNum).ParasiticElecEnergy = 0.0;

        } // ...over detailed ice storage units

        if ((state.dataIceThermalStorage->NumSimpleIceStorage + state.dataIceThermalStorage->NumDetailedIceStorage) <= 0) {
            ShowSevereError(state, "No Ice Storage Equipment found in GetIceStorage");
            ErrorsFound = true;
        }

        if (ErrorsFound) {
            ShowFatalError(state, "Errors found in processing input for " + state.dataIPShortCut->cCurrentModuleObject);
        }
    }

    void SimpleIceStorageData::setupOutputVars(EnergyPlusData &state)
    {
        SetupOutputVariable(state,
                            "Ice Thermal Storage Requested Load",
                            OutputProcessor::Unit::W,
                            this->MyLoad,
                            OutputProcessor::SOVTimeStepType::System,
                            OutputProcessor::SOVStoreType::Average,
                            this->Name);

        SetupOutputVariable(state,
                            "Ice Thermal Storage End Fraction",
                            OutputProcessor::Unit::None,
                            this->IceFracRemain,
                            OutputProcessor::SOVTimeStepType::Zone,
                            OutputProcessor::SOVStoreType::Average,
                            this->Name);

        SetupOutputVariable(state,
                            "Ice Thermal Storage Mass Flow Rate",
                            OutputProcessor::Unit::kg_s,
                            this->ITSmdot,
                            OutputProcessor::SOVTimeStepType::System,
                            OutputProcessor::SOVStoreType::Average,
                            this->Name);

        SetupOutputVariable(state,
                            "Ice Thermal Storage Inlet Temperature",
                            OutputProcessor::Unit::C,
                            this->ITSInletTemp,
                            OutputProcessor::SOVTimeStepType::System,
                            OutputProcessor::SOVStoreType::Average,
                            this->Name);

        SetupOutputVariable(state,
                            "Ice Thermal Storage Outlet Temperature",
                            OutputProcessor::Unit::C,
                            this->ITSOutletTemp,
                            OutputProcessor::SOVTimeStepType::System,
                            OutputProcessor::SOVStoreType::Average,
                            this->Name);

        SetupOutputVariable(state,
                            "Ice Thermal Storage Cooling Discharge Rate",
                            OutputProcessor::Unit::W,
                            this->ITSCoolingRate_rep,
                            OutputProcessor::SOVTimeStepType::System,
                            OutputProcessor::SOVStoreType::Average,
                            this->Name);

        SetupOutputVariable(state,
                            "Ice Thermal Storage Cooling Discharge Energy",
                            OutputProcessor::Unit::J,
                            this->ITSCoolingEnergy_rep,
                            OutputProcessor::SOVTimeStepType::System,
                            OutputProcessor::SOVStoreType::Summed,
                            this->Name);

        SetupOutputVariable(state,
                            "Ice Thermal Storage Cooling Charge Rate",
                            OutputProcessor::Unit::W,
                            this->ITSChargingRate,
                            OutputProcessor::SOVTimeStepType::System,
                            OutputProcessor::SOVStoreType::Average,
                            this->Name);

        SetupOutputVariable(state,
                            "Ice Thermal Storage Cooling Charge Energy",
                            OutputProcessor::Unit::J,
                            this->ITSChargingEnergy,
                            OutputProcessor::SOVTimeStepType::System,
                            OutputProcessor::SOVStoreType::Summed,
                            this->Name);
    }

    void DetailedIceStorageData::setupOutputVars(EnergyPlusData &state)
    {
        SetupOutputVariable(state,
                            "Ice Thermal Storage Cooling Rate",
                            OutputProcessor::Unit::W,
                            this->CompLoad,
                            OutputProcessor::SOVTimeStepType::System,
                            OutputProcessor::SOVStoreType::Average,
                            this->Name);

        SetupOutputVariable(state,
                            "Ice Thermal Storage Change Fraction",
                            OutputProcessor::Unit::None,
                            this->IceFracChange,
                            OutputProcessor::SOVTimeStepType::System,
                            OutputProcessor::SOVStoreType::Average,
                            this->Name);

        SetupOutputVariable(state,
                            "Ice Thermal Storage End Fraction",
                            OutputProcessor::Unit::None,
                            this->IceFracRemaining,
                            OutputProcessor::SOVTimeStepType::System,
                            OutputProcessor::SOVStoreType::Average,
                            this->Name);

        SetupOutputVariable(state,
                            "Ice Thermal Storage On Coil Fraction",
                            OutputProcessor::Unit::None,
                            this->IceFracOnCoil,
                            OutputProcessor::SOVTimeStepType::System,
                            OutputProcessor::SOVStoreType::Average,
                            this->Name);

        SetupOutputVariable(state,
                            "Ice Thermal Storage Mass Flow Rate",
                            OutputProcessor::Unit::kg_s,
                            this->MassFlowRate,
                            OutputProcessor::SOVTimeStepType::System,
                            OutputProcessor::SOVStoreType::Average,
                            this->Name);

        SetupOutputVariable(state,
                            "Ice Thermal Storage Bypass Mass Flow Rate",
                            OutputProcessor::Unit::kg_s,
                            this->BypassMassFlowRate,
                            OutputProcessor::SOVTimeStepType::System,
                            OutputProcessor::SOVStoreType::Average,
                            this->Name);

        SetupOutputVariable(state,
                            "Ice Thermal Storage Tank Mass Flow Rate",
                            OutputProcessor::Unit::kg_s,
                            this->TankMassFlowRate,
                            OutputProcessor::SOVTimeStepType::System,
                            OutputProcessor::SOVStoreType::Average,
                            this->Name);

        SetupOutputVariable(state,
                            "Ice Thermal Storage Fluid Inlet Temperature",
                            OutputProcessor::Unit::C,
                            this->InletTemp,
                            OutputProcessor::SOVTimeStepType::System,
                            OutputProcessor::SOVStoreType::Average,
                            this->Name);

        SetupOutputVariable(state,
                            "Ice Thermal Storage Blended Outlet Temperature",
                            OutputProcessor::Unit::C,
                            this->OutletTemp,
                            OutputProcessor::SOVTimeStepType::System,
                            OutputProcessor::SOVStoreType::Average,
                            this->Name);

        SetupOutputVariable(state,
                            "Ice Thermal Storage Tank Outlet Temperature",
                            OutputProcessor::Unit::C,
                            this->TankOutletTemp,
                            OutputProcessor::SOVTimeStepType::System,
                            OutputProcessor::SOVStoreType::Average,
                            this->Name);

        SetupOutputVariable(state,
                            "Ice Thermal Storage Cooling Discharge Rate",
                            OutputProcessor::Unit::W,
                            this->DischargingRate,
                            OutputProcessor::SOVTimeStepType::System,
                            OutputProcessor::SOVStoreType::Average,
                            this->Name);

        SetupOutputVariable(state,
                            "Ice Thermal Storage Cooling Discharge Energy",
                            OutputProcessor::Unit::J,
                            this->DischargingEnergy,
                            OutputProcessor::SOVTimeStepType::System,
                            OutputProcessor::SOVStoreType::Summed,
                            this->Name);

        SetupOutputVariable(state,
                            "Ice Thermal Storage Cooling Charge Rate",
                            OutputProcessor::Unit::W,
                            this->ChargingRate,
                            OutputProcessor::SOVTimeStepType::System,
                            OutputProcessor::SOVStoreType::Average,
                            this->Name);

        SetupOutputVariable(state,
                            "Ice Thermal Storage Cooling Charge Energy",
                            OutputProcessor::Unit::J,
                            this->ChargingEnergy,
                            OutputProcessor::SOVTimeStepType::System,
                            OutputProcessor::SOVStoreType::Summed,
                            this->Name);

        SetupOutputVariable(state,
                            "Ice Thermal Storage Ancillary Electricity Rate",
                            OutputProcessor::Unit::W,
                            this->ParasiticElecRate,
                            OutputProcessor::SOVTimeStepType::System,
                            OutputProcessor::SOVStoreType::Average,
                            this->Name);

        SetupOutputVariable(state,
                            "Ice Thermal Storage Ancillary Electricity Energy",
                            OutputProcessor::Unit::J,
                            this->ParasiticElecEnergy,
                            OutputProcessor::SOVTimeStepType::System,
                            OutputProcessor::SOVStoreType::Summed,
                            this->Name,
                            _,
                            "ELECTRICITY",
                            _,
                            _,
                            "System");
    }

    void DetailedIceStorageData::oneTimeInit(EnergyPlusData &state)
    {

        // SUBROUTINE INFORMATION:
        //       AUTHOR         Rick Strand
        //       DATE WRITTEN   February 2006
        //       MODIFIED       na
        //       RE-ENGINEERED  na

        // PURPOSE OF THIS SUBROUTINE:
        // This subroutine initializes variables for the detailed ice storage model.

        // METHODOLOGY EMPLOYED:
        // Initializes parameters based on current status flag values.

        int CompNum; // local do loop index

        if (this->MyPlantScanFlag) {
            bool errFlag = false;
            PlantUtilities::ScanPlantLoopsForObject(state, this->Name, DataPlant::PlantEquipmentType::TS_IceDetailed, this->plantLoc, errFlag);

            if (errFlag) {
                ShowFatalError(state, "DetailedIceStorageData: oneTimeInit: Program terminated due to previous condition(s).");
            }

            this->setupOutputVars(state);
            this->MyPlantScanFlag = false;
        }

        if (state.dataGlobal->BeginEnvrnFlag && this->MyEnvrnFlag2) { // Beginning of environment initializations
            // Make sure all state variables are reset at the beginning of every environment to avoid problems.
            // The storage unit is assumed to be fully charged at the start of any environment.
            // The IceNum variable is a module level variable that is already set before this subroutine is called.
            this->IceFracChange = 0.0;
            this->IceFracRemaining = 1.0;
            this->IceFracOnCoil = 1.0;
            this->InletTemp = 0.0;
            this->OutletTemp = 0.0;
            this->TankOutletTemp = 0.0;
            this->DischargeIterErrors = 0;
            this->ChargeIterErrors = 0;
            this->DesignMassFlowRate = state.dataPlnt->PlantLoop(this->plantLoc.loopNum).MaxMassFlowRate;
            // no design flow rates for model, assume min is zero and max is plant loop's max
            PlantUtilities::InitComponentNodes(state, 0.0, this->DesignMassFlowRate, this->PlantInNodeNum, this->PlantOutNodeNum);

            if ((state.dataPlnt->PlantLoop(this->plantLoc.loopNum).CommonPipeType == DataPlant::CommonPipeType::TwoWay) &&
                (this->plantLoc.loopSideNum == DataPlant::LoopSideLocation::Supply)) {
                // up flow priority of other components on the same branch as the Ice tank
                for (CompNum = 1; CompNum <= state.dataPlnt->PlantLoop(this->plantLoc.loopNum)
                                                 .LoopSide(DataPlant::LoopSideLocation::Supply)
                                                 .Branch(this->plantLoc.branchNum)
                                                 .TotalComponents;
                     ++CompNum) {
                    state.dataPlnt->PlantLoop(this->plantLoc.loopNum)
                        .LoopSide(DataPlant::LoopSideLocation::Supply)
                        .Branch(this->plantLoc.branchNum)
                        .Comp(CompNum)
                        .FlowPriority = DataPlant::LoopFlowStatus::NeedyAndTurnsLoopOn;
                }
            }

            this->MyEnvrnFlag2 = false;
        }
        if (!state.dataGlobal->BeginEnvrnFlag) this->MyEnvrnFlag2 = true;

        // Initializations that are done every iteration
        // Make sure all of the reporting variables are always reset at the start of any iteration
        this->CompLoad = 0.0;
        this->IceFracChange = 0.0;
        this->DischargingRate = 0.0;
        this->DischargingEnergy = 0.0;
        this->ChargingRate = 0.0;
        this->ChargingEnergy = 0.0;
        this->MassFlowRate = 0.0;
        this->BypassMassFlowRate = 0.0;
        this->TankMassFlowRate = 0.0;
        this->ParasiticElecRate = 0.0;
        this->ParasiticElecEnergy = 0.0;
    }

    void SimpleIceStorageData::oneTimeInit(EnergyPlusData &state)
    {

        bool errFlag;

        if (this->MyPlantScanFlag) {
            // Locate the storage on the plant loops for later usage
            errFlag = false;
            PlantUtilities::ScanPlantLoopsForObject(
                state, this->Name, DataPlant::PlantEquipmentType::TS_IceSimple, this->plantLoc, errFlag, _, _, _, _, _);
            if (errFlag) {
                ShowFatalError(state, "SimpleIceStorageData:oneTimeInit: Program terminated due to previous condition(s).");
            }

            this->setupOutputVars(state);
            this->MyPlantScanFlag = false;
        }

        if (state.dataGlobal->BeginEnvrnFlag && this->MyEnvrnFlag2) {
            this->DesignMassFlowRate = state.dataPlnt->PlantLoop(this->plantLoc.loopNum).MaxMassFlowRate;
            // no design flow rates for model, assume min is zero and max is plant loop's max
            PlantUtilities::InitComponentNodes(state, 0.0, this->DesignMassFlowRate, this->PltInletNodeNum, this->PltOutletNodeNum);
            if ((state.dataPlnt->PlantLoop(this->plantLoc.loopNum).CommonPipeType == DataPlant::CommonPipeType::TwoWay) &&
                (this->plantLoc.loopSideNum == DataPlant::LoopSideLocation::Supply)) {
                // up flow priority of other components on the same branch as the Ice tank
                for (int compNum = 1; compNum <= state.dataPlnt->PlantLoop(this->plantLoc.loopNum)
                                                     .LoopSide(DataPlant::LoopSideLocation::Supply)
                                                     .Branch(this->plantLoc.branchNum)
                                                     .TotalComponents;
                     ++compNum) {
                    state.dataPlnt->PlantLoop(this->plantLoc.loopNum)
                        .LoopSide(DataPlant::LoopSideLocation::Supply)
                        .Branch(this->plantLoc.branchNum)
                        .Comp(compNum)
                        .FlowPriority = DataPlant::LoopFlowStatus::NeedyAndTurnsLoopOn;
                }
            }
            this->MyLoad = 0.0;
            this->Urate = 0.0;
            this->IceFracRemain = 1.0;
            this->ITSCoolingRate = 0.0;
            this->ITSCoolingEnergy_rep = 0.0;
            this->ITSChargingRate = 0.0;
            this->ITSChargingEnergy = 0.0;
            this->ITSmdot = 0.0;
            this->ITSInletTemp = 0.0;
            this->ITSOutletTemp = 0.0;

            this->MyEnvrnFlag2 = false;
        }

        if (!state.dataGlobal->BeginEnvrnFlag) this->MyEnvrnFlag2 = true;
    }

    //******************************************************************************

    void SimpleIceStorageData::CalcIceStorageCapacity(EnergyPlusData &state, Real64 &MaxCap, Real64 &MinCap, Real64 &OptCap)
    {
        //------------------------------------------------------------------------
        // FIRST PROCESS (MyLoad = 0.0 as IN)
        // At this moment as first calling of ITS, ITS provide ONLY MaxCap/OptCap/MinCap.
        //------------------------------------------------------------------------

        // Initialize Capacity
        MaxCap = 0.0;
        MinCap = 0.0;
        OptCap = 0.0;

        // XCurIceFrac is reset to 1.0 when first hour of day.
        // Starting full is assumed, because most ice systems are fully charged overnight
        if (this->ResetXForITSFlag) {
            this->XCurIceFrac = 1.0;
            this->IceFracRemain = 1.0;
            this->Urate = 0.0;
            this->ResetXForITSFlag = false;
        }

        // Calculate UAIceDisch[W/C] and UAIceCh[W/F] based on ONLY XCurIceFrac
        this->CalcUAIce(this->XCurIceFrac, this->UAIceCh, this->UAIceDisCh, this->HLoss);

        // Calculate QiceMin by UAIceDisCh*deltaTlm
        //   with UAIceDisCh(function of XCurIceFrac), ITSInletTemp and ITSOutletTemp(=Node(OutletNodeNum)%TempSetPoint by E+[C])
        // QiceMin is REAL(r64) ITS capacity.
        Real64 QiceMin;
        this->CalcQiceDischageMax(state, QiceMin);

        // At the first call of ITS model, MyLoad is 0. After that proper MyLoad will be provided by E+.
        // Therefore, Umin is decided between input U and ITS REAL(r64) capacity.
        Real64 Umin = min(max((-(1.0 - EpsLimitForDisCharge) * QiceMin * TimeInterval / this->ITSNomCap), (-this->XCurIceFrac + EpsLimitForX)), 0.0);

        // Calculate CoolingRate with Uact to provide E+.
        Real64 Uact = Umin;
        Real64 ITSCoolingRateMax = std::abs(Uact * this->ITSNomCap / TimeInterval);
        Real64 ITSCoolingRateOpt = ITSCoolingRateMax;
        Real64 ITSCoolingRateMin = 0.0;

        // Define MaxCap, OptCap, and MinCap
        MaxCap = ITSCoolingRateMax;
        OptCap = ITSCoolingRateOpt;
        MinCap = ITSCoolingRateMin;
    }

    //******************************************************************************

    void SimpleIceStorageData::CalcIceStorageDormant(EnergyPlusData &state)
    {
        // Provide output results for ITS.
        this->ITSMassFlowRate = 0.0; //[kg/s]

        PlantUtilities::SetComponentFlowRate(state, this->ITSMassFlowRate, this->PltInletNodeNum, this->PltOutletNodeNum, this->plantLoc);

        this->ITSInletTemp = state.dataLoopNodes->Node(this->PltInletNodeNum).Temp; //[C]
        this->ITSOutletTemp = this->ITSInletTemp;                                   //[C]
<<<<<<< HEAD
        switch (state.dataPlnt->PlantLoop(this->LoopNum).LoopDemandCalcScheme) {
        case DataPlant::LoopDemandCalcScheme::SingleSetPoint: {
            this->ITSOutletSetPointTemp = state.dataLoopNodes->Node(this->PltOutletNodeNum).TempSetPoint;
        } break;
        case DataPlant::LoopDemandCalcScheme::DualSetPointDeadBand: {
            this->ITSOutletSetPointTemp = state.dataLoopNodes->Node(this->PltOutletNodeNum).TempSetPointHi;
        } break;
        default:
            break;
=======
        {
            auto const SELECT_CASE_var1(state.dataPlnt->PlantLoop(this->plantLoc.loopNum).LoopDemandCalcScheme);
            if (SELECT_CASE_var1 == DataPlant::LoopDemandCalcScheme::SingleSetPoint) {
                this->ITSOutletSetPointTemp = state.dataLoopNodes->Node(this->PltOutletNodeNum).TempSetPoint;
            } else if (SELECT_CASE_var1 == DataPlant::LoopDemandCalcScheme::DualSetPointDeadBand) {
                this->ITSOutletSetPointTemp = state.dataLoopNodes->Node(this->PltOutletNodeNum).TempSetPointHi;
            }
>>>>>>> 64bbcf08
        }
        this->ITSCoolingRate = 0.0;   //[W]
        this->ITSCoolingEnergy = 0.0; //[J]

        this->Urate = 0.0; //[n/a]
    }

    //******************************************************************************

    void SimpleIceStorageData::CalcIceStorageCharge(EnergyPlusData &state)
    {
        //--------------------------------------------------------
        // Initialize
        //--------------------------------------------------------
        // Below values for ITS are reported forCharging process.
        this->ITSMassFlowRate = this->DesignMassFlowRate; //[kg/s]

        PlantUtilities::SetComponentFlowRate(state, this->ITSMassFlowRate, this->PltInletNodeNum, this->PltOutletNodeNum, this->plantLoc);

        this->ITSInletTemp = state.dataLoopNodes->Node(this->PltInletNodeNum).Temp; //[C]
        this->ITSOutletTemp = this->ITSInletTemp;                                   //[C]
<<<<<<< HEAD
        switch (state.dataPlnt->PlantLoop(this->LoopNum).LoopDemandCalcScheme) {
        case DataPlant::LoopDemandCalcScheme::SingleSetPoint: {
            this->ITSOutletSetPointTemp = state.dataLoopNodes->Node(this->PltOutletNodeNum).TempSetPoint;
        } break;
        case DataPlant::LoopDemandCalcScheme::DualSetPointDeadBand: {
            this->ITSOutletSetPointTemp = state.dataLoopNodes->Node(this->PltOutletNodeNum).TempSetPointHi;
        } break;
        default:
            break;
=======
        {
            auto const SELECT_CASE_var1(state.dataPlnt->PlantLoop(this->plantLoc.loopNum).LoopDemandCalcScheme);
            if (SELECT_CASE_var1 == DataPlant::LoopDemandCalcScheme::SingleSetPoint) {
                this->ITSOutletSetPointTemp = state.dataLoopNodes->Node(this->PltOutletNodeNum).TempSetPoint;
            } else if (SELECT_CASE_var1 == DataPlant::LoopDemandCalcScheme::DualSetPointDeadBand) {
                this->ITSOutletSetPointTemp = state.dataLoopNodes->Node(this->PltOutletNodeNum).TempSetPointHi;
            }
>>>>>>> 64bbcf08
        }
        this->ITSCoolingRate = 0.0;   //[W]
        this->ITSCoolingEnergy = 0.0; //[J]

        // Initialize processed U values
        this->Urate = 0.0;

        // Calculate QiceMax which is REAL(r64) ITS capacity.
        // There are three possible to calculate QiceMax
        //   with ChillerCapacity(Chiller+ITS), ITS capacity(ITS), and QchillerMax(Chiller).
        //--------------------------------------------------------
        // Calcualte QiceMax with QiceMaxByChiller, QiceMaxByITS, QchillerMax
        //--------------------------------------------------------
        // Calculate Qice charge max by Chiller with Twb and UAIceCh
        Real64 QiceMaxByChiller;
        this->CalcQiceChargeMaxByChiller(state, QiceMaxByChiller); //[W]

        // Chiller is remote now, so chiller out is inlet node temp
        Real64 chillerOutletTemp = state.dataLoopNodes->Node(this->PltInletNodeNum).Temp;
        // Calculate Qice charge max by ITS with ChillerOutletTemp
        Real64 QiceMaxByITS;
        this->CalcQiceChargeMaxByITS(chillerOutletTemp, QiceMaxByITS); //[W]

        // Select minimum as QiceMax
        // Because It is uncertain that QiceMax by chiller is same as QiceMax by ITS.
        Real64 QiceMax = min(QiceMaxByChiller, QiceMaxByITS);

        //--------------------------------------------------------
        // Calculate Umin,Umax,Uact
        //--------------------------------------------------------
        // Set Umin
        // Calculate Umax based on real ITS Max Capacity and remained XCurIceFrac.
        // Umax should be equal or larger than 0.02 for realistic purpose by Dion.
        Real64 Umax = max(min(((1.0 - EpsLimitForCharge) * QiceMax * TimeInterval / this->ITSNomCap), (1.0 - this->XCurIceFrac - EpsLimitForX)), 0.0);

        // Cannot charge more than the fraction that is left uncharged
        Umax = min(Umax, (1.0 - this->IceFracRemain) / state.dataHVACGlobal->TimeStepSys);
        // First, check input U value.
        // Based on Umax and Umin, if necessary to run E+, calculate proper Uact.
        Real64 Uact;
        if (Umax == 0.0) { //(No Capacity of ITS), ITS is OFF.
            Uact = 0.0;

        } else { // Umax non-zero
            Uact = Umax;
        } // Check Uact for Discharging Process

        //--------------------------------------------------------
        // Calcualte possible ITSChargingRate with Uact, Then error check
        //--------------------------------------------------------
        // Calculate possible ITSChargingRate with Uact
        Real64 Qice = Uact * this->ITSNomCap / TimeInterval; //[W]
        // If Qice is equal or less than 0.0, no need to calculate anymore.
        if (Qice <= 0.0) {
            this->Urate = 0.0; //[ratio]
        }

        // Calculate leaving water temperature
        if ((Qice <= 0.0) || (this->XCurIceFrac >= 1.0)) {
            this->ITSOutletTemp = this->ITSInletTemp;
            Qice = 0.0;
            Uact = 0.0;
        } else {
            Real64 DeltaTemp = Qice / Psychrometrics::CPCW(this->ITSInletTemp) / this->ITSMassFlowRate;
            this->ITSOutletTemp = this->ITSInletTemp + DeltaTemp;
            // Limit leaving temp to be no greater than setpoint or freezing temp minus 1C
            this->ITSOutletTemp = min(this->ITSOutletTemp, this->ITSOutletSetPointTemp, (FreezTemp - 1));
            // Limit leaving temp to be no less than inlet temp
            this->ITSOutletTemp = max(this->ITSOutletTemp, this->ITSInletTemp);
            DeltaTemp = this->ITSOutletTemp - this->ITSInletTemp;
            Qice = DeltaTemp * Psychrometrics::CPCW(this->ITSInletTemp) * this->ITSMassFlowRate;
            Uact = Qice / (this->ITSNomCap / TimeInterval);
        } // End of leaving temp checks

        this->Urate = Uact;
        this->ITSCoolingRate = -Qice;
        this->ITSCoolingEnergy = this->ITSCoolingRate * state.dataHVACGlobal->TimeStepSys * DataGlobalConstants::SecInHour;
    }

    //******************************************************************************

    void SimpleIceStorageData::CalcQiceChargeMaxByChiller(EnergyPlusData &state, Real64 &QiceMaxByChiller)
    {
        // METHODOLOGY EMPLOYED:
        // Calculation inside is IP unit, then return QiceMaxByChiller as SI [W] unit.

        // Chiller is remote now, so chiller out is inlet node temp
        Real64 TchillerOut = state.dataLoopNodes->Node(this->PltInletNodeNum).Temp;
        QiceMaxByChiller = this->UAIceCh * (FreezTemp - TchillerOut); //[W] = [W/degC]*[degC]

        // If it happened, it is occurred at the Discharging or Dormant process.
        if (QiceMaxByChiller <= 0.0) {
            QiceMaxByChiller = 0.0;
        }
    }

    void SimpleIceStorageData::CalcQiceChargeMaxByITS(Real64 const chillerOutletTemp, // [degC]
                                                      Real64 &QiceMaxByITS            // [W]
    )
    {
        // Qice is maximized when ChillerInletTemp and ChillerOutletTemp(input data) is almost same due to LMTD method.
        // Qice is minimized(=0) when ChillerInletTemp is almost same as FreezTemp(=0).

        // Initilize
        Real64 Tfr = FreezTempIP;
        Real64 ChOutletTemp = TempSItoIP(chillerOutletTemp); //[degF] = ConvertSItoIP[degC]
        // Chiller outlet temp must be below freeze temp, or else no charge
        if (ChOutletTemp >= Tfr) {
            QiceMaxByITS = 0.0;
        } else {
            // Make ChillerInletTemp as almost same as ChillerOutletTemp(input data)
            Real64 ChillerInletTemp = ChOutletTemp + 0.01;
            // ChillerInletTemp cannot be greater than or equal to freeze temp
            if (ChillerInletTemp >= Tfr) {
                ChillerInletTemp = ChOutletTemp + (Tfr - ChOutletTemp) / 2;
            }

            Real64 LogTerm = (Tfr - ChOutletTemp) / (Tfr - ChillerInletTemp);
            // Need to protect this from LogTerm <= 0 - not sure what it should do then
            if (LogTerm <= 0.0) {
                ChillerInletTemp = ChOutletTemp;
                QiceMaxByITS = 0.0;
            }
            QiceMaxByITS = this->UAIceCh * (TempIPtoSI(ChillerInletTemp) - TempIPtoSI(ChOutletTemp)) / std::log(LogTerm);
        }
    }

    void SimpleIceStorageData::CalcIceStorageDischarge(EnergyPlusData &state,
                                                       Real64 const myLoad, // operating load
                                                       bool const RunFlag,  // TRUE when ice storage operating
                                                       Real64 const MaxCap  // Max possible discharge rate (positive value)
    )
    {
        static constexpr std::string_view RoutineName("SimpleIceStorageData::CalcIceStorageDischarge");

        // Initialize processed Rate and Energy
        this->ITSMassFlowRate = 0.0;
        this->ITSCoolingRate = 0.0;
        this->ITSCoolingEnergy = 0.0;

<<<<<<< HEAD
        switch (state.dataPlnt->PlantLoop(this->LoopNum).LoopDemandCalcScheme) {
        case DataPlant::LoopDemandCalcScheme::SingleSetPoint: {
            this->ITSOutletSetPointTemp = state.dataLoopNodes->Node(this->PltOutletNodeNum).TempSetPoint;
        } break;
        case DataPlant::LoopDemandCalcScheme::DualSetPointDeadBand: {
            this->ITSOutletSetPointTemp = state.dataLoopNodes->Node(this->PltOutletNodeNum).TempSetPointHi;
        } break;
        default:
            break;
=======
        {
            auto const SELECT_CASE_var1(state.dataPlnt->PlantLoop(this->plantLoc.loopNum).LoopDemandCalcScheme);
            if (SELECT_CASE_var1 == DataPlant::LoopDemandCalcScheme::SingleSetPoint) {
                this->ITSOutletSetPointTemp = state.dataLoopNodes->Node(this->PltOutletNodeNum).TempSetPoint;
            } else if (SELECT_CASE_var1 == DataPlant::LoopDemandCalcScheme::DualSetPointDeadBand) {
                this->ITSOutletSetPointTemp = state.dataLoopNodes->Node(this->PltOutletNodeNum).TempSetPointHi;
            }
>>>>>>> 64bbcf08
        }

        // Initialize processed U values
        this->Urate = 0.0;

        // If no component demand or ITS OFF, then RETURN.
        if (myLoad == 0 || !RunFlag) {
            this->ITSMassFlowRate = 0.0;
            this->ITSInletTemp = state.dataLoopNodes->Node(this->PltInletNodeNum).Temp;
            this->ITSOutletTemp = this->ITSInletTemp;
            this->ITSCoolingRate = 0.0;
            this->ITSCoolingEnergy = 0.0;
            return;
        }

        // If FlowLock(provided by PlantSupplyManager) is False(=0), that is, MyLoad is not changed.
        // then based on MyLoad, new ITSMassFlowRate will be calculated.

        //----------------------------
        int loopNum = this->plantLoc.loopNum;

        Real64 CpFluid = FluidProperties::GetDensityGlycol(state,
                                                           state.dataPlnt->PlantLoop(loopNum).FluidName,
                                                           state.dataLoopNodes->Node(this->PltInletNodeNum).Temp,
                                                           state.dataPlnt->PlantLoop(loopNum).FluidIndex,
                                                           RoutineName);

        // Calculate Umyload based on MyLoad from E+
        Real64 Umyload = -myLoad * TimeInterval / this->ITSNomCap;
        // Calculate Umax and Umin
        // Cannot discharge more than the fraction that is left
        Real64 Umax = -this->IceFracRemain / state.dataHVACGlobal->TimeStepSys;
        // Calculate Umin based on returned MyLoad from E+.
        Real64 Umin = min(Umyload, 0.0);
        // Based on Umax and Umin, if necessary to run E+, calculate proper Uact
        // U is negative here.
        Real64 Uact = max(Umin, Umax);

        // Set ITSInletTemp provided by E+
        this->ITSInletTemp = state.dataLoopNodes->Node(this->PltInletNodeNum).Temp;
        // The first thing is to set the ITSMassFlowRate
        this->ITSMassFlowRate = this->DesignMassFlowRate; //[kg/s]

        PlantUtilities::SetComponentFlowRate(state, this->ITSMassFlowRate, this->PltInletNodeNum, this->PltOutletNodeNum, this->plantLoc);

        // Qice is calculate input U which is within boundary between Umin and Umax.
        Real64 Qice = Uact * this->ITSNomCap / TimeInterval;
        // Qice cannot exceed MaxCap calulated by CalcIceStorageCapacity
        // Note Qice is negative here, MaxCap is positive
        Qice = max(Qice, -MaxCap);

        // Calculate leaving water temperature
        if ((Qice >= 0.0) || (this->XCurIceFrac <= 0.0) || (this->ITSMassFlowRate < DataBranchAirLoopPlant::MassFlowTolerance)) {
            this->ITSOutletTemp = this->ITSInletTemp;
            Qice = 0.0;
            Uact = 0.0;
        } else {
            Real64 DeltaTemp = Qice / CpFluid / this->ITSMassFlowRate;
            this->ITSOutletTemp = this->ITSInletTemp + DeltaTemp;
            // Limit leaving temp to be no less than setpoint or freezing temp plus 1C
            this->ITSOutletTemp = max(this->ITSOutletTemp, this->ITSOutletSetPointTemp, (FreezTemp + 1));
            // Limit leaving temp to be no greater than inlet temp
            this->ITSOutletTemp = min(this->ITSOutletTemp, this->ITSInletTemp);
            DeltaTemp = this->ITSOutletTemp - this->ITSInletTemp;
            Qice = DeltaTemp * CpFluid * this->ITSMassFlowRate;
            Uact = Qice / (this->ITSNomCap / TimeInterval);
        } // End of leaving temp checks

        // Calculate reported U value
        this->Urate = Uact;
        // Calculate ITSCoolingEnergy [J]
        this->ITSCoolingRate = -Qice;
        this->ITSCoolingEnergy = this->ITSCoolingRate * state.dataHVACGlobal->TimeStepSys * DataGlobalConstants::SecInHour;
    }

    void SimpleIceStorageData::CalcQiceDischageMax(EnergyPlusData &state, Real64 &QiceMin)
    {

        // Qice is minimized when ITSInletTemp and ITSOutletTemp is almost same due to LMTD method.
        // Qice is maximized(=0) when ITSOutletTemp is almost same as FreezTemp(=0).

        Real64 ITSInletTemp_loc = state.dataLoopNodes->Node(this->PltInletNodeNum).Temp;
        Real64 ITSOutletTemp_loc = 0.0;
<<<<<<< HEAD
        switch (state.dataPlnt->PlantLoop(this->LoopNum).LoopDemandCalcScheme) {
        case DataPlant::LoopDemandCalcScheme::SingleSetPoint: {
            ITSOutletTemp_loc = state.dataLoopNodes->Node(this->PltOutletNodeNum).TempSetPoint;
        } break;
        case DataPlant::LoopDemandCalcScheme::DualSetPointDeadBand: {
            ITSOutletTemp_loc = state.dataLoopNodes->Node(this->PltOutletNodeNum).TempSetPointHi;
        } break;
        default: {
            assert(false);
        } break;
=======
        {
            auto const SELECT_CASE_var(state.dataPlnt->PlantLoop(this->plantLoc.loopNum).LoopDemandCalcScheme);
            if (SELECT_CASE_var == DataPlant::LoopDemandCalcScheme::SingleSetPoint) {
                ITSOutletTemp_loc = state.dataLoopNodes->Node(this->PltOutletNodeNum).TempSetPoint;
            } else if (SELECT_CASE_var == DataPlant::LoopDemandCalcScheme::DualSetPointDeadBand) {
                ITSOutletTemp_loc = state.dataLoopNodes->Node(this->PltOutletNodeNum).TempSetPointHi;
            } else {
                assert(false);
            }
>>>>>>> 64bbcf08
        }

        Real64 LogTerm = (ITSInletTemp_loc - FreezTemp) / (ITSOutletTemp_loc - FreezTemp);

        if (LogTerm <= 1) {
            QiceMin = 0.0;
        } else {
            QiceMin = this->UAIceDisCh * (ITSInletTemp_loc - ITSOutletTemp_loc) / std::log(LogTerm);
        }
    }

    void SimpleIceStorageData::CalcUAIce(Real64 const XCurIceFrac_loc, Real64 &UAIceCh_loc, Real64 &UAIceDisCh_loc, Real64 &HLoss_loc)
    {
        // SUBROUTINE INFORMATION:
        //       AUTHOR
        //       DATE WRITTEN
        //       MODIFIED
        //       RE-ENGINEERED

        // PURPOSE OF THIS SUBROUTINE:

        // METHODOLOGY EMPLOYED:
        // This routine is function of XCurIceFrac, and UA value is based on 1 hour.

        switch (this->ITSType_Num) {
        case ITSType::IceOnCoilInternal: {
            Real64 y = XCurIceFrac_loc;
            UAIceCh_loc = (1.3879 - 7.6333 * y + 26.3423 * pow_2(y) - 47.6084 * pow_3(y) + 41.8498 * pow_4(y) - 14.2948 * pow_5(y)) *
                          this->ITSNomCap / TimeInterval / 10.0; // [W/C]
            y = 1.0 - XCurIceFrac_loc;
            UAIceDisCh_loc = (1.3879 - 7.6333 * y + 26.3423 * pow_2(y) - 47.6084 * pow_3(y) + 41.8498 * pow_4(y) - 14.2948 * pow_5(y)) *
                             this->ITSNomCap / TimeInterval / 10.0; // [W/C]
            HLoss_loc = 0.0;
        } break;
        case ITSType::IceOnCoilExternal: {
            Real64 y = XCurIceFrac_loc;
            UAIceCh_loc = (1.3879 - 7.6333 * y + 26.3423 * pow_2(y) - 47.6084 * pow_3(y) + 41.8498 * pow_4(y) - 14.2948 * pow_5(y)) *
                          this->ITSNomCap / TimeInterval / 10.0; // [W/C]
            y = 1.0 - XCurIceFrac_loc;
            UAIceDisCh_loc = (1.1756 - 5.3689 * y + 17.3602 * pow_2(y) - 30.1077 * pow_3(y) + 25.6387 * pow_4(y) - 8.5102 * pow_5(y)) *
                             this->ITSNomCap / TimeInterval / 10.0; // [W/C]
            HLoss_loc = 0.0;
        } break;
        default:
            break;
        }
    }

    Real64 CalcDetIceStorLMTDstar(Real64 const Tin,  // ice storage unit inlet temperature
                                  Real64 const Tout, // ice storage unit outlet (setpoint) temperature
                                  Real64 const Tfr   // freezing temperature
    )
    {

        // SUBROUTINE INFORMATION:
        //       AUTHOR         Rick Strand
        //       DATE WRITTEN   February 2006
        //       MODIFIED       na
        //       RE-ENGINEERED  na

        // PURPOSE OF THIS SUBROUTINE:
        // This subroutine calculates the log mean temperature difference for
        // the detailed ice storage unit.  The temperature difference is non-
        // dimensionalized using a nominal temperature difference of 10C.
        // This value must be used when obtaining the curve fit coefficients.

        // METHODOLOGY EMPLOYED:
        // Straight-forward calculation where:
        // LMTD* = LMTD/Tnom
        // LMTD = (Tin-Tout)/ln((Tin-Tfr)/(Tout-Tfr))

        Real64 CalcDetIceStorLMTDstar;
        Real64 constexpr Tnom(10.0); // Nominal temperature difference across the ice storage unit [C]

        // First set the temperature differences and avoid problems with the LOG
        // term by setting some reasonable minimums
        Real64 DeltaTio = std::abs(Tin - Tout); // Inlet to outlet temperature difference
        Real64 DeltaTif = std::abs(Tin - Tfr);  // Inlet to freezing temperature difference
        Real64 DeltaTof = std::abs(Tout - Tfr); // Outlet to freezing temperature difference

        if (DeltaTif < DeltaTifMin) DeltaTif = DeltaTifMin;
        if (DeltaTof < DeltaTofMin) DeltaTof = DeltaTofMin;

        CalcDetIceStorLMTDstar = (DeltaTio / std::log(DeltaTif / DeltaTof)) / Tnom;

        return CalcDetIceStorLMTDstar;
    }

    Real64 CalcQstar(EnergyPlusData &state,
                     int const CurveIndex,           // curve index
                     enum CurveVars CurveIndVarType, // independent variable type for ice storage
                     Real64 const FracCharged,       // fraction charged for ice storage unit
                     Real64 const LMTDstar,          // normalized log mean temperature difference across the ice storage unit
                     Real64 const MassFlowstar       // normalized mass flow rate through the ice storage unit
    )
    {

        Real64 CalcQstar;

        if (CurveIndVarType == CurveVars::FracChargedLMTD) {
            CalcQstar = std::abs(CurveManager::CurveValue(state, CurveIndex, FracCharged, LMTDstar));
        } else if (CurveIndVarType == CurveVars::FracDischargedLMTD) {
            CalcQstar = std::abs(CurveManager::CurveValue(state, CurveIndex, (1.0 - FracCharged), LMTDstar));
        } else if (CurveIndVarType == CurveVars::LMTDMassFlow) {
            CalcQstar = std::abs(CurveManager::CurveValue(state, CurveIndex, LMTDstar, MassFlowstar));
        } else if (CurveIndVarType == CurveVars::LMTDFracCharged) {
            CalcQstar = std::abs(CurveManager::CurveValue(state, CurveIndex, LMTDstar, FracCharged));
        } else { // should never get here as this is checked on input
            CalcQstar = 0.0;
        }

        return CalcQstar;
    }

    Real64 TempSItoIP(Real64 const Temp)
    {
        return (Temp * 9.0 / 5.0) + 32.0;
    }

    Real64 TempIPtoSI(Real64 const Temp)
    {
        return (Temp - 32.0) * 5.0 / 9.0;
    }

    void SimpleIceStorageData::UpdateNode(EnergyPlusData &state, Real64 const myLoad, bool const RunFlag)
    {
        // SUBROUTINE INFORMATION:
        //       AUTHOR:          Dan Fisher
        //       DATE WRITTEN:    October 1998

        // Update Node Inlet & Outlet MassFlowRat
        PlantUtilities::SafeCopyPlantNode(state, this->PltInletNodeNum, this->PltOutletNodeNum);
        if (myLoad == 0 || !RunFlag) {
            // Update Outlet Conditions so that same as Inlet, so component can be bypassed if necessary
            state.dataLoopNodes->Node(this->PltOutletNodeNum).Temp = state.dataLoopNodes->Node(this->PltInletNodeNum).Temp;
        } else {
            state.dataLoopNodes->Node(this->PltOutletNodeNum).Temp = this->ITSOutletTemp;
        }
    }

    void SimpleIceStorageData::RecordOutput(Real64 const myLoad, bool const RunFlag)
    {
        if (myLoad == 0 || !RunFlag) {
            this->MyLoad = myLoad;
            this->ITSCoolingRate_rep = 0.0;
            this->ITSCoolingEnergy_rep = 0.0;
            this->ITSChargingRate = 0.0;
            this->ITSChargingEnergy = 0.0;
            this->ITSmdot = 0.0;

        } else {
            this->MyLoad = myLoad;
            if (this->ITSCoolingRate > 0.0) {
                this->ITSCoolingRate_rep = this->ITSCoolingRate;
                this->ITSCoolingEnergy_rep = this->ITSCoolingEnergy;
                this->ITSChargingRate = 0.0;
                this->ITSChargingEnergy = 0.0;
            } else {
                this->ITSCoolingRate_rep = 0.0;
                this->ITSCoolingEnergy_rep = 0.0;
                this->ITSChargingRate = -this->ITSCoolingRate;
                this->ITSChargingEnergy = -this->ITSCoolingEnergy;
            }
            this->ITSmdot = this->ITSMassFlowRate;
        }
    }

    void UpdateIceFractions(EnergyPlusData &state)
    {

        // SUBROUTINE INFORMATION:
        //       AUTHOR         Mike Witte
        //       DATE WRITTEN   September 2005
        //       MODIFIED       Rick Strand (Feb 2006, for detailed ice storage model)
        //       RE-ENGINEERED  na

        // PURPOSE OF THIS SUBROUTINE:
        // Update all ice fractions at end of system time step.

        // METHODOLOGY EMPLOYED:
        // This is called from HVACManager once we have actually stepped forward
        // a system time step.

        for (auto &thisITS : state.dataIceThermalStorage->SimpleIceStorage) {
            thisITS.IceFracRemain += thisITS.Urate * state.dataHVACGlobal->TimeStepSys;
            if (thisITS.IceFracRemain <= 0.001) thisITS.IceFracRemain = 0.0;
            if (thisITS.IceFracRemain > 1.0) thisITS.IceFracRemain = 1.0;
        }

        for (auto &thisITS : state.dataIceThermalStorage->DetailedIceStorage) {
            thisITS.IceFracRemaining += thisITS.IceFracChange - (thisITS.TankLossCoeff * state.dataHVACGlobal->TimeStepSys);
            if (thisITS.IceFracRemaining < 0.001) thisITS.IceFracRemaining = 0.0;
            if (thisITS.IceFracRemaining > 1.000) thisITS.IceFracRemaining = 1.0;
            // Reset the ice on the coil to zero for inside melt whenever discharging takes place.
            // This assumes that any remaining ice floats away from the coil and resettles perfectly.
            // While this is not exactly what happens and it is possible theoretically to have multiple
            // freeze thaw cycles that are not complete, this is the best we can do.
            if (thisITS.ThawProcessIndex == DetIce::InsideMelt) {
                if (thisITS.IceFracChange < 0.0) {
                    thisITS.IceFracOnCoil = 0.0;
                } else {
                    // Assume loss term does not impact ice on the coil but what is remaining
                    thisITS.IceFracOnCoil += thisITS.IceFracChange;
                    // If the ice remaining has run out because of tank losses, reset ice fraction on coil so that it keeps track of losses
                    if (thisITS.IceFracOnCoil > thisITS.IceFracRemaining) thisITS.IceFracOnCoil = thisITS.IceFracRemaining;
                }
            } else { // Outside melt system so IceFracOnCoil is always the same as IceFracRemaining (needs to be done for reporting only)
                thisITS.IceFracOnCoil = thisITS.IceFracRemaining;
            }
        }
    }

    void DetailedIceStorageData::UpdateDetailedIceStorage(EnergyPlusData &state)
    {

        // SUBROUTINE INFORMATION:
        //       AUTHOR         Rick Strand
        //       DATE WRITTEN   February 2006
        //       MODIFIED       na
        //       RE-ENGINEERED  na

        // PURPOSE OF THIS SUBROUTINE:
        // This subroutine takes the necessary information from the local data
        // structure and moves it back to the loop node data structure.

        // METHODOLOGY EMPLOYED:
        // Not much mystery here--just move the data to the appropriate place
        // for the detailed ice storage system in question.

        // Set the temperature and flow rate for the component outlet node
        int InNodeNum = this->PlantInNodeNum;
        int OutNodeNum = this->PlantOutNodeNum;

        PlantUtilities::SafeCopyPlantNode(state, InNodeNum, OutNodeNum);

        state.dataLoopNodes->Node(OutNodeNum).Temp = this->OutletTemp;
    }

    void DetailedIceStorageData::ReportDetailedIceStorage(EnergyPlusData &state)
    {

        // SUBROUTINE INFORMATION:
        //       AUTHOR         Rick Strand
        //       DATE WRITTEN   February 2006
        //       MODIFIED       na
        //       RE-ENGINEERED  na

        // PURPOSE OF THIS SUBROUTINE:
        // This subroutine reports all of the output necessary for the model.

        // METHODOLOGY EMPLOYED:
        // Just take what has already been calculated or calculate the appropriate
        // output value based on simulation data.

        Real64 constexpr LowLoadLimit(0.1); // Load below which device can be assumed off [W]

        if (this->CompLoad < LowLoadLimit) { // No load condition

            this->IceFracChange = 0.0;
            this->DischargingRate = 0.0;
            this->DischargingEnergy = 0.0;
            this->ChargingRate = 0.0;
            this->ChargingEnergy = 0.0;
            this->ParasiticElecRate = 0.0;
            this->ParasiticElecEnergy = 0.0;

        } else { // There is a load, determine whether we are charging or discharging based on inlet and outlet temperature

            if (this->InletTemp < this->OutletTemp) { // Charging Mode

                this->ChargingRate = this->CompLoad;
                this->ChargingEnergy = this->CompLoad * (state.dataHVACGlobal->TimeStepSys * DataGlobalConstants::SecInHour);
                this->IceFracChange = this->CompLoad * state.dataHVACGlobal->TimeStepSys / this->NomCapacity;
                this->DischargingRate = 0.0;
                this->DischargingEnergy = 0.0;
                this->ParasiticElecRate = this->ChargeParaElecLoad * this->CompLoad;
                this->ParasiticElecEnergy = this->ChargeParaElecLoad * this->ChargingEnergy;

            } else { // (DetailedIceStorage(IceNum)%InletTemp < DetailedIceStorage(IceNum)%OutletTemp) Discharging Mode

                this->DischargingRate = this->CompLoad;
                this->DischargingEnergy = this->CompLoad * (state.dataHVACGlobal->TimeStepSys * DataGlobalConstants::SecInHour);
                this->IceFracChange = -this->CompLoad * state.dataHVACGlobal->TimeStepSys / this->NomCapacity;
                this->ChargingRate = 0.0;
                this->ChargingEnergy = 0.0;
                this->ParasiticElecRate = this->DischargeParaElecLoad * this->CompLoad;
                this->ParasiticElecEnergy = this->DischargeParaElecLoad * this->ChargingEnergy;
            }
        }
    }

} // namespace IceThermalStorage

} // namespace EnergyPlus<|MERGE_RESOLUTION|>--- conflicted
+++ resolved
@@ -209,8 +209,7 @@
 
         Real64 TempSetPt(0.0);
         Real64 TempIn = state.dataLoopNodes->Node(this->PltInletNodeNum).Temp;
-<<<<<<< HEAD
-        switch (state.dataPlnt->PlantLoop(this->LoopNum).LoopDemandCalcScheme) {
+        switch (state.dataPlnt->PlantLoop(this->plantLoc.loopNum).LoopDemandCalcScheme) {
         case DataPlant::LoopDemandCalcScheme::SingleSetPoint: {
             TempSetPt = state.dataLoopNodes->Node(this->PltOutletNodeNum).TempSetPoint;
         } break;
@@ -220,17 +219,6 @@
         default: {
             assert(false);
         } break;
-=======
-        {
-            auto const SELECT_CASE_var1(state.dataPlnt->PlantLoop(this->plantLoc.loopNum).LoopDemandCalcScheme);
-            if (SELECT_CASE_var1 == DataPlant::LoopDemandCalcScheme::SingleSetPoint) {
-                TempSetPt = state.dataLoopNodes->Node(this->PltOutletNodeNum).TempSetPoint;
-            } else if (SELECT_CASE_var1 == DataPlant::LoopDemandCalcScheme::DualSetPointDeadBand) {
-                TempSetPt = state.dataLoopNodes->Node(this->PltOutletNodeNum).TempSetPointHi;
-            } else {
-                assert(false);
-            }
->>>>>>> 64bbcf08
         }
         Real64 DemandMdot = this->DesignMassFlowRate;
 
@@ -346,8 +334,7 @@
         int NodeNumOut = this->PlantOutNodeNum;                    // Plant loop outlet node number for component
         Real64 TempIn = state.dataLoopNodes->Node(NodeNumIn).Temp; // Inlet temperature to component (from plant loop) [C]
         Real64 TempSetPt(0.0);                                     // Setpoint temperature defined by loop controls [C]
-<<<<<<< HEAD
-        switch (state.dataPlnt->PlantLoop(this->PlantLoopNum).LoopDemandCalcScheme) {
+        switch (state.dataPlnt->PlantLoop(this->plantLoc.loopNum).LoopDemandCalcScheme) {
         case DataPlant::LoopDemandCalcScheme::SingleSetPoint: {
             TempSetPt = state.dataLoopNodes->Node(NodeNumOut).TempSetPoint;
         } break;
@@ -357,17 +344,6 @@
         default: {
             assert(false);
         } break;
-=======
-        {
-            auto const SELECT_CASE_var(state.dataPlnt->PlantLoop(this->plantLoc.loopNum).LoopDemandCalcScheme);
-            if (SELECT_CASE_var == DataPlant::LoopDemandCalcScheme::SingleSetPoint) {
-                TempSetPt = state.dataLoopNodes->Node(NodeNumOut).TempSetPoint;
-            } else if (SELECT_CASE_var == DataPlant::LoopDemandCalcScheme::DualSetPointDeadBand) {
-                TempSetPt = state.dataLoopNodes->Node(NodeNumOut).TempSetPointHi;
-            } else {
-                assert(false);
-            }
->>>>>>> 64bbcf08
         }
 
         int IterNum = 0;
@@ -1498,8 +1474,7 @@
 
         this->ITSInletTemp = state.dataLoopNodes->Node(this->PltInletNodeNum).Temp; //[C]
         this->ITSOutletTemp = this->ITSInletTemp;                                   //[C]
-<<<<<<< HEAD
-        switch (state.dataPlnt->PlantLoop(this->LoopNum).LoopDemandCalcScheme) {
+        switch (state.dataPlnt->PlantLoop(this->plantLoc.loopNum).LoopDemandCalcScheme) {
         case DataPlant::LoopDemandCalcScheme::SingleSetPoint: {
             this->ITSOutletSetPointTemp = state.dataLoopNodes->Node(this->PltOutletNodeNum).TempSetPoint;
         } break;
@@ -1508,15 +1483,6 @@
         } break;
         default:
             break;
-=======
-        {
-            auto const SELECT_CASE_var1(state.dataPlnt->PlantLoop(this->plantLoc.loopNum).LoopDemandCalcScheme);
-            if (SELECT_CASE_var1 == DataPlant::LoopDemandCalcScheme::SingleSetPoint) {
-                this->ITSOutletSetPointTemp = state.dataLoopNodes->Node(this->PltOutletNodeNum).TempSetPoint;
-            } else if (SELECT_CASE_var1 == DataPlant::LoopDemandCalcScheme::DualSetPointDeadBand) {
-                this->ITSOutletSetPointTemp = state.dataLoopNodes->Node(this->PltOutletNodeNum).TempSetPointHi;
-            }
->>>>>>> 64bbcf08
         }
         this->ITSCoolingRate = 0.0;   //[W]
         this->ITSCoolingEnergy = 0.0; //[J]
@@ -1538,8 +1504,7 @@
 
         this->ITSInletTemp = state.dataLoopNodes->Node(this->PltInletNodeNum).Temp; //[C]
         this->ITSOutletTemp = this->ITSInletTemp;                                   //[C]
-<<<<<<< HEAD
-        switch (state.dataPlnt->PlantLoop(this->LoopNum).LoopDemandCalcScheme) {
+        switch (state.dataPlnt->PlantLoop(this->plantLoc.loopNum).LoopDemandCalcScheme) {
         case DataPlant::LoopDemandCalcScheme::SingleSetPoint: {
             this->ITSOutletSetPointTemp = state.dataLoopNodes->Node(this->PltOutletNodeNum).TempSetPoint;
         } break;
@@ -1548,15 +1513,6 @@
         } break;
         default:
             break;
-=======
-        {
-            auto const SELECT_CASE_var1(state.dataPlnt->PlantLoop(this->plantLoc.loopNum).LoopDemandCalcScheme);
-            if (SELECT_CASE_var1 == DataPlant::LoopDemandCalcScheme::SingleSetPoint) {
-                this->ITSOutletSetPointTemp = state.dataLoopNodes->Node(this->PltOutletNodeNum).TempSetPoint;
-            } else if (SELECT_CASE_var1 == DataPlant::LoopDemandCalcScheme::DualSetPointDeadBand) {
-                this->ITSOutletSetPointTemp = state.dataLoopNodes->Node(this->PltOutletNodeNum).TempSetPointHi;
-            }
->>>>>>> 64bbcf08
         }
         this->ITSCoolingRate = 0.0;   //[W]
         this->ITSCoolingEnergy = 0.0; //[J]
@@ -1697,8 +1653,7 @@
         this->ITSCoolingRate = 0.0;
         this->ITSCoolingEnergy = 0.0;
 
-<<<<<<< HEAD
-        switch (state.dataPlnt->PlantLoop(this->LoopNum).LoopDemandCalcScheme) {
+        switch (state.dataPlnt->PlantLoop(this->plantLoc.loopNum).LoopDemandCalcScheme) {
         case DataPlant::LoopDemandCalcScheme::SingleSetPoint: {
             this->ITSOutletSetPointTemp = state.dataLoopNodes->Node(this->PltOutletNodeNum).TempSetPoint;
         } break;
@@ -1707,15 +1662,6 @@
         } break;
         default:
             break;
-=======
-        {
-            auto const SELECT_CASE_var1(state.dataPlnt->PlantLoop(this->plantLoc.loopNum).LoopDemandCalcScheme);
-            if (SELECT_CASE_var1 == DataPlant::LoopDemandCalcScheme::SingleSetPoint) {
-                this->ITSOutletSetPointTemp = state.dataLoopNodes->Node(this->PltOutletNodeNum).TempSetPoint;
-            } else if (SELECT_CASE_var1 == DataPlant::LoopDemandCalcScheme::DualSetPointDeadBand) {
-                this->ITSOutletSetPointTemp = state.dataLoopNodes->Node(this->PltOutletNodeNum).TempSetPointHi;
-            }
->>>>>>> 64bbcf08
         }
 
         // Initialize processed U values
@@ -1799,8 +1745,7 @@
 
         Real64 ITSInletTemp_loc = state.dataLoopNodes->Node(this->PltInletNodeNum).Temp;
         Real64 ITSOutletTemp_loc = 0.0;
-<<<<<<< HEAD
-        switch (state.dataPlnt->PlantLoop(this->LoopNum).LoopDemandCalcScheme) {
+        switch (state.dataPlnt->PlantLoop(this->plantLoc.loopNum).LoopDemandCalcScheme) {
         case DataPlant::LoopDemandCalcScheme::SingleSetPoint: {
             ITSOutletTemp_loc = state.dataLoopNodes->Node(this->PltOutletNodeNum).TempSetPoint;
         } break;
@@ -1810,17 +1755,6 @@
         default: {
             assert(false);
         } break;
-=======
-        {
-            auto const SELECT_CASE_var(state.dataPlnt->PlantLoop(this->plantLoc.loopNum).LoopDemandCalcScheme);
-            if (SELECT_CASE_var == DataPlant::LoopDemandCalcScheme::SingleSetPoint) {
-                ITSOutletTemp_loc = state.dataLoopNodes->Node(this->PltOutletNodeNum).TempSetPoint;
-            } else if (SELECT_CASE_var == DataPlant::LoopDemandCalcScheme::DualSetPointDeadBand) {
-                ITSOutletTemp_loc = state.dataLoopNodes->Node(this->PltOutletNodeNum).TempSetPointHi;
-            } else {
-                assert(false);
-            }
->>>>>>> 64bbcf08
         }
 
         Real64 LogTerm = (ITSInletTemp_loc - FreezTemp) / (ITSOutletTemp_loc - FreezTemp);
