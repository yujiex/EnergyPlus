// EnergyPlus, Copyright (c) 1996-2021, The Board of Trustees of the University of Illinois,
// The Regents of the University of California, through Lawrence Berkeley National Laboratory
// (subject to receipt of any required approvals from the U.S. Dept. of Energy), Oak Ridge
// National Laboratory, managed by UT-Battelle, Alliance for Sustainable Energy, LLC, and other
// contributors. All rights reserved.
//
// NOTICE: This Software was developed under funding from the U.S. Department of Energy and the
// U.S. Government consequently retains certain rights. As such, the U.S. Government has been
// granted for itself and others acting on its behalf a paid-up, nonexclusive, irrevocable,
// worldwide license in the Software to reproduce, distribute copies to the public, prepare
// derivative works, and perform publicly and display publicly, and to permit others to do so.
//
// Redistribution and use in source and binary forms, with or without modification, are permitted
// provided that the following conditions are met:
//
// (1) Redistributions of source code must retain the above copyright notice, this list of
//     conditions and the following disclaimer.
//
// (2) Redistributions in binary form must reproduce the above copyright notice, this list of
//     conditions and the following disclaimer in the documentation and/or other materials
//     provided with the distribution.
//
// (3) Neither the name of the University of California, Lawrence Berkeley National Laboratory,
//     the University of Illinois, U.S. Dept. of Energy nor the names of its contributors may be
//     used to endorse or promote products derived from this software without specific prior
//     written permission.
//
// (4) Use of EnergyPlus(TM) Name. If Licensee (i) distributes the software in stand-alone form
//     without changes from the version obtained under this License, or (ii) Licensee makes a
//     reference solely to the software portion of its product, Licensee must refer to the
//     software as "EnergyPlus version X" software, where "X" is the version number Licensee
//     obtained under this License and may not use a different name for the software. Except as
//     specifically required in this Section (4), Licensee shall not use in a company name, a
//     product name, in advertising, publicity, or other promotional activities any name, trade
//     name, trademark, logo, or other designation of "EnergyPlus", "E+", "e+" or confusingly
//     similar designation, without the U.S. Department of Energy's prior written consent.
//
// THIS SOFTWARE IS PROVIDED BY THE COPYRIGHT HOLDERS AND CONTRIBUTORS "AS IS" AND ANY EXPRESS OR
// IMPLIED WARRANTIES, INCLUDING, BUT NOT LIMITED TO, THE IMPLIED WARRANTIES OF MERCHANTABILITY
// AND FITNESS FOR A PARTICULAR PURPOSE ARE DISCLAIMED. IN NO EVENT SHALL THE COPYRIGHT OWNER OR
// CONTRIBUTORS BE LIABLE FOR ANY DIRECT, INDIRECT, INCIDENTAL, SPECIAL, EXEMPLARY, OR
// CONSEQUENTIAL DAMAGES (INCLUDING, BUT NOT LIMITED TO, PROCUREMENT OF SUBSTITUTE GOODS OR
// SERVICES; LOSS OF USE, DATA, OR PROFITS; OR BUSINESS INTERRUPTION) HOWEVER CAUSED AND ON ANY
// THEORY OF LIABILITY, WHETHER IN CONTRACT, STRICT LIABILITY, OR TORT (INCLUDING NEGLIGENCE OR
// OTHERWISE) ARISING IN ANY WAY OUT OF THE USE OF THIS SOFTWARE, EVEN IF ADVISED OF THE
// POSSIBILITY OF SUCH DAMAGE.

// C++ Headers
#include <cmath>
#include <map>
#include <string>

// ObjexxFCL Headers
#include <ObjexxFCL/Array.functions.hh>
#include <ObjexxFCL/Array1D.hh>
#include <ObjexxFCL/Fmath.hh>

// EnergyPlus Headers
#include <EnergyPlus/CurveManager.hh>
#include <EnergyPlus/Data/EnergyPlusData.hh>
#include <EnergyPlus/DataContaminantBalance.hh>
#include <EnergyPlus/DataDaylighting.hh>
#include <EnergyPlus/DataEnvironment.hh>
#include <EnergyPlus/DataHVACGlobals.hh>
#include <EnergyPlus/DataHeatBalFanSys.hh>
#include <EnergyPlus/DataHeatBalance.hh>
#include <EnergyPlus/DataIPShortCuts.hh>
#include <EnergyPlus/DataLoopNode.hh>
#include <EnergyPlus/DataPrecisionGlobals.hh>
#include <EnergyPlus/DataRoomAirModel.hh>
#include <EnergyPlus/DataSizing.hh>
#include <EnergyPlus/DataSurfaces.hh>
#include <EnergyPlus/DataViewFactorInformation.hh>
#include <EnergyPlus/DataZoneEquipment.hh>
#include <EnergyPlus/DaylightingDevices.hh>
#include <EnergyPlus/EMSManager.hh>
#include <EnergyPlus/ElectricPowerServiceManager.hh>
#include <EnergyPlus/ExteriorEnergyUse.hh>
#include <EnergyPlus/FuelCellElectricGenerator.hh>
#include <EnergyPlus/General.hh>
#include <EnergyPlus/HeatBalanceInternalHeatGains.hh>
#include <EnergyPlus/HybridModel.hh>
#include <EnergyPlus/InputProcessing/InputProcessor.hh>
#include <EnergyPlus/InternalHeatGains.hh>
#include <EnergyPlus/MicroCHPElectricGenerator.hh>
#include <EnergyPlus/NodeInputManager.hh>
#include <EnergyPlus/OutputProcessor.hh>
#include <EnergyPlus/OutputReportPredefined.hh>
#include <EnergyPlus/OutputReportTabular.hh>
#include <EnergyPlus/PipeHeatTransfer.hh>
#include <EnergyPlus/Psychrometrics.hh>
#include <EnergyPlus/RefrigeratedCase.hh>
#include <EnergyPlus/ScheduleManager.hh>
#include <EnergyPlus/SetPointManager.hh>
#include <EnergyPlus/UtilityRoutines.hh>
#include <EnergyPlus/WaterThermalTanks.hh>
#include <EnergyPlus/WaterUse.hh>
#include <EnergyPlus/ZonePlenum.hh>

namespace EnergyPlus {

namespace InternalHeatGains {
    // Module containing the routines dealing with the internal heat gains

    // MODULE INFORMATION:
    //       AUTHOR         Rick Strand
    //       DATE WRITTEN   August 2000
    //       MODIFIED       Aug 2005, PGE (Added object names and report variables)
    //                      Feb 2006, PGE (Added end-use subcategories)
    //       RE-ENGINEERED  na

    // PURPOSE OF THIS MODULE:
    // Part of the heat balance modularization/re-engineering.  Purpose of this
    // module is to contain the internal heat gain routines in a single location.

    // METHODOLOGY EMPLOYED:
    // Routines are called as subroutines to supply the data-only module structures
    // with the proper values.

    // REFERENCES:
    // Legacy BLAST code

    // OTHER NOTES: none

    // Using/Aliasing
    using namespace DataEnvironment;
    using namespace DataHeatBalance;
    using namespace DataSurfaces;

    // Data
    // MODULE PARAMETER DEFINITIONS:
    int const ITEClassNone(0);
    int const ITEClassA1(1);
    int const ITEClassA2(2);
    int const ITEClassA3(3);
    int const ITEClassA4(4);
    int const ITEClassB(5);
    int const ITEClassC(6);
    int const ITEInletAdjustedSupply(0);
    int const ITEInletZoneAirNode(1);
    int const ITEInletRoomAirModel(2);

    static std::string const BlankString;

    void ManageInternalHeatGains(EnergyPlusData &state, Optional_bool_const InitOnly) // when true, just calls the get input, if appropriate and returns.
    {

        // SUBROUTINE INFORMATION:
        //       AUTHOR         Rick Strand
        //       DATE WRITTEN   May 2000
        //       MODIFIED       Mar 2004, FCW: move call to DayltgElecLightingControl from InitSurfaceHeatBalance
        //       RE-ENGINEERED  na

        // PURPOSE OF THIS SUBROUTINE:
        // This is the main driver subroutine for the internal heat gains.


        if (state.dataInternalHeatGains->GetInternalHeatGainsInputFlag) {
            GetInternalHeatGainsInput(state);
            state.dataInternalHeatGains->GetInternalHeatGainsInputFlag = false;
        }

        if (present(InitOnly)) {
            if (InitOnly) return;
        }

        InitInternalHeatGains(state);

        ReportInternalHeatGains(state);

        CheckReturnAirHeatGain(state);

        // for the load component report, gather the load components for each timestep but not when doing pulse
        if (state.dataGlobal->ZoneSizingCalc) GatherComponentLoadsIntGain(state);
    }

    void GetInternalHeatGainsInput(EnergyPlusData &state)
    {

        // SUBROUTINE INFORMATION:
        //       AUTHOR         Linda K. Lawrie
        //       DATE WRITTEN   September 1997
        //       MODIFIED       September 1998, FW
        //                      May 2009, BG: added calls to setup for possible EMS override
        //       RE-ENGINEERED  August 2000, RKS

        // PURPOSE OF THIS SUBROUTINE:
        // This subroutine gets the Internal Heat Gain Data for the Zones.
        // Sets up the various data that will be used later with the
        // schedulemanager to determine the actual values.

        // METHODOLOGY EMPLOYED:
        // The GetObjectItem routines are employed to retrieve the data.

        // REFERENCES:
        // IDD Objects:
        // People
        // Lights
        // ElectricEquipment
        // GasEquipment
        // SteamEquipment
        // HotWaterEquipment
        // OtherEquipment
        // ElectricEquipment:ITE:AirCooled
        // ZoneBaseboard:OutdoorTemperatureControlled

        // Using/Aliasing
        using namespace DataIPShortCuts;
        using namespace ScheduleManager;
        using General::CheckCreatedZoneItemName;

        using namespace OutputReportPredefined;
        using namespace DataLoopNode;
        using CurveManager::GetCurveIndex;
        using NodeInputManager::GetOnlySingleNode;

        // SUBROUTINE PARAMETER DEFINITIONS:
        static std::string const RoutineName("GetInternalHeatGains: ");

        // SUBROUTINE LOCAL VARIABLE DECLARATIONS:
        Array1D_string AlphaName;
        Array1D<Real64> IHGNumbers;
        int IOStat;
        int Loop;
        int NumAlpha;
        int NumNumber;
        int MaxAlpha;
        int MaxNumber;
        int OptionNum(0); // Autodesk:Init Initialization added to elim poss use uninitialized
        int lastOption;
        Array1D_bool RepVarSet;
        //   Variables for reporting nominal internal gains
        Real64 LightTot;       // Total Lights for calculating lights per square meter
        Real64 ElecTot;        // Total Electric Load for calculating electric per square meter
        Real64 GasTot;         // Total Gas load for calculating gas per square meter
        Real64 OthTot;         // Total Other load for calculating other load per square meter
        Real64 HWETot;         // Total Hot Water Equipment for calculating HWE per square meter
        Real64 StmTot;         // Total Steam for calculating Steam per square meter
        std::string BBHeatInd; // Yes if BBHeat in zone, no if not.
        int Loop1;
        Real64 SchMin;
        Real64 SchMax;
        static bool UsingThermalComfort(false);
        std::string liteName;
        int zonePt;
        Real64 mult;
        static Real64 sumArea(0.0);
        static Real64 sumPower(0.0);
        int ZoneNum;
        Real64 maxOccupLoad;
        std::string CurrentModuleObject;
        bool errFlag;
        int Item;
        int ZLItem;
        int Item1;

        // Formats
        static constexpr auto Format_720(" Zone Internal Gains Nominal, {},{:.2R},{:.1R},");

        static constexpr auto Format_722(" {} Internal Gains Nominal, {},{},{},{:.2R},{:.1R},");
        static constexpr auto Format_723("! <{} Internal Gains Nominal>,Name,Schedule Name,Zone Name,Zone Floor Area {{m2}},# Zone Occupants,{}");
        static constexpr auto Format_724(" {}, {}\n");

        auto print_and_divide_if_greater_than_zero = [&](const Real64 numerator, const Real64 denominator) {
            if (denominator > 0.0) {
                print(state.files.eio, "{:.3R},", numerator / denominator);
            } else {
                print(state.files.eio, "N/A,");
            }
        };

        auto &ErrorsFound(state.dataInternalHeatGains->ErrorsFound);

        state.dataHeatBal->ZoneIntGain.allocate(state.dataGlobal->NumOfZones);
        state.dataHeatBal->ZnRpt.allocate(state.dataGlobal->NumOfZones);
        state.dataHeatBal->ZoneIntEEuse.allocate(state.dataGlobal->NumOfZones);
        state.dataHeatBal->RefrigCaseCredit.allocate(state.dataGlobal->NumOfZones);

        RepVarSet.dimension(state.dataGlobal->NumOfZones, true);

        // Determine argument length of objects gotten by this routine
        MaxAlpha = -100;
        MaxNumber = -100;
        CurrentModuleObject = "People";
        inputProcessor->getObjectDefMaxArgs(state, CurrentModuleObject, Loop, NumAlpha, NumNumber);
        MaxAlpha = max(MaxAlpha, NumAlpha);
        MaxNumber = max(MaxNumber, NumNumber);
        CurrentModuleObject = "Lights";
        inputProcessor->getObjectDefMaxArgs(state, CurrentModuleObject, Loop, NumAlpha, NumNumber);
        MaxAlpha = max(MaxAlpha, NumAlpha);
        MaxNumber = max(MaxNumber, NumNumber);
        CurrentModuleObject = "ElectricEquipment";
        inputProcessor->getObjectDefMaxArgs(state, CurrentModuleObject, Loop, NumAlpha, NumNumber);
        MaxAlpha = max(MaxAlpha, NumAlpha);
        MaxNumber = max(MaxNumber, NumNumber);
        CurrentModuleObject = "GasEquipment";
        inputProcessor->getObjectDefMaxArgs(state, CurrentModuleObject, Loop, NumAlpha, NumNumber);
        MaxAlpha = max(MaxAlpha, NumAlpha);
        MaxNumber = max(MaxNumber, NumNumber);
        CurrentModuleObject = "HotWaterEquipment";
        inputProcessor->getObjectDefMaxArgs(state, CurrentModuleObject, Loop, NumAlpha, NumNumber);
        MaxAlpha = max(MaxAlpha, NumAlpha);
        MaxNumber = max(MaxNumber, NumNumber);
        CurrentModuleObject = "SteamEquipment";
        inputProcessor->getObjectDefMaxArgs(state, CurrentModuleObject, Loop, NumAlpha, NumNumber);
        MaxAlpha = max(MaxAlpha, NumAlpha);
        MaxNumber = max(MaxNumber, NumNumber);
        CurrentModuleObject = "OtherEquipment";
        inputProcessor->getObjectDefMaxArgs(state, CurrentModuleObject, Loop, NumAlpha, NumNumber);
        MaxAlpha = max(MaxAlpha, NumAlpha);
        MaxNumber = max(MaxNumber, NumNumber);
        CurrentModuleObject = "ElectricEquipment:ITE:AirCooled";
        inputProcessor->getObjectDefMaxArgs(state, CurrentModuleObject, Loop, NumAlpha, NumNumber);
        MaxAlpha = max(MaxAlpha, NumAlpha);
        MaxNumber = max(MaxNumber, NumNumber);
        CurrentModuleObject = "ZoneBaseboard:OutdoorTemperatureControlled";
        inputProcessor->getObjectDefMaxArgs(state, CurrentModuleObject, Loop, NumAlpha, NumNumber);
        MaxAlpha = max(MaxAlpha, NumAlpha);
        MaxNumber = max(MaxNumber, NumNumber);
        CurrentModuleObject = "ZoneContaminantSourceAndSink:CarbonDioxide";
        inputProcessor->getObjectDefMaxArgs(state, CurrentModuleObject, Loop, NumAlpha, NumNumber);
        MaxAlpha = max(MaxAlpha, NumAlpha);
        MaxNumber = max(MaxNumber, NumNumber);

        IHGNumbers.allocate(MaxNumber);
        AlphaName.allocate(MaxAlpha);
        IHGNumbers = 0.0;
        AlphaName = "";

        // CurrentModuleObject='Zone'
        for (Loop = 1; Loop <= state.dataGlobal->NumOfZones; ++Loop) {
            // Overall Zone Variables
            SetupOutputVariable(state,
                "Zone Total Internal Radiant Heating Energy", OutputProcessor::Unit::J, state.dataHeatBal->ZnRpt(Loop).TotRadiantGain, "Zone", "Sum", state.dataHeatBal->Zone(Loop).Name);
            SetupOutputVariable(state, "Zone Total Internal Radiant Heating Rate",
                                OutputProcessor::Unit::W,
                                state.dataHeatBal->ZnRpt(Loop).TotRadiantGainRate,
                                "Zone",
                                "Average",
                                state.dataHeatBal->Zone(Loop).Name);
            SetupOutputVariable(state, "Zone Total Internal Visible Radiation Heating Energy",
                                OutputProcessor::Unit::J,
                                state.dataHeatBal->ZnRpt(Loop).TotVisHeatGain,
                                "Zone",
                                "Sum",
                                state.dataHeatBal->Zone(Loop).Name);
            SetupOutputVariable(state, "Zone Total Internal Visible Radiation Heating Rate",
                                OutputProcessor::Unit::W,
                                state.dataHeatBal->ZnRpt(Loop).TotVisHeatGainRate,
                                "Zone",
                                "Average",
                                state.dataHeatBal->Zone(Loop).Name);
            SetupOutputVariable(state, "Zone Total Internal Convective Heating Energy",
                                OutputProcessor::Unit::J,
                                state.dataHeatBal->ZnRpt(Loop).TotConvectiveGain,
                                "Zone",
                                "Sum",
                                state.dataHeatBal->Zone(Loop).Name);
            SetupOutputVariable(state, "Zone Total Internal Convective Heating Rate",
                                OutputProcessor::Unit::W,
                                state.dataHeatBal->ZnRpt(Loop).TotConvectiveGainRate,
                                "Zone",
                                "Average",
                                state.dataHeatBal->Zone(Loop).Name);
            SetupOutputVariable(state,
                "Zone Total Internal Latent Gain Energy", OutputProcessor::Unit::J, state.dataHeatBal->ZnRpt(Loop).TotLatentGain, "Zone", "Sum", state.dataHeatBal->Zone(Loop).Name);
            SetupOutputVariable(state,
                "Zone Total Internal Latent Gain Rate", OutputProcessor::Unit::W, state.dataHeatBal->ZnRpt(Loop).TotLatentGainRate, "Zone", "Average", state.dataHeatBal->Zone(Loop).Name);
            SetupOutputVariable(state,
                "Zone Total Internal Total Heating Energy", OutputProcessor::Unit::J, state.dataHeatBal->ZnRpt(Loop).TotTotalHeatGain, "Zone", "Sum", state.dataHeatBal->Zone(Loop).Name);
            SetupOutputVariable(state, "Zone Total Internal Total Heating Rate",
                                OutputProcessor::Unit::W,
                                state.dataHeatBal->ZnRpt(Loop).TotTotalHeatGainRate,
                                "Zone",
                                "Average",
                                state.dataHeatBal->Zone(Loop).Name);
        }

        // PEOPLE: Includes both information related to the heat balance and thermal comfort
        // First, allocate and initialize the People derived type
        CurrentModuleObject = "People";
        state.dataHeatBal->NumPeopleStatements = inputProcessor->getNumObjectsFound(state, CurrentModuleObject);
        state.dataHeatBal->PeopleObjects.allocate(state.dataHeatBal->NumPeopleStatements);

        state.dataHeatBal->TotPeople = 0;
        errFlag = false;
        for (Item = 1; Item <= state.dataHeatBal->NumPeopleStatements; ++Item) {
            inputProcessor->getObjectItem(state,
                                          CurrentModuleObject,
                                          Item,
                                          AlphaName,
                                          NumAlpha,
                                          IHGNumbers,
                                          NumNumber,
                                          IOStat,
                                          lNumericFieldBlanks,
                                          lAlphaFieldBlanks,
                                          cAlphaFieldNames,
                                          cNumericFieldNames);
            errFlag = UtilityRoutines::IsNameEmpty(state, AlphaName(1), CurrentModuleObject, ErrorsFound);

            state.dataHeatBal->PeopleObjects(Item).Name = AlphaName(1);

            Item1 = UtilityRoutines::FindItemInList(AlphaName(2), state.dataHeatBal->Zone);
            ZLItem = 0;
            if (Item1 == 0 && state.dataHeatBal->NumOfZoneLists > 0) ZLItem = UtilityRoutines::FindItemInList(AlphaName(2), state.dataHeatBal->ZoneList);
            if (Item1 > 0) {
                state.dataHeatBal->PeopleObjects(Item).StartPtr = state.dataHeatBal->TotPeople + 1;
                ++state.dataHeatBal->TotPeople;
                state.dataHeatBal->PeopleObjects(Item).NumOfZones = 1;
                state.dataHeatBal->PeopleObjects(Item).ZoneListActive = false;
                state.dataHeatBal->PeopleObjects(Item).ZoneOrZoneListPtr = Item1;
            } else if (ZLItem > 0) {
                state.dataHeatBal->PeopleObjects(Item).StartPtr = state.dataHeatBal->TotPeople + 1;
                state.dataHeatBal->TotPeople += state.dataHeatBal->ZoneList(ZLItem).NumOfZones;
                state.dataHeatBal->PeopleObjects(Item).NumOfZones = state.dataHeatBal->ZoneList(ZLItem).NumOfZones;
                state.dataHeatBal->PeopleObjects(Item).ZoneListActive = true;
                state.dataHeatBal->PeopleObjects(Item).ZoneOrZoneListPtr = ZLItem;
            } else {
                ShowSevereError(state, CurrentModuleObject + "=\"" + AlphaName(1) + "\" invalid " + cAlphaFieldNames(2) + "=\"" + AlphaName(2) +
                                "\" not found.");
                ErrorsFound = true;
                errFlag = true;
            }
        }

        if (errFlag) {
            ShowSevereError(state, RoutineName + "Errors with invalid names in " + CurrentModuleObject + " objects.");
            ShowContinueError(state, "...These will not be read in.  Other errors may occur.");
            state.dataHeatBal->TotPeople = 0;
        }

        state.dataHeatBal->People.allocate(state.dataHeatBal->TotPeople);

        if (state.dataHeatBal->TotPeople > 0) {
            Loop = 0;
            for (Item = 1; Item <= state.dataHeatBal->NumPeopleStatements; ++Item) {
                AlphaName = BlankString;
                IHGNumbers = 0.0;

                inputProcessor->getObjectItem(state,
                                              CurrentModuleObject,
                                              Item,
                                              AlphaName,
                                              NumAlpha,
                                              IHGNumbers,
                                              NumNumber,
                                              IOStat,
                                              lNumericFieldBlanks,
                                              lAlphaFieldBlanks,
                                              cAlphaFieldNames,
                                              cNumericFieldNames);

                for (Item1 = 1; Item1 <= state.dataHeatBal->PeopleObjects(Item).NumOfZones; ++Item1) {
                    ++Loop;
                    if (!state.dataHeatBal->PeopleObjects(Item).ZoneListActive) {
                        state.dataHeatBal->People(Loop).Name = AlphaName(1);
                        state.dataHeatBal->People(Loop).ZonePtr = state.dataHeatBal->PeopleObjects(Item).ZoneOrZoneListPtr;
                    } else {
                        CheckCreatedZoneItemName(state, RoutineName,
                                                 CurrentModuleObject,
                                                 state.dataHeatBal->Zone(state.dataHeatBal->ZoneList(state.dataHeatBal->PeopleObjects(Item).ZoneOrZoneListPtr).Zone(Item1)).Name,
                                                 state.dataHeatBal->ZoneList(state.dataHeatBal->PeopleObjects(Item).ZoneOrZoneListPtr).MaxZoneNameLength,
                                                 state.dataHeatBal->PeopleObjects(Item).Name,
                                                 state.dataHeatBal->People,
                                                 Loop - 1,
                                                 state.dataHeatBal->People(Loop).Name,
                                                 errFlag);
                        state.dataHeatBal->People(Loop).ZonePtr = state.dataHeatBal->ZoneList(state.dataHeatBal->PeopleObjects(Item).ZoneOrZoneListPtr).Zone(Item1);
                        if (errFlag) ErrorsFound = true;
                    }

                    state.dataHeatBal->People(Loop).NumberOfPeoplePtr = GetScheduleIndex(state, AlphaName(3));
                    SchMin = 0.0;
                    SchMax = 0.0;
                    if (state.dataHeatBal->People(Loop).NumberOfPeoplePtr == 0) {
                        if (Item1 == 1) { // only show error on first one
                            if (lAlphaFieldBlanks(3)) {
                                ShowSevereError(state, RoutineName + CurrentModuleObject + "=\"" + AlphaName(1) + "\", " + cAlphaFieldNames(3) +
                                                " is required.");
                            } else {
                                ShowSevereError(state, RoutineName + CurrentModuleObject + "=\"" + AlphaName(1) + "\", invalid " + cAlphaFieldNames(3) +
                                                " entered=" + AlphaName(3));
                            }
                            ErrorsFound = true;
                        }
                    } else { // check min/max on schedule
                        SchMin = GetScheduleMinValue(state, state.dataHeatBal->People(Loop).NumberOfPeoplePtr);
                        SchMax = GetScheduleMaxValue(state, state.dataHeatBal->People(Loop).NumberOfPeoplePtr);
                        if (SchMin < 0.0 || SchMax < 0.0) {
                            if (Item1 == 1) {
                                if (SchMin < 0.0) {
                                    ShowSevereError(state, RoutineName + CurrentModuleObject + "=\"" + AlphaName(1) + "\", " + cAlphaFieldNames(3) +
                                                    ", minimum is < 0.0");
                                    ShowContinueError(state,
                                                      format("Schedule=\"{}\". Minimum is [{:.1R}]. Values must be >= 0.0.", AlphaName(3), SchMin));
                                    ErrorsFound = true;
                                }
                            }
                            if (Item1 == 1) {
                                if (SchMax < 0.0) {
                                    ShowSevereError(state, RoutineName + CurrentModuleObject + "=\"" + AlphaName(1) + "\", " + cAlphaFieldNames(3) +
                                                    ", maximum is < 0.0");
                                    ShowContinueError(state,
                                                      format("Schedule=\"{}\". Maximum is [{:.1R}]. Values must be >= 0.0.", AlphaName(3), SchMax));
                                    ErrorsFound = true;
                                }
                            }
                        }
                    }

                    // Number of people calculation method.
                    {
                        auto const peopleMethod(AlphaName(4));
                        if (peopleMethod == "PEOPLE") {
                            state.dataHeatBal->People(Loop).NumberOfPeople = IHGNumbers(1);
                            if (lNumericFieldBlanks(1)) {
                                ShowWarningError(state, RoutineName + CurrentModuleObject + "=\"" + state.dataHeatBal->People(Loop).Name + "\", specifies " +
                                                 cNumericFieldNames(1) + ", but that field is blank.  0 People will result.");
                            }

                        } else if (peopleMethod == "PEOPLE/AREA") {
                            if (state.dataHeatBal->People(Loop).ZonePtr != 0) {
                                if (IHGNumbers(2) >= 0.0) {
                                    state.dataHeatBal->People(Loop).NumberOfPeople = IHGNumbers(2) * state.dataHeatBal->Zone(state.dataHeatBal->People(Loop).ZonePtr).FloorArea;
                                    if (state.dataHeatBal->Zone(state.dataHeatBal->People(Loop).ZonePtr).FloorArea <= 0.0) {
                                        ShowWarningError(state, RoutineName + CurrentModuleObject + "=\"" + state.dataHeatBal->People(Loop).Name + "\", specifies " +
                                                         cNumericFieldNames(2) + ", but Zone Floor Area = 0.  0 People will result.");
                                    }
                                } else {
                                    ShowSevereError(state,
                                                    format("{}{}=\"{}\", invalid {}, value  [<0.0]={:.3R}",
                                                           RoutineName,
                                                           CurrentModuleObject,
                                                           state.dataHeatBal->People(Loop).Name,
                                                           cNumericFieldNames(2),
                                                           IHGNumbers(2)));
                                    ErrorsFound = true;
                                }
                            }
                            if (lNumericFieldBlanks(2)) {
                                ShowWarningError(state, RoutineName + CurrentModuleObject + "=\"" + state.dataHeatBal->People(Loop).Name + "\", specifies " +
                                                 cNumericFieldNames(2) + ", but that field is blank.  0 People will result.");
                            }

                        } else if (peopleMethod == "AREA/PERSON") {
                            if (state.dataHeatBal->People(Loop).ZonePtr != 0) {
                                if (IHGNumbers(3) > 0.0) {
                                    state.dataHeatBal->People(Loop).NumberOfPeople = state.dataHeatBal->Zone(state.dataHeatBal->People(Loop).ZonePtr).FloorArea / IHGNumbers(3);
                                    if (state.dataHeatBal->Zone(state.dataHeatBal->People(Loop).ZonePtr).FloorArea <= 0.0) {
                                        ShowWarningError(state, RoutineName + CurrentModuleObject + "=\"" + state.dataHeatBal->People(Loop).Name + "\", specifies " +
                                                         cNumericFieldNames(2) + ", but Zone Floor Area = 0.  0 People will result.");
                                    }
                                } else {
                                    ShowSevereError(state,
                                                    format("{}{}=\"{}\", invalid {}, value  [<0.0]={:.3R}",
                                                           RoutineName,
                                                           CurrentModuleObject,
                                                           state.dataHeatBal->People(Loop).Name,
                                                           cNumericFieldNames(3),
                                                           IHGNumbers(3)));
                                    ErrorsFound = true;
                                }
                            }
                            if (lNumericFieldBlanks(3)) {
                                ShowWarningError(state, RoutineName + CurrentModuleObject + "=\"" + state.dataHeatBal->People(Loop).Name + "\", specifies " +
                                                 cNumericFieldNames(3) + ", but that field is blank.  0 People will result.");
                            }

                        } else {
                            if (Item1 == 1) {
                                ShowSevereError(state, RoutineName + CurrentModuleObject + "=\"" + AlphaName(1) + "\", invalid " + cAlphaFieldNames(4) +
                                                ", value  =" + AlphaName(4));
                                ShowContinueError(state, "...Valid values are \"People\", \"People/Area\", \"Area/Person\".");
                                ErrorsFound = true;
                            }
                        }
                    }

                    // Calculate nominal min/max people
                    state.dataHeatBal->People(Loop).NomMinNumberPeople = state.dataHeatBal->People(Loop).NumberOfPeople * SchMin;
                    state.dataHeatBal->People(Loop).NomMaxNumberPeople = state.dataHeatBal->People(Loop).NumberOfPeople * SchMax;

                    if (state.dataHeatBal->People(Loop).ZonePtr > 0) {
                        state.dataHeatBal->Zone(state.dataHeatBal->People(Loop).ZonePtr).TotOccupants += state.dataHeatBal->People(Loop).NumberOfPeople;
                    }

                    state.dataHeatBal->People(Loop).FractionRadiant = IHGNumbers(4);
                    state.dataHeatBal->People(Loop).FractionConvected = 1.0 - state.dataHeatBal->People(Loop).FractionRadiant;
                    if (Item1 == 1) {
                        if (state.dataHeatBal->People(Loop).FractionConvected < 0.0) {
                            ShowSevereError(state,
                                            format("{}{}=\"{}\", {} < 0.0, value ={:.2R}",
                                                   RoutineName,
                                                   CurrentModuleObject,
                                                   AlphaName(1),
                                                   cNumericFieldNames(4),
                                                   IHGNumbers(4)));
                            ErrorsFound = true;
                        }
                    }

                    if (NumNumber >= 5 && !lNumericFieldBlanks(5)) {
                        state.dataHeatBal->People(Loop).UserSpecSensFrac = IHGNumbers(5);
                    } else {
                        state.dataHeatBal->People(Loop).UserSpecSensFrac = DataGlobalConstants::AutoCalculate;
                    }

                    if (NumNumber == 6 && !lNumericFieldBlanks(6)) {
                        state.dataHeatBal->People(Loop).CO2RateFactor = IHGNumbers(6);
                    } else {
                        state.dataHeatBal->People(Loop).CO2RateFactor = 3.82e-8; // m3/s-W
                    }
                    if (state.dataHeatBal->People(Loop).CO2RateFactor < 0.0) {
                        ShowSevereError(state,
                                        format("{}{}=\"{}\", {} < 0.0, value ={:.2R}",
                                               RoutineName,
                                               CurrentModuleObject,
                                               AlphaName(1),
                                               cNumericFieldNames(6),
                                               IHGNumbers(6)));
                        ErrorsFound = true;
                    }

                    state.dataHeatBal->People(Loop).ActivityLevelPtr = GetScheduleIndex(state, AlphaName(5));
                    if (state.dataHeatBal->People(Loop).ActivityLevelPtr == 0) {
                        if (Item1 == 1) {
                            if (lAlphaFieldBlanks(5)) {
                                ShowSevereError(state, RoutineName + CurrentModuleObject + "=\"" + AlphaName(1) + "\", " + cAlphaFieldNames(5) +
                                                " is required.");
                            } else {
                                ShowSevereError(state, RoutineName + CurrentModuleObject + "=\"" + AlphaName(1) + "\", invalid " + cAlphaFieldNames(5) +
                                                " entered=" + AlphaName(5));
                            }
                            ErrorsFound = true;
                        }
                    } else { // Check values in Schedule
                        SchMin = GetScheduleMinValue(state, state.dataHeatBal->People(Loop).ActivityLevelPtr);
                        SchMax = GetScheduleMaxValue(state, state.dataHeatBal->People(Loop).ActivityLevelPtr);
                        if (SchMin < 0.0 || SchMax < 0.0) {
                            if (Item1 == 1) {
                                if (SchMin < 0.0) {
                                    ShowSevereError(state, RoutineName + CurrentModuleObject + "=\"" + AlphaName(1) + "\", " + cAlphaFieldNames(5) +
                                                    " minimum is < 0.0");
                                    ShowContinueError(state,
                                                      format("Schedule=\"{}\". Minimum is [{:.1R}]. Values must be >= 0.0.", AlphaName(5), SchMin));
                                    ErrorsFound = true;
                                }
                            }
                            if (Item1 == 1) {
                                if (SchMax < 0.0) {
                                    ShowSevereError(state, RoutineName + CurrentModuleObject + "=\"" + AlphaName(1) + "\", " + cAlphaFieldNames(5) +
                                                    " maximum is < 0.0");
                                    ShowContinueError(state,
                                                      format("Schedule=\"{}\". Maximum is [{:.1R}]. Values must be >= 0.0.", AlphaName(5), SchMax));
                                    ErrorsFound = true;
                                }
                            }
                        } else if (SchMin < 70.0 || SchMax > 1000.0) {
                            if (Item1 == 1) {
                                ShowWarningError(state, RoutineName + CurrentModuleObject + "=\"" + AlphaName(1) + "\", " + cAlphaFieldNames(5) + " values");
                                ShowContinueError(state, "fall outside typical range [70,1000] W/person for Thermal Comfort Reporting.");
                                ShowContinueError(state, "Odd comfort values may result; Schedule=\"" + AlphaName(5) + "\".");
                                ShowContinueError(state, format("Entered min/max range=[{:.1R},] W/person.{:.1R}", SchMin, SchMax));
                            }
                        }
                    }

                    // Following is an optional parameter (ASHRAE 55 warnings
                    if (NumAlpha >= 6) {
                        if (UtilityRoutines::SameString(AlphaName(6), "Yes")) {
                            state.dataHeatBal->People(Loop).Show55Warning = true;
                        } else if (!UtilityRoutines::SameString(AlphaName(6), "No") && !lAlphaFieldBlanks(6)) {
                            if (Item1 == 1) {
                                ShowSevereError(state, RoutineName + CurrentModuleObject + "=\"" + AlphaName(1) + "\", " + cAlphaFieldNames(6) +
                                                " field should be Yes or No");
                                ShowContinueError(state, "...Field value=\"" + AlphaName(6) + "\" is invalid.");
                                ErrorsFound = true;
                            }
                        }
                    }

                    if (NumAlpha > 6) { // Optional parameters present--thermal comfort data follows...
                        UsingThermalComfort = false;
                        if (NumAlpha > 20) {
                            lastOption = 20;
                        } else {
                            lastOption = NumAlpha;
                        }

                        // check to see if the user has specified schedules for air velocity, clothing insulation, and/or work efficiency
                        // but have NOT made a selection for a thermal comfort model.  If so, then the schedules are reported as unused
                        // which could cause confusion.  The solution is for the user to either remove those schedules or pick a thermal
                        // comfort model.
                        int const NumFirstTCModel = 14;
                        if (NumAlpha < NumFirstTCModel) {
                            bool NoTCModelSelectedWithSchedules = false;
                            NoTCModelSelectedWithSchedules =
                                CheckThermalComfortSchedules(lAlphaFieldBlanks(9), lAlphaFieldBlanks(12), lAlphaFieldBlanks(13));
                            if (NoTCModelSelectedWithSchedules) {
                                ShowWarningError(state, RoutineName + CurrentModuleObject + "=\"" + AlphaName(1) +
                                                 "\" has comfort related schedules but no thermal comfort model selected.");
                                ShowContinueError(state, "If schedules are specified for air velocity, clothing insulation, and/or work efficiency but no "
                                                  "thermal comfort");
                                ShowContinueError(state,
                                    "thermal comfort model is selected, the schedules will be listed as unused schedules in the .err file.");
                                ShowContinueError(state,
                                    "To avoid these errors, select a valid thermal comfort model or eliminate these schedules in the PEOPLE input.");
                            }
                        }

                        for (OptionNum = NumFirstTCModel; OptionNum <= lastOption; ++OptionNum) {

                            {
                                auto const thermalComfortType(AlphaName(OptionNum));

                                if (thermalComfortType == "FANGER") {
                                    state.dataHeatBal->People(Loop).Fanger = true;
                                    UsingThermalComfort = true;

                                } else if (thermalComfortType == "PIERCE") {
                                    state.dataHeatBal->People(Loop).Pierce = true;
                                    state.dataHeatBal->AnyThermalComfortPierceModel = true;
                                    UsingThermalComfort = true;

                                } else if (thermalComfortType == "KSU") {
                                    state.dataHeatBal->People(Loop).KSU = true;
                                    state.dataHeatBal->AnyThermalComfortKSUModel = true;
                                    UsingThermalComfort = true;

                                } else if (thermalComfortType == "ADAPTIVEASH55") {
                                    state.dataHeatBal->People(Loop).AdaptiveASH55 = true;
                                    state.dataHeatBal->AdaptiveComfortRequested_ASH55 = true;
                                    UsingThermalComfort = true;

                                } else if (thermalComfortType == "ADAPTIVECEN15251") {
                                    state.dataHeatBal->People(Loop).AdaptiveCEN15251 = true;
                                    state.dataHeatBal->AdaptiveComfortRequested_CEN15251 = true;
                                    UsingThermalComfort = true;

                                } else if (thermalComfortType == "COOLINGEFFECTASH55") {
                                    state.dataHeatBal->People(Loop).CoolingEffectASH55 = true;
                                    state.dataHeatBal->AnyThermalComfortCoolingEffectModel = true;
                                    UsingThermalComfort = true;

                                } else if (thermalComfortType == "ANKLEDRAFTASH55") {
                                    state.dataHeatBal->People(Loop).AnkleDraftASH55 = true;
                                    state.dataHeatBal->AnyThermalComfortAnkleDraftModel = true;
                                    UsingThermalComfort = true;

                                } else if (thermalComfortType == "") { // Blank input field--just ignore this

                                } else { // An invalid keyword was entered--warn but ignore
                                    if (Item1 == 1) {
                                        ShowWarningError(state, RoutineName + CurrentModuleObject + "=\"" + AlphaName(1) + "\", invalid " +
                                                         cAlphaFieldNames(OptionNum) + " Option=" + AlphaName(OptionNum));
                                        ShowContinueError(state,
                                            "Valid Values are \"Fanger\", \"Pierce\", \"KSU\", \"AdaptiveASH55\", \"AdaptiveCEN15251\", \"CoolingEffectASH55\", \"AnkleDraftASH55\"");
                                    }
                                }
                            }
                        }

                        if (UsingThermalComfort) {

                            // Set the default value of MRTCalcType as 'ZoneAveraged'
                            state.dataHeatBal->People(Loop).MRTCalcType = ZoneAveraged;

                            bool ModelWithAdditionalInputs = state.dataHeatBal->People(Loop).Fanger || state.dataHeatBal->People(Loop).Pierce || state.dataHeatBal->People(Loop).KSU || state.dataHeatBal->People(Loop).CoolingEffectASH55 || state.dataHeatBal->People(Loop).AnkleDraftASH55;

                            // MRT Calculation Type and Surface Name
                            {
                                auto const mrtType(AlphaName(7));

                                if (mrtType == "ZONEAVERAGED") {
                                    state.dataHeatBal->People(Loop).MRTCalcType = ZoneAveraged;

                                } else if (mrtType == "SURFACEWEIGHTED") {
                                    state.dataHeatBal->People(Loop).MRTCalcType = SurfaceWeighted;
                                    state.dataHeatBal->People(Loop).SurfacePtr = UtilityRoutines::FindItemInList(AlphaName(8), state.dataSurface->Surface);
                                    if (state.dataHeatBal->People(Loop).SurfacePtr == 0 && ModelWithAdditionalInputs) {
                                        if (Item1 == 1) {
                                            ShowSevereError(state, RoutineName + CurrentModuleObject + "=\"" + AlphaName(1) + "\", " + cAlphaFieldNames(7) +
                                                            '=' + AlphaName(7) + " invalid Surface Name=" + AlphaName(8));
                                            ErrorsFound = true;
                                        }
                                    } else if (state.dataSurface->Surface(state.dataHeatBal->People(Loop).SurfacePtr).Zone != state.dataHeatBal->People(Loop).ZonePtr && ModelWithAdditionalInputs) {
                                        ShowSevereError(state, RoutineName + CurrentModuleObject + "=\"" + AlphaName(1) + "\", Surface referenced in " +
                                                        cAlphaFieldNames(7) + '=' + AlphaName(7) + " in different zone.");
                                        ShowContinueError(state, "Surface is in Zone=" + state.dataHeatBal->Zone(state.dataSurface->Surface(state.dataHeatBal->People(Loop).SurfacePtr).Zone).Name + " and " +
                                                          CurrentModuleObject + " is in Zone=" + AlphaName(2));
                                        ErrorsFound = true;
                                    }

                                } else if (mrtType == "ANGLEFACTOR") {
                                    state.dataHeatBal->People(Loop).MRTCalcType = AngleFactor;
                                    state.dataHeatBal->People(Loop).AngleFactorListName = AlphaName(8);

                                } else if (mrtType == "") { // Blank input field--just ignore this
                                    if (Item1 == 1 && ModelWithAdditionalInputs)
                                        ShowWarningError(state, RoutineName + CurrentModuleObject + "=\"" + AlphaName(1) + "\", blank " +
                                                         cAlphaFieldNames(7));

                                } else { // An invalid keyword was entered--warn but ignore
                                    if (Item1 == 1 && ModelWithAdditionalInputs) {
                                        ShowWarningError(state, RoutineName + CurrentModuleObject + "=\"" + AlphaName(1) + "\", invalid " +
                                                         cAlphaFieldNames(7) + '=' + AlphaName(7));
                                        ShowContinueError(state, "...Valid values are \"ZoneAveraged\", \"SurfaceWeighted\", \"AngleFactor\".");
                                    }
                                }
                            }

                            if (!lAlphaFieldBlanks(9)) {
                                state.dataHeatBal->People(Loop).WorkEffPtr = GetScheduleIndex(state, AlphaName(9));
                                if (state.dataHeatBal->People(Loop).WorkEffPtr == 0) {
                                    if (Item1 == 1) {
                                        ShowSevereError(state, RoutineName + CurrentModuleObject + "=\"" + AlphaName(1) + "\", invalid " +
                                                        cAlphaFieldNames(9) + " entered=" + AlphaName(9));
                                        ErrorsFound = true;
                                    }
                                } else { // check min/max on schedule
                                    SchMin = GetScheduleMinValue(state, state.dataHeatBal->People(Loop).WorkEffPtr);
                                    SchMax = GetScheduleMaxValue(state, state.dataHeatBal->People(Loop).WorkEffPtr);
                                    if (SchMin < 0.0 || SchMax < 0.0) {
                                        if (SchMin < 0.0) {
                                            if (Item1 == 1) {
                                                ShowSevereError(state, RoutineName + CurrentModuleObject + "=\"" + AlphaName(1) + "\", " +
                                                                cAlphaFieldNames(9) + ", minimum is < 0.0");
                                                ShowContinueError(
                                                    state,
                                                    format("Schedule=\"{}\". Minimum is [{:.1R}]. Values must be >= 0.0.", AlphaName(9), SchMin));
                                                ErrorsFound = true;
                                            }
                                        }
                                        if (SchMax < 0.0) {
                                            if (Item1 == 1) {
                                                ShowSevereError(state, RoutineName + CurrentModuleObject + "=\"" + AlphaName(1) + "\", " +
                                                                cAlphaFieldNames(9) + ", maximum is < 0.0");
                                                ShowContinueError(
                                                    state,
                                                    format("Schedule=\"{}\". Maximum is [{:.1R}]. Values must be >= 0.0.", AlphaName(9), SchMax));
                                                ErrorsFound = true;
                                            }
                                        }
                                    }
                                    if (SchMax > 1.0) {
                                        if (Item1 == 1) {
                                            ShowWarningError(state, RoutineName + CurrentModuleObject + "=\"" + AlphaName(1) + "\", " + cAlphaFieldNames(9) +
                                                             ", maximum is > 1.0");
                                            ShowContinueError(state,
                                                              format("Schedule=\"{}\"; Entered min/max range=[{:.1R},{:.1R}] Work Efficiency.",
                                                                     AlphaName(9),
                                                                     SchMin,
                                                                     SchMax));
                                        }
                                    }
                                }
                            } else if (ModelWithAdditionalInputs) {
                                if (Item1 == 1) {
                                    ShowSevereError(state, RoutineName + CurrentModuleObject + "=\"" + AlphaName(1) + "\", blank " + cAlphaFieldNames(9) +
                                                    ". " + cAlphaFieldNames(9) + " is required when Thermal Comfort Model Type is one of "
                                                                                 "\"Fanger\", \"Pierce\", \"KSU\", \"CoolingEffectASH55\" or \"AnkleDraftASH55\"" );
                                    ErrorsFound = true;
                                }
                            }

                            if (!lAlphaFieldBlanks(10) || AlphaName(10) != "") {
                                {
                                    auto const clothingType(AlphaName(10));
                                    if (clothingType == "CLOTHINGINSULATIONSCHEDULE") {
                                        state.dataHeatBal->People(Loop).ClothingType = 1;
                                        state.dataHeatBal->People(Loop).ClothingPtr = GetScheduleIndex(state, AlphaName(12));
                                        if (state.dataHeatBal->People(Loop).ClothingPtr == 0 && ModelWithAdditionalInputs) {
                                            if (Item1 == 1) {
                                                ShowSevereError(state, RoutineName + CurrentModuleObject + "=\"" + AlphaName(1) + "\", invalid " +
                                                                cAlphaFieldNames(12) + " entered=\"" + AlphaName(12) + "\".");
                                                ErrorsFound = true;
                                            }
                                        } else { // check min/max on schedule
                                            SchMin = GetScheduleMinValue(state, state.dataHeatBal->People(Loop).ClothingPtr);
                                            SchMax = GetScheduleMaxValue(state, state.dataHeatBal->People(Loop).ClothingPtr);
                                            if (SchMin < 0.0 || SchMax < 0.0) {
                                                if (SchMin < 0.0) {
                                                    if (Item1 == 1) {
                                                        ShowSevereError(state, RoutineName + CurrentModuleObject + "=\"" + AlphaName(1) + "\", " +
                                                                        cAlphaFieldNames(12) + ", minimum is < 0.0");
                                                        ShowContinueError(state,
                                                                          format("Schedule=\"{}\". Minimum is [{:.1R}]. Values must be >= 0.0.",
                                                                                 AlphaName(12),
                                                                                 SchMin));
                                                        ErrorsFound = true;
                                                    }
                                                }
                                                if (SchMax < 0.0) {
                                                    if (Item1 == 1) {
                                                        ShowSevereError(state, RoutineName + CurrentModuleObject + "=\"" + AlphaName(1) + "\", " +
                                                                        cAlphaFieldNames(12) + ", maximum is < 0.0");
                                                        ShowContinueError(state,
                                                                          format("Schedule=\"{}\". Maximum is [{:.1R}]. Values must be >= 0.0.",
                                                                                 AlphaName(12),
                                                                                 SchMax));
                                                        ErrorsFound = true;
                                                    }
                                                }
                                            }
                                            if (SchMax > 2.0) {
                                                if (Item1 == 1) {
                                                    ShowWarningError(state, RoutineName + CurrentModuleObject + "=\"" + AlphaName(1) + "\", " +
                                                                     cAlphaFieldNames(12) + ", maximum is > 2.0");
                                                    ShowContinueError(state,
                                                                      format("Schedule=\"{}\"; Entered min/max range=[{:.1R},{:.1R}] Clothing.",
                                                                             AlphaName(12),
                                                                             SchMin,
                                                                             SchMax));
                                                }
                                            }
                                        }

                                    } else if (clothingType == "DYNAMICCLOTHINGMODELASHRAE55") {
                                        state.dataHeatBal->People(Loop).ClothingType = 2;

                                    } else if (clothingType == "CALCULATIONMETHODSCHEDULE") {
                                        state.dataHeatBal->People(Loop).ClothingType = 3;
                                        state.dataHeatBal->People(Loop).ClothingMethodPtr = GetScheduleIndex(state, AlphaName(11));
                                        if (state.dataHeatBal->People(Loop).ClothingMethodPtr == 0) {
                                            if (Item1 == 1) {
                                                ShowSevereError(state, RoutineName + CurrentModuleObject + "=\"" + AlphaName(1) + "\", invalid " +
                                                                cAlphaFieldNames(11) + " entered=\"" + AlphaName(11) + "\".");
                                                ErrorsFound = true;
                                            }
                                        }
                                        if (CheckScheduleValue(state, state.dataHeatBal->People(Loop).ClothingMethodPtr, 1)) {
                                            state.dataHeatBal->People(Loop).ClothingPtr = GetScheduleIndex(state, AlphaName(12));
                                            if (state.dataHeatBal->People(Loop).ClothingPtr == 0) {
                                                if (Item1 == 1) {
                                                    ShowSevereError(state, RoutineName + CurrentModuleObject + "=\"" + AlphaName(1) + "\", invalid " +
                                                                    cAlphaFieldNames(12) + " entered=\"" + AlphaName(12) + "\".");
                                                    ErrorsFound = true;
                                                }
                                            }
                                        }

                                    } else {
                                        ShowSevereError(state, RoutineName + CurrentModuleObject + "=\"" + state.dataHeatBal->People(Loop).Name + "\", invalid " +
                                                        cAlphaFieldNames(10) + ", value  =" + AlphaName(10));
                                        ShowContinueError(state, "...Valid values are \"ClothingInsulationSchedule\",\"DynamicClothingModelASHRAE55a\", "
                                                          "\"CalculationMethodSchedule\".");
                                        ErrorsFound = true;
                                    }
                                }
                            }

                            if (!lAlphaFieldBlanks(13)) {
                                state.dataHeatBal->People(Loop).AirVelocityPtr = GetScheduleIndex(state, AlphaName(13));
                                if (state.dataHeatBal->People(Loop).AirVelocityPtr == 0) {
                                    if (Item1 == 1) {
                                        ShowSevereError(state, RoutineName + CurrentModuleObject + "=\"" + AlphaName(1) + "\", invalid " +
                                                        cAlphaFieldNames(13) + " entered=\"" + AlphaName(13) + "\".");
                                        ErrorsFound = true;
                                    }
                                } else { // check min/max on schedule
                                    SchMin = GetScheduleMinValue(state, state.dataHeatBal->People(Loop).AirVelocityPtr);
                                    SchMax = GetScheduleMaxValue(state, state.dataHeatBal->People(Loop).AirVelocityPtr);
                                    if (SchMin < 0.0 || SchMax < 0.0) {
                                        if (SchMin < 0.0) {
                                            if (Item1 == 1) {
                                                ShowSevereError(state, RoutineName + CurrentModuleObject + "=\"" + AlphaName(1) + "\", " +
                                                                cAlphaFieldNames(13) + ", minimum is < 0.0");
                                                ShowContinueError(
                                                    state,
                                                    format("Schedule=\"{}\". Minimum is [{:.1R}]. Values must be >= 0.0.", AlphaName(13), SchMin));
                                                ErrorsFound = true;
                                            }
                                        }
                                        if (SchMax < 0.0) {
                                            if (Item1 == 1) {
                                                ShowSevereError(state, RoutineName + CurrentModuleObject + "=\"" + AlphaName(1) + "\", " +
                                                                cAlphaFieldNames(13) + ", maximum is < 0.0");
                                                ShowContinueError(
                                                    state,
                                                    format("Schedule=\"{}\". Maximum is [{:.1R}]. Values must be >= 0.0.", AlphaName(13), SchMax));
                                                ErrorsFound = true;
                                            }
                                        }
                                    }
                                }
                            } else if (ModelWithAdditionalInputs) {
                                if (Item1 == 1) {
                                    ShowSevereError(state, RoutineName + CurrentModuleObject + "=\"" + AlphaName(1) + "\", blank " + cAlphaFieldNames(13) +
                                                                                 ". " + cAlphaFieldNames(13) + " is required when Thermal Comfort Model Type is one of "
                                                                                 "\"Fanger\", \"Pierce\", \"KSU\", \"CoolingEffectASH55\" or \"AnkleDraftASH55\"");
                                    ErrorsFound = true;
                                }
                            }

                            int indexAnkleAirVelPtr = 21;
                            if (!lAlphaFieldBlanks(indexAnkleAirVelPtr) || AlphaName(indexAnkleAirVelPtr) != "" ) {
                                state.dataHeatBal->People(Loop).AnkleAirVelocityPtr = GetScheduleIndex(state, AlphaName(indexAnkleAirVelPtr));
                                if (state.dataHeatBal->People(Loop).AnkleAirVelocityPtr == 0) {
                                    if (Item1 == 1) {
                                        ShowSevereError(state, RoutineName + CurrentModuleObject + "=\"" + AlphaName(1) + "\", invalid " +
                                                               cAlphaFieldNames(indexAnkleAirVelPtr) + " entered=\"" + AlphaName(indexAnkleAirVelPtr) + "\".");
                                        ErrorsFound = true;
                                    }
                                }
                            } else if (state.dataHeatBal->People(Loop).AnkleDraftASH55) {
                                if (Item1 == 1) {
                                    ShowSevereError(state, RoutineName + CurrentModuleObject + "=\"" + AlphaName(1) + "\", blank " + cAlphaFieldNames(indexAnkleAirVelPtr) +
                                            ". " + cAlphaFieldNames(indexAnkleAirVelPtr) + " is required when Thermal Comfort Model Type is one of "
                                            "\"Fanger\", \"Pierce\", \"KSU\", \"CoolingEffectASH55\" or \"AnkleDraftASH55\"");
                                    ErrorsFound = true;
                                }
                            }

                        } // usingthermalcomfort block

                    } // ...end of thermal comfort data IF-THEN block  (NumAlphas > 6)

                    if (state.dataHeatBal->People(Loop).ZonePtr <= 0) continue; // Error, will be caught and terminated later

                    // Object report variables
                    SetupOutputVariable(state,
                        "People Occupant Count", OutputProcessor::Unit::None, state.dataHeatBal->People(Loop).NumOcc, "Zone", "Average", state.dataHeatBal->People(Loop).Name);
                    SetupOutputVariable(state,
                        "People Radiant Heating Energy", OutputProcessor::Unit::J, state.dataHeatBal->People(Loop).RadGainEnergy, "Zone", "Sum", state.dataHeatBal->People(Loop).Name);
                    SetupOutputVariable(state,
                        "People Radiant Heating Rate", OutputProcessor::Unit::W, state.dataHeatBal->People(Loop).RadGainRate, "Zone", "Average", state.dataHeatBal->People(Loop).Name);
                    SetupOutputVariable(state,
                        "People Convective Heating Energy", OutputProcessor::Unit::J, state.dataHeatBal->People(Loop).ConGainEnergy, "Zone", "Sum", state.dataHeatBal->People(Loop).Name);
                    SetupOutputVariable(state,
                        "People Convective Heating Rate", OutputProcessor::Unit::W, state.dataHeatBal->People(Loop).ConGainRate, "Zone", "Average", state.dataHeatBal->People(Loop).Name);
                    SetupOutputVariable(state,
                        "People Sensible Heating Energy", OutputProcessor::Unit::J, state.dataHeatBal->People(Loop).SenGainEnergy, "Zone", "Sum", state.dataHeatBal->People(Loop).Name);
                    SetupOutputVariable(state,
                        "People Sensible Heating Rate", OutputProcessor::Unit::W, state.dataHeatBal->People(Loop).SenGainRate, "Zone", "Average", state.dataHeatBal->People(Loop).Name);
                    SetupOutputVariable(state,
                        "People Latent Gain Energy", OutputProcessor::Unit::J, state.dataHeatBal->People(Loop).LatGainEnergy, "Zone", "Sum", state.dataHeatBal->People(Loop).Name);
                    SetupOutputVariable(state,
                        "People Latent Gain Rate", OutputProcessor::Unit::W, state.dataHeatBal->People(Loop).LatGainRate, "Zone", "Average", state.dataHeatBal->People(Loop).Name);
                    SetupOutputVariable(state,
                        "People Total Heating Energy", OutputProcessor::Unit::J, state.dataHeatBal->People(Loop).TotGainEnergy, "Zone", "Sum", state.dataHeatBal->People(Loop).Name);
                    SetupOutputVariable(state,
                        "People Total Heating Rate", OutputProcessor::Unit::W, state.dataHeatBal->People(Loop).TotGainRate, "Zone", "Average", state.dataHeatBal->People(Loop).Name);
                    SetupOutputVariable(state,
                        "People Air Temperature", OutputProcessor::Unit::C, state.dataHeatBal->People(Loop).TemperatureInZone, "Zone", "Average", state.dataHeatBal->People(Loop).Name);
                    SetupOutputVariable(state, "People Air Relative Humidity",
                                        OutputProcessor::Unit::Perc,
                                        state.dataHeatBal->People(Loop).RelativeHumidityInZone,
                                        "Zone",
                                        "Average",
                                        state.dataHeatBal->People(Loop).Name);

                    // Zone total report variables
                    if (RepVarSet(state.dataHeatBal->People(Loop).ZonePtr)) {
                        RepVarSet(state.dataHeatBal->People(Loop).ZonePtr) = false;
                        SetupOutputVariable(state, "Zone People Occupant Count",
                                            OutputProcessor::Unit::None,
                                            state.dataHeatBal->ZnRpt(state.dataHeatBal->People(Loop).ZonePtr).PeopleNumOcc,
                                            "Zone",
                                            "Average",
                                            state.dataHeatBal->Zone(state.dataHeatBal->People(Loop).ZonePtr).Name);
                        SetupOutputVariable(state, "Zone People Radiant Heating Energy",
                                            OutputProcessor::Unit::J,
                                            state.dataHeatBal->ZnRpt(state.dataHeatBal->People(Loop).ZonePtr).PeopleRadGain,
                                            "Zone",
                                            "Sum",
                                            state.dataHeatBal->Zone(state.dataHeatBal->People(Loop).ZonePtr).Name);
                        SetupOutputVariable(state, "Zone People Radiant Heating Rate",
                                            OutputProcessor::Unit::W,
                                            state.dataHeatBal->ZnRpt(state.dataHeatBal->People(Loop).ZonePtr).PeopleRadGainRate,
                                            "Zone",
                                            "Average",
                                            state.dataHeatBal->Zone(state.dataHeatBal->People(Loop).ZonePtr).Name);
                        SetupOutputVariable(state, "Zone People Convective Heating Energy",
                                            OutputProcessor::Unit::J,
                                            state.dataHeatBal->ZnRpt(state.dataHeatBal->People(Loop).ZonePtr).PeopleConGain,
                                            "Zone",
                                            "Sum",
                                            state.dataHeatBal->Zone(state.dataHeatBal->People(Loop).ZonePtr).Name);
                        SetupOutputVariable(state, "Zone People Convective Heating Rate",
                                            OutputProcessor::Unit::W,
                                            state.dataHeatBal->ZnRpt(state.dataHeatBal->People(Loop).ZonePtr).PeopleConGainRate,
                                            "Zone",
                                            "Average",
                                            state.dataHeatBal->Zone(state.dataHeatBal->People(Loop).ZonePtr).Name);
                        SetupOutputVariable(state, "Zone People Sensible Heating Energy",
                                            OutputProcessor::Unit::J,
                                            state.dataHeatBal->ZnRpt(state.dataHeatBal->People(Loop).ZonePtr).PeopleSenGain,
                                            "Zone",
                                            "Sum",
                                            state.dataHeatBal->Zone(state.dataHeatBal->People(Loop).ZonePtr).Name);
                        SetupOutputVariable(state, "Zone People Sensible Heating Rate",
                                            OutputProcessor::Unit::W,
                                            state.dataHeatBal->ZnRpt(state.dataHeatBal->People(Loop).ZonePtr).PeopleSenGainRate,
                                            "Zone",
                                            "Average",
                                            state.dataHeatBal->Zone(state.dataHeatBal->People(Loop).ZonePtr).Name);
                        SetupOutputVariable(state, "Zone People Latent Gain Energy",
                                            OutputProcessor::Unit::J,
                                            state.dataHeatBal->ZnRpt(state.dataHeatBal->People(Loop).ZonePtr).PeopleLatGain,
                                            "Zone",
                                            "Sum",
                                            state.dataHeatBal->Zone(state.dataHeatBal->People(Loop).ZonePtr).Name);
                        SetupOutputVariable(state, "Zone People Latent Gain Rate",
                                            OutputProcessor::Unit::W,
                                            state.dataHeatBal->ZnRpt(state.dataHeatBal->People(Loop).ZonePtr).PeopleLatGainRate,
                                            "Zone",
                                            "Average",
                                            state.dataHeatBal->Zone(state.dataHeatBal->People(Loop).ZonePtr).Name);
                        SetupOutputVariable(state, "Zone People Total Heating Energy",
                                            OutputProcessor::Unit::J,
                                            state.dataHeatBal->ZnRpt(state.dataHeatBal->People(Loop).ZonePtr).PeopleTotGain,
                                            "Zone",
                                            "Sum",
                                            state.dataHeatBal->Zone(state.dataHeatBal->People(Loop).ZonePtr).Name);
                        SetupOutputVariable(state, "Zone People Total Heating Rate",
                                            OutputProcessor::Unit::W,
                                            state.dataHeatBal->ZnRpt(state.dataHeatBal->People(Loop).ZonePtr).PeopleTotGainRate,
                                            "Zone",
                                            "Average",
                                            state.dataHeatBal->Zone(state.dataHeatBal->People(Loop).ZonePtr).Name);
                    }

                    if (state.dataGlobal->AnyEnergyManagementSystemInModel) {
                        SetupEMSActuator(state,
                            "People", state.dataHeatBal->People(Loop).Name, "Number of People", "[each]", state.dataHeatBal->People(Loop).EMSPeopleOn, state.dataHeatBal->People(Loop).EMSNumberOfPeople);
                        SetupEMSInternalVariable(state, "People Count Design Level", state.dataHeatBal->People(Loop).Name, "[each]", state.dataHeatBal->People(Loop).NumberOfPeople);
                    }

                    // setup internal gains
                    if (!ErrorsFound)
                        SetupZoneInternalGain(state, state.dataHeatBal->People(Loop).ZonePtr,
                                              "People",
                                              state.dataHeatBal->People(Loop).Name,
                                              IntGainTypeOf_People,
                                              &state.dataHeatBal->People(Loop).ConGainRate,
                                              nullptr,
                                              &state.dataHeatBal->People(Loop).RadGainRate,
                                              &state.dataHeatBal->People(Loop).LatGainRate,
                                              nullptr,
                                              &state.dataHeatBal->People(Loop).CO2GainRate);

                } // Item1 - number of zones
            }     // Item - number of people statements
        }         // TotPeople > 0

        // transfer the nominal number of people in a zone to the tabular reporting
        for (Loop = 1; Loop <= state.dataGlobal->NumOfZones; ++Loop) {
            if (state.dataHeatBal->Zone(Loop).TotOccupants > 0.0) {
                if (state.dataHeatBal->Zone(Loop).FloorArea > 0.0 && state.dataHeatBal->Zone(Loop).FloorArea / state.dataHeatBal->Zone(Loop).TotOccupants < 0.1) {
                    ShowWarningError(state, RoutineName + "Zone=\"" + state.dataHeatBal->Zone(Loop).Name + "\" occupant density is extremely high.");
                    if (state.dataHeatBal->Zone(Loop).FloorArea > 0.0) {
                        ShowContinueError(state, format("Occupant Density=[{:.0R}] person/m2.", state.dataHeatBal->Zone(Loop).TotOccupants / state.dataHeatBal->Zone(Loop).FloorArea));
                    }
                    ShowContinueError(state,
                                      format("Occupant Density=[{:.3R}] m2/person. Problems in Temperature Out of Bounds may result.",
                                             state.dataHeatBal->Zone(Loop).FloorArea / state.dataHeatBal->Zone(Loop).TotOccupants));
                }
                maxOccupLoad = 0.0;
                for (Loop1 = 1; Loop1 <= state.dataHeatBal->TotPeople; ++Loop1) {
                    if (state.dataHeatBal->People(Loop1).ZonePtr != Loop) continue;
                    if (maxOccupLoad < GetScheduleMaxValue(state, state.dataHeatBal->People(Loop1).NumberOfPeoplePtr) * state.dataHeatBal->People(Loop1).NumberOfPeople) {
                        maxOccupLoad = GetScheduleMaxValue(state, state.dataHeatBal->People(Loop1).NumberOfPeoplePtr) * state.dataHeatBal->People(Loop1).NumberOfPeople;
                        MaxNumber = state.dataHeatBal->People(Loop1).NumberOfPeoplePtr;
                        OptionNum = Loop1;
                    }
                }
                if (maxOccupLoad > state.dataHeatBal->Zone(Loop).TotOccupants) {
                    if (state.dataHeatBal->Zone(Loop).FloorArea > 0.0 && state.dataHeatBal->Zone(Loop).FloorArea / maxOccupLoad < 0.1) {
                        ShowWarningError(state, RoutineName + "Zone=\"" + state.dataHeatBal->Zone(Loop).Name +
                                         "\" occupant density at a maximum schedule value is extremely high.");
                        if (state.dataHeatBal->Zone(Loop).FloorArea > 0.0) {
                            ShowContinueError(state, format("Occupant Density=[{:.0R}] person/m2.", maxOccupLoad / state.dataHeatBal->Zone(Loop).FloorArea));
                        }
                        ShowContinueError(state,
                                          format("Occupant Density=[{:.3R}] m2/person. Problems in Temperature Out of Bounds may result.",
                                                 state.dataHeatBal->Zone(Loop).FloorArea / maxOccupLoad));
                        ShowContinueError(state, "Check values in People=" + state.dataHeatBal->People(OptionNum).Name +
                                          ", Number of People Schedule=" + GetScheduleName(state, MaxNumber));
                    }
                }
            }

            if (state.dataHeatBal->Zone(Loop).isNominalControlled) { // conditioned zones only
                if (state.dataHeatBal->Zone(Loop).TotOccupants > 0.0) {
                    state.dataHeatBal->Zone(Loop).isNominalOccupied = true;
                    PreDefTableEntry(state, state.dataOutRptPredefined->pdchOaoNomNumOcc1, state.dataHeatBal->Zone(Loop).Name, state.dataHeatBal->Zone(Loop).TotOccupants);
                    PreDefTableEntry(state, state.dataOutRptPredefined->pdchOaoNomNumOcc2, state.dataHeatBal->Zone(Loop).Name, state.dataHeatBal->Zone(Loop).TotOccupants);
                }
            }
        }

        RepVarSet = true;
        CurrentModuleObject = "Lights";
        state.dataHeatBal->NumLightsStatements = inputProcessor->getNumObjectsFound(state, CurrentModuleObject);
        state.dataHeatBal->LightsObjects.allocate(state.dataHeatBal->NumLightsStatements);

        state.dataHeatBal->TotLights = 0;
        errFlag = false;
        for (Item = 1; Item <= state.dataHeatBal->NumLightsStatements; ++Item) {
            inputProcessor->getObjectItem(state,
                                          CurrentModuleObject,
                                          Item,
                                          AlphaName,
                                          NumAlpha,
                                          IHGNumbers,
                                          NumNumber,
                                          IOStat,
                                          lNumericFieldBlanks,
                                          lAlphaFieldBlanks,
                                          cAlphaFieldNames,
                                          cNumericFieldNames);
            errFlag = UtilityRoutines::IsNameEmpty(state, AlphaName(1), CurrentModuleObject, ErrorsFound);

            state.dataHeatBal->LightsObjects(Item).Name = AlphaName(1);

            Item1 = UtilityRoutines::FindItemInList(AlphaName(2), state.dataHeatBal->Zone);
            ZLItem = 0;
            if (Item1 == 0 && state.dataHeatBal->NumOfZoneLists > 0) ZLItem = UtilityRoutines::FindItemInList(AlphaName(2), state.dataHeatBal->ZoneList);
            if (Item1 > 0) {
                state.dataHeatBal->LightsObjects(Item).StartPtr = state.dataHeatBal->TotLights + 1;
                ++state.dataHeatBal->TotLights;
                state.dataHeatBal->LightsObjects(Item).NumOfZones = 1;
                state.dataHeatBal->LightsObjects(Item).ZoneListActive = false;
                state.dataHeatBal->LightsObjects(Item).ZoneOrZoneListPtr = Item1;
            } else if (ZLItem > 0) {
                state.dataHeatBal->LightsObjects(Item).StartPtr = state.dataHeatBal->TotLights + 1;
                state.dataHeatBal->TotLights += state.dataHeatBal->ZoneList(ZLItem).NumOfZones;
                state.dataHeatBal->LightsObjects(Item).NumOfZones = state.dataHeatBal->ZoneList(ZLItem).NumOfZones;
                state.dataHeatBal->LightsObjects(Item).ZoneListActive = true;
                state.dataHeatBal->LightsObjects(Item).ZoneOrZoneListPtr = ZLItem;
            } else {
                ShowSevereError(state, CurrentModuleObject + "=\"" + AlphaName(1) + "\" invalid " + cAlphaFieldNames(2) + "=\"" + AlphaName(2) +
                                "\" not found.");
                ErrorsFound = true;
                errFlag = true;
            }
        }

        if (errFlag) {
            ShowSevereError(state, RoutineName + "Errors with invalid names in " + CurrentModuleObject + " objects.");
            ShowContinueError(state, "...These will not be read in.  Other errors may occur.");
            state.dataHeatBal->TotLights = 0;
        }

        state.dataHeatBal->Lights.allocate(state.dataHeatBal->TotLights);

        if (state.dataHeatBal->TotLights > 0) {
            Loop = 0;
            for (Item = 1; Item <= state.dataHeatBal->NumLightsStatements; ++Item) {
                AlphaName = BlankString;
                IHGNumbers = 0.0;

                inputProcessor->getObjectItem(state,
                                              CurrentModuleObject,
                                              Item,
                                              AlphaName,
                                              NumAlpha,
                                              IHGNumbers,
                                              NumNumber,
                                              IOStat,
                                              lNumericFieldBlanks,
                                              lAlphaFieldBlanks,
                                              cAlphaFieldNames,
                                              cNumericFieldNames);

                for (Item1 = 1; Item1 <= state.dataHeatBal->LightsObjects(Item).NumOfZones; ++Item1) {
                    ++Loop;
                    if (!state.dataHeatBal->LightsObjects(Item).ZoneListActive) {
                        state.dataHeatBal->Lights(Loop).Name = AlphaName(1);
                        state.dataHeatBal->Lights(Loop).ZonePtr = state.dataHeatBal->LightsObjects(Item).ZoneOrZoneListPtr;
                    } else {
                        CheckCreatedZoneItemName(state, RoutineName,
                                                 CurrentModuleObject,
                                                 state.dataHeatBal->Zone(state.dataHeatBal->ZoneList(state.dataHeatBal->LightsObjects(Item).ZoneOrZoneListPtr).Zone(Item1)).Name,
                                                 state.dataHeatBal->ZoneList(state.dataHeatBal->LightsObjects(Item).ZoneOrZoneListPtr).MaxZoneNameLength,
                                                 state.dataHeatBal->LightsObjects(Item).Name,
                                                 state.dataHeatBal->Lights,
                                                 Loop - 1,
                                                 state.dataHeatBal->Lights(Loop).Name,
                                                 errFlag);
                        state.dataHeatBal->Lights(Loop).ZonePtr = state.dataHeatBal->ZoneList(state.dataHeatBal->LightsObjects(Item).ZoneOrZoneListPtr).Zone(Item1);
                        if (errFlag) ErrorsFound = true;
                    }

                    state.dataHeatBal->Lights(Loop).SchedPtr = GetScheduleIndex(state, AlphaName(3));
                    SchMin = 0.0;
                    SchMax = 0.0;
                    if (state.dataHeatBal->Lights(Loop).SchedPtr == 0) {
                        if (Item1 == 1) {
                            if (lAlphaFieldBlanks(3)) {
                                ShowSevereError(state, RoutineName + CurrentModuleObject + "=\"" + AlphaName(1) + "\", " + cAlphaFieldNames(3) +
                                                " is required.");
                            } else {
                                ShowSevereError(state, RoutineName + CurrentModuleObject + "=\"" + AlphaName(1) + "\", invalid " + cAlphaFieldNames(3) +
                                                " entered=" + AlphaName(3));
                            }
                            ErrorsFound = true;
                        }
                    } else { // check min/max on schedule
                        SchMin = GetScheduleMinValue(state, state.dataHeatBal->Lights(Loop).SchedPtr);
                        SchMax = GetScheduleMaxValue(state, state.dataHeatBal->Lights(Loop).SchedPtr);
                        if (SchMin < 0.0 || SchMax < 0.0) {
                            if (Item1 == 1) {
                                if (SchMin < 0.0) {
                                    ShowSevereError(state, RoutineName + CurrentModuleObject + "=\"" + AlphaName(1) + "\", " + cAlphaFieldNames(3) +
                                                    ", minimum is < 0.0");
                                    ShowContinueError(state,
                                                      format("Schedule=\"{}\". Minimum is [{:.1R}]. Values must be >= 0.0.", AlphaName(3), SchMin));
                                    ErrorsFound = true;
                                }
                            }
                            if (Item1 == 1) {
                                if (SchMax < 0.0) {
                                    ShowSevereError(state, RoutineName + CurrentModuleObject + "=\"" + AlphaName(1) + "\", " + cAlphaFieldNames(3) +
                                                    ", maximum is < 0.0");
                                    ShowContinueError(state,
                                                      format("Schedule=\"{}\". Maximum is [{:.1R}]. Values must be >= 0.0.", AlphaName(3), SchMax));
                                    ErrorsFound = true;
                                }
                            }
                        }
                    }

                    // Lights Design Level calculation method.
                    {
                        auto const lightingLevel(AlphaName(4));
                        if (lightingLevel == "LIGHTINGLEVEL") {
                            state.dataHeatBal->Lights(Loop).DesignLevel = IHGNumbers(1);
                            if (lNumericFieldBlanks(1)) {
                                ShowWarningError(state, RoutineName + CurrentModuleObject + "=\"" + state.dataHeatBal->Lights(Loop).Name + "\", specifies " +
                                                 cNumericFieldNames(1) + ", but that field is blank.  0 Lights will result.");
                            }

                        } else if (lightingLevel == "WATTS/AREA") {
                            if (state.dataHeatBal->Lights(Loop).ZonePtr != 0) {
                                if (IHGNumbers(2) >= 0.0) {
                                    state.dataHeatBal->Lights(Loop).DesignLevel = IHGNumbers(2) * state.dataHeatBal->Zone(state.dataHeatBal->Lights(Loop).ZonePtr).FloorArea;
                                    if (state.dataHeatBal->Zone(state.dataHeatBal->Lights(Loop).ZonePtr).FloorArea <= 0.0) {
                                        ShowWarningError(state, RoutineName + CurrentModuleObject + "=\"" + state.dataHeatBal->Lights(Loop).Name + "\", specifies " +
                                                         cNumericFieldNames(2) + ", but Zone Floor Area = 0.  0 Lights will result.");
                                    }
                                } else {
                                    ShowSevereError(state,
                                                    format("{}{}=\"{}\", invalid {}, value  [<0.0]={:.3R}",
                                                           RoutineName,
                                                           CurrentModuleObject,
                                                           state.dataHeatBal->Lights(Loop).Name,
                                                           cNumericFieldNames(2),
                                                           IHGNumbers(2)));
                                    ErrorsFound = true;
                                }
                            }
                            if (lNumericFieldBlanks(2)) {
                                ShowWarningError(state, RoutineName + CurrentModuleObject + "=\"" + state.dataHeatBal->Lights(Loop).Name + "\", specifies " +
                                                 cNumericFieldNames(2) + ", but that field is blank.  0 Lights will result.");
                            }

                        } else if (lightingLevel == "WATTS/PERSON") {
                            if (state.dataHeatBal->Lights(Loop).ZonePtr != 0) {
                                if (IHGNumbers(3) >= 0.0) {
                                    state.dataHeatBal->Lights(Loop).DesignLevel = IHGNumbers(3) * state.dataHeatBal->Zone(state.dataHeatBal->Lights(Loop).ZonePtr).TotOccupants;
                                    if (state.dataHeatBal->Zone(state.dataHeatBal->Lights(Loop).ZonePtr).TotOccupants <= 0.0) {
                                        ShowWarningError(state, RoutineName + CurrentModuleObject + "=\"" + state.dataHeatBal->Lights(Loop).Name + "\", specifies " +
                                                         cNumericFieldNames(2) + ", but Total Occupants = 0.  0 Lights will result.");
                                    }
                                } else {
                                    ShowSevereError(state,
                                                    format("{}{}=\"{}\", invalid {}, value  [<0.0]={:.3R}",
                                                           RoutineName,
                                                           CurrentModuleObject,
                                                           state.dataHeatBal->Lights(Loop).Name,
                                                           cNumericFieldNames(3),
                                                           IHGNumbers(3)));
                                    ErrorsFound = true;
                                }
                            }
                            if (lNumericFieldBlanks(3)) {
                                ShowWarningError(state, RoutineName + CurrentModuleObject + "=\"" + state.dataHeatBal->Lights(Loop).Name + "\", specifies " +
                                                 cNumericFieldNames(3) + ", but that field is blank.  0 Lights will result.");
                            }

                        } else {
                            if (Item1 == 1) {
                                ShowSevereError(state, RoutineName + CurrentModuleObject + "=\"" + AlphaName(1) + "\", invalid " + cAlphaFieldNames(4) +
                                                ", value  =" + AlphaName(4));
                                ShowContinueError(state, "...Valid values are \"LightingLevel\", \"Watts/Area\", \"Watts/Person\".");
                                ErrorsFound = true;
                            }
                        }
                    }

                    // Calculate nominal min/max lighting level
                    state.dataHeatBal->Lights(Loop).NomMinDesignLevel = state.dataHeatBal->Lights(Loop).DesignLevel * SchMin;
                    state.dataHeatBal->Lights(Loop).NomMaxDesignLevel = state.dataHeatBal->Lights(Loop).DesignLevel * SchMax;

                    state.dataHeatBal->Lights(Loop).FractionReturnAir = IHGNumbers(4);
                    state.dataHeatBal->Lights(Loop).FractionRadiant = IHGNumbers(5);
                    state.dataHeatBal->Lights(Loop).FractionShortWave = IHGNumbers(6);
                    state.dataHeatBal->Lights(Loop).FractionReplaceable = IHGNumbers(7);
                    state.dataHeatBal->Lights(Loop).FractionReturnAirPlenTempCoeff1 = IHGNumbers(8);
                    state.dataHeatBal->Lights(Loop).FractionReturnAirPlenTempCoeff2 = IHGNumbers(9);

                    state.dataHeatBal->Lights(Loop).FractionConvected =
                        1.0 - (state.dataHeatBal->Lights(Loop).FractionReturnAir + state.dataHeatBal->Lights(Loop).FractionRadiant + state.dataHeatBal->Lights(Loop).FractionShortWave);
                    if (std::abs(state.dataHeatBal->Lights(Loop).FractionConvected) <= 0.001) state.dataHeatBal->Lights(Loop).FractionConvected = 0.0;
                    if (state.dataHeatBal->Lights(Loop).FractionConvected < 0.0) {
                        if (Item1 == 1) {
                            ShowSevereError(state, RoutineName + CurrentModuleObject + "=\"" + AlphaName(1) + "\", Sum of Fractions > 1.0");
                            ErrorsFound = true;
                        }
                    }

                    // Note: if FractionReturnAirIsCalculated = Yes and there is a return-air plenum:
                    // (1) The input values of FractionReturnAir, FractionRadiant and FractionShortWave, and the
                    // value of FractionConvected calculated from these are used in the zone sizing calculations;
                    // (2) in the regular calculation, FractionReturnAir is calculated each time step in
                    // Subr. InitInternalHeatGains as a function of the zone's return plenum air temperature
                    // using FractionReturnAirPlenTempCoeff1 and FractionReturnAirPlenTempCoeff2; then
                    // FractionRadiant and FractionConvected are adjusted from their input values such that
                    // FractionReturnAir + FractionRadiant + FractionShortWave + FractionConvected = 1.0, assuming
                    // FractionShortWave is constant and equal to its input value.

                    if (NumAlpha > 4) {
                        state.dataHeatBal->Lights(Loop).EndUseSubcategory = AlphaName(5);
                    } else {
                        state.dataHeatBal->Lights(Loop).EndUseSubcategory = "General";
                    }

                    if (lAlphaFieldBlanks(6)) {
                        state.dataHeatBal->Lights(Loop).FractionReturnAirIsCalculated = false;
                    } else if (AlphaName(6) != "YES" && AlphaName(6) != "NO") {
                        if (Item1 == 1) {
                            ShowWarningError(state, RoutineName + CurrentModuleObject + "=\"" + AlphaName(1) + "\", invalid " + cAlphaFieldNames(6) +
                                             ", value  =" + AlphaName(6));
                            ShowContinueError(state, ".. Return Air Fraction from Plenum will NOT be calculated.");
                        }
                        state.dataHeatBal->Lights(Loop).FractionReturnAirIsCalculated = false;
                    } else {
                        state.dataHeatBal->Lights(Loop).FractionReturnAirIsCalculated = (AlphaName(6) == "YES");
                    }

                    // Set return air node number
                    state.dataHeatBal->Lights(Loop).ZoneReturnNum = 0;
                    std::string retNodeName = "";
                    if (!lAlphaFieldBlanks(7)) {
                        if (state.dataHeatBal->LightsObjects(Item).ZoneListActive) {
                            ShowSevereError(state, RoutineName + CurrentModuleObject + "=\"" + state.dataHeatBal->Lights(Loop).Name + "\": " + cAlphaFieldNames(7) +
                                            " must be blank when using a ZoneList.");
                            ErrorsFound = true;
                        } else {
                            retNodeName = AlphaName(7);
                        }
                    }
                    if (state.dataHeatBal->Lights(Loop).ZonePtr > 0) {
                        state.dataHeatBal->Lights(Loop).ZoneReturnNum = DataZoneEquipment::GetReturnNumForZone(state, state.dataHeatBal->Zone(state.dataHeatBal->Lights(Loop).ZonePtr).Name, retNodeName);
                    }

                    if ((state.dataHeatBal->Lights(Loop).ZoneReturnNum == 0) && (state.dataHeatBal->Lights(Loop).FractionReturnAir > 0.0) && (!lAlphaFieldBlanks(7))) {
                        ShowSevereError(state, RoutineName + CurrentModuleObject + "=\"" + AlphaName(1) + "\", invalid " + cAlphaFieldNames(7) + " =" +
                                        AlphaName(7));
                        ShowContinueError(state, "No matching Zone Return Air Node found.");
                        ErrorsFound = true;
                    }
                    if (state.dataHeatBal->Lights(Loop).ZonePtr <= 0) continue; // Error, will be caught and terminated later

                    // Object report variables
                    SetupOutputVariable(state, "Lights Electricity Rate", OutputProcessor::Unit::W, state.dataHeatBal->Lights(Loop).Power, "Zone", "Average", state.dataHeatBal->Lights(Loop).Name);

                    SetupOutputVariable(state,
                        "Lights Radiant Heating Energy", OutputProcessor::Unit::J, state.dataHeatBal->Lights(Loop).RadGainEnergy, "Zone", "Sum", state.dataHeatBal->Lights(Loop).Name);
                    SetupOutputVariable(state,
                        "Lights Radiant Heating Rate", OutputProcessor::Unit::W, state.dataHeatBal->Lights(Loop).RadGainRate, "Zone", "Average", state.dataHeatBal->Lights(Loop).Name);
                    SetupOutputVariable(state, "Lights Visible Radiation Heating Energy",
                                        OutputProcessor::Unit::J,
                                        state.dataHeatBal->Lights(Loop).VisGainEnergy,
                                        "Zone",
                                        "Sum",
                                        state.dataHeatBal->Lights(Loop).Name);

                    SetupOutputVariable(state, "Lights Visible Radiation Heating Rate",
                                        OutputProcessor::Unit::W,
                                        state.dataHeatBal->Lights(Loop).VisGainRate,
                                        "Zone",
                                        "Average",
                                        state.dataHeatBal->Lights(Loop).Name);
                    SetupOutputVariable(state,
                        "Lights Convective Heating Energy", OutputProcessor::Unit::J, state.dataHeatBal->Lights(Loop).ConGainEnergy, "Zone", "Sum", state.dataHeatBal->Lights(Loop).Name);
                    SetupOutputVariable(state,
                        "Lights Convective Heating Rate", OutputProcessor::Unit::W, state.dataHeatBal->Lights(Loop).ConGainRate, "Zone", "Average", state.dataHeatBal->Lights(Loop).Name);
                    SetupOutputVariable(state, "Lights Return Air Heating Energy",
                                        OutputProcessor::Unit::J,
                                        state.dataHeatBal->Lights(Loop).RetAirGainEnergy,
                                        "Zone",
                                        "Sum",
                                        state.dataHeatBal->Lights(Loop).Name);
                    SetupOutputVariable(state, "Lights Return Air Heating Rate",
                                        OutputProcessor::Unit::W,
                                        state.dataHeatBal->Lights(Loop).RetAirGainRate,
                                        "Zone",
                                        "Average",
                                        state.dataHeatBal->Lights(Loop).Name);
                    SetupOutputVariable(state,
                        "Lights Total Heating Energy", OutputProcessor::Unit::J, state.dataHeatBal->Lights(Loop).TotGainEnergy, "Zone", "Sum", state.dataHeatBal->Lights(Loop).Name);
                    SetupOutputVariable(state,
                        "Lights Total Heating Rate", OutputProcessor::Unit::W, state.dataHeatBal->Lights(Loop).TotGainRate, "Zone", "Average", state.dataHeatBal->Lights(Loop).Name);
                    SetupOutputVariable(state, "Lights Electricity Energy",
                                        OutputProcessor::Unit::J,
                                        state.dataHeatBal->Lights(Loop).Consumption,
                                        "Zone",
                                        "Sum",
                                        state.dataHeatBal->Lights(Loop).Name,
                                        _,
                                        "Electricity",
                                        "InteriorLights",
                                        state.dataHeatBal->Lights(Loop).EndUseSubcategory,
                                        "Building",
                                        state.dataHeatBal->Zone(state.dataHeatBal->Lights(Loop).ZonePtr).Name,
                                        state.dataHeatBal->Zone(state.dataHeatBal->Lights(Loop).ZonePtr).Multiplier,
                                        state.dataHeatBal->Zone(state.dataHeatBal->Lights(Loop).ZonePtr).ListMultiplier);

                    // Zone total report variables
                    if (RepVarSet(state.dataHeatBal->Lights(Loop).ZonePtr)) {
                        RepVarSet(state.dataHeatBal->Lights(Loop).ZonePtr) = false;
                        SetupOutputVariable(state, "Zone Lights Electricity Rate",
                                            OutputProcessor::Unit::W,
                                            state.dataHeatBal->ZnRpt(state.dataHeatBal->Lights(Loop).ZonePtr).LtsPower,
                                            "Zone",
                                            "Average",
                                            state.dataHeatBal->Zone(state.dataHeatBal->Lights(Loop).ZonePtr).Name);
                        SetupOutputVariable(state, "Zone Lights Electricity Energy",
                                            OutputProcessor::Unit::J,
                                            state.dataHeatBal->ZnRpt(state.dataHeatBal->Lights(Loop).ZonePtr).LtsElecConsump,
                                            "Zone",
                                            "Sum",
                                            state.dataHeatBal->Zone(state.dataHeatBal->Lights(Loop).ZonePtr).Name);
                        SetupOutputVariable(state, "Zone Lights Radiant Heating Energy",
                                            OutputProcessor::Unit::J,
                                            state.dataHeatBal->ZnRpt(state.dataHeatBal->Lights(Loop).ZonePtr).LtsRadGain,
                                            "Zone",
                                            "Sum",
                                            state.dataHeatBal->Zone(state.dataHeatBal->Lights(Loop).ZonePtr).Name);
                        SetupOutputVariable(state, "Zone Lights Radiant Heating Rate",
                                            OutputProcessor::Unit::W,
                                            state.dataHeatBal->ZnRpt(state.dataHeatBal->Lights(Loop).ZonePtr).LtsRadGainRate,
                                            "Zone",
                                            "Average",
                                            state.dataHeatBal->Zone(state.dataHeatBal->Lights(Loop).ZonePtr).Name);
                        SetupOutputVariable(state, "Zone Lights Visible Radiation Heating Energy",
                                            OutputProcessor::Unit::J,
                                            state.dataHeatBal->ZnRpt(state.dataHeatBal->Lights(Loop).ZonePtr).LtsVisGain,
                                            "Zone",
                                            "Sum",
                                            state.dataHeatBal->Zone(state.dataHeatBal->Lights(Loop).ZonePtr).Name);
                        SetupOutputVariable(state, "Zone Lights Visible Radiation Heating Rate",
                                            OutputProcessor::Unit::W,
                                            state.dataHeatBal->ZnRpt(state.dataHeatBal->Lights(Loop).ZonePtr).LtsVisGainRate,
                                            "Zone",
                                            "Average",
                                            state.dataHeatBal->Zone(state.dataHeatBal->Lights(Loop).ZonePtr).Name);
                        SetupOutputVariable(state, "Zone Lights Convective Heating Energy",
                                            OutputProcessor::Unit::J,
                                            state.dataHeatBal->ZnRpt(state.dataHeatBal->Lights(Loop).ZonePtr).LtsConGain,
                                            "Zone",
                                            "Sum",
                                            state.dataHeatBal->Zone(state.dataHeatBal->Lights(Loop).ZonePtr).Name);
                        SetupOutputVariable(state, "Zone Lights Convective Heating Rate",
                                            OutputProcessor::Unit::W,
                                            state.dataHeatBal->ZnRpt(state.dataHeatBal->Lights(Loop).ZonePtr).LtsConGainRate,
                                            "Zone",
                                            "Average",
                                            state.dataHeatBal->Zone(state.dataHeatBal->Lights(Loop).ZonePtr).Name);
                        SetupOutputVariable(state, "Zone Lights Return Air Heating Energy",
                                            OutputProcessor::Unit::J,
                                            state.dataHeatBal->ZnRpt(state.dataHeatBal->Lights(Loop).ZonePtr).LtsRetAirGain,
                                            "Zone",
                                            "Sum",
                                            state.dataHeatBal->Zone(state.dataHeatBal->Lights(Loop).ZonePtr).Name);
                        SetupOutputVariable(state, "Zone Lights Return Air Heating Rate",
                                            OutputProcessor::Unit::W,
                                            state.dataHeatBal->ZnRpt(state.dataHeatBal->Lights(Loop).ZonePtr).LtsRetAirGainRate,
                                            "Zone",
                                            "Average",
                                            state.dataHeatBal->Zone(state.dataHeatBal->Lights(Loop).ZonePtr).Name);
                        SetupOutputVariable(state, "Zone Lights Total Heating Energy",
                                            OutputProcessor::Unit::J,
                                            state.dataHeatBal->ZnRpt(state.dataHeatBal->Lights(Loop).ZonePtr).LtsTotGain,
                                            "Zone",
                                            "Sum",
                                            state.dataHeatBal->Zone(state.dataHeatBal->Lights(Loop).ZonePtr).Name);
                        SetupOutputVariable(state, "Zone Lights Total Heating Rate",
                                            OutputProcessor::Unit::W,
                                            state.dataHeatBal->ZnRpt(state.dataHeatBal->Lights(Loop).ZonePtr).LtsTotGainRate,
                                            "Zone",
                                            "Average",
                                            state.dataHeatBal->Zone(state.dataHeatBal->Lights(Loop).ZonePtr).Name);
                    }

                    if (state.dataGlobal->AnyEnergyManagementSystemInModel) {
                        SetupEMSActuator(state,
                            "Lights", state.dataHeatBal->Lights(Loop).Name, "Electricity Rate", "[W]", state.dataHeatBal->Lights(Loop).EMSLightsOn, state.dataHeatBal->Lights(Loop).EMSLightingPower);
                        SetupEMSInternalVariable(state, "Lighting Power Design Level", state.dataHeatBal->Lights(Loop).Name, "[W]", state.dataHeatBal->Lights(Loop).DesignLevel);
                    } // EMS
                    // setup internal gains
                    int returnNodeNum = 0;
                    if ((state.dataHeatBal->Lights(Loop).ZoneReturnNum > 0) &&
                        (state.dataHeatBal->Lights(Loop).ZoneReturnNum <= state.dataZoneEquip->ZoneEquipConfig(state.dataHeatBal->Lights(Loop).ZonePtr).NumReturnNodes)) {
                        returnNodeNum = state.dataZoneEquip->ZoneEquipConfig(state.dataHeatBal->Lights(Loop).ZonePtr).ReturnNode(state.dataHeatBal->Lights(Loop).ZoneReturnNum);
                    }
                    if (!ErrorsFound)
                        SetupZoneInternalGain(state, state.dataHeatBal->Lights(Loop).ZonePtr,
                                              "Lights",
                                              state.dataHeatBal->Lights(Loop).Name,
                                              IntGainTypeOf_Lights,
                                              &state.dataHeatBal->Lights(Loop).ConGainRate,
                                              &state.dataHeatBal->Lights(Loop).RetAirGainRate,
                                              &state.dataHeatBal->Lights(Loop).RadGainRate,
                                              nullptr,
                                              nullptr,
                                              nullptr,
                                              nullptr,
                                              returnNodeNum);

                    if (state.dataHeatBal->Lights(Loop).FractionReturnAir > 0) state.dataHeatBal->Zone(state.dataHeatBal->Lights(Loop).ZonePtr).HasLtsRetAirGain = true;
                    // send values to predefined lighting summary report
                    liteName = state.dataHeatBal->Lights(Loop).Name;
                    zonePt = state.dataHeatBal->Lights(Loop).ZonePtr;
                    mult = state.dataHeatBal->Zone(zonePt).Multiplier * state.dataHeatBal->Zone(zonePt).ListMultiplier;
                    sumArea += state.dataHeatBal->Zone(zonePt).FloorArea * mult;
                    sumPower += state.dataHeatBal->Lights(Loop).DesignLevel * mult;
                    PreDefTableEntry(state, state.dataOutRptPredefined->pdchInLtZone, liteName, state.dataHeatBal->Zone(zonePt).Name);
                    if (state.dataHeatBal->Zone(zonePt).FloorArea > 0.0) {
                        PreDefTableEntry(state, state.dataOutRptPredefined->pdchInLtDens, liteName, state.dataHeatBal->Lights(Loop).DesignLevel / state.dataHeatBal->Zone(zonePt).FloorArea, 4);
                    } else {
                        PreDefTableEntry(state, state.dataOutRptPredefined->pdchInLtDens, liteName, DataPrecisionGlobals::constant_zero, 4);
                    }
                    PreDefTableEntry(state, state.dataOutRptPredefined->pdchInLtArea, liteName, state.dataHeatBal->Zone(zonePt).FloorArea * mult);
                    PreDefTableEntry(state, state.dataOutRptPredefined->pdchInLtPower, liteName, state.dataHeatBal->Lights(Loop).DesignLevel * mult);
                    PreDefTableEntry(state, state.dataOutRptPredefined->pdchInLtEndUse, liteName, state.dataHeatBal->Lights(Loop).EndUseSubcategory);
                    PreDefTableEntry(state, state.dataOutRptPredefined->pdchInLtSchd, liteName, GetScheduleName(state, state.dataHeatBal->Lights(Loop).SchedPtr));
                    PreDefTableEntry(state, state.dataOutRptPredefined->pdchInLtRetAir, liteName, state.dataHeatBal->Lights(Loop).FractionReturnAir, 4);
                } // Item1 - zones
            }     // Item = Number of Lights Objects
        }         // TotLights > 0 check
        // add total line to lighting summary table
        if (sumArea > 0.0) {
            PreDefTableEntry(state, state.dataOutRptPredefined->pdchInLtDens, "Interior Lighting Total", sumPower / sumArea, 4); //** line 792
        } else {
            PreDefTableEntry(state, state.dataOutRptPredefined->pdchInLtDens, "Interior Lighting Total", DataPrecisionGlobals::constant_zero, 4);
        }
        PreDefTableEntry(state, state.dataOutRptPredefined->pdchInLtArea, "Interior Lighting Total", sumArea);
        PreDefTableEntry(state, state.dataOutRptPredefined->pdchInLtPower, "Interior Lighting Total", sumPower);

        RepVarSet = true;
        CurrentModuleObject = "ElectricEquipment";
        state.dataHeatBal->NumZoneElectricStatements = inputProcessor->getNumObjectsFound(state, CurrentModuleObject);
        state.dataHeatBal->ZoneElectricObjects.allocate(state.dataHeatBal->NumZoneElectricStatements);

        state.dataHeatBal->TotElecEquip = 0;
        errFlag = false;
        for (Item = 1; Item <= state.dataHeatBal->NumZoneElectricStatements; ++Item) {
            inputProcessor->getObjectItem(state,
                                          CurrentModuleObject,
                                          Item,
                                          AlphaName,
                                          NumAlpha,
                                          IHGNumbers,
                                          NumNumber,
                                          IOStat,
                                          lNumericFieldBlanks,
                                          lAlphaFieldBlanks,
                                          cAlphaFieldNames,
                                          cNumericFieldNames);
            errFlag = UtilityRoutines::IsNameEmpty(state, AlphaName(1), CurrentModuleObject, ErrorsFound);

            state.dataHeatBal->ZoneElectricObjects(Item).Name = AlphaName(1);

            Item1 = UtilityRoutines::FindItemInList(AlphaName(2), state.dataHeatBal->Zone);
            ZLItem = 0;
            if (Item1 == 0 && state.dataHeatBal->NumOfZoneLists > 0) ZLItem = UtilityRoutines::FindItemInList(AlphaName(2), state.dataHeatBal->ZoneList);
            if (Item1 > 0) {
                state.dataHeatBal->ZoneElectricObjects(Item).StartPtr = state.dataHeatBal->TotElecEquip + 1;
                ++state.dataHeatBal->TotElecEquip;
                state.dataHeatBal->ZoneElectricObjects(Item).NumOfZones = 1;
                state.dataHeatBal->ZoneElectricObjects(Item).ZoneListActive = false;
                state.dataHeatBal->ZoneElectricObjects(Item).ZoneOrZoneListPtr = Item1;
            } else if (ZLItem > 0) {
                state.dataHeatBal->ZoneElectricObjects(Item).StartPtr = state.dataHeatBal->TotElecEquip + 1;
                state.dataHeatBal->TotElecEquip += state.dataHeatBal->ZoneList(ZLItem).NumOfZones;
                state.dataHeatBal->ZoneElectricObjects(Item).NumOfZones = state.dataHeatBal->ZoneList(ZLItem).NumOfZones;
                state.dataHeatBal->ZoneElectricObjects(Item).ZoneListActive = true;
                state.dataHeatBal->ZoneElectricObjects(Item).ZoneOrZoneListPtr = ZLItem;
            } else {
                ShowSevereError(state, CurrentModuleObject + "=\"" + AlphaName(1) + "\" invalid " + cAlphaFieldNames(2) + "=\"" + AlphaName(2) +
                                "\" not found.");
                ErrorsFound = true;
                errFlag = true;
            }
        }

        if (errFlag) {
            ShowSevereError(state, RoutineName + "Errors with invalid names in " + CurrentModuleObject + " objects.");
            ShowContinueError(state, "...These will not be read in.  Other errors may occur.");
            state.dataHeatBal->TotElecEquip = 0;
        }

        state.dataHeatBal->ZoneElectric.allocate(state.dataHeatBal->TotElecEquip);

        if (state.dataHeatBal->TotElecEquip > 0) {
            Loop = 0;
            for (Item = 1; Item <= state.dataHeatBal->NumZoneElectricStatements; ++Item) {
                AlphaName = BlankString;
                IHGNumbers = 0.0;

                inputProcessor->getObjectItem(state,
                                              CurrentModuleObject,
                                              Item,
                                              AlphaName,
                                              NumAlpha,
                                              IHGNumbers,
                                              NumNumber,
                                              IOStat,
                                              lNumericFieldBlanks,
                                              lAlphaFieldBlanks,
                                              cAlphaFieldNames,
                                              cNumericFieldNames);

                for (Item1 = 1; Item1 <= state.dataHeatBal->ZoneElectricObjects(Item).NumOfZones; ++Item1) {
                    ++Loop;
                    if (!state.dataHeatBal->ZoneElectricObjects(Item).ZoneListActive) {
                        state.dataHeatBal->ZoneElectric(Loop).Name = AlphaName(1);
                        state.dataHeatBal->ZoneElectric(Loop).ZonePtr = state.dataHeatBal->ZoneElectricObjects(Item).ZoneOrZoneListPtr;
                    } else {
                        CheckCreatedZoneItemName(state, RoutineName,
                                                 CurrentModuleObject,
                                                 state.dataHeatBal->Zone(state.dataHeatBal->ZoneList(state.dataHeatBal->ZoneElectricObjects(Item).ZoneOrZoneListPtr).Zone(Item1)).Name,
                                                 state.dataHeatBal->ZoneList(state.dataHeatBal->ZoneElectricObjects(Item).ZoneOrZoneListPtr).MaxZoneNameLength,
                                                 state.dataHeatBal->ZoneElectricObjects(Item).Name,
                                                 state.dataHeatBal->ZoneElectric,
                                                 Loop - 1,
                                                 state.dataHeatBal->ZoneElectric(Loop).Name,
                                                 errFlag);
                        state.dataHeatBal->ZoneElectric(Loop).ZonePtr = state.dataHeatBal->ZoneList(state.dataHeatBal->ZoneElectricObjects(Item).ZoneOrZoneListPtr).Zone(Item1);
                        if (errFlag) ErrorsFound = true;
                    }

                    state.dataHeatBal->ZoneElectric(Loop).SchedPtr = GetScheduleIndex(state, AlphaName(3));
                    SchMin = 0.0;
                    SchMax = 0.0;
                    if (state.dataHeatBal->ZoneElectric(Loop).SchedPtr == 0) {
                        if (lAlphaFieldBlanks(3)) {
                            ShowSevereError(state, RoutineName + CurrentModuleObject + "=\"" + AlphaName(1) + "\", " + cAlphaFieldNames(3) +
                                            " is required.");
                        } else {
                            ShowSevereError(state, RoutineName + CurrentModuleObject + "=\"" + AlphaName(1) + "\", invalid " + cAlphaFieldNames(3) +
                                            " entered=" + AlphaName(3));
                        }
                        ErrorsFound = true;
                    } else { // check min/max on schedule
                        SchMin = GetScheduleMinValue(state, state.dataHeatBal->ZoneElectric(Loop).SchedPtr);
                        SchMax = GetScheduleMaxValue(state, state.dataHeatBal->ZoneElectric(Loop).SchedPtr);
                        if (SchMin < 0.0 || SchMax < 0.0) {
                            if (SchMin < 0.0) {
                                ShowSevereError(state, RoutineName + CurrentModuleObject + "=\"" + AlphaName(1) + "\", " + cAlphaFieldNames(3) +
                                                ", minimum is < 0.0");
                                ShowContinueError(state,
                                                  format("Schedule=\"{}\". Minimum is [{:.1R}]. Values must be >= 0.0.", AlphaName(3), SchMin));
                                ErrorsFound = true;
                            }
                            if (SchMax < 0.0) {
                                ShowSevereError(state, RoutineName + CurrentModuleObject + "=\"" + AlphaName(1) + "\", " + cAlphaFieldNames(3) +
                                                ", maximum is < 0.0");
                                ShowContinueError(state,
                                                  format("Schedule=\"{}\". Maximum is [{:.1R}]. Values must be >= 0.0.", AlphaName(3), SchMax));
                                ErrorsFound = true;
                            }
                        }
                    }

                    // Electric equipment design level calculation method.
                    {
                        auto const equipmentLevel(AlphaName(4));
                        if (equipmentLevel == "EQUIPMENTLEVEL") {
                            state.dataHeatBal->ZoneElectric(Loop).DesignLevel = IHGNumbers(1);
                            if (lNumericFieldBlanks(1)) {
                                ShowWarningError(state, RoutineName + CurrentModuleObject + "=\"" + AlphaName(1) + "\", specifies " + cNumericFieldNames(1) +
                                                 ", but that field is blank.  0 Electric Equipment will result.");
                            }

                        } else if (equipmentLevel == "WATTS/AREA") {
                            if (state.dataHeatBal->ZoneElectric(Loop).ZonePtr != 0) {
                                if (IHGNumbers(2) >= 0.0) {
                                    state.dataHeatBal->ZoneElectric(Loop).DesignLevel = IHGNumbers(2) * state.dataHeatBal->Zone(state.dataHeatBal->ZoneElectric(Loop).ZonePtr).FloorArea;
                                    if (state.dataHeatBal->Zone(state.dataHeatBal->ZoneElectric(Loop).ZonePtr).FloorArea <= 0.0) {
                                        ShowWarningError(state, RoutineName + CurrentModuleObject + "=\"" + AlphaName(1) + "\", specifies " +
                                                         cNumericFieldNames(2) + ", but Zone Floor Area = 0.  0 Electric Equipment will result.");
                                    }
                                } else {
                                    ShowSevereError(state,
                                                    format("{}{}=\"{}\", invalid {}, value  [<0.0]={:.3R}",
                                                           RoutineName,
                                                           CurrentModuleObject,
                                                           AlphaName(1),
                                                           cNumericFieldNames(2),
                                                           IHGNumbers(2)));
                                    ErrorsFound = true;
                                }
                            }
                            if (lNumericFieldBlanks(2)) {
                                ShowWarningError(state, RoutineName + CurrentModuleObject + "=\"" + AlphaName(1) + "\", specifies " + cNumericFieldNames(2) +
                                                 ", but that field is blank.  0 Electric Equipment will result.");
                            }

                        } else if (equipmentLevel == "WATTS/PERSON") {
                            if (state.dataHeatBal->ZoneElectric(Loop).ZonePtr != 0) {
                                if (IHGNumbers(3) >= 0.0) {
                                    state.dataHeatBal->ZoneElectric(Loop).DesignLevel = IHGNumbers(3) * state.dataHeatBal->Zone(state.dataHeatBal->ZoneElectric(Loop).ZonePtr).TotOccupants;
                                    if (state.dataHeatBal->Zone(state.dataHeatBal->ZoneElectric(Loop).ZonePtr).TotOccupants <= 0.0) {
                                        ShowWarningError(state, RoutineName + CurrentModuleObject + "=\"" + AlphaName(1) + "\", specifies " +
                                                         cNumericFieldNames(2) + ", but Total Occupants = 0.  0 Electric Equipment will result.");
                                    }
                                } else {
                                    ShowSevereError(state,
                                                    format("{}{}=\"{}\", invalid {}, value  [<0.0]={:.3R}",
                                                           RoutineName,
                                                           CurrentModuleObject,
                                                           AlphaName(1),
                                                           cNumericFieldNames(3),
                                                           IHGNumbers(3)));
                                    ErrorsFound = true;
                                }
                            }
                            if (lNumericFieldBlanks(3)) {
                                ShowWarningError(state, RoutineName + CurrentModuleObject + "=\"" + AlphaName(1) + "\", specifies " + cNumericFieldNames(3) +
                                                 ", but that field is blank.  0 Electric Equipment will result.");
                            }

                        } else {
                            if (Item1 == 1) {
                                ShowSevereError(state, RoutineName + CurrentModuleObject + "=\"" + AlphaName(1) + "\", invalid " + cAlphaFieldNames(4) +
                                                ", value  =" + AlphaName(4));
                                ShowContinueError(state, "...Valid values are \"EquipmentLevel\", \"Watts/Area\", \"Watts/Person\".");
                                ErrorsFound = true;
                            }
                        }
                    }

                    // Calculate nominal min/max equipment level
                    state.dataHeatBal->ZoneElectric(Loop).NomMinDesignLevel = state.dataHeatBal->ZoneElectric(Loop).DesignLevel * SchMin;
                    state.dataHeatBal->ZoneElectric(Loop).NomMaxDesignLevel = state.dataHeatBal->ZoneElectric(Loop).DesignLevel * SchMax;

                    state.dataHeatBal->ZoneElectric(Loop).FractionLatent = IHGNumbers(4);
                    state.dataHeatBal->ZoneElectric(Loop).FractionRadiant = IHGNumbers(5);
                    state.dataHeatBal->ZoneElectric(Loop).FractionLost = IHGNumbers(6);
                    // FractionConvected is a calculated field
                    state.dataHeatBal->ZoneElectric(Loop).FractionConvected =
                        1.0 - (state.dataHeatBal->ZoneElectric(Loop).FractionLatent + state.dataHeatBal->ZoneElectric(Loop).FractionRadiant + state.dataHeatBal->ZoneElectric(Loop).FractionLost);
                    if (std::abs(state.dataHeatBal->ZoneElectric(Loop).FractionConvected) <= 0.001) state.dataHeatBal->ZoneElectric(Loop).FractionConvected = 0.0;
                    if (state.dataHeatBal->ZoneElectric(Loop).FractionConvected < 0.0) {
                        ShowSevereError(state, RoutineName + CurrentModuleObject + "=\"" + AlphaName(1) + "\", Sum of Fractions > 1.0");
                        ErrorsFound = true;
                    }

                    if (NumAlpha > 4) {
                        state.dataHeatBal->ZoneElectric(Loop).EndUseSubcategory = AlphaName(5);
                    } else {
                        state.dataHeatBal->ZoneElectric(Loop).EndUseSubcategory = "General";
                    }

                    if (state.dataHeatBal->ZoneElectric(Loop).ZonePtr <= 0) continue; // Error, will be caught and terminated later

                    // Object report variables
                    SetupOutputVariable(state, "Electric Equipment Electricity Rate",
                                        OutputProcessor::Unit::W,
                                        state.dataHeatBal->ZoneElectric(Loop).Power,
                                        "Zone",
                                        "Average",
                                        state.dataHeatBal->ZoneElectric(Loop).Name);
                    SetupOutputVariable(state, "Electric Equipment Electricity Energy",
                                        OutputProcessor::Unit::J,
                                        state.dataHeatBal->ZoneElectric(Loop).Consumption,
                                        "Zone",
                                        "Sum",
                                        state.dataHeatBal->ZoneElectric(Loop).Name,
                                        _,
                                        "Electricity",
                                        "InteriorEquipment",
                                        state.dataHeatBal->ZoneElectric(Loop).EndUseSubcategory,
                                        "Building",
                                        state.dataHeatBal->Zone(state.dataHeatBal->ZoneElectric(Loop).ZonePtr).Name,
                                        state.dataHeatBal->Zone(state.dataHeatBal->ZoneElectric(Loop).ZonePtr).Multiplier,
                                        state.dataHeatBal->Zone(state.dataHeatBal->ZoneElectric(Loop).ZonePtr).ListMultiplier);

                    SetupOutputVariable(state, "Electric Equipment Radiant Heating Energy",
                                        OutputProcessor::Unit::J,
                                        state.dataHeatBal->ZoneElectric(Loop).RadGainEnergy,
                                        "Zone",
                                        "Sum",
                                        state.dataHeatBal->ZoneElectric(Loop).Name);
                    SetupOutputVariable(state, "Electric Equipment Radiant Heating Rate",
                                        OutputProcessor::Unit::W,
                                        state.dataHeatBal->ZoneElectric(Loop).RadGainRate,
                                        "Zone",
                                        "Average",
                                        state.dataHeatBal->ZoneElectric(Loop).Name);
                    SetupOutputVariable(state, "Electric Equipment Convective Heating Energy",
                                        OutputProcessor::Unit::J,
                                        state.dataHeatBal->ZoneElectric(Loop).ConGainEnergy,
                                        "Zone",
                                        "Sum",
                                        state.dataHeatBal->ZoneElectric(Loop).Name);
                    SetupOutputVariable(state, "Electric Equipment Convective Heating Rate",
                                        OutputProcessor::Unit::W,
                                        state.dataHeatBal->ZoneElectric(Loop).ConGainRate,
                                        "Zone",
                                        "Average",
                                        state.dataHeatBal->ZoneElectric(Loop).Name);
                    SetupOutputVariable(state, "Electric Equipment Latent Gain Energy",
                                        OutputProcessor::Unit::J,
                                        state.dataHeatBal->ZoneElectric(Loop).LatGainEnergy,
                                        "Zone",
                                        "Sum",
                                        state.dataHeatBal->ZoneElectric(Loop).Name);
                    SetupOutputVariable(state, "Electric Equipment Latent Gain Rate",
                                        OutputProcessor::Unit::W,
                                        state.dataHeatBal->ZoneElectric(Loop).LatGainRate,
                                        "Zone",
                                        "Average",
                                        state.dataHeatBal->ZoneElectric(Loop).Name);
                    SetupOutputVariable(state, "Electric Equipment Lost Heat Energy",
                                        OutputProcessor::Unit::J,
                                        state.dataHeatBal->ZoneElectric(Loop).LostEnergy,
                                        "Zone",
                                        "Sum",
                                        state.dataHeatBal->ZoneElectric(Loop).Name);
                    SetupOutputVariable(state, "Electric Equipment Lost Heat Rate",
                                        OutputProcessor::Unit::W,
                                        state.dataHeatBal->ZoneElectric(Loop).LostRate,
                                        "Zone",
                                        "Average",
                                        state.dataHeatBal->ZoneElectric(Loop).Name);
                    SetupOutputVariable(state, "Electric Equipment Total Heating Energy",
                                        OutputProcessor::Unit::J,
                                        state.dataHeatBal->ZoneElectric(Loop).TotGainEnergy,
                                        "Zone",
                                        "Sum",
                                        state.dataHeatBal->ZoneElectric(Loop).Name);
                    SetupOutputVariable(state, "Electric Equipment Total Heating Rate",
                                        OutputProcessor::Unit::W,
                                        state.dataHeatBal->ZoneElectric(Loop).TotGainRate,
                                        "Zone",
                                        "Average",
                                        state.dataHeatBal->ZoneElectric(Loop).Name);

                    // Zone total report variables
                    if (RepVarSet(state.dataHeatBal->ZoneElectric(Loop).ZonePtr)) {
                        RepVarSet(state.dataHeatBal->ZoneElectric(Loop).ZonePtr) = false;
                        SetupOutputVariable(state, "Zone Electric Equipment Electricity Rate",
                                            OutputProcessor::Unit::W,
                                            state.dataHeatBal->ZnRpt(state.dataHeatBal->ZoneElectric(Loop).ZonePtr).ElecPower,
                                            "Zone",
                                            "Average",
                                            state.dataHeatBal->Zone(state.dataHeatBal->ZoneElectric(Loop).ZonePtr).Name);
                        SetupOutputVariable(state, "Zone Electric Equipment Electricity Energy",
                                            OutputProcessor::Unit::J,
                                            state.dataHeatBal->ZnRpt(state.dataHeatBal->ZoneElectric(Loop).ZonePtr).ElecConsump,
                                            "Zone",
                                            "Sum",
                                            state.dataHeatBal->Zone(state.dataHeatBal->ZoneElectric(Loop).ZonePtr).Name);

                        SetupOutputVariable(state, "Zone Electric Equipment Radiant Heating Energy",
                                            OutputProcessor::Unit::J,
                                            state.dataHeatBal->ZnRpt(state.dataHeatBal->ZoneElectric(Loop).ZonePtr).ElecRadGain,
                                            "Zone",
                                            "Sum",
                                            state.dataHeatBal->Zone(state.dataHeatBal->ZoneElectric(Loop).ZonePtr).Name);
                        SetupOutputVariable(state, "Zone Electric Equipment Radiant Heating Rate",
                                            OutputProcessor::Unit::W,
                                            state.dataHeatBal->ZnRpt(state.dataHeatBal->ZoneElectric(Loop).ZonePtr).ElecRadGainRate,
                                            "Zone",
                                            "Average",
                                            state.dataHeatBal->Zone(state.dataHeatBal->ZoneElectric(Loop).ZonePtr).Name);
                        SetupOutputVariable(state, "Zone Electric Equipment Convective Heating Energy",
                                            OutputProcessor::Unit::J,
                                            state.dataHeatBal->ZnRpt(state.dataHeatBal->ZoneElectric(Loop).ZonePtr).ElecConGain,
                                            "Zone",
                                            "Sum",
                                            state.dataHeatBal->Zone(state.dataHeatBal->ZoneElectric(Loop).ZonePtr).Name);
                        SetupOutputVariable(state, "Zone Electric Equipment Convective Heating Rate",
                                            OutputProcessor::Unit::W,
                                            state.dataHeatBal->ZnRpt(state.dataHeatBal->ZoneElectric(Loop).ZonePtr).ElecConGainRate,
                                            "Zone",
                                            "Average",
                                            state.dataHeatBal->Zone(state.dataHeatBal->ZoneElectric(Loop).ZonePtr).Name);
                        SetupOutputVariable(state, "Zone Electric Equipment Latent Gain Energy",
                                            OutputProcessor::Unit::J,
                                            state.dataHeatBal->ZnRpt(state.dataHeatBal->ZoneElectric(Loop).ZonePtr).ElecLatGain,
                                            "Zone",
                                            "Sum",
                                            state.dataHeatBal->Zone(state.dataHeatBal->ZoneElectric(Loop).ZonePtr).Name);
                        SetupOutputVariable(state, "Zone Electric Equipment Latent Gain Rate",
                                            OutputProcessor::Unit::W,
                                            state.dataHeatBal->ZnRpt(state.dataHeatBal->ZoneElectric(Loop).ZonePtr).ElecLatGainRate,
                                            "Zone",
                                            "Average",
                                            state.dataHeatBal->Zone(state.dataHeatBal->ZoneElectric(Loop).ZonePtr).Name);
                        SetupOutputVariable(state, "Zone Electric Equipment Lost Heat Energy",
                                            OutputProcessor::Unit::J,
                                            state.dataHeatBal->ZnRpt(state.dataHeatBal->ZoneElectric(Loop).ZonePtr).ElecLost,
                                            "Zone",
                                            "Sum",
                                            state.dataHeatBal->Zone(state.dataHeatBal->ZoneElectric(Loop).ZonePtr).Name);
                        SetupOutputVariable(state, "Zone Electric Equipment Lost Heat Rate",
                                            OutputProcessor::Unit::W,
                                            state.dataHeatBal->ZnRpt(state.dataHeatBal->ZoneElectric(Loop).ZonePtr).ElecLostRate,
                                            "Zone",
                                            "Average",
                                            state.dataHeatBal->Zone(state.dataHeatBal->ZoneElectric(Loop).ZonePtr).Name);
                        SetupOutputVariable(state, "Zone Electric Equipment Total Heating Energy",
                                            OutputProcessor::Unit::J,
                                            state.dataHeatBal->ZnRpt(state.dataHeatBal->ZoneElectric(Loop).ZonePtr).ElecTotGain,
                                            "Zone",
                                            "Sum",
                                            state.dataHeatBal->Zone(state.dataHeatBal->ZoneElectric(Loop).ZonePtr).Name);
                        SetupOutputVariable(state, "Zone Electric Equipment Total Heating Rate",
                                            OutputProcessor::Unit::W,
                                            state.dataHeatBal->ZnRpt(state.dataHeatBal->ZoneElectric(Loop).ZonePtr).ElecTotGainRate,
                                            "Zone",
                                            "Average",
                                            state.dataHeatBal->Zone(state.dataHeatBal->ZoneElectric(Loop).ZonePtr).Name);
                    }

                    if (state.dataGlobal->AnyEnergyManagementSystemInModel) {
                        SetupEMSActuator(state, "ElectricEquipment",
                                         state.dataHeatBal->ZoneElectric(Loop).Name,
                                         "Electricity Rate",
                                         "[W]",
                                         state.dataHeatBal->ZoneElectric(Loop).EMSZoneEquipOverrideOn,
                                         state.dataHeatBal->ZoneElectric(Loop).EMSEquipPower);
                        SetupEMSInternalVariable(state,
                            "Plug and Process Power Design Level", state.dataHeatBal->ZoneElectric(Loop).Name, "[W]", state.dataHeatBal->ZoneElectric(Loop).DesignLevel);
                    } // EMS

                    if (!ErrorsFound)
                        SetupZoneInternalGain(state, state.dataHeatBal->ZoneElectric(Loop).ZonePtr,
                                              "ElectricEquipment",
                                              state.dataHeatBal->ZoneElectric(Loop).Name,
                                              IntGainTypeOf_ElectricEquipment,
                                              &state.dataHeatBal->ZoneElectric(Loop).ConGainRate,
                                              nullptr,
                                              &state.dataHeatBal->ZoneElectric(Loop).RadGainRate,
                                              &state.dataHeatBal->ZoneElectric(Loop).LatGainRate);

                } // Item1
            }     // Item - Number of ZoneElectric objects
        }         // Check on number of ZoneElectric

        RepVarSet = true;
        CurrentModuleObject = "GasEquipment";
        state.dataHeatBal->NumZoneGasStatements = inputProcessor->getNumObjectsFound(state, CurrentModuleObject);
        state.dataHeatBal->ZoneGasObjects.allocate(state.dataHeatBal->NumZoneGasStatements);

        state.dataHeatBal->TotGasEquip = 0;
        errFlag = false;
        for (Item = 1; Item <= state.dataHeatBal->NumZoneGasStatements; ++Item) {
            inputProcessor->getObjectItem(state,
                                          CurrentModuleObject,
                                          Item,
                                          AlphaName,
                                          NumAlpha,
                                          IHGNumbers,
                                          NumNumber,
                                          IOStat,
                                          lNumericFieldBlanks,
                                          lAlphaFieldBlanks,
                                          cAlphaFieldNames,
                                          cNumericFieldNames);
            errFlag = UtilityRoutines::IsNameEmpty(state, AlphaName(1), CurrentModuleObject, ErrorsFound);

            state.dataHeatBal->ZoneGasObjects(Item).Name = AlphaName(1);

            Item1 = UtilityRoutines::FindItemInList(AlphaName(2), state.dataHeatBal->Zone);
            ZLItem = 0;
            if (Item1 == 0 && state.dataHeatBal->NumOfZoneLists > 0) ZLItem = UtilityRoutines::FindItemInList(AlphaName(2), state.dataHeatBal->ZoneList);
            if (Item1 > 0) {
                state.dataHeatBal->ZoneGasObjects(Item).StartPtr = state.dataHeatBal->TotGasEquip + 1;
                ++state.dataHeatBal->TotGasEquip;
                state.dataHeatBal->ZoneGasObjects(Item).NumOfZones = 1;
                state.dataHeatBal->ZoneGasObjects(Item).ZoneListActive = false;
                state.dataHeatBal->ZoneGasObjects(Item).ZoneOrZoneListPtr = Item1;
            } else if (ZLItem > 0) {
                state.dataHeatBal->ZoneGasObjects(Item).StartPtr = state.dataHeatBal->TotGasEquip + 1;
                state.dataHeatBal->TotGasEquip += state.dataHeatBal->ZoneList(ZLItem).NumOfZones;
                state.dataHeatBal->ZoneGasObjects(Item).NumOfZones = state.dataHeatBal->ZoneList(ZLItem).NumOfZones;
                state.dataHeatBal->ZoneGasObjects(Item).ZoneListActive = true;
                state.dataHeatBal->ZoneGasObjects(Item).ZoneOrZoneListPtr = ZLItem;
            } else {
                ShowSevereError(state, CurrentModuleObject + "=\"" + AlphaName(1) + "\" invalid " + cAlphaFieldNames(2) + "=\"" + AlphaName(2) +
                                "\" not found.");
                ErrorsFound = true;
                errFlag = true;
            }
        }

        if (errFlag) {
            ShowSevereError(state, RoutineName + "Errors with invalid names in " + CurrentModuleObject + " objects.");
            ShowContinueError(state, "...These will not be read in.  Other errors may occur.");
            state.dataHeatBal->TotGasEquip = 0;
        }

        state.dataHeatBal->ZoneGas.allocate(state.dataHeatBal->TotGasEquip);

        if (state.dataHeatBal->TotGasEquip > 0) {
            Loop = 0;
            for (Item = 1; Item <= state.dataHeatBal->NumZoneGasStatements; ++Item) {
                AlphaName = BlankString;
                IHGNumbers = 0.0;

                inputProcessor->getObjectItem(state,
                                              CurrentModuleObject,
                                              Item,
                                              AlphaName,
                                              NumAlpha,
                                              IHGNumbers,
                                              NumNumber,
                                              IOStat,
                                              lNumericFieldBlanks,
                                              lAlphaFieldBlanks,
                                              cAlphaFieldNames,
                                              cNumericFieldNames);

                for (Item1 = 1; Item1 <= state.dataHeatBal->ZoneGasObjects(Item).NumOfZones; ++Item1) {
                    ++Loop;
                    if (!state.dataHeatBal->ZoneGasObjects(Item).ZoneListActive) {
                        state.dataHeatBal->ZoneGas(Loop).Name = AlphaName(1);
                        state.dataHeatBal->ZoneGas(Loop).ZonePtr = state.dataHeatBal->ZoneGasObjects(Item).ZoneOrZoneListPtr;
                    } else {
                        CheckCreatedZoneItemName(state, RoutineName,
                                                 CurrentModuleObject,
                                                 state.dataHeatBal->Zone(state.dataHeatBal->ZoneList(state.dataHeatBal->ZoneGasObjects(Item).ZoneOrZoneListPtr).Zone(Item1)).Name,
                                                 state.dataHeatBal->ZoneList(state.dataHeatBal->ZoneGasObjects(Item).ZoneOrZoneListPtr).MaxZoneNameLength,
                                                 state.dataHeatBal->ZoneGasObjects(Item).Name,
                                                 state.dataHeatBal->ZoneGas,
                                                 Loop - 1,
                                                 state.dataHeatBal->ZoneGas(Loop).Name,
                                                 errFlag);
                        state.dataHeatBal->ZoneGas(Loop).ZonePtr = state.dataHeatBal->ZoneList(state.dataHeatBal->ZoneGasObjects(Item).ZoneOrZoneListPtr).Zone(Item1);
                        if (errFlag) ErrorsFound = true;
                    }

                    state.dataHeatBal->ZoneGas(Loop).SchedPtr = GetScheduleIndex(state, AlphaName(3));
                    SchMin = 0.0;
                    SchMax = 0.0;
                    if (state.dataHeatBal->ZoneGas(Loop).SchedPtr == 0) {
                        if (Item1 == 1) {
                            if (lAlphaFieldBlanks(3)) {
                                ShowSevereError(state, RoutineName + CurrentModuleObject + "=\"" + AlphaName(1) + "\", " + cAlphaFieldNames(3) +
                                                " is required.");
                            } else {
                                ShowSevereError(state, RoutineName + CurrentModuleObject + "=\"" + AlphaName(1) + "\", invalid " + cAlphaFieldNames(3) +
                                                " entered=" + AlphaName(3));
                            }
                            ErrorsFound = true;
                        }
                    } else { // check min/max on schedule
                        SchMin = GetScheduleMinValue(state, state.dataHeatBal->ZoneGas(Loop).SchedPtr);
                        SchMax = GetScheduleMaxValue(state, state.dataHeatBal->ZoneGas(Loop).SchedPtr);
                        if (SchMin < 0.0 || SchMax < 0.0) {
                            if (Item1 == 1) {
                                if (SchMin < 0.0) {
                                    ShowSevereError(state, RoutineName + CurrentModuleObject + "=\"" + AlphaName(1) + "\", " + cAlphaFieldNames(3) +
                                                    ", minimum is < 0.0");
                                    ShowContinueError(state,
                                                      format("Schedule=\"{}\". Minimum is [{:.1R}]. Values must be >= 0.0.", AlphaName(3), SchMin));
                                    ErrorsFound = true;
                                }
                            }
                            if (Item1 == 1) {
                                if (SchMax < 0.0) {
                                    ShowSevereError(state, RoutineName + CurrentModuleObject + "=\"" + AlphaName(1) + "\", " + cAlphaFieldNames(3) +
                                                    ", maximum is < 0.0");
                                    ShowContinueError(state,
                                                      format("Schedule=\"{}\". Maximum is [{:.1R}]. Values must be >= 0.0.", AlphaName(3), SchMax));
                                    ErrorsFound = true;
                                }
                            }
                        }
                    }

                    // equipment design level calculation method.
                    {
                        auto const equipmentLevel(AlphaName(4));
                        if (equipmentLevel == "EQUIPMENTLEVEL") {
                            state.dataHeatBal->ZoneGas(Loop).DesignLevel = IHGNumbers(1);
                            if (lNumericFieldBlanks(1)) {
                                ShowWarningError(state, RoutineName + CurrentModuleObject + "=\"" + state.dataHeatBal->ZoneGas(Loop).Name + "\", specifies " +
                                                 cNumericFieldNames(1) + ", but that field is blank.  0 Gas Equipment will result.");
                            }

                        } else if (equipmentLevel == "WATTS/AREA" || equipmentLevel == "POWER/AREA") {
                            if (state.dataHeatBal->ZoneGas(Loop).ZonePtr != 0) {
                                if (IHGNumbers(2) >= 0.0) {
                                    state.dataHeatBal->ZoneGas(Loop).DesignLevel = IHGNumbers(2) * state.dataHeatBal->Zone(state.dataHeatBal->ZoneGas(Loop).ZonePtr).FloorArea;
                                    if (state.dataHeatBal->Zone(state.dataHeatBal->ZoneGas(Loop).ZonePtr).FloorArea <= 0.0) {
                                        ShowWarningError(state, RoutineName + CurrentModuleObject + "=\"" + state.dataHeatBal->ZoneGas(Loop).Name + "\", specifies " +
                                                         cNumericFieldNames(2) + ", but Zone Floor Area = 0.  0 Gas Equipment will result.");
                                    }
                                } else {
                                    ShowSevereError(state,
                                                    format("{}{}=\"{}\", invalid {}, value  [<0.0]={:.3R}",
                                                           RoutineName,
                                                           CurrentModuleObject,
                                                           state.dataHeatBal->ZoneGas(Loop).Name,
                                                           cNumericFieldNames(2),
                                                           IHGNumbers(2)));
                                    ErrorsFound = true;
                                }
                            }
                            if (lNumericFieldBlanks(2)) {
                                ShowWarningError(state, RoutineName + CurrentModuleObject + "=\"" + state.dataHeatBal->ZoneGas(Loop).Name + "\", specifies " +
                                                 cNumericFieldNames(2) + ", but that field is blank.  0 Gas Equipment will result.");
                            }

                        } else if (equipmentLevel == "WATTS/PERSON" || equipmentLevel == "POWER/PERSON") {
                            if (state.dataHeatBal->ZoneGas(Loop).ZonePtr != 0) {
                                if (IHGNumbers(3) >= 0.0) {
                                    state.dataHeatBal->ZoneGas(Loop).DesignLevel = IHGNumbers(3) * state.dataHeatBal->Zone(state.dataHeatBal->ZoneGas(Loop).ZonePtr).TotOccupants;
                                    if (state.dataHeatBal->Zone(state.dataHeatBal->ZoneGas(Loop).ZonePtr).TotOccupants <= 0.0) {
                                        ShowWarningError(state, RoutineName + CurrentModuleObject + "=\"" + state.dataHeatBal->ZoneGas(Loop).Name + "\", specifies " +
                                                         cNumericFieldNames(2) + ", but Total Occupants = 0.  0 Gas Equipment will result.");
                                    }
                                } else {
                                    ShowSevereError(state,
                                                    format("{}{}=\"{}\", invalid {}, value  [<0.0]={:.3R}",
                                                           RoutineName,
                                                           CurrentModuleObject,
                                                           state.dataHeatBal->ZoneGas(Loop).Name,
                                                           cNumericFieldNames(3),
                                                           IHGNumbers(3)));
                                    ErrorsFound = true;
                                }
                            }
                            if (lNumericFieldBlanks(3)) {
                                ShowWarningError(state, RoutineName + CurrentModuleObject + "=\"" + state.dataHeatBal->ZoneGas(Loop).Name + "\", specifies " +
                                                 cNumericFieldNames(3) + ", but that field is blank.  0 Gas Equipment will result.");
                            }

                        } else {
                            if (Item1 == 1) {
                                ShowSevereError(state, RoutineName + CurrentModuleObject + "=\"" + AlphaName(1) + "\", invalid " + cAlphaFieldNames(4) +
                                                ", value  =" + AlphaName(4));
                                ShowContinueError(state, "...Valid values are \"EquipmentLevel\", \"Watts/Area\", \"Watts/Person\".");
                                ErrorsFound = true;
                            }
                        }
                    }

                    // Calculate nominal min/max equipment level
                    state.dataHeatBal->ZoneGas(Loop).NomMinDesignLevel = state.dataHeatBal->ZoneGas(Loop).DesignLevel * SchMin;
                    state.dataHeatBal->ZoneGas(Loop).NomMaxDesignLevel = state.dataHeatBal->ZoneGas(Loop).DesignLevel * SchMax;

                    state.dataHeatBal->ZoneGas(Loop).FractionLatent = IHGNumbers(4);
                    state.dataHeatBal->ZoneGas(Loop).FractionRadiant = IHGNumbers(5);
                    state.dataHeatBal->ZoneGas(Loop).FractionLost = IHGNumbers(6);

                    if ((NumNumber == 7) || (!lNumericFieldBlanks(7))) {
                        state.dataHeatBal->ZoneGas(Loop).CO2RateFactor = IHGNumbers(7);
                    }
                    if (state.dataHeatBal->ZoneGas(Loop).CO2RateFactor < 0.0) {
                        ShowSevereError(state,
                                        format("{}{}=\"{}\", {} < 0.0, value ={:.2R}",
                                               RoutineName,
                                               CurrentModuleObject,
                                               AlphaName(1),
                                               cNumericFieldNames(7),
                                               IHGNumbers(7)));
                        ErrorsFound = true;
                    }
                    if (state.dataHeatBal->ZoneGas(Loop).CO2RateFactor > 4.0e-7) {
                        ShowSevereError(state,
                                        format("{}{}=\"{}\", {} > 4.0E-7, value ={:.2R}",
                                               RoutineName,
                                               CurrentModuleObject,
                                               AlphaName(1),
                                               cNumericFieldNames(7),
                                               IHGNumbers(7)));
                        ErrorsFound = true;
                    }
                    // FractionConvected is a calculated field
                    state.dataHeatBal->ZoneGas(Loop).FractionConvected =
                        1.0 - (state.dataHeatBal->ZoneGas(Loop).FractionLatent + state.dataHeatBal->ZoneGas(Loop).FractionRadiant + state.dataHeatBal->ZoneGas(Loop).FractionLost);
                    if (std::abs(state.dataHeatBal->ZoneGas(Loop).FractionConvected) <= 0.001) state.dataHeatBal->ZoneGas(Loop).FractionConvected = 0.0;
                    if (state.dataHeatBal->ZoneGas(Loop).FractionConvected < 0.0) {
                        if (Item1 == 1) {
                            ShowSevereError(state, RoutineName + CurrentModuleObject + "=\"" + AlphaName(1) + "\", Sum of Fractions > 1.0");
                            ErrorsFound = true;
                        }
                    }

                    if (NumAlpha > 4) {
                        state.dataHeatBal->ZoneGas(Loop).EndUseSubcategory = AlphaName(5);
                    } else {
                        state.dataHeatBal->ZoneGas(Loop).EndUseSubcategory = "General";
                    }

                    if (state.dataHeatBal->ZoneGas(Loop).ZonePtr <= 0) continue; // Error, will be caught and terminated later

                    // Object report variables
                    SetupOutputVariable(state,
                        "Gas Equipment NaturalGas Rate", OutputProcessor::Unit::W, state.dataHeatBal->ZoneGas(Loop).Power, "Zone", "Average", state.dataHeatBal->ZoneGas(Loop).Name);
                    SetupOutputVariable(state, "Gas Equipment NaturalGas Energy",
                                        OutputProcessor::Unit::J,
                                        state.dataHeatBal->ZoneGas(Loop).Consumption,
                                        "Zone",
                                        "Sum",
                                        state.dataHeatBal->ZoneGas(Loop).Name,
                                        _,
                                        "NaturalGas",
                                        "InteriorEquipment",
                                        state.dataHeatBal->ZoneGas(Loop).EndUseSubcategory,
                                        "Building",
                                        state.dataHeatBal->Zone(state.dataHeatBal->ZoneGas(Loop).ZonePtr).Name,
                                        state.dataHeatBal->Zone(state.dataHeatBal->ZoneGas(Loop).ZonePtr).Multiplier,
                                        state.dataHeatBal->Zone(state.dataHeatBal->ZoneGas(Loop).ZonePtr).ListMultiplier);

                    SetupOutputVariable(state, "Gas Equipment Radiant Heating Energy",
                                        OutputProcessor::Unit::J,
                                        state.dataHeatBal->ZoneGas(Loop).RadGainEnergy,
                                        "Zone",
                                        "Sum",
                                        state.dataHeatBal->ZoneGas(Loop).Name);
                    SetupOutputVariable(state, "Gas Equipment Convective Heating Energy",
                                        OutputProcessor::Unit::J,
                                        state.dataHeatBal->ZoneGas(Loop).ConGainEnergy,
                                        "Zone",
                                        "Sum",
                                        state.dataHeatBal->ZoneGas(Loop).Name);
                    SetupOutputVariable(state,
                        "Gas Equipment Latent Gain Energy", OutputProcessor::Unit::J, state.dataHeatBal->ZoneGas(Loop).LatGainEnergy, "Zone", "Sum", state.dataHeatBal->ZoneGas(Loop).Name);
                    SetupOutputVariable(state,
                        "Gas Equipment Lost Heat Energy", OutputProcessor::Unit::J, state.dataHeatBal->ZoneGas(Loop).LostEnergy, "Zone", "Sum", state.dataHeatBal->ZoneGas(Loop).Name);
                    SetupOutputVariable(state, "Gas Equipment Total Heating Energy",
                                        OutputProcessor::Unit::J,
                                        state.dataHeatBal->ZoneGas(Loop).TotGainEnergy,
                                        "Zone",
                                        "Sum",
                                        state.dataHeatBal->ZoneGas(Loop).Name);
                    SetupOutputVariable(state, "Gas Equipment Radiant Heating Rate",
                                        OutputProcessor::Unit::W,
                                        state.dataHeatBal->ZoneGas(Loop).RadGainRate,
                                        "Zone",
                                        "Average",
                                        state.dataHeatBal->ZoneGas(Loop).Name);
                    SetupOutputVariable(state, "Gas Equipment Convective Heating Rate",
                                        OutputProcessor::Unit::W,
                                        state.dataHeatBal->ZoneGas(Loop).ConGainRate,
                                        "Zone",
                                        "Average",
                                        state.dataHeatBal->ZoneGas(Loop).Name);
                    SetupOutputVariable(state,
                        "Gas Equipment Latent Gain Rate", OutputProcessor::Unit::W, state.dataHeatBal->ZoneGas(Loop).LatGainRate, "Zone", "Average", state.dataHeatBal->ZoneGas(Loop).Name);
                    SetupOutputVariable(state,
                        "Gas Equipment Lost Heat Rate", OutputProcessor::Unit::W, state.dataHeatBal->ZoneGas(Loop).LostRate, "Zone", "Average", state.dataHeatBal->ZoneGas(Loop).Name);
                    SetupOutputVariable(state, "Gas Equipment Total Heating Rate",
                                        OutputProcessor::Unit::W,
                                        state.dataHeatBal->ZoneGas(Loop).TotGainRate,
                                        "Zone",
                                        "Average",
                                        state.dataHeatBal->ZoneGas(Loop).Name);

                    // Zone total report variables
                    if (RepVarSet(state.dataHeatBal->ZoneGas(Loop).ZonePtr)) {
                        RepVarSet(state.dataHeatBal->ZoneGas(Loop).ZonePtr) = false;

                        SetupOutputVariable(state, "Zone Gas Equipment NaturalGas Rate",
                                            OutputProcessor::Unit::W,
                                            state.dataHeatBal->ZnRpt(state.dataHeatBal->ZoneGas(Loop).ZonePtr).GasPower,
                                            "Zone",
                                            "Average",
                                            state.dataHeatBal->Zone(state.dataHeatBal->ZoneGas(Loop).ZonePtr).Name);
                        SetupOutputVariable(state, "Zone Gas Equipment NaturalGas Energy",
                                            OutputProcessor::Unit::J,
                                            state.dataHeatBal->ZnRpt(state.dataHeatBal->ZoneGas(Loop).ZonePtr).GasConsump,
                                            "Zone",
                                            "Sum",
                                            state.dataHeatBal->Zone(state.dataHeatBal->ZoneGas(Loop).ZonePtr).Name);

                        SetupOutputVariable(state, "Zone Gas Equipment Radiant Heating Energy",
                                            OutputProcessor::Unit::J,
                                            state.dataHeatBal->ZnRpt(state.dataHeatBal->ZoneGas(Loop).ZonePtr).GasRadGain,
                                            "Zone",
                                            "Sum",
                                            state.dataHeatBal->Zone(state.dataHeatBal->ZoneGas(Loop).ZonePtr).Name);
                        SetupOutputVariable(state, "Zone Gas Equipment Radiant Heating Rate",
                                            OutputProcessor::Unit::W,
                                            state.dataHeatBal->ZnRpt(state.dataHeatBal->ZoneGas(Loop).ZonePtr).GasRadGainRate,
                                            "Zone",
                                            "Average",
                                            state.dataHeatBal->Zone(state.dataHeatBal->ZoneGas(Loop).ZonePtr).Name);
                        SetupOutputVariable(state, "Zone Gas Equipment Convective Heating Energy",
                                            OutputProcessor::Unit::J,
                                            state.dataHeatBal->ZnRpt(state.dataHeatBal->ZoneGas(Loop).ZonePtr).GasConGain,
                                            "Zone",
                                            "Sum",
                                            state.dataHeatBal->Zone(state.dataHeatBal->ZoneGas(Loop).ZonePtr).Name);
                        SetupOutputVariable(state, "Zone Gas Equipment Convective Heating Rate",
                                            OutputProcessor::Unit::W,
                                            state.dataHeatBal->ZnRpt(state.dataHeatBal->ZoneGas(Loop).ZonePtr).GasConGainRate,
                                            "Zone",
                                            "Average",
                                            state.dataHeatBal->Zone(state.dataHeatBal->ZoneGas(Loop).ZonePtr).Name);
                        SetupOutputVariable(state, "Zone Gas Equipment Latent Gain Energy",
                                            OutputProcessor::Unit::J,
                                            state.dataHeatBal->ZnRpt(state.dataHeatBal->ZoneGas(Loop).ZonePtr).GasLatGain,
                                            "Zone",
                                            "Sum",
                                            state.dataHeatBal->Zone(state.dataHeatBal->ZoneGas(Loop).ZonePtr).Name);
                        SetupOutputVariable(state, "Zone Gas Equipment Latent Gain Rate",
                                            OutputProcessor::Unit::W,
                                            state.dataHeatBal->ZnRpt(state.dataHeatBal->ZoneGas(Loop).ZonePtr).GasLatGainRate,
                                            "Zone",
                                            "Average",
                                            state.dataHeatBal->Zone(state.dataHeatBal->ZoneGas(Loop).ZonePtr).Name);
                        SetupOutputVariable(state, "Zone Gas Equipment Lost Heat Energy",
                                            OutputProcessor::Unit::J,
                                            state.dataHeatBal->ZnRpt(state.dataHeatBal->ZoneGas(Loop).ZonePtr).GasLost,
                                            "Zone",
                                            "Sum",
                                            state.dataHeatBal->Zone(state.dataHeatBal->ZoneGas(Loop).ZonePtr).Name);
                        SetupOutputVariable(state, "Zone Gas Equipment Lost Heat Rate",
                                            OutputProcessor::Unit::W,
                                            state.dataHeatBal->ZnRpt(state.dataHeatBal->ZoneGas(Loop).ZonePtr).GasLostRate,
                                            "Zone",
                                            "Average",
                                            state.dataHeatBal->Zone(state.dataHeatBal->ZoneGas(Loop).ZonePtr).Name);
                        SetupOutputVariable(state, "Zone Gas Equipment Total Heating Energy",
                                            OutputProcessor::Unit::J,
                                            state.dataHeatBal->ZnRpt(state.dataHeatBal->ZoneGas(Loop).ZonePtr).GasTotGain,
                                            "Zone",
                                            "Sum",
                                            state.dataHeatBal->Zone(state.dataHeatBal->ZoneGas(Loop).ZonePtr).Name);
                        SetupOutputVariable(state, "Zone Gas Equipment Total Heating Rate",
                                            OutputProcessor::Unit::W,
                                            state.dataHeatBal->ZnRpt(state.dataHeatBal->ZoneGas(Loop).ZonePtr).GasTotGainRate,
                                            "Zone",
                                            "Average",
                                            state.dataHeatBal->Zone(state.dataHeatBal->ZoneGas(Loop).ZonePtr).Name);
                    }

                    if (state.dataGlobal->AnyEnergyManagementSystemInModel) {
                        SetupEMSActuator(state, "GasEquipment",
                                         state.dataHeatBal->ZoneGas(Loop).Name,
                                         "NaturalGas Rate",
                                         "[W]",
                                         state.dataHeatBal->ZoneGas(Loop).EMSZoneEquipOverrideOn,
                                         state.dataHeatBal->ZoneGas(Loop).EMSEquipPower);
                        SetupEMSInternalVariable(state, "Gas Process Power Design Level", state.dataHeatBal->ZoneGas(Loop).Name, "[W]", state.dataHeatBal->ZoneGas(Loop).DesignLevel);
                    } // EMS

                    if (!ErrorsFound)
                        SetupZoneInternalGain(state, state.dataHeatBal->ZoneGas(Loop).ZonePtr,
                                              "GasEquipment",
                                              state.dataHeatBal->ZoneGas(Loop).Name,
                                              IntGainTypeOf_GasEquipment,
                                              &state.dataHeatBal->ZoneGas(Loop).ConGainRate,
                                              nullptr,
                                              &state.dataHeatBal->ZoneGas(Loop).RadGainRate,
                                              &state.dataHeatBal->ZoneGas(Loop).LatGainRate,
                                              nullptr,
                                              &state.dataHeatBal->ZoneGas(Loop).CO2GainRate);

                } // Item1
            }     // Item - number of gas statements
        }         // check for number of gas statements

        RepVarSet = true;
        CurrentModuleObject = "HotWaterEquipment";
        state.dataHeatBal->NumHotWaterEqStatements = inputProcessor->getNumObjectsFound(state, CurrentModuleObject);
        state.dataHeatBal->HotWaterEqObjects.allocate(state.dataHeatBal->NumHotWaterEqStatements);

        state.dataHeatBal->TotHWEquip = 0;
        errFlag = false;
        for (Item = 1; Item <= state.dataHeatBal->NumHotWaterEqStatements; ++Item) {
            inputProcessor->getObjectItem(state,
                                          CurrentModuleObject,
                                          Item,
                                          AlphaName,
                                          NumAlpha,
                                          IHGNumbers,
                                          NumNumber,
                                          IOStat,
                                          lNumericFieldBlanks,
                                          lAlphaFieldBlanks,
                                          cAlphaFieldNames,
                                          cNumericFieldNames);
            errFlag = UtilityRoutines::IsNameEmpty(state, AlphaName(1), CurrentModuleObject, ErrorsFound);

            state.dataHeatBal->HotWaterEqObjects(Item).Name = AlphaName(1);

            Item1 = UtilityRoutines::FindItemInList(AlphaName(2), state.dataHeatBal->Zone);
            ZLItem = 0;
            if (Item1 == 0 && state.dataHeatBal->NumOfZoneLists > 0) ZLItem = UtilityRoutines::FindItemInList(AlphaName(2), state.dataHeatBal->ZoneList);
            if (Item1 > 0) {
                state.dataHeatBal->HotWaterEqObjects(Item).StartPtr = state.dataHeatBal->TotHWEquip + 1;
                ++state.dataHeatBal->TotHWEquip;
                state.dataHeatBal->HotWaterEqObjects(Item).NumOfZones = 1;
                state.dataHeatBal->HotWaterEqObjects(Item).ZoneListActive = false;
                state.dataHeatBal->HotWaterEqObjects(Item).ZoneOrZoneListPtr = Item1;
            } else if (ZLItem > 0) {
                state.dataHeatBal->HotWaterEqObjects(Item).StartPtr = state.dataHeatBal->TotHWEquip + 1;
                state.dataHeatBal->TotHWEquip += state.dataHeatBal->ZoneList(ZLItem).NumOfZones;
                state.dataHeatBal->HotWaterEqObjects(Item).NumOfZones = state.dataHeatBal->ZoneList(ZLItem).NumOfZones;
                state.dataHeatBal->HotWaterEqObjects(Item).ZoneListActive = true;
                state.dataHeatBal->HotWaterEqObjects(Item).ZoneOrZoneListPtr = ZLItem;
            } else {
                ShowSevereError(state, CurrentModuleObject + "=\"" + AlphaName(1) + "\" invalid " + cAlphaFieldNames(2) + "=\"" + AlphaName(2) +
                                "\" not found.");
                ErrorsFound = true;
                errFlag = true;
            }
        }

        if (errFlag) {
            ShowSevereError(state, RoutineName + "Errors with invalid names in " + CurrentModuleObject + " objects.");
            ShowContinueError(state, "...These will not be read in.  Other errors may occur.");
            state.dataHeatBal->TotHWEquip = 0;
        }

        state.dataHeatBal->ZoneHWEq.allocate(state.dataHeatBal->TotHWEquip);

        if (state.dataHeatBal->TotHWEquip > 0) {
            Loop = 0;
            for (Item = 1; Item <= state.dataHeatBal->NumHotWaterEqStatements; ++Item) {
                AlphaName = BlankString;
                IHGNumbers = 0.0;

                inputProcessor->getObjectItem(state,
                                              CurrentModuleObject,
                                              Item,
                                              AlphaName,
                                              NumAlpha,
                                              IHGNumbers,
                                              NumNumber,
                                              IOStat,
                                              lNumericFieldBlanks,
                                              lAlphaFieldBlanks,
                                              cAlphaFieldNames,
                                              cNumericFieldNames);

                for (Item1 = 1; Item1 <= state.dataHeatBal->HotWaterEqObjects(Item).NumOfZones; ++Item1) {
                    ++Loop;
                    if (!state.dataHeatBal->HotWaterEqObjects(Item).ZoneListActive) {
                        state.dataHeatBal->ZoneHWEq(Loop).Name = AlphaName(1);
                        state.dataHeatBal->ZoneHWEq(Loop).ZonePtr = state.dataHeatBal->HotWaterEqObjects(Item).ZoneOrZoneListPtr;
                    } else {
                        CheckCreatedZoneItemName(state, RoutineName,
                                                 CurrentModuleObject,
                                                 state.dataHeatBal->Zone(state.dataHeatBal->ZoneList(state.dataHeatBal->HotWaterEqObjects(Item).ZoneOrZoneListPtr).Zone(Item1)).Name,
                                                 state.dataHeatBal->ZoneList(state.dataHeatBal->HotWaterEqObjects(Item).ZoneOrZoneListPtr).MaxZoneNameLength,
                                                 state.dataHeatBal->HotWaterEqObjects(Item).Name,
                                                 state.dataHeatBal->ZoneHWEq,
                                                 Loop - 1,
                                                 state.dataHeatBal->ZoneHWEq(Loop).Name,
                                                 errFlag);
                        state.dataHeatBal->ZoneHWEq(Loop).ZonePtr = state.dataHeatBal->ZoneList(state.dataHeatBal->HotWaterEqObjects(Item).ZoneOrZoneListPtr).Zone(Item1);
                        if (errFlag) ErrorsFound = true;
                    }

                    state.dataHeatBal->ZoneHWEq(Loop).SchedPtr = GetScheduleIndex(state, AlphaName(3));
                    SchMin = 0.0;
                    SchMax = 0.0;
                    if (state.dataHeatBal->ZoneHWEq(Loop).SchedPtr == 0) {
                        if (lAlphaFieldBlanks(3)) {
                            ShowSevereError(state, RoutineName + CurrentModuleObject + "=\"" + AlphaName(1) + "\", " + cAlphaFieldNames(3) +
                                            " is required.");
                        } else {
                            ShowSevereError(state, RoutineName + CurrentModuleObject + "=\"" + AlphaName(1) + "\", invalid " + cAlphaFieldNames(3) +
                                            " entered=" + AlphaName(3));
                        }
                        ErrorsFound = true;
                    } else { // check min/max on schedule
                        SchMin = GetScheduleMinValue(state, state.dataHeatBal->ZoneHWEq(Loop).SchedPtr);
                        SchMax = GetScheduleMaxValue(state, state.dataHeatBal->ZoneHWEq(Loop).SchedPtr);
                        if (SchMin < 0.0 || SchMax < 0.0) {
                            if (SchMin < 0.0) {
                                ShowSevereError(state, RoutineName + CurrentModuleObject + "=\"" + AlphaName(1) + "\", " + cAlphaFieldNames(3) +
                                                ", minimum is < 0.0");
                                ShowContinueError(state,
                                                  format("Schedule=\"{}\". Minimum is [{:.1R}]. Values must be >= 0.0.", AlphaName(3), SchMin));
                                ErrorsFound = true;
                            }
                            if (SchMax < 0.0) {
                                ShowSevereError(state, RoutineName + CurrentModuleObject + "=\"" + AlphaName(1) + "\", " + cAlphaFieldNames(3) +
                                                ", maximum is < 0.0");
                                ShowContinueError(state,
                                                  format("Schedule=\"{}\". Maximum is [{:.1R}]. Values must be >= 0.0.", AlphaName(3), SchMax));
                                ErrorsFound = true;
                            }
                        }
                    }

                    // Hot Water equipment design level calculation method.
                    {
                        auto const equipmentLevel(AlphaName(4));
                        if (equipmentLevel == "EQUIPMENTLEVEL") {
                            state.dataHeatBal->ZoneHWEq(Loop).DesignLevel = IHGNumbers(1);
                            if (lNumericFieldBlanks(1)) {
                                ShowWarningError(state, RoutineName + CurrentModuleObject + "=\"" + AlphaName(1) + "\", specifies " + cNumericFieldNames(1) +
                                                 ", but that field is blank.  0 Hot Water Equipment will result.");
                            }

                        } else if (equipmentLevel == "WATTS/AREA" || equipmentLevel == "POWER/AREA") {
                            if (state.dataHeatBal->ZoneHWEq(Loop).ZonePtr != 0) {
                                if (IHGNumbers(2) >= 0.0) {
                                    state.dataHeatBal->ZoneHWEq(Loop).DesignLevel = IHGNumbers(2) * state.dataHeatBal->Zone(state.dataHeatBal->ZoneHWEq(Loop).ZonePtr).FloorArea;
                                    if (state.dataHeatBal->Zone(state.dataHeatBal->ZoneHWEq(Loop).ZonePtr).FloorArea <= 0.0) {
                                        ShowWarningError(state, RoutineName + CurrentModuleObject + "=\"" + AlphaName(1) + "\", specifies " +
                                                         cNumericFieldNames(2) + ", but Zone Floor Area = 0.  0 Hot Water Equipment will result.");
                                    }
                                } else {
                                    ShowSevereError(state,
                                                    format("{}{}=\"{}\", invalid {}, value  [<0.0]={:.3R}",
                                                           RoutineName,
                                                           CurrentModuleObject,
                                                           AlphaName(1),
                                                           cNumericFieldNames(2),
                                                           IHGNumbers(2)));
                                    ErrorsFound = true;
                                }
                            }
                            if (lNumericFieldBlanks(2)) {
                                ShowWarningError(state, RoutineName + CurrentModuleObject + "=\"" + AlphaName(1) + "\", specifies " + cNumericFieldNames(2) +
                                                 ", but that field is blank.  0 Hot Water Equipment will result.");
                            }

                        } else if (equipmentLevel == "WATTS/PERSON" || equipmentLevel == "POWER/PERSON") {
                            if (state.dataHeatBal->ZoneHWEq(Loop).ZonePtr != 0) {
                                if (IHGNumbers(3) >= 0.0) {
                                    state.dataHeatBal->ZoneHWEq(Loop).DesignLevel = IHGNumbers(3) * state.dataHeatBal->Zone(state.dataHeatBal->ZoneHWEq(Loop).ZonePtr).TotOccupants;
                                    if (state.dataHeatBal->Zone(state.dataHeatBal->ZoneHWEq(Loop).ZonePtr).TotOccupants <= 0.0) {
                                        ShowWarningError(state, RoutineName + CurrentModuleObject + "=\"" + AlphaName(1) + "\", specifies " +
                                                         cNumericFieldNames(2) + ", but Total Occupants = 0.  0 Hot Water Equipment will result.");
                                    }
                                } else {
                                    ShowSevereError(state,
                                                    format("{}{}=\"{}\", invalid {}, value  [<0.0]={:.3R}",
                                                           RoutineName,
                                                           CurrentModuleObject,
                                                           AlphaName(1),
                                                           cNumericFieldNames(3),
                                                           IHGNumbers(3)));
                                    ErrorsFound = true;
                                }
                            }
                            if (lNumericFieldBlanks(3)) {
                                ShowWarningError(state, RoutineName + CurrentModuleObject + "=\"" + AlphaName(1) + "\", specifies " + cNumericFieldNames(3) +
                                                 ", but that field is blank.  0 Hot Water Equipment will result.");
                            }

                        } else {
                            if (Item1 == 1) {
                                ShowSevereError(state, RoutineName + CurrentModuleObject + "=\"" + AlphaName(1) + "\", invalid " + cAlphaFieldNames(4) +
                                                ", value  =" + AlphaName(4));
                                ShowContinueError(state, "...Valid values are \"EquipmentLevel\", \"Watts/Area\", \"Watts/Person\".");
                                ErrorsFound = true;
                            }
                        }
                    }

                    // Calculate nominal min/max equipment level
                    state.dataHeatBal->ZoneHWEq(Loop).NomMinDesignLevel = state.dataHeatBal->ZoneHWEq(Loop).DesignLevel * SchMin;
                    state.dataHeatBal->ZoneHWEq(Loop).NomMaxDesignLevel = state.dataHeatBal->ZoneHWEq(Loop).DesignLevel * SchMax;

                    state.dataHeatBal->ZoneHWEq(Loop).FractionLatent = IHGNumbers(4);
                    state.dataHeatBal->ZoneHWEq(Loop).FractionRadiant = IHGNumbers(5);
                    state.dataHeatBal->ZoneHWEq(Loop).FractionLost = IHGNumbers(6);
                    // FractionConvected is a calculated field
                    state.dataHeatBal->ZoneHWEq(Loop).FractionConvected =
                        1.0 - (state.dataHeatBal->ZoneHWEq(Loop).FractionLatent + state.dataHeatBal->ZoneHWEq(Loop).FractionRadiant + state.dataHeatBal->ZoneHWEq(Loop).FractionLost);
                    if (std::abs(state.dataHeatBal->ZoneHWEq(Loop).FractionConvected) <= 0.001) state.dataHeatBal->ZoneHWEq(Loop).FractionConvected = 0.0;
                    if (state.dataHeatBal->ZoneHWEq(Loop).FractionConvected < 0.0) {
                        ShowSevereError(state, RoutineName + CurrentModuleObject + "=\"" + AlphaName(1) + "\", Sum of Fractions > 1.0");
                        ErrorsFound = true;
                    }

                    if (NumAlpha > 4) {
                        state.dataHeatBal->ZoneHWEq(Loop).EndUseSubcategory = AlphaName(5);
                    } else {
                        state.dataHeatBal->ZoneHWEq(Loop).EndUseSubcategory = "General";
                    }

                    if (state.dataHeatBal->ZoneHWEq(Loop).ZonePtr <= 0) continue; // Error, will be caught and terminated later

                    // Object report variables
                    SetupOutputVariable(state, "Hot Water Equipment District Heating Rate",
                                        OutputProcessor::Unit::W,
                                        state.dataHeatBal->ZoneHWEq(Loop).Power,
                                        "Zone",
                                        "Average",
                                        state.dataHeatBal->ZoneHWEq(Loop).Name);
                    SetupOutputVariable(state, "Hot Water Equipment District Heating Energy",
                                        OutputProcessor::Unit::J,
                                        state.dataHeatBal->ZoneHWEq(Loop).Consumption,
                                        "Zone",
                                        "Sum",
                                        state.dataHeatBal->ZoneHWEq(Loop).Name,
                                        _,
                                        "DistrictHeating",
                                        "InteriorEquipment",
                                        state.dataHeatBal->ZoneHWEq(Loop).EndUseSubcategory,
                                        "Building",
                                        state.dataHeatBal->Zone(state.dataHeatBal->ZoneHWEq(Loop).ZonePtr).Name,
                                        state.dataHeatBal->Zone(state.dataHeatBal->ZoneHWEq(Loop).ZonePtr).Multiplier,
                                        state.dataHeatBal->Zone(state.dataHeatBal->ZoneHWEq(Loop).ZonePtr).ListMultiplier);

                    SetupOutputVariable(state, "Hot Water Equipment Radiant Heating Energy",
                                        OutputProcessor::Unit::J,
                                        state.dataHeatBal->ZoneHWEq(Loop).RadGainEnergy,
                                        "Zone",
                                        "Sum",
                                        state.dataHeatBal->ZoneHWEq(Loop).Name);
                    SetupOutputVariable(state, "Hot Water Equipment Radiant Heating Rate",
                                        OutputProcessor::Unit::W,
                                        state.dataHeatBal->ZoneHWEq(Loop).RadGainRate,
                                        "Zone",
                                        "Average",
                                        state.dataHeatBal->ZoneHWEq(Loop).Name);
                    SetupOutputVariable(state, "Hot Water Equipment Convective Heating Energy",
                                        OutputProcessor::Unit::J,
                                        state.dataHeatBal->ZoneHWEq(Loop).ConGainEnergy,
                                        "Zone",
                                        "Sum",
                                        state.dataHeatBal->ZoneHWEq(Loop).Name);
                    SetupOutputVariable(state, "Hot Water Equipment Convective Heating Rate",
                                        OutputProcessor::Unit::W,
                                        state.dataHeatBal->ZoneHWEq(Loop).ConGainRate,
                                        "Zone",
                                        "Average",
                                        state.dataHeatBal->ZoneHWEq(Loop).Name);
                    SetupOutputVariable(state, "Hot Water Equipment Latent Gain Energy",
                                        OutputProcessor::Unit::J,
                                        state.dataHeatBal->ZoneHWEq(Loop).LatGainEnergy,
                                        "Zone",
                                        "Sum",
                                        state.dataHeatBal->ZoneHWEq(Loop).Name);
                    SetupOutputVariable(state, "Hot Water Equipment Latent Gain Rate",
                                        OutputProcessor::Unit::W,
                                        state.dataHeatBal->ZoneHWEq(Loop).LatGainRate,
                                        "Zone",
                                        "Average",
                                        state.dataHeatBal->ZoneHWEq(Loop).Name);
                    SetupOutputVariable(state, "Hot Water Equipment Lost Heat Energy",
                                        OutputProcessor::Unit::J,
                                        state.dataHeatBal->ZoneHWEq(Loop).LostEnergy,
                                        "Zone",
                                        "Sum",
                                        state.dataHeatBal->ZoneHWEq(Loop).Name);
                    SetupOutputVariable(state, "Hot Water Equipment Lost Heat Rate",
                                        OutputProcessor::Unit::W,
                                        state.dataHeatBal->ZoneHWEq(Loop).LostRate,
                                        "Zone",
                                        "Average",
                                        state.dataHeatBal->ZoneHWEq(Loop).Name);
                    SetupOutputVariable(state, "Hot Water Equipment Total Heating Energy",
                                        OutputProcessor::Unit::J,
                                        state.dataHeatBal->ZoneHWEq(Loop).TotGainEnergy,
                                        "Zone",
                                        "Sum",
                                        state.dataHeatBal->ZoneHWEq(Loop).Name);
                    SetupOutputVariable(state, "Hot Water Equipment Total Heating Rate",
                                        OutputProcessor::Unit::W,
                                        state.dataHeatBal->ZoneHWEq(Loop).TotGainRate,
                                        "Zone",
                                        "Average",
                                        state.dataHeatBal->ZoneHWEq(Loop).Name);

                    // Zone total report variables
                    if (RepVarSet(state.dataHeatBal->ZoneHWEq(Loop).ZonePtr)) {
                        RepVarSet(state.dataHeatBal->ZoneHWEq(Loop).ZonePtr) = false;
                        SetupOutputVariable(state, "Zone Hot Water Equipment District Heating Rate",
                                            OutputProcessor::Unit::W,
                                            state.dataHeatBal->ZnRpt(state.dataHeatBal->ZoneHWEq(Loop).ZonePtr).HWPower,
                                            "Zone",
                                            "Average",
                                            state.dataHeatBal->Zone(state.dataHeatBal->ZoneHWEq(Loop).ZonePtr).Name);
                        SetupOutputVariable(state, "Zone Hot Water Equipment District Heating Energy",
                                            OutputProcessor::Unit::J,
                                            state.dataHeatBal->ZnRpt(state.dataHeatBal->ZoneHWEq(Loop).ZonePtr).HWConsump,
                                            "Zone",
                                            "Sum",
                                            state.dataHeatBal->Zone(state.dataHeatBal->ZoneHWEq(Loop).ZonePtr).Name);

                        SetupOutputVariable(state, "Zone Hot Water Equipment Radiant Heating Energy",
                                            OutputProcessor::Unit::J,
                                            state.dataHeatBal->ZnRpt(state.dataHeatBal->ZoneHWEq(Loop).ZonePtr).HWRadGain,
                                            "Zone",
                                            "Sum",
                                            state.dataHeatBal->Zone(state.dataHeatBal->ZoneHWEq(Loop).ZonePtr).Name);
                        SetupOutputVariable(state, "Zone Hot Water Equipment Radiant Heating Rate",
                                            OutputProcessor::Unit::W,
                                            state.dataHeatBal->ZnRpt(state.dataHeatBal->ZoneHWEq(Loop).ZonePtr).HWRadGainRate,
                                            "Zone",
                                            "Average",
                                            state.dataHeatBal->Zone(state.dataHeatBal->ZoneHWEq(Loop).ZonePtr).Name);
                        SetupOutputVariable(state, "Zone Hot Water Equipment Convective Heating Energy",
                                            OutputProcessor::Unit::J,
                                            state.dataHeatBal->ZnRpt(state.dataHeatBal->ZoneHWEq(Loop).ZonePtr).HWConGain,
                                            "Zone",
                                            "Sum",
                                            state.dataHeatBal->Zone(state.dataHeatBal->ZoneHWEq(Loop).ZonePtr).Name);
                        SetupOutputVariable(state, "Zone Hot Water Equipment Convective Heating Rate",
                                            OutputProcessor::Unit::W,
                                            state.dataHeatBal->ZnRpt(state.dataHeatBal->ZoneHWEq(Loop).ZonePtr).HWConGainRate,
                                            "Zone",
                                            "Average",
                                            state.dataHeatBal->Zone(state.dataHeatBal->ZoneHWEq(Loop).ZonePtr).Name);
                        SetupOutputVariable(state, "Zone Hot Water Equipment Latent Gain Energy",
                                            OutputProcessor::Unit::J,
                                            state.dataHeatBal->ZnRpt(state.dataHeatBal->ZoneHWEq(Loop).ZonePtr).HWLatGain,
                                            "Zone",
                                            "Sum",
                                            state.dataHeatBal->Zone(state.dataHeatBal->ZoneHWEq(Loop).ZonePtr).Name);
                        SetupOutputVariable(state, "Zone Hot Water Equipment Latent Gain Rate",
                                            OutputProcessor::Unit::W,
                                            state.dataHeatBal->ZnRpt(state.dataHeatBal->ZoneHWEq(Loop).ZonePtr).HWLatGainRate,
                                            "Zone",
                                            "Average",
                                            state.dataHeatBal->Zone(state.dataHeatBal->ZoneHWEq(Loop).ZonePtr).Name);
                        SetupOutputVariable(state, "Zone Hot Water Equipment Lost Heat Energy",
                                            OutputProcessor::Unit::J,
                                            state.dataHeatBal->ZnRpt(state.dataHeatBal->ZoneHWEq(Loop).ZonePtr).HWLost,
                                            "Zone",
                                            "Sum",
                                            state.dataHeatBal->Zone(state.dataHeatBal->ZoneHWEq(Loop).ZonePtr).Name);
                        SetupOutputVariable(state, "Zone Hot Water Equipment Lost Heat Rate",
                                            OutputProcessor::Unit::W,
                                            state.dataHeatBal->ZnRpt(state.dataHeatBal->ZoneHWEq(Loop).ZonePtr).HWLostRate,
                                            "Zone",
                                            "Average",
                                            state.dataHeatBal->Zone(state.dataHeatBal->ZoneHWEq(Loop).ZonePtr).Name);
                        SetupOutputVariable(state, "Zone Hot Water Equipment Total Heating Energy",
                                            OutputProcessor::Unit::J,
                                            state.dataHeatBal->ZnRpt(state.dataHeatBal->ZoneHWEq(Loop).ZonePtr).HWTotGain,
                                            "Zone",
                                            "Sum",
                                            state.dataHeatBal->Zone(state.dataHeatBal->ZoneHWEq(Loop).ZonePtr).Name);
                        SetupOutputVariable(state, "Zone Hot Water Equipment Total Heating Rate",
                                            OutputProcessor::Unit::W,
                                            state.dataHeatBal->ZnRpt(state.dataHeatBal->ZoneHWEq(Loop).ZonePtr).HWTotGainRate,
                                            "Zone",
                                            "Average",
                                            state.dataHeatBal->Zone(state.dataHeatBal->ZoneHWEq(Loop).ZonePtr).Name);
                    }

                    if (state.dataGlobal->AnyEnergyManagementSystemInModel) {
                        SetupEMSActuator(state, "HotWaterEquipment",
                                         state.dataHeatBal->ZoneHWEq(Loop).Name,
                                         "District Heating Power Level",
                                         "[W]",
                                         state.dataHeatBal->ZoneHWEq(Loop).EMSZoneEquipOverrideOn,
                                         state.dataHeatBal->ZoneHWEq(Loop).EMSEquipPower);
                        SetupEMSInternalVariable(state, "Process District Heat Design Level", state.dataHeatBal->ZoneHWEq(Loop).Name, "[W]", state.dataHeatBal->ZoneHWEq(Loop).DesignLevel);
                    } // EMS

                    if (!ErrorsFound)
                        SetupZoneInternalGain(state, state.dataHeatBal->ZoneHWEq(Loop).ZonePtr,
                                              "HotWaterEquipment",
                                              state.dataHeatBal->ZoneHWEq(Loop).Name,
                                              IntGainTypeOf_HotWaterEquipment,
                                              &state.dataHeatBal->ZoneHWEq(Loop).ConGainRate,
                                              nullptr,
                                              &state.dataHeatBal->ZoneHWEq(Loop).RadGainRate,
                                              &state.dataHeatBal->ZoneHWEq(Loop).LatGainRate);

                } // Item1
            }     // Item - number of hot water statements
        }

        RepVarSet = true;
        CurrentModuleObject = "SteamEquipment";
        state.dataHeatBal->NumSteamEqStatements = inputProcessor->getNumObjectsFound(state, CurrentModuleObject);
        state.dataHeatBal->SteamEqObjects.allocate(state.dataHeatBal->NumSteamEqStatements);

        state.dataHeatBal->TotStmEquip = 0;
        errFlag = false;
        for (Item = 1; Item <= state.dataHeatBal->NumSteamEqStatements; ++Item) {
            inputProcessor->getObjectItem(state,
                                          CurrentModuleObject,
                                          Item,
                                          AlphaName,
                                          NumAlpha,
                                          IHGNumbers,
                                          NumNumber,
                                          IOStat,
                                          lNumericFieldBlanks,
                                          lAlphaFieldBlanks,
                                          cAlphaFieldNames,
                                          cNumericFieldNames);
            errFlag = UtilityRoutines::IsNameEmpty(state, AlphaName(1), CurrentModuleObject, ErrorsFound);

            state.dataHeatBal->SteamEqObjects(Item).Name = AlphaName(1);

            Item1 = UtilityRoutines::FindItemInList(AlphaName(2), state.dataHeatBal->Zone);
            ZLItem = 0;
            if (Item1 == 0 && state.dataHeatBal->NumOfZoneLists > 0) ZLItem = UtilityRoutines::FindItemInList(AlphaName(2), state.dataHeatBal->ZoneList);
            if (Item1 > 0) {
                state.dataHeatBal->SteamEqObjects(Item).StartPtr = state.dataHeatBal->TotStmEquip + 1;
                ++state.dataHeatBal->TotStmEquip;
                state.dataHeatBal->SteamEqObjects(Item).NumOfZones = 1;
                state.dataHeatBal->SteamEqObjects(Item).ZoneListActive = false;
                state.dataHeatBal->SteamEqObjects(Item).ZoneOrZoneListPtr = Item1;
            } else if (ZLItem > 0) {
                state.dataHeatBal->SteamEqObjects(Item).StartPtr = state.dataHeatBal->TotStmEquip + 1;
                state.dataHeatBal->TotStmEquip += state.dataHeatBal->ZoneList(ZLItem).NumOfZones;
                state.dataHeatBal->SteamEqObjects(Item).NumOfZones = state.dataHeatBal->ZoneList(ZLItem).NumOfZones;
                state.dataHeatBal->SteamEqObjects(Item).ZoneListActive = true;
                state.dataHeatBal->SteamEqObjects(Item).ZoneOrZoneListPtr = ZLItem;
            } else {
                ShowSevereError(state, CurrentModuleObject + "=\"" + AlphaName(1) + "\" invalid " + cAlphaFieldNames(2) + "=\"" + AlphaName(2) +
                                "\" not found.");
                ErrorsFound = true;
                errFlag = true;
            }
        }

        if (errFlag) {
            ShowSevereError(state, RoutineName + "Errors with invalid names in " + CurrentModuleObject + " objects.");
            ShowContinueError(state, "...These will not be read in.  Other errors may occur.");
            state.dataHeatBal->TotStmEquip = 0;
        }

        state.dataHeatBal->ZoneSteamEq.allocate(state.dataHeatBal->TotStmEquip);

        if (state.dataHeatBal->TotStmEquip > 0) {
            Loop = 0;
            for (Item = 1; Item <= state.dataHeatBal->NumSteamEqStatements; ++Item) {
                AlphaName = BlankString;
                IHGNumbers = 0.0;

                inputProcessor->getObjectItem(state,
                                              CurrentModuleObject,
                                              Item,
                                              AlphaName,
                                              NumAlpha,
                                              IHGNumbers,
                                              NumNumber,
                                              IOStat,
                                              lNumericFieldBlanks,
                                              lAlphaFieldBlanks,
                                              cAlphaFieldNames,
                                              cNumericFieldNames);

                for (Item1 = 1; Item1 <= state.dataHeatBal->SteamEqObjects(Item).NumOfZones; ++Item1) {
                    ++Loop;
                    if (!state.dataHeatBal->SteamEqObjects(Item).ZoneListActive) {
                        state.dataHeatBal->ZoneSteamEq(Loop).Name = AlphaName(1);
                        state.dataHeatBal->ZoneSteamEq(Loop).ZonePtr = state.dataHeatBal->SteamEqObjects(Item).ZoneOrZoneListPtr;
                    } else {
                        CheckCreatedZoneItemName(state, RoutineName,
                                                 CurrentModuleObject,
                                                 state.dataHeatBal->Zone(state.dataHeatBal->ZoneList(state.dataHeatBal->SteamEqObjects(Item).ZoneOrZoneListPtr).Zone(Item1)).Name,
                                                 state.dataHeatBal->ZoneList(state.dataHeatBal->SteamEqObjects(Item).ZoneOrZoneListPtr).MaxZoneNameLength,
                                                 state.dataHeatBal->SteamEqObjects(Item).Name,
                                                 state.dataHeatBal->ZoneSteamEq,
                                                 Loop - 1,
                                                 state.dataHeatBal->ZoneSteamEq(Loop).Name,
                                                 errFlag);
                        state.dataHeatBal->ZoneSteamEq(Loop).ZonePtr = state.dataHeatBal->ZoneList(state.dataHeatBal->SteamEqObjects(Item).ZoneOrZoneListPtr).Zone(Item1);
                        if (errFlag) ErrorsFound = true;
                    }

                    state.dataHeatBal->ZoneSteamEq(Loop).SchedPtr = GetScheduleIndex(state, AlphaName(3));
                    SchMin = 0.0;
                    SchMax = 0.0;
                    if (state.dataHeatBal->ZoneSteamEq(Loop).SchedPtr == 0) {
                        if (lAlphaFieldBlanks(3)) {
                            ShowSevereError(state, RoutineName + CurrentModuleObject + "=\"" + AlphaName(1) + "\", " + cAlphaFieldNames(3) +
                                            " is required.");
                        } else {
                            ShowSevereError(state, RoutineName + CurrentModuleObject + "=\"" + AlphaName(1) + "\", invalid " + cAlphaFieldNames(3) +
                                            " entered=" + AlphaName(3));
                        }
                        ErrorsFound = true;
                    } else { // check min/max on schedule
                        SchMin = GetScheduleMinValue(state, state.dataHeatBal->ZoneSteamEq(Loop).SchedPtr);
                        SchMax = GetScheduleMaxValue(state, state.dataHeatBal->ZoneSteamEq(Loop).SchedPtr);
                        if (SchMin < 0.0 || SchMax < 0.0) {
                            if (SchMin < 0.0) {
                                ShowSevereError(state, RoutineName + CurrentModuleObject + "=\"" + AlphaName(1) + "\", " + cAlphaFieldNames(3) +
                                                ", minimum is < 0.0");
                                ShowContinueError(state,
                                                  format("Schedule=\"{}\". Minimum is [{:.1R}]. Values must be >= 0.0.", AlphaName(3), SchMin));
                                ErrorsFound = true;
                            }
                            if (SchMax < 0.0) {
                                ShowSevereError(state, RoutineName + CurrentModuleObject + "=\"" + AlphaName(1) + "\", " + cAlphaFieldNames(3) +
                                                ", maximum is < 0.0");
                                ShowContinueError(state,
                                                  format("Schedule=\"{}\". Maximum is [{:.1R}]. Values must be >= 0.0.", AlphaName(3), SchMax));
                                ErrorsFound = true;
                            }
                        }
                    }

                    // Hot Water equipment design level calculation method.
                    {
                        auto const equipmentLevel(AlphaName(4));
                        if (equipmentLevel == "EQUIPMENTLEVEL") {
                            state.dataHeatBal->ZoneSteamEq(Loop).DesignLevel = IHGNumbers(1);
                            if (lNumericFieldBlanks(1)) {
                                ShowWarningError(state, RoutineName + CurrentModuleObject + "=\"" + AlphaName(1) + "\", specifies " + cNumericFieldNames(1) +
                                                 ", but that field is blank.  0 Hot Water Equipment will result.");
                            }

                        } else if (equipmentLevel == "WATTS/AREA" || equipmentLevel == "POWER/AREA") {
                            if (state.dataHeatBal->ZoneSteamEq(Loop).ZonePtr != 0) {
                                if (IHGNumbers(2) >= 0.0) {
                                    state.dataHeatBal->ZoneSteamEq(Loop).DesignLevel = IHGNumbers(2) * state.dataHeatBal->Zone(state.dataHeatBal->ZoneSteamEq(Loop).ZonePtr).FloorArea;
                                    if (state.dataHeatBal->Zone(state.dataHeatBal->ZoneSteamEq(Loop).ZonePtr).FloorArea <= 0.0) {
                                        ShowWarningError(state, RoutineName + CurrentModuleObject + "=\"" + AlphaName(1) + "\", specifies " +
                                                         cNumericFieldNames(2) + ", but Zone Floor Area = 0.  0 Hot Water Equipment will result.");
                                    }
                                } else {
                                    ShowSevereError(state,
                                                    format("{}{}=\"{}\", invalid {}, value  [<0.0]={:.3R}",
                                                           RoutineName,
                                                           CurrentModuleObject,
                                                           AlphaName(1),
                                                           cNumericFieldNames(2),
                                                           IHGNumbers(2)));
                                    ErrorsFound = true;
                                }
                            }
                            if (lNumericFieldBlanks(2)) {
                                ShowWarningError(state, RoutineName + CurrentModuleObject + "=\"" + AlphaName(1) + "\", specifies " + cNumericFieldNames(2) +
                                                 ", but that field is blank.  0 Hot Water Equipment will result.");
                            }

                        } else if (equipmentLevel == "WATTS/PERSON" || equipmentLevel == "POWER/PERSON") {
                            if (state.dataHeatBal->ZoneSteamEq(Loop).ZonePtr != 0) {
                                if (IHGNumbers(3) >= 0.0) {
                                    state.dataHeatBal->ZoneSteamEq(Loop).DesignLevel = IHGNumbers(3) * state.dataHeatBal->Zone(state.dataHeatBal->ZoneSteamEq(Loop).ZonePtr).TotOccupants;
                                    if (state.dataHeatBal->Zone(state.dataHeatBal->ZoneSteamEq(Loop).ZonePtr).TotOccupants <= 0.0) {
                                        ShowWarningError(state, RoutineName + CurrentModuleObject + "=\"" + AlphaName(1) + "\", specifies " +
                                                         cNumericFieldNames(2) + ", but Total Occupants = 0.  0 Hot Water Equipment will result.");
                                    }
                                } else {
                                    ShowSevereError(state,
                                                    format("{}{}=\"{}\", invalid {}, value  [<0.0]={:.3R}",
                                                           RoutineName,
                                                           CurrentModuleObject,
                                                           AlphaName(1),
                                                           cNumericFieldNames(3),
                                                           IHGNumbers(3)));
                                    ErrorsFound = true;
                                }
                            }
                            if (lNumericFieldBlanks(3)) {
                                ShowWarningError(state, RoutineName + CurrentModuleObject + "=\"" + AlphaName(1) + "\", specifies " + cNumericFieldNames(3) +
                                                 ", but that field is blank.  0 Hot Water Equipment will result.");
                            }

                        } else {
                            if (Item1 == 1) {
                                ShowSevereError(state, RoutineName + CurrentModuleObject + "=\"" + AlphaName(1) + "\", invalid " + cAlphaFieldNames(4) +
                                                ", value  =" + AlphaName(4));
                                ShowContinueError(state, "...Valid values are \"EquipmentLevel\", \"Watts/Area\", \"Watts/Person\".");
                                ErrorsFound = true;
                            }
                        }
                    }

                    // Calculate nominal min/max equipment level
                    state.dataHeatBal->ZoneSteamEq(Loop).NomMinDesignLevel = state.dataHeatBal->ZoneSteamEq(Loop).DesignLevel * SchMin;
                    state.dataHeatBal->ZoneSteamEq(Loop).NomMaxDesignLevel = state.dataHeatBal->ZoneSteamEq(Loop).DesignLevel * SchMax;

                    state.dataHeatBal->ZoneSteamEq(Loop).FractionLatent = IHGNumbers(4);
                    state.dataHeatBal->ZoneSteamEq(Loop).FractionRadiant = IHGNumbers(5);
                    state.dataHeatBal->ZoneSteamEq(Loop).FractionLost = IHGNumbers(6);
                    // FractionConvected is a calculated field
                    state.dataHeatBal->ZoneSteamEq(Loop).FractionConvected =
                        1.0 - (state.dataHeatBal->ZoneSteamEq(Loop).FractionLatent + state.dataHeatBal->ZoneSteamEq(Loop).FractionRadiant + state.dataHeatBal->ZoneSteamEq(Loop).FractionLost);
                    if (std::abs(state.dataHeatBal->ZoneSteamEq(Loop).FractionConvected) <= 0.001) state.dataHeatBal->ZoneSteamEq(Loop).FractionConvected = 0.0;
                    if (state.dataHeatBal->ZoneSteamEq(Loop).FractionConvected < 0.0) {
                        ShowSevereError(state, RoutineName + CurrentModuleObject + "=\"" + AlphaName(1) + "\", Sum of Fractions > 1.0");
                        ErrorsFound = true;
                    }

                    if (NumAlpha > 4) {
                        state.dataHeatBal->ZoneSteamEq(Loop).EndUseSubcategory = AlphaName(5);
                    } else {
                        state.dataHeatBal->ZoneSteamEq(Loop).EndUseSubcategory = "General";
                    }

                    if (state.dataHeatBal->ZoneSteamEq(Loop).ZonePtr <= 0) continue; // Error, will be caught and terminated later

                    // Object report variables
                    SetupOutputVariable(state, "Steam Equipment District Heating Rate",
                                        OutputProcessor::Unit::W,
                                        state.dataHeatBal->ZoneSteamEq(Loop).Power,
                                        "Zone",
                                        "Average",
                                        state.dataHeatBal->ZoneSteamEq(Loop).Name);
                    SetupOutputVariable(state, "Steam Equipment District Heating Energy",
                                        OutputProcessor::Unit::J,
                                        state.dataHeatBal->ZoneSteamEq(Loop).Consumption,
                                        "Zone",
                                        "Sum",
                                        state.dataHeatBal->ZoneSteamEq(Loop).Name,
                                        _,
                                        "DistrictHeating",
                                        "InteriorEquipment",
                                        state.dataHeatBal->ZoneSteamEq(Loop).EndUseSubcategory,
                                        "Building",
                                        state.dataHeatBal->Zone(state.dataHeatBal->ZoneSteamEq(Loop).ZonePtr).Name,
                                        state.dataHeatBal->Zone(state.dataHeatBal->ZoneSteamEq(Loop).ZonePtr).Multiplier,
                                        state.dataHeatBal->Zone(state.dataHeatBal->ZoneSteamEq(Loop).ZonePtr).ListMultiplier);

                    SetupOutputVariable(state, "Steam Equipment Radiant Heating Energy",
                                        OutputProcessor::Unit::J,
                                        state.dataHeatBal->ZoneSteamEq(Loop).RadGainEnergy,
                                        "Zone",
                                        "Sum",
                                        state.dataHeatBal->ZoneSteamEq(Loop).Name);
                    SetupOutputVariable(state, "Steam Equipment Radiant Heating Rate",
                                        OutputProcessor::Unit::W,
                                        state.dataHeatBal->ZoneSteamEq(Loop).RadGainRate,
                                        "Zone",
                                        "Average",
                                        state.dataHeatBal->ZoneSteamEq(Loop).Name);
                    SetupOutputVariable(state, "Steam Equipment Convective Heating Energy",
                                        OutputProcessor::Unit::J,
                                        state.dataHeatBal->ZoneSteamEq(Loop).ConGainEnergy,
                                        "Zone",
                                        "Sum",
                                        state.dataHeatBal->ZoneSteamEq(Loop).Name);
                    SetupOutputVariable(state, "Steam Equipment Convective Heating Rate",
                                        OutputProcessor::Unit::W,
                                        state.dataHeatBal->ZoneSteamEq(Loop).ConGainRate,
                                        "Zone",
                                        "Average",
                                        state.dataHeatBal->ZoneSteamEq(Loop).Name);
                    SetupOutputVariable(state, "Steam Equipment Latent Gain Energy",
                                        OutputProcessor::Unit::J,
                                        state.dataHeatBal->ZoneSteamEq(Loop).LatGainEnergy,
                                        "Zone",
                                        "Sum",
                                        state.dataHeatBal->ZoneSteamEq(Loop).Name);
                    SetupOutputVariable(state, "Steam Equipment Latent Gain Rate",
                                        OutputProcessor::Unit::W,
                                        state.dataHeatBal->ZoneSteamEq(Loop).LatGainRate,
                                        "Zone",
                                        "Average",
                                        state.dataHeatBal->ZoneSteamEq(Loop).Name);
                    SetupOutputVariable(state, "Steam Equipment Lost Heat Energy",
                                        OutputProcessor::Unit::J,
                                        state.dataHeatBal->ZoneSteamEq(Loop).LostEnergy,
                                        "Zone",
                                        "Sum",
                                        state.dataHeatBal->ZoneSteamEq(Loop).Name);
                    SetupOutputVariable(state, "Steam Equipment Lost Heat Rate",
                                        OutputProcessor::Unit::W,
                                        state.dataHeatBal->ZoneSteamEq(Loop).LostRate,
                                        "Zone",
                                        "Average",
                                        state.dataHeatBal->ZoneSteamEq(Loop).Name);
                    SetupOutputVariable(state, "Steam Equipment Total Heating Energy",
                                        OutputProcessor::Unit::J,
                                        state.dataHeatBal->ZoneSteamEq(Loop).TotGainEnergy,
                                        "Zone",
                                        "Sum",
                                        state.dataHeatBal->ZoneSteamEq(Loop).Name);
                    SetupOutputVariable(state, "Steam Equipment Total Heating Rate",
                                        OutputProcessor::Unit::W,
                                        state.dataHeatBal->ZoneSteamEq(Loop).TotGainRate,
                                        "Zone",
                                        "Average",
                                        state.dataHeatBal->ZoneSteamEq(Loop).Name);

                    // Zone total report variables
                    if (RepVarSet(state.dataHeatBal->ZoneSteamEq(Loop).ZonePtr)) {
                        RepVarSet(state.dataHeatBal->ZoneSteamEq(Loop).ZonePtr) = false;
                        SetupOutputVariable(state, "Zone Steam Equipment District Heating Rate",
                                            OutputProcessor::Unit::W,
                                            state.dataHeatBal->ZnRpt(state.dataHeatBal->ZoneSteamEq(Loop).ZonePtr).SteamPower,
                                            "Zone",
                                            "Average",
                                            state.dataHeatBal->Zone(state.dataHeatBal->ZoneSteamEq(Loop).ZonePtr).Name);
                        SetupOutputVariable(state, "Zone Steam Equipment District Heating Energy",
                                            OutputProcessor::Unit::J,
                                            state.dataHeatBal->ZnRpt(state.dataHeatBal->ZoneSteamEq(Loop).ZonePtr).SteamConsump,
                                            "Zone",
                                            "Sum",
                                            state.dataHeatBal->Zone(state.dataHeatBal->ZoneSteamEq(Loop).ZonePtr).Name);

                        SetupOutputVariable(state, "Zone Steam Equipment Radiant Heating Energy",
                                            OutputProcessor::Unit::J,
                                            state.dataHeatBal->ZnRpt(state.dataHeatBal->ZoneSteamEq(Loop).ZonePtr).SteamRadGain,
                                            "Zone",
                                            "Sum",
                                            state.dataHeatBal->Zone(state.dataHeatBal->ZoneSteamEq(Loop).ZonePtr).Name);
                        SetupOutputVariable(state, "Zone Steam Equipment Radiant Heating Rate",
                                            OutputProcessor::Unit::W,
                                            state.dataHeatBal->ZnRpt(state.dataHeatBal->ZoneSteamEq(Loop).ZonePtr).SteamRadGainRate,
                                            "Zone",
                                            "Average",
                                            state.dataHeatBal->Zone(state.dataHeatBal->ZoneSteamEq(Loop).ZonePtr).Name);
                        SetupOutputVariable(state, "Zone Steam Equipment Convective Heating Energy",
                                            OutputProcessor::Unit::J,
                                            state.dataHeatBal->ZnRpt(state.dataHeatBal->ZoneSteamEq(Loop).ZonePtr).SteamConGain,
                                            "Zone",
                                            "Sum",
                                            state.dataHeatBal->Zone(state.dataHeatBal->ZoneSteamEq(Loop).ZonePtr).Name);
                        SetupOutputVariable(state, "Zone Steam Equipment Convective Heating Rate",
                                            OutputProcessor::Unit::W,
                                            state.dataHeatBal->ZnRpt(state.dataHeatBal->ZoneSteamEq(Loop).ZonePtr).SteamConGainRate,
                                            "Zone",
                                            "Average",
                                            state.dataHeatBal->Zone(state.dataHeatBal->ZoneSteamEq(Loop).ZonePtr).Name);
                        SetupOutputVariable(state, "Zone Steam Equipment Latent Gain Energy",
                                            OutputProcessor::Unit::J,
                                            state.dataHeatBal->ZnRpt(state.dataHeatBal->ZoneSteamEq(Loop).ZonePtr).SteamLatGain,
                                            "Zone",
                                            "Sum",
                                            state.dataHeatBal->Zone(state.dataHeatBal->ZoneSteamEq(Loop).ZonePtr).Name);
                        SetupOutputVariable(state, "Zone Steam Equipment Latent Gain Rate",
                                            OutputProcessor::Unit::W,
                                            state.dataHeatBal->ZnRpt(state.dataHeatBal->ZoneSteamEq(Loop).ZonePtr).SteamLatGainRate,
                                            "Zone",
                                            "Average",
                                            state.dataHeatBal->Zone(state.dataHeatBal->ZoneSteamEq(Loop).ZonePtr).Name);
                        SetupOutputVariable(state, "Zone Steam Equipment Lost Heat Energy",
                                            OutputProcessor::Unit::J,
                                            state.dataHeatBal->ZnRpt(state.dataHeatBal->ZoneSteamEq(Loop).ZonePtr).SteamLost,
                                            "Zone",
                                            "Sum",
                                            state.dataHeatBal->Zone(state.dataHeatBal->ZoneSteamEq(Loop).ZonePtr).Name);
                        SetupOutputVariable(state, "Zone Steam Equipment Lost Heat Rate",
                                            OutputProcessor::Unit::W,
                                            state.dataHeatBal->ZnRpt(state.dataHeatBal->ZoneSteamEq(Loop).ZonePtr).SteamLostRate,
                                            "Zone",
                                            "Average",
                                            state.dataHeatBal->Zone(state.dataHeatBal->ZoneSteamEq(Loop).ZonePtr).Name);
                        SetupOutputVariable(state, "Zone Steam Equipment Total Heating Energy",
                                            OutputProcessor::Unit::J,
                                            state.dataHeatBal->ZnRpt(state.dataHeatBal->ZoneSteamEq(Loop).ZonePtr).SteamTotGain,
                                            "Zone",
                                            "Sum",
                                            state.dataHeatBal->Zone(state.dataHeatBal->ZoneSteamEq(Loop).ZonePtr).Name);
                        SetupOutputVariable(state, "Zone Steam Equipment Total Heating Rate",
                                            OutputProcessor::Unit::W,
                                            state.dataHeatBal->ZnRpt(state.dataHeatBal->ZoneSteamEq(Loop).ZonePtr).SteamTotGainRate,
                                            "Zone",
                                            "Average",
                                            state.dataHeatBal->Zone(state.dataHeatBal->ZoneSteamEq(Loop).ZonePtr).Name);
                    }

                    if (state.dataGlobal->AnyEnergyManagementSystemInModel) {
                        SetupEMSActuator(state, "SteamEquipment",
                                         state.dataHeatBal->ZoneSteamEq(Loop).Name,
                                         "District Heating Power Level",
                                         "[W]",
                                         state.dataHeatBal->ZoneSteamEq(Loop).EMSZoneEquipOverrideOn,
                                         state.dataHeatBal->ZoneSteamEq(Loop).EMSEquipPower);
                        SetupEMSInternalVariable(state,
                            "Process Steam District Heat Design Level", state.dataHeatBal->ZoneSteamEq(Loop).Name, "[W]", state.dataHeatBal->ZoneSteamEq(Loop).DesignLevel);
                    } // EMS

                    if (!ErrorsFound)
                        SetupZoneInternalGain(state, state.dataHeatBal->ZoneSteamEq(Loop).ZonePtr,
                                              "SteamEquipment",
                                              state.dataHeatBal->ZoneSteamEq(Loop).Name,
                                              IntGainTypeOf_SteamEquipment,
                                              &state.dataHeatBal->ZoneSteamEq(Loop).ConGainRate,
                                              nullptr,
                                              &state.dataHeatBal->ZoneSteamEq(Loop).RadGainRate,
                                              &state.dataHeatBal->ZoneSteamEq(Loop).LatGainRate);

                } // Item1
            }     // Item - number of hot water statements
        }

        RepVarSet = true;
        CurrentModuleObject = "OtherEquipment";
        state.dataHeatBal->NumOtherEqStatements = inputProcessor->getNumObjectsFound(state, CurrentModuleObject);
        state.dataHeatBal->OtherEqObjects.allocate(state.dataHeatBal->NumOtherEqStatements);

        state.dataHeatBal->TotOthEquip = 0;
        errFlag = false;
        for (Item = 1; Item <= state.dataHeatBal->NumOtherEqStatements; ++Item) {
            inputProcessor->getObjectItem(state,
                                          CurrentModuleObject,
                                          Item,
                                          AlphaName,
                                          NumAlpha,
                                          IHGNumbers,
                                          NumNumber,
                                          IOStat,
                                          lNumericFieldBlanks,
                                          lAlphaFieldBlanks,
                                          cAlphaFieldNames,
                                          cNumericFieldNames);
            errFlag = UtilityRoutines::IsNameEmpty(state, AlphaName(1), CurrentModuleObject, ErrorsFound);

            state.dataHeatBal->OtherEqObjects(Item).Name = AlphaName(1);

            Item1 = UtilityRoutines::FindItemInList(AlphaName(3), state.dataHeatBal->Zone);
            ZLItem = 0;
            if (Item1 == 0 && state.dataHeatBal->NumOfZoneLists > 0) ZLItem = UtilityRoutines::FindItemInList(AlphaName(3), state.dataHeatBal->ZoneList);
            if (Item1 > 0) {
                state.dataHeatBal->OtherEqObjects(Item).StartPtr = state.dataHeatBal->TotOthEquip + 1;
                ++state.dataHeatBal->TotOthEquip;
                state.dataHeatBal->OtherEqObjects(Item).NumOfZones = 1;
                state.dataHeatBal->OtherEqObjects(Item).ZoneListActive = false;
                state.dataHeatBal->OtherEqObjects(Item).ZoneOrZoneListPtr = Item1;
            } else if (ZLItem > 0) {
                state.dataHeatBal->OtherEqObjects(Item).StartPtr = state.dataHeatBal->TotOthEquip + 1;
                state.dataHeatBal->TotOthEquip += state.dataHeatBal->ZoneList(ZLItem).NumOfZones;
                state.dataHeatBal->OtherEqObjects(Item).NumOfZones = state.dataHeatBal->ZoneList(ZLItem).NumOfZones;
                state.dataHeatBal->OtherEqObjects(Item).ZoneListActive = true;
                state.dataHeatBal->OtherEqObjects(Item).ZoneOrZoneListPtr = ZLItem;
            } else {
                ShowSevereError(state, CurrentModuleObject + "=\"" + AlphaName(1) + "\" invalid " + cAlphaFieldNames(3) + "=\"" + AlphaName(3) +
                                "\" not found.");
                ErrorsFound = true;
                errFlag = true;
            }
        }

        if (errFlag) {
            ShowSevereError(state, RoutineName + "Errors with invalid names in " + CurrentModuleObject + " objects.");
            ShowContinueError(state, "...These will not be read in.  Other errors may occur.");
            state.dataHeatBal->TotOthEquip = 0;
        }

        state.dataHeatBal->ZoneOtherEq.allocate(state.dataHeatBal->TotOthEquip);

        if (state.dataHeatBal->TotOthEquip > 0) {
            Loop = 0;
            for (Item = 1; Item <= state.dataHeatBal->NumOtherEqStatements; ++Item) {
                AlphaName = BlankString;
                IHGNumbers = 0.0;

                inputProcessor->getObjectItem(state,
                                              CurrentModuleObject,
                                              Item,
                                              AlphaName,
                                              NumAlpha,
                                              IHGNumbers,
                                              NumNumber,
                                              IOStat,
                                              lNumericFieldBlanks,
                                              lAlphaFieldBlanks,
                                              cAlphaFieldNames,
                                              cNumericFieldNames);

                for (Item1 = 1; Item1 <= state.dataHeatBal->OtherEqObjects(Item).NumOfZones; ++Item1) {
                    ++Loop;
                    if (!state.dataHeatBal->OtherEqObjects(Item).ZoneListActive) {
                        state.dataHeatBal->ZoneOtherEq(Loop).Name = AlphaName(1);
                        state.dataHeatBal->ZoneOtherEq(Loop).ZonePtr = state.dataHeatBal->OtherEqObjects(Item).ZoneOrZoneListPtr;
                    } else {
                        CheckCreatedZoneItemName(state, RoutineName,
                                                 CurrentModuleObject,
                                                 state.dataHeatBal->Zone(state.dataHeatBal->ZoneList(state.dataHeatBal->OtherEqObjects(Item).ZoneOrZoneListPtr).Zone(Item1)).Name,
                                                 state.dataHeatBal->ZoneList(state.dataHeatBal->OtherEqObjects(Item).ZoneOrZoneListPtr).MaxZoneNameLength,
                                                 state.dataHeatBal->OtherEqObjects(Item).Name,
                                                 state.dataHeatBal->ZoneOtherEq,
                                                 Loop - 1,
                                                 state.dataHeatBal->ZoneOtherEq(Loop).Name,
                                                 errFlag);
                        state.dataHeatBal->ZoneOtherEq(Loop).ZonePtr = state.dataHeatBal->ZoneList(state.dataHeatBal->OtherEqObjects(Item).ZoneOrZoneListPtr).Zone(Item1);
                        if (errFlag) ErrorsFound = true;
                    }

                    std::string FuelTypeString("");
                    if (AlphaName(2) == "NONE") {
                        state.dataHeatBal->ZoneOtherEq(Loop).OtherEquipFuelType = ExteriorEnergyUse::ExteriorFuelUsage::Unknown;
                        FuelTypeString = AlphaName(2);
                    } else {
                        ExteriorEnergyUse::ValidateFuelType(state, state.dataHeatBal->ZoneOtherEq(Loop).OtherEquipFuelType,
                                                            AlphaName(2),
                                                            FuelTypeString,
                                                            CurrentModuleObject,
                                                            cAlphaFieldNames(2),
                                                            AlphaName(2));
                        if (state.dataHeatBal->ZoneOtherEq(Loop).OtherEquipFuelType == ExteriorEnergyUse::ExteriorFuelUsage::Unknown ||
                            state.dataHeatBal->ZoneOtherEq(Loop).OtherEquipFuelType == ExteriorEnergyUse::ExteriorFuelUsage::WaterUse) {
                            ShowSevereError(state, RoutineName + CurrentModuleObject + ": invalid " + cAlphaFieldNames(2) + " entered=" + AlphaName(2) +
                                            " for " + cAlphaFieldNames(1) + '=' + AlphaName(1));
                            ErrorsFound = true;
                        }
                    }

                    state.dataHeatBal->ZoneOtherEq(Loop).SchedPtr = GetScheduleIndex(state, AlphaName(4));
                    SchMin = 0.0;
                    SchMax = 0.0;
                    if (state.dataHeatBal->ZoneOtherEq(Loop).SchedPtr == 0) {
                        if (lAlphaFieldBlanks(4)) {
                            ShowSevereError(state, RoutineName + CurrentModuleObject + "=\"" + AlphaName(1) + "\", " + cAlphaFieldNames(4) +
                                            " is required.");
                        } else {
                            ShowSevereError(state, RoutineName + CurrentModuleObject + "=\"" + AlphaName(1) + "\", invalid " + cAlphaFieldNames(4) +
                                            " entered=" + AlphaName(4));
                        }
                        ErrorsFound = true;
                    } else { // check min/max on schedule
                        SchMin = GetScheduleMinValue(state, state.dataHeatBal->ZoneOtherEq(Loop).SchedPtr);
                        SchMax = GetScheduleMaxValue(state, state.dataHeatBal->ZoneOtherEq(Loop).SchedPtr);
                    }

                    // equipment design level calculation method.
                    unsigned int DesignLevelFieldNumber;
                    {
                        auto const equipmentLevel(AlphaName(5));
                        if (equipmentLevel == "EQUIPMENTLEVEL") {
                            DesignLevelFieldNumber = 1;
                            state.dataHeatBal->ZoneOtherEq(Loop).DesignLevel = IHGNumbers(DesignLevelFieldNumber);
                            if (lNumericFieldBlanks(DesignLevelFieldNumber)) {
                                ShowWarningError(state, RoutineName + CurrentModuleObject + "=\"" + AlphaName(1) + "\", specifies " +
                                                 cNumericFieldNames(DesignLevelFieldNumber) +
                                                 ", but that field is blank.  0 Other Equipment will result.");
                            }

                        } else if (equipmentLevel == "WATTS/AREA" || equipmentLevel == "POWER/AREA") {
                            DesignLevelFieldNumber = 2;
                            if (state.dataHeatBal->ZoneOtherEq(Loop).ZonePtr != 0) {
                                state.dataHeatBal->ZoneOtherEq(Loop).DesignLevel = IHGNumbers(DesignLevelFieldNumber) * state.dataHeatBal->Zone(state.dataHeatBal->ZoneOtherEq(Loop).ZonePtr).FloorArea;
                                if (state.dataHeatBal->Zone(state.dataHeatBal->ZoneOtherEq(Loop).ZonePtr).FloorArea <= 0.0) {
                                    ShowWarningError(state, RoutineName + CurrentModuleObject + "=\"" + AlphaName(1) + "\", specifies " +
                                                     cNumericFieldNames(DesignLevelFieldNumber) +
                                                     ", but Zone Floor Area = 0.  0 Other Equipment will result.");
                                }
                            }
                            if (lNumericFieldBlanks(DesignLevelFieldNumber)) {
                                ShowWarningError(state, RoutineName + CurrentModuleObject + "=\"" + AlphaName(1) + "\", specifies " +
                                                 cNumericFieldNames(DesignLevelFieldNumber) +
                                                 ", but that field is blank.  0 Other Equipment will result.");
                            }

                        } else if (equipmentLevel == "WATTS/PERSON" || equipmentLevel == "POWER/PERSON") {
                            DesignLevelFieldNumber = 3;
                            if (state.dataHeatBal->ZoneOtherEq(Loop).ZonePtr != 0) {
                                state.dataHeatBal->ZoneOtherEq(Loop).DesignLevel = IHGNumbers(3) * state.dataHeatBal->Zone(state.dataHeatBal->ZoneOtherEq(Loop).ZonePtr).TotOccupants;
                                if (state.dataHeatBal->Zone(state.dataHeatBal->ZoneOtherEq(Loop).ZonePtr).TotOccupants <= 0.0) {
                                    ShowWarningError(state, RoutineName + CurrentModuleObject + "=\"" + AlphaName(1) + "\", specifies " +
                                                     cNumericFieldNames(DesignLevelFieldNumber) +
                                                     ", but Total Occupants = 0.  0 Other Equipment will result.");
                                }
                            }
                            if (lNumericFieldBlanks(DesignLevelFieldNumber)) {
                                ShowWarningError(state, RoutineName + CurrentModuleObject + "=\"" + AlphaName(1) + "\", specifies " +
                                                 cNumericFieldNames(DesignLevelFieldNumber) +
                                                 ", but that field is blank.  0 Other Equipment will result.");
                            }

                        } else {
                            if (Item1 == 1) {
                                ShowSevereError(state, RoutineName + CurrentModuleObject + "=\"" + AlphaName(1) + "\", invalid " + cAlphaFieldNames(5) +
                                                ", value  =" + AlphaName(5));
                                ShowContinueError(state, "...Valid values are \"EquipmentLevel\", \"Watts/Area\", \"Watts/Person\".");
                                ErrorsFound = true;
                            }
                        }
                    }

                    // Throw an error if the design level is negative and we have a fuel type
                    if (state.dataHeatBal->ZoneOtherEq(Loop).DesignLevel < 0.0 && state.dataHeatBal->ZoneOtherEq(Loop).OtherEquipFuelType != ExteriorEnergyUse::ExteriorFuelUsage::Unknown) {
                        ShowSevereError(state, RoutineName + CurrentModuleObject + "=\"" + AlphaName(1) + "\", " +
                                        cNumericFieldNames(DesignLevelFieldNumber) + " is not allowed to be negative");
                        ShowContinueError(state, "... when a fuel type of " + FuelTypeString + " is specified.");
                        ErrorsFound = true;
                    }

                    // Calculate nominal min/max equipment level
                    state.dataHeatBal->ZoneOtherEq(Loop).NomMinDesignLevel = state.dataHeatBal->ZoneOtherEq(Loop).DesignLevel * SchMin;
                    state.dataHeatBal->ZoneOtherEq(Loop).NomMaxDesignLevel = state.dataHeatBal->ZoneOtherEq(Loop).DesignLevel * SchMax;

                    state.dataHeatBal->ZoneOtherEq(Loop).FractionLatent = IHGNumbers(4);
                    state.dataHeatBal->ZoneOtherEq(Loop).FractionRadiant = IHGNumbers(5);
                    state.dataHeatBal->ZoneOtherEq(Loop).FractionLost = IHGNumbers(6);

                    if ((NumNumber == 7) || (!lNumericFieldBlanks(7))) {
                        state.dataHeatBal->ZoneOtherEq(Loop).CO2RateFactor = IHGNumbers(7);
                    }
                    if (state.dataHeatBal->ZoneOtherEq(Loop).CO2RateFactor < 0.0) {
                        ShowSevereError(state,
                                        format("{}{}=\"{}\", {} < 0.0, value ={:.2R}",
                                               RoutineName,
                                               CurrentModuleObject,
                                               AlphaName(1),
                                               cNumericFieldNames(7),
                                               IHGNumbers(7)));
                        ErrorsFound = true;
                    }
                    if (state.dataHeatBal->ZoneOtherEq(Loop).CO2RateFactor > 4.0e-7) {
                        ShowSevereError(state,
                                        format("{}{}=\"{}\", {} > 4.0E-7, value ={:.2R}",
                                               RoutineName,
                                               CurrentModuleObject,
                                               AlphaName(1),
                                               cNumericFieldNames(7),
                                               IHGNumbers(7)));
                        ErrorsFound = true;
                    }

                    // FractionConvected is a calculated field
                    state.dataHeatBal->ZoneOtherEq(Loop).FractionConvected =
                        1.0 - (state.dataHeatBal->ZoneOtherEq(Loop).FractionLatent + state.dataHeatBal->ZoneOtherEq(Loop).FractionRadiant + state.dataHeatBal->ZoneOtherEq(Loop).FractionLost);
                    if (std::abs(state.dataHeatBal->ZoneOtherEq(Loop).FractionConvected) <= 0.001) state.dataHeatBal->ZoneOtherEq(Loop).FractionConvected = 0.0;
                    if (state.dataHeatBal->ZoneOtherEq(Loop).FractionConvected < 0.0) {
                        ShowSevereError(state, RoutineName + CurrentModuleObject + "=\"" + AlphaName(1) + "\", Sum of Fractions > 1.0");
                        ErrorsFound = true;
                    }

                    if (NumAlpha > 5) {
                        state.dataHeatBal->ZoneOtherEq(Loop).EndUseSubcategory = AlphaName(6);
                    } else {
                        state.dataHeatBal->ZoneOtherEq(Loop).EndUseSubcategory = "General";
                    }

                    if (state.dataHeatBal->ZoneOtherEq(Loop).ZonePtr <= 0) continue; // Error, will be caught and terminated later

                    // Object report variables
                    if (state.dataHeatBal->ZoneOtherEq(Loop).OtherEquipFuelType != ExteriorEnergyUse::ExteriorFuelUsage::Unknown) {
                        SetupOutputVariable(state, "Other Equipment " + FuelTypeString + " Rate",
                                            OutputProcessor::Unit::W,
                                            state.dataHeatBal->ZoneOtherEq(Loop).Power,
                                            "Zone",
                                            "Average",
                                            state.dataHeatBal->ZoneOtherEq(Loop).Name);
                        SetupOutputVariable(state, "Other Equipment " + FuelTypeString + " Energy",
                                            OutputProcessor::Unit::J,
                                            state.dataHeatBal->ZoneOtherEq(Loop).Consumption,
                                            "Zone",
                                            "Sum",
                                            state.dataHeatBal->ZoneOtherEq(Loop).Name,
                                            _,
                                            FuelTypeString,
                                            "InteriorEquipment",
                                            state.dataHeatBal->ZoneOtherEq(Loop).EndUseSubcategory,
                                            "Building",
                                            state.dataHeatBal->Zone(state.dataHeatBal->ZoneOtherEq(Loop).ZonePtr).Name,
                                            state.dataHeatBal->Zone(state.dataHeatBal->ZoneOtherEq(Loop).ZonePtr).Multiplier,
                                            state.dataHeatBal->Zone(state.dataHeatBal->ZoneOtherEq(Loop).ZonePtr).ListMultiplier);
                    }

                    SetupOutputVariable(state, "Other Equipment Radiant Heating Energy",
                                        OutputProcessor::Unit::J,
                                        state.dataHeatBal->ZoneOtherEq(Loop).RadGainEnergy,
                                        "Zone",
                                        "Sum",
                                        state.dataHeatBal->ZoneOtherEq(Loop).Name);
                    SetupOutputVariable(state, "Other Equipment Radiant Heating Rate",
                                        OutputProcessor::Unit::W,
                                        state.dataHeatBal->ZoneOtherEq(Loop).RadGainRate,
                                        "Zone",
                                        "Average",
                                        state.dataHeatBal->ZoneOtherEq(Loop).Name);
                    SetupOutputVariable(state, "Other Equipment Convective Heating Energy",
                                        OutputProcessor::Unit::J,
                                        state.dataHeatBal->ZoneOtherEq(Loop).ConGainEnergy,
                                        "Zone",
                                        "Sum",
                                        state.dataHeatBal->ZoneOtherEq(Loop).Name);
                    SetupOutputVariable(state, "Other Equipment Convective Heating Rate",
                                        OutputProcessor::Unit::W,
                                        state.dataHeatBal->ZoneOtherEq(Loop).ConGainRate,
                                        "Zone",
                                        "Average",
                                        state.dataHeatBal->ZoneOtherEq(Loop).Name);
                    SetupOutputVariable(state, "Other Equipment Latent Gain Energy",
                                        OutputProcessor::Unit::J,
                                        state.dataHeatBal->ZoneOtherEq(Loop).LatGainEnergy,
                                        "Zone",
                                        "Sum",
                                        state.dataHeatBal->ZoneOtherEq(Loop).Name);
                    SetupOutputVariable(state, "Other Equipment Latent Gain Rate",
                                        OutputProcessor::Unit::W,
                                        state.dataHeatBal->ZoneOtherEq(Loop).LatGainRate,
                                        "Zone",
                                        "Average",
                                        state.dataHeatBal->ZoneOtherEq(Loop).Name);
                    SetupOutputVariable(state, "Other Equipment Lost Heat Energy",
                                        OutputProcessor::Unit::J,
                                        state.dataHeatBal->ZoneOtherEq(Loop).LostEnergy,
                                        "Zone",
                                        "Sum",
                                        state.dataHeatBal->ZoneOtherEq(Loop).Name);
                    SetupOutputVariable(state, "Other Equipment Lost Heat Rate",
                                        OutputProcessor::Unit::W,
                                        state.dataHeatBal->ZoneOtherEq(Loop).LostRate,
                                        "Zone",
                                        "Average",
                                        state.dataHeatBal->ZoneOtherEq(Loop).Name);
                    SetupOutputVariable(state, "Other Equipment Total Heating Energy",
                                        OutputProcessor::Unit::J,
                                        state.dataHeatBal->ZoneOtherEq(Loop).TotGainEnergy,
                                        "Zone",
                                        "Sum",
                                        state.dataHeatBal->ZoneOtherEq(Loop).Name);
                    SetupOutputVariable(state, "Other Equipment Total Heating Rate",
                                        OutputProcessor::Unit::W,
                                        state.dataHeatBal->ZoneOtherEq(Loop).TotGainRate,
                                        "Zone",
                                        "Average",
                                        state.dataHeatBal->ZoneOtherEq(Loop).Name);

                    // Zone total report variables
                    if (RepVarSet(state.dataHeatBal->ZoneOtherEq(Loop).ZonePtr)) {
                        RepVarSet(state.dataHeatBal->ZoneOtherEq(Loop).ZonePtr) = false;

                        if (state.dataHeatBal->ZoneOtherEq(Loop).OtherEquipFuelType != ExteriorEnergyUse::ExteriorFuelUsage::Unknown) {
                            SetupOutputVariable(state, "Zone Other Equipment " + FuelTypeString + " Rate",
                                                OutputProcessor::Unit::W,
                                                state.dataHeatBal->ZnRpt(state.dataHeatBal->ZoneOtherEq(Loop).ZonePtr).OtherPower,
                                                "Zone",
                                                "Average",
                                                state.dataHeatBal->Zone(state.dataHeatBal->ZoneOtherEq(Loop).ZonePtr).Name);
                            SetupOutputVariable(state, "Zone Other Equipment " + FuelTypeString + " Energy",
                                                OutputProcessor::Unit::J,
                                                state.dataHeatBal->ZnRpt(state.dataHeatBal->ZoneOtherEq(Loop).ZonePtr).OtherConsump,
                                                "Zone",
                                                "Sum",
                                                state.dataHeatBal->Zone(state.dataHeatBal->ZoneOtherEq(Loop).ZonePtr).Name);
                        }

                        SetupOutputVariable(state, "Zone Other Equipment Radiant Heating Energy",
                                            OutputProcessor::Unit::J,
                                            state.dataHeatBal->ZnRpt(state.dataHeatBal->ZoneOtherEq(Loop).ZonePtr).OtherRadGain,
                                            "Zone",
                                            "Sum",
                                            state.dataHeatBal->Zone(state.dataHeatBal->ZoneOtherEq(Loop).ZonePtr).Name);
                        SetupOutputVariable(state, "Zone Other Equipment Radiant Heating Rate",
                                            OutputProcessor::Unit::W,
                                            state.dataHeatBal->ZnRpt(state.dataHeatBal->ZoneOtherEq(Loop).ZonePtr).OtherRadGainRate,
                                            "Zone",
                                            "Average",
                                            state.dataHeatBal->Zone(state.dataHeatBal->ZoneOtherEq(Loop).ZonePtr).Name);
                        SetupOutputVariable(state, "Zone Other Equipment Convective Heating Energy",
                                            OutputProcessor::Unit::J,
                                            state.dataHeatBal->ZnRpt(state.dataHeatBal->ZoneOtherEq(Loop).ZonePtr).OtherConGain,
                                            "Zone",
                                            "Sum",
                                            state.dataHeatBal->Zone(state.dataHeatBal->ZoneOtherEq(Loop).ZonePtr).Name);
                        SetupOutputVariable(state, "Zone Other Equipment Convective Heating Rate",
                                            OutputProcessor::Unit::W,
                                            state.dataHeatBal->ZnRpt(state.dataHeatBal->ZoneOtherEq(Loop).ZonePtr).OtherConGainRate,
                                            "Zone",
                                            "Average",
                                            state.dataHeatBal->Zone(state.dataHeatBal->ZoneOtherEq(Loop).ZonePtr).Name);
                        SetupOutputVariable(state, "Zone Other Equipment Latent Gain Energy",
                                            OutputProcessor::Unit::J,
                                            state.dataHeatBal->ZnRpt(state.dataHeatBal->ZoneOtherEq(Loop).ZonePtr).OtherLatGain,
                                            "Zone",
                                            "Sum",
                                            state.dataHeatBal->Zone(state.dataHeatBal->ZoneOtherEq(Loop).ZonePtr).Name);
                        SetupOutputVariable(state, "Zone Other Equipment Latent Gain Rate",
                                            OutputProcessor::Unit::W,
                                            state.dataHeatBal->ZnRpt(state.dataHeatBal->ZoneOtherEq(Loop).ZonePtr).OtherLatGainRate,
                                            "Zone",
                                            "Average",
                                            state.dataHeatBal->Zone(state.dataHeatBal->ZoneOtherEq(Loop).ZonePtr).Name);
                        SetupOutputVariable(state, "Zone Other Equipment Lost Heat Energy",
                                            OutputProcessor::Unit::J,
                                            state.dataHeatBal->ZnRpt(state.dataHeatBal->ZoneOtherEq(Loop).ZonePtr).OtherLost,
                                            "Zone",
                                            "Sum",
                                            state.dataHeatBal->Zone(state.dataHeatBal->ZoneOtherEq(Loop).ZonePtr).Name);
                        SetupOutputVariable(state, "Zone Other Equipment Lost Heat Rate",
                                            OutputProcessor::Unit::W,
                                            state.dataHeatBal->ZnRpt(state.dataHeatBal->ZoneOtherEq(Loop).ZonePtr).OtherLostRate,
                                            "Zone",
                                            "Average",
                                            state.dataHeatBal->Zone(state.dataHeatBal->ZoneOtherEq(Loop).ZonePtr).Name);
                        SetupOutputVariable(state, "Zone Other Equipment Total Heating Energy",
                                            OutputProcessor::Unit::J,
                                            state.dataHeatBal->ZnRpt(state.dataHeatBal->ZoneOtherEq(Loop).ZonePtr).OtherTotGain,
                                            "Zone",
                                            "Sum",
                                            state.dataHeatBal->Zone(state.dataHeatBal->ZoneOtherEq(Loop).ZonePtr).Name);
                        SetupOutputVariable(state, "Zone Other Equipment Total Heating Rate",
                                            OutputProcessor::Unit::W,
                                            state.dataHeatBal->ZnRpt(state.dataHeatBal->ZoneOtherEq(Loop).ZonePtr).OtherTotGainRate,
                                            "Zone",
                                            "Average",
                                            state.dataHeatBal->Zone(state.dataHeatBal->ZoneOtherEq(Loop).ZonePtr).Name);
                    }
                    if (state.dataGlobal->AnyEnergyManagementSystemInModel) {
                        SetupEMSActuator(state, "OtherEquipment",
                                         state.dataHeatBal->ZoneOtherEq(Loop).Name,
                                         "Power Level",
                                         "[W]",
                                         state.dataHeatBal->ZoneOtherEq(Loop).EMSZoneEquipOverrideOn,
                                         state.dataHeatBal->ZoneOtherEq(Loop).EMSEquipPower);
                        SetupEMSInternalVariable(state, "Other Equipment Design Level", state.dataHeatBal->ZoneOtherEq(Loop).Name, "[W]", state.dataHeatBal->ZoneOtherEq(Loop).DesignLevel);
                    } // EMS

                    if (!ErrorsFound)
                        SetupZoneInternalGain(state, state.dataHeatBal->ZoneOtherEq(Loop).ZonePtr,
                                              "OtherEquipment",
                                              state.dataHeatBal->ZoneOtherEq(Loop).Name,
                                              IntGainTypeOf_OtherEquipment,
                                              &state.dataHeatBal->ZoneOtherEq(Loop).ConGainRate,
                                              nullptr,
                                              &state.dataHeatBal->ZoneOtherEq(Loop).RadGainRate,
                                              &state.dataHeatBal->ZoneOtherEq(Loop).LatGainRate);

                } // Item1
            }     // Item - number of other equipment statements
        }

        RepVarSet = true;
        CurrentModuleObject = "ElectricEquipment:ITE:AirCooled";
        state.dataHeatBal->NumZoneITEqStatements = inputProcessor->getNumObjectsFound(state, CurrentModuleObject);
        errFlag = false;

        // Note that this object type does not support ZoneList due to node names in input fields
        state.dataHeatBal->ZoneITEq.allocate(state.dataHeatBal->NumZoneITEqStatements);

        if (state.dataHeatBal->NumZoneITEqStatements > 0) {
            Loop = 0;
            for (Loop = 1; Loop <= state.dataHeatBal->NumZoneITEqStatements; ++Loop) {
                AlphaName = BlankString;
                IHGNumbers = 0.0;

                inputProcessor->getObjectItem(state,
                                              CurrentModuleObject,
                                              Loop,
                                              AlphaName,
                                              NumAlpha,
                                              IHGNumbers,
                                              NumNumber,
                                              IOStat,
                                              lNumericFieldBlanks,
                                              lAlphaFieldBlanks,
                                              cAlphaFieldNames,
                                              cNumericFieldNames);

                state.dataHeatBal->ZoneITEq(Loop).Name = AlphaName(1);
                state.dataHeatBal->ZoneITEq(Loop).ZonePtr = UtilityRoutines::FindItemInList(AlphaName(2), state.dataHeatBal->Zone);

                // IT equipment design level calculation method.
                if (lAlphaFieldBlanks(3)) {
                    state.dataHeatBal->ZoneITEq(Loop).FlowControlWithApproachTemps = false;
                } else {
                    if (UtilityRoutines::SameString(AlphaName(3), "FlowFromSystem")) {
                        state.dataHeatBal->ZoneITEq(Loop).FlowControlWithApproachTemps = false;
                    } else if (UtilityRoutines::SameString(AlphaName(3), "FlowControlWithApproachTemperatures")) {
                        state.dataHeatBal->ZoneITEq(Loop).FlowControlWithApproachTemps = true;
                        state.dataHeatBal->Zone(state.dataHeatBal->ZoneITEq(Loop).ZonePtr).HasAdjustedReturnTempByITE = true;
                        state.dataHeatBal->Zone(state.dataHeatBal->ZoneITEq(Loop).ZonePtr).NoHeatToReturnAir = false;
                    } else {
                        ShowSevereError(state, RoutineName + CurrentModuleObject + "=\"" + AlphaName(1) + "\": invalid calculation method: " + AlphaName(3));
                        ErrorsFound = true;
                    }
                }

                {
                    auto const equipmentLevel(AlphaName(4));
                    if (equipmentLevel == "WATTS/UNIT") {
                        state.dataHeatBal->ZoneITEq(Loop).DesignTotalPower = IHGNumbers(1) * IHGNumbers(2);
                        if (lNumericFieldBlanks(1)) {
                            ShowWarningError(state, RoutineName + CurrentModuleObject + "=\"" + AlphaName(1) + "\", specifies " + cNumericFieldNames(1) +
                                             ", but that field is blank.  0 IT Equipment will result.");
                        }
                        if (lNumericFieldBlanks(2)) {
                            ShowWarningError(state, RoutineName + CurrentModuleObject + "=\"" + AlphaName(1) + "\", specifies " + cNumericFieldNames(2) +
                                             ", but that field is blank.  0 IT Equipment will result.");
                        }

                    } else if (equipmentLevel == "WATTS/AREA") {
                        if (state.dataHeatBal->ZoneITEq(Loop).ZonePtr != 0) {
                            if (IHGNumbers(3) >= 0.0) {
                                state.dataHeatBal->ZoneITEq(Loop).DesignTotalPower = IHGNumbers(3) * state.dataHeatBal->Zone(state.dataHeatBal->ZoneITEq(Loop).ZonePtr).FloorArea;
                                if (state.dataHeatBal->Zone(state.dataHeatBal->ZoneITEq(Loop).ZonePtr).FloorArea <= 0.0) {
                                    ShowWarningError(state, RoutineName + CurrentModuleObject + "=\"" + AlphaName(1) + "\", specifies " +
                                                     cNumericFieldNames(3) + ", but Zone Floor Area = 0.  0 IT Equipment will result.");
                                }
                            } else {
                                ShowSevereError(state,
                                                format("{}{}=\"{}\", invalid {}, value  [<0.0]={:.3R}",
                                                       RoutineName,
                                                       CurrentModuleObject,
                                                       AlphaName(1),
                                                       cNumericFieldNames(3),
                                                       IHGNumbers(3)));
                                ErrorsFound = true;
                            }
                        }
                        if (lNumericFieldBlanks(3)) {
                            ShowWarningError(state, RoutineName + CurrentModuleObject + "=\"" + AlphaName(1) + "\", specifies " + cNumericFieldNames(3) +
                                             ", but that field is blank.  0 IT Equipment will result.");
                        }

                    } else {
                        ShowSevereError(state, RoutineName + CurrentModuleObject + "=\"" + AlphaName(1) + "\", invalid " + cAlphaFieldNames(4) +
                                        ", value  =" + AlphaName(4));
                        ShowContinueError(state, "...Valid values are \"Watts/Unit\" or \"Watts/Area\".");
                        ErrorsFound = true;
                    }
                }

                if (lAlphaFieldBlanks(5)) {
                    state.dataHeatBal->ZoneITEq(Loop).OperSchedPtr = DataGlobalConstants::ScheduleAlwaysOn;
                } else {
                    state.dataHeatBal->ZoneITEq(Loop).OperSchedPtr = GetScheduleIndex(state, AlphaName(5));
                }
                SchMin = 0.0;
                SchMax = 0.0;
                if (state.dataHeatBal->ZoneITEq(Loop).OperSchedPtr == 0) {
                    ShowSevereError(state, RoutineName + CurrentModuleObject + "=\"" + AlphaName(1) + "\", invalid " + cAlphaFieldNames(5) +
                                    " entered=" + AlphaName(5));
                    ErrorsFound = true;
                } else { // check min/max on schedule
                    SchMin = GetScheduleMinValue(state, state.dataHeatBal->ZoneITEq(Loop).OperSchedPtr);
                    SchMax = GetScheduleMaxValue(state, state.dataHeatBal->ZoneITEq(Loop).OperSchedPtr);
                    if (SchMin < 0.0 || SchMax < 0.0) {
                        if (SchMin < 0.0) {
                            ShowSevereError(state, RoutineName + CurrentModuleObject + "=\"" + AlphaName(1) + "\", " + cAlphaFieldNames(5) +
                                            ", minimum is < 0.0");
                            ShowContinueError(state, format("Schedule=\"{}\". Minimum is [{:.1R}]. Values must be >= 0.0.", AlphaName(5), SchMin));
                            ErrorsFound = true;
                        }
                        if (SchMax < 0.0) {
                            ShowSevereError(state, RoutineName + CurrentModuleObject + "=\"" + AlphaName(1) + "\", " + cAlphaFieldNames(5) +
                                            ", maximum is < 0.0");
                            ShowContinueError(state, format("Schedule=\"{}\". Maximum is [{:.1R}]. Values must be >= 0.0.", AlphaName(5), SchMax));
                            ErrorsFound = true;
                        }
                    }
                }

                if (lAlphaFieldBlanks(6)) {
                    state.dataHeatBal->ZoneITEq(Loop).CPULoadSchedPtr = DataGlobalConstants::ScheduleAlwaysOn;
                } else {
                    state.dataHeatBal->ZoneITEq(Loop).CPULoadSchedPtr = GetScheduleIndex(state, AlphaName(6));
                }
                SchMin = 0.0;
                SchMax = 0.0;
                if (state.dataHeatBal->ZoneITEq(Loop).CPULoadSchedPtr == 0) {
                    ShowSevereError(state, RoutineName + CurrentModuleObject + "=\"" + AlphaName(1) + "\", invalid " + cAlphaFieldNames(6) +
                                    " entered=" + AlphaName(6));
                    ErrorsFound = true;
                } else { // check min/max on schedule
                    SchMin = GetScheduleMinValue(state, state.dataHeatBal->ZoneITEq(Loop).CPULoadSchedPtr);
                    SchMax = GetScheduleMaxValue(state, state.dataHeatBal->ZoneITEq(Loop).CPULoadSchedPtr);
                    if (SchMin < 0.0 || SchMax < 0.0) {
                        if (SchMin < 0.0) {
                            ShowSevereError(state, RoutineName + CurrentModuleObject + "=\"" + AlphaName(1) + "\", " + cAlphaFieldNames(6) +
                                            ", minimum is < 0.0");
                            ShowContinueError(state, format("Schedule=\"{}\". Minimum is [{:.1R}]. Values must be >= 0.0.", AlphaName(6), SchMin));
                            ErrorsFound = true;
                        }
                        if (SchMax < 0.0) {
                            ShowSevereError(state, RoutineName + CurrentModuleObject + "=\"" + AlphaName(1) + "\", " + cAlphaFieldNames(6) +
                                            ", maximum is < 0.0");
                            ShowContinueError(state, format("Schedule=\"{}\". Maximum is [{:.1R}]. Values must be >= 0.0.", AlphaName(6), SchMax));
                            ErrorsFound = true;
                        }
                    }
                }

                // Calculate nominal min/max equipment level
                state.dataHeatBal->ZoneITEq(Loop).NomMinDesignLevel = state.dataHeatBal->ZoneITEq(Loop).DesignTotalPower * SchMin;
                state.dataHeatBal->ZoneITEq(Loop).NomMaxDesignLevel = state.dataHeatBal->ZoneITEq(Loop).DesignTotalPower * SchMax;

                state.dataHeatBal->ZoneITEq(Loop).DesignFanPowerFrac = IHGNumbers(4);
                state.dataHeatBal->ZoneITEq(Loop).DesignFanPower = state.dataHeatBal->ZoneITEq(Loop).DesignFanPowerFrac * state.dataHeatBal->ZoneITEq(Loop).DesignTotalPower;
                state.dataHeatBal->ZoneITEq(Loop).DesignCPUPower = (1.0 - state.dataHeatBal->ZoneITEq(Loop).DesignFanPowerFrac) * state.dataHeatBal->ZoneITEq(Loop).DesignTotalPower;
                state.dataHeatBal->ZoneITEq(Loop).DesignAirVolFlowRate = IHGNumbers(5) * state.dataHeatBal->ZoneITEq(Loop).DesignTotalPower;
                state.dataHeatBal->ZoneITEq(Loop).DesignTAirIn = IHGNumbers(6);
                state.dataHeatBal->ZoneITEq(Loop).DesignRecircFrac = IHGNumbers(7);
                state.dataHeatBal->ZoneITEq(Loop).DesignUPSEfficiency = IHGNumbers(8);
                state.dataHeatBal->ZoneITEq(Loop).UPSLossToZoneFrac = IHGNumbers(9);
                state.dataHeatBal->ZoneITEq(Loop).SupplyApproachTemp = IHGNumbers(10);
                state.dataHeatBal->ZoneITEq(Loop).ReturnApproachTemp = IHGNumbers(11);

                bool hasSupplyApproachTemp = !lNumericFieldBlanks(10);
                bool hasReturnApproachTemp = !lNumericFieldBlanks(11);

                // Performance curves
                state.dataHeatBal->ZoneITEq(Loop).CPUPowerFLTCurve = GetCurveIndex(state, AlphaName(7));
                if (state.dataHeatBal->ZoneITEq(Loop).CPUPowerFLTCurve == 0) {
                    ShowSevereError(state, RoutineName + CurrentModuleObject + " \"" + AlphaName(1) + "\"");
                    ShowContinueError(state, "Invalid " + cAlphaFieldNames(7) + '=' + AlphaName(7));
                    ErrorsFound = true;
                }

                state.dataHeatBal->ZoneITEq(Loop).AirFlowFLTCurve = GetCurveIndex(state, AlphaName(8));
                if (state.dataHeatBal->ZoneITEq(Loop).AirFlowFLTCurve == 0) {
                    ShowSevereError(state, RoutineName + CurrentModuleObject + " \"" + AlphaName(1) + "\"");
                    ShowContinueError(state, "Invalid " + cAlphaFieldNames(8) + '=' + AlphaName(8));
                    ErrorsFound = true;
                }

                state.dataHeatBal->ZoneITEq(Loop).FanPowerFFCurve = GetCurveIndex(state, AlphaName(9));
                if (state.dataHeatBal->ZoneITEq(Loop).FanPowerFFCurve == 0) {
                    ShowSevereError(state, RoutineName + CurrentModuleObject + " \"" + AlphaName(1) + "\"");
                    ShowContinueError(state, "Invalid " + cAlphaFieldNames(9) + '=' + AlphaName(9));
                    ErrorsFound = true;
                }

                if (!lAlphaFieldBlanks(15)) {
                    // If this field isn't blank, it must point to a valid curve
                    state.dataHeatBal->ZoneITEq(Loop).RecircFLTCurve = GetCurveIndex(state, AlphaName(15));
                    if (state.dataHeatBal->ZoneITEq(Loop).RecircFLTCurve == 0) {
                        ShowSevereError(state, RoutineName + CurrentModuleObject + " \"" + AlphaName(1) + "\"");
                        ShowContinueError(state, "Invalid " + cAlphaFieldNames(15) + '=' + AlphaName(15));
                        ErrorsFound = true;
                    }
                } else {
                    // If this curve is left blank, then the curve is assumed to always equal 1.0.
                    state.dataHeatBal->ZoneITEq(Loop).RecircFLTCurve = 0;
                }

                if (!lAlphaFieldBlanks(16)) {
                    // If this field isn't blank, it must point to a valid curve
                    state.dataHeatBal->ZoneITEq(Loop).UPSEfficFPLRCurve = GetCurveIndex(state, AlphaName(16));
                    if (state.dataHeatBal->ZoneITEq(Loop).UPSEfficFPLRCurve == 0) {
                        ShowSevereError(state, RoutineName + CurrentModuleObject + " \"" + AlphaName(1) + "\"");
                        ShowContinueError(state, "Invalid " + cAlphaFieldNames(16) + '=' + AlphaName(16));
                        ErrorsFound = true;
                    }
                } else {
                    // If this curve is left blank, then the curve is assumed to always equal 1.0.
                    state.dataHeatBal->ZoneITEq(Loop).UPSEfficFPLRCurve = 0;
                }

                // Environmental class
                if (UtilityRoutines::SameString(AlphaName(10), "None")) {
                    state.dataHeatBal->ZoneITEq(Loop).Class = ITEClassNone;
                } else if (UtilityRoutines::SameString(AlphaName(10), "A1")) {
                    state.dataHeatBal->ZoneITEq(Loop).Class = ITEClassA1;
                } else if (UtilityRoutines::SameString(AlphaName(10), "A2")) {
                    state.dataHeatBal->ZoneITEq(Loop).Class = ITEClassA2;
                } else if (UtilityRoutines::SameString(AlphaName(10), "A3")) {
                    state.dataHeatBal->ZoneITEq(Loop).Class = ITEClassA3;
                } else if (UtilityRoutines::SameString(AlphaName(10), "A4")) {
                    state.dataHeatBal->ZoneITEq(Loop).Class = ITEClassA4;
                } else if (UtilityRoutines::SameString(AlphaName(10), "B")) {
                    state.dataHeatBal->ZoneITEq(Loop).Class = ITEClassB;
                } else if (UtilityRoutines::SameString(AlphaName(10), "C")) {
                    state.dataHeatBal->ZoneITEq(Loop).Class = ITEClassC;
                } else {
                    ShowSevereError(state, RoutineName + CurrentModuleObject + ": " + AlphaName(1));
                    ShowContinueError(state, "Invalid " + cAlphaFieldNames(10) + '=' + AlphaName(10));
                    ShowContinueError(state, "Valid entries are None, A1, A2, A3, A4, B or C.");
                    ErrorsFound = true;
                }

                // Air and supply inlet connections
                if (UtilityRoutines::SameString(AlphaName(11), "AdjustedSupply")) {
                    state.dataHeatBal->ZoneITEq(Loop).AirConnectionType = ITEInletAdjustedSupply;
                } else if (UtilityRoutines::SameString(AlphaName(11), "ZoneAirNode")) {
                    state.dataHeatBal->ZoneITEq(Loop).AirConnectionType = ITEInletZoneAirNode;
                } else if (UtilityRoutines::SameString(AlphaName(11), "RoomAirModel")) {
                    // ZoneITEq( Loop ).AirConnectionType = ITEInletRoomAirModel;
                    ShowWarningError(state, RoutineName + CurrentModuleObject + "=\"" + AlphaName(1) +
                                     "Air Inlet Connection Type = RoomAirModel is not implemented yet, using ZoneAirNode");
                    state.dataHeatBal->ZoneITEq(Loop).AirConnectionType = ITEInletZoneAirNode;
                } else {
                    ShowSevereError(state, RoutineName + CurrentModuleObject + ": " + AlphaName(1));
                    ShowContinueError(state, "Invalid " + cAlphaFieldNames(11) + '=' + AlphaName(11));
                    ShowContinueError(state, "Valid entries are AdjustedSupply, ZoneAirNode, or RoomAirModel.");
                    ErrorsFound = true;
                }
                if (lAlphaFieldBlanks(14)) {
                    if (state.dataHeatBal->ZoneITEq(Loop).AirConnectionType == ITEInletAdjustedSupply) {
                        ShowSevereError(state, RoutineName + CurrentModuleObject + ": " + AlphaName(1));
                        ShowContinueError(state, "For " + cAlphaFieldNames(11) + "= AdjustedSupply, " + cAlphaFieldNames(14) +
                                          " is required, but this field is blank.");
                        ErrorsFound = true;
                    } else if (state.dataHeatBal->ZoneITEq(Loop).FlowControlWithApproachTemps) {
                        ShowSevereError(state, RoutineName + CurrentModuleObject + ": " + AlphaName(1));
                        ShowContinueError(state, "For " + cAlphaFieldNames(3) + "= FlowControlWithApproachTemperatures, " + cAlphaFieldNames(14) +
                                          " is required, but this field is blank.");
                        ErrorsFound = true;
                    }
                } else {
                    state.dataHeatBal->ZoneITEq(Loop).SupplyAirNodeNum = GetOnlySingleNode(state,
                        AlphaName(14), ErrorsFound, CurrentModuleObject, AlphaName(1), NodeType_Air, NodeConnectionType_Sensor, 1, ObjectIsNotParent);
                }

                // check supply air node for matches with zone equipment supply air node
                int zoneEqIndex = DataZoneEquipment::GetControlledZoneIndex(state, state.dataHeatBal->Zone(state.dataHeatBal->ZoneITEq(Loop).ZonePtr).Name);
                auto itStart = state.dataZoneEquip->ZoneEquipConfig(zoneEqIndex).InletNode.begin();
                auto itEnd = state.dataZoneEquip->ZoneEquipConfig(zoneEqIndex).InletNode.end();
                auto key = state.dataHeatBal->ZoneITEq(Loop).SupplyAirNodeNum;
                bool supplyNodeFound = false;
                if (std::find(itStart, itEnd, key) != itEnd) {
                    supplyNodeFound = true;
                }

                if (state.dataHeatBal->ZoneITEq(Loop).AirConnectionType == ITEInletAdjustedSupply && !supplyNodeFound) {
                    // supply air node must match zone equipment supply air node for these conditions
                    ShowSevereError(state, RoutineName + ": ElectricEquipment:ITE:AirCooled " + state.dataHeatBal->ZoneITEq(Loop).Name);
                    ShowContinueError(state, "Air Inlet Connection Type = AdjustedSupply but no Supply Air Node is specified.");
                    ErrorsFound = true;
                } else if (state.dataHeatBal->ZoneITEq(Loop).FlowControlWithApproachTemps && !supplyNodeFound) {
                    // supply air node must match zone equipment supply air node for these conditions
                    ShowSevereError(state, RoutineName + ": ElectricEquipment:ITE:AirCooled " + state.dataHeatBal->ZoneITEq(Loop).Name);
                    ShowContinueError(state, "Air Inlet Connection Type = AdjustedSupply but no Supply Air Node is specified.");
                    ErrorsFound = true;
                } else if (state.dataHeatBal->ZoneITEq(Loop).SupplyAirNodeNum != 0 && !supplyNodeFound) {
                    // the given supply air node does not match any zone equipment supply air nodes
                    ShowWarningError(state, CurrentModuleObject + "name: '" + AlphaName(1) + ". " + "Supply Air Node Name '" + AlphaName(14) + "' does not match any ZoneHVAC:EquipmentConnections objects.");
                }

                // End-Use subcategories
                if (NumAlpha > 16) {
                    state.dataHeatBal->ZoneITEq(Loop).EndUseSubcategoryCPU = AlphaName(17);
                } else {
                    state.dataHeatBal->ZoneITEq(Loop).EndUseSubcategoryCPU = "ITE-CPU";
                }

                if (NumAlpha > 17) {
                    state.dataHeatBal->ZoneITEq(Loop).EndUseSubcategoryFan = AlphaName(18);
                } else {
                    state.dataHeatBal->ZoneITEq(Loop).EndUseSubcategoryFan = "ITE-Fans";
                }
                if (state.dataHeatBal->ZoneITEq(Loop).ZonePtr <= 0) continue; // Error, will be caught and terminated later

                if (NumAlpha > 18) {
                    state.dataHeatBal->ZoneITEq(Loop).EndUseSubcategoryUPS = AlphaName(19);
                } else {
                    state.dataHeatBal->ZoneITEq(Loop).EndUseSubcategoryUPS = "ITE-UPS";
                }
                if (state.dataHeatBal->ZoneITEq(Loop).FlowControlWithApproachTemps) {
                    if (!lAlphaFieldBlanks(20)) {
                        state.dataHeatBal->ZoneITEq(Loop).SupplyApproachTempSch = GetScheduleIndex(state, AlphaName(20));
                        if (state.dataHeatBal->ZoneITEq(Loop).SupplyApproachTempSch == 0) {
                            ShowSevereError(state, RoutineName + CurrentModuleObject + "=\"" + AlphaName(1) + "\", invalid " + cAlphaFieldNames(20) +
                                            " entered=" + AlphaName(20));
                            ErrorsFound = true;
                        }
                    } else {
                        if (!hasSupplyApproachTemp) {
                            ShowSevereError(state, RoutineName + CurrentModuleObject + " \"" + AlphaName(1) + "\"");
                            ShowContinueError(state, "For " + cAlphaFieldNames(3) + "= FlowControlWithApproachTemperatures, either " +
                                              cNumericFieldNames(10) + " or " + cAlphaFieldNames(20) + " is required, but both are left blank.");
                            ErrorsFound = true;
                        }
                    }

                    if (!lAlphaFieldBlanks(21)) {
                        state.dataHeatBal->ZoneITEq(Loop).ReturnApproachTempSch = GetScheduleIndex(state, AlphaName(21));
                        if (state.dataHeatBal->ZoneITEq(Loop).ReturnApproachTempSch == 0) {
                            ShowSevereError(state, RoutineName + CurrentModuleObject + "=\"" + AlphaName(1) + "\", invalid " + cAlphaFieldNames(20) +
                                            " entered=" + AlphaName(20));
                            ErrorsFound = true;
                        }
                    } else {
                        if (!hasReturnApproachTemp) {
                            ShowSevereError(state, RoutineName + CurrentModuleObject + " \"" + AlphaName(1) + "\"");
                            ShowContinueError(state, "For " + cAlphaFieldNames(3) + "= FlowControlWithApproachTemperatures, either " +
                                              cNumericFieldNames(11) + " or " + cAlphaFieldNames(21) + " is required, but both are left blank.");
                            ErrorsFound = true;
                        }
                    }
                }

                if (state.dataHeatBal->ZoneITEq(Loop).FlowControlWithApproachTemps) {
                    Real64 TAirInSizing = 0.0;
                    // Set the TAirInSizing to the maximun setpoint value to do sizing based on the maximum fan and cpu power of the ite object
                    SetPointManager::GetSetPointManagerInputData(state, ErrorsFound);
                    for (int SetPtMgrNum = 1; SetPtMgrNum <= state.dataSetPointManager->NumSZClSetPtMgrs; ++SetPtMgrNum) {
                        if (state.dataSetPointManager->SingZoneClSetPtMgr(SetPtMgrNum).ControlZoneNum == Loop) {
                            TAirInSizing = state.dataSetPointManager->SingZoneClSetPtMgr(SetPtMgrNum).MaxSetTemp;
                        }
                    }

                    state.dataHeatBal->ZoneITEq(Loop).SizingTAirIn = max(TAirInSizing, state.dataHeatBal->ZoneITEq(Loop).DesignTAirIn);
                }

                // Object report variables
                SetupOutputVariable(state,
                    "ITE CPU Electricity Rate", OutputProcessor::Unit::W, state.dataHeatBal->ZoneITEq(Loop).CPUPower, "Zone", "Average", state.dataHeatBal->ZoneITEq(Loop).Name);
                SetupOutputVariable(state,
                    "ITE Fan Electricity Rate", OutputProcessor::Unit::W, state.dataHeatBal->ZoneITEq(Loop).FanPower, "Zone", "Average", state.dataHeatBal->ZoneITEq(Loop).Name);
                SetupOutputVariable(state,
                    "ITE UPS Electricity Rate", OutputProcessor::Unit::W, state.dataHeatBal->ZoneITEq(Loop).UPSPower, "Zone", "Average", state.dataHeatBal->ZoneITEq(Loop).Name);
                SetupOutputVariable(state, "ITE CPU Electricity Rate at Design Inlet Conditions",
                                    OutputProcessor::Unit::W,
                                    state.dataHeatBal->ZoneITEq(Loop).CPUPowerAtDesign,
                                    "Zone",
                                    "Average",
                                    state.dataHeatBal->ZoneITEq(Loop).Name);
                SetupOutputVariable(state, "ITE Fan Electricity Rate at Design Inlet Conditions",
                                    OutputProcessor::Unit::W,
                                    state.dataHeatBal->ZoneITEq(Loop).FanPowerAtDesign,
                                    "Zone",
                                    "Average",
                                    state.dataHeatBal->ZoneITEq(Loop).Name);
                SetupOutputVariable(state, "ITE UPS Heat Gain to Zone Rate",
                                    OutputProcessor::Unit::W,
                                    state.dataHeatBal->ZoneITEq(Loop).UPSGainRateToZone,
                                    "Zone",
                                    "Average",
                                    state.dataHeatBal->ZoneITEq(Loop).Name);
                SetupOutputVariable(state, "ITE Total Heat Gain to Zone Rate",
                                    OutputProcessor::Unit::W,
                                    state.dataHeatBal->ZoneITEq(Loop).ConGainRateToZone,
                                    "Zone",
                                    "Average",
                                    state.dataHeatBal->ZoneITEq(Loop).Name);

                SetupOutputVariable(state, "ITE CPU Electricity Energy",
                                    OutputProcessor::Unit::J,
                                    state.dataHeatBal->ZoneITEq(Loop).CPUConsumption,
                                    "Zone",
                                    "Sum",
                                    state.dataHeatBal->ZoneITEq(Loop).Name,
                                    _,
                                    "Electricity",
                                    "InteriorEquipment",
                                    state.dataHeatBal->ZoneITEq(Loop).EndUseSubcategoryCPU,
                                    "Building",
                                    state.dataHeatBal->Zone(state.dataHeatBal->ZoneITEq(Loop).ZonePtr).Name,
                                    state.dataHeatBal->Zone(state.dataHeatBal->ZoneITEq(Loop).ZonePtr).Multiplier,
                                    state.dataHeatBal->Zone(state.dataHeatBal->ZoneITEq(Loop).ZonePtr).ListMultiplier);
                SetupOutputVariable(state, "ITE Fan Electricity Energy",
                                    OutputProcessor::Unit::J,
                                    state.dataHeatBal->ZoneITEq(Loop).FanConsumption,
                                    "Zone",
                                    "Sum",
                                    state.dataHeatBal->ZoneITEq(Loop).Name,
                                    _,
                                    "Electricity",
                                    "InteriorEquipment",
                                    state.dataHeatBal->ZoneITEq(Loop).EndUseSubcategoryFan,
                                    "Building",
                                    state.dataHeatBal->Zone(state.dataHeatBal->ZoneITEq(Loop).ZonePtr).Name,
                                    state.dataHeatBal->Zone(state.dataHeatBal->ZoneITEq(Loop).ZonePtr).Multiplier,
                                    state.dataHeatBal->Zone(state.dataHeatBal->ZoneITEq(Loop).ZonePtr).ListMultiplier);
                SetupOutputVariable(state, "ITE UPS Electricity Energy",
                                    OutputProcessor::Unit::J,
                                    state.dataHeatBal->ZoneITEq(Loop).UPSConsumption,
                                    "Zone",
                                    "Sum",
                                    state.dataHeatBal->ZoneITEq(Loop).Name,
                                    _,
                                    "Electricity",
                                    "InteriorEquipment",
                                    state.dataHeatBal->ZoneITEq(Loop).EndUseSubcategoryUPS,
                                    "Building",
                                    state.dataHeatBal->Zone(state.dataHeatBal->ZoneITEq(Loop).ZonePtr).Name,
                                    state.dataHeatBal->Zone(state.dataHeatBal->ZoneITEq(Loop).ZonePtr).Multiplier,
                                    state.dataHeatBal->Zone(state.dataHeatBal->ZoneITEq(Loop).ZonePtr).ListMultiplier);
                SetupOutputVariable(state, "ITE CPU Electricity Energy at Design Inlet Conditions",
                                    OutputProcessor::Unit::J,
                                    state.dataHeatBal->ZoneITEq(Loop).CPUEnergyAtDesign,
                                    "Zone",
                                    "Sum",
                                    state.dataHeatBal->ZoneITEq(Loop).Name);
                SetupOutputVariable(state, "ITE Fan Electricity Energy at Design Inlet Conditions",
                                    OutputProcessor::Unit::J,
                                    state.dataHeatBal->ZoneITEq(Loop).FanEnergyAtDesign,
                                    "Zone",
                                    "Sum",
                                    state.dataHeatBal->ZoneITEq(Loop).Name);
                SetupOutputVariable(state, "ITE UPS Heat Gain to Zone Energy",
                                    OutputProcessor::Unit::J,
                                    state.dataHeatBal->ZoneITEq(Loop).UPSGainEnergyToZone,
                                    "Zone",
                                    "Sum",
                                    state.dataHeatBal->ZoneITEq(Loop).Name);
                SetupOutputVariable(state, "ITE Total Heat Gain to Zone Energy",
                                    OutputProcessor::Unit::J,
                                    state.dataHeatBal->ZoneITEq(Loop).ConGainEnergyToZone,
                                    "Zone",
                                    "Sum",
                                    state.dataHeatBal->ZoneITEq(Loop).Name);

                SetupOutputVariable(state, "ITE Standard Density Air Volume Flow Rate",
                                    OutputProcessor::Unit::m3_s,
                                    state.dataHeatBal->ZoneITEq(Loop).AirVolFlowStdDensity,
                                    "Zone",
                                    "Average",
                                    state.dataHeatBal->ZoneITEq(Loop).Name);
                SetupOutputVariable(state, "ITE Current Density Air Volume Flow Rate",
                                    OutputProcessor::Unit::m3_s,
                                    state.dataHeatBal->ZoneITEq(Loop).AirVolFlowCurDensity,
                                    "Zone",
                                    "Average",
                                    state.dataHeatBal->ZoneITEq(Loop).Name);
                SetupOutputVariable(state,
                    "ITE Air Mass Flow Rate", OutputProcessor::Unit::kg_s, state.dataHeatBal->ZoneITEq(Loop).AirMassFlow, "Zone", "Average", state.dataHeatBal->ZoneITEq(Loop).Name);
                SetupOutputVariable(state, "ITE Air Inlet Dry-Bulb Temperature",
                                    OutputProcessor::Unit::C,
                                    state.dataHeatBal->ZoneITEq(Loop).AirInletDryBulbT,
                                    "Zone",
                                    "Average",
                                    state.dataHeatBal->ZoneITEq(Loop).Name);
                SetupOutputVariable(state, "ITE Air Inlet Dewpoint Temperature",
                                    OutputProcessor::Unit::C,
                                    state.dataHeatBal->ZoneITEq(Loop).AirInletDewpointT,
                                    "Zone",
                                    "Average",
                                    state.dataHeatBal->ZoneITEq(Loop).Name);
                SetupOutputVariable(state, "ITE Air Inlet Relative Humidity",
                                    OutputProcessor::Unit::Perc,
                                    state.dataHeatBal->ZoneITEq(Loop).AirInletRelHum,
                                    "Zone",
                                    "Average",
                                    state.dataHeatBal->ZoneITEq(Loop).Name);
                SetupOutputVariable(state, "ITE Air Outlet Dry-Bulb Temperature",
                                    OutputProcessor::Unit::C,
                                    state.dataHeatBal->ZoneITEq(Loop).AirOutletDryBulbT,
                                    "Zone",
                                    "Average",
                                    state.dataHeatBal->ZoneITEq(Loop).Name);
                if (state.dataHeatBal->ZoneITEq(Loop).SupplyAirNodeNum != 0) {
                    SetupOutputVariable(state,
                        "ITE Supply Heat Index", OutputProcessor::Unit::None, state.dataHeatBal->ZoneITEq(Loop).SHI, "Zone", "Average", state.dataHeatBal->ZoneITEq(Loop).Name);
                }
                SetupOutputVariable(state, "ITE Air Inlet Operating Range Exceeded Time",
                                    OutputProcessor::Unit::hr,
                                    state.dataHeatBal->ZoneITEq(Loop).TimeOutOfOperRange,
                                    "Zone",
                                    "Sum",
                                    state.dataHeatBal->ZoneITEq(Loop).Name);
                SetupOutputVariable(state, "ITE Air Inlet Dry-Bulb Temperature Above Operating Range Time",
                                    OutputProcessor::Unit::hr,
                                    state.dataHeatBal->ZoneITEq(Loop).TimeAboveDryBulbT,
                                    "Zone",
                                    "Sum",
                                    state.dataHeatBal->ZoneITEq(Loop).Name);
                SetupOutputVariable(state, "ITE Air Inlet Dry-Bulb Temperature Below Operating Range Time",
                                    OutputProcessor::Unit::hr,
                                    state.dataHeatBal->ZoneITEq(Loop).TimeBelowDryBulbT,
                                    "Zone",
                                    "Sum",
                                    state.dataHeatBal->ZoneITEq(Loop).Name);
                SetupOutputVariable(state, "ITE Air Inlet Dewpoint Temperature Above Operating Range Time",
                                    OutputProcessor::Unit::hr,
                                    state.dataHeatBal->ZoneITEq(Loop).TimeAboveDewpointT,
                                    "Zone",
                                    "Sum",
                                    state.dataHeatBal->ZoneITEq(Loop).Name);
                SetupOutputVariable(state, "ITE Air Inlet Dewpoint Temperature Below Operating Range Time",
                                    OutputProcessor::Unit::hr,
                                    state.dataHeatBal->ZoneITEq(Loop).TimeBelowDewpointT,
                                    "Zone",
                                    "Sum",
                                    state.dataHeatBal->ZoneITEq(Loop).Name);
                SetupOutputVariable(state, "ITE Air Inlet Relative Humidity Above Operating Range Time",
                                    OutputProcessor::Unit::hr,
                                    state.dataHeatBal->ZoneITEq(Loop).TimeAboveRH,
                                    "Zone",
                                    "Sum",
                                    state.dataHeatBal->ZoneITEq(Loop).Name);
                SetupOutputVariable(state, "ITE Air Inlet Relative Humidity Below Operating Range Time",
                                    OutputProcessor::Unit::hr,
                                    state.dataHeatBal->ZoneITEq(Loop).TimeBelowRH,
                                    "Zone",
                                    "Sum",
                                    state.dataHeatBal->ZoneITEq(Loop).Name);
                SetupOutputVariable(state, "ITE Air Inlet Dry-Bulb Temperature Difference Above Operating Range",
                                    OutputProcessor::Unit::deltaC,
                                    state.dataHeatBal->ZoneITEq(Loop).DryBulbTAboveDeltaT,
                                    "Zone",
                                    "Average",
                                    state.dataHeatBal->ZoneITEq(Loop).Name);
                SetupOutputVariable(state, "ITE Air Inlet Dry-Bulb Temperature Difference Below Operating Range",
                                    OutputProcessor::Unit::deltaC,
                                    state.dataHeatBal->ZoneITEq(Loop).DryBulbTBelowDeltaT,
                                    "Zone",
                                    "Average",
                                    state.dataHeatBal->ZoneITEq(Loop).Name);
                SetupOutputVariable(state, "ITE Air Inlet Dewpoint Temperature Difference Above Operating Range",
                                    OutputProcessor::Unit::deltaC,
                                    state.dataHeatBal->ZoneITEq(Loop).DewpointTAboveDeltaT,
                                    "Zone",
                                    "Average",
                                    state.dataHeatBal->ZoneITEq(Loop).Name);
                SetupOutputVariable(state, "ITE Air Inlet Dewpoint Temperature Difference Below Operating Range",
                                    OutputProcessor::Unit::deltaC,
                                    state.dataHeatBal->ZoneITEq(Loop).DewpointTBelowDeltaT,
                                    "Zone",
                                    "Average",
                                    state.dataHeatBal->ZoneITEq(Loop).Name);
                SetupOutputVariable(state, "ITE Air Inlet Relative Humidity Difference Above Operating Range",
                                    OutputProcessor::Unit::Perc,
                                    state.dataHeatBal->ZoneITEq(Loop).RHAboveDeltaRH,
                                    "Zone",
                                    "Average",
                                    state.dataHeatBal->ZoneITEq(Loop).Name);
                SetupOutputVariable(state, "ITE Air Inlet Relative Humidity Difference Below Operating Range",
                                    OutputProcessor::Unit::Perc,
                                    state.dataHeatBal->ZoneITEq(Loop).RHBelowDeltaRH,
                                    "Zone",
                                    "Average",
                                    state.dataHeatBal->ZoneITEq(Loop).Name);

                // Zone total report variables
                if (RepVarSet(state.dataHeatBal->ZoneITEq(Loop).ZonePtr)) {
                    RepVarSet(state.dataHeatBal->ZoneITEq(Loop).ZonePtr) = false;
                    SetupOutputVariable(state, "Zone ITE CPU Electricity Rate",
                                        OutputProcessor::Unit::W,
                                        state.dataHeatBal->ZnRpt(state.dataHeatBal->ZoneITEq(Loop).ZonePtr).ITEqCPUPower,
                                        "Zone",
                                        "Average",
                                        state.dataHeatBal->Zone(state.dataHeatBal->ZoneITEq(Loop).ZonePtr).Name);
                    SetupOutputVariable(state, "Zone ITE Fan Electricity Rate",
                                        OutputProcessor::Unit::W,
                                        state.dataHeatBal->ZnRpt(state.dataHeatBal->ZoneITEq(Loop).ZonePtr).ITEqFanPower,
                                        "Zone",
                                        "Average",
                                        state.dataHeatBal->Zone(state.dataHeatBal->ZoneITEq(Loop).ZonePtr).Name);
                    SetupOutputVariable(state, "Zone ITE UPS Electricity Rate",
                                        OutputProcessor::Unit::W,
                                        state.dataHeatBal->ZnRpt(state.dataHeatBal->ZoneITEq(Loop).ZonePtr).ITEqUPSPower,
                                        "Zone",
                                        "Average",
                                        state.dataHeatBal->Zone(state.dataHeatBal->ZoneITEq(Loop).ZonePtr).Name);
                    SetupOutputVariable(state, "Zone ITE CPU Electricity Rate at Design Inlet Conditions",
                                        OutputProcessor::Unit::W,
                                        state.dataHeatBal->ZnRpt(state.dataHeatBal->ZoneITEq(Loop).ZonePtr).ITEqCPUPowerAtDesign,
                                        "Zone",
                                        "Average",
                                        state.dataHeatBal->Zone(state.dataHeatBal->ZoneITEq(Loop).ZonePtr).Name);
                    SetupOutputVariable(state, "Zone ITE Fan Electricity Rate at Design Inlet Conditions",
                                        OutputProcessor::Unit::W,
                                        state.dataHeatBal->ZnRpt(state.dataHeatBal->ZoneITEq(Loop).ZonePtr).ITEqFanPowerAtDesign,
                                        "Zone",
                                        "Average",
                                        state.dataHeatBal->Zone(state.dataHeatBal->ZoneITEq(Loop).ZonePtr).Name);
                    SetupOutputVariable(state, "Zone ITE UPS Heat Gain to Zone Rate",
                                        OutputProcessor::Unit::W,
                                        state.dataHeatBal->ZnRpt(state.dataHeatBal->ZoneITEq(Loop).ZonePtr).ITEqUPSGainRateToZone,
                                        "Zone",
                                        "Average",
                                        state.dataHeatBal->Zone(state.dataHeatBal->ZoneITEq(Loop).ZonePtr).Name);
                    SetupOutputVariable(state, "Zone ITE Total Heat Gain to Zone Rate",
                                        OutputProcessor::Unit::W,
                                        state.dataHeatBal->ZnRpt(state.dataHeatBal->ZoneITEq(Loop).ZonePtr).ITEqConGainRateToZone,
                                        "Zone",
                                        "Average",
                                        state.dataHeatBal->Zone(state.dataHeatBal->ZoneITEq(Loop).ZonePtr).Name);
                    SetupOutputVariable(state, "Zone ITE Adjusted Return Air Temperature",
                                        OutputProcessor::Unit::W,
                                        state.dataHeatBal->ZnRpt(state.dataHeatBal->ZoneITEq(Loop).ZonePtr).ITEAdjReturnTemp,
                                        "Zone",
                                        "Average",
                                        state.dataHeatBal->Zone(state.dataHeatBal->ZoneITEq(Loop).ZonePtr).Name);

                    SetupOutputVariable(state, "Zone ITE CPU Electricity Energy",
                                        OutputProcessor::Unit::J,
                                        state.dataHeatBal->ZnRpt(state.dataHeatBal->ZoneITEq(Loop).ZonePtr).ITEqCPUConsumption,
                                        "Zone",
                                        "Sum",
                                        state.dataHeatBal->Zone(state.dataHeatBal->ZoneITEq(Loop).ZonePtr).Name);
                    SetupOutputVariable(state, "Zone ITE Fan Electricity Energy",
                                        OutputProcessor::Unit::J,
                                        state.dataHeatBal->ZnRpt(state.dataHeatBal->ZoneITEq(Loop).ZonePtr).ITEqFanConsumption,
                                        "Zone",
                                        "Sum",
                                        state.dataHeatBal->Zone(state.dataHeatBal->ZoneITEq(Loop).ZonePtr).Name);
                    SetupOutputVariable(state, "Zone ITE UPS Electricity Energy",
                                        OutputProcessor::Unit::J,
                                        state.dataHeatBal->ZnRpt(state.dataHeatBal->ZoneITEq(Loop).ZonePtr).ITEqUPSConsumption,
                                        "Zone",
                                        "Sum",
                                        state.dataHeatBal->Zone(state.dataHeatBal->ZoneITEq(Loop).ZonePtr).Name);
                    SetupOutputVariable(state, "Zone ITE CPU Electricity Energy at Design Inlet Conditions",
                                        OutputProcessor::Unit::J,
                                        state.dataHeatBal->ZnRpt(state.dataHeatBal->ZoneITEq(Loop).ZonePtr).ITEqCPUEnergyAtDesign,
                                        "Zone",
                                        "Sum",
                                        state.dataHeatBal->Zone(state.dataHeatBal->ZoneITEq(Loop).ZonePtr).Name);
                    SetupOutputVariable(state, "Zone ITE Fan Electricity Energy at Design Inlet Conditions",
                                        OutputProcessor::Unit::J,
                                        state.dataHeatBal->ZnRpt(state.dataHeatBal->ZoneITEq(Loop).ZonePtr).ITEqFanEnergyAtDesign,
                                        "Zone",
                                        "Sum",
                                        state.dataHeatBal->Zone(state.dataHeatBal->ZoneITEq(Loop).ZonePtr).Name);
                    SetupOutputVariable(state, "Zone ITE UPS Heat Gain to Zone Energy",
                                        OutputProcessor::Unit::J,
                                        state.dataHeatBal->ZnRpt(state.dataHeatBal->ZoneITEq(Loop).ZonePtr).ITEqUPSGainEnergyToZone,
                                        "Zone",
                                        "Sum",
                                        state.dataHeatBal->Zone(state.dataHeatBal->ZoneITEq(Loop).ZonePtr).Name);
                    SetupOutputVariable(state, "Zone ITE Total Heat Gain to Zone Energy",
                                        OutputProcessor::Unit::J,
                                        state.dataHeatBal->ZnRpt(state.dataHeatBal->ZoneITEq(Loop).ZonePtr).ITEqConGainEnergyToZone,
                                        "Zone",
                                        "Sum",
                                        state.dataHeatBal->Zone(state.dataHeatBal->ZoneITEq(Loop).ZonePtr).Name);

                    SetupOutputVariable(state, "Zone ITE Standard Density Air Volume Flow Rate",
                                        OutputProcessor::Unit::m3_s,
                                        state.dataHeatBal->ZnRpt(state.dataHeatBal->ZoneITEq(Loop).ZonePtr).ITEqAirVolFlowStdDensity,
                                        "Zone",
                                        "Average",
                                        state.dataHeatBal->Zone(state.dataHeatBal->ZoneITEq(Loop).ZonePtr).Name);
                    SetupOutputVariable(state, "Zone ITE Air Mass Flow Rate",
                                        OutputProcessor::Unit::kg_s,
                                        state.dataHeatBal->ZnRpt(state.dataHeatBal->ZoneITEq(Loop).ZonePtr).ITEqAirMassFlow,
                                        "Zone",
                                        "Average",
                                        state.dataHeatBal->Zone(state.dataHeatBal->ZoneITEq(Loop).ZonePtr).Name);
                    SetupOutputVariable(state, "Zone ITE Average Supply Heat Index",
                                        OutputProcessor::Unit::None,
                                        state.dataHeatBal->ZnRpt(state.dataHeatBal->ZoneITEq(Loop).ZonePtr).ITEqSHI,
                                        "Zone",
                                        "Average",
                                        state.dataHeatBal->Zone(state.dataHeatBal->ZoneITEq(Loop).ZonePtr).Name);
                    SetupOutputVariable(state, "Zone ITE Any Air Inlet Operating Range Exceeded Time",
                                        OutputProcessor::Unit::hr,
                                        state.dataHeatBal->ZnRpt(state.dataHeatBal->ZoneITEq(Loop).ZonePtr).ITEqTimeOutOfOperRange,
                                        "Zone",
                                        "Sum",
                                        state.dataHeatBal->Zone(state.dataHeatBal->ZoneITEq(Loop).ZonePtr).Name);
                    SetupOutputVariable(state, "Zone ITE Any Air Inlet Dry-Bulb Temperature Above Operating Range Time",
                                        OutputProcessor::Unit::hr,
                                        state.dataHeatBal->ZnRpt(state.dataHeatBal->ZoneITEq(Loop).ZonePtr).ITEqTimeAboveDryBulbT,
                                        "Zone",
                                        "Sum",
                                        state.dataHeatBal->Zone(state.dataHeatBal->ZoneITEq(Loop).ZonePtr).Name);
                    SetupOutputVariable(state, "Zone ITE Any Air Inlet Dry-Bulb Temperature Below Operating Range Time",
                                        OutputProcessor::Unit::hr,
                                        state.dataHeatBal->ZnRpt(state.dataHeatBal->ZoneITEq(Loop).ZonePtr).ITEqTimeBelowDryBulbT,
                                        "Zone",
                                        "Sum",
                                        state.dataHeatBal->Zone(state.dataHeatBal->ZoneITEq(Loop).ZonePtr).Name);
                    SetupOutputVariable(state, "Zone ITE Any Air Inlet Dewpoint Temperature Above Operating Range Time",
                                        OutputProcessor::Unit::hr,
                                        state.dataHeatBal->ZnRpt(state.dataHeatBal->ZoneITEq(Loop).ZonePtr).ITEqTimeAboveDewpointT,
                                        "Zone",
                                        "Sum",
                                        state.dataHeatBal->Zone(state.dataHeatBal->ZoneITEq(Loop).ZonePtr).Name);
                    SetupOutputVariable(state, "Zone ITE Any Air Inlet Dewpoint Temperature Below Operating Range Time",
                                        OutputProcessor::Unit::hr,
                                        state.dataHeatBal->ZnRpt(state.dataHeatBal->ZoneITEq(Loop).ZonePtr).ITEqTimeBelowDewpointT,
                                        "Zone",
                                        "Sum",
                                        state.dataHeatBal->Zone(state.dataHeatBal->ZoneITEq(Loop).ZonePtr).Name);
                    SetupOutputVariable(state, "Zone ITE Any Air Inlet Relative Humidity Above Operating Range Time",
                                        OutputProcessor::Unit::hr,
                                        state.dataHeatBal->ZnRpt(state.dataHeatBal->ZoneITEq(Loop).ZonePtr).ITEqTimeAboveRH,
                                        "Zone",
                                        "Sum",
                                        state.dataHeatBal->Zone(state.dataHeatBal->ZoneITEq(Loop).ZonePtr).Name);
                    SetupOutputVariable(state, "Zone ITE Any Air Inlet Relative Humidity Below Operating Range Time",
                                        OutputProcessor::Unit::hr,
                                        state.dataHeatBal->ZnRpt(state.dataHeatBal->ZoneITEq(Loop).ZonePtr).ITEqTimeBelowRH,
                                        "Zone",
                                        "Sum",
                                        state.dataHeatBal->Zone(state.dataHeatBal->ZoneITEq(Loop).ZonePtr).Name);
                }

                // MJW - EMS Not in place yet
                // if ( AnyEnergyManagementSystemInModel ) {
                // SetupEMSActuator( "ElectricEquipment", ZoneITEq( Loop ).Name, "Electric Power Level", "[W]", ZoneITEq( Loop
                // ).EMSZoneEquipOverrideOn, ZoneITEq( Loop ).EMSEquipPower ); SetupEMSInternalVariable( "Plug and Process Power Design Level",
                // ZoneITEq( Loop ).Name, "[W]", ZoneITEq( Loop ).DesignTotalPower ); } // EMS

                if (!ErrorsFound)
                    SetupZoneInternalGain(state, state.dataHeatBal->ZoneITEq(Loop).ZonePtr,
                                          "ElectricEquipment:ITE:AirCooled",
                                          state.dataHeatBal->ZoneITEq(Loop).Name,
                                          IntGainTypeOf_ElectricEquipmentITEAirCooled,
                                          &state.dataHeatBal->ZoneITEq(Loop).ConGainRateToZone);

            } // Item - Number of ZoneITEq objects
            for (Loop = 1; Loop <= state.dataHeatBal->NumZoneITEqStatements; ++Loop) {
                if (state.dataHeatBal->Zone(state.dataHeatBal->ZoneITEq(Loop).ZonePtr).HasAdjustedReturnTempByITE && (!state.dataHeatBal->ZoneITEq(Loop).FlowControlWithApproachTemps)) {
                    ShowSevereError(state, RoutineName + CurrentModuleObject + "=\"" + AlphaName(1) + "\": invalid calculation method " + AlphaName(3) +
                                    " for Zone: " + AlphaName(2));
                    ShowContinueError(state, "...Multiple flow control methods apply to one zone. ");
                    ErrorsFound = true;
                }
            }
        } // Check on number of ZoneITEq

        RepVarSet = true;
        CurrentModuleObject = "ZoneBaseboard:OutdoorTemperatureControlled";
        state.dataHeatBal->TotBBHeat = inputProcessor->getNumObjectsFound(state, CurrentModuleObject);
        state.dataHeatBal->ZoneBBHeat.allocate(state.dataHeatBal->TotBBHeat);

        for (Loop = 1; Loop <= state.dataHeatBal->TotBBHeat; ++Loop) {
            AlphaName = "";
            IHGNumbers = 0.0;
            inputProcessor->getObjectItem(state,
                                          CurrentModuleObject,
                                          Loop,
                                          AlphaName,
                                          NumAlpha,
                                          IHGNumbers,
                                          NumNumber,
                                          IOStat,
                                          lNumericFieldBlanks,
                                          lAlphaFieldBlanks,
                                          cAlphaFieldNames,
                                          cNumericFieldNames);
            UtilityRoutines::IsNameEmpty(state, AlphaName(1), CurrentModuleObject, ErrorsFound);

            state.dataHeatBal->ZoneBBHeat(Loop).Name = AlphaName(1);

            state.dataHeatBal->ZoneBBHeat(Loop).ZonePtr = UtilityRoutines::FindItemInList(AlphaName(2), state.dataHeatBal->Zone);
            if (state.dataHeatBal->ZoneBBHeat(Loop).ZonePtr == 0) {
                ShowSevereError(state, RoutineName + CurrentModuleObject + "=\"" + AlphaName(1) + "\", invalid " + cAlphaFieldNames(2) +
                                " entered=" + AlphaName(2));
                ErrorsFound = true;
            }

            state.dataHeatBal->ZoneBBHeat(Loop).SchedPtr = GetScheduleIndex(state, AlphaName(3));
            if (state.dataHeatBal->ZoneBBHeat(Loop).SchedPtr == 0) {
                if (lAlphaFieldBlanks(3)) {
                    ShowSevereError(state, RoutineName + CurrentModuleObject + "=\"" + AlphaName(1) + "\", " + cAlphaFieldNames(3) + " is required.");
                } else {
                    ShowSevereError(state, RoutineName + CurrentModuleObject + "=\"" + AlphaName(1) + "\", invalid " + cAlphaFieldNames(3) +
                                    " entered=" + AlphaName(3));
                }
                ErrorsFound = true;
            } else { // check min/max on schedule
                SchMin = GetScheduleMinValue(state, state.dataHeatBal->ZoneBBHeat(Loop).SchedPtr);
                SchMax = GetScheduleMaxValue(state, state.dataHeatBal->ZoneBBHeat(Loop).SchedPtr);
                if (SchMin < 0.0 || SchMax < 0.0) {
                    if (SchMin < 0.0) {
                        ShowSevereError(state, RoutineName + CurrentModuleObject + "=\"" + AlphaName(1) + "\", " + cAlphaFieldNames(3) +
                                        ", minimum is < 0.0");
                        ShowContinueError(state, format("Schedule=\"{}\". Minimum is [{:.1R}]. Values must be >= 0.0.", AlphaName(3), SchMin));
                        ErrorsFound = true;
                    }
                    if (SchMax < 0.0) {
                        ShowSevereError(state, RoutineName + CurrentModuleObject + "=\"" + AlphaName(1) + "\", " + cAlphaFieldNames(3) +
                                        ", maximum is < 0.0");
                        ShowContinueError(state, format("Schedule=\"{}\". Maximum is [{:.1R}]. Values must be >= 0.0.", AlphaName(3), SchMax));
                        ErrorsFound = true;
                    }
                }
            }

            if (NumAlpha > 3) {
                state.dataHeatBal->ZoneBBHeat(Loop).EndUseSubcategory = AlphaName(4);
            } else {
                state.dataHeatBal->ZoneBBHeat(Loop).EndUseSubcategory = "General";
            }

            state.dataHeatBal->ZoneBBHeat(Loop).CapatLowTemperature = IHGNumbers(1);
            state.dataHeatBal->ZoneBBHeat(Loop).LowTemperature = IHGNumbers(2);
            state.dataHeatBal->ZoneBBHeat(Loop).CapatHighTemperature = IHGNumbers(3);
            state.dataHeatBal->ZoneBBHeat(Loop).HighTemperature = IHGNumbers(4);
            state.dataHeatBal->ZoneBBHeat(Loop).FractionRadiant = IHGNumbers(5);
            state.dataHeatBal->ZoneBBHeat(Loop).FractionConvected = 1.0 - state.dataHeatBal->ZoneBBHeat(Loop).FractionRadiant;
            if (state.dataHeatBal->ZoneBBHeat(Loop).FractionConvected < 0.0) {
                ShowSevereError(state, RoutineName + CurrentModuleObject + "=\"" + AlphaName(1) + "\", Sum of Fractions > 1.0");
                ErrorsFound = true;
            }

            if (state.dataHeatBal->ZoneBBHeat(Loop).ZonePtr <= 0) continue; // Error, will be caught and terminated later

            // Object report variables
            SetupOutputVariable(state,
                "Baseboard Electricity Rate", OutputProcessor::Unit::W, state.dataHeatBal->ZoneBBHeat(Loop).Power, "Zone", "Average", state.dataHeatBal->ZoneBBHeat(Loop).Name);
            SetupOutputVariable(state, "Baseboard Electricity Energy",
                                OutputProcessor::Unit::J,
                                state.dataHeatBal->ZoneBBHeat(Loop).Consumption,
                                "Zone",
                                "Sum",
                                state.dataHeatBal->ZoneBBHeat(Loop).Name,
                                _,
                                "Electricity",
                                "InteriorEquipment",
                                state.dataHeatBal->ZoneBBHeat(Loop).EndUseSubcategory,
                                "Building",
                                state.dataHeatBal->Zone(state.dataHeatBal->ZoneBBHeat(Loop).ZonePtr).Name,
                                state.dataHeatBal->Zone(state.dataHeatBal->ZoneBBHeat(Loop).ZonePtr).Multiplier,
                                state.dataHeatBal->Zone(state.dataHeatBal->ZoneBBHeat(Loop).ZonePtr).ListMultiplier);

            SetupOutputVariable(state,
                "Baseboard Radiant Heating Energy", OutputProcessor::Unit::J, state.dataHeatBal->ZoneBBHeat(Loop).RadGainEnergy, "Zone", "Sum", state.dataHeatBal->ZoneBBHeat(Loop).Name);
            SetupOutputVariable(state,
                "Baseboard Radiant Heating Rate", OutputProcessor::Unit::W, state.dataHeatBal->ZoneBBHeat(Loop).RadGainRate, "Zone", "Average", state.dataHeatBal->ZoneBBHeat(Loop).Name);
            SetupOutputVariable(state, "Baseboard Convective Heating Energy",
                                OutputProcessor::Unit::J,
                                state.dataHeatBal->ZoneBBHeat(Loop).ConGainEnergy,
                                "Zone",
                                "Sum",
                                state.dataHeatBal->ZoneBBHeat(Loop).Name);
            SetupOutputVariable(state, "Baseboard Convective Heating Rate",
                                OutputProcessor::Unit::W,
                                state.dataHeatBal->ZoneBBHeat(Loop).ConGainRate,
                                "Zone",
                                "Average",
                                state.dataHeatBal->ZoneBBHeat(Loop).Name);
            SetupOutputVariable(state,
                "Baseboard Total Heating Energy", OutputProcessor::Unit::J, state.dataHeatBal->ZoneBBHeat(Loop).TotGainEnergy, "Zone", "Sum", state.dataHeatBal->ZoneBBHeat(Loop).Name);
            SetupOutputVariable(state,
                "Baseboard Total Heating Rate", OutputProcessor::Unit::W, state.dataHeatBal->ZoneBBHeat(Loop).TotGainRate, "Zone", "Average", state.dataHeatBal->ZoneBBHeat(Loop).Name);

            // Zone total report variables
            if (RepVarSet(state.dataHeatBal->ZoneBBHeat(Loop).ZonePtr)) {
                RepVarSet(state.dataHeatBal->ZoneBBHeat(Loop).ZonePtr) = false;
                SetupOutputVariable(state, "Zone Baseboard Electricity Rate",
                                    OutputProcessor::Unit::W,
                                    state.dataHeatBal->ZnRpt(state.dataHeatBal->ZoneBBHeat(Loop).ZonePtr).BaseHeatPower,
                                    "Zone",
                                    "Average",
                                    state.dataHeatBal->Zone(state.dataHeatBal->ZoneBBHeat(Loop).ZonePtr).Name);
                SetupOutputVariable(state, "Zone Baseboard Electricity Energy",
                                    OutputProcessor::Unit::J,
                                    state.dataHeatBal->ZnRpt(state.dataHeatBal->ZoneBBHeat(Loop).ZonePtr).BaseHeatElecCons,
                                    "Zone",
                                    "Sum",
                                    state.dataHeatBal->Zone(state.dataHeatBal->ZoneBBHeat(Loop).ZonePtr).Name);

                SetupOutputVariable(state, "Zone Baseboard Radiant Heating Energy",
                                    OutputProcessor::Unit::J,
                                    state.dataHeatBal->ZnRpt(state.dataHeatBal->ZoneBBHeat(Loop).ZonePtr).BaseHeatRadGain,
                                    "Zone",
                                    "Sum",
                                    state.dataHeatBal->Zone(state.dataHeatBal->ZoneBBHeat(Loop).ZonePtr).Name);
                SetupOutputVariable(state, "Zone Baseboard Radiant Heating Rate",
                                    OutputProcessor::Unit::W,
                                    state.dataHeatBal->ZnRpt(state.dataHeatBal->ZoneBBHeat(Loop).ZonePtr).BaseHeatRadGainRate,
                                    "Zone",
                                    "Average",
                                    state.dataHeatBal->Zone(state.dataHeatBal->ZoneBBHeat(Loop).ZonePtr).Name);
                SetupOutputVariable(state, "Zone Baseboard Convective Heating Energy",
                                    OutputProcessor::Unit::J,
                                    state.dataHeatBal->ZnRpt(state.dataHeatBal->ZoneBBHeat(Loop).ZonePtr).BaseHeatConGain,
                                    "Zone",
                                    "Sum",
                                    state.dataHeatBal->Zone(state.dataHeatBal->ZoneBBHeat(Loop).ZonePtr).Name);
                SetupOutputVariable(state, "Zone Baseboard Convective Heating Rate",
                                    OutputProcessor::Unit::W,
                                    state.dataHeatBal->ZnRpt(state.dataHeatBal->ZoneBBHeat(Loop).ZonePtr).BaseHeatConGainRate,
                                    "Zone",
                                    "Average",
                                    state.dataHeatBal->Zone(state.dataHeatBal->ZoneBBHeat(Loop).ZonePtr).Name);
                SetupOutputVariable(state, "Zone Baseboard Total Heating Energy",
                                    OutputProcessor::Unit::J,
                                    state.dataHeatBal->ZnRpt(state.dataHeatBal->ZoneBBHeat(Loop).ZonePtr).BaseHeatTotGain,
                                    "Zone",
                                    "Sum",
                                    state.dataHeatBal->Zone(state.dataHeatBal->ZoneBBHeat(Loop).ZonePtr).Name);
                SetupOutputVariable(state, "Zone Baseboard Total Heating Rate",
                                    OutputProcessor::Unit::W,
                                    state.dataHeatBal->ZnRpt(state.dataHeatBal->ZoneBBHeat(Loop).ZonePtr).BaseHeatTotGainRate,
                                    "Zone",
                                    "Average",
                                    state.dataHeatBal->Zone(state.dataHeatBal->ZoneBBHeat(Loop).ZonePtr).Name);
            }

            if (state.dataGlobal->AnyEnergyManagementSystemInModel) {
                SetupEMSActuator(state, "ZoneBaseboard:OutdoorTemperatureControlled",
                                 state.dataHeatBal->ZoneBBHeat(Loop).Name,
                                 "Power Level",
                                 "[W]",
                                 state.dataHeatBal->ZoneBBHeat(Loop).EMSZoneBaseboardOverrideOn,
                                 state.dataHeatBal->ZoneBBHeat(Loop).EMSZoneBaseboardPower);
                SetupEMSInternalVariable(state,
                    "Simple Zone Baseboard Capacity At Low Temperature", state.dataHeatBal->ZoneBBHeat(Loop).Name, "[W]", state.dataHeatBal->ZoneBBHeat(Loop).CapatLowTemperature);
                SetupEMSInternalVariable(state,
                    "Simple Zone Baseboard Capacity At High Temperature", state.dataHeatBal->ZoneBBHeat(Loop).Name, "[W]", state.dataHeatBal->ZoneBBHeat(Loop).CapatHighTemperature);
            } // EMS

            SetupZoneInternalGain(state, state.dataHeatBal->ZoneBBHeat(Loop).ZonePtr,
                                  "ZoneBaseboard:OutdoorTemperatureControlled",
                                  state.dataHeatBal->ZoneBBHeat(Loop).Name,
                                  IntGainTypeOf_ZoneBaseboardOutdoorTemperatureControlled,
                                  &state.dataHeatBal->ZoneBBHeat(Loop).ConGainRate,
                                  nullptr,
                                  &state.dataHeatBal->ZoneBBHeat(Loop).RadGainRate);
        }

        RepVarSet = true;
        CurrentModuleObject = "ZoneContaminantSourceAndSink:CarbonDioxide";
        state.dataHeatBal->TotCO2Gen = inputProcessor->getNumObjectsFound(state, CurrentModuleObject);
        state.dataHeatBal->ZoneCO2Gen.allocate(state.dataHeatBal->TotCO2Gen);

        for (Loop = 1; Loop <= state.dataHeatBal->TotCO2Gen; ++Loop) {
            AlphaName = "";
            IHGNumbers = 0.0;
            inputProcessor->getObjectItem(state,
                                          CurrentModuleObject,
                                          Loop,
                                          AlphaName,
                                          NumAlpha,
                                          IHGNumbers,
                                          NumNumber,
                                          IOStat,
                                          lNumericFieldBlanks,
                                          lAlphaFieldBlanks,
                                          cAlphaFieldNames,
                                          cNumericFieldNames);
            UtilityRoutines::IsNameEmpty(state, AlphaName(1), CurrentModuleObject, ErrorsFound);

            state.dataHeatBal->ZoneCO2Gen(Loop).Name = AlphaName(1);

            state.dataHeatBal->ZoneCO2Gen(Loop).ZonePtr = UtilityRoutines::FindItemInList(AlphaName(2), state.dataHeatBal->Zone);
            if (state.dataHeatBal->ZoneCO2Gen(Loop).ZonePtr == 0) {
                ShowSevereError(state, RoutineName + CurrentModuleObject + "=\"" + AlphaName(1) + "\", invalid " + cAlphaFieldNames(2) +
                                " entered=" + AlphaName(2));
                ErrorsFound = true;
            }

            state.dataHeatBal->ZoneCO2Gen(Loop).SchedPtr = GetScheduleIndex(state, AlphaName(3));
            if (state.dataHeatBal->ZoneCO2Gen(Loop).SchedPtr == 0) {
                if (lAlphaFieldBlanks(3)) {
                    ShowSevereError(state, RoutineName + CurrentModuleObject + "=\"" + AlphaName(1) + "\", " + cAlphaFieldNames(3) + " is required.");
                } else {
                    ShowSevereError(state, RoutineName + CurrentModuleObject + "=\"" + AlphaName(1) + "\", invalid " + cAlphaFieldNames(3) +
                                    " entered=" + AlphaName(3));
                }
                ErrorsFound = true;
            } else { // check min/max on schedule
                SchMin = GetScheduleMinValue(state, state.dataHeatBal->ZoneCO2Gen(Loop).SchedPtr);
                SchMax = GetScheduleMaxValue(state, state.dataHeatBal->ZoneCO2Gen(Loop).SchedPtr);
                if (SchMin < 0.0 || SchMax < 0.0) {
                    if (SchMin < 0.0) {
                        ShowSevereError(state, RoutineName + CurrentModuleObject + "=\"" + AlphaName(1) + "\", " + cAlphaFieldNames(3) +
                                        ", minimum is < 0.0");
                        ShowContinueError(state, format("Schedule=\"{}\". Minimum is [{:.1R}]. Values must be >= 0.0.", AlphaName(3), SchMin));
                        ErrorsFound = true;
                    }
                    if (SchMax < 0.0) {
                        ShowSevereError(state, RoutineName + CurrentModuleObject + "=\"" + AlphaName(1) + "\", " + cAlphaFieldNames(3) +
                                        ", maximum is < 0.0");
                        ShowContinueError(state, format("Schedule=\"{}\". Maximum is [{:.1R}]. Values must be >= 0.0.", AlphaName(3), SchMax));
                        ErrorsFound = true;
                    }
                }
            }

            state.dataHeatBal->ZoneCO2Gen(Loop).CO2DesignRate = IHGNumbers(1);

            if (state.dataHeatBal->ZoneCO2Gen(Loop).ZonePtr <= 0) continue; // Error, will be caught and terminated later

            // Object report variables
            SetupOutputVariable(state, "Contaminant Source or Sink CO2 Gain Volume Flow Rate",
                                OutputProcessor::Unit::m3_s,
                                state.dataHeatBal->ZoneCO2Gen(Loop).CO2GainRate,
                                "Zone",
                                "Average",
                                state.dataHeatBal->ZoneCO2Gen(Loop).Name);

            // Zone total report variables
            if (RepVarSet(state.dataHeatBal->ZoneCO2Gen(Loop).ZonePtr)) {
                RepVarSet(state.dataHeatBal->ZoneCO2Gen(Loop).ZonePtr) = false;

                SetupOutputVariable(state, "Zone Contaminant Source or Sink CO2 Gain Volume Flow Rate",
                                    OutputProcessor::Unit::m3_s,
                                    state.dataHeatBal->ZnRpt(state.dataHeatBal->ZoneCO2Gen(Loop).ZonePtr).CO2Rate,
                                    "Zone",
                                    "Average",
                                    state.dataHeatBal->Zone(state.dataHeatBal->ZoneCO2Gen(Loop).ZonePtr).Name);
            }

            SetupZoneInternalGain(state, state.dataHeatBal->ZoneCO2Gen(Loop).ZonePtr,
                                  "ZoneContaminantSourceAndSink:CarbonDioxide",
                                  state.dataHeatBal->ZoneCO2Gen(Loop).Name,
                                  IntGainTypeOf_ZoneContaminantSourceAndSinkCarbonDioxide,
                                  nullptr,
                                  nullptr,
                                  nullptr,
                                  nullptr,
                                  nullptr,
                                  &state.dataHeatBal->ZoneCO2Gen(Loop).CO2GainRate);
        }

        RepVarSet.deallocate();
        IHGNumbers.deallocate();
        AlphaName.deallocate();

        if (ErrorsFound) {
            ShowFatalError(state, RoutineName + "Errors found in Getting Internal Gains Input, Program Stopped");
        }

        static constexpr auto Format_721(
            "! <Zone Internal Gains Nominal>,Zone Name, Floor Area {{m2}},# Occupants,Area per Occupant "
            "{{m2/person}},Occupant per Area {{person/m2}},Interior Lighting {{W/m2}},Electric Load {{W/m2}},Gas Load {{W/m2}},Other "
            "Load {{W/m2}},Hot Water Eq {{W/m2}},Steam Equipment {{W/m2}},Sum Loads per Area {{W/m2}},Outdoor Controlled Baseboard "
            "Heat\n");

        print(state.files.eio, Format_721);
        for (Loop = 1; Loop <= state.dataGlobal->NumOfZones; ++Loop) {
            LightTot = 0.0;
            ElecTot = 0.0;
            GasTot = 0.0;
            OthTot = 0.0;
            HWETot = 0.0;
            StmTot = 0.0;
            BBHeatInd = "No";
            for (Loop1 = 1; Loop1 <= state.dataHeatBal->TotLights; ++Loop1) {
                if (state.dataHeatBal->Lights(Loop1).ZonePtr != Loop) continue;
                LightTot += state.dataHeatBal->Lights(Loop1).DesignLevel;
            }
            for (Loop1 = 1; Loop1 <= state.dataHeatBal->TotElecEquip; ++Loop1) {
                if (state.dataHeatBal->ZoneElectric(Loop1).ZonePtr != Loop) continue;
                ElecTot += state.dataHeatBal->ZoneElectric(Loop1).DesignLevel;
            }
            for (Loop1 = 1; Loop1 <= state.dataHeatBal->NumZoneITEqStatements; ++Loop1) {
                if (state.dataHeatBal->ZoneITEq(Loop1).ZonePtr != Loop) continue;
                ElecTot += state.dataHeatBal->ZoneITEq(Loop1).DesignTotalPower;
            }
            for (Loop1 = 1; Loop1 <= state.dataHeatBal->TotGasEquip; ++Loop1) {
                if (state.dataHeatBal->ZoneGas(Loop1).ZonePtr != Loop) continue;
                GasTot += state.dataHeatBal->ZoneGas(Loop1).DesignLevel;
            }
            for (Loop1 = 1; Loop1 <= state.dataHeatBal->TotOthEquip; ++Loop1) {
                if (state.dataHeatBal->ZoneOtherEq(Loop1).ZonePtr != Loop) continue;
                OthTot += state.dataHeatBal->ZoneOtherEq(Loop1).DesignLevel;
            }
            for (Loop1 = 1; Loop1 <= state.dataHeatBal->TotStmEquip; ++Loop1) {
                if (state.dataHeatBal->ZoneSteamEq(Loop1).ZonePtr != Loop) continue;
                StmTot += state.dataHeatBal->ZoneSteamEq(Loop1).DesignLevel;
            }
            for (Loop1 = 1; Loop1 <= state.dataHeatBal->TotHWEquip; ++Loop1) {
                if (state.dataHeatBal->ZoneHWEq(Loop1).ZonePtr != Loop) continue;
                HWETot += state.dataHeatBal->ZoneHWEq(Loop1).DesignLevel;
            }
            for (Loop1 = 1; Loop1 <= state.dataHeatBal->TotBBHeat; ++Loop1) {
                if (state.dataHeatBal->ZoneBBHeat(Loop1).ZonePtr != Loop) continue;
                BBHeatInd = "Yes";
            }
            state.dataHeatBal->Zone(Loop).InternalHeatGains = LightTot + ElecTot + GasTot + OthTot + HWETot + StmTot;
            if (state.dataHeatBal->Zone(Loop).FloorArea > 0.0) {
                print(state.files.eio, Format_720, state.dataHeatBal->Zone(Loop).Name, state.dataHeatBal->Zone(Loop).FloorArea, state.dataHeatBal->Zone(Loop).TotOccupants);
                print_and_divide_if_greater_than_zero(state.dataHeatBal->Zone(Loop).FloorArea, state.dataHeatBal->Zone(Loop).TotOccupants);
                print(state.files.eio, "{:.3R},", state.dataHeatBal->Zone(Loop).TotOccupants / state.dataHeatBal->Zone(Loop).FloorArea);
                print(state.files.eio, "{:.3R},", LightTot / state.dataHeatBal->Zone(Loop).FloorArea);
                print(state.files.eio, "{:.3R},", ElecTot / state.dataHeatBal->Zone(Loop).FloorArea);
                print(state.files.eio, "{:.3R},", GasTot / state.dataHeatBal->Zone(Loop).FloorArea);
                print(state.files.eio, "{:.3R},", OthTot / state.dataHeatBal->Zone(Loop).FloorArea);
                print(state.files.eio, "{:.3R},", HWETot / state.dataHeatBal->Zone(Loop).FloorArea);
                print(state.files.eio, "{:.3R},", StmTot / state.dataHeatBal->Zone(Loop).FloorArea);
                print(state.files.eio, "{:.3R},{}\n", state.dataHeatBal->Zone(Loop).InternalHeatGains / state.dataHeatBal->Zone(Loop).FloorArea, BBHeatInd);
            } else {
                print(state.files.eio, Format_720, state.dataHeatBal->Zone(Loop).Name, state.dataHeatBal->Zone(Loop).FloorArea, state.dataHeatBal->Zone(Loop).TotOccupants);
                print(state.files.eio, "0.0,N/A,N/A,N/A,N/A,N/A,N/A,N/A,N/A,{}\n", BBHeatInd);
            }
        }
        for (Loop = 1; Loop <= state.dataHeatBal->TotPeople; ++Loop) {
            if (Loop == 1) {
                print(state.files.eio,
                      Format_723,
                      "People",
                      "Number of People {},People/Floor Area {person/m2},Floor Area per person {m2/person},Fraction Radiant,Fraction "
                      "Convected,Sensible Fraction Calculation,Activity level,ASHRAE 55 Warnings,Carbon Dioxide Generation Rate,Nominal Minimum "
                      "Number of People,Nominal Maximum Number of People");
                if (state.dataHeatBal->People(Loop).Fanger || state.dataHeatBal->People(Loop).Pierce || state.dataHeatBal->People(Loop).KSU || state.dataHeatBal->People(Loop).CoolingEffectASH55 || state.dataHeatBal->People(Loop).AnkleDraftASH55) {
                    print(state.files.eio,
                          ",MRT Calculation Type,Work Efficiency, Clothing Insulation Calculation Method,Clothing "
                          "Insulation Calculation Method Schedule,Clothing,Air Velocity,Fanger Calculation,Pierce "
                          "Calculation,KSU Calculation,Cooling Effect Calculation,Ankle Draft Calculation\n");
                } else {
                    print(state.files.eio, "\n");
                }
            }

            ZoneNum = state.dataHeatBal->People(Loop).ZonePtr;

            if (ZoneNum == 0) {
                print(state.files.eio, Format_724, "People-Illegal Zone specified", state.dataHeatBal->People(Loop).Name);
                continue;
            }

            print(state.files.eio,
                  Format_722,
                  "People",
                  state.dataHeatBal->People(Loop).Name,
                  GetScheduleName(state, state.dataHeatBal->People(Loop).NumberOfPeoplePtr),
                  state.dataHeatBal->Zone(ZoneNum).Name,
                  state.dataHeatBal->Zone(ZoneNum).FloorArea,
                  state.dataHeatBal->Zone(ZoneNum).TotOccupants);

            print(state.files.eio, "{:.1R},", state.dataHeatBal->People(Loop).NumberOfPeople);

            print_and_divide_if_greater_than_zero(state.dataHeatBal->People(Loop).NumberOfPeople, state.dataHeatBal->Zone(ZoneNum).FloorArea);

            if (state.dataHeatBal->People(Loop).NumberOfPeople > 0.0){
                print_and_divide_if_greater_than_zero(state.dataHeatBal->Zone(ZoneNum).FloorArea, state.dataHeatBal->People(Loop).NumberOfPeople);
            } else {
                print(state.files.eio, "N/A,");
            }

            print(state.files.eio, "{:.3R},", state.dataHeatBal->People(Loop).FractionRadiant);
            print(state.files.eio, "{:.3R},", state.dataHeatBal->People(Loop).FractionConvected);
            if (state.dataHeatBal->People(Loop).UserSpecSensFrac == DataGlobalConstants::AutoCalculate) {
                print(state.files.eio, "AutoCalculate,");
            } else {
                print(state.files.eio, "{:.3R},", state.dataHeatBal->People(Loop).UserSpecSensFrac);
            }
            print(state.files.eio, "{},", GetScheduleName(state, state.dataHeatBal->People(Loop).ActivityLevelPtr));

            if (state.dataHeatBal->People(Loop).Show55Warning) {
                print(state.files.eio, "Yes,");
            } else {
                print(state.files.eio, "No,");
            }
            print(state.files.eio, "{:.4R},", state.dataHeatBal->People(Loop).CO2RateFactor);
            print(state.files.eio, "{:.0R},", state.dataHeatBal->People(Loop).NomMinNumberPeople);

            if (state.dataHeatBal->People(Loop).Fanger || state.dataHeatBal->People(Loop).Pierce || state.dataHeatBal->People(Loop).KSU || state.dataHeatBal->People(Loop).CoolingEffectASH55 || state.dataHeatBal->People(Loop).AnkleDraftASH55) {
                print(state.files.eio, "{:.0R},", state.dataHeatBal->People(Loop).NomMaxNumberPeople);

                if (state.dataHeatBal->People(Loop).MRTCalcType == ZoneAveraged) {
                    print(state.files.eio, "Zone Averaged,");
                } else if (state.dataHeatBal->People(Loop).MRTCalcType == SurfaceWeighted) {
                    print(state.files.eio, "Surface Weighted,");
                } else if (state.dataHeatBal->People(Loop).MRTCalcType == AngleFactor) {
                    print(state.files.eio, "Angle Factor,");
                } else {
                    print(state.files.eio, "N/A,");
                }
                print(state.files.eio, "{},", GetScheduleName(state, state.dataHeatBal->People(Loop).WorkEffPtr));

                if (state.dataHeatBal->People(Loop).ClothingType == 1) {
                    print(state.files.eio, "Clothing Insulation Schedule,");
                } else if (state.dataHeatBal->People(Loop).ClothingType == 2) {
                    print(state.files.eio, "Dynamic Clothing Model ASHRAE55,");
                } else if (state.dataHeatBal->People(Loop).ClothingType == 3) {
                    print(state.files.eio, "Calculation Method Schedule,");
                } else {
                    print(state.files.eio, "N/A,");
                }

                if (state.dataHeatBal->People(Loop).ClothingType == 3) {
                    print(state.files.eio, "{},", GetScheduleName(state, state.dataHeatBal->People(Loop).ClothingMethodPtr));
                } else {
                    print(state.files.eio, "N/A,");
                }

                print(state.files.eio, "{},", GetScheduleName(state, state.dataHeatBal->People(Loop).ClothingPtr));
                print(state.files.eio, "{},", GetScheduleName(state, state.dataHeatBal->People(Loop).AirVelocityPtr));

                if (state.dataHeatBal->People(Loop).Fanger) {
                    print(state.files.eio, "Yes,");
                } else {
                    print(state.files.eio, "No,");
                }
                if (state.dataHeatBal->People(Loop).Pierce) {
                    print(state.files.eio, "Yes,");
                } else {
                    print(state.files.eio, "No,");
                }
                if (state.dataHeatBal->People(Loop).KSU) {
                    print(state.files.eio, "Yes,");
                } else {
                    print(state.files.eio, "No,");
                }
                if (state.dataHeatBal->People(Loop).CoolingEffectASH55) {
                    print(state.files.eio, "Yes,");
                } else {
                    print(state.files.eio, "No,");
                }
                if (state.dataHeatBal->People(Loop).AnkleDraftASH55) {
                    print(state.files.eio, "Yes\n");
                } else {
                    print(state.files.eio, "No\n");
                }
            } else {
                print(state.files.eio, "{:.0R}\n", state.dataHeatBal->People(Loop).NomMaxNumberPeople);
            }
        }
        for (Loop = 1; Loop <= state.dataHeatBal->TotLights; ++Loop) {
            if (Loop == 1) {
                print(state.files.eio,
                      Format_723,
                      "Lights",
                      "Lighting Level {W},Lights/Floor Area {W/m2},Lights per person {W/person},Fraction Return "
                      "Air,Fraction Radiant,Fraction Short Wave,Fraction Convected,Fraction Replaceable,End-Use "
                      "Category,Nominal Minimum Lighting Level {W},Nominal Maximum Lighting Level {W}\n");
            }

            ZoneNum = state.dataHeatBal->Lights(Loop).ZonePtr;

            if (ZoneNum == 0) {
                print(state.files.eio, "Lights-Illegal Zone specified", state.dataHeatBal->Lights(Loop).Name);
                continue;
            }
            print(state.files.eio,
                  Format_722,
                  "Lights",
                  state.dataHeatBal->Lights(Loop).Name,
                  GetScheduleName(state, state.dataHeatBal->Lights(Loop).SchedPtr),
                  state.dataHeatBal->Zone(ZoneNum).Name,
                  state.dataHeatBal->Zone(ZoneNum).FloorArea,
                  state.dataHeatBal->Zone(ZoneNum).TotOccupants);

            print(state.files.eio, "{:.3R},", state.dataHeatBal->Lights(Loop).DesignLevel);

            print_and_divide_if_greater_than_zero(state.dataHeatBal->Lights(Loop).DesignLevel, state.dataHeatBal->Zone(ZoneNum).FloorArea);
            print_and_divide_if_greater_than_zero(state.dataHeatBal->Lights(Loop).DesignLevel, state.dataHeatBal->Zone(ZoneNum).TotOccupants);

            print(state.files.eio, "{:.3R},", state.dataHeatBal->Lights(Loop).FractionReturnAir);
            print(state.files.eio, "{:.3R},", state.dataHeatBal->Lights(Loop).FractionRadiant);
            print(state.files.eio, "{:.3R},", state.dataHeatBal->Lights(Loop).FractionShortWave);
            print(state.files.eio, "{:.3R},", state.dataHeatBal->Lights(Loop).FractionConvected);
            print(state.files.eio, "{:.3R},", state.dataHeatBal->Lights(Loop).FractionReplaceable);
            print(state.files.eio, "{},", state.dataHeatBal->Lights(Loop).EndUseSubcategory);
            print(state.files.eio, "{:.3R},", state.dataHeatBal->Lights(Loop).NomMinDesignLevel);
            print(state.files.eio, "{:.3R}\n", state.dataHeatBal->Lights(Loop).NomMaxDesignLevel);
        }
        for (Loop = 1; Loop <= state.dataHeatBal->TotElecEquip; ++Loop) {
            if (Loop == 1) {
                print(state.files.eio,
                      Format_723,
                      "ElectricEquipment",
                      "Equipment Level {W},Equipment/Floor Area {W/m2},Equipment per person {W/person},Fraction Latent,Fraction Radiant,Fraction "
                      "Lost,Fraction Convected,End-Use SubCategory,Nominal Minimum Equipment Level {W},Nominal Maximum Equipment Level {W}\n");
            }

            ZoneNum = state.dataHeatBal->ZoneElectric(Loop).ZonePtr;

            if (ZoneNum == 0) {
                print(state.files.eio, Format_724, "Electric Equipment-Illegal Zone specified", state.dataHeatBal->ZoneElectric(Loop).Name);
                continue;
            }
            print(state.files.eio,
                  Format_722,
                  "ElectricEquipment",
                  state.dataHeatBal->ZoneElectric(Loop).Name,
                  GetScheduleName(state, state.dataHeatBal->ZoneElectric(Loop).SchedPtr),
                  state.dataHeatBal->Zone(ZoneNum).Name,
                  state.dataHeatBal->Zone(ZoneNum).FloorArea,
                  state.dataHeatBal->Zone(ZoneNum).TotOccupants);

            print(state.files.eio, "{:.3R},", state.dataHeatBal->ZoneElectric(Loop).DesignLevel);

            print_and_divide_if_greater_than_zero(state.dataHeatBal->ZoneElectric(Loop).DesignLevel, state.dataHeatBal->Zone(ZoneNum).FloorArea);
            print_and_divide_if_greater_than_zero(state.dataHeatBal->ZoneElectric(Loop).DesignLevel, state.dataHeatBal->Zone(ZoneNum).TotOccupants);

            print(state.files.eio, "{:.3R},", state.dataHeatBal->ZoneElectric(Loop).FractionLatent);
            print(state.files.eio, "{:.3R},", state.dataHeatBal->ZoneElectric(Loop).FractionRadiant);
            print(state.files.eio, "{:.3R},", state.dataHeatBal->ZoneElectric(Loop).FractionLost);
            print(state.files.eio, "{:.3R},", state.dataHeatBal->ZoneElectric(Loop).FractionConvected);
            print(state.files.eio, "{},", state.dataHeatBal->ZoneElectric(Loop).EndUseSubcategory);
            print(state.files.eio, "{:.3R},", state.dataHeatBal->ZoneElectric(Loop).NomMinDesignLevel);
            print(state.files.eio, "{:.3R}\n", state.dataHeatBal->ZoneElectric(Loop).NomMaxDesignLevel);
        }
        for (Loop = 1; Loop <= state.dataHeatBal->TotGasEquip; ++Loop) {
            if (Loop == 1) {
                print(state.files.eio,
                      Format_723,
                      "GasEquipment",
                      "Equipment Level {W},Equipment/Floor Area {W/m2},Equipment per person {W/person},Fraction Latent,Fraction Radiant,Fraction "
                      "Lost,Fraction Convected,End-Use SubCategory,Nominal Minimum Equipment Level {W},Nominal Maximum Equipment Level {W}\n");
            }

            ZoneNum = state.dataHeatBal->ZoneGas(Loop).ZonePtr;

            if (ZoneNum == 0) {
                print(state.files.eio, Format_724, "Gas Equipment-Illegal Zone specified", state.dataHeatBal->ZoneGas(Loop).Name);
                continue;
            }

            print(state.files.eio,
                  Format_722,
                  "GasEquipment",
                  state.dataHeatBal->ZoneGas(Loop).Name,
                  GetScheduleName(state, state.dataHeatBal->ZoneGas(Loop).SchedPtr),
                  state.dataHeatBal->Zone(ZoneNum).Name,
                  state.dataHeatBal->Zone(ZoneNum).FloorArea,
                  state.dataHeatBal->Zone(ZoneNum).TotOccupants);

            print(state.files.eio, "{:.3R},", state.dataHeatBal->ZoneGas(Loop).DesignLevel);

            print_and_divide_if_greater_than_zero(state.dataHeatBal->ZoneGas(Loop).DesignLevel, state.dataHeatBal->Zone(ZoneNum).FloorArea);
            print_and_divide_if_greater_than_zero(state.dataHeatBal->ZoneGas(Loop).DesignLevel, state.dataHeatBal->Zone(ZoneNum).TotOccupants);

            print(state.files.eio, "{:.3R},", state.dataHeatBal->ZoneGas(Loop).FractionLatent);
            print(state.files.eio, "{:.3R},", state.dataHeatBal->ZoneGas(Loop).FractionRadiant);
            print(state.files.eio, "{:.3R},", state.dataHeatBal->ZoneGas(Loop).FractionLost);
            print(state.files.eio, "{:.3R},", state.dataHeatBal->ZoneGas(Loop).FractionConvected);
            print(state.files.eio, "{},", state.dataHeatBal->ZoneGas(Loop).EndUseSubcategory);
            print(state.files.eio, "{:.3R},", state.dataHeatBal->ZoneGas(Loop).NomMinDesignLevel);
            print(state.files.eio, "{:.3R}\n", state.dataHeatBal->ZoneGas(Loop).NomMaxDesignLevel);
        }

        for (Loop = 1; Loop <= state.dataHeatBal->TotHWEquip; ++Loop) {
            if (Loop == 1) {
                print(state.files.eio,
                      Format_723,
                      "HotWaterEquipment",
                      "Equipment Level {W},Equipment/Floor Area {W/m2},Equipment per person {W/person},Fraction Latent,Fraction Radiant,Fraction "
                      "Lost,Fraction Convected,End-Use SubCategory,Nominal Minimum Equipment Level {W},Nominal Maximum Equipment Level {W}\n");
            }

            ZoneNum = state.dataHeatBal->ZoneHWEq(Loop).ZonePtr;

            if (ZoneNum == 0) {
                print(state.files.eio, Format_724, "Hot Water Equipment-Illegal Zone specified", state.dataHeatBal->ZoneHWEq(Loop).Name);
                continue;
            }

            print(state.files.eio,
                  Format_722,
                  "HotWaterEquipment",
                  state.dataHeatBal->ZoneHWEq(Loop).Name,
                  GetScheduleName(state, state.dataHeatBal->ZoneHWEq(Loop).SchedPtr),
                  state.dataHeatBal->Zone(ZoneNum).Name,
                  state.dataHeatBal->Zone(ZoneNum).FloorArea,
                  state.dataHeatBal->Zone(ZoneNum).TotOccupants);

            print(state.files.eio, "{:.3R},", state.dataHeatBal->ZoneHWEq(Loop).DesignLevel);

            print_and_divide_if_greater_than_zero(state.dataHeatBal->ZoneHWEq(Loop).DesignLevel, state.dataHeatBal->Zone(ZoneNum).FloorArea);
            print_and_divide_if_greater_than_zero(state.dataHeatBal->ZoneHWEq(Loop).DesignLevel, state.dataHeatBal->Zone(ZoneNum).TotOccupants);

            print(state.files.eio, "{:.3R},", state.dataHeatBal->ZoneHWEq(Loop).FractionLatent);
            print(state.files.eio, "{:.3R},", state.dataHeatBal->ZoneHWEq(Loop).FractionRadiant);
            print(state.files.eio, "{:.3R},", state.dataHeatBal->ZoneHWEq(Loop).FractionLost);
            print(state.files.eio, "{:.3R},", state.dataHeatBal->ZoneHWEq(Loop).FractionConvected);
            print(state.files.eio, "{},", state.dataHeatBal->ZoneHWEq(Loop).EndUseSubcategory);
            print(state.files.eio, "{:.3R},", state.dataHeatBal->ZoneHWEq(Loop).NomMinDesignLevel);
            print(state.files.eio, "{:.3R}\n", state.dataHeatBal->ZoneHWEq(Loop).NomMaxDesignLevel);
        }

        for (Loop = 1; Loop <= state.dataHeatBal->TotStmEquip; ++Loop) {
            if (Loop == 1) {
                print(state.files.eio,
                      Format_723,
                      "SteamEquipment",
                      "Equipment Level {W},Equipment/Floor Area {W/m2},Equipment per person {W/person},Fraction Latent,Fraction Radiant,Fraction "
                      "Lost,Fraction Convected,End-Use SubCategory,Nominal Minimum Equipment Level {W},Nominal Maximum Equipment Level {W}\n");
            }

            ZoneNum = state.dataHeatBal->ZoneSteamEq(Loop).ZonePtr;

            if (ZoneNum == 0) {
                print(state.files.eio, Format_724, "Steam Equipment-Illegal Zone specified", state.dataHeatBal->ZoneSteamEq(Loop).Name);
                continue;
            }

            print(state.files.eio,
                  Format_722,
                  "SteamEquipment",
                  state.dataHeatBal->ZoneSteamEq(Loop).Name,
                  GetScheduleName(state, state.dataHeatBal->ZoneSteamEq(Loop).SchedPtr),
                  state.dataHeatBal->Zone(ZoneNum).Name,
                  state.dataHeatBal->Zone(ZoneNum).FloorArea,
                  state.dataHeatBal->Zone(ZoneNum).TotOccupants);

            print(state.files.eio, "{:.3R},", state.dataHeatBal->ZoneSteamEq(Loop).DesignLevel);

            print_and_divide_if_greater_than_zero(state.dataHeatBal->ZoneSteamEq(Loop).DesignLevel, state.dataHeatBal->Zone(ZoneNum).FloorArea);
            print_and_divide_if_greater_than_zero(state.dataHeatBal->ZoneSteamEq(Loop).DesignLevel, state.dataHeatBal->Zone(ZoneNum).TotOccupants);

            print(state.files.eio, "{:.3R},", state.dataHeatBal->ZoneSteamEq(Loop).FractionLatent);
            print(state.files.eio, "{:.3R},", state.dataHeatBal->ZoneSteamEq(Loop).FractionRadiant);
            print(state.files.eio, "{:.3R},", state.dataHeatBal->ZoneSteamEq(Loop).FractionLost);
            print(state.files.eio, "{:.3R},", state.dataHeatBal->ZoneSteamEq(Loop).FractionConvected);
            print(state.files.eio, "{},", state.dataHeatBal->ZoneSteamEq(Loop).EndUseSubcategory);
            print(state.files.eio, "{:.3R},", state.dataHeatBal->ZoneSteamEq(Loop).NomMinDesignLevel);
            print(state.files.eio, "{:.3R}\n", state.dataHeatBal->ZoneSteamEq(Loop).NomMaxDesignLevel);
        }

        for (Loop = 1; Loop <= state.dataHeatBal->TotOthEquip; ++Loop) {
            if (Loop == 1) {
                print(state.files.eio,
                      Format_723,
                      "OtherEquipment",
                      "Equipment Level {W},Equipment/Floor Area {W/m2},Equipment per person {W/person},Fraction Latent,Fraction Radiant,Fraction "
                      "Lost,Fraction Convected,Nominal Minimum Equipment Level {W},Nominal Maximum Equipment Level {W}\n");
            }

            ZoneNum = state.dataHeatBal->ZoneOtherEq(Loop).ZonePtr;

            if (ZoneNum == 0) {
                print(state.files.eio, Format_724, "Other Equipment-Illegal Zone specified", state.dataHeatBal->ZoneOtherEq(Loop).Name);
                continue;
            }

            print(state.files.eio,
                  Format_722,
                  "OtherEquipment",
                  state.dataHeatBal->ZoneOtherEq(Loop).Name,
                  GetScheduleName(state, state.dataHeatBal->ZoneOtherEq(Loop).SchedPtr),
                  state.dataHeatBal->Zone(ZoneNum).Name,
                  state.dataHeatBal->Zone(ZoneNum).FloorArea,
                  state.dataHeatBal->Zone(ZoneNum).TotOccupants);

            print(state.files.eio, "{:.3R},", state.dataHeatBal->ZoneOtherEq(Loop).DesignLevel);

            print_and_divide_if_greater_than_zero(state.dataHeatBal->ZoneOtherEq(Loop).DesignLevel, state.dataHeatBal->Zone(ZoneNum).FloorArea);
            print_and_divide_if_greater_than_zero(state.dataHeatBal->ZoneOtherEq(Loop).DesignLevel, state.dataHeatBal->Zone(ZoneNum).TotOccupants);

            print(state.files.eio, "{:.3R},", state.dataHeatBal->ZoneOtherEq(Loop).FractionLatent);
            print(state.files.eio, "{:.3R},", state.dataHeatBal->ZoneOtherEq(Loop).FractionRadiant);
            print(state.files.eio, "{:.3R},", state.dataHeatBal->ZoneOtherEq(Loop).FractionLost);
            print(state.files.eio, "{:.3R},", state.dataHeatBal->ZoneOtherEq(Loop).FractionConvected);
            print(state.files.eio, "{:.3R},", state.dataHeatBal->ZoneOtherEq(Loop).NomMinDesignLevel);
            print(state.files.eio, "{:.3R}\n", state.dataHeatBal->ZoneOtherEq(Loop).NomMaxDesignLevel);
        }

        for (Loop = 1; Loop <= state.dataHeatBal->NumZoneITEqStatements; ++Loop) {
            if (Loop == 1) {
                print(state.files.eio,
                      Format_723,
                      "ElectricEquipment:ITE:AirCooled",
                      "Equipment Level {W},"
                      "Equipment/Floor Area {W/m2},Equipment per person {W/person},"
                      "Fraction Convected,CPU End-Use SubCategory,Fan End-Use SubCategory,UPS End-Use SubCategory,"
                      "Nominal Minimum Equipment Level {W},Nominal Maximum Equipment Level {W}, Design Air Volume Flow Rate {m3/s}\n");
            }

            ZoneNum = state.dataHeatBal->ZoneITEq(Loop).ZonePtr;

            if (ZoneNum == 0) {
                print(state.files.eio, Format_724, "ElectricEquipment:ITE:AirCooled-Illegal Zone specified", state.dataHeatBal->ZoneITEq(Loop).Name);
                continue;
            }
            print(state.files.eio,
                  Format_722,
                  "ElectricEquipment:ITE:AirCooled",
                  state.dataHeatBal->ZoneITEq(Loop).Name,
                  GetScheduleName(state, state.dataHeatBal->ZoneITEq(Loop).OperSchedPtr),
                  state.dataHeatBal->Zone(ZoneNum).Name,
                  state.dataHeatBal->Zone(ZoneNum).FloorArea,
                  state.dataHeatBal->Zone(ZoneNum).TotOccupants);

            print(state.files.eio, "{:.3R},", state.dataHeatBal->ZoneITEq(Loop).DesignTotalPower);

            print_and_divide_if_greater_than_zero(state.dataHeatBal->ZoneITEq(Loop).DesignTotalPower, state.dataHeatBal->Zone(ZoneNum).FloorArea);

            // ElectricEquipment:ITE:AirCooled is 100% convective
            print(state.files.eio, "1.0,");

            print(state.files.eio, "{},", state.dataHeatBal->ZoneITEq(Loop).EndUseSubcategoryCPU);
            print(state.files.eio, "{},", state.dataHeatBal->ZoneITEq(Loop).EndUseSubcategoryFan);
            print(state.files.eio, "{},", state.dataHeatBal->ZoneITEq(Loop).EndUseSubcategoryUPS);
            print(state.files.eio, "{:.3R},", state.dataHeatBal->ZoneITEq(Loop).NomMinDesignLevel);
            print(state.files.eio, "{:.3R},", state.dataHeatBal->ZoneITEq(Loop).NomMaxDesignLevel);
            print(state.files.eio, "{:.10R}\n", state.dataHeatBal->ZoneITEq(Loop).DesignAirVolFlowRate);
        }

        for (Loop = 1; Loop <= state.dataHeatBal->TotBBHeat; ++Loop) {
            if (Loop == 1) {
                print(state.files.eio,
                      Format_723,
                      "Outdoor Controlled Baseboard Heat",
                      "Capacity at Low Temperature {W},Low Temperature {C},Capacity at High Temperature "
                      "{W},High Temperature {C},Fraction Radiant,Fraction Convected,End-Use Subcategory\n");
            }

            ZoneNum = state.dataHeatBal->ZoneBBHeat(Loop).ZonePtr;

            if (ZoneNum == 0) {
                print(state.files.eio, Format_724, "Outdoor Controlled Baseboard Heat-Illegal Zone specified", state.dataHeatBal->ZoneBBHeat(Loop).Name);
                continue;
            }
            print(state.files.eio,
                  Format_722,
                  "Outdoor Controlled Baseboard Heat",
                  state.dataHeatBal->ZoneBBHeat(Loop).Name,
                  GetScheduleName(state, state.dataHeatBal->ZoneBBHeat(Loop).SchedPtr),
                  state.dataHeatBal->Zone(ZoneNum).Name,
                  state.dataHeatBal->Zone(ZoneNum).FloorArea,
                  state.dataHeatBal->Zone(ZoneNum).TotOccupants);

            print(state.files.eio, "{:.3R},", state.dataHeatBal->ZoneBBHeat(Loop).CapatLowTemperature);
            print(state.files.eio, "{:.3R},", state.dataHeatBal->ZoneBBHeat(Loop).LowTemperature);
            print(state.files.eio, "{:.3R},", state.dataHeatBal->ZoneBBHeat(Loop).CapatHighTemperature);
            print(state.files.eio, "{:.3R},", state.dataHeatBal->ZoneBBHeat(Loop).HighTemperature);
            print(state.files.eio, "{:.3R},", state.dataHeatBal->ZoneBBHeat(Loop).FractionRadiant);
            print(state.files.eio, "{:.3R},", state.dataHeatBal->ZoneBBHeat(Loop).FractionConvected);
            print(state.files.eio, "{}\n", state.dataHeatBal->ZoneBBHeat(Loop).EndUseSubcategory);
        }
    }

    void InitInternalHeatGains(EnergyPlusData &state)
    {

        // SUBROUTINE INFORMATION:
        //       AUTHOR         Linda K. Lawrie
        //       DATE WRITTEN   September 1997
        //       MODIFIED       November 1998, FW: add adjustment to elec lights for dayltg controls
        //                      August 2003, FCW: add optional calculation of light-to-return fraction
        //                       as a function of return plenum air temperature.
        //       RE-ENGINEERED  na

        // PURPOSE OF THIS SUBROUTINE:
        // This subroutine sets up the zone internal heat gains
        // that are independent of the zone air temperature.

        // Using/Aliasing
        using namespace ScheduleManager;
<<<<<<< HEAD
        using DataSizing::CurOverallSimDay;
=======
        using DataHeatBalFanSys::MAT;
        using DataHeatBalFanSys::SumConvHTRadSys;
        using DataHeatBalFanSys::ZoneLatentGain;
        using DataHeatBalFanSys::ZoneLatentGainExceptPeople;
>>>>>>> 3e8aa3d5
        using DaylightingDevices::FigureTDDZoneGains;
        using FuelCellElectricGenerator::FigureFuelCellZoneGains;
        using MicroCHPElectricGenerator::FigureMicroCHPZoneGains;
        using OutputReportTabular::AllocateLoadComponentArrays;
        using Psychrometrics::PsyRhoAirFnPbTdbW;
        using RefrigeratedCase::FigureRefrigerationZoneGains;
        using WaterThermalTanks::CalcWaterThermalTankZoneGains;
        using WaterUse::CalcWaterUseZoneGains;

        // SUBROUTINE PARAMETER DEFINITIONS:
        static Array1D<Real64> const C(
            9, {6.4611027, 0.946892, 0.0000255737, 7.139322, -0.0627909, 0.0000589271, -0.198550, 0.000940018, -0.00000149532});
        static ZoneCatEUseData const zeroZoneCatEUse; // For initialization

        // SUBROUTINE LOCAL VARIABLE DECLARATIONS:
        Real64 ActivityLevel_WperPerson; // Units on Activity Level (Schedule)
        Real64 NumberOccupants;          // Number of occupants
        int Loop;
        Real64 Q;                  // , QR
        Real64 TotalPeopleGain;    // Total heat gain from people (intermediate calculational variable)
        Real64 SensiblePeopleGain; // Sensible heat gain from people (intermediate calculational variable)
        Real64 FractionConvected;  // For general lighting, fraction of heat from lights convected to zone air
        Real64 FractionReturnAir;  // For general lighting, fraction of heat from lights convected to zone's return air
        Real64 FractionRadiant;    // For general lighting, fraction of heat from lights to zone that is long wave

        Real64 ReturnPlenumTemp;  // Air temperature of a zone's return air plenum (C)
        Real64 pulseMultipler;    // use to create a pulse for the load component report computations
        static Real64 curQL(0.0); // radiant value prior to adjustment for pulse for load component report
        static Real64 adjQL(0.0); // radiant value including adjustment for pulse for load component report

        //  REAL(r64), ALLOCATABLE, SAVE, DIMENSION(:) :: QSA

        //  IF (.NOT. ALLOCATED(QSA)) ALLOCATE(QSA(NumOfZones))

        //  Zero out time step variables
        for (auto &e : state.dataHeatBal->ZoneIntGain) {
            e.NOFOCC = 0.0;
            e.QOCTOT = 0.0;
            e.QOCSEN = 0.0;
            e.QOCLAT = 0.0;
            e.QOCRAD = 0.0;
            e.QOCCON = 0.0;
            e.QLTSW = 0.0;
            e.QLTCRA = 0.0;
            e.QLTRAD = 0.0;
            e.QLTCON = 0.0;
            e.QLTTOT = 0.0;

            e.QEELAT = 0.0;
            e.QEERAD = 0.0;
            e.QEECON = 0.0;
            e.QEELost = 0.0;
            e.QGELAT = 0.0;
            e.QGERAD = 0.0;
            e.QGECON = 0.0;
            e.QGELost = 0.0;
            e.QBBRAD = 0.0;
            e.QBBCON = 0.0;
            e.QOELAT = 0.0;
            e.QOERAD = 0.0;
            e.QOECON = 0.0;
            e.QOELost = 0.0;
            e.QHWLAT = 0.0;
            e.QHWRAD = 0.0;
            e.QHWCON = 0.0;
            e.QHWLost = 0.0;
            e.QSELAT = 0.0;
            e.QSERAD = 0.0;
            e.QSECON = 0.0;
            e.QSELost = 0.0;
        }

        state.dataHeatBal->ZoneIntEEuse = zeroZoneCatEUse; // Set all member arrays to zeros

        for (auto &e : state.dataHeatBal->ZnRpt) {
            e.LtsPower = 0.0;
            e.ElecPower = 0.0;
            e.GasPower = 0.0;
            e.HWPower = 0.0;
            e.SteamPower = 0.0;
            e.BaseHeatPower = 0.0;
            e.CO2Rate = 0.0;
        }

        for (auto &e : state.dataHeatBal->ZonePreDefRep) {
            e.NumOcc = 0.0;
        }

        //  QSA = 0.0

        // Process Internal Heat Gains, People done below
        // Occupant Stuff
        //   METHOD:
        //       The function is based on a curve fit to data presented in
        //       Table 48 'Heat Gain From People' of Chapter 1 of the 'Carrier
        //       Handbook of Air Conditioning System Design', 1965.  Values of
        //       Sensible gain were obtained from the table at average adjusted
        //       metabolic rates 350, 400, 450, 500, 750, 850, 1000, and
        //       1450 Btu/hr each at temperatures 82, 80, 78, 75, and 70F.
        //       Sensible gains of 0.0 at 96F and equal to the metabolic rate
        //       at 30F were assumed in order to give reasonable values beyond
        //       The reported temperature range.
        for (Loop = 1; Loop <= state.dataHeatBal->TotPeople; ++Loop) {
            int NZ = state.dataHeatBal->People(Loop).ZonePtr;
            NumberOccupants = state.dataHeatBal->People(Loop).NumberOfPeople * GetCurrentScheduleValue(state, state.dataHeatBal->People(Loop).NumberOfPeoplePtr);
            if (state.dataHeatBal->People(Loop).EMSPeopleOn) NumberOccupants = state.dataHeatBal->People(Loop).EMSNumberOfPeople;

            TotalPeopleGain = 0.0;
            SensiblePeopleGain = 0.0;

            if (NumberOccupants > 0.0) {
                ActivityLevel_WperPerson = GetCurrentScheduleValue(state, state.dataHeatBal->People(Loop).ActivityLevelPtr);
                TotalPeopleGain = NumberOccupants * ActivityLevel_WperPerson;
                // if the user did not specify a sensible fraction, calculate the sensible heat gain
                if (state.dataHeatBal->People(Loop).UserSpecSensFrac == DataGlobalConstants::AutoCalculate) {
                    if (!(state.dataRoomAirMod->IsZoneDV(NZ) || state.dataRoomAirMod->IsZoneUI(NZ))) {
                        SensiblePeopleGain =
                            NumberOccupants * (C(1) + ActivityLevel_WperPerson * (C(2) + ActivityLevel_WperPerson * C(3)) +
                                    state.dataHeatBalFanSys->MAT(NZ) * ((C(4) + ActivityLevel_WperPerson * (C(5) + ActivityLevel_WperPerson * C(6))) +
                                            state.dataHeatBalFanSys->MAT(NZ) * (C(7) + ActivityLevel_WperPerson * (C(8) + ActivityLevel_WperPerson * C(9)))));
                    } else { // UCSD - DV or UI
                        SensiblePeopleGain =
                            NumberOccupants * (C(1) + ActivityLevel_WperPerson * (C(2) + ActivityLevel_WperPerson * C(3)) +
                                    state.dataRoomAirMod->TCMF(NZ) * ((C(4) + ActivityLevel_WperPerson * (C(5) + ActivityLevel_WperPerson * C(6))) +
                                            state.dataRoomAirMod->TCMF(NZ) * (C(7) + ActivityLevel_WperPerson * (C(8) + ActivityLevel_WperPerson * C(9)))));
                    }
                } else { // if the user did specify a sensible fraction, use it
                    SensiblePeopleGain = TotalPeopleGain * state.dataHeatBal->People(Loop).UserSpecSensFrac;
                }

                if (SensiblePeopleGain > TotalPeopleGain) SensiblePeopleGain = TotalPeopleGain;
                if (SensiblePeopleGain < 0.0) SensiblePeopleGain = 0.0;

                // For predefined tabular reports related to outside air ventilation
                state.dataHeatBal->ZonePreDefRep(NZ).isOccupied = true; // set flag to occupied to be used in tabular reporting for ventilation
                state.dataHeatBal->ZonePreDefRep(NZ).NumOcc += NumberOccupants;
                state.dataHeatBal->ZonePreDefRep(NZ).NumOccAccum += NumberOccupants * state.dataGlobal->TimeStepZone;
                state.dataHeatBal->ZonePreDefRep(NZ).NumOccAccumTime += state.dataGlobal->TimeStepZone;
            } else {
                state.dataHeatBal->ZonePreDefRep(NZ).isOccupied = false; // set flag to occupied to be used in tabular reporting for ventilation
            }

            state.dataHeatBal->People(Loop).NumOcc = NumberOccupants;
            state.dataHeatBal->People(Loop).RadGainRate = SensiblePeopleGain * state.dataHeatBal->People(Loop).FractionRadiant;
            state.dataHeatBal->People(Loop).ConGainRate = SensiblePeopleGain * state.dataHeatBal->People(Loop).FractionConvected;
            state.dataHeatBal->People(Loop).SenGainRate = SensiblePeopleGain;
            state.dataHeatBal->People(Loop).LatGainRate = TotalPeopleGain - SensiblePeopleGain;
            state.dataHeatBal->People(Loop).TotGainRate = TotalPeopleGain;
            state.dataHeatBal->People(Loop).CO2GainRate = TotalPeopleGain * state.dataHeatBal->People(Loop).CO2RateFactor;

            state.dataHeatBal->ZoneIntGain(NZ).NOFOCC += state.dataHeatBal->People(Loop).NumOcc;
            state.dataHeatBal->ZoneIntGain(NZ).QOCRAD += state.dataHeatBal->People(Loop).RadGainRate;
            state.dataHeatBal->ZoneIntGain(NZ).QOCCON += state.dataHeatBal->People(Loop).ConGainRate;
            state.dataHeatBal->ZoneIntGain(NZ).QOCSEN += state.dataHeatBal->People(Loop).SenGainRate;
            state.dataHeatBal->ZoneIntGain(NZ).QOCLAT += state.dataHeatBal->People(Loop).LatGainRate;
            state.dataHeatBal->ZoneIntGain(NZ).QOCTOT += state.dataHeatBal->People(Loop).TotGainRate;
        }

        for (Loop = 1; Loop <= state.dataHeatBal->TotLights; ++Loop) {
            int NZ = state.dataHeatBal->Lights(Loop).ZonePtr;
            Q = state.dataHeatBal->Lights(Loop).DesignLevel * GetCurrentScheduleValue(state, state.dataHeatBal->Lights(Loop).SchedPtr);

            if (state.dataDaylightingData->ZoneDaylight(NZ).DaylightMethod == DataDaylighting::iDaylightingMethod::SplitFluxDaylighting || state.dataDaylightingData->ZoneDaylight(NZ).DaylightMethod == DataDaylighting::iDaylightingMethod::DElightDaylighting) {

                if (state.dataHeatBal->Lights(Loop).FractionReplaceable > 0.0) { // FractionReplaceable can only be 0 or 1 for these models
                    Q *= state.dataDaylightingData->ZoneDaylight(NZ).ZonePowerReductionFactor;
                }
            }

            // Reduce lighting power due to demand limiting
            if (state.dataHeatBal->Lights(Loop).ManageDemand && (Q > state.dataHeatBal->Lights(Loop).DemandLimit)) Q = state.dataHeatBal->Lights(Loop).DemandLimit;

            // Set Q to EMS override if being called for by EMs
            if (state.dataHeatBal->Lights(Loop).EMSLightsOn) Q = state.dataHeatBal->Lights(Loop).EMSLightingPower;

            FractionConvected = state.dataHeatBal->Lights(Loop).FractionConvected;
            FractionReturnAir = state.dataHeatBal->Lights(Loop).FractionReturnAir;
            FractionRadiant = state.dataHeatBal->Lights(Loop).FractionRadiant;
            if (state.dataHeatBal->Lights(Loop).FractionReturnAirIsCalculated && !state.dataGlobal->ZoneSizingCalc && state.dataGlobal->SimTimeSteps > 1) {
                // Calculate FractionReturnAir based on conditions in the zone's return air plenum, if there is one.
                if (state.dataHeatBal->Zone(NZ).IsControlled) {
                    int retNum = state.dataHeatBal->Lights(Loop).ZoneReturnNum;
                    int ReturnZonePlenumCondNum = state.dataZoneEquip->ZoneEquipConfig(NZ).ReturnNodePlenumNum(retNum);
                    if (ReturnZonePlenumCondNum > 0) {
                        ReturnPlenumTemp = state.dataZonePlenum->ZoneRetPlenCond(ReturnZonePlenumCondNum).ZoneTemp;
                        FractionReturnAir =
                            state.dataHeatBal->Lights(Loop).FractionReturnAirPlenTempCoeff1 - state.dataHeatBal->Lights(Loop).FractionReturnAirPlenTempCoeff2 * ReturnPlenumTemp;
                        FractionReturnAir = max(0.0, min(1.0, FractionReturnAir));
                        if (FractionReturnAir >= (1.0 - state.dataHeatBal->Lights(Loop).FractionShortWave)) {
                            FractionReturnAir = 1.0 - state.dataHeatBal->Lights(Loop).FractionShortWave;
                            FractionRadiant = 0.0;
                            FractionConvected = 0.0;
                        } else {
                            FractionRadiant = ((1.0 - FractionReturnAir - state.dataHeatBal->Lights(Loop).FractionShortWave) /
                                               (state.dataHeatBal->Lights(Loop).FractionRadiant + state.dataHeatBal->Lights(Loop).FractionConvected)) *
                                              state.dataHeatBal->Lights(Loop).FractionRadiant;
                            FractionConvected = 1.0 - (FractionReturnAir + FractionRadiant + state.dataHeatBal->Lights(Loop).FractionShortWave);
                        }
                    }
                }
            }

            state.dataHeatBal->Lights(Loop).Power = Q;
            state.dataHeatBal->Lights(Loop).RadGainRate = Q * FractionRadiant;
            state.dataHeatBal->Lights(Loop).VisGainRate = Q * state.dataHeatBal->Lights(Loop).FractionShortWave;
            state.dataHeatBal->Lights(Loop).ConGainRate = Q * FractionConvected;
            state.dataHeatBal->Lights(Loop).RetAirGainRate = Q * FractionReturnAir;
            state.dataHeatBal->Lights(Loop).TotGainRate = Q;

            state.dataHeatBal->ZnRpt(NZ).LtsPower += state.dataHeatBal->Lights(Loop).Power;
            state.dataHeatBal->ZoneIntGain(NZ).QLTRAD += state.dataHeatBal->Lights(Loop).RadGainRate;
            state.dataHeatBal->ZoneIntGain(NZ).QLTSW += state.dataHeatBal->Lights(Loop).VisGainRate;
            state.dataHeatBal->ZoneIntGain(NZ).QLTCON += state.dataHeatBal->Lights(Loop).ConGainRate;
            state.dataHeatBal->ZoneIntGain(NZ).QLTCRA += state.dataHeatBal->Lights(Loop).RetAirGainRate;
            state.dataHeatBal->ZoneIntGain(NZ).QLTTOT += state.dataHeatBal->Lights(Loop).TotGainRate;
        }

        for (Loop = 1; Loop <= state.dataHeatBal->TotElecEquip; ++Loop) {
            Q = state.dataHeatBal->ZoneElectric(Loop).DesignLevel * GetCurrentScheduleValue(state, state.dataHeatBal->ZoneElectric(Loop).SchedPtr);

            // Reduce equipment power due to demand limiting
            if (state.dataHeatBal->ZoneElectric(Loop).ManageDemand && (Q > state.dataHeatBal->ZoneElectric(Loop).DemandLimit)) Q = state.dataHeatBal->ZoneElectric(Loop).DemandLimit;

            // Set Q to EMS override if being called for by EMs
            if (state.dataHeatBal->ZoneElectric(Loop).EMSZoneEquipOverrideOn) Q = state.dataHeatBal->ZoneElectric(Loop).EMSEquipPower;

            state.dataHeatBal->ZoneElectric(Loop).Power = Q;
            state.dataHeatBal->ZoneElectric(Loop).RadGainRate = Q * state.dataHeatBal->ZoneElectric(Loop).FractionRadiant;
            state.dataHeatBal->ZoneElectric(Loop).ConGainRate = Q * state.dataHeatBal->ZoneElectric(Loop).FractionConvected;
            state.dataHeatBal->ZoneElectric(Loop).LatGainRate = Q * state.dataHeatBal->ZoneElectric(Loop).FractionLatent;
            state.dataHeatBal->ZoneElectric(Loop).LostRate = Q * state.dataHeatBal->ZoneElectric(Loop).FractionLost;
            state.dataHeatBal->ZoneElectric(Loop).TotGainRate = Q - state.dataHeatBal->ZoneElectric(Loop).LostRate;

            int NZ = state.dataHeatBal->ZoneElectric(Loop).ZonePtr;
            state.dataHeatBal->ZnRpt(NZ).ElecPower += state.dataHeatBal->ZoneElectric(Loop).Power;
            state.dataHeatBal->ZoneIntGain(NZ).QEERAD += state.dataHeatBal->ZoneElectric(Loop).RadGainRate;
            state.dataHeatBal->ZoneIntGain(NZ).QEECON += state.dataHeatBal->ZoneElectric(Loop).ConGainRate;
            state.dataHeatBal->ZoneIntGain(NZ).QEELAT += state.dataHeatBal->ZoneElectric(Loop).LatGainRate;
            state.dataHeatBal->ZoneIntGain(NZ).QEELost += state.dataHeatBal->ZoneElectric(Loop).LostRate;
        }

        for (Loop = 1; Loop <= state.dataHeatBal->TotGasEquip; ++Loop) {
            Q = state.dataHeatBal->ZoneGas(Loop).DesignLevel * GetCurrentScheduleValue(state, state.dataHeatBal->ZoneGas(Loop).SchedPtr);

            // Set Q to EMS override if being called for by EMs
            if (state.dataHeatBal->ZoneGas(Loop).EMSZoneEquipOverrideOn) Q = state.dataHeatBal->ZoneGas(Loop).EMSEquipPower;

            state.dataHeatBal->ZoneGas(Loop).Power = Q;
            state.dataHeatBal->ZoneGas(Loop).RadGainRate = Q * state.dataHeatBal->ZoneGas(Loop).FractionRadiant;
            state.dataHeatBal->ZoneGas(Loop).ConGainRate = Q * state.dataHeatBal->ZoneGas(Loop).FractionConvected;
            state.dataHeatBal->ZoneGas(Loop).LatGainRate = Q * state.dataHeatBal->ZoneGas(Loop).FractionLatent;
            state.dataHeatBal->ZoneGas(Loop).LostRate = Q * state.dataHeatBal->ZoneGas(Loop).FractionLost;
            state.dataHeatBal->ZoneGas(Loop).TotGainRate = Q - state.dataHeatBal->ZoneGas(Loop).LostRate;
            state.dataHeatBal->ZoneGas(Loop).CO2GainRate = Q * state.dataHeatBal->ZoneGas(Loop).CO2RateFactor;

            int NZ = state.dataHeatBal->ZoneGas(Loop).ZonePtr;
            state.dataHeatBal->ZnRpt(NZ).GasPower += state.dataHeatBal->ZoneGas(Loop).Power;
            state.dataHeatBal->ZoneIntGain(NZ).QGERAD += state.dataHeatBal->ZoneGas(Loop).RadGainRate;
            state.dataHeatBal->ZoneIntGain(NZ).QGECON += state.dataHeatBal->ZoneGas(Loop).ConGainRate;
            state.dataHeatBal->ZoneIntGain(NZ).QGELAT += state.dataHeatBal->ZoneGas(Loop).LatGainRate;
            state.dataHeatBal->ZoneIntGain(NZ).QGELost += state.dataHeatBal->ZoneGas(Loop).LostRate;
        }

        for (Loop = 1; Loop <= state.dataHeatBal->TotOthEquip; ++Loop) {
            Q = state.dataHeatBal->ZoneOtherEq(Loop).DesignLevel * GetCurrentScheduleValue(state, state.dataHeatBal->ZoneOtherEq(Loop).SchedPtr);

            // Set Q to EMS override if being called for by EMs
            if (state.dataHeatBal->ZoneOtherEq(Loop).EMSZoneEquipOverrideOn) Q = state.dataHeatBal->ZoneOtherEq(Loop).EMSEquipPower;

            state.dataHeatBal->ZoneOtherEq(Loop).Power = Q;
            state.dataHeatBal->ZoneOtherEq(Loop).RadGainRate = Q * state.dataHeatBal->ZoneOtherEq(Loop).FractionRadiant;
            state.dataHeatBal->ZoneOtherEq(Loop).ConGainRate = Q * state.dataHeatBal->ZoneOtherEq(Loop).FractionConvected;
            state.dataHeatBal->ZoneOtherEq(Loop).LatGainRate = Q * state.dataHeatBal->ZoneOtherEq(Loop).FractionLatent;
            state.dataHeatBal->ZoneOtherEq(Loop).LostRate = Q * state.dataHeatBal->ZoneOtherEq(Loop).FractionLost;
            state.dataHeatBal->ZoneOtherEq(Loop).TotGainRate = Q - state.dataHeatBal->ZoneOtherEq(Loop).LostRate;

            int NZ = state.dataHeatBal->ZoneOtherEq(Loop).ZonePtr;
            state.dataHeatBal->ZoneIntGain(NZ).QOERAD += state.dataHeatBal->ZoneOtherEq(Loop).RadGainRate;
            state.dataHeatBal->ZoneIntGain(NZ).QOECON += state.dataHeatBal->ZoneOtherEq(Loop).ConGainRate;
            state.dataHeatBal->ZoneIntGain(NZ).QOELAT += state.dataHeatBal->ZoneOtherEq(Loop).LatGainRate;
            state.dataHeatBal->ZoneIntGain(NZ).QOELost += state.dataHeatBal->ZoneOtherEq(Loop).LostRate;
        }

        for (Loop = 1; Loop <= state.dataHeatBal->TotHWEquip; ++Loop) {
            Q = state.dataHeatBal->ZoneHWEq(Loop).DesignLevel * GetCurrentScheduleValue(state, state.dataHeatBal->ZoneHWEq(Loop).SchedPtr);

            // Set Q to EMS override if being called for by EMs
            if (state.dataHeatBal->ZoneHWEq(Loop).EMSZoneEquipOverrideOn) Q = state.dataHeatBal->ZoneHWEq(Loop).EMSEquipPower;

            state.dataHeatBal->ZoneHWEq(Loop).Power = Q;
            state.dataHeatBal->ZoneHWEq(Loop).RadGainRate = Q * state.dataHeatBal->ZoneHWEq(Loop).FractionRadiant;
            state.dataHeatBal->ZoneHWEq(Loop).ConGainRate = Q * state.dataHeatBal->ZoneHWEq(Loop).FractionConvected;
            state.dataHeatBal->ZoneHWEq(Loop).LatGainRate = Q * state.dataHeatBal->ZoneHWEq(Loop).FractionLatent;
            state.dataHeatBal->ZoneHWEq(Loop).LostRate = Q * state.dataHeatBal->ZoneHWEq(Loop).FractionLost;
            state.dataHeatBal->ZoneHWEq(Loop).TotGainRate = Q - state.dataHeatBal->ZoneHWEq(Loop).LostRate;

            int NZ = state.dataHeatBal->ZoneHWEq(Loop).ZonePtr;
            state.dataHeatBal->ZnRpt(NZ).HWPower += state.dataHeatBal->ZoneHWEq(Loop).Power;
            state.dataHeatBal->ZoneIntGain(NZ).QHWRAD += state.dataHeatBal->ZoneHWEq(Loop).RadGainRate;
            state.dataHeatBal->ZoneIntGain(NZ).QHWCON += state.dataHeatBal->ZoneHWEq(Loop).ConGainRate;
            state.dataHeatBal->ZoneIntGain(NZ).QHWLAT += state.dataHeatBal->ZoneHWEq(Loop).LatGainRate;
            state.dataHeatBal->ZoneIntGain(NZ).QHWLost += state.dataHeatBal->ZoneHWEq(Loop).LostRate;
        }

        for (Loop = 1; Loop <= state.dataHeatBal->TotStmEquip; ++Loop) {
            Q = state.dataHeatBal->ZoneSteamEq(Loop).DesignLevel * GetCurrentScheduleValue(state, state.dataHeatBal->ZoneSteamEq(Loop).SchedPtr);

            // Set Q to EMS override if being called for by EMs
            if (state.dataHeatBal->ZoneSteamEq(Loop).EMSZoneEquipOverrideOn) Q = state.dataHeatBal->ZoneSteamEq(Loop).EMSEquipPower;

            state.dataHeatBal->ZoneSteamEq(Loop).Power = Q;
            state.dataHeatBal->ZoneSteamEq(Loop).RadGainRate = Q * state.dataHeatBal->ZoneSteamEq(Loop).FractionRadiant;
            state.dataHeatBal->ZoneSteamEq(Loop).ConGainRate = Q * state.dataHeatBal->ZoneSteamEq(Loop).FractionConvected;
            state.dataHeatBal->ZoneSteamEq(Loop).LatGainRate = Q * state.dataHeatBal->ZoneSteamEq(Loop).FractionLatent;
            state.dataHeatBal->ZoneSteamEq(Loop).LostRate = Q * state.dataHeatBal->ZoneSteamEq(Loop).FractionLost;
            state.dataHeatBal->ZoneSteamEq(Loop).TotGainRate = Q - state.dataHeatBal->ZoneSteamEq(Loop).LostRate;

            int NZ = state.dataHeatBal->ZoneSteamEq(Loop).ZonePtr;
            state.dataHeatBal->ZnRpt(NZ).SteamPower += state.dataHeatBal->ZoneSteamEq(Loop).Power;
            state.dataHeatBal->ZoneIntGain(NZ).QSERAD += state.dataHeatBal->ZoneSteamEq(Loop).RadGainRate;
            state.dataHeatBal->ZoneIntGain(NZ).QSECON += state.dataHeatBal->ZoneSteamEq(Loop).ConGainRate;
            state.dataHeatBal->ZoneIntGain(NZ).QSELAT += state.dataHeatBal->ZoneSteamEq(Loop).LatGainRate;
            state.dataHeatBal->ZoneIntGain(NZ).QSELost += state.dataHeatBal->ZoneSteamEq(Loop).LostRate;
        }

        for (Loop = 1; Loop <= state.dataHeatBal->TotBBHeat; ++Loop) {
            int NZ = state.dataHeatBal->ZoneBBHeat(Loop).ZonePtr;
            if (state.dataHeatBal->Zone(NZ).OutDryBulbTemp >= state.dataHeatBal->ZoneBBHeat(Loop).HighTemperature) {
                Q = 0.0;
            } else if (state.dataHeatBal->Zone(NZ).OutDryBulbTemp > state.dataHeatBal->ZoneBBHeat(Loop).LowTemperature) {
                Q = (state.dataHeatBal->Zone(NZ).OutDryBulbTemp - state.dataHeatBal->ZoneBBHeat(Loop).LowTemperature) *
                        (state.dataHeatBal->ZoneBBHeat(Loop).CapatHighTemperature - state.dataHeatBal->ZoneBBHeat(Loop).CapatLowTemperature) /
                        (state.dataHeatBal->ZoneBBHeat(Loop).HighTemperature - state.dataHeatBal->ZoneBBHeat(Loop).LowTemperature) +
                    state.dataHeatBal->ZoneBBHeat(Loop).CapatLowTemperature;
            } else {
                Q = state.dataHeatBal->ZoneBBHeat(Loop).CapatLowTemperature;
            }
            Q *= GetCurrentScheduleValue(state, state.dataHeatBal->ZoneBBHeat(Loop).SchedPtr);

            // set with EMS value if being called for.
            if (state.dataHeatBal->ZoneBBHeat(Loop).EMSZoneBaseboardOverrideOn) Q = state.dataHeatBal->ZoneBBHeat(Loop).EMSZoneBaseboardPower;

            state.dataHeatBal->ZoneBBHeat(Loop).Power = Q;
            state.dataHeatBal->ZoneBBHeat(Loop).RadGainRate = Q * state.dataHeatBal->ZoneBBHeat(Loop).FractionRadiant;
            state.dataHeatBal->ZoneBBHeat(Loop).ConGainRate = Q * state.dataHeatBal->ZoneBBHeat(Loop).FractionConvected;
            state.dataHeatBal->ZoneBBHeat(Loop).TotGainRate = Q;

            NZ = state.dataHeatBal->ZoneBBHeat(Loop).ZonePtr;
            state.dataHeatBal->ZnRpt(NZ).BaseHeatPower += state.dataHeatBal->ZoneBBHeat(Loop).Power;
            state.dataHeatBal->ZoneIntGain(NZ).QBBRAD += state.dataHeatBal->ZoneBBHeat(Loop).RadGainRate;
            state.dataHeatBal->ZoneIntGain(NZ).QBBCON += state.dataHeatBal->ZoneBBHeat(Loop).ConGainRate;
        }

        for (Loop = 1; Loop <= state.dataHeatBal->TotCO2Gen; ++Loop) {
            int NZ = state.dataHeatBal->ZoneCO2Gen(Loop).ZonePtr;
            state.dataHeatBal->ZoneCO2Gen(Loop).CO2GainRate = state.dataHeatBal->ZoneCO2Gen(Loop).CO2DesignRate * GetCurrentScheduleValue(state, state.dataHeatBal->ZoneCO2Gen(Loop).SchedPtr);
            state.dataHeatBal->ZnRpt(NZ).CO2Rate += state.dataHeatBal->ZoneCO2Gen(Loop).CO2GainRate;
        }

        if (state.dataHeatBal->NumZoneITEqStatements > 0) CalcZoneITEq(state);

        CalcWaterThermalTankZoneGains(state);
        PipeHeatTransfer::PipeHTData::CalcZonePipesHeatGain(state);
        CalcWaterUseZoneGains(state);
        FigureFuelCellZoneGains(state);
        FigureMicroCHPZoneGains(state);
        initializeElectricPowerServiceZoneGains(state);
        FigureTDDZoneGains(state);
        FigureRefrigerationZoneGains(state);

        // store pointer values to hold generic internal gain values constant for entire timestep
        UpdateInternalGainValues(state);

        for (int NZ = 1; NZ <= state.dataGlobal->NumOfZones; ++NZ) {

            SumAllInternalLatentGains(state, NZ, state.dataHeatBalFanSys->ZoneLatentGain(NZ));
            // Added for hybrid model
            if (HybridModel::FlagHybridModel_PC) {
                SumAllInternalLatentGainsExceptPeople(state, NZ, state.dataHeatBalFanSys->ZoneLatentGainExceptPeople(NZ));
            }
        }

        // QL is per radiant enclosure (one or more zones if grouped by air boundaries)
        for (int enclosureNum = 1; enclosureNum <= DataViewFactorInformation::NumOfRadiantEnclosures; ++enclosureNum) {
            auto &thisEnclosure(DataViewFactorInformation::ZoneRadiantInfo(enclosureNum));
            state.dataHeatBal->QL(enclosureNum) = 0.0;
            for (int const zoneNum : thisEnclosure.ZoneNums) {
                Real64 zoneQL;
                SumAllInternalRadiationGains(state, zoneNum, zoneQL);
                state.dataHeatBal->QL(enclosureNum) += zoneQL;
            }
        }

        state.dataHeatBalFanSys->SumConvHTRadSys = 0.0;

        pulseMultipler = 0.01; // the W/sqft pulse for the zone
        if (state.dataGlobal->CompLoadReportIsReq) {
            AllocateLoadComponentArrays(state);
        }
        for (int zoneNum = 1; zoneNum <= state.dataGlobal->NumOfZones; ++zoneNum) {// Loop through all surfaces...
            int const firstSurf = state.dataHeatBal->Zone(zoneNum).HTSurfaceFirst;
            int const lastSurf = state.dataHeatBal->Zone(zoneNum).HTSurfaceLast;
            if (firstSurf <= 0) continue;
            for (int SurfNum = firstSurf; SurfNum <= lastSurf; ++SurfNum) {
                int const radEnclosureNum = state.dataHeatBal->Zone(zoneNum).RadiantEnclosureNum;
                if (!state.dataGlobal->doLoadComponentPulseNow) {
                    state.dataHeatBal->SurfQRadThermInAbs(SurfNum) = state.dataHeatBal->QL(radEnclosureNum) * state.dataHeatBal->TMULT(radEnclosureNum) * state.dataHeatBal->ITABSF(SurfNum);
                } else {
                    curQL = state.dataHeatBal->QL(radEnclosureNum);
                    // for the loads component report during the special sizing run increase the radiant portion
                    // a small amount to create a "pulse" of heat that is used for the delayed loads
                    adjQL = curQL +
                            DataViewFactorInformation::ZoneRadiantInfo(radEnclosureNum).FloorArea * pulseMultipler;
                    // ITABSF is the Inside Thermal Absorptance
                    // TMULT is a multiplier for each zone
                    // QRadThermInAbs is the thermal radiation absorbed on inside surfaces
                    state.dataHeatBal->SurfQRadThermInAbs(SurfNum) = adjQL * state.dataHeatBal->TMULT(radEnclosureNum) * state.dataHeatBal->ITABSF(SurfNum);
                    // store the magnitude and time of the pulse
                    state.dataOutRptTab->radiantPulseTimestep(state.dataSize->CurOverallSimDay, zoneNum) = (state.dataGlobal->HourOfDay - 1) * state.dataGlobal->NumOfTimeStepInHour + state.dataGlobal->TimeStep;
                    state.dataOutRptTab->radiantPulseReceived(state.dataSize->CurOverallSimDay, SurfNum) =
                            (adjQL - curQL) * state.dataHeatBal->TMULT(radEnclosureNum) * state.dataHeatBal->ITABSF(SurfNum) * state.dataSurface->Surface(SurfNum).Area;
                }
            }
        }
    }

    void CheckReturnAirHeatGain(EnergyPlusData &state)
    {
        // SUBROUTINE INFORMATION:
        //       AUTHOR         Xuan Luo
        //       DATE WRITTEN   Jan 2018

        // PURPOSE OF THIS SUBROUTINE:
        // This subroutine currently creates the values for standard "zone loads" reporting
        // from the heat balance module.

        // Using/Aliasing

        for (int ZoneNum = 1; ZoneNum <= state.dataGlobal->NumOfZones; ++ZoneNum) {
            if (state.dataHeatBal->Zone(ZoneNum).HasAdjustedReturnTempByITE && state.dataHeatBal->Zone(ZoneNum).HasLtsRetAirGain) {
                ShowFatalError(state, "Return air heat gains from lights are not allowed when Air Flow Calculation Method = "
                               "FlowControlWithApproachTemperatures in zones with ITE objects.");
            }
            if (state.dataHeatBal->Zone(ZoneNum).HasAdjustedReturnTempByITE && state.dataHeatBal->Zone(ZoneNum).HasAirFlowWindowReturn) {
                ShowFatalError(state, "Return air heat gains from windows are not allowed when Air Flow Calculation Method = "
                               "FlowControlWithApproachTemperatures in zones with ITE objects.");
            }
        }
    }

    void CalcZoneITEq(EnergyPlusData &state)
    {

        // SUBROUTINE INFORMATION:
        //       AUTHOR         M.J. Witte
        //       DATE WRITTEN   October 2014

        // PURPOSE OF THIS SUBROUTINE:
        // This subroutine calculates the gains and other results for ElectricEquipment:ITE:AirCooled.
        // This broken into a separate subroutine, because the calculations are more detailed than the other
        // types of internal gains.

        using ScheduleManager::GetCurrentScheduleValue;
        using namespace Psychrometrics;
        using CurveManager::CurveValue;
        using DataHVACGlobals::SmallAirVolFlow;
        using DataHVACGlobals::SmallTempDiff;
        using DataLoopNode::Node;

        // Operating Limits for environmental class: None, A1, A2, A3, A4, B, C
        // From ASHRAE 2011 Thermal Guidelines environmental classes for Air-Cooled ITE
        static Array1D<Real64> const DBMin(7, {-99.0, 15.0, 10.0, 5.0, 5.0, 5.0, 5.0});           // Minimum dry-bulb temperature [C]
        static Array1D<Real64> const DBMax(7, {99.0, 32.0, 35.0, 40.0, 45.0, 35.0, 40.0});        // Maximum dry-bulb temperature [C]
        static Array1D<Real64> const DPMax(7, {99.0, 17.0, 21.0, 24.0, 24.0, 28.0, 28.0});        // Maximum dewpoint temperature [C]
        static Array1D<Real64> const DPMin(7, {-99.0, -99.0, -99.0, -12.0, -12.0, -99.0, -99.0}); // Minimum dewpoint temperature [C]
        static Array1D<Real64> const RHMin(7, {0.0, 20.0, 20.0, 8.0, 8.0, 8.0, 8.0});             // Minimum relative humidity [%]
        static Array1D<Real64> const RHMax(7, {99.0, 80.0, 80.0, 85.0, 90.0, 80.0, 80.0});        // Maximum relative humidity [%]

        static std::string const RoutineName("CalcZoneITEq");
        int Loop;
        int NZ;
        int SupplyNodeNum;                                // Supply air node number (if zero, then not specified)
        Real64 OperSchedFrac;                             // Operating schedule fraction
        Real64 CPULoadSchedFrac;                          // CPU loading schedule fraction
        Real64 AirConnection;                             // Air connection type
        Real64 TSupply(0.0);                              // Supply air temperature [C]
        Real64 WSupply;                                   // Supply air humidity ratio [kgWater/kgDryAir]
        Real64 RecircFrac;                                // Recirulation fraction - current
        Real64 TRecirc;                                   // Recirulation air temperature [C]
        Real64 WRecirc;                                   // Recirulation air humidity ratio [kgWater/kgDryAir]
        Real64 TAirIn;                                    // Entering air dry-bulb temperature [C]
        Real64 TAirInDesign;                              // Design entering air dry-bulb temperature [C]
        Real64 WAirIn;                                    // Entering air humidity ratio [kgWater/kgDryAir]
        Real64 TDPAirIn;                                  // Entering air dewpoint temperature [C]
        Real64 RHAirIn;                                   // Entering air relative humidity [%]
        Real64 SupplyHeatIndex;                           // Supply heat index
        Real64 TAirOut;                                   // Leaving air temperature [C]
        Real64 AirVolFlowFrac;                            // Air volume flow fraction
        Real64 AirVolFlowFracDesignT;                     // Air volume flow fraction at design entering air temperature
        Real64 AirVolFlowRate;                            // Air volume flow rate at current density [m3/s]
        Real64 AirMassFlowRate;                           // Air mass flow rate [kg/s]
        Real64 CPUPower;                                  // CPU power input [W]
        Real64 FanPower;                                  // Fan power input [W]
        Real64 UPSPower;                                  // UPS new power input (losses) [W]
        Real64 UPSPartLoadRatio;                          // UPS part load ratio (current total power input / design total power input)
        Real64 UPSHeatGain;                               // UPS convective heat gain to zone [W]
        int EnvClass;                                     // Index for environmental class (None=0, A1=1, A2=2, A3=3, A4=4, B=5, C=6)

        std::map<int, std::vector<int>> ZoneITEMap;

        //  Zero out time step variables
        // Object report variables
        for (Loop = 1; Loop <= state.dataHeatBal->NumZoneITEqStatements; ++Loop) {
            state.dataHeatBal->ZoneITEq(Loop).CPUPower = 0.0;
            state.dataHeatBal->ZoneITEq(Loop).FanPower = 0.0;
            state.dataHeatBal->ZoneITEq(Loop).UPSPower = 0.0;
            state.dataHeatBal->ZoneITEq(Loop).CPUPowerAtDesign = 0.0;
            state.dataHeatBal->ZoneITEq(Loop).FanPowerAtDesign = 0.0;
            state.dataHeatBal->ZoneITEq(Loop).UPSGainRateToZone = 0.0;
            state.dataHeatBal->ZoneITEq(Loop).ConGainRateToZone = 0.0;

            state.dataHeatBal->ZoneITEq(Loop).CPUConsumption = 0.0;
            state.dataHeatBal->ZoneITEq(Loop).FanConsumption = 0.0;
            state.dataHeatBal->ZoneITEq(Loop).UPSConsumption = 0.0;
            state.dataHeatBal->ZoneITEq(Loop).CPUEnergyAtDesign = 0.0;
            state.dataHeatBal->ZoneITEq(Loop).FanEnergyAtDesign = 0.0;
            state.dataHeatBal->ZoneITEq(Loop).UPSGainEnergyToZone = 0.0;
            state.dataHeatBal->ZoneITEq(Loop).ConGainEnergyToZone = 0.0;

            state.dataHeatBal->ZoneITEq(Loop).AirVolFlowStdDensity = 0.0;
            state.dataHeatBal->ZoneITEq(Loop).AirVolFlowCurDensity = 0.0;
            state.dataHeatBal->ZoneITEq(Loop).AirMassFlow = 0.0;
            state.dataHeatBal->ZoneITEq(Loop).AirInletDryBulbT = 0.0;
            state.dataHeatBal->ZoneITEq(Loop).AirInletDewpointT = 0.0;
            state.dataHeatBal->ZoneITEq(Loop).AirInletRelHum = 0.0;
            state.dataHeatBal->ZoneITEq(Loop).AirOutletDryBulbT = 0.0;
            state.dataHeatBal->ZoneITEq(Loop).SHI = 0.0;
            state.dataHeatBal->ZoneITEq(Loop).TimeOutOfOperRange = 0.0;
            state.dataHeatBal->ZoneITEq(Loop).TimeAboveDryBulbT = 0.0;
            state.dataHeatBal->ZoneITEq(Loop).TimeBelowDryBulbT = 0.0;
            state.dataHeatBal->ZoneITEq(Loop).TimeAboveDewpointT = 0.0;
            state.dataHeatBal->ZoneITEq(Loop).TimeBelowDewpointT = 0.0;
            state.dataHeatBal->ZoneITEq(Loop).TimeAboveRH = 0.0;
            state.dataHeatBal->ZoneITEq(Loop).TimeBelowRH = 0.0;
            state.dataHeatBal->ZoneITEq(Loop).DryBulbTAboveDeltaT = 0.0;
            state.dataHeatBal->ZoneITEq(Loop).DryBulbTBelowDeltaT = 0.0;
            state.dataHeatBal->ZoneITEq(Loop).DewpointTAboveDeltaT = 0.0;
            state.dataHeatBal->ZoneITEq(Loop).DewpointTBelowDeltaT = 0.0;
            state.dataHeatBal->ZoneITEq(Loop).RHAboveDeltaRH = 0.0;
            state.dataHeatBal->ZoneITEq(Loop).RHBelowDeltaRH = 0.0;
        } // ZoneITEq init loop

        // Zone total report variables
        for (Loop = 1; Loop <= state.dataGlobal->NumOfZones; ++Loop) {
            state.dataHeatBal->ZnRpt(Loop).ITEqCPUPower = 0.0;
            state.dataHeatBal->ZnRpt(Loop).ITEqFanPower = 0.0;
            state.dataHeatBal->ZnRpt(Loop).ITEqUPSPower = 0.0;
            state.dataHeatBal->ZnRpt(Loop).ITEqCPUPowerAtDesign = 0.0;
            state.dataHeatBal->ZnRpt(Loop).ITEqFanPowerAtDesign = 0.0;
            state.dataHeatBal->ZnRpt(Loop).ITEqUPSGainRateToZone = 0.0;
            state.dataHeatBal->ZnRpt(Loop).ITEqConGainRateToZone = 0.0;

            state.dataHeatBal->ZnRpt(Loop).ITEAdjReturnTemp = 0.0;
            state.dataHeatBal->ZnRpt(Loop).ITEqCPUConsumption = 0.0;
            state.dataHeatBal->ZnRpt(Loop).ITEqFanConsumption = 0.0;
            state.dataHeatBal->ZnRpt(Loop).ITEqUPSConsumption = 0.0;
            state.dataHeatBal->ZnRpt(Loop).ITEqCPUEnergyAtDesign = 0.0;
            state.dataHeatBal->ZnRpt(Loop).ITEqFanEnergyAtDesign = 0.0;
            state.dataHeatBal->ZnRpt(Loop).ITEqUPSGainEnergyToZone = 0.0;
            state.dataHeatBal->ZnRpt(Loop).ITEqConGainEnergyToZone = 0.0;

            state.dataHeatBal->ZnRpt(Loop).ITEqAirVolFlowStdDensity = 0.0;
            state.dataHeatBal->ZnRpt(Loop).ITEqAirMassFlow = 0.0;
            state.dataHeatBal->ZnRpt(Loop).ITEqSHI = 0.0;
            state.dataHeatBal->ZnRpt(Loop).ITEqTimeOutOfOperRange = 0.0;
            state.dataHeatBal->ZnRpt(Loop).ITEqTimeAboveDryBulbT = 0.0;
            state.dataHeatBal->ZnRpt(Loop).ITEqTimeBelowDryBulbT = 0.0;
            state.dataHeatBal->ZnRpt(Loop).ITEqTimeAboveDewpointT = 0.0;
            state.dataHeatBal->ZnRpt(Loop).ITEqTimeBelowDewpointT = 0.0;
            state.dataHeatBal->ZnRpt(Loop).ITEqTimeAboveRH = 0.0;
            state.dataHeatBal->ZnRpt(Loop).ITEqTimeBelowRH = 0.0;

            state.dataHeatBal->ZnRpt(Loop).SumTinMinusTSup = 0.0;
            state.dataHeatBal->ZnRpt(Loop).SumToutMinusTSup = 0.0;
        } // Zone init loop

        for (Loop = 1; Loop <= state.dataHeatBal->NumZoneITEqStatements; ++Loop) {
            // Get schedules
            NZ = state.dataHeatBal->ZoneITEq(Loop).ZonePtr;
            OperSchedFrac = GetCurrentScheduleValue(state, state.dataHeatBal->ZoneITEq(Loop).OperSchedPtr);
            CPULoadSchedFrac = GetCurrentScheduleValue(state, state.dataHeatBal->ZoneITEq(Loop).CPULoadSchedPtr);

            // Determine inlet air temperature and humidity
            AirConnection = state.dataHeatBal->ZoneITEq(Loop).AirConnectionType;
            RecircFrac = 0.0;
            SupplyNodeNum = state.dataHeatBal->ZoneITEq(Loop).SupplyAirNodeNum;
            if (state.dataHeatBal->ZoneITEq(Loop).FlowControlWithApproachTemps) {
                TSupply = Node(SupplyNodeNum).Temp;
                WSupply = Node(SupplyNodeNum).HumRat;
                if (state.dataHeatBal->ZoneITEq(Loop).SupplyApproachTempSch != 0) {
                    TAirIn = TSupply + GetCurrentScheduleValue(state, state.dataHeatBal->ZoneITEq(Loop).SupplyApproachTempSch);
                } else {
                    TAirIn = TSupply + state.dataHeatBal->ZoneITEq(Loop).SupplyApproachTemp;
                }
                WAirIn = Node(SupplyNodeNum).HumRat;
            } else {
                if (AirConnection == ITEInletAdjustedSupply) {
                    TSupply = Node(SupplyNodeNum).Temp;
                    WSupply = Node(SupplyNodeNum).HumRat;
                    if (state.dataHeatBal->ZoneITEq(Loop).RecircFLTCurve != 0) {
                        RecircFrac = state.dataHeatBal->ZoneITEq(Loop).DesignRecircFrac * CurveValue(state, state.dataHeatBal->ZoneITEq(Loop).RecircFLTCurve, CPULoadSchedFrac, TSupply);
                    } else {
                        RecircFrac = state.dataHeatBal->ZoneITEq(Loop).DesignRecircFrac;
                    }
                    TRecirc = state.dataHeatBalFanSys->MAT(NZ);
                    WRecirc = state.dataHeatBalFanSys->ZoneAirHumRat(NZ);
                    TAirIn = TRecirc * RecircFrac + TSupply * (1.0 - RecircFrac);
                    WAirIn = WRecirc * RecircFrac + WSupply * (1.0 - RecircFrac);
                } else if (AirConnection == ITEInletRoomAirModel) {
                    // Room air model option: TAirIn=TAirZone, according to EngineeringRef 17.1.4
                    TAirIn = state.dataHeatBalFanSys->MAT(NZ);
                    TSupply = TAirIn;
                    WAirIn = state.dataHeatBalFanSys->ZoneAirHumRat(NZ);
                } else {
                    // TAirIn = TRoomAirNodeIn, according to EngineeringRef 17.1.4
                    int ZoneAirInletNode = state.dataZoneEquip->ZoneEquipConfig(NZ).InletNode(1);
                    TSupply = Node(ZoneAirInletNode).Temp;
                    TAirIn = state.dataHeatBalFanSys->MAT(NZ);
                    WAirIn = state.dataHeatBalFanSys->ZoneAirHumRat(NZ);
                }
            }
            TDPAirIn = PsyTdpFnWPb(state, WAirIn, state.dataEnvrn->StdBaroPress, RoutineName);
            RHAirIn = 100.0 * PsyRhFnTdbWPb(state, TAirIn, WAirIn, state.dataEnvrn->StdBaroPress, RoutineName); // RHAirIn is %

            // Calculate power input and airflow
            TAirInDesign = state.dataHeatBal->ZoneITEq(Loop).DesignTAirIn;

            if (state.dataGlobal->DoingSizing && state.dataHeatBal->ZoneITEq(Loop).FlowControlWithApproachTemps) {

                TAirInDesign = state.dataHeatBal->ZoneITEq(Loop).SizingTAirIn;
                if (state.dataHeatBal->ZoneITEq(Loop).SupplyApproachTempSch != 0) {
                    TAirInDesign = TAirInDesign + GetCurrentScheduleValue(state, state.dataHeatBal->ZoneITEq(Loop).SupplyApproachTempSch);
                } else {
                    TAirInDesign = TAirInDesign + state.dataHeatBal->ZoneITEq(Loop).SupplyApproachTemp;
                }
                OperSchedFrac = GetCurrentScheduleValue(state, state.dataHeatBal->ZoneITEq(Loop).OperSchedPtr);
                CPULoadSchedFrac = GetCurrentScheduleValue(state, state.dataHeatBal->ZoneITEq(Loop).CPULoadSchedPtr);

            }

            CPUPower =
                max(state.dataHeatBal->ZoneITEq(Loop).DesignCPUPower * OperSchedFrac * CurveValue(state, state.dataHeatBal->ZoneITEq(Loop).CPUPowerFLTCurve, CPULoadSchedFrac, TAirIn), 0.0);
            state.dataHeatBal->ZoneITEq(Loop).CPUPowerAtDesign =
                max(state.dataHeatBal->ZoneITEq(Loop).DesignCPUPower * OperSchedFrac * CurveValue(state, state.dataHeatBal->ZoneITEq(Loop).CPUPowerFLTCurve, CPULoadSchedFrac, TAirInDesign), 0.0);

            AirVolFlowFrac = max(CurveValue(state, state.dataHeatBal->ZoneITEq(Loop).AirFlowFLTCurve, CPULoadSchedFrac, TAirIn), 0.0);
            AirVolFlowRate = state.dataHeatBal->ZoneITEq(Loop).DesignAirVolFlowRate * OperSchedFrac * AirVolFlowFrac;
            if (AirVolFlowRate < SmallAirVolFlow) {
                AirVolFlowRate = 0.0;
            }
            AirVolFlowFracDesignT = max(CurveValue(state, state.dataHeatBal->ZoneITEq(Loop).AirFlowFLTCurve, CPULoadSchedFrac, TAirInDesign), 0.0);

            FanPower = max(state.dataHeatBal->ZoneITEq(Loop).DesignFanPower * OperSchedFrac * CurveValue(state, state.dataHeatBal->ZoneITEq(Loop).FanPowerFFCurve, AirVolFlowFrac), 0.0);
            state.dataHeatBal->ZoneITEq(Loop).FanPowerAtDesign =
                max(state.dataHeatBal->ZoneITEq(Loop).DesignFanPower * OperSchedFrac * CurveValue(state, state.dataHeatBal->ZoneITEq(Loop).FanPowerFFCurve, AirVolFlowFracDesignT), 0.0);

            // Calculate UPS net power input (power in less power to ITEquip) and UPS heat gain to zone
            if (state.dataHeatBal->ZoneITEq(Loop).DesignTotalPower > 0.0) {
                UPSPartLoadRatio = (CPUPower + FanPower) / state.dataHeatBal->ZoneITEq(Loop).DesignTotalPower;
            } else {
                UPSPartLoadRatio = 0.0;
            }
            if (state.dataHeatBal->ZoneITEq(Loop).UPSEfficFPLRCurve != 0) {
                UPSPower = (CPUPower + FanPower) *
                           max((1.0 - state.dataHeatBal->ZoneITEq(Loop).DesignUPSEfficiency * CurveValue(state, state.dataHeatBal->ZoneITEq(Loop).UPSEfficFPLRCurve, UPSPartLoadRatio)), 0.0);
            } else {
                UPSPower = (CPUPower + FanPower) * max((1.0 - state.dataHeatBal->ZoneITEq(Loop).DesignUPSEfficiency), 0.0);
            }
            UPSHeatGain = UPSPower * state.dataHeatBal->ZoneITEq(Loop).UPSLossToZoneFrac;

            // Calculate air outlet conditions and convective heat gain to zone

            AirMassFlowRate = AirVolFlowRate * PsyRhoAirFnPbTdbW(state, state.dataEnvrn->StdBaroPress, TAirIn, WAirIn, RoutineName);
            if (AirMassFlowRate > 0.0) {
                TAirOut = TAirIn + (CPUPower + FanPower) / AirMassFlowRate / PsyCpAirFnW(WAirIn);
            } else {
                TAirOut = TAirIn;
            }

            if (std::abs(TAirOut - TSupply) < SmallTempDiff) {
                TAirOut = TSupply;
            }

            if ((SupplyNodeNum != 0) && (TAirOut != TSupply)) {
                SupplyHeatIndex = (TAirIn - TSupply) / (TAirOut - TSupply);
            } else {
                SupplyHeatIndex = 0.0;
            }

            if (AirConnection == ITEInletAdjustedSupply || AirConnection == ITEInletZoneAirNode) {
                // If not a room air model, then all ITEquip power input is a convective heat gain to the zone heat balance, plus UPS heat gain
                state.dataHeatBal->ZoneITEq(Loop).ConGainRateToZone = CPUPower + FanPower + UPSHeatGain;
            } else if (AirConnection == ITEInletRoomAirModel) {
                // Room air model option not implemented yet - set room air model outlet node conditions here
                // If a room air model, then the only convective heat gain to the zone heat balance is the UPS heat gain
                state.dataHeatBal->ZoneITEq(Loop).ConGainRateToZone = UPSHeatGain;
            }
            if (state.dataHeatBal->Zone(state.dataHeatBal->ZoneITEq(Loop).ZonePtr).HasAdjustedReturnTempByITE) {
                ZoneITEMap[state.dataHeatBal->ZoneITEq(Loop).ZonePtr].push_back(Loop);
            }
            if (state.dataGlobal->DoingSizing && state.dataHeatBal->ZoneITEq(Loop).FlowControlWithApproachTemps) {
                if (state.dataHeatBal->ZoneITEq(Loop).FanPowerAtDesign + state.dataHeatBal->ZoneITEq(Loop).CPUPowerAtDesign > state.dataHeatBal->ZoneITEq(Loop).DesignTotalPower) {
                    state.dataHeatBal->ZoneITEq(Loop).ConGainRateToZone = state.dataHeatBal->ZoneITEq(Loop).FanPowerAtDesign + state.dataHeatBal->ZoneITEq(Loop).CPUPowerAtDesign;
                }
            }
            // Object report variables
            state.dataHeatBal->ZoneITEq(Loop).CPUPower = CPUPower;
            state.dataHeatBal->ZoneITEq(Loop).FanPower = FanPower;
            state.dataHeatBal->ZoneITEq(Loop).UPSPower = UPSPower;
            // ZoneITEq( Loop ).CPUPowerAtDesign = set above
            // ZoneITEq( Loop ).FanPowerAtDesign = set above
            state.dataHeatBal->ZoneITEq(Loop).UPSGainRateToZone = UPSHeatGain;
            // ZoneITEq( Loop ).ConGainRateToZone = set above

            state.dataHeatBal->ZnRpt(NZ).ITEqCPUPower += state.dataHeatBal->ZoneITEq(Loop).CPUPower;
            state.dataHeatBal->ZnRpt(NZ).ITEqFanPower += state.dataHeatBal->ZoneITEq(Loop).FanPower;
            state.dataHeatBal->ZnRpt(NZ).ITEqUPSPower += state.dataHeatBal->ZoneITEq(Loop).UPSPower;
            state.dataHeatBal->ZnRpt(NZ).ITEqCPUPowerAtDesign += state.dataHeatBal->ZoneITEq(Loop).CPUPowerAtDesign;
            state.dataHeatBal->ZnRpt(NZ).ITEqFanPowerAtDesign += state.dataHeatBal->ZoneITEq(Loop).FanPowerAtDesign;
            state.dataHeatBal->ZnRpt(NZ).ITEqUPSGainRateToZone += state.dataHeatBal->ZoneITEq(Loop).UPSGainRateToZone;
            state.dataHeatBal->ZnRpt(NZ).ITEqConGainRateToZone += state.dataHeatBal->ZoneITEq(Loop).ConGainRateToZone;

            state.dataHeatBal->ZoneITEq(Loop).CPUConsumption = CPUPower * state.dataGlobal->TimeStepZoneSec;
            state.dataHeatBal->ZoneITEq(Loop).FanConsumption = FanPower * state.dataGlobal->TimeStepZoneSec;
            state.dataHeatBal->ZoneITEq(Loop).UPSConsumption = UPSPower * state.dataGlobal->TimeStepZoneSec;
            state.dataHeatBal->ZoneITEq(Loop).CPUEnergyAtDesign = state.dataHeatBal->ZoneITEq(Loop).CPUPowerAtDesign * state.dataGlobal->TimeStepZoneSec;
            state.dataHeatBal->ZoneITEq(Loop).FanEnergyAtDesign = state.dataHeatBal->ZoneITEq(Loop).FanPowerAtDesign * state.dataGlobal->TimeStepZoneSec;
            state.dataHeatBal->ZoneITEq(Loop).UPSGainEnergyToZone = UPSHeatGain * state.dataGlobal->TimeStepZoneSec;
            state.dataHeatBal->ZoneITEq(Loop).ConGainEnergyToZone = state.dataHeatBal->ZoneITEq(Loop).ConGainRateToZone * state.dataGlobal->TimeStepZoneSec;

            state.dataHeatBal->ZnRpt(NZ).ITEqCPUConsumption += state.dataHeatBal->ZoneITEq(Loop).CPUConsumption;
            state.dataHeatBal->ZnRpt(NZ).ITEqFanConsumption += state.dataHeatBal->ZoneITEq(Loop).FanConsumption;
            state.dataHeatBal->ZnRpt(NZ).ITEqUPSConsumption += state.dataHeatBal->ZoneITEq(Loop).UPSConsumption;
            state.dataHeatBal->ZnRpt(NZ).ITEqCPUEnergyAtDesign += state.dataHeatBal->ZoneITEq(Loop).CPUEnergyAtDesign;
            state.dataHeatBal->ZnRpt(NZ).ITEqFanEnergyAtDesign += state.dataHeatBal->ZoneITEq(Loop).FanEnergyAtDesign;
            state.dataHeatBal->ZnRpt(NZ).ITEqUPSGainEnergyToZone += state.dataHeatBal->ZoneITEq(Loop).UPSGainEnergyToZone;
            state.dataHeatBal->ZnRpt(NZ).ITEqConGainEnergyToZone += state.dataHeatBal->ZoneITEq(Loop).ConGainEnergyToZone;

            state.dataHeatBal->ZoneITEq(Loop).AirVolFlowStdDensity = AirMassFlowRate * state.dataEnvrn->StdRhoAir;
            state.dataHeatBal->ZoneITEq(Loop).AirVolFlowCurDensity = AirVolFlowRate;
            state.dataHeatBal->ZoneITEq(Loop).AirMassFlow = AirMassFlowRate;
            state.dataHeatBal->ZoneITEq(Loop).AirInletDryBulbT = TAirIn;
            state.dataHeatBal->ZoneITEq(Loop).AirInletDewpointT = TDPAirIn;
            state.dataHeatBal->ZoneITEq(Loop).AirInletRelHum = RHAirIn;
            state.dataHeatBal->ZoneITEq(Loop).AirOutletDryBulbT = TAirOut;
            state.dataHeatBal->ZoneITEq(Loop).SHI = SupplyHeatIndex;

            state.dataHeatBal->ZnRpt(NZ).ITEqAirVolFlowStdDensity += state.dataHeatBal->ZoneITEq(Loop).AirVolFlowStdDensity;
            state.dataHeatBal->ZnRpt(NZ).ITEqAirMassFlow += state.dataHeatBal->ZoneITEq(Loop).AirMassFlow;
            state.dataHeatBal->ZnRpt(NZ).SumTinMinusTSup += (TAirIn - TSupply) * AirVolFlowRate;
            state.dataHeatBal->ZnRpt(NZ).SumToutMinusTSup += (TAirOut - TSupply) * AirVolFlowRate;

            // Check environmental class operating range limits (defined as parameters in this subroutine)
            EnvClass = state.dataHeatBal->ZoneITEq(Loop).Class;
            if (EnvClass > 0) {
                if (TAirIn > DBMax(EnvClass)) {
                    state.dataHeatBal->ZoneITEq(Loop).TimeAboveDryBulbT = state.dataGlobal->TimeStepZone;
                    state.dataHeatBal->ZoneITEq(Loop).TimeOutOfOperRange = state.dataGlobal->TimeStepZone;
                    state.dataHeatBal->ZoneITEq(Loop).DryBulbTAboveDeltaT = TAirIn - DBMax(EnvClass);
                    state.dataHeatBal->ZnRpt(NZ).ITEqTimeAboveDryBulbT = state.dataGlobal->TimeStepZone;
                    state.dataHeatBal->ZnRpt(NZ).ITEqTimeOutOfOperRange = state.dataGlobal->TimeStepZone;
                }
                if (TAirIn < DBMin(EnvClass)) {
                    state.dataHeatBal->ZoneITEq(Loop).TimeBelowDryBulbT = state.dataGlobal->TimeStepZone;
                    state.dataHeatBal->ZoneITEq(Loop).TimeOutOfOperRange = state.dataGlobal->TimeStepZone;
                    state.dataHeatBal->ZoneITEq(Loop).DryBulbTBelowDeltaT = TAirIn - DBMin(EnvClass);
                    state.dataHeatBal->ZnRpt(NZ).ITEqTimeBelowDryBulbT = state.dataGlobal->TimeStepZone;
                    state.dataHeatBal->ZnRpt(NZ).ITEqTimeOutOfOperRange = state.dataGlobal->TimeStepZone;
                }
                if (TDPAirIn > DPMax(EnvClass)) {
                    state.dataHeatBal->ZoneITEq(Loop).TimeAboveDewpointT = state.dataGlobal->TimeStepZone;
                    state.dataHeatBal->ZoneITEq(Loop).TimeOutOfOperRange = state.dataGlobal->TimeStepZone;
                    state.dataHeatBal->ZoneITEq(Loop).DewpointTAboveDeltaT = TDPAirIn - DPMax(EnvClass);
                    state.dataHeatBal->ZnRpt(NZ).ITEqTimeAboveDewpointT = state.dataGlobal->TimeStepZone;
                    state.dataHeatBal->ZnRpt(NZ).ITEqTimeOutOfOperRange = state.dataGlobal->TimeStepZone;
                }
                if (TDPAirIn < DPMin(EnvClass)) {
                    state.dataHeatBal->ZoneITEq(Loop).TimeBelowDewpointT = state.dataGlobal->TimeStepZone;
                    state.dataHeatBal->ZoneITEq(Loop).TimeOutOfOperRange = state.dataGlobal->TimeStepZone;
                    state.dataHeatBal->ZoneITEq(Loop).DewpointTBelowDeltaT = TDPAirIn - DPMin(EnvClass);
                    state.dataHeatBal->ZnRpt(NZ).ITEqTimeBelowDewpointT = state.dataGlobal->TimeStepZone;
                    state.dataHeatBal->ZnRpt(NZ).ITEqTimeOutOfOperRange = state.dataGlobal->TimeStepZone;
                }
                if (RHAirIn > RHMax(EnvClass)) {
                    state.dataHeatBal->ZoneITEq(Loop).TimeAboveRH = state.dataGlobal->TimeStepZone;
                    state.dataHeatBal->ZoneITEq(Loop).TimeOutOfOperRange = state.dataGlobal->TimeStepZone;
                    state.dataHeatBal->ZoneITEq(Loop).RHAboveDeltaRH = RHAirIn - RHMax(EnvClass);
                    state.dataHeatBal->ZnRpt(NZ).ITEqTimeAboveRH = state.dataGlobal->TimeStepZone;
                    state.dataHeatBal->ZnRpt(NZ).ITEqTimeOutOfOperRange = state.dataGlobal->TimeStepZone;
                }
                if (RHAirIn < RHMin(EnvClass)) {
                    state.dataHeatBal->ZoneITEq(Loop).TimeBelowRH = state.dataGlobal->TimeStepZone;
                    state.dataHeatBal->ZoneITEq(Loop).TimeOutOfOperRange = state.dataGlobal->TimeStepZone;
                    state.dataHeatBal->ZoneITEq(Loop).RHBelowDeltaRH = RHAirIn - RHMin(EnvClass);
                    state.dataHeatBal->ZnRpt(NZ).ITEqTimeBelowRH = state.dataGlobal->TimeStepZone;
                    state.dataHeatBal->ZnRpt(NZ).ITEqTimeOutOfOperRange = state.dataGlobal->TimeStepZone;
                }
            }


        } // ZoneITEq calc loop

        // Zone-level sensible heat index
        for (Loop = 1; Loop <= state.dataHeatBal->NumZoneITEqStatements; ++Loop) {
            int ZN = state.dataHeatBal->ZoneITEq(Loop).ZonePtr;
            if (state.dataHeatBal->ZnRpt(NZ).SumToutMinusTSup != 0.0) {
                state.dataHeatBal->ZnRpt(ZN).ITEqSHI = state.dataHeatBal->ZnRpt(NZ).SumTinMinusTSup / state.dataHeatBal->ZnRpt(NZ).SumToutMinusTSup;
            }
        }

        std::map<int, std::vector<int>>::iterator it = ZoneITEMap.begin();
        Real64 totalGain;
        Real64 totalRate;
        Real64 TAirReturn;
        while (it != ZoneITEMap.end()) {
            if (state.dataHeatBal->Zone(it->first).HasAdjustedReturnTempByITE) {
                totalGain = 0;
                totalRate = 0;
                for (int i : it->second) {
                    if (state.dataHeatBal->ZoneITEq(i).ReturnApproachTempSch != 0) {
                        TAirReturn = state.dataHeatBal->ZoneITEq(i).AirOutletDryBulbT + GetCurrentScheduleValue(state, state.dataHeatBal->ZoneITEq(i).ReturnApproachTempSch);
                    } else {
                        TAirReturn = state.dataHeatBal->ZoneITEq(i).AirOutletDryBulbT + state.dataHeatBal->ZoneITEq(i).ReturnApproachTemp;
                    }
                    totalRate += state.dataHeatBal->ZoneITEq(i).AirMassFlow;
                    totalGain += state.dataHeatBal->ZoneITEq(i).AirMassFlow * TAirReturn;
                }
                if (totalRate != 0) {
                    state.dataHeatBal->Zone(it->first).AdjustedReturnTempByITE = totalGain / totalRate;
                    state.dataHeatBal->ZnRpt(it->first).ITEAdjReturnTemp = state.dataHeatBal->Zone(it->first).AdjustedReturnTempByITE;
                }
            }
            it++;
        }

    } // End CalcZoneITEq

    void ReportInternalHeatGains(EnergyPlusData &state)
    {

        // SUBROUTINE INFORMATION:
        //       AUTHOR         Richard Liesen
        //       DATE WRITTEN   June 1997
        //       MODIFIED       July 1997 RKS
        //       RE-ENGINEERED  December 1998 LKL

        // PURPOSE OF THIS SUBROUTINE:
        // This subroutine currently creates the values for standard "zone loads" reporting
        // from the heat balance module.

        // METHODOLOGY EMPLOYED:
        // The reporting methodology is described in the OutputDataStructure.doc
        // as the "modified modular" format.

        // REFERENCES:
        // OutputDataStructure.doc (EnergyPlus documentation)

        // SUBROUTINE LOCAL VARIABLE DECLARATIONS:
        int Loop;
        int ZoneLoop; // Counter for the # of zones (nz)
        static Array1D_int TradIntGainTypes(8,
                                            {IntGainTypeOf_People,
                                             IntGainTypeOf_Lights,
                                             IntGainTypeOf_ElectricEquipment,
                                             IntGainTypeOf_ElectricEquipmentITEAirCooled,
                                             IntGainTypeOf_GasEquipment,
                                             IntGainTypeOf_HotWaterEquipment,
                                             IntGainTypeOf_SteamEquipment,
                                             IntGainTypeOf_OtherEquipment});


        for (Loop = 1; Loop <= state.dataHeatBal->TotPeople; ++Loop) {
            state.dataHeatBal->People(Loop).RadGainEnergy = state.dataHeatBal->People(Loop).RadGainRate * state.dataGlobal->TimeStepZoneSec;
            state.dataHeatBal->People(Loop).ConGainEnergy = state.dataHeatBal->People(Loop).ConGainRate * state.dataGlobal->TimeStepZoneSec;
            state.dataHeatBal->People(Loop).SenGainEnergy = state.dataHeatBal->People(Loop).SenGainRate * state.dataGlobal->TimeStepZoneSec;
            state.dataHeatBal->People(Loop).LatGainEnergy = state.dataHeatBal->People(Loop).LatGainRate * state.dataGlobal->TimeStepZoneSec;
            state.dataHeatBal->People(Loop).TotGainEnergy = state.dataHeatBal->People(Loop).TotGainRate * state.dataGlobal->TimeStepZoneSec;
        }

        for (Loop = 1; Loop <= state.dataHeatBal->TotLights; ++Loop) {
            state.dataHeatBal->Lights(Loop).Consumption = state.dataHeatBal->Lights(Loop).Power * state.dataGlobal->TimeStepZoneSec;
            state.dataHeatBal->Lights(Loop).RadGainEnergy = state.dataHeatBal->Lights(Loop).RadGainRate * state.dataGlobal->TimeStepZoneSec;
            state.dataHeatBal->Lights(Loop).VisGainEnergy = state.dataHeatBal->Lights(Loop).VisGainRate * state.dataGlobal->TimeStepZoneSec;
            state.dataHeatBal->Lights(Loop).ConGainEnergy = state.dataHeatBal->Lights(Loop).ConGainRate * state.dataGlobal->TimeStepZoneSec;
            state.dataHeatBal->Lights(Loop).RetAirGainEnergy = state.dataHeatBal->Lights(Loop).RetAirGainRate * state.dataGlobal->TimeStepZoneSec;
            state.dataHeatBal->Lights(Loop).TotGainEnergy = state.dataHeatBal->Lights(Loop).TotGainRate * state.dataGlobal->TimeStepZoneSec;
            if (!state.dataGlobal->WarmupFlag) {
                if (state.dataGlobal->DoOutputReporting && state.dataOutRptTab->WriteTabularFiles &&
                    (state.dataGlobal->KindOfSim == DataGlobalConstants::KindOfSim::RunPeriodWeather)) { // for weather simulations only
                    // for tabular report, accumulate the total electricity used for each Light object
                    state.dataHeatBal->Lights(Loop).SumConsumption += state.dataHeatBal->Lights(Loop).Consumption;
                    // for tabular report, accumulate the time when each Light has consumption (using a very small threshold instead of zero)
                    if (state.dataHeatBal->Lights(Loop).Power > 0.01 * state.dataHeatBal->Lights(Loop).DesignLevel) {
                        state.dataHeatBal->Lights(Loop).SumTimeNotZeroCons += state.dataGlobal->TimeStepZone;
                    }
                }
            }
        }

        for (Loop = 1; Loop <= state.dataHeatBal->TotElecEquip; ++Loop) {
            state.dataHeatBal->ZoneElectric(Loop).Consumption = state.dataHeatBal->ZoneElectric(Loop).Power * state.dataGlobal->TimeStepZoneSec;
            state.dataHeatBal->ZoneElectric(Loop).RadGainEnergy = state.dataHeatBal->ZoneElectric(Loop).RadGainRate * state.dataGlobal->TimeStepZoneSec;
            state.dataHeatBal->ZoneElectric(Loop).ConGainEnergy = state.dataHeatBal->ZoneElectric(Loop).ConGainRate * state.dataGlobal->TimeStepZoneSec;
            state.dataHeatBal->ZoneElectric(Loop).LatGainEnergy = state.dataHeatBal->ZoneElectric(Loop).LatGainRate * state.dataGlobal->TimeStepZoneSec;
            state.dataHeatBal->ZoneElectric(Loop).LostEnergy = state.dataHeatBal->ZoneElectric(Loop).LostRate * state.dataGlobal->TimeStepZoneSec;
            state.dataHeatBal->ZoneElectric(Loop).TotGainEnergy = state.dataHeatBal->ZoneElectric(Loop).TotGainRate * state.dataGlobal->TimeStepZoneSec;
        }

        for (Loop = 1; Loop <= state.dataHeatBal->TotGasEquip; ++Loop) {
            state.dataHeatBal->ZoneGas(Loop).Consumption = state.dataHeatBal->ZoneGas(Loop).Power * state.dataGlobal->TimeStepZoneSec;
            state.dataHeatBal->ZoneGas(Loop).RadGainEnergy = state.dataHeatBal->ZoneGas(Loop).RadGainRate * state.dataGlobal->TimeStepZoneSec;
            state.dataHeatBal->ZoneGas(Loop).ConGainEnergy = state.dataHeatBal->ZoneGas(Loop).ConGainRate * state.dataGlobal->TimeStepZoneSec;
            state.dataHeatBal->ZoneGas(Loop).LatGainEnergy = state.dataHeatBal->ZoneGas(Loop).LatGainRate * state.dataGlobal->TimeStepZoneSec;
            state.dataHeatBal->ZoneGas(Loop).LostEnergy = state.dataHeatBal->ZoneGas(Loop).LostRate * state.dataGlobal->TimeStepZoneSec;
            state.dataHeatBal->ZoneGas(Loop).TotGainEnergy = state.dataHeatBal->ZoneGas(Loop).TotGainRate * state.dataGlobal->TimeStepZoneSec;
        }

        for (Loop = 1; Loop <= state.dataHeatBal->TotOthEquip; ++Loop) {
            state.dataHeatBal->ZoneOtherEq(Loop).Consumption = state.dataHeatBal->ZoneOtherEq(Loop).Power * state.dataGlobal->TimeStepZoneSec;
            state.dataHeatBal->ZoneOtherEq(Loop).RadGainEnergy = state.dataHeatBal->ZoneOtherEq(Loop).RadGainRate * state.dataGlobal->TimeStepZoneSec;
            state.dataHeatBal->ZoneOtherEq(Loop).ConGainEnergy = state.dataHeatBal->ZoneOtherEq(Loop).ConGainRate * state.dataGlobal->TimeStepZoneSec;
            state.dataHeatBal->ZoneOtherEq(Loop).LatGainEnergy = state.dataHeatBal->ZoneOtherEq(Loop).LatGainRate * state.dataGlobal->TimeStepZoneSec;
            state.dataHeatBal->ZoneOtherEq(Loop).LostEnergy = state.dataHeatBal->ZoneOtherEq(Loop).LostRate * state.dataGlobal->TimeStepZoneSec;
            state.dataHeatBal->ZoneOtherEq(Loop).TotGainEnergy = state.dataHeatBal->ZoneOtherEq(Loop).TotGainRate * state.dataGlobal->TimeStepZoneSec;
        }

        for (Loop = 1; Loop <= state.dataHeatBal->TotHWEquip; ++Loop) {
            state.dataHeatBal->ZoneHWEq(Loop).Consumption = state.dataHeatBal->ZoneHWEq(Loop).Power * state.dataGlobal->TimeStepZoneSec;
            state.dataHeatBal->ZoneHWEq(Loop).RadGainEnergy = state.dataHeatBal->ZoneHWEq(Loop).RadGainRate * state.dataGlobal->TimeStepZoneSec;
            state.dataHeatBal->ZoneHWEq(Loop).ConGainEnergy = state.dataHeatBal->ZoneHWEq(Loop).ConGainRate * state.dataGlobal->TimeStepZoneSec;
            state.dataHeatBal->ZoneHWEq(Loop).LatGainEnergy = state.dataHeatBal->ZoneHWEq(Loop).LatGainRate * state.dataGlobal->TimeStepZoneSec;
            state.dataHeatBal->ZoneHWEq(Loop).LostEnergy = state.dataHeatBal->ZoneHWEq(Loop).LostRate * state.dataGlobal->TimeStepZoneSec;
            state.dataHeatBal->ZoneHWEq(Loop).TotGainEnergy = state.dataHeatBal->ZoneHWEq(Loop).TotGainRate * state.dataGlobal->TimeStepZoneSec;
        }

        for (Loop = 1; Loop <= state.dataHeatBal->TotStmEquip; ++Loop) {
            state.dataHeatBal->ZoneSteamEq(Loop).Consumption = state.dataHeatBal->ZoneSteamEq(Loop).Power * state.dataGlobal->TimeStepZoneSec;
            state.dataHeatBal->ZoneSteamEq(Loop).RadGainEnergy = state.dataHeatBal->ZoneSteamEq(Loop).RadGainRate * state.dataGlobal->TimeStepZoneSec;
            state.dataHeatBal->ZoneSteamEq(Loop).ConGainEnergy = state.dataHeatBal->ZoneSteamEq(Loop).ConGainRate * state.dataGlobal->TimeStepZoneSec;
            state.dataHeatBal->ZoneSteamEq(Loop).LatGainEnergy = state.dataHeatBal->ZoneSteamEq(Loop).LatGainRate * state.dataGlobal->TimeStepZoneSec;
            state.dataHeatBal->ZoneSteamEq(Loop).LostEnergy = state.dataHeatBal->ZoneSteamEq(Loop).LostRate * state.dataGlobal->TimeStepZoneSec;
            state.dataHeatBal->ZoneSteamEq(Loop).TotGainEnergy = state.dataHeatBal->ZoneSteamEq(Loop).TotGainRate * state.dataGlobal->TimeStepZoneSec;
        }

        for (Loop = 1; Loop <= state.dataHeatBal->TotBBHeat; ++Loop) {
            state.dataHeatBal->ZoneBBHeat(Loop).Consumption = state.dataHeatBal->ZoneBBHeat(Loop).Power * state.dataGlobal->TimeStepZoneSec;
            state.dataHeatBal->ZoneBBHeat(Loop).RadGainEnergy = state.dataHeatBal->ZoneBBHeat(Loop).RadGainRate * state.dataGlobal->TimeStepZoneSec;
            state.dataHeatBal->ZoneBBHeat(Loop).ConGainEnergy = state.dataHeatBal->ZoneBBHeat(Loop).ConGainRate * state.dataGlobal->TimeStepZoneSec;
            state.dataHeatBal->ZoneBBHeat(Loop).TotGainEnergy = state.dataHeatBal->ZoneBBHeat(Loop).TotGainRate * state.dataGlobal->TimeStepZoneSec;
        }

        for (ZoneLoop = 1; ZoneLoop <= state.dataGlobal->NumOfZones; ++ZoneLoop) {
            // People
            state.dataHeatBal->ZnRpt(ZoneLoop).PeopleNumOcc = state.dataHeatBal->ZoneIntGain(ZoneLoop).NOFOCC;
            state.dataHeatBal->ZnRpt(ZoneLoop).PeopleRadGain = state.dataHeatBal->ZoneIntGain(ZoneLoop).QOCRAD * state.dataGlobal->TimeStepZoneSec;
            state.dataHeatBal->ZnRpt(ZoneLoop).PeopleConGain = state.dataHeatBal->ZoneIntGain(ZoneLoop).QOCCON * state.dataGlobal->TimeStepZoneSec;
            state.dataHeatBal->ZnRpt(ZoneLoop).PeopleSenGain = state.dataHeatBal->ZoneIntGain(ZoneLoop).QOCSEN * state.dataGlobal->TimeStepZoneSec;
            state.dataHeatBal->ZnRpt(ZoneLoop).PeopleLatGain = state.dataHeatBal->ZoneIntGain(ZoneLoop).QOCLAT * state.dataGlobal->TimeStepZoneSec;
            state.dataHeatBal->ZnRpt(ZoneLoop).PeopleTotGain = state.dataHeatBal->ZoneIntGain(ZoneLoop).QOCTOT * state.dataGlobal->TimeStepZoneSec;
            state.dataHeatBal->ZnRpt(ZoneLoop).PeopleRadGainRate = state.dataHeatBal->ZoneIntGain(ZoneLoop).QOCRAD;
            state.dataHeatBal->ZnRpt(ZoneLoop).PeopleConGainRate = state.dataHeatBal->ZoneIntGain(ZoneLoop).QOCCON;
            state.dataHeatBal->ZnRpt(ZoneLoop).PeopleSenGainRate = state.dataHeatBal->ZoneIntGain(ZoneLoop).QOCSEN;
            state.dataHeatBal->ZnRpt(ZoneLoop).PeopleLatGainRate = state.dataHeatBal->ZoneIntGain(ZoneLoop).QOCLAT;
            state.dataHeatBal->ZnRpt(ZoneLoop).PeopleTotGainRate = state.dataHeatBal->ZoneIntGain(ZoneLoop).QOCTOT;

            // General Lights
            state.dataHeatBal->ZnRpt(ZoneLoop).LtsRetAirGain = state.dataHeatBal->ZoneIntGain(ZoneLoop).QLTCRA * state.dataGlobal->TimeStepZoneSec;
            state.dataHeatBal->ZnRpt(ZoneLoop).LtsRadGain = state.dataHeatBal->ZoneIntGain(ZoneLoop).QLTRAD * state.dataGlobal->TimeStepZoneSec;
            state.dataHeatBal->ZnRpt(ZoneLoop).LtsTotGain = state.dataHeatBal->ZoneIntGain(ZoneLoop).QLTTOT * state.dataGlobal->TimeStepZoneSec;
            state.dataHeatBal->ZnRpt(ZoneLoop).LtsConGain = state.dataHeatBal->ZoneIntGain(ZoneLoop).QLTCON * state.dataGlobal->TimeStepZoneSec;
            state.dataHeatBal->ZnRpt(ZoneLoop).LtsVisGain = state.dataHeatBal->ZoneIntGain(ZoneLoop).QLTSW * state.dataGlobal->TimeStepZoneSec;
            state.dataHeatBal->ZnRpt(ZoneLoop).LtsRetAirGainRate = state.dataHeatBal->ZoneIntGain(ZoneLoop).QLTCRA;
            state.dataHeatBal->ZnRpt(ZoneLoop).LtsRadGainRate = state.dataHeatBal->ZoneIntGain(ZoneLoop).QLTRAD;
            state.dataHeatBal->ZnRpt(ZoneLoop).LtsTotGainRate = state.dataHeatBal->ZoneIntGain(ZoneLoop).QLTTOT;
            state.dataHeatBal->ZnRpt(ZoneLoop).LtsConGainRate = state.dataHeatBal->ZoneIntGain(ZoneLoop).QLTCON;
            state.dataHeatBal->ZnRpt(ZoneLoop).LtsVisGainRate = state.dataHeatBal->ZoneIntGain(ZoneLoop).QLTSW;
            state.dataHeatBal->ZnRpt(ZoneLoop).LtsElecConsump = state.dataHeatBal->ZnRpt(ZoneLoop).LtsTotGain;

            // Electric Equipment
            state.dataHeatBal->ZnRpt(ZoneLoop).ElecConGain = state.dataHeatBal->ZoneIntGain(ZoneLoop).QEECON * state.dataGlobal->TimeStepZoneSec;
            state.dataHeatBal->ZnRpt(ZoneLoop).ElecRadGain = state.dataHeatBal->ZoneIntGain(ZoneLoop).QEERAD * state.dataGlobal->TimeStepZoneSec;
            state.dataHeatBal->ZnRpt(ZoneLoop).ElecLatGain = state.dataHeatBal->ZoneIntGain(ZoneLoop).QEELAT * state.dataGlobal->TimeStepZoneSec;
            state.dataHeatBal->ZnRpt(ZoneLoop).ElecLost = state.dataHeatBal->ZoneIntGain(ZoneLoop).QEELost * state.dataGlobal->TimeStepZoneSec;
            state.dataHeatBal->ZnRpt(ZoneLoop).ElecConGainRate = state.dataHeatBal->ZoneIntGain(ZoneLoop).QEECON;
            state.dataHeatBal->ZnRpt(ZoneLoop).ElecRadGainRate = state.dataHeatBal->ZoneIntGain(ZoneLoop).QEERAD;
            state.dataHeatBal->ZnRpt(ZoneLoop).ElecLatGainRate = state.dataHeatBal->ZoneIntGain(ZoneLoop).QEELAT;
            state.dataHeatBal->ZnRpt(ZoneLoop).ElecLostRate = state.dataHeatBal->ZoneIntGain(ZoneLoop).QEELost;
            state.dataHeatBal->ZnRpt(ZoneLoop).ElecConsump =
                state.dataHeatBal->ZnRpt(ZoneLoop).ElecConGain + state.dataHeatBal->ZnRpt(ZoneLoop).ElecRadGain + state.dataHeatBal->ZnRpt(ZoneLoop).ElecLatGain + state.dataHeatBal->ZnRpt(ZoneLoop).ElecLost;
            state.dataHeatBal->ZnRpt(ZoneLoop).ElecTotGain = state.dataHeatBal->ZnRpt(ZoneLoop).ElecConGain + state.dataHeatBal->ZnRpt(ZoneLoop).ElecRadGain + state.dataHeatBal->ZnRpt(ZoneLoop).ElecLatGain;
            state.dataHeatBal->ZnRpt(ZoneLoop).ElecTotGainRate = state.dataHeatBal->ZnRpt(ZoneLoop).ElecConGainRate + state.dataHeatBal->ZnRpt(ZoneLoop).ElecRadGainRate + state.dataHeatBal->ZnRpt(ZoneLoop).ElecLatGainRate;

            // Gas Equipment
            state.dataHeatBal->ZnRpt(ZoneLoop).GasConGain = state.dataHeatBal->ZoneIntGain(ZoneLoop).QGECON * state.dataGlobal->TimeStepZoneSec;
            state.dataHeatBal->ZnRpt(ZoneLoop).GasRadGain = state.dataHeatBal->ZoneIntGain(ZoneLoop).QGERAD * state.dataGlobal->TimeStepZoneSec;
            state.dataHeatBal->ZnRpt(ZoneLoop).GasLatGain = state.dataHeatBal->ZoneIntGain(ZoneLoop).QGELAT * state.dataGlobal->TimeStepZoneSec;
            state.dataHeatBal->ZnRpt(ZoneLoop).GasLost = state.dataHeatBal->ZoneIntGain(ZoneLoop).QGELost * state.dataGlobal->TimeStepZoneSec;
            state.dataHeatBal->ZnRpt(ZoneLoop).GasConGainRate = state.dataHeatBal->ZoneIntGain(ZoneLoop).QGECON;
            state.dataHeatBal->ZnRpt(ZoneLoop).GasRadGainRate = state.dataHeatBal->ZoneIntGain(ZoneLoop).QGERAD;
            state.dataHeatBal->ZnRpt(ZoneLoop).GasLatGainRate = state.dataHeatBal->ZoneIntGain(ZoneLoop).QGELAT;
            state.dataHeatBal->ZnRpt(ZoneLoop).GasLostRate = state.dataHeatBal->ZoneIntGain(ZoneLoop).QGELost;
            state.dataHeatBal->ZnRpt(ZoneLoop).GasConsump =
                state.dataHeatBal->ZnRpt(ZoneLoop).GasConGain + state.dataHeatBal->ZnRpt(ZoneLoop).GasRadGain + state.dataHeatBal->ZnRpt(ZoneLoop).GasLatGain + state.dataHeatBal->ZnRpt(ZoneLoop).GasLost;
            state.dataHeatBal->ZnRpt(ZoneLoop).GasTotGain = state.dataHeatBal->ZnRpt(ZoneLoop).GasConGain + state.dataHeatBal->ZnRpt(ZoneLoop).GasRadGain + state.dataHeatBal->ZnRpt(ZoneLoop).GasLatGain;
            state.dataHeatBal->ZnRpt(ZoneLoop).GasTotGainRate = state.dataHeatBal->ZnRpt(ZoneLoop).GasConGainRate + state.dataHeatBal->ZnRpt(ZoneLoop).GasRadGainRate + state.dataHeatBal->ZnRpt(ZoneLoop).GasLatGainRate;

            // Hot Water Equipment
            state.dataHeatBal->ZnRpt(ZoneLoop).HWConGain = state.dataHeatBal->ZoneIntGain(ZoneLoop).QHWCON * state.dataGlobal->TimeStepZoneSec;
            state.dataHeatBal->ZnRpt(ZoneLoop).HWRadGain = state.dataHeatBal->ZoneIntGain(ZoneLoop).QHWRAD * state.dataGlobal->TimeStepZoneSec;
            state.dataHeatBal->ZnRpt(ZoneLoop).HWLatGain = state.dataHeatBal->ZoneIntGain(ZoneLoop).QHWLAT * state.dataGlobal->TimeStepZoneSec;
            state.dataHeatBal->ZnRpt(ZoneLoop).HWLost = state.dataHeatBal->ZoneIntGain(ZoneLoop).QHWLost * state.dataGlobal->TimeStepZoneSec;
            state.dataHeatBal->ZnRpt(ZoneLoop).HWConGainRate = state.dataHeatBal->ZoneIntGain(ZoneLoop).QHWCON;
            state.dataHeatBal->ZnRpt(ZoneLoop).HWRadGainRate = state.dataHeatBal->ZoneIntGain(ZoneLoop).QHWRAD;
            state.dataHeatBal->ZnRpt(ZoneLoop).HWLatGainRate = state.dataHeatBal->ZoneIntGain(ZoneLoop).QHWLAT;
            state.dataHeatBal->ZnRpt(ZoneLoop).HWLostRate = state.dataHeatBal->ZoneIntGain(ZoneLoop).QHWLost;
            state.dataHeatBal->ZnRpt(ZoneLoop).HWConsump = state.dataHeatBal->ZnRpt(ZoneLoop).HWConGain + state.dataHeatBal->ZnRpt(ZoneLoop).HWRadGain + state.dataHeatBal->ZnRpt(ZoneLoop).HWLatGain + state.dataHeatBal->ZnRpt(ZoneLoop).HWLost;
            state.dataHeatBal->ZnRpt(ZoneLoop).HWTotGain = state.dataHeatBal->ZnRpt(ZoneLoop).HWConGain + state.dataHeatBal->ZnRpt(ZoneLoop).HWRadGain + state.dataHeatBal->ZnRpt(ZoneLoop).HWLatGain;
            state.dataHeatBal->ZnRpt(ZoneLoop).HWTotGainRate = state.dataHeatBal->ZnRpt(ZoneLoop).HWConGainRate + state.dataHeatBal->ZnRpt(ZoneLoop).HWRadGainRate + state.dataHeatBal->ZnRpt(ZoneLoop).HWLatGainRate;

            // Steam Equipment
            state.dataHeatBal->ZnRpt(ZoneLoop).SteamConGain = state.dataHeatBal->ZoneIntGain(ZoneLoop).QSECON * state.dataGlobal->TimeStepZoneSec;
            state.dataHeatBal->ZnRpt(ZoneLoop).SteamRadGain = state.dataHeatBal->ZoneIntGain(ZoneLoop).QSERAD * state.dataGlobal->TimeStepZoneSec;
            state.dataHeatBal->ZnRpt(ZoneLoop).SteamLatGain = state.dataHeatBal->ZoneIntGain(ZoneLoop).QSELAT * state.dataGlobal->TimeStepZoneSec;
            state.dataHeatBal->ZnRpt(ZoneLoop).SteamLost = state.dataHeatBal->ZoneIntGain(ZoneLoop).QSELost * state.dataGlobal->TimeStepZoneSec;
            state.dataHeatBal->ZnRpt(ZoneLoop).SteamConGainRate = state.dataHeatBal->ZoneIntGain(ZoneLoop).QSECON;
            state.dataHeatBal->ZnRpt(ZoneLoop).SteamRadGainRate = state.dataHeatBal->ZoneIntGain(ZoneLoop).QSERAD;
            state.dataHeatBal->ZnRpt(ZoneLoop).SteamLatGainRate = state.dataHeatBal->ZoneIntGain(ZoneLoop).QSELAT;
            state.dataHeatBal->ZnRpt(ZoneLoop).SteamLostRate = state.dataHeatBal->ZoneIntGain(ZoneLoop).QSELost;
            state.dataHeatBal->ZnRpt(ZoneLoop).SteamConsump =
                state.dataHeatBal->ZnRpt(ZoneLoop).SteamConGain + state.dataHeatBal->ZnRpt(ZoneLoop).SteamRadGain + state.dataHeatBal->ZnRpt(ZoneLoop).SteamLatGain + state.dataHeatBal->ZnRpt(ZoneLoop).SteamLost;
            state.dataHeatBal->ZnRpt(ZoneLoop).SteamTotGain = state.dataHeatBal->ZnRpt(ZoneLoop).SteamConGain + state.dataHeatBal->ZnRpt(ZoneLoop).SteamRadGain + state.dataHeatBal->ZnRpt(ZoneLoop).SteamLatGain;
            state.dataHeatBal->ZnRpt(ZoneLoop).SteamTotGainRate = state.dataHeatBal->ZnRpt(ZoneLoop).SteamConGainRate + state.dataHeatBal->ZnRpt(ZoneLoop).SteamRadGainRate + state.dataHeatBal->ZnRpt(ZoneLoop).SteamLatGainRate;

            // Other Equipment
            state.dataHeatBal->ZnRpt(ZoneLoop).OtherConGain = state.dataHeatBal->ZoneIntGain(ZoneLoop).QOECON * state.dataGlobal->TimeStepZoneSec;
            state.dataHeatBal->ZnRpt(ZoneLoop).OtherRadGain = state.dataHeatBal->ZoneIntGain(ZoneLoop).QOERAD * state.dataGlobal->TimeStepZoneSec;
            state.dataHeatBal->ZnRpt(ZoneLoop).OtherLatGain = state.dataHeatBal->ZoneIntGain(ZoneLoop).QOELAT * state.dataGlobal->TimeStepZoneSec;
            state.dataHeatBal->ZnRpt(ZoneLoop).OtherLost = state.dataHeatBal->ZoneIntGain(ZoneLoop).QOELost * state.dataGlobal->TimeStepZoneSec;
            state.dataHeatBal->ZnRpt(ZoneLoop).OtherConGainRate = state.dataHeatBal->ZoneIntGain(ZoneLoop).QOECON;
            state.dataHeatBal->ZnRpt(ZoneLoop).OtherRadGainRate = state.dataHeatBal->ZoneIntGain(ZoneLoop).QOERAD;
            state.dataHeatBal->ZnRpt(ZoneLoop).OtherLatGainRate = state.dataHeatBal->ZoneIntGain(ZoneLoop).QOELAT;
            state.dataHeatBal->ZnRpt(ZoneLoop).OtherLostRate = state.dataHeatBal->ZoneIntGain(ZoneLoop).QOELost;
            state.dataHeatBal->ZnRpt(ZoneLoop).OtherConsump =
                state.dataHeatBal->ZnRpt(ZoneLoop).OtherConGain + state.dataHeatBal->ZnRpt(ZoneLoop).OtherRadGain + state.dataHeatBal->ZnRpt(ZoneLoop).OtherLatGain + state.dataHeatBal->ZnRpt(ZoneLoop).OtherLost;
            state.dataHeatBal->ZnRpt(ZoneLoop).OtherTotGain = state.dataHeatBal->ZnRpt(ZoneLoop).OtherConGain + state.dataHeatBal->ZnRpt(ZoneLoop).OtherRadGain + state.dataHeatBal->ZnRpt(ZoneLoop).OtherLatGain;
            state.dataHeatBal->ZnRpt(ZoneLoop).OtherTotGainRate = state.dataHeatBal->ZnRpt(ZoneLoop).OtherConGainRate + state.dataHeatBal->ZnRpt(ZoneLoop).OtherRadGainRate + state.dataHeatBal->ZnRpt(ZoneLoop).OtherLatGainRate;

            // Baseboard Heat
            state.dataHeatBal->ZnRpt(ZoneLoop).BaseHeatConGain = state.dataHeatBal->ZoneIntGain(ZoneLoop).QBBCON * state.dataGlobal->TimeStepZoneSec;
            state.dataHeatBal->ZnRpt(ZoneLoop).BaseHeatRadGain = state.dataHeatBal->ZoneIntGain(ZoneLoop).QBBRAD * state.dataGlobal->TimeStepZoneSec;
            state.dataHeatBal->ZnRpt(ZoneLoop).BaseHeatConGainRate = state.dataHeatBal->ZoneIntGain(ZoneLoop).QBBCON;
            state.dataHeatBal->ZnRpt(ZoneLoop).BaseHeatRadGainRate = state.dataHeatBal->ZoneIntGain(ZoneLoop).QBBRAD;
            state.dataHeatBal->ZnRpt(ZoneLoop).BaseHeatTotGain = state.dataHeatBal->ZnRpt(ZoneLoop).BaseHeatConGain + state.dataHeatBal->ZnRpt(ZoneLoop).BaseHeatRadGain;
            state.dataHeatBal->ZnRpt(ZoneLoop).BaseHeatTotGainRate = state.dataHeatBal->ZnRpt(ZoneLoop).BaseHeatConGainRate + state.dataHeatBal->ZnRpt(ZoneLoop).BaseHeatRadGainRate;
            state.dataHeatBal->ZnRpt(ZoneLoop).BaseHeatElecCons = state.dataHeatBal->ZnRpt(ZoneLoop).BaseHeatTotGain;

            // Overall Zone Variables

            // these overalls include component gains from devices like water heater, water use, and generators
            //   working vars QFCConv QGenConv QFCRad QGenRad  WaterUseLatentGain WaterThermalTankGain WaterUseSensibleGain

            state.dataHeatBal->ZnRpt(ZoneLoop).TotVisHeatGain = state.dataHeatBal->ZnRpt(ZoneLoop).LtsVisGain;
            state.dataHeatBal->ZnRpt(ZoneLoop).TotVisHeatGainRate = state.dataHeatBal->ZnRpt(ZoneLoop).LtsVisGainRate;

            SumInternalRadiationGainsByTypes(state, ZoneLoop, TradIntGainTypes, state.dataHeatBal->ZnRpt(ZoneLoop).TotRadiantGainRate);
            state.dataHeatBal->ZnRpt(ZoneLoop).TotRadiantGain = state.dataHeatBal->ZnRpt(ZoneLoop).TotRadiantGainRate * state.dataGlobal->TimeStepZoneSec;

            SumInternalConvectionGainsByTypes(state, ZoneLoop, TradIntGainTypes, state.dataHeatBal->ZnRpt(ZoneLoop).TotConvectiveGainRate);
            state.dataHeatBal->ZnRpt(ZoneLoop).TotConvectiveGain = state.dataHeatBal->ZnRpt(ZoneLoop).TotConvectiveGainRate * state.dataGlobal->TimeStepZoneSec;

            SumInternalLatentGainsByTypes(state, ZoneLoop, TradIntGainTypes, state.dataHeatBal->ZnRpt(ZoneLoop).TotLatentGainRate);
            state.dataHeatBal->ZnRpt(ZoneLoop).TotLatentGain = state.dataHeatBal->ZnRpt(ZoneLoop).TotLatentGainRate * state.dataGlobal->TimeStepZoneSec;

            state.dataHeatBal->ZnRpt(ZoneLoop).TotTotalHeatGainRate = state.dataHeatBal->ZnRpt(ZoneLoop).TotLatentGainRate + state.dataHeatBal->ZnRpt(ZoneLoop).TotRadiantGainRate +
                                                   state.dataHeatBal->ZnRpt(ZoneLoop).TotConvectiveGainRate + state.dataHeatBal->ZnRpt(ZoneLoop).TotVisHeatGainRate;
            state.dataHeatBal->ZnRpt(ZoneLoop).TotTotalHeatGain = state.dataHeatBal->ZnRpt(ZoneLoop).TotTotalHeatGainRate * state.dataGlobal->TimeStepZoneSec;
        }
    }

    Real64 GetDesignLightingLevelForZone(EnergyPlusData &state, int const WhichZone) // name of zone
    {

        // FUNCTION INFORMATION:
        //       AUTHOR         Linda Lawrie
        //       DATE WRITTEN   April 2007; January 2008 - moved to InternalGains
        //       MODIFIED       na
        //       RE-ENGINEERED  na

        // PURPOSE OF THIS FUNCTION:
        // This routine sums the Lighting Level for a zone.
        // Will issue a severe error for illegal zone.
        // Must be called after InternalHeatGains get input.

        // Using/Aliasing
        using namespace DataHeatBalance;
        // Return value
        Real64 DesignLightingLevelSum; // Sum of design lighting level for this zone

        // FUNCTION LOCAL VARIABLE DECLARATIONS:
        int Loop;

        if (state.dataInternalHeatGains->GetInternalHeatGainsInputFlag) {
            ShowFatalError(state, "GetDesignLightingLevelForZone: Function called prior to Getting Lights Input.");
        }

        DesignLightingLevelSum = 0.0;

        for (Loop = 1; Loop <= state.dataHeatBal->TotLights; ++Loop) {
            if (state.dataHeatBal->Lights(Loop).ZonePtr == WhichZone) {
                DesignLightingLevelSum += state.dataHeatBal->Lights(Loop).DesignLevel;
            }
        }

        return DesignLightingLevelSum;
    }

    bool CheckThermalComfortSchedules(bool const WorkEffSch, // Blank work efficiency schedule = true
                                      bool const CloInsSch,  // Blank clothing insulation schedule = true
                                      bool const AirVeloSch) // Blank air velocity schedule = true
    {
        bool TCSchedsPresent = false;

        if (!WorkEffSch || !CloInsSch || !AirVeloSch) {
            TCSchedsPresent = true;
        }

        return TCSchedsPresent;
    }

    void CheckLightsReplaceableMinMaxForZone(EnergyPlusData &state, int const WhichZone) // Zone Number
    {

        // SUBROUTINE INFORMATION:
        //       AUTHOR         Linda Lawrie
        //       DATE WRITTEN   April 2007
        //       MODIFIED       na
        //       RE-ENGINEERED  na

        // PURPOSE OF THIS SUBROUTINE:
        // Daylighting is not available unless Lights (replaceable) is 0.0 or 1.0.  No dimming will be done
        // unless the lights replaceable fraction is 1.0.  This is documented in the InputOutputReference but
        // not warned about.  Also, this will sum the Zone Design Lighting level, in case the calling routine
        // would like to have an error if the lights is zero and daylighting is requested.

        // METHODOLOGY EMPLOYED:
        // Traverse the LIGHTS structure and get fraction replaceable - min/max as well as lighting
        // level for a zone.

        // Using/Aliasing
        // SUBROUTINE LOCAL VARIABLE DECLARATIONS:
        int Loop;
        Real64 LightsRepMin; // Minimum Lighting replacement fraction for any lights statement for this zone
        Real64 LightsRepMax; // Maximum Lighting replacement fraction for any lights statement for this zone
        int NumLights;       // Number of Lights statement for that zone.

        if (state.dataInternalHeatGains->GetInternalHeatGainsInputFlag) {
            ShowFatalError(state, "CheckLightsReplaceableMinMaxForZone: Function called prior to Getting Lights Input.");
        }

        LightsRepMin = 99999.0;
        LightsRepMax = -99999.0;
        NumLights = 0;

        for (Loop = 1; Loop <= state.dataHeatBal->TotLights; ++Loop) {
            if (state.dataHeatBal->Lights(Loop).ZonePtr != WhichZone) continue;
            LightsRepMin = min(LightsRepMin, state.dataHeatBal->Lights(Loop).FractionReplaceable);
            LightsRepMax = max(LightsRepMax, state.dataHeatBal->Lights(Loop).FractionReplaceable);
            ++NumLights;
            if ((state.dataDaylightingData->ZoneDaylight(state.dataHeatBal->Lights(Loop).ZonePtr).DaylightMethod == DataDaylighting::iDaylightingMethod::SplitFluxDaylighting ||
                 state.dataDaylightingData->ZoneDaylight(state.dataHeatBal->Lights(Loop).ZonePtr).DaylightMethod == DataDaylighting::iDaylightingMethod::DElightDaylighting) &&
                (state.dataHeatBal->Lights(Loop).FractionReplaceable > 0.0 && state.dataHeatBal->Lights(Loop).FractionReplaceable < 1.0)) {
                ShowWarningError(state, "CheckLightsReplaceableMinMaxForZone: Fraction Replaceable must be 0.0 or 1.0 if used with daylighting.");
                ShowContinueError(state, "..Lights=\"" + state.dataHeatBal->Lights(Loop).Name + "\", Fraction Replaceable will be reset to 1.0 to allow dimming controls");
                ShowContinueError(state, "..in Zone=" + state.dataHeatBal->Zone(WhichZone).Name);
                state.dataHeatBal->Lights(Loop).FractionReplaceable = 1.0;
            }
        }

        if (state.dataDaylightingData->ZoneDaylight(WhichZone).DaylightMethod == DataDaylighting::iDaylightingMethod::SplitFluxDaylighting) {
            if (LightsRepMax == 0.0) {
                ShowWarningError(state, "CheckLightsReplaceable: Zone \"" + state.dataHeatBal->Zone(WhichZone).Name + "\" has Daylighting:Controls.");
                ShowContinueError(state, "but all of the LIGHTS object in that zone have zero Fraction Replaceable.");
                ShowContinueError(state, "The daylighting controls will have no effect.");
            }
            if (NumLights == 0) {
                ShowWarningError(state, "CheckLightsReplaceable: Zone \"" + state.dataHeatBal->Zone(WhichZone).Name + "\" has Daylighting:Controls.");
                ShowContinueError(state, "but there are no LIGHTS objects in that zone.");
                ShowContinueError(state, "The daylighting controls will have no effect.");
            }
        } else if (state.dataDaylightingData->ZoneDaylight(WhichZone).DaylightMethod == DataDaylighting::iDaylightingMethod::DElightDaylighting) {
            if (LightsRepMax == 0.0) {
                ShowWarningError(state, "CheckLightsReplaceable: Zone \"" + state.dataHeatBal->Zone(WhichZone).Name + "\" has Daylighting:Controls.");
                ShowContinueError(state, "but all of the LIGHTS object in that zone have zero Fraction Replaceable.");
                ShowContinueError(state, "The daylighting controls will have no effect.");
            }
            if (NumLights == 0) {
                ShowWarningError(state, "CheckLightsReplaceable: Zone \"" + state.dataHeatBal->Zone(WhichZone).Name + "\" has Daylighting:Controls.");
                ShowContinueError(state, "but there are no LIGHTS objects in that zone.");
                ShowContinueError(state, "The daylighting controls will have no effect.");
            }
        }
    }

    void UpdateInternalGainValues(EnergyPlusData &state, Optional_bool_const SuppressRadiationUpdate, Optional_bool_const SumLatentGains)
    {

        // SUBROUTINE INFORMATION:
        //       AUTHOR         B. Griffith
        //       DATE WRITTEN   Dec. 2011
        //       MODIFIED       na
        //       RE-ENGINEERED  na

        // Using/Aliasing

        // SUBROUTINE LOCAL VARIABLE DECLARATIONS:
        int Loop;
        int NZ;
        bool DoRadiationUpdate;
        bool ReSumLatentGains;

        DoRadiationUpdate = true;
        ReSumLatentGains = false;

        if (present(SuppressRadiationUpdate)) {
            if (SuppressRadiationUpdate) DoRadiationUpdate = false;
        }

        if (present(SumLatentGains)) {
            if (SumLatentGains) ReSumLatentGains = true;
        }

        // store pointer values to hold generic internal gain values constant for entire timestep
        for (NZ = 1; NZ <= state.dataGlobal->NumOfZones; ++NZ) {
            for (Loop = 1; Loop <= state.dataHeatBal->ZoneIntGain(NZ).NumberOfDevices; ++Loop) {
                state.dataHeatBal->ZoneIntGain(NZ).Device(Loop).ConvectGainRate = *state.dataHeatBal->ZoneIntGain(NZ).Device(Loop).PtrConvectGainRate;
                state.dataHeatBal->ZoneIntGain(NZ).Device(Loop).ReturnAirConvGainRate = *state.dataHeatBal->ZoneIntGain(NZ).Device(Loop).PtrReturnAirConvGainRate;
                if (DoRadiationUpdate) state.dataHeatBal->ZoneIntGain(NZ).Device(Loop).RadiantGainRate = *state.dataHeatBal->ZoneIntGain(NZ).Device(Loop).PtrRadiantGainRate;
                state.dataHeatBal->ZoneIntGain(NZ).Device(Loop).LatentGainRate = *state.dataHeatBal->ZoneIntGain(NZ).Device(Loop).PtrLatentGainRate;
                state.dataHeatBal->ZoneIntGain(NZ).Device(Loop).ReturnAirLatentGainRate = *state.dataHeatBal->ZoneIntGain(NZ).Device(Loop).PtrReturnAirLatentGainRate;
                state.dataHeatBal->ZoneIntGain(NZ).Device(Loop).CarbonDioxideGainRate = *state.dataHeatBal->ZoneIntGain(NZ).Device(Loop).PtrCarbonDioxideGainRate;
                state.dataHeatBal->ZoneIntGain(NZ).Device(Loop).GenericContamGainRate = *state.dataHeatBal->ZoneIntGain(NZ).Device(Loop).PtrGenericContamGainRate;
            }
            if (ReSumLatentGains) {
                SumAllInternalLatentGains(state, NZ, state.dataHeatBalFanSys->ZoneLatentGain(NZ));
                // Added for the hybrid model
                if (HybridModel::FlagHybridModel_PC) {
                    SumAllInternalLatentGainsExceptPeople(state, NZ, state.dataHeatBalFanSys->ZoneLatentGainExceptPeople(NZ));
                }
            }
        }

        if (state.dataContaminantBalance->Contaminant.GenericContamSimulation && allocated(state.dataContaminantBalance->ZoneGCGain)) {
            for (NZ = 1; NZ <= state.dataGlobal->NumOfZones; ++NZ) {
                SumAllInternalGenericContamGains(state, NZ, state.dataContaminantBalance->ZoneGCGain(NZ));
                state.dataHeatBal->ZnRpt(NZ).GCRate = state.dataContaminantBalance->ZoneGCGain(NZ);
            }
        }
    }

    void SumAllInternalConvectionGains(EnergyPlusData &state,
                                       int const ZoneNum, // zone index pointer for which zone to sum gains for
                                       Real64 &SumConvGainRate)
    {

        // SUBROUTINE INFORMATION:
        //       AUTHOR         B. Griffith
        //       DATE WRITTEN   Nov. 2011
        //       MODIFIED       na
        //       RE-ENGINEERED  na

        // PURPOSE OF THIS SUBROUTINE:
        // worker routine for summing all the internal gain types

        // SUBROUTINE LOCAL VARIABLE DECLARATIONS:
        Real64 tmpSumConvGainRate;
        int DeviceNum;

        tmpSumConvGainRate = 0.0;
        if (state.dataHeatBal->ZoneIntGain(ZoneNum).NumberOfDevices == 0) {
            SumConvGainRate = 0.0;
            return;
        }

        for (DeviceNum = 1; DeviceNum <= state.dataHeatBal->ZoneIntGain(ZoneNum).NumberOfDevices; ++DeviceNum) {
            tmpSumConvGainRate += state.dataHeatBal->ZoneIntGain(ZoneNum).Device(DeviceNum).ConvectGainRate;
        }

        SumConvGainRate = tmpSumConvGainRate;
    }

    // For HybridModel
    void SumAllInternalConvectionGainsExceptPeople(EnergyPlusData &state, int const ZoneNum, Real64 &SumConvGainRateExceptPeople)
    {
        Real64 tmpSumConvGainRateExceptPeople;
        int DeviceNum;
        std::string str_people = "PEOPLE";
        tmpSumConvGainRateExceptPeople = 0.0;

        if (state.dataHeatBal->ZoneIntGain(ZoneNum).NumberOfDevices == 0) {
            SumConvGainRateExceptPeople = 0.0;
            return;
        }

        for (DeviceNum = 1; DeviceNum <= state.dataHeatBal->ZoneIntGain(ZoneNum).NumberOfDevices; ++DeviceNum) {
            if (state.dataHeatBal->ZoneIntGain(ZoneNum).Device(DeviceNum).CompObjectType != str_people) {
                tmpSumConvGainRateExceptPeople += state.dataHeatBal->ZoneIntGain(ZoneNum).Device(DeviceNum).ConvectGainRate;
            }
        }

        SumConvGainRateExceptPeople = tmpSumConvGainRateExceptPeople;
    }

    void SumInternalConvectionGainsByTypes(EnergyPlusData &state,
                                           int const ZoneNum,             // zone index pointer for which zone to sum gains for
                                           const Array1D_int &GainTypeARR, // variable length 1-d array of integer valued gain types
                                           Real64 &SumConvGainRate)
    {

        // SUBROUTINE INFORMATION:
        //       AUTHOR         B. Griffith
        //       DATE WRITTEN   Nov. 2011cl
        //       MODIFIED       na
        //       RE-ENGINEERED  na

        // PURPOSE OF THIS SUBROUTINE:
        // worker routine for summing a subset of the internal gain types

        // SUBROUTINE LOCAL VARIABLE DECLARATIONS:
        int NumberOfTypes;
        Real64 tmpSumConvGainRate;
        int DeviceNum;
        int TypeNum;

        NumberOfTypes = size(GainTypeARR);
        tmpSumConvGainRate = 0.0;

        if (state.dataHeatBal->ZoneIntGain(ZoneNum).NumberOfDevices == 0) {
            SumConvGainRate = 0.0;
            return;
        }

        for (DeviceNum = 1; DeviceNum <= state.dataHeatBal->ZoneIntGain(ZoneNum).NumberOfDevices; ++DeviceNum) {
            for (TypeNum = 1; TypeNum <= NumberOfTypes; ++TypeNum) {

                if (state.dataHeatBal->ZoneIntGain(ZoneNum).Device(DeviceNum).CompTypeOfNum == GainTypeARR(TypeNum)) {
                    tmpSumConvGainRate += state.dataHeatBal->ZoneIntGain(ZoneNum).Device(DeviceNum).ConvectGainRate;
                }
            }
        }

        SumConvGainRate = tmpSumConvGainRate;
    }

    void SumAllReturnAirConvectionGains(EnergyPlusData &state,
                                        int const ZoneNum, // zone index pointer for which zone to sum gains for
                                        Real64 &SumReturnAirGainRate,
                                        int const ReturnNodeNum // return air node number
    )
    {

        // SUBROUTINE INFORMATION:
        //       AUTHOR         B. Griffith
        //       DATE WRITTEN   Dec. 2011

        // PURPOSE OF THIS SUBROUTINE:
        // worker routine for summing all the internal gain types

        Real64 tmpSumRetAirGainRate;
        int DeviceNum;

        tmpSumRetAirGainRate = 0.0;

        if (state.dataHeatBal->ZoneIntGain(ZoneNum).NumberOfDevices == 0) {
            SumReturnAirGainRate = 0.0;
            return;
        }

        for (DeviceNum = 1; DeviceNum <= state.dataHeatBal->ZoneIntGain(ZoneNum).NumberOfDevices; ++DeviceNum) {
            // If ReturnNodeNum is zero, sum for entire zone, otherwise sum only for specified ReturnNodeNum
            if ((ReturnNodeNum == 0) || (ReturnNodeNum == state.dataHeatBal->ZoneIntGain(ZoneNum).Device(DeviceNum).ReturnAirNodeNum)) {
                tmpSumRetAirGainRate += state.dataHeatBal->ZoneIntGain(ZoneNum).Device(DeviceNum).ReturnAirConvGainRate;
            }
        }

        SumReturnAirGainRate = tmpSumRetAirGainRate;
    }

    void SumReturnAirConvectionGainsByTypes(EnergyPlusData &state,
                                            int const ZoneNum,             // zone index pointer for which zone to sum gains for
                                            const Array1D_int &GainTypeARR, // variable length 1-d array of integer valued gain types
                                            Real64 &SumReturnAirGainRate)
    {

        // SUBROUTINE INFORMATION:
        //       AUTHOR         B. Griffith
        //       DATE WRITTEN   Nov. 2011
        //       MODIFIED       na
        //       RE-ENGINEERED  na

        // PURPOSE OF THIS SUBROUTINE:
        // worker routine for summing a subset of the internal gain types

        // SUBROUTINE LOCAL VARIABLE DECLARATIONS:
        int NumberOfTypes;
        Real64 tmpSumRetAirConvGainRate;
        int DeviceNum;
        int TypeNum;

        NumberOfTypes = size(GainTypeARR);
        tmpSumRetAirConvGainRate = 0.0;

        if (state.dataHeatBal->ZoneIntGain(ZoneNum).NumberOfDevices == 0) {
            SumReturnAirGainRate = 0.0;
            return;
        }

        for (DeviceNum = 1; DeviceNum <= state.dataHeatBal->ZoneIntGain(ZoneNum).NumberOfDevices; ++DeviceNum) {
            for (TypeNum = 1; TypeNum <= NumberOfTypes; ++TypeNum) {

                if (state.dataHeatBal->ZoneIntGain(ZoneNum).Device(DeviceNum).CompTypeOfNum == GainTypeARR(TypeNum)) {
                    tmpSumRetAirConvGainRate += state.dataHeatBal->ZoneIntGain(ZoneNum).Device(DeviceNum).ReturnAirConvGainRate;
                }
            }
        }

        SumReturnAirGainRate = tmpSumRetAirConvGainRate;
    }

    void SumAllInternalRadiationGains(EnergyPlusData &state,
                                      int const ZoneNum, // zone index pointer for which zone to sum gains for
                                      Real64 &SumRadGainRate)
    {

        // SUBROUTINE INFORMATION:
        //       AUTHOR         B. Griffith
        //       DATE WRITTEN   Nov. 2011
        //       MODIFIED       na
        //       RE-ENGINEERED  na

        // PURPOSE OF THIS SUBROUTINE:
        // worker routine for summing all the internal gain types

        // SUBROUTINE LOCAL VARIABLE DECLARATIONS:
        Real64 tmpSumRadGainRate;
        int DeviceNum;

        tmpSumRadGainRate = 0.0;

        if (state.dataHeatBal->ZoneIntGain(ZoneNum).NumberOfDevices == 0) {
            SumRadGainRate = 0.0;
            return;
        }

        for (DeviceNum = 1; DeviceNum <= state.dataHeatBal->ZoneIntGain(ZoneNum).NumberOfDevices; ++DeviceNum) {
            tmpSumRadGainRate += state.dataHeatBal->ZoneIntGain(ZoneNum).Device(DeviceNum).RadiantGainRate;
        }

        SumRadGainRate = tmpSumRadGainRate;
    }

    void SumInternalRadiationGainsByTypes(EnergyPlusData &state,
                                          int const ZoneNum,             // zone index pointer for which zone to sum gains for
                                          const Array1D_int &GainTypeARR, // variable length 1-d array of integer valued gain types
                                          Real64 &SumRadiationGainRate)
    {

        // SUBROUTINE INFORMATION:
        //       AUTHOR         B. Griffith
        //       DATE WRITTEN   Dec. 2011
        //       MODIFIED       na
        //       RE-ENGINEERED  na

        // PURPOSE OF THIS SUBROUTINE:
        // worker routine for summing a subset of the internal gain types

        // SUBROUTINE LOCAL VARIABLE DECLARATIONS:
        int NumberOfTypes;
        Real64 tmpSumRadiationGainRate;
        int DeviceNum;
        int TypeNum;

        NumberOfTypes = size(GainTypeARR);
        tmpSumRadiationGainRate = 0.0;

        if (state.dataHeatBal->ZoneIntGain(ZoneNum).NumberOfDevices == 0) {
            SumRadiationGainRate = 0.0;
            return;
        }

        for (DeviceNum = 1; DeviceNum <= state.dataHeatBal->ZoneIntGain(ZoneNum).NumberOfDevices; ++DeviceNum) {
            for (TypeNum = 1; TypeNum <= NumberOfTypes; ++TypeNum) {

                if (state.dataHeatBal->ZoneIntGain(ZoneNum).Device(DeviceNum).CompTypeOfNum == GainTypeARR(TypeNum)) {
                    tmpSumRadiationGainRate += state.dataHeatBal->ZoneIntGain(ZoneNum).Device(DeviceNum).RadiantGainRate;
                }
            }
        }

        SumRadiationGainRate = tmpSumRadiationGainRate;
    }

    void SumAllInternalLatentGains(EnergyPlusData &state,
                                   int const ZoneNum, // zone index pointer for which zone to sum gains for
                                   Real64 &SumLatentGainRate)
    {

        // SUBROUTINE INFORMATION:
        //       AUTHOR         B. Griffith
        //       DATE WRITTEN   Nov. 2011
        //       MODIFIED       na
        //       RE-ENGINEERED  na

        // PURPOSE OF THIS SUBROUTINE:
        // worker routine for summing all the internal gain types

        // SUBROUTINE LOCAL VARIABLE DECLARATIONS:
        Real64 tmpSumLatentGainRate;
        int DeviceNum;

        tmpSumLatentGainRate = 0.0;

        if (state.dataHeatBal->ZoneIntGain(ZoneNum).NumberOfDevices == 0) {
            SumLatentGainRate = 0.0;
            return;
        }

        for (DeviceNum = 1; DeviceNum <= state.dataHeatBal->ZoneIntGain(ZoneNum).NumberOfDevices; ++DeviceNum) {
            tmpSumLatentGainRate += state.dataHeatBal->ZoneIntGain(ZoneNum).Device(DeviceNum).LatentGainRate;
        }

        SumLatentGainRate = tmpSumLatentGainRate;
    }

    // Added for hybrid model -- calculate the latent gain from all sources except for people
    void SumAllInternalLatentGainsExceptPeople(EnergyPlusData &state,
                                               int const ZoneNum, // zone index pointer for which zone to sum gains for
                                               Real64 &SumLatentGainRateExceptPeople)
    {
        if (state.dataHeatBal->ZoneIntGain(ZoneNum).NumberOfDevices == 0) {
            SumLatentGainRateExceptPeople = 0.0;
            return;
        }
        for (int DeviceNum = 1; DeviceNum <= state.dataHeatBal->ZoneIntGain(ZoneNum).NumberOfDevices; ++DeviceNum) {
            if (state.dataHeatBal->ZoneIntGain(ZoneNum).Device(DeviceNum).CompTypeOfNum != IntGainTypeOf_People) {
                SumLatentGainRateExceptPeople += state.dataHeatBal->ZoneIntGain(ZoneNum).Device(DeviceNum).LatentGainRate;
            }
        }
    }

    void SumInternalLatentGainsByTypes(EnergyPlusData &state,
                                       int const ZoneNum,              // zone index pointer for which zone to sum gains for
                                       const Array1D_int &GainTypeARR, // variable length 1-d array of integer valued gain types
                                       Real64 &SumLatentGainRate)
    {

        // SUBROUTINE INFORMATION:
        //       AUTHOR         B. Griffith
        //       DATE WRITTEN   Dec. 2011
        //       MODIFIED       na
        //       RE-ENGINEERED  na

        // PURPOSE OF THIS SUBROUTINE:
        // worker routine for summing a subset of the internal gain types

        // SUBROUTINE LOCAL VARIABLE DECLARATIONS:
        int NumberOfTypes;
        Real64 tmpSumLatentGainRate;
        int DeviceNum;
        int TypeNum;

        NumberOfTypes = size(GainTypeARR);
        tmpSumLatentGainRate = 0.0;

        if (state.dataHeatBal->ZoneIntGain(ZoneNum).NumberOfDevices == 0) {
            SumLatentGainRate = 0.0;
            return;
        }

        for (DeviceNum = 1; DeviceNum <= state.dataHeatBal->ZoneIntGain(ZoneNum).NumberOfDevices; ++DeviceNum) {
            for (TypeNum = 1; TypeNum <= NumberOfTypes; ++TypeNum) {

                if (state.dataHeatBal->ZoneIntGain(ZoneNum).Device(DeviceNum).CompTypeOfNum == GainTypeARR(TypeNum)) {
                    tmpSumLatentGainRate += state.dataHeatBal->ZoneIntGain(ZoneNum).Device(DeviceNum).LatentGainRate;
                }
            }
        }

        SumLatentGainRate = tmpSumLatentGainRate;
    }

    void SumAllReturnAirLatentGains(EnergyPlusData &state,
                                    int const ZoneNum, // zone index pointer for which zone to sum gains for
                                    Real64 &SumRetAirLatentGainRate,
                                    int const ReturnNodeNum // return air node number
    )
    {

        // SUBROUTINE INFORMATION:
        //       AUTHOR         B. Griffith
        //       DATE WRITTEN   Nov. 2011
        //       MODIFIED       na
        //       RE-ENGINEERED  na

        // PURPOSE OF THIS SUBROUTINE:
        // worker routine for summing all the internal gain types

        // SUBROUTINE LOCAL VARIABLE DECLARATIONS:
        Real64 tmpSumLatentGainRate;
        int DeviceNum;

        tmpSumLatentGainRate = 0.0;

        if (state.dataHeatBal->ZoneIntGain(ZoneNum).NumberOfDevices == 0) {
            SumRetAirLatentGainRate = 0.0;
            return;
        }

        for (DeviceNum = 1; DeviceNum <= state.dataHeatBal->ZoneIntGain(ZoneNum).NumberOfDevices; ++DeviceNum) {
            // If ReturnNodeNum is zero, sum for entire zone, otherwise sum only for specified ReturnNodeNum
            if ((ReturnNodeNum == 0) || (ReturnNodeNum == state.dataHeatBal->ZoneIntGain(ZoneNum).Device(DeviceNum).ReturnAirNodeNum)) {
                tmpSumLatentGainRate += state.dataHeatBal->ZoneIntGain(ZoneNum).Device(DeviceNum).ReturnAirLatentGainRate;
            }
        }

        SumRetAirLatentGainRate = tmpSumLatentGainRate;
    }

    void SumAllInternalCO2Gains(EnergyPlusData &state,
                                int const ZoneNum, // zone index pointer for which zone to sum gains for
                                Real64 &SumCO2GainRate)
    {

        // SUBROUTINE INFORMATION:
        //       AUTHOR         B. Griffith
        //       DATE WRITTEN   Dec. 2011
        //       MODIFIED       na
        //       RE-ENGINEERED  na

        // PURPOSE OF THIS SUBROUTINE:
        // worker routine for summing all the internal gain types

        // SUBROUTINE LOCAL VARIABLE DECLARATIONS:
        Real64 tmpSumCO2GainRate;
        int DeviceNum;

        tmpSumCO2GainRate = 0.0;

        if (state.dataHeatBal->ZoneIntGain(ZoneNum).NumberOfDevices == 0) {
            SumCO2GainRate = 0.0;
            return;
        }

        for (DeviceNum = 1; DeviceNum <= state.dataHeatBal->ZoneIntGain(ZoneNum).NumberOfDevices; ++DeviceNum) {
            tmpSumCO2GainRate += state.dataHeatBal->ZoneIntGain(ZoneNum).Device(DeviceNum).CarbonDioxideGainRate;
        }

        SumCO2GainRate = tmpSumCO2GainRate;
    }

    // Added for hybrid model -- function for calculating CO2 gains except people
    void SumAllInternalCO2GainsExceptPeople(EnergyPlusData &state,
                                            int const ZoneNum, // zone index pointer for which zone to sum gains for
                                            Real64 &SumCO2GainRateExceptPeople)
    {
        if (state.dataHeatBal->ZoneIntGain(ZoneNum).NumberOfDevices == 0) {
            SumCO2GainRateExceptPeople = 0.0;
            return;
        }

        for (int DeviceNum = 1; DeviceNum <= state.dataHeatBal->ZoneIntGain(ZoneNum).NumberOfDevices; ++DeviceNum) {
            if (state.dataHeatBal->ZoneIntGain(ZoneNum).Device(DeviceNum).CompTypeOfNum != IntGainTypeOf_People) {
                SumCO2GainRateExceptPeople += state.dataHeatBal->ZoneIntGain(ZoneNum).Device(DeviceNum).CarbonDioxideGainRate;
            }
        }
    }

    void SumInternalCO2GainsByTypes(EnergyPlusData &state,
                                    int const ZoneNum,              // zone index pointer for which zone to sum gains for
                                    const Array1D_int &GainTypeARR, // variable length 1-d array of integer valued gain types
                                    Real64 &SumCO2GainRate)
    {

        // SUBROUTINE INFORMATION:
        //       AUTHOR         B. Griffith
        //       DATE WRITTEN   Dec. 2011
        //       MODIFIED       na
        //       RE-ENGINEERED  na

        // PURPOSE OF THIS SUBROUTINE:
        // worker routine for summing a subset of the internal gain types

        // SUBROUTINE LOCAL VARIABLE DECLARATIONS:
        int NumberOfTypes;
        Real64 tmpSumCO2GainRate;
        int DeviceNum;
        int TypeNum;

        NumberOfTypes = size(GainTypeARR);
        tmpSumCO2GainRate = 0.0;

        if (state.dataHeatBal->ZoneIntGain(ZoneNum).NumberOfDevices == 0) {
            SumCO2GainRate = 0.0;
            return;
        }

        for (DeviceNum = 1; DeviceNum <= state.dataHeatBal->ZoneIntGain(ZoneNum).NumberOfDevices; ++DeviceNum) {
            for (TypeNum = 1; TypeNum <= NumberOfTypes; ++TypeNum) {

                if (state.dataHeatBal->ZoneIntGain(ZoneNum).Device(DeviceNum).CompTypeOfNum == GainTypeARR(TypeNum)) {
                    tmpSumCO2GainRate += state.dataHeatBal->ZoneIntGain(ZoneNum).Device(DeviceNum).CarbonDioxideGainRate;
                }
            }
        }

        SumCO2GainRate = tmpSumCO2GainRate;
    }

    void SumAllInternalGenericContamGains(EnergyPlusData &state,
                                          int const ZoneNum, // zone index pointer for which zone to sum gains for
                                          Real64 &SumGCGainRate)
    {

        // SUBROUTINE INFORMATION:
        //       AUTHOR         L. Gu
        //       DATE WRITTEN   Feb. 2012
        //       MODIFIED       na
        //       RE-ENGINEERED  na

        // PURPOSE OF THIS SUBROUTINE:
        // worker routine for summing all the internal gain types based on the existing subrotine SumAllInternalCO2Gains

        // SUBROUTINE LOCAL VARIABLE DECLARATIONS:
        Real64 tmpSumGCGainRate;
        int DeviceNum;

        tmpSumGCGainRate = 0.0;

        if (state.dataHeatBal->ZoneIntGain(ZoneNum).NumberOfDevices == 0) {
            SumGCGainRate = 0.0;
            return;
        }

        for (DeviceNum = 1; DeviceNum <= state.dataHeatBal->ZoneIntGain(ZoneNum).NumberOfDevices; ++DeviceNum) {
            tmpSumGCGainRate += state.dataHeatBal->ZoneIntGain(ZoneNum).Device(DeviceNum).GenericContamGainRate;
        }

        SumGCGainRate = tmpSumGCGainRate;
    }

    void GatherComponentLoadsIntGain(EnergyPlusData &state)
    {
        // SUBROUTINE INFORMATION:
        //       AUTHOR         Jason Glazer
        //       DATE WRITTEN   September 2012
        //       MODIFIED       na
        //       RE-ENGINEERED  na

        // PURPOSE OF THIS SUBROUTINE:
        //   Gather values during sizing used for loads component report.

        // METHODOLOGY EMPLOYED:
        //   Save sequence of values for report during sizing.

        // Using/Aliasing
        using namespace DataHeatBalance;

        // SUBROUTINE LOCAL VARIABLE DECLARATIONS:
        static int iZone(0);
        static int TimeStepInDay(0);
        static Array1D_int IntGainTypesPeople(1, {IntGainTypeOf_People});
        static Array1D_int IntGainTypesLight(1, {IntGainTypeOf_Lights});
        static Array1D_int IntGainTypesEquip(6,
                                             {IntGainTypeOf_ElectricEquipment,
                                              IntGainTypeOf_ElectricEquipmentITEAirCooled,
                                              IntGainTypeOf_GasEquipment,
                                              IntGainTypeOf_HotWaterEquipment,
                                              IntGainTypeOf_SteamEquipment,
                                              IntGainTypeOf_OtherEquipment});
        static Array1D_int IntGainTypesRefrig(10,
                                              {IntGainTypeOf_RefrigerationCase,
                                               IntGainTypeOf_RefrigerationCompressorRack,
                                               IntGainTypeOf_RefrigerationSystemAirCooledCondenser,
                                               IntGainTypeOf_RefrigerationSystemSuctionPipe,
                                               IntGainTypeOf_RefrigerationSecondaryReceiver,
                                               IntGainTypeOf_RefrigerationSecondaryPipe,
                                               IntGainTypeOf_RefrigerationWalkIn,
                                               IntGainTypeOf_RefrigerationTransSysAirCooledGasCooler,
                                               IntGainTypeOf_RefrigerationTransSysSuctionPipeMT,
                                               IntGainTypeOf_RefrigerationTransSysSuctionPipeLT});
        static Array1D_int IntGainTypesWaterUse(
            3, {IntGainTypeOf_WaterUseEquipment, IntGainTypeOf_WaterHeaterMixed, IntGainTypeOf_WaterHeaterStratified});
        static Array1D_int IntGainTypesHvacLoss(20,
                                                {IntGainTypeOf_ZoneBaseboardOutdoorTemperatureControlled,
                                                 IntGainTypeOf_ThermalStorageChilledWaterMixed,
                                                 IntGainTypeOf_ThermalStorageChilledWaterStratified,
                                                 IntGainTypeOf_PipeIndoor,
                                                 IntGainTypeOf_Pump_VarSpeed,
                                                 IntGainTypeOf_Pump_ConSpeed,
                                                 IntGainTypeOf_Pump_Cond,
                                                 IntGainTypeOf_PumpBank_VarSpeed,
                                                 IntGainTypeOf_PumpBank_ConSpeed,
                                                 IntGainTypeOf_PlantComponentUserDefined,
                                                 IntGainTypeOf_CoilUserDefined,
                                                 IntGainTypeOf_ZoneHVACForcedAirUserDefined,
                                                 IntGainTypeOf_AirTerminalUserDefined,
                                                 IntGainTypeOf_PackagedTESCoilTank,
                                                 IntGainTypeOf_FanSystemModel,
                                                 IntGainTypeOf_SecCoolingDXCoilSingleSpeed,
                                                 IntGainTypeOf_SecHeatingDXCoilSingleSpeed,
                                                 IntGainTypeOf_SecCoolingDXCoilTwoSpeed,
                                                 IntGainTypeOf_SecCoolingDXCoilMultiSpeed,
                                                 IntGainTypeOf_SecHeatingDXCoilMultiSpeed});
        static Array1D_int IntGainTypesPowerGen(10,
                                                {IntGainTypeOf_GeneratorFuelCell,
                                                 IntGainTypeOf_GeneratorMicroCHP,
                                                 IntGainTypeOf_ElectricLoadCenterTransformer,
                                                 IntGainTypeOf_ElectricLoadCenterInverterSimple,
                                                 IntGainTypeOf_ElectricLoadCenterInverterFunctionOfPower,
                                                 IntGainTypeOf_ElectricLoadCenterInverterLookUpTable,
                                                 IntGainTypeOf_ElectricLoadCenterStorageLiIonNmcBattery,
                                                 IntGainTypeOf_ElectricLoadCenterStorageBattery,
                                                 IntGainTypeOf_ElectricLoadCenterStorageSimple,
                                                 IntGainTypeOf_ElectricLoadCenterConverter});

        if (state.dataGlobal->CompLoadReportIsReq && !state.dataGlobal->isPulseZoneSizing) {
            TimeStepInDay = (state.dataGlobal->HourOfDay - 1) * state.dataGlobal->NumOfTimeStepInHour + state.dataGlobal->TimeStep;
            for (iZone = 1; iZone <= state.dataGlobal->NumOfZones; ++iZone) {
                SumInternalConvectionGainsByTypes(state, iZone, IntGainTypesPeople, state.dataOutRptTab->peopleInstantSeq(state.dataSize->CurOverallSimDay, TimeStepInDay, iZone));
                SumInternalLatentGainsByTypes(state, iZone, IntGainTypesPeople, state.dataOutRptTab->peopleLatentSeq(state.dataSize->CurOverallSimDay, TimeStepInDay, iZone));
                SumInternalRadiationGainsByTypes(state, iZone, IntGainTypesPeople, state.dataOutRptTab->peopleRadSeq(state.dataSize->CurOverallSimDay, TimeStepInDay, iZone));

                SumInternalConvectionGainsByTypes(state, iZone, IntGainTypesLight, state.dataOutRptTab->lightInstantSeq(state.dataSize->CurOverallSimDay, TimeStepInDay, iZone));
                SumReturnAirConvectionGainsByTypes(state, iZone, IntGainTypesLight, state.dataOutRptTab->lightRetAirSeq(state.dataSize->CurOverallSimDay, TimeStepInDay, iZone));
                SumInternalRadiationGainsByTypes(state, iZone, IntGainTypesLight, state.dataOutRptTab->lightLWRadSeq(state.dataSize->CurOverallSimDay, TimeStepInDay, iZone));

                SumInternalConvectionGainsByTypes(state, iZone, IntGainTypesEquip, state.dataOutRptTab->equipInstantSeq(state.dataSize->CurOverallSimDay, TimeStepInDay, iZone));
                SumInternalLatentGainsByTypes(state, iZone, IntGainTypesEquip, state.dataOutRptTab->equipLatentSeq(state.dataSize->CurOverallSimDay, TimeStepInDay, iZone));
                SumInternalRadiationGainsByTypes(state, iZone, IntGainTypesEquip, state.dataOutRptTab->equipRadSeq(state.dataSize->CurOverallSimDay, TimeStepInDay, iZone));

                SumInternalConvectionGainsByTypes(state, iZone, IntGainTypesRefrig, state.dataOutRptTab->refrigInstantSeq(state.dataSize->CurOverallSimDay, TimeStepInDay, iZone));
                SumReturnAirConvectionGainsByTypes(state, iZone, IntGainTypesRefrig, state.dataOutRptTab->refrigRetAirSeq(state.dataSize->CurOverallSimDay, TimeStepInDay, iZone));
                SumInternalLatentGainsByTypes(state, iZone, IntGainTypesRefrig, state.dataOutRptTab->refrigLatentSeq(state.dataSize->CurOverallSimDay, TimeStepInDay, iZone));

                SumInternalConvectionGainsByTypes(state, iZone, IntGainTypesWaterUse, state.dataOutRptTab->waterUseInstantSeq(state.dataSize->CurOverallSimDay, TimeStepInDay, iZone));
                SumInternalLatentGainsByTypes(state, iZone, IntGainTypesWaterUse, state.dataOutRptTab->waterUseLatentSeq(state.dataSize->CurOverallSimDay, TimeStepInDay, iZone));

                SumInternalConvectionGainsByTypes(state, iZone, IntGainTypesHvacLoss, state.dataOutRptTab->hvacLossInstantSeq(state.dataSize->CurOverallSimDay, TimeStepInDay, iZone));
                SumInternalRadiationGainsByTypes(state, iZone, IntGainTypesHvacLoss, state.dataOutRptTab->hvacLossRadSeq(state.dataSize->CurOverallSimDay, TimeStepInDay, iZone));

                SumInternalConvectionGainsByTypes(state, iZone, IntGainTypesPowerGen, state.dataOutRptTab->powerGenInstantSeq(state.dataSize->CurOverallSimDay, TimeStepInDay, iZone));
                SumInternalRadiationGainsByTypes(state, iZone, IntGainTypesPowerGen, state.dataOutRptTab->powerGenRadSeq(state.dataSize->CurOverallSimDay, TimeStepInDay, iZone));
            }
        }
    }

    void GetInternalGainDeviceIndex(EnergyPlusData &state,
                                    int const ZoneNum,              // zone index pointer for which zone to sum gains for
                                    int const IntGainTypeOfNum,     // zone internal gain type number
                                    std::string const &IntGainName, // Internal gain name
                                    int &DeviceIndex,               // Device index
                                    bool &ErrorFound)
    {

        // SUBROUTINE INFORMATION:
        //       AUTHOR         B. Griffith
        //       DATE WRITTEN   June 2012
        //       MODIFIED       na
        //       RE-ENGINEERED  na

        // PURPOSE OF THIS SUBROUTINE:
        // utility to retrieve index pointer to a specific internal gain

        // SUBROUTINE LOCAL VARIABLE DECLARATIONS:
        bool Found;
        int DeviceNum;

        Found = false;

        if (state.dataHeatBal->ZoneIntGain(ZoneNum).NumberOfDevices == 0) {
            DeviceIndex = -1;
            ErrorFound = true;
            return;
        }

        for (DeviceNum = 1; DeviceNum <= state.dataHeatBal->ZoneIntGain(ZoneNum).NumberOfDevices; ++DeviceNum) {
            if (UtilityRoutines::SameString(state.dataHeatBal->ZoneIntGain(ZoneNum).Device(DeviceNum).CompObjectName, IntGainName)) {
                if (state.dataHeatBal->ZoneIntGain(ZoneNum).Device(DeviceNum).CompTypeOfNum != IntGainTypeOfNum) {
                    ErrorFound = true;
                } else {
                    ErrorFound = false;
                }
                Found = true;
                DeviceIndex = DeviceNum;
                break;
            }
        }
    }

    void SumInternalConvectionGainsByIndices(
        EnergyPlusData &state,
        int const ZoneNum,                 // zone index pointer for which zone to sum gains for
        const Array1D_int &DeviceIndexARR,  // variable length 1-d array of integer device index pointers to include in summation
        const Array1D<Real64> &FractionARR, // array of fractional multipliers to apply to devices
        Real64 &SumConvGainRate)
    {

        // SUBROUTINE INFORMATION:
        //       AUTHOR         B. Griffith
        //       DATE WRITTEN   June 2012
        //       MODIFIED       na
        //       RE-ENGINEERED  na

        // PURPOSE OF THIS SUBROUTINE:
        // worker routine for summing a subset of the internal gains by index

        // SUBROUTINE LOCAL VARIABLE DECLARATIONS:
        int NumberOfIndices;
        int NumberOfFractions;
        Real64 tmpSumConvGainRate;
        int loop;
        int DeviceNum;
        Real64 DeviceFraction;

        NumberOfIndices = isize(DeviceIndexARR);
        NumberOfFractions = isize(FractionARR);
        tmpSumConvGainRate = 0.0;

        // remove this next safety check after testing code
        if (NumberOfIndices != NumberOfFractions) { // throw error
            ShowSevereError(state, "SumInternalConvectionGainsByIndices: bad arguments, sizes do not match");
        }

        if (state.dataHeatBal->ZoneIntGain(ZoneNum).NumberOfDevices == 0) {
            SumConvGainRate = 0.0;
            return;
        }

        for (loop = 1; loop <= NumberOfIndices; ++loop) {
            DeviceNum = DeviceIndexARR(loop);
            DeviceFraction = FractionARR(loop);
            tmpSumConvGainRate = tmpSumConvGainRate + state.dataHeatBal->ZoneIntGain(ZoneNum).Device(DeviceNum).ConvectGainRate * DeviceFraction;
        }
        SumConvGainRate = tmpSumConvGainRate;
    }

    void SumInternalLatentGainsByIndices(
        EnergyPlusData &state,
        int const ZoneNum,                  // zone index pointer for which zone to sum gains for
        const Array1D_int &DeviceIndexARR,  // variable length 1-d array of integer device index pointers to include in summation
        const Array1D<Real64> &FractionARR, // array of fractional multipliers to apply to devices
        Real64 &SumLatentGainRate)
    {

        // SUBROUTINE INFORMATION:
        //       AUTHOR         B. Griffith
        //       DATE WRITTEN   June 2012
        //       MODIFIED       na
        //       RE-ENGINEERED  na

        // PURPOSE OF THIS SUBROUTINE:
        // worker routine for summing a subset of the internal gains by index

        // SUBROUTINE LOCAL VARIABLE DECLARATIONS:
        int NumberOfIndices;
        int NumberOfFractions;
        Real64 tmpSumLatentGainRate;
        int loop;
        int DeviceNum;
        Real64 DeviceFraction;

        NumberOfIndices = isize(DeviceIndexARR);
        NumberOfFractions = isize(FractionARR);
        tmpSumLatentGainRate = 0.0;

        // remove this next safety check after testing code
        if (NumberOfIndices != NumberOfFractions) { // throw error
            ShowSevereError(state, "SumInternalLatentGainsByIndices: bad arguments, sizes do not match");
        }

        if (state.dataHeatBal->ZoneIntGain(ZoneNum).NumberOfDevices == 0) {
            SumLatentGainRate = 0.0;
            return;
        }

        for (loop = 1; loop <= NumberOfIndices; ++loop) {
            DeviceNum = DeviceIndexARR(loop);
            DeviceFraction = FractionARR(loop);
            tmpSumLatentGainRate = tmpSumLatentGainRate + state.dataHeatBal->ZoneIntGain(ZoneNum).Device(DeviceNum).LatentGainRate * DeviceFraction;
        }
        SumLatentGainRate = tmpSumLatentGainRate;
    }

    void SumReturnAirConvectionGainsByIndices(
        EnergyPlusData &state,
        int const ZoneNum,                  // zone index pointer for which zone to sum gains for
        const Array1D_int &DeviceIndexARR,  // variable length 1-d array of integer device index pointers to include in summation
        const Array1D<Real64> &FractionARR, // array of fractional multipliers to apply to devices
        Real64 &SumReturnAirGainRate)
    {

        // SUBROUTINE INFORMATION:
        //       AUTHOR         B. Griffith
        //       DATE WRITTEN   June 2012
        //       MODIFIED       na
        //       RE-ENGINEERED  na

        // PURPOSE OF THIS SUBROUTINE:
        // worker routine for summing a subset of the internal gains by index

        // SUBROUTINE LOCAL VARIABLE DECLARATIONS:
        int NumberOfIndices;
        int NumberOfFractions;
        Real64 tmpSumReturnAirGainRate;
        int loop;
        int DeviceNum;
        Real64 DeviceFraction;

        NumberOfIndices = isize(DeviceIndexARR);
        NumberOfFractions = isize(FractionARR);
        tmpSumReturnAirGainRate = 0.0;

        // remove this next safety check after testing code
        if (NumberOfIndices != NumberOfFractions) { // throw error
            ShowSevereError(state, "SumReturnAirConvectionGainsByIndice: bad arguments, sizes do not match");
        }

        if (state.dataHeatBal->ZoneIntGain(ZoneNum).NumberOfDevices == 0) {
            SumReturnAirGainRate = 0.0;
            return;
        }

        for (loop = 1; loop <= NumberOfIndices; ++loop) {
            DeviceNum = DeviceIndexARR(loop);
            DeviceFraction = FractionARR(loop);
            tmpSumReturnAirGainRate = tmpSumReturnAirGainRate + state.dataHeatBal->ZoneIntGain(ZoneNum).Device(DeviceNum).ReturnAirConvGainRate * DeviceFraction;
        }
        SumReturnAirGainRate = tmpSumReturnAirGainRate;
    }

} // namespace InternalHeatGains

} // namespace EnergyPlus<|MERGE_RESOLUTION|>--- conflicted
+++ resolved
@@ -5280,14 +5280,6 @@
 
         // Using/Aliasing
         using namespace ScheduleManager;
-<<<<<<< HEAD
-        using DataSizing::CurOverallSimDay;
-=======
-        using DataHeatBalFanSys::MAT;
-        using DataHeatBalFanSys::SumConvHTRadSys;
-        using DataHeatBalFanSys::ZoneLatentGain;
-        using DataHeatBalFanSys::ZoneLatentGainExceptPeople;
->>>>>>> 3e8aa3d5
         using DaylightingDevices::FigureTDDZoneGains;
         using FuelCellElectricGenerator::FigureFuelCellZoneGains;
         using MicroCHPElectricGenerator::FigureMicroCHPZoneGains;
