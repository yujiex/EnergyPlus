--- conflicted
+++ resolved
@@ -160,9 +160,8 @@
     EXPECT_EQ(0.0, F[1]);
     EXPECT_EQ(0.0, DF[1]);
 
-<<<<<<< HEAD
-    DisSysCompCoilData.deallocate();
-    AirflowNetworkCompData.deallocate();
+    state->dataAirflowNetwork->DisSysCompCoilData.deallocate();
+    state->dataAirflowNetwork->AirflowNetworkCompData.deallocate();
 }
 
 TEST_F(EnergyPlusFixture, AirflowNetwork_SolverTest_Crack)
@@ -257,8 +256,4 @@
     EXPECT_EQ(0.0, F[1]);
     EXPECT_DOUBLE_EQ(0.000065 * std::pow(10.0, 0.65), DF[0]);
     EXPECT_EQ(0.0, DF[1]);
-=======
-    state->dataAirflowNetwork->DisSysCompCoilData.deallocate();
-    state->dataAirflowNetwork->AirflowNetworkCompData.deallocate();
->>>>>>> c0f4798a
 }