--- conflicted
+++ resolved
@@ -1148,13 +1148,8 @@
             }
         }
 
-<<<<<<< HEAD
         gp.createFrame(fmt::to_string(DataEnvironment::Month) + "/" + fmt::to_string(DataEnvironment::DayOfMonth) + " " +
-                       fmt::to_string(DataGlobals::HourOfDay) + ":00");
-=======
-        gp.createFrame(std::to_string(DataEnvironment::Month) + "/" + std::to_string(DataEnvironment::DayOfMonth) + " " +
-                       std::to_string(state.dataGlobal->HourOfDay) + ":00");
->>>>>>> d143d2bd
+                       fmt::to_string(state.dataGlobal->HourOfDay) + ":00");
 
 #ifndef NDEBUG
 
