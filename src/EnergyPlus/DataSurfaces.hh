--- conflicted
+++ resolved
@@ -178,31 +178,6 @@
         Num
     };
 
-<<<<<<< HEAD
-    constexpr std::array<std::string_view, static_cast<int>(WindowShadingControlType::Num)> WindowShadingControlTypeNames = {
-        "Uncontrolled",
-        "AlwaysOn",
-        "AlwaysOff",
-        "OnIfScheduleAllows",
-        "OnIfHighSolarOnWindow",
-        "OnIfHighHorizontalSolar",
-        "OnIfHighOutdoorAirTemperature",
-        "OnIfHighZoneAirTemperature",
-        "OnIfHighZoneCooling",
-        "OnIfHighGlare",
-        "MeetDaylightIlluminanceSetpoint",
-        "OnNightIfLowOutdoorTempAndOffDay",
-        "OnNightIfLowInsideTempAndOffDay",
-        "OnNightIfHeatingAndOffDay",
-        "OnNightIfLowOutdoorTempAndOnDayIfCooling",
-        "OnNightIfHeatingAndOnDayIfCooling",
-        "OffNightAndOnDayIfCoolingAndHighSolarOnWindow",
-        "OnNightAndOnDayIfCoolingAndHighSolarOnWindow",
-        "OnIfHighOutdoorAirTempAndHighSolarOnWindow",
-        "OnIfHighOutdoorAirTempAndHighHorizontalSolar",
-        "OnIfHighZoneAirTempAndHighSolarOnWindow",
-        "OnIfHighZoneAirTempAndHighHorizontalSolar"};
-
     enum RefAirTemp // Parameters to indicate reference air temperatures for inside surface temperature calculations
     {
         Invalid = -1,
@@ -212,8 +187,6 @@
         Num
     };
 
-=======
->>>>>>> d9348308
     // Parameters to indicate exterior boundary conditions for use with
     // the Surface derived type (see below):
     // Note:  Positive values correspond to an interzone adjacent surface
