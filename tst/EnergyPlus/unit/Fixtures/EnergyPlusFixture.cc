--- conflicted
+++ resolved
@@ -44,13 +44,10 @@
 #include <EnergyPlus/HeatBalanceAirManager.hh>
 #include <EnergyPlus/HeatBalanceIntRadExchange.hh>
 #include <EnergyPlus/HeatBalanceManager.hh>
-<<<<<<< HEAD
+#include <EnergyPlus/HeatBalanceSurfaceManager.hh>
 #include <EnergyPlus/HeatingCoils.hh>
 #include <EnergyPlus/HVACUnitarySystem.hh>
 #include <EnergyPlus/HVACVariableRefrigerantFlow.hh>
-=======
-#include <EnergyPlus/HeatBalanceSurfaceManager.hh>
->>>>>>> 8676d5f2
 #include <EnergyPlus/Humidifiers.hh>
 #include <EnergyPlus/HVACManager.hh>
 #include <EnergyPlus/HVACVariableRefrigerantFlow.hh>
@@ -150,11 +147,8 @@
 		HeatBalanceAirManager::clear_state();
 		HeatBalanceIntRadExchange::clear_state();
 		HeatBalanceManager::clear_state();
-<<<<<<< HEAD
+		HeatBalanceSurfaceManager::clear_state();
 		HeatingCoils::clear_state();
-=======
-		HeatBalanceSurfaceManager::clear_state();
->>>>>>> 8676d5f2
 		Humidifiers::clear_state();
 		HVACManager::clear_state();
 		HVACUnitarySystem::clear_state();
@@ -189,11 +183,11 @@
 		ZoneEquipmentManager::clear_state();
 		ZoneTempPredictorCorrector::clear_state();
 
-		{
-			IOFlags flags;
+		{ 
+			IOFlags flags; 
 			flags.DISPOSE( "DELETE" );
 			gio::close( OutputProcessor::OutputFileMeterDetails, flags );
-			gio::close( DataGlobals::OutputFileStandard, flags );
+			gio::close( DataGlobals::OutputFileStandard, flags ); 
 			gio::close( DataGlobals::OutputFileInits, flags );
 			gio::close( DataGlobals::OutputFileDebug, flags );
 			gio::close( DataGlobals::OutputFileZoneSizing, flags );
@@ -371,17 +365,17 @@
 					num_1 = FindItemInList( IDFRecords( which ).Name, ListOfObjects, NumObjectDefs );
 				}
 				if ( ObjectDef( num_1 ).NameAlpha1 && IDFRecords( which ).NumAlphas > 0 ) {
-					error_string += " Potential \"semi-colon\" misplacement=" + SectionsOnFile( loop ).Name +
-									", at about line number=[" + IPTrimSigDigits( SectionsOnFile( loop ).FirstLineNo ) +
+					error_string += " Potential \"semi-colon\" misplacement=" + SectionsOnFile( loop ).Name + 
+									", at about line number=[" + IPTrimSigDigits( SectionsOnFile( loop ).FirstLineNo ) + 
 									"], Object Type Preceding=" + IDFRecords( which ).Name + ", Object Name=" + IDFRecords( which ).Alphas( 1 ) + DataStringGlobals::NL;
 				} else {
-					error_string += " Potential \"semi-colon\" misplacement=" + SectionsOnFile( loop ).Name +
-									", at about line number=[" + IPTrimSigDigits( SectionsOnFile( loop ).FirstLineNo ) +
+					error_string += " Potential \"semi-colon\" misplacement=" + SectionsOnFile( loop ).Name + 
+									", at about line number=[" + IPTrimSigDigits( SectionsOnFile( loop ).FirstLineNo ) + 
 									"], Object Type Preceding=" + IDFRecords( which ).Name + ", Name field not recorded for Object." + DataStringGlobals::NL;
 				}
 			} else {
-				error_string += " Potential \"semi-colon\" misplacement=" + SectionsOnFile( loop ).Name +
-								", at about line number=[" + IPTrimSigDigits( SectionsOnFile( loop ).FirstLineNo ) +
+				error_string += " Potential \"semi-colon\" misplacement=" + SectionsOnFile( loop ).Name + 
+								", at about line number=[" + IPTrimSigDigits( SectionsOnFile( loop ).FirstLineNo ) + 
 								"], No prior Objects." + DataStringGlobals::NL;
 			}
 		}
@@ -471,7 +465,7 @@
 			}
 
 			if ( ! file_exists ) {
-				EXPECT_TRUE( file_exists ) <<
+				EXPECT_TRUE( file_exists ) << 
 					"Energy+.idd does not exist at search location." << std::endl << "IDD search location: \"" << idd_location << "\"";
 				errors_found = true;
 				return errors_found;
@@ -505,14 +499,14 @@
 		return errors_found;
 	}
 
-	bool EnergyPlusFixture::compare_idf(
-		std::string const & name,
-		int const num_alphas,
-		int const num_numbers,
-		std::vector< std::string > const & alphas,
-		std::vector< bool > const & alphas_blank,
-		std::vector< Real64 > const & numbers,
-		std::vector< bool > const & numbers_blank
+	bool EnergyPlusFixture::compare_idf( 
+		std::string const & name, 
+		int const num_alphas, 
+		int const num_numbers, 
+		std::vector< std::string > const & alphas, 
+		std::vector< bool > const & alphas_blank, 
+		std::vector< Real64 > const & numbers, 
+		std::vector< bool > const & numbers_blank 
 	)
 	{
 		using namespace InputProcessor;
@@ -525,7 +519,7 @@
 
 		EXPECT_GT( index, 0 ) << "Could not find \"" << name << "\". Make sure to run process_idf first.";
 		if ( index < 1 ) return false;
-
+		
 		index = iListOfObjects( index );
 		index = ObjectStartRecord( index );
 
