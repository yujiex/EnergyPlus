// EnergyPlus, Copyright (c) 1996-2021, The Board of Trustees of the University of Illinois,
// The Regents of the University of California, through Lawrence Berkeley National Laboratory
// (subject to receipt of any required approvals from the U.S. Dept. of Energy), Oak Ridge
// National Laboratory, managed by UT-Battelle, Alliance for Sustainable Energy, LLC, and other
// contributors. All rights reserved.
//
// NOTICE: This Software was developed under funding from the U.S. Department of Energy and the
// U.S. Government consequently retains certain rights. As such, the U.S. Government has been
// granted for itself and others acting on its behalf a paid-up, nonexclusive, irrevocable,
// worldwide license in the Software to reproduce, distribute copies to the public, prepare
// derivative works, and perform publicly and display publicly, and to permit others to do so.
//
// Redistribution and use in source and binary forms, with or without modification, are permitted
// provided that the following conditions are met:
//
// (1) Redistributions of source code must retain the above copyright notice, this list of
//     conditions and the following disclaimer.
//
// (2) Redistributions in binary form must reproduce the above copyright notice, this list of
//     conditions and the following disclaimer in the documentation and/or other materials
//     provided with the distribution.
//
// (3) Neither the name of the University of California, Lawrence Berkeley National Laboratory,
//     the University of Illinois, U.S. Dept. of Energy nor the names of its contributors may be
//     used to endorse or promote products derived from this software without specific prior
//     written permission.
//
// (4) Use of EnergyPlus(TM) Name. If Licensee (i) distributes the software in stand-alone form
//     without changes from the version obtained under this License, or (ii) Licensee makes a
//     reference solely to the software portion of its product, Licensee must refer to the
//     software as "EnergyPlus version X" software, where "X" is the version number Licensee
//     obtained under this License and may not use a different name for the software. Except as
//     specifically required in this Section (4), Licensee shall not use in a company name, a
//     product name, in advertising, publicity, or other promotional activities any name, trade
//     name, trademark, logo, or other designation of "EnergyPlus", "E+", "e+" or confusingly
//     similar designation, without the U.S. Department of Energy's prior written consent.
//
// THIS SOFTWARE IS PROVIDED BY THE COPYRIGHT HOLDERS AND CONTRIBUTORS "AS IS" AND ANY EXPRESS OR
// IMPLIED WARRANTIES, INCLUDING, BUT NOT LIMITED TO, THE IMPLIED WARRANTIES OF MERCHANTABILITY
// AND FITNESS FOR A PARTICULAR PURPOSE ARE DISCLAIMED. IN NO EVENT SHALL THE COPYRIGHT OWNER OR
// CONTRIBUTORS BE LIABLE FOR ANY DIRECT, INDIRECT, INCIDENTAL, SPECIAL, EXEMPLARY, OR
// CONSEQUENTIAL DAMAGES (INCLUDING, BUT NOT LIMITED TO, PROCUREMENT OF SUBSTITUTE GOODS OR
// SERVICES; LOSS OF USE, DATA, OR PROFITS; OR BUSINESS INTERRUPTION) HOWEVER CAUSED AND ON ANY
// THEORY OF LIABILITY, WHETHER IN CONTRACT, STRICT LIABILITY, OR TORT (INCLUDING NEGLIGENCE OR
// OTHERWISE) ARISING IN ANY WAY OUT OF THE USE OF THIS SOFTWARE, EVEN IF ADVISED OF THE
// POSSIBILITY OF SUCH DAMAGE.

#ifndef DataGlobalConstants_hh_INCLUDED
#define DataGlobalConstants_hh_INCLUDED

// C++ Headers
#include <map>

// EnergyPlus Headers
#include <EnergyPlus/Data/BaseData.hh>
#include <EnergyPlus/EnergyPlus.hh>

namespace EnergyPlus {

namespace DataGlobalConstants {

    enum class EndUse
    {
        Invalid = -1,
        Heating,
        Cooling,
        InteriorLights,
        ExteriorLights,
        InteriorEquipment,
        ExteriorEquipment,
        Fans,
        Pumps,
        HeatRejection,
        Humidification,
        HeatRecovery,
        WaterSystem,
        Refrigeration,
        Cogeneration,
        Num
    };

    enum class ResourceType
    {
        Invalid = -1,
        None,
        Electricity,
        Natural_Gas,
        Gasoline,
        Diesel,
        Coal,
        FuelOil_1,
        FuelOil_2,
        Propane,
        Water,
        EnergyTransfer,
        Steam,
        DistrictCooling,
        DistrictHeating,
        ElectricityProduced,
        ElectricityPurchased,
        ElectricitySurplusSold,
        ElectricityNet,
        SolarWater,
        SolarAir,
        SO2,
        NOx,
        N2O,
        PM,
        PM2_5,
        PM10,
        CO,
        CO2,
        CH4,
        NH3,
        NMVOC,
        Hg,
        Pb,
        NuclearHigh,
        NuclearLow,
        WaterEnvironmentalFactors,
        CarbonEquivalent,
        Source,
        PlantLoopHeatingDemand,
        PlantLoopCoolingDemand,
        OnSiteWater,
        MainsWater,
        RainWater,
        WellWater,
        Condensate,
        OtherFuel1,
        OtherFuel2,
<<<<<<< HEAD
        DistrictHeatingSteam
=======
        Num
>>>>>>> b03bdf04
    };

    enum class CallIndicator
    {
        Invalid = -1,
        BeginDay,
        DuringDay,
        EndDay,
        EndZoneSizingCalc,
        EndSysSizingCalc,
        Num
    };

    // Parameters for KindOfSim
    enum class KindOfSim
    {
        // TODO: enum check
        Invalid = -1,
        DesignDay = 1,
        RunPeriodDesign = 2,
        RunPeriodWeather = 3,
        HVACSizeDesignDay = 4,       // a regular design day run during HVAC Sizing Simulation
        HVACSizeRunPeriodDesign = 5, // a weather period design day run during HVAC Sizing Simulation
        ReadAllWeatherData = 6,      // a weather period for reading all weather data prior to the simulation
        Num
    };

    Real64 constexpr MaxEXPArg = 709.78;       // maximum exponent in EXP() function
    Real64 constexpr Pi = 3.14159265358979324; // Pi 3.1415926535897932384626435
    Real64 constexpr PiOvr2 = Pi / 2.0;        // Pi/2
    Real64 constexpr TwoPi = 2.0 * Pi;         // 2*Pi 6.2831853071795864769252868
    Real64 constexpr GravityConstant = 9.807;
    Real64 constexpr DegToRadians = Pi / 180.0;                           // Conversion for Degrees to Radians
    Real64 constexpr RadToDeg = 180.0 / Pi;                               // Conversion for Radians to Degrees
    Real64 constexpr SecInHour = 3600.0;                                  // Conversion for hours to seconds
    Real64 constexpr HoursInDay = 24.0;                                   // Number of Hours in Day
    Real64 constexpr SecsInDay = SecInHour * HoursInDay;                  // Number of seconds in Day
    Real64 constexpr BigNumber = std::numeric_limits<Real64>::max();      // Max Number real used for initializations
    Real64 constexpr rTinyValue = std::numeric_limits<Real64>::epsilon(); // Tiny value to replace use of TINY(x)
    std::string::size_type constexpr MaxNameLength =
        100;                              // Maximum Name Length in Characters -- should be the same as MaxAlphaArgLength in InputProcessor module
    Real64 constexpr KelvinConv = 273.15; // Conversion factor for C to K and K to C
    Real64 constexpr TriplePointOfWaterTempKelvin = 273.16; // The triple point of water, in Kelvin
    Real64 constexpr InitConvTemp = 5.05;                   // [deg C], standard init vol to mass flow conversion temp
    Real64 constexpr AutoCalculate = -99999.0;              // automatically calculate some fields.
    Real64 constexpr CWInitConvTemp = 5.05;                 // [deg C], standard init chilled water vol to mass flow conversion temp
    Real64 constexpr HWInitConvTemp = 60.0;                 // [deg C], standard init hot water vol to mass flow conversion temp
    Real64 constexpr SteamInitConvTemp = 100.0;             // [deg C], standard init steam vol to mass flow conversion temp
    Real64 constexpr StefanBoltzmann = 5.6697E-8;           // Stefan-Boltzmann constant in W/(m2*K4)
    Real64 constexpr UniversalGasConst = 8314.462175;       // Universal Gas Constant (J/mol*K)
    Real64 constexpr convertJtoGJ = 1.0E-9;                 // Conversion factor for J to GJ
    int constexpr MaxSpeedLevels = 10;                      // Maximum number of speed that supports
    int constexpr ScheduleAlwaysOn = -1;                    // Value when passed to schedule routines gives back 1.0 (on)
    int constexpr MaxCTFTerms = 19; // Maximum number of CTF terms allowed to still allow stability //Note Duplicate of DataHeatBalance::MaxCTFTerms

    ResourceType AssignResourceTypeNum(std::string const &ResourceTypeChar);
    std::string GetResourceTypeChar(ResourceType ResourceTypeNum);

} // namespace DataGlobalConstants

struct DataGlobalConstantsData : BaseGlobalStruct
{
    std::map<DataGlobalConstants::EndUse, int> iEndUse = {
        {DataGlobalConstants::EndUse::Heating, 1},
        {DataGlobalConstants::EndUse::Cooling, 2},
        {DataGlobalConstants::EndUse::InteriorLights, 3},
        {DataGlobalConstants::EndUse::ExteriorLights, 4},
        {DataGlobalConstants::EndUse::InteriorEquipment, 5},
        {DataGlobalConstants::EndUse::ExteriorEquipment, 6},
        {DataGlobalConstants::EndUse::Fans, 7},
        {DataGlobalConstants::EndUse::Pumps, 8},
        {DataGlobalConstants::EndUse::HeatRejection, 9},
        {DataGlobalConstants::EndUse::Humidification, 10},
        {DataGlobalConstants::EndUse::HeatRecovery, 11},
        {DataGlobalConstants::EndUse::WaterSystem, 12},
        {DataGlobalConstants::EndUse::Refrigeration, 13},
        {DataGlobalConstants::EndUse::Cogeneration, 14},
    };
    static int constexpr iEndUseSize = 14;

    std::vector<DataGlobalConstants::ResourceType> AllResourceTypes = {DataGlobalConstants::ResourceType::None,
                                                                       DataGlobalConstants::ResourceType::Electricity,
                                                                       DataGlobalConstants::ResourceType::Natural_Gas,
                                                                       DataGlobalConstants::ResourceType::Gasoline,
                                                                       DataGlobalConstants::ResourceType::Diesel,
                                                                       DataGlobalConstants::ResourceType::Coal,
                                                                       DataGlobalConstants::ResourceType::FuelOil_1,
                                                                       DataGlobalConstants::ResourceType::FuelOil_2,
                                                                       DataGlobalConstants::ResourceType::Propane,
                                                                       DataGlobalConstants::ResourceType::Water,
                                                                       DataGlobalConstants::ResourceType::EnergyTransfer,
                                                                       DataGlobalConstants::ResourceType::Steam,
                                                                       DataGlobalConstants::ResourceType::DistrictCooling,
                                                                       DataGlobalConstants::ResourceType::DistrictHeating,
                                                                       DataGlobalConstants::ResourceType::ElectricityProduced,
                                                                       DataGlobalConstants::ResourceType::ElectricityPurchased,
                                                                       DataGlobalConstants::ResourceType::ElectricitySurplusSold,
                                                                       DataGlobalConstants::ResourceType::ElectricityNet,
                                                                       DataGlobalConstants::ResourceType::SolarWater,
                                                                       DataGlobalConstants::ResourceType::SolarAir,
                                                                       DataGlobalConstants::ResourceType::SO2,
                                                                       DataGlobalConstants::ResourceType::NOx,
                                                                       DataGlobalConstants::ResourceType::N2O,
                                                                       DataGlobalConstants::ResourceType::PM,
                                                                       DataGlobalConstants::ResourceType::PM2_5,
                                                                       DataGlobalConstants::ResourceType::PM10,
                                                                       DataGlobalConstants::ResourceType::CO,
                                                                       DataGlobalConstants::ResourceType::CO2,
                                                                       DataGlobalConstants::ResourceType::CH4,
                                                                       DataGlobalConstants::ResourceType::NH3,
                                                                       DataGlobalConstants::ResourceType::NMVOC,
                                                                       DataGlobalConstants::ResourceType::Hg,
                                                                       DataGlobalConstants::ResourceType::Pb,
                                                                       DataGlobalConstants::ResourceType::NuclearHigh,
                                                                       DataGlobalConstants::ResourceType::NuclearLow,
                                                                       DataGlobalConstants::ResourceType::WaterEnvironmentalFactors,
                                                                       DataGlobalConstants::ResourceType::CarbonEquivalent,
                                                                       DataGlobalConstants::ResourceType::Source,
                                                                       DataGlobalConstants::ResourceType::PlantLoopHeatingDemand,
                                                                       DataGlobalConstants::ResourceType::PlantLoopCoolingDemand,
                                                                       DataGlobalConstants::ResourceType::OnSiteWater,
                                                                       DataGlobalConstants::ResourceType::MainsWater,
                                                                       DataGlobalConstants::ResourceType::RainWater,
                                                                       DataGlobalConstants::ResourceType::WellWater,
                                                                       DataGlobalConstants::ResourceType::Condensate,
                                                                       DataGlobalConstants::ResourceType::OtherFuel1,
                                                                       DataGlobalConstants::ResourceType::OtherFuel2,
                                                                       DataGlobalConstants::ResourceType::DistrictHeatingSteam};

    void clear_state() override
    {
        // nothing to clear
    }
};

} // namespace EnergyPlus

#endif<|MERGE_RESOLUTION|>--- conflicted
+++ resolved
@@ -129,11 +129,8 @@
         Condensate,
         OtherFuel1,
         OtherFuel2,
-<<<<<<< HEAD
-        DistrictHeatingSteam
-=======
-        Num
->>>>>>> b03bdf04
+        DistrictHeatingSteam,
+        Num
     };
 
     enum class CallIndicator
