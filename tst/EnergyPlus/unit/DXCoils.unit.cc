--- conflicted
+++ resolved
@@ -2079,6 +2079,450 @@
     ASSERT_EQ("MAIN COOLING COIL 1", DXCoil(1).Name); // Cooling Coil Two Speed
     ASSERT_EQ(-25.0, DXCoil(1).MinOATCompressor);     // use default value at -25C
 }
+
+TEST_F(SQLiteFixture, DXCoils_TestComponentSizingOutput_TwoSpeed)
+{
+    EnergyPlus::sqlite->sqliteBegin();
+    EnergyPlus::sqlite->createSQLiteSimulationsRecord(1, "EnergyPlus Version", "Current Time");
+
+    std::string const idf_objects = delimited_string({
+
+        "Version,9.2;",
+
+        "Schedule:Compact,",
+        "  FanAvailSched,           !- Name",
+        "  Fraction,                !- Schedule Type Limits Name",
+        "  Through: 12/31,          !- Field 1",
+        "  For: AllDays,            !- Field 2",
+        "  Until: 24:00,1.0;        !- Field 3",
+
+        "Curve:Biquadratic,",
+        "  WindACCoolCapFT,         !- Name",
+        "  0.942587793,             !- Coefficient1 Constant",
+        "0.009543347,             !- Coefficient2 x",
+        "0.000683770,             !- Coefficient3 x**2",
+        "-0.011042676,            !- Coefficient4 y",
+        "0.000005249,             !- Coefficient5 y**2",
+        "-0.000009720,            !- Coefficient6 x*y",
+        "12.77778,                !- Minimum Value of x",
+        "23.88889,                !- Maximum Value of x",
+        "23.88889,                !- Minimum Value of y",
+        "46.11111,                !- Maximum Value of y",
+        ",                        !- Minimum Curve Output",
+        ",                        !- Maximum Curve Output",
+        "Temperature,             !- Input Unit Type for X",
+        "Temperature,             !- Input Unit Type for Y",
+        "Dimensionless;           !- Output Unit Type",
+
+        "Curve:Cubic,",
+        "  RATED - CCAP - FFLOW,          !- Name",
+        "  0.84,                    !- Coefficient1 Constant",
+        "  0.16,                    !- Coefficient2 x",
+        "  0.0,                     !- Coefficient3 x**2",
+        "  0.0,                     !- Coefficient4 x**3",
+        "  0.5,                     !- Minimum Value of x",
+        "  1.5;                     !- Maximum Value of x",
+
+        "Curve:Biquadratic,",
+        "  WindACEIRFT,         !- Name",
+        "  0.942587793,             !- Coefficient1 Constant",
+        "  0.009543347,             !- Coefficient2 x",
+        "  0.000683770,             !- Coefficient3 x**2",
+        "  -0.011042676,            !- Coefficient4 y",
+        "  0.000005249,             !- Coefficient5 y**2",
+        "  -0.000009720,            !- Coefficient6 x*y",
+        "  12.77778,                !- Minimum Value of x",
+        "  23.88889,                !- Maximum Value of x",
+        "  23.88889,                !- Minimum Value of y",
+        "  46.11111,                !- Maximum Value of y",
+        "  ,                        !- Minimum Curve Output",
+        "  ,                        !- Maximum Curve Output",
+        "  Temperature,             !- Input Unit Type for X",
+        "  Temperature,             !- Input Unit Type for Y",
+        "  Dimensionless;           !- Output Unit Type",
+
+        "Curve:Quadratic,",
+        "  RATED - CEIR - FFLOW,          !- Name",
+        "  1.3824,                  !- Coefficient1 Constant",
+        "  -0.4336,                 !- Coefficient2 x",
+        "  0.0512,                  !- Coefficient3 x**2",
+        "  0.0,                     !- Minimum Value of x",
+        "  1.0;                     !- Maximum Value of x",
+
+        "Curve:Quadratic,",
+        "  WindACPLFFPLR,         !- Name",
+        "  0.75,                    !- Coefficient1 Constant",
+        "  0.25,                    !- Coefficient2 x",
+        "  0.0,                     !- Coefficient3 x**2",
+        "  0.0,                     !- Minimum Value of x",
+        "  1.0;                     !- Maximum Value of x",
+
+        "Coil:Cooling:DX:TwoSpeed,",
+        "  Main Cooling Coil 1,     !- Name",
+        "  FanAvailSched,           !- Availability Schedule Name",
+        "  autosize,                !- High Speed Gross Rated Total Cooling Capacity{ W }",
+        "  0.8,                     !- High Speed Rated Sensible Heat Ratio",
+        "  3.0,                     !- High Speed Gross Rated Cooling COP{ W / W }",
+        "  autosize,                !- High Speed Rated Air Flow Rate{ m3 / s }",
+        "  ,                        !- Unit Internal Static Air Pressure{ Pa }",
+        "  Mixed Air Node 1,        !- Air Inlet Node Name",
+        "  Main Cooling Coil 1 Outlet Node,  !- Air Outlet Node Name",
+        "  WindACCoolCapFT,         !- Total Cooling Capacity Function of Temperature Curve Name",
+        "  RATED - CCAP - FFLOW,    !- Total Cooling Capacity Function of Flow Fraction Curve Name",
+        "  WindACEIRFT,             !- Energy Input Ratio Function of Temperature Curve Name",
+        "  RATED - CEIR - FFLOW,    !- Energy Input Ratio Function of Flow Fraction Curve Name",
+        "  WindACPLFFPLR,           !- Part Load Fraction Correlation Curve Name",
+        "  autosize,                !- Low Speed Gross Rated Total Cooling Capacity{ W }",
+        "  0.8,                     !- Low Speed Gross Rated Sensible Heat Ratio",
+        "  4.2,                     !- Low Speed Gross Rated Cooling COP{ W / W }",
+        "  autosize,                !- Low Speed Rated Air Flow Rate{ m3 / s }",
+        "  WindACCoolCapFT,         !- Low Speed Total Cooling Capacity Function of Temperature Curve Name",
+        "  WindACEIRFT,             !- Low Speed Energy Input Ratio Function of Temperature Curve Name",
+        "  Main Cooling Coil 1 Condenser Node,  !- Condenser Air Inlet Node Name",
+        "  EvaporativelyCooled,     !- Condenser Type",
+        "  ,                        !- Minimum Outdoor Dry-Bulb Temperature for Compressor Operation {C}",
+        "  ,                        !- High Speed Evaporative Condenser Effectiveness {dimensionless}",
+        "  autosize,                !- High Speed Evaporative Condenser Air Flow Rate {m3/s}",
+        "  autosize,                !- High Speed Evaporative Condenser Pump Rated Power Consumption {W}",
+        "  ,                        !- Low Speed Evaporative Condenser Effectiveness {dimensionless}",
+        "  autosize,                !- Low Speed Evaporative Condenser Air Flow Rate {m3/s}",
+        "  autosize,                !- Low Speed Evaporative Condenser Pump Rated Power Consumption {W}",
+        "  ,                        !- Supply Water Storage Tank Name",
+        "  ,                        !- Condensate Collection Water Storage Tank Name",
+        "  200,                     !- Basin Heater Capacity {W/K}",
+        "  2,                       !- Basin Heater Setpoint Temperature {C}",
+        "  BasinHeaterSched;        !- Basin Heater Operating Schedule Name",
+    });
+
+    ASSERT_TRUE(process_idf(idf_objects));
+
+    ScheduleManager::ProcessScheduleInput();
+    DXCoils::GetDXCoils();
+    EXPECT_EQ(1, DXCoils::NumDXCoils);
+
+    DataSizing::CurZoneEqNum = 0;
+    DataSizing::CurOASysNum = 0;
+    DataSizing::CurSysNum = 1;
+    DataSizing::FinalSysSizing.allocate(1);
+    DataSizing::FinalSysSizing(CurSysNum).CoolSupTemp = 12.0;
+    DataSizing::FinalSysSizing(CurSysNum).CoolSupHumRat = 0.0085;
+    DataSizing::FinalSysSizing(CurSysNum).MixTempAtCoolPeak = 28.0;
+    DataSizing::FinalSysSizing(CurSysNum).MixHumRatAtCoolPeak = 0.0075;
+    DataSizing::FinalSysSizing(CurSysNum).DesCoolVolFlow = 1.00;
+    DataSizing::FinalSysSizing(CurSysNum).DesOutAirVolFlow = 0.2;
+
+    DataAirSystems::PrimaryAirSystem.allocate(1);
+    DataAirSystems::PrimaryAirSystem(CurSysNum).NumOACoolCoils = 0;
+    DataAirSystems::PrimaryAirSystem(CurSysNum).SupFanNum = 0;
+    DataAirSystems::PrimaryAirSystem(CurSysNum).RetFanNum = 0;
+
+    DataSizing::SysSizingRunDone = true;
+    DataSizing::SysSizInput.allocate(1);
+    DataSizing::SysSizInput(1).AirLoopNum = CurSysNum;
+    DataSizing::NumSysSizInput = 1;
+
+    DataEnvironment::StdBaroPress = 101325.0;
+    Psychrometrics::InitializePsychRoutines();
+
+    // Need this to prevent crash in RequestSizing
+    DataSizing::UnitarySysEqSizing.allocate(1);
+    DataSizing::OASysEqSizing.allocate(1);
+
+    // Fake having a parent coil setting the size
+    // UnitarySysEqSizing(DXCoilNum).CoolingCapacity = true;
+    DataSizing::CurDuctType = DataHVACGlobals::Cooling;
+
+    // We aim to test resulting values that are in this report, so request it
+    // We actually don't need this because ReportSizingOutput also outputs to the "ComponentSizes" table
+    // OutputReportTabular::displayEioSummary = true;
+
+    // Setting predefined tables is needed though
+    OutputReportPredefined::SetPredefinedTables();
+
+    // SizeDXCoil is the one doing the sizing AND the reporting
+    DXCoils::SizeDXCoil(1);
+    // Ensure we have a RatedTotCap size to begin with
+    Real64 ratedTotCap = DXCoils::DXCoil(1).RatedTotCap(1);
+    EXPECT_GT(ratedTotCap, 0.0);
+
+    // High Speed Condenser Air Flow = RatedTotCap * 0.000114 m3/s/W (850 CFM/ton)
+    Real64 highSpeedCondAirFlow = DXCoils::DXCoil(1).RatedTotCap(1) * 0.000114;
+    EXPECT_NEAR(highSpeedCondAirFlow, DXCoils::DXCoil(1).EvapCondAirFlow(1), 0.1);
+
+    // Low Speed Condenser Air Flow: 1/3 Total Capacity * 0.000114 m3/s/w (850 cfm/ton)
+    Real64 lowSpeedCondAirFlow = DXCoils::DXCoil(1).RatedTotCap(1) * 0.000114 * 0.3333;
+    EXPECT_NEAR(lowSpeedCondAirFlow, DXCoils::DXCoil(1).EvapCondAirFlow2, 0.1);
+
+    // High Speed Condenser Pump Power = Total Capacity * 0.004266 W/W (15 W/ton)
+    Real64 highSpeedCondPumpPower = DXCoils::DXCoil(1).RatedTotCap(1) * 0.004266;
+    EXPECT_NEAR(highSpeedCondPumpPower, DXCoils::DXCoil(1).EvapCondPumpElecNomPower(1), 0.1);
+
+    // Low Speed Condenser Pump Power = Total Capacity * 0.004266 W/W (15 W/ton) * 1/3
+    Real64 lowSpeedCondPumpPower = DXCoils::DXCoil(1).RatedTotCap(1) * 0.004266 * 0.3333;
+    EXPECT_NEAR(lowSpeedCondPumpPower, DXCoils::DXCoil(1).EvapCondPumpElecNomPower2, 0.1);
+
+    // Write the EIO Table we need
+    // We actually don't need this because ReportSizingOutput also outputs to the "ComponentSizes" table
+    // OutputReportTabular::WriteEioTables();
+
+    // Now check output tables / EIO
+    const std::string compType = DXCoils::DXCoil(1).DXCoilType;
+    EXPECT_EQ(compType, "Coil:Cooling:DX:TwoSpeed");
+    const std::string compName = DXCoils::DXCoil(1).Name;
+    EXPECT_EQ(compName, "MAIN COOLING COIL 1");
+
+    struct TestQuery {
+        TestQuery(std::string t_description, std::string t_units, Real64 t_value)
+            : description(t_description), units(t_units), expectedValue(t_value),
+              displayString("Description='" + description + "'; Units='" + units + "'") {};
+
+        const std::string description;
+        const std::string units;
+        const Real64 expectedValue;
+        const std::string displayString;
+    };
+
+    std::vector<TestQuery> testQueries({
+        TestQuery("Design Size High Speed Gross Rated Total Cooling Capacity", "W", ratedTotCap),
+        TestQuery("Design Size High Speed Evaporative Condenser Air Flow Rate", "m3/s", highSpeedCondAirFlow),
+        TestQuery("Design Size Low Speed Evaporative Condenser Air Flow Rate", "m3/s", lowSpeedCondAirFlow),
+        TestQuery("Design Size High Speed Evaporative Condenser Pump Rated Power Consumption", "W", highSpeedCondPumpPower),
+        TestQuery("Design Size Low Speed Evaporative Condenser Pump Rated Power Consumption", "W", lowSpeedCondPumpPower),
+    });
+
+    for (auto& testQuery : testQueries) {
+
+        std::string query("SELECT Value From ComponentSizes"
+                          "  WHERE CompType = '" + compType + "'"
+                          "  AND CompName = '" + compName + "'"
+                          "  AND Description = '" + testQuery.description + "'" +
+                          "  AND Units = '" + testQuery.units + "'");
+
+        // execAndReturnFirstDouble returns -10000.0 if not found
+        Real64 return_val = SQLiteFixture::execAndReturnFirstDouble(query);
+
+        if (return_val < 0) {
+            EXPECT_TRUE(false) << "Query returned nothing for " << testQuery.displayString;
+        } else {
+            EXPECT_NEAR(testQuery.expectedValue, return_val, 0.01) << "Failed for " << testQuery.displayString;
+        }
+    }
+
+    EnergyPlus::sqlite->sqliteCommit();
+}
+
+TEST_F(SQLiteFixture, DXCoils_TestComponentSizingOutput_SingleSpeed)
+{
+    EnergyPlus::sqlite->sqliteBegin();
+    EnergyPlus::sqlite->createSQLiteSimulationsRecord(1, "EnergyPlus Version", "Current Time");
+
+    std::string const idf_objects = delimited_string({
+
+        "Version, 9.2;",
+
+        "Schedule:Compact,",
+        "  FanAndCoilAvailSched, !- Name",
+        "  Fraction,             !- Schedule Type Limits Name",
+        "  Through: 12/31,       !- Field 1",
+        "  For: AllDays,         !- Field 2",
+        "  Until: 24:00, 1.0;    !- Field 3",
+
+        "Curve:Biquadratic,",
+        "  WindACCoolCapFT, !- Name",
+        "  0.942587793,     !- Coefficient1 Constant",
+        "  0.009543347,     !- Coefficient2 x",
+        "  0.000683770,     !- Coefficient3 x**2",
+        "  -0.011042676,    !- Coefficient4 y",
+        "  0.000005249,     !- Coefficient5 y**2",
+        "  -0.000009720,    !- Coefficient6 x*y",
+        "  12.77778,        !- Minimum Value of x",
+        "  23.88889,        !- Maximum Value of x",
+        "  18.0,            !- Minimum Value of y",
+        "  46.11111,        !- Maximum Value of y",
+        "  ,                !- Minimum Curve Output",
+        "  ,                !- Maximum Curve Output",
+        "  Temperature,     !- Input Unit Type for X",
+        "  Temperature,     !- Input Unit Type for Y",
+        "  Dimensionless;   !- Output Unit Type",
+
+        "Curve:Biquadratic,",
+        "  WindACEIRFT,   !- Name",
+        "  0.342414409,   !- Coefficient1 Constant",
+        "  0.034885008,   !- Coefficient2 x",
+        "  -0.000623700,  !- Coefficient3 x**2",
+        "  0.004977216,   !- Coefficient4 y",
+        "  0.000437951,   !- Coefficient5 y**2",
+        "  -0.000728028,  !- Coefficient6 x*y",
+        "  12.77778,      !- Minimum Value of x",
+        "  23.88889,      !- Maximum Value of x",
+        "  18.0,          !- Minimum Value of y",
+        "  46.11111,      !- Maximum Value of y",
+        "  ,              !- Minimum Curve Output",
+        "  ,              !- Maximum Curve Output",
+        "  Temperature,   !- Input Unit Type for X",
+        "  Temperature,   !- Input Unit Type for Y",
+        "  Dimensionless; !- Output Unit Type",
+
+        "Curve:Quadratic,",
+        "  WindACCoolCapFFF, !- Name",
+        "  0.8,              !- Coefficient1 Constant",
+        "  0.2,              !- Coefficient2 x",
+        "  0.0,              !- Coefficient3 x**2",
+        "  0.5,              !- Minimum Value of x",
+        "  1.5;              !- Maximum Value of x",
+
+        "Curve:Quadratic,",
+        "  WindACEIRFFF, !- Name",
+        "  1.1552,       !- Coefficient1 Constant",
+        " -0.1808,       !- Coefficient2 x",
+        "  0.0256,       !- Coefficient3 x**2",
+        "  0.5,          !- Minimum Value of x",
+        "  1.5;          !- Maximum Value of x",
+
+        "Curve:Quadratic,",
+        "  WindACPLFFPLR, !- Name",
+        "  0.85,          !- Coefficient1 Constant",
+        "  0.15,          !- Coefficient2 x",
+        "  0.0,           !- Coefficient3 x**2",
+        "  0.0,           !- Minimum Value of x",
+        "  1.0;           !- Maximum Value of x",
+
+        "Coil:Cooling:DX:SingleSpeed,",
+        "  Furnace ACDXCoil 1,   !- Name",
+        "  FanAndCoilAvailSched, !- Availability Schedule Name",
+        "  autosize,             !- Gross Rated Total Cooling Capacity { W }",
+        "  0.75,                 !- Gross Rated Sensible Heat Ratio",
+        "  4.40,                 !- Gross Rated Cooling COP { W / W }",
+        "  1.30,                 !- Rated Air Flow Rate { m3 / s }",
+        "  ,                     !- Rated Evaporator Fan Power Per Volume Flow Rate { W / ( m3 / s ) }",
+        "  DX Cooling Coil Air Inlet Node, !- Air Inlet Node Name",
+        "  Heating Coil Air Inlet Node,    !- Air Outlet Node Name",
+        "  WindACCoolCapFT,      !- Total Cooling Capacity Function of Temperature Curve Name",
+        "  WindACCoolCapFFF,     !- Total Cooling Capacity Function of Flow Fraction Curve Name",
+        "  WindACEIRFT,          !- Energy Input Ratio Function of Temperature Curve Name",
+        "  WindACEIRFFF,         !- Energy Input Ratio Function of Flow Fraction Curve Name",
+        "  WindACPLFFPLR,        !- Part Load Fraction Correlation Curve Name",
+        "  ,                     !- Minimum Outdoor Dry-Bulb Temperature for Compressor Operation {C}",
+        "  0.0,                  !- Nominal Time for Condensate Removal to Begin",
+        "  0.0,                  !- Ratio of Initial Moisture Evaporation Rate and Steady State Latent Capacity",
+        "  0.0,                  !- Maximum Cycling Rate",
+        "  0.0,                  !- Latent Capacity Time Constant",
+        "  Split TSW Cooling Coil Condenser Inlet, !- Condenser Air Inlet Node Name",
+        "  EvaporativelyCooled,  !- Condenser Type",
+        "  ,                     !- Evaporative Condenser Effectiveness",
+        "  autosize,             !- Evaporative Condenser Air Flow Rate",
+        "  autosize,             !- Evaporative Condenser Pump Rated Power Consumption",
+        "  0.0,                  !- Crankcase Heater Capacity",
+        "  10.0;                 !- Maximum Outdoor DryBulb Temperature for Crankcase Heater Operation",
+    });
+
+    ASSERT_TRUE(process_idf(idf_objects));
+
+    ScheduleManager::ProcessScheduleInput();
+    DXCoils::GetDXCoils();
+    EXPECT_EQ(1, DXCoils::NumDXCoils);
+
+    // All of this is to basically manage to get RatedTotCap to be autosized
+    DataSizing::CurZoneEqNum = 0;
+    DataSizing::CurOASysNum = 0;
+    DataSizing::CurSysNum = 1;
+    DataSizing::FinalSysSizing.allocate(1);
+    DataSizing::FinalSysSizing(CurSysNum).CoolSupTemp = 12.0;
+    DataSizing::FinalSysSizing(CurSysNum).CoolSupHumRat = 0.0085;
+    DataSizing::FinalSysSizing(CurSysNum).MixTempAtCoolPeak = 28.0;
+    DataSizing::FinalSysSizing(CurSysNum).MixHumRatAtCoolPeak = 0.0075;
+    DataSizing::FinalSysSizing(CurSysNum).DesCoolVolFlow = 1.00;
+    DataSizing::FinalSysSizing(CurSysNum).DesOutAirVolFlow = 0.2;
+
+    DataAirSystems::PrimaryAirSystem.allocate(1);
+    DataAirSystems::PrimaryAirSystem(CurSysNum).NumOACoolCoils = 0;
+    DataAirSystems::PrimaryAirSystem(CurSysNum).SupFanNum = 0;
+    DataAirSystems::PrimaryAirSystem(CurSysNum).RetFanNum = 0;
+
+    DataSizing::SysSizingRunDone = true;
+    DataSizing::SysSizInput.allocate(1);
+    DataSizing::SysSizInput(1).AirLoopNum = CurSysNum;
+    DataSizing::NumSysSizInput = 1;
+
+    DataEnvironment::StdBaroPress = 101325.0;
+    Psychrometrics::InitializePsychRoutines();
+
+    // Need this to prevent crash in RequestSizing
+    DataSizing::UnitarySysEqSizing.allocate(1);
+    DataSizing::OASysEqSizing.allocate(1);
+
+    // Get into a block so that it sets the RatedTotCap
+    DataSizing::CurDuctType = DataHVACGlobals::Cooling;
+
+    // We aim to test resulting values that are in this report, so request it
+    // We actually don't need this because ReportSizingOutput also outputs to the "ComponentSizes" table
+    // OutputReportTabular::displayEioSummary = true;
+
+    // Setting predefined tables is needed though
+    OutputReportPredefined::SetPredefinedTables();
+
+    // SizeDXCoil is the one doing the sizing AND the reporting
+    DXCoils::SizeDXCoil(1);
+    // Ensure we have a RatedTotCap size to begin with
+    Real64 ratedTotCap = DXCoils::DXCoil(1).RatedTotCap(1);
+    EXPECT_GT(ratedTotCap, 0.0);
+
+    // Condenser Air Flow = RatedTotCap * 0.000114 m3/s/W (850 CFM/ton)
+    Real64 condAirFlow = DXCoils::DXCoil(1).RatedTotCap(1) * 0.000114;
+    EXPECT_NEAR(condAirFlow, DXCoils::DXCoil(1).EvapCondAirFlow(1), 0.1);
+
+    // Condenser Pump Power = Total Capacity * 0.004266 W/W (15 W/ton)
+    Real64 condPumpPower = DXCoils::DXCoil(1).RatedTotCap(1) * 0.004266;
+    EXPECT_NEAR(condPumpPower, DXCoils::DXCoil(1).EvapCondPumpElecNomPower(1), 0.1);
+
+    // Write the EIO Table we need
+    // We actually don't need this because ReportSizingOutput also outputs to the "ComponentSizes" table
+    // OutputReportTabular::WriteEioTables();
+
+    // Now check output tables / EIO
+    const std::string compType = DXCoils::DXCoil(1).DXCoilType;
+    EXPECT_EQ(compType, "Coil:Cooling:DX:SingleSpeed");
+    const std::string compName = DXCoils::DXCoil(1).Name;
+    EXPECT_EQ(compName, "FURNACE ACDXCOIL 1");
+
+    struct TestQuery {
+        TestQuery(std::string t_description, std::string t_units, Real64 t_value)
+            : description(t_description), units(t_units), expectedValue(t_value),
+              displayString("Description='" + description + "'; Units='" + units + "'") {};
+
+        const std::string description;
+        const std::string units;
+        const Real64 expectedValue;
+        const std::string displayString;
+    };
+
+    std::vector<TestQuery> testQueries({
+        TestQuery("Design Size Gross Rated Total Cooling Capacity", "W", ratedTotCap),
+        TestQuery("Design Size Evaporative Condenser Air Flow Rate", "m3/s", condAirFlow),
+        TestQuery("Design Size Evaporative Condenser Pump Rated Power Consumption", "W", condPumpPower),
+    });
+
+    for (auto& testQuery : testQueries) {
+
+        std::string query("SELECT Value From ComponentSizes"
+                          "  WHERE CompType = '" + compType + "'"
+                          "  AND CompName = '" + compName + "'"
+                          "  AND Description = '" + testQuery.description + "'" +
+                          "  AND Units = '" + testQuery.units + "'");
+
+        // execAndReturnFirstDouble returns -10000.0 if not found
+        Real64 return_val = SQLiteFixture::execAndReturnFirstDouble(query);
+
+        if (return_val < 0) {
+            EXPECT_TRUE(false) << "Query returned nothing for " << testQuery.displayString;
+        } else {
+            EXPECT_NEAR(testQuery.expectedValue, return_val, 0.01) << "Failed for " << testQuery.displayString;
+        }
+    }
+
+    EnergyPlus::sqlite->sqliteCommit();
+}
+
 TEST_F(EnergyPlusFixture, TestMultiSpeedHeatingCoilSizingOutput)
 {
     // Test rated heating capacity for Coil:Heating:DX:MultiSpeed #7381
@@ -2312,454 +2756,171 @@
         "   0.2,                                    !- Speed Rated Waste Heat Fraction of Power Input 2 {dimensionless}",
         "   ConstantBiquadratic;                    !- Speed Waste Heat Function of Temperature Curve Name 2",
 
-<<<<<<< HEAD
-=======
-TEST_F(SQLiteFixture, DXCoils_TestComponentSizingOutput_TwoSpeed)
+        " Curve:Biquadratic,",
+        "   DefrostEIR,                             !- Name",
+        "   0.1528,                                 !- Coefficient1 Constant",
+        "   0,                                      !- Coefficient2 x",
+        "   0,                                      !- Coefficient3 x**2",
+        "   0,                                      !- Coefficient4 y",
+        "   0,                                      !- Coefficient5 y**2",
+        "   0,                                      !- Coefficient6 x*y",
+        "   -100,                                   !- Minimum Value of x {BasedOnField A2}",
+        "   100,                                    !- Maximum Value of x {BasedOnField A2}",
+        "   -100,                                   !- Minimum Value of y {BasedOnField A3}",
+        "   100;                                    !- Maximum Value of y {BasedOnField A3}",
+
+        " Curve:Biquadratic,",
+        "   HP_Heat-Cap-fT1,                        !- Name",
+        "   0.84077409,                             !- Coefficient1 Constant",
+        "   -0.0014336586,                          !- Coefficient2 x",
+        "   -0.000150336,                           !- Coefficient3 x**2",
+        "   0.029628603,                            !- Coefficient4 y",
+        "   0.000161676,                            !- Coefficient5 y**2",
+        "   -2.349e-005,                            !- Coefficient6 x*y",
+        "   -100,                                   !- Minimum Value of x {BasedOnField A2}",
+        "   100,                                    !- Maximum Value of x {BasedOnField A2}",
+        "   -100,                                   !- Minimum Value of y {BasedOnField A3}",
+        "   100;                                    !- Maximum Value of y {BasedOnField A3}",
+
+        " Curve:Quadratic,",
+        "   HP_Heat-CAP-fFF1,                       !- Name",
+        "   0.741466907,                            !- Coefficient1 Constant",
+        "   0.378645444,                            !- Coefficient2 x",
+        "   -0.119754733,                           !- Coefficient3 x**2",
+        "   0,                                      !- Minimum Value of x {BasedOnField A2}",
+        "   2,                                      !- Maximum Value of x {BasedOnField A2}",
+        "   0,                                      !- Minimum Curve Output {BasedOnField A3}",
+        "   2;                                      !- Maximum Curve Output {BasedOnField A3}",
+
+        " Curve:Biquadratic,",
+        "   HP_Heat-EIR-fT1,                        !- Name",
+        "   0.539472334,                            !- Coefficient1 Constant",
+        "   0.0165103146,                           !- Coefficient2 x",
+        "   0.00083874528,                          !- Coefficient3 x**2",
+        "   -0.00403234020000001,                   !- Coefficient4 y",
+        "   0.00142404156,                          !- Coefficient5 y**2",
+        "   -0.00211806252,                         !- Coefficient6 x*y",
+        "   -100,                                   !- Minimum Value of x {BasedOnField A2}",
+        "   100,                                    !- Maximum Value of x {BasedOnField A2}",
+        "   -100,                                   !- Minimum Value of y {BasedOnField A3}",
+        "   100;                                    !- Maximum Value of y {BasedOnField A3}",
+
+        " Curve:Quadratic,",
+        "   HP_Heat-EIR-fFF1,                       !- Name",
+        "   2.153618211,                            !- Coefficient1 Constant",
+        "   -1.737190609,                           !- Coefficient2 x",
+        "   0.584269478,                            !- Coefficient3 x**2",
+        "   0,                                      !- Minimum Value of x {BasedOnField A2}",
+        "   2,                                      !- Maximum Value of x {BasedOnField A2}",
+        "   0,                                      !- Minimum Curve Output {BasedOnField A3}",
+        "   2;                                      !- Maximum Curve Output {BasedOnField A3}",
+
+        " Curve:Quadratic,",
+        "   HP_Heat-PLF-fPLR1,                      !- Name",
+        "   0.89,                                   !- Coefficient1 Constant",
+        "   0.11,                                   !- Coefficient2 x",
+        "   0,                                      !- Coefficient3 x**2",
+        "   0,                                      !- Minimum Value of x {BasedOnField A2}",
+        "   1,                                      !- Maximum Value of x {BasedOnField A2}",
+        "   0.7,                                    !- Minimum Curve Output {BasedOnField A3}",
+        "   1;                                      !- Maximum Curve Output {BasedOnField A3}",
+
+        " Curve:Biquadratic,",
+        "   ConstantBiquadratic,                    !- Name",
+        "   1,                                      !- Coefficient1 Constant",
+        "   0,                                      !- Coefficient2 x",
+        "   0,                                      !- Coefficient3 x**2",
+        "   0,                                      !- Coefficient4 y",
+        "   0,                                      !- Coefficient5 y**2",
+        "   0,                                      !- Coefficient6 x*y",
+        "   -100,                                   !- Minimum Value of x {BasedOnField A2}",
+        "   100,                                    !- Maximum Value of x {BasedOnField A2}",
+        "   -100,                                   !- Minimum Value of y {BasedOnField A3}",
+        "   100;                                    !- Maximum Value of y {BasedOnField A3}",
+
+        " Curve:Biquadratic,",
+        "   HP_Heat-Cap-fT2,                        !- Name",
+        "   0.831506971,                            !- Coefficient1 Constant",
+        "   0.0018392166,                           !- Coefficient2 x",
+        "   -0.000187596,                           !- Coefficient3 x**2",
+        "   0.0266002056,                           !- Coefficient4 y",
+        "   0.000191484,                            !- Coefficient5 y**2",
+        "   -6.5772e-005,                           !- Coefficient6 x*y",
+        "   -100,                                   !- Minimum Value of x {BasedOnField A2}",
+        "   100,                                    !- Maximum Value of x {BasedOnField A2}",
+        "   -100,                                   !- Minimum Value of y {BasedOnField A3}",
+        "   100;                                    !- Maximum Value of y {BasedOnField A3}",
+
+        " Curve:Quadratic,",
+        "   HP_Heat-CAP-fFF2,                       !- Name",
+        "   0.76634609,                             !- Coefficient1 Constant",
+        "   0.32840943,                             !- Coefficient2 x",
+        "   -0.094701495,                           !- Coefficient3 x**2",
+        "   0,                                      !- Minimum Value of x {BasedOnField A2}",
+        "   2,                                      !- Maximum Value of x {BasedOnField A2}",
+        "   0,                                      !- Minimum Curve Output {BasedOnField A3}",
+        "   2;                                      !- Maximum Curve Output {BasedOnField A3}",
+
+        " Curve:Biquadratic,",
+        "   HP_Heat-EIR-fT2,                        !- Name",
+        "   0.787746797,                            !- Coefficient1 Constant",
+        "   -0.000652314599999999,                  !- Coefficient2 x",
+        "   0.00078866784,                          !- Coefficient3 x**2",
+        "   -0.0023209056,                          !- Coefficient4 y",
+        "   0.00074760408,                          !- Coefficient5 y**2",
+        "   -0.00109173096,                         !- Coefficient6 x*y",
+        "   -100,                                   !- Minimum Value of x {BasedOnField A2}",
+        "   100,                                    !- Maximum Value of x {BasedOnField A2}",
+        "   -100,                                   !- Minimum Value of y {BasedOnField A3}",
+        "   100;                                    !- Maximum Value of y {BasedOnField A3}",
+
+        " Curve:Quadratic,",
+        "   HP_Heat-EIR-fFF2,                       !- Name",
+        "   2.001041353,                            !- Coefficient1 Constant",
+        "   -1.58869128,                            !- Coefficient2 x",
+        "   0.587593517,                            !- Coefficient3 x**2",
+        "   0,                                      !- Minimum Value of x {BasedOnField A2}",
+        "   2,                                      !- Maximum Value of x {BasedOnField A2}",
+        "   0,                                      !- Minimum Curve Output {BasedOnField A3}",
+        "   2;                                      !- Maximum Curve Output {BasedOnField A3}",
+
+        " Curve:Quadratic,",
+        "   HP_Heat-PLF-fPLR2,                      !- Name",
+        "   0.89,                                   !- Coefficient1 Constant",
+        "   0.11,                                   !- Coefficient2 x",
+        "   0,                                      !- Coefficient3 x**2",
+        "   0,                                      !- Minimum Value of x {BasedOnField A2}",
+        "   1,                                      !- Maximum Value of x {BasedOnField A2}",
+        "   0.7,                                    !- Minimum Curve Output {BasedOnField A3}",
+        "   1;                                      !- Maximum Curve Output {BasedOnField A3}",
+    });
+
+    ASSERT_TRUE(process_idf(idf_objects));
+
+    // get input
+    GetDXCoils();
+    SetPredefinedTables();
+    // check multi-speed DX cooling coil
+    EXPECT_EQ("ASHP CLG COIL", DXCoil(1).Name);
+    EXPECT_EQ("Coil:Cooling:DX:MultiSpeed", DXCoil(1).DXCoilType);
+    SizeDXCoil(1);
+    EXPECT_EQ(14067.4113682534, DXCoil(1).MSRatedTotCap(2));
+    EXPECT_EQ(10128.5361851424, DXCoil(1).MSRatedTotCap(1));
+    EXPECT_EQ(0.649588460819866, DXCoil(1).MSRatedAirVolFlowRate(2));
+    EXPECT_EQ(0.558646076305085, DXCoil(1).MSRatedAirVolFlowRate(1));
+
+    // check multi-speed DX heating coil
+    EXPECT_EQ("ASHP HTG COIL", DXCoil(2).Name);
+    EXPECT_EQ("Coil:Heating:DX:MultiSpeed", DXCoil(2).DXCoilType);
+    SizeDXCoil(2);
+    EXPECT_EQ(14067.4113682534, DXCoil(2).MSRatedTotCap(2));
+    EXPECT_EQ(10128.5361851424, DXCoil(2).MSRatedTotCap(1));
+    EXPECT_EQ(0.664879557979531, DXCoil(2).MSRatedAirVolFlowRate(2));
+    EXPECT_EQ(0.531903646383625, DXCoil(2).MSRatedAirVolFlowRate(1));
+}
+TEST_F(EnergyPlusFixture, TestMultiSpeedCoolingCoilTabularReporting)
 {
-    EnergyPlus::sqlite->sqliteBegin();
-    EnergyPlus::sqlite->createSQLiteSimulationsRecord(1, "EnergyPlus Version", "Current Time");
-
-    std::string const idf_objects = delimited_string({
-
-        "Version,9.2;",
-
-        "Schedule:Compact,",
-        "  FanAvailSched,           !- Name",
-        "  Fraction,                !- Schedule Type Limits Name",
-        "  Through: 12/31,          !- Field 1",
-        "  For: AllDays,            !- Field 2",
-        "  Until: 24:00,1.0;        !- Field 3",
-
-        "Curve:Biquadratic,",
-        "  WindACCoolCapFT,         !- Name",
-        "  0.942587793,             !- Coefficient1 Constant",
-        "0.009543347,             !- Coefficient2 x",
-        "0.000683770,             !- Coefficient3 x**2",
-        "-0.011042676,            !- Coefficient4 y",
-        "0.000005249,             !- Coefficient5 y**2",
-        "-0.000009720,            !- Coefficient6 x*y",
-        "12.77778,                !- Minimum Value of x",
-        "23.88889,                !- Maximum Value of x",
-        "23.88889,                !- Minimum Value of y",
-        "46.11111,                !- Maximum Value of y",
-        ",                        !- Minimum Curve Output",
-        ",                        !- Maximum Curve Output",
-        "Temperature,             !- Input Unit Type for X",
-        "Temperature,             !- Input Unit Type for Y",
-        "Dimensionless;           !- Output Unit Type",
-
-        "Curve:Cubic,",
-        "  RATED - CCAP - FFLOW,          !- Name",
-        "  0.84,                    !- Coefficient1 Constant",
-        "  0.16,                    !- Coefficient2 x",
-        "  0.0,                     !- Coefficient3 x**2",
-        "  0.0,                     !- Coefficient4 x**3",
-        "  0.5,                     !- Minimum Value of x",
-        "  1.5;                     !- Maximum Value of x",
-
-        "Curve:Biquadratic,",
-        "  WindACEIRFT,         !- Name",
-        "  0.942587793,             !- Coefficient1 Constant",
-        "  0.009543347,             !- Coefficient2 x",
-        "  0.000683770,             !- Coefficient3 x**2",
-        "  -0.011042676,            !- Coefficient4 y",
-        "  0.000005249,             !- Coefficient5 y**2",
-        "  -0.000009720,            !- Coefficient6 x*y",
-        "  12.77778,                !- Minimum Value of x",
-        "  23.88889,                !- Maximum Value of x",
-        "  23.88889,                !- Minimum Value of y",
-        "  46.11111,                !- Maximum Value of y",
-        "  ,                        !- Minimum Curve Output",
-        "  ,                        !- Maximum Curve Output",
-        "  Temperature,             !- Input Unit Type for X",
-        "  Temperature,             !- Input Unit Type for Y",
-        "  Dimensionless;           !- Output Unit Type",
-
-        "Curve:Quadratic,",
-        "  RATED - CEIR - FFLOW,          !- Name",
-        "  1.3824,                  !- Coefficient1 Constant",
-        "  -0.4336,                 !- Coefficient2 x",
-        "  0.0512,                  !- Coefficient3 x**2",
-        "  0.0,                     !- Minimum Value of x",
-        "  1.0;                     !- Maximum Value of x",
-
-        "Curve:Quadratic,",
-        "  WindACPLFFPLR,         !- Name",
-        "  0.75,                    !- Coefficient1 Constant",
-        "  0.25,                    !- Coefficient2 x",
-        "  0.0,                     !- Coefficient3 x**2",
-        "  0.0,                     !- Minimum Value of x",
-        "  1.0;                     !- Maximum Value of x",
-
-        "Coil:Cooling:DX:TwoSpeed,",
-        "  Main Cooling Coil 1,     !- Name",
-        "  FanAvailSched,           !- Availability Schedule Name",
-        "  autosize,                !- High Speed Gross Rated Total Cooling Capacity{ W }",
-        "  0.8,                     !- High Speed Rated Sensible Heat Ratio",
-        "  3.0,                     !- High Speed Gross Rated Cooling COP{ W / W }",
-        "  autosize,                !- High Speed Rated Air Flow Rate{ m3 / s }",
-        "  ,                        !- Unit Internal Static Air Pressure{ Pa }",
-        "  Mixed Air Node 1,        !- Air Inlet Node Name",
-        "  Main Cooling Coil 1 Outlet Node,  !- Air Outlet Node Name",
-        "  WindACCoolCapFT,         !- Total Cooling Capacity Function of Temperature Curve Name",
-        "  RATED - CCAP - FFLOW,    !- Total Cooling Capacity Function of Flow Fraction Curve Name",
-        "  WindACEIRFT,             !- Energy Input Ratio Function of Temperature Curve Name",
-        "  RATED - CEIR - FFLOW,    !- Energy Input Ratio Function of Flow Fraction Curve Name",
-        "  WindACPLFFPLR,           !- Part Load Fraction Correlation Curve Name",
-        "  autosize,                !- Low Speed Gross Rated Total Cooling Capacity{ W }",
-        "  0.8,                     !- Low Speed Gross Rated Sensible Heat Ratio",
-        "  4.2,                     !- Low Speed Gross Rated Cooling COP{ W / W }",
-        "  autosize,                !- Low Speed Rated Air Flow Rate{ m3 / s }",
-        "  WindACCoolCapFT,         !- Low Speed Total Cooling Capacity Function of Temperature Curve Name",
-        "  WindACEIRFT,             !- Low Speed Energy Input Ratio Function of Temperature Curve Name",
-        "  Main Cooling Coil 1 Condenser Node,  !- Condenser Air Inlet Node Name",
-        "  EvaporativelyCooled,     !- Condenser Type",
-        "  ,                        !- Minimum Outdoor Dry-Bulb Temperature for Compressor Operation {C}",
-        "  ,                        !- High Speed Evaporative Condenser Effectiveness {dimensionless}",
-        "  autosize,                !- High Speed Evaporative Condenser Air Flow Rate {m3/s}",
-        "  autosize,                !- High Speed Evaporative Condenser Pump Rated Power Consumption {W}",
-        "  ,                        !- Low Speed Evaporative Condenser Effectiveness {dimensionless}",
-        "  autosize,                !- Low Speed Evaporative Condenser Air Flow Rate {m3/s}",
-        "  autosize,                !- Low Speed Evaporative Condenser Pump Rated Power Consumption {W}",
-        "  ,                        !- Supply Water Storage Tank Name",
-        "  ,                        !- Condensate Collection Water Storage Tank Name",
-        "  200,                     !- Basin Heater Capacity {W/K}",
-        "  2,                       !- Basin Heater Setpoint Temperature {C}",
-        "  BasinHeaterSched;        !- Basin Heater Operating Schedule Name",
-    });
-
-    ASSERT_TRUE(process_idf(idf_objects));
-
-    ScheduleManager::ProcessScheduleInput();
-    DXCoils::GetDXCoils();
-    EXPECT_EQ(1, DXCoils::NumDXCoils);
-
-    DataSizing::CurZoneEqNum = 0;
-    DataSizing::CurOASysNum = 0;
-    DataSizing::CurSysNum = 1;
-    DataSizing::FinalSysSizing.allocate(1);
-    DataSizing::FinalSysSizing(CurSysNum).CoolSupTemp = 12.0;
-    DataSizing::FinalSysSizing(CurSysNum).CoolSupHumRat = 0.0085;
-    DataSizing::FinalSysSizing(CurSysNum).MixTempAtCoolPeak = 28.0;
-    DataSizing::FinalSysSizing(CurSysNum).MixHumRatAtCoolPeak = 0.0075;
-    DataSizing::FinalSysSizing(CurSysNum).DesCoolVolFlow = 1.00;
-    DataSizing::FinalSysSizing(CurSysNum).DesOutAirVolFlow = 0.2;
-
-    DataAirSystems::PrimaryAirSystem.allocate(1);
-    DataAirSystems::PrimaryAirSystem(CurSysNum).NumOACoolCoils = 0;
-    DataAirSystems::PrimaryAirSystem(CurSysNum).SupFanNum = 0;
-    DataAirSystems::PrimaryAirSystem(CurSysNum).RetFanNum = 0;
-
-    DataSizing::SysSizingRunDone = true;
-    DataSizing::SysSizInput.allocate(1);
-    DataSizing::SysSizInput(1).AirLoopNum = CurSysNum;
-    DataSizing::NumSysSizInput = 1;
-
-    DataEnvironment::StdBaroPress = 101325.0;
-    Psychrometrics::InitializePsychRoutines();
-
-    // Need this to prevent crash in RequestSizing
-    DataSizing::UnitarySysEqSizing.allocate(1);
-    DataSizing::OASysEqSizing.allocate(1);
-
-    // Fake having a parent coil setting the size
-    // UnitarySysEqSizing(DXCoilNum).CoolingCapacity = true;
-    DataSizing::CurDuctType = DataHVACGlobals::Cooling;
-
-    // We aim to test resulting values that are in this report, so request it
-    // We actually don't need this because ReportSizingOutput also outputs to the "ComponentSizes" table
-    // OutputReportTabular::displayEioSummary = true;
-
-    // Setting predefined tables is needed though
-    OutputReportPredefined::SetPredefinedTables();
-
-    // SizeDXCoil is the one doing the sizing AND the reporting
-    DXCoils::SizeDXCoil(1);
-    // Ensure we have a RatedTotCap size to begin with
-    Real64 ratedTotCap = DXCoils::DXCoil(1).RatedTotCap(1);
-    EXPECT_GT(ratedTotCap, 0.0);
-
-    // High Speed Condenser Air Flow = RatedTotCap * 0.000114 m3/s/W (850 CFM/ton)
-    Real64 highSpeedCondAirFlow = DXCoils::DXCoil(1).RatedTotCap(1) * 0.000114;
-    EXPECT_NEAR(highSpeedCondAirFlow, DXCoils::DXCoil(1).EvapCondAirFlow(1), 0.1);
-
-    // Low Speed Condenser Air Flow: 1/3 Total Capacity * 0.000114 m3/s/w (850 cfm/ton)
-    Real64 lowSpeedCondAirFlow = DXCoils::DXCoil(1).RatedTotCap(1) * 0.000114 * 0.3333;
-    EXPECT_NEAR(lowSpeedCondAirFlow, DXCoils::DXCoil(1).EvapCondAirFlow2, 0.1);
-
-    // High Speed Condenser Pump Power = Total Capacity * 0.004266 W/W (15 W/ton)
-    Real64 highSpeedCondPumpPower = DXCoils::DXCoil(1).RatedTotCap(1) * 0.004266;
-    EXPECT_NEAR(highSpeedCondPumpPower, DXCoils::DXCoil(1).EvapCondPumpElecNomPower(1), 0.1);
-
-    // Low Speed Condenser Pump Power = Total Capacity * 0.004266 W/W (15 W/ton) * 1/3
-    Real64 lowSpeedCondPumpPower = DXCoils::DXCoil(1).RatedTotCap(1) * 0.004266 * 0.3333;
-    EXPECT_NEAR(lowSpeedCondPumpPower, DXCoils::DXCoil(1).EvapCondPumpElecNomPower2, 0.1);
-
-    // Write the EIO Table we need
-    // We actually don't need this because ReportSizingOutput also outputs to the "ComponentSizes" table
-    // OutputReportTabular::WriteEioTables();
-
-    // Now check output tables / EIO
-    const std::string compType = DXCoils::DXCoil(1).DXCoilType;
-    EXPECT_EQ(compType, "Coil:Cooling:DX:TwoSpeed");
-    const std::string compName = DXCoils::DXCoil(1).Name;
-    EXPECT_EQ(compName, "MAIN COOLING COIL 1");
-
-    struct TestQuery {
-        TestQuery(std::string t_description, std::string t_units, Real64 t_value)
-            : description(t_description), units(t_units), expectedValue(t_value),
-              displayString("Description='" + description + "'; Units='" + units + "'") {};
-
-        const std::string description;
-        const std::string units;
-        const Real64 expectedValue;
-        const std::string displayString;
-    };
-
-    std::vector<TestQuery> testQueries({
-        TestQuery("Design Size High Speed Gross Rated Total Cooling Capacity", "W", ratedTotCap),
-        TestQuery("Design Size High Speed Evaporative Condenser Air Flow Rate", "m3/s", highSpeedCondAirFlow),
-        TestQuery("Design Size Low Speed Evaporative Condenser Air Flow Rate", "m3/s", lowSpeedCondAirFlow),
-        TestQuery("Design Size High Speed Evaporative Condenser Pump Rated Power Consumption", "W", highSpeedCondPumpPower),
-        TestQuery("Design Size Low Speed Evaporative Condenser Pump Rated Power Consumption", "W", lowSpeedCondPumpPower),
-    });
-
-    for (auto& testQuery : testQueries) {
-
-        std::string query("SELECT Value From ComponentSizes"
-                          "  WHERE CompType = '" + compType + "'"
-                          "  AND CompName = '" + compName + "'"
-                          "  AND Description = '" + testQuery.description + "'" +
-                          "  AND Units = '" + testQuery.units + "'");
-
-        // execAndReturnFirstDouble returns -10000.0 if not found
-        Real64 return_val = SQLiteFixture::execAndReturnFirstDouble(query);
-
-        if (return_val < 0) {
-            EXPECT_TRUE(false) << "Query returned nothing for " << testQuery.displayString;
-        } else {
-            EXPECT_NEAR(testQuery.expectedValue, return_val, 0.01) << "Failed for " << testQuery.displayString;
-        }
-    }
-
-    EnergyPlus::sqlite->sqliteCommit();
-}
-
-TEST_F(SQLiteFixture, DXCoils_TestComponentSizingOutput_SingleSpeed)
-{
-    EnergyPlus::sqlite->sqliteBegin();
-    EnergyPlus::sqlite->createSQLiteSimulationsRecord(1, "EnergyPlus Version", "Current Time");
-
-    std::string const idf_objects = delimited_string({
-
-        "Version, 9.2;",
-
-        "Schedule:Compact,",
-        "  FanAndCoilAvailSched, !- Name",
-        "  Fraction,             !- Schedule Type Limits Name",
-        "  Through: 12/31,       !- Field 1",
-        "  For: AllDays,         !- Field 2",
-        "  Until: 24:00, 1.0;    !- Field 3",
-
-        "Curve:Biquadratic,",
-        "  WindACCoolCapFT, !- Name",
-        "  0.942587793,     !- Coefficient1 Constant",
-        "  0.009543347,     !- Coefficient2 x",
-        "  0.000683770,     !- Coefficient3 x**2",
-        "  -0.011042676,    !- Coefficient4 y",
-        "  0.000005249,     !- Coefficient5 y**2",
-        "  -0.000009720,    !- Coefficient6 x*y",
-        "  12.77778,        !- Minimum Value of x",
-        "  23.88889,        !- Maximum Value of x",
-        "  18.0,            !- Minimum Value of y",
-        "  46.11111,        !- Maximum Value of y",
-        "  ,                !- Minimum Curve Output",
-        "  ,                !- Maximum Curve Output",
-        "  Temperature,     !- Input Unit Type for X",
-        "  Temperature,     !- Input Unit Type for Y",
-        "  Dimensionless;   !- Output Unit Type",
-
-        "Curve:Biquadratic,",
-        "  WindACEIRFT,   !- Name",
-        "  0.342414409,   !- Coefficient1 Constant",
-        "  0.034885008,   !- Coefficient2 x",
-        "  -0.000623700,  !- Coefficient3 x**2",
-        "  0.004977216,   !- Coefficient4 y",
-        "  0.000437951,   !- Coefficient5 y**2",
-        "  -0.000728028,  !- Coefficient6 x*y",
-        "  12.77778,      !- Minimum Value of x",
-        "  23.88889,      !- Maximum Value of x",
-        "  18.0,          !- Minimum Value of y",
-        "  46.11111,      !- Maximum Value of y",
-        "  ,              !- Minimum Curve Output",
-        "  ,              !- Maximum Curve Output",
-        "  Temperature,   !- Input Unit Type for X",
-        "  Temperature,   !- Input Unit Type for Y",
-        "  Dimensionless; !- Output Unit Type",
-
-        "Curve:Quadratic,",
-        "  WindACCoolCapFFF, !- Name",
-        "  0.8,              !- Coefficient1 Constant",
-        "  0.2,              !- Coefficient2 x",
-        "  0.0,              !- Coefficient3 x**2",
-        "  0.5,              !- Minimum Value of x",
-        "  1.5;              !- Maximum Value of x",
-
-        "Curve:Quadratic,",
-        "  WindACEIRFFF, !- Name",
-        "  1.1552,       !- Coefficient1 Constant",
-        " -0.1808,       !- Coefficient2 x",
-        "  0.0256,       !- Coefficient3 x**2",
-        "  0.5,          !- Minimum Value of x",
-        "  1.5;          !- Maximum Value of x",
-
-        "Curve:Quadratic,",
-        "  WindACPLFFPLR, !- Name",
-        "  0.85,          !- Coefficient1 Constant",
-        "  0.15,          !- Coefficient2 x",
-        "  0.0,           !- Coefficient3 x**2",
-        "  0.0,           !- Minimum Value of x",
-        "  1.0;           !- Maximum Value of x",
-
-        "Coil:Cooling:DX:SingleSpeed,",
-        "  Furnace ACDXCoil 1,   !- Name",
-        "  FanAndCoilAvailSched, !- Availability Schedule Name",
-        "  autosize,             !- Gross Rated Total Cooling Capacity { W }",
-        "  0.75,                 !- Gross Rated Sensible Heat Ratio",
-        "  4.40,                 !- Gross Rated Cooling COP { W / W }",
-        "  1.30,                 !- Rated Air Flow Rate { m3 / s }",
-        "  ,                     !- Rated Evaporator Fan Power Per Volume Flow Rate { W / ( m3 / s ) }",
-        "  DX Cooling Coil Air Inlet Node, !- Air Inlet Node Name",
-        "  Heating Coil Air Inlet Node,    !- Air Outlet Node Name",
-        "  WindACCoolCapFT,      !- Total Cooling Capacity Function of Temperature Curve Name",
-        "  WindACCoolCapFFF,     !- Total Cooling Capacity Function of Flow Fraction Curve Name",
-        "  WindACEIRFT,          !- Energy Input Ratio Function of Temperature Curve Name",
-        "  WindACEIRFFF,         !- Energy Input Ratio Function of Flow Fraction Curve Name",
-        "  WindACPLFFPLR,        !- Part Load Fraction Correlation Curve Name",
-        "  ,                     !- Minimum Outdoor Dry-Bulb Temperature for Compressor Operation {C}",
-        "  0.0,                  !- Nominal Time for Condensate Removal to Begin",
-        "  0.0,                  !- Ratio of Initial Moisture Evaporation Rate and Steady State Latent Capacity",
-        "  0.0,                  !- Maximum Cycling Rate",
-        "  0.0,                  !- Latent Capacity Time Constant",
-        "  Split TSW Cooling Coil Condenser Inlet, !- Condenser Air Inlet Node Name",
-        "  EvaporativelyCooled,  !- Condenser Type",
-        "  ,                     !- Evaporative Condenser Effectiveness",
-        "  autosize,             !- Evaporative Condenser Air Flow Rate",
-        "  autosize,             !- Evaporative Condenser Pump Rated Power Consumption",
-        "  0.0,                  !- Crankcase Heater Capacity",
-        "  10.0;                 !- Maximum Outdoor DryBulb Temperature for Crankcase Heater Operation",
-    });
-
-    ASSERT_TRUE(process_idf(idf_objects));
-
-    ScheduleManager::ProcessScheduleInput();
-    DXCoils::GetDXCoils();
-    EXPECT_EQ(1, DXCoils::NumDXCoils);
-
-    // All of this is to basically manage to get RatedTotCap to be autosized
-    DataSizing::CurZoneEqNum = 0;
-    DataSizing::CurOASysNum = 0;
-    DataSizing::CurSysNum = 1;
-    DataSizing::FinalSysSizing.allocate(1);
-    DataSizing::FinalSysSizing(CurSysNum).CoolSupTemp = 12.0;
-    DataSizing::FinalSysSizing(CurSysNum).CoolSupHumRat = 0.0085;
-    DataSizing::FinalSysSizing(CurSysNum).MixTempAtCoolPeak = 28.0;
-    DataSizing::FinalSysSizing(CurSysNum).MixHumRatAtCoolPeak = 0.0075;
-    DataSizing::FinalSysSizing(CurSysNum).DesCoolVolFlow = 1.00;
-    DataSizing::FinalSysSizing(CurSysNum).DesOutAirVolFlow = 0.2;
-
-    DataAirSystems::PrimaryAirSystem.allocate(1);
-    DataAirSystems::PrimaryAirSystem(CurSysNum).NumOACoolCoils = 0;
-    DataAirSystems::PrimaryAirSystem(CurSysNum).SupFanNum = 0;
-    DataAirSystems::PrimaryAirSystem(CurSysNum).RetFanNum = 0;
-
-    DataSizing::SysSizingRunDone = true;
-    DataSizing::SysSizInput.allocate(1);
-    DataSizing::SysSizInput(1).AirLoopNum = CurSysNum;
-    DataSizing::NumSysSizInput = 1;
-
-    DataEnvironment::StdBaroPress = 101325.0;
-    Psychrometrics::InitializePsychRoutines();
-
-    // Need this to prevent crash in RequestSizing
-    DataSizing::UnitarySysEqSizing.allocate(1);
-    DataSizing::OASysEqSizing.allocate(1);
-
-    // Get into a block so that it sets the RatedTotCap
-    DataSizing::CurDuctType = DataHVACGlobals::Cooling;
-
-    // We aim to test resulting values that are in this report, so request it
-    // We actually don't need this because ReportSizingOutput also outputs to the "ComponentSizes" table
-    // OutputReportTabular::displayEioSummary = true;
-
-    // Setting predefined tables is needed though
-    OutputReportPredefined::SetPredefinedTables();
-
-    // SizeDXCoil is the one doing the sizing AND the reporting
-    DXCoils::SizeDXCoil(1);
-    // Ensure we have a RatedTotCap size to begin with
-    Real64 ratedTotCap = DXCoils::DXCoil(1).RatedTotCap(1);
-    EXPECT_GT(ratedTotCap, 0.0);
-
-    // Condenser Air Flow = RatedTotCap * 0.000114 m3/s/W (850 CFM/ton)
-    Real64 condAirFlow = DXCoils::DXCoil(1).RatedTotCap(1) * 0.000114;
-    EXPECT_NEAR(condAirFlow, DXCoils::DXCoil(1).EvapCondAirFlow(1), 0.1);
-
-    // Condenser Pump Power = Total Capacity * 0.004266 W/W (15 W/ton)
-    Real64 condPumpPower = DXCoils::DXCoil(1).RatedTotCap(1) * 0.004266;
-    EXPECT_NEAR(condPumpPower, DXCoils::DXCoil(1).EvapCondPumpElecNomPower(1), 0.1);
-
-    // Write the EIO Table we need
-    // We actually don't need this because ReportSizingOutput also outputs to the "ComponentSizes" table
-    // OutputReportTabular::WriteEioTables();
-
-    // Now check output tables / EIO
-    const std::string compType = DXCoils::DXCoil(1).DXCoilType;
-    EXPECT_EQ(compType, "Coil:Cooling:DX:SingleSpeed");
-    const std::string compName = DXCoils::DXCoil(1).Name;
-    EXPECT_EQ(compName, "FURNACE ACDXCOIL 1");
-
-    struct TestQuery {
-        TestQuery(std::string t_description, std::string t_units, Real64 t_value)
-            : description(t_description), units(t_units), expectedValue(t_value),
-              displayString("Description='" + description + "'; Units='" + units + "'") {};
-
-        const std::string description;
-        const std::string units;
-        const Real64 expectedValue;
-        const std::string displayString;
-    };
-
-    std::vector<TestQuery> testQueries({
-        TestQuery("Design Size Gross Rated Total Cooling Capacity", "W", ratedTotCap),
-        TestQuery("Design Size Evaporative Condenser Air Flow Rate", "m3/s", condAirFlow),
-        TestQuery("Design Size Evaporative Condenser Pump Rated Power Consumption", "W", condPumpPower),
-    });
-
-    for (auto& testQuery : testQueries) {
-
-        std::string query("SELECT Value From ComponentSizes"
-                          "  WHERE CompType = '" + compType + "'"
-                          "  AND CompName = '" + compName + "'"
-                          "  AND Description = '" + testQuery.description + "'" +
-                          "  AND Units = '" + testQuery.units + "'");
-
-        // execAndReturnFirstDouble returns -10000.0 if not found
-        Real64 return_val = SQLiteFixture::execAndReturnFirstDouble(query);
-
-        if (return_val < 0) {
-            EXPECT_TRUE(false) << "Query returned nothing for " << testQuery.displayString;
-        } else {
-            EXPECT_NEAR(testQuery.expectedValue, return_val, 0.01) << "Failed for " << testQuery.displayString;
-        }
-    }
-
-    EnergyPlus::sqlite->sqliteCommit();
-}
-
-TEST_F(EnergyPlusFixture, TestMultiSpeedHeatingCoilSizingOutput)
-{
-    // Test rated heating capacity for Coil:Heating:DX:MultiSpeed #7381
+    // Test rated sensible cooling capacity reporting for Coil:Cooling:DX:MultiSpeed #7381
 
     std::string const idf_objects = delimited_string({
 
@@ -2947,402 +3108,6 @@
         "   1,                                      !- Maximum Value of x {BasedOnField A2}",
         "   0.7,                                    !- Minimum Curve Output {BasedOnField A3}",
         "   1;                                      !- Maximum Curve Output {BasedOnField A3}",
-
-        " Coil:Heating:DX:MultiSpeed,",
-        "   ashp htg coil,                          !- Name",
-        "   ,                                       !- Availability Schedule Name",
-        "   ashp unitary system Cooling Coil - Heating Coil Node, !- Air Inlet Node Name",
-        "   ashp unitary system Heating Coil - Supplemental Coil Node, !- Air Outlet Node Name",
-        "   -17.7777777777778,                      !- Minimum Outdoor Dry-Bulb Temperature for Compressor Operation {C}",
-        "   ,                                       !- Outdoor Dry-Bulb Temperature to Turn On Compressor {C}",
-        "   50,                                     !- Crankcase Heater Capacity {W}",
-        "   10,                                     !- Maximum Outdoor Dry-Bulb Temperature for Crankcase Heater Operation {C}",
-        "   DefrostEIR,                             !- Defrost Energy Input Ratio Function of Temperature Curve Name",
-        "   4.44444444444444,                       !- Maximum Outdoor Dry-Bulb Temperature for Defrost Operation {C}",
-        "   ReverseCycle,                           !- Defrost Strategy",
-        "   OnDemand,                               !- Defrost Control",
-        "   0.058333,                               !- Defrost Time Period Fraction",
-        "   AutoSize,                               !- Resistive Defrost Heater Capacity {W}",
-        "   No,                                     !- Apply Part Load Fraction to Speeds Greater than 1",
-        "   Electricity,                            !- Fuel Type",
-        "   4,                                      !- Region number for Calculating HSPF",
-        "   2,                                      !- Number of Speeds",
-        "   10128.5361851424,                       !- Speed Gross Rated Heating Capacity 1 {W}",
-        "   4.4518131589158,                        !- Speed Gross Rated Heating COP 1 {W/W}",
-        "   0.531903646383625,                      !- Speed Rated Air Flow Rate 1 {m3/s}",
-        "   773.3,                                  !- Speed Rated Supply Air Fan Power Per Volume Flow Rate 1 {W/(m3/s)}",
-        "   HP_Heat-Cap-fT1,                        !- Speed Heating Capacity Function of Temperature Curve Name 1",
-        "   HP_Heat-CAP-fFF1,                       !- Speed Heating Capacity Function of Flow Fraction Curve Name 1",
-        "   HP_Heat-EIR-fT1,                        !- Speed Energy Input Ratio Function of Temperature Curve Name 1",
-        "   HP_Heat-EIR-fFF1,                       !- Speed Energy Input Ratio Function of Flow Fraction Curve Name 1",
-        "   HP_Heat-PLF-fPLR1,                      !- Speed Part Load Fraction Correlation Curve Name 1",
-        "   0.2,                                    !- Speed Rated Waste Heat Fraction of Power Input 1 {dimensionless}",
-        "   ConstantBiquadratic,                    !- Speed Waste Heat Function of Temperature Curve Name 1",
-        "   14067.4113682534,                       !- Speed Gross Rated Heating Capacity 2 {W}",
-        "   3.9871749697327,                        !- Speed Gross Rated Heating COP 2 {W/W}",
-        "   0.664879557979531,                      !- Speed Rated Air Flow Rate 2 {m3/s}",
-        "   773.3,                                  !- Speed Rated Supply Air Fan Power Per Volume Flow Rate 2 {W/(m3/s)}",
-        "   HP_Heat-Cap-fT2,                        !- Speed Heating Capacity Function of Temperature Curve Name 2",
-        "   HP_Heat-CAP-fFF2,                       !- Speed Heating Capacity Function of Flow Fraction Curve Name 2",
-        "   HP_Heat-EIR-fT2,                        !- Speed Energy Input Ratio Function of Temperature Curve Name 2",
-        "   HP_Heat-EIR-fFF2,                       !- Speed Energy Input Ratio Function of Flow Fraction Curve Name 2",
-        "   HP_Heat-PLF-fPLR2,                      !- Speed Part Load Fraction Correlation Curve Name 2",
-        "   0.2,                                    !- Speed Rated Waste Heat Fraction of Power Input 2 {dimensionless}",
-        "   ConstantBiquadratic;                    !- Speed Waste Heat Function of Temperature Curve Name 2",
-
->>>>>>> 13f01236
-        " Curve:Biquadratic,",
-        "   DefrostEIR,                             !- Name",
-        "   0.1528,                                 !- Coefficient1 Constant",
-        "   0,                                      !- Coefficient2 x",
-        "   0,                                      !- Coefficient3 x**2",
-        "   0,                                      !- Coefficient4 y",
-        "   0,                                      !- Coefficient5 y**2",
-        "   0,                                      !- Coefficient6 x*y",
-        "   -100,                                   !- Minimum Value of x {BasedOnField A2}",
-        "   100,                                    !- Maximum Value of x {BasedOnField A2}",
-        "   -100,                                   !- Minimum Value of y {BasedOnField A3}",
-        "   100;                                    !- Maximum Value of y {BasedOnField A3}",
-
-        " Curve:Biquadratic,",
-        "   HP_Heat-Cap-fT1,                        !- Name",
-        "   0.84077409,                             !- Coefficient1 Constant",
-        "   -0.0014336586,                          !- Coefficient2 x",
-        "   -0.000150336,                           !- Coefficient3 x**2",
-        "   0.029628603,                            !- Coefficient4 y",
-        "   0.000161676,                            !- Coefficient5 y**2",
-        "   -2.349e-005,                            !- Coefficient6 x*y",
-        "   -100,                                   !- Minimum Value of x {BasedOnField A2}",
-        "   100,                                    !- Maximum Value of x {BasedOnField A2}",
-        "   -100,                                   !- Minimum Value of y {BasedOnField A3}",
-        "   100;                                    !- Maximum Value of y {BasedOnField A3}",
-
-        " Curve:Quadratic,",
-        "   HP_Heat-CAP-fFF1,                       !- Name",
-        "   0.741466907,                            !- Coefficient1 Constant",
-        "   0.378645444,                            !- Coefficient2 x",
-        "   -0.119754733,                           !- Coefficient3 x**2",
-        "   0,                                      !- Minimum Value of x {BasedOnField A2}",
-        "   2,                                      !- Maximum Value of x {BasedOnField A2}",
-        "   0,                                      !- Minimum Curve Output {BasedOnField A3}",
-        "   2;                                      !- Maximum Curve Output {BasedOnField A3}",
-
-        " Curve:Biquadratic,",
-        "   HP_Heat-EIR-fT1,                        !- Name",
-        "   0.539472334,                            !- Coefficient1 Constant",
-        "   0.0165103146,                           !- Coefficient2 x",
-        "   0.00083874528,                          !- Coefficient3 x**2",
-        "   -0.00403234020000001,                   !- Coefficient4 y",
-        "   0.00142404156,                          !- Coefficient5 y**2",
-        "   -0.00211806252,                         !- Coefficient6 x*y",
-        "   -100,                                   !- Minimum Value of x {BasedOnField A2}",
-        "   100,                                    !- Maximum Value of x {BasedOnField A2}",
-        "   -100,                                   !- Minimum Value of y {BasedOnField A3}",
-        "   100;                                    !- Maximum Value of y {BasedOnField A3}",
-
-        " Curve:Quadratic,",
-        "   HP_Heat-EIR-fFF1,                       !- Name",
-        "   2.153618211,                            !- Coefficient1 Constant",
-        "   -1.737190609,                           !- Coefficient2 x",
-        "   0.584269478,                            !- Coefficient3 x**2",
-        "   0,                                      !- Minimum Value of x {BasedOnField A2}",
-        "   2,                                      !- Maximum Value of x {BasedOnField A2}",
-        "   0,                                      !- Minimum Curve Output {BasedOnField A3}",
-        "   2;                                      !- Maximum Curve Output {BasedOnField A3}",
-
-        " Curve:Quadratic,",
-        "   HP_Heat-PLF-fPLR1,                      !- Name",
-        "   0.89,                                   !- Coefficient1 Constant",
-        "   0.11,                                   !- Coefficient2 x",
-        "   0,                                      !- Coefficient3 x**2",
-        "   0,                                      !- Minimum Value of x {BasedOnField A2}",
-        "   1,                                      !- Maximum Value of x {BasedOnField A2}",
-        "   0.7,                                    !- Minimum Curve Output {BasedOnField A3}",
-        "   1;                                      !- Maximum Curve Output {BasedOnField A3}",
-
-        " Curve:Biquadratic,",
-        "   ConstantBiquadratic,                    !- Name",
-        "   1,                                      !- Coefficient1 Constant",
-        "   0,                                      !- Coefficient2 x",
-        "   0,                                      !- Coefficient3 x**2",
-        "   0,                                      !- Coefficient4 y",
-        "   0,                                      !- Coefficient5 y**2",
-        "   0,                                      !- Coefficient6 x*y",
-        "   -100,                                   !- Minimum Value of x {BasedOnField A2}",
-        "   100,                                    !- Maximum Value of x {BasedOnField A2}",
-        "   -100,                                   !- Minimum Value of y {BasedOnField A3}",
-        "   100;                                    !- Maximum Value of y {BasedOnField A3}",
-
-        " Curve:Biquadratic,",
-        "   HP_Heat-Cap-fT2,                        !- Name",
-        "   0.831506971,                            !- Coefficient1 Constant",
-        "   0.0018392166,                           !- Coefficient2 x",
-        "   -0.000187596,                           !- Coefficient3 x**2",
-        "   0.0266002056,                           !- Coefficient4 y",
-        "   0.000191484,                            !- Coefficient5 y**2",
-        "   -6.5772e-005,                           !- Coefficient6 x*y",
-        "   -100,                                   !- Minimum Value of x {BasedOnField A2}",
-        "   100,                                    !- Maximum Value of x {BasedOnField A2}",
-        "   -100,                                   !- Minimum Value of y {BasedOnField A3}",
-        "   100;                                    !- Maximum Value of y {BasedOnField A3}",
-
-        " Curve:Quadratic,",
-        "   HP_Heat-CAP-fFF2,                       !- Name",
-        "   0.76634609,                             !- Coefficient1 Constant",
-        "   0.32840943,                             !- Coefficient2 x",
-        "   -0.094701495,                           !- Coefficient3 x**2",
-        "   0,                                      !- Minimum Value of x {BasedOnField A2}",
-        "   2,                                      !- Maximum Value of x {BasedOnField A2}",
-        "   0,                                      !- Minimum Curve Output {BasedOnField A3}",
-        "   2;                                      !- Maximum Curve Output {BasedOnField A3}",
-
-        " Curve:Biquadratic,",
-        "   HP_Heat-EIR-fT2,                        !- Name",
-        "   0.787746797,                            !- Coefficient1 Constant",
-        "   -0.000652314599999999,                  !- Coefficient2 x",
-        "   0.00078866784,                          !- Coefficient3 x**2",
-        "   -0.0023209056,                          !- Coefficient4 y",
-        "   0.00074760408,                          !- Coefficient5 y**2",
-        "   -0.00109173096,                         !- Coefficient6 x*y",
-        "   -100,                                   !- Minimum Value of x {BasedOnField A2}",
-        "   100,                                    !- Maximum Value of x {BasedOnField A2}",
-        "   -100,                                   !- Minimum Value of y {BasedOnField A3}",
-        "   100;                                    !- Maximum Value of y {BasedOnField A3}",
-
-        " Curve:Quadratic,",
-        "   HP_Heat-EIR-fFF2,                       !- Name",
-        "   2.001041353,                            !- Coefficient1 Constant",
-        "   -1.58869128,                            !- Coefficient2 x",
-        "   0.587593517,                            !- Coefficient3 x**2",
-        "   0,                                      !- Minimum Value of x {BasedOnField A2}",
-        "   2,                                      !- Maximum Value of x {BasedOnField A2}",
-        "   0,                                      !- Minimum Curve Output {BasedOnField A3}",
-        "   2;                                      !- Maximum Curve Output {BasedOnField A3}",
-
-        " Curve:Quadratic,",
-        "   HP_Heat-PLF-fPLR2,                      !- Name",
-        "   0.89,                                   !- Coefficient1 Constant",
-        "   0.11,                                   !- Coefficient2 x",
-        "   0,                                      !- Coefficient3 x**2",
-        "   0,                                      !- Minimum Value of x {BasedOnField A2}",
-        "   1,                                      !- Maximum Value of x {BasedOnField A2}",
-        "   0.7,                                    !- Minimum Curve Output {BasedOnField A3}",
-        "   1;                                      !- Maximum Curve Output {BasedOnField A3}",
-    });
-
-    ASSERT_TRUE(process_idf(idf_objects));
-
-    // get input
-    GetDXCoils();
-    SetPredefinedTables();
-    // check multi-speed DX cooling coil
-    EXPECT_EQ("ASHP CLG COIL", DXCoil(1).Name);
-    EXPECT_EQ("Coil:Cooling:DX:MultiSpeed", DXCoil(1).DXCoilType);
-    SizeDXCoil(1);
-    EXPECT_EQ(14067.4113682534, DXCoil(1).MSRatedTotCap(2));
-    EXPECT_EQ(10128.5361851424, DXCoil(1).MSRatedTotCap(1));
-    EXPECT_EQ(0.649588460819866, DXCoil(1).MSRatedAirVolFlowRate(2));
-    EXPECT_EQ(0.558646076305085, DXCoil(1).MSRatedAirVolFlowRate(1));
-
-    // check multi-speed DX heating coil
-    EXPECT_EQ("ASHP HTG COIL", DXCoil(2).Name);
-    EXPECT_EQ("Coil:Heating:DX:MultiSpeed", DXCoil(2).DXCoilType);
-    SizeDXCoil(2);
-    EXPECT_EQ(14067.4113682534, DXCoil(2).MSRatedTotCap(2));
-    EXPECT_EQ(10128.5361851424, DXCoil(2).MSRatedTotCap(1));
-    EXPECT_EQ(0.664879557979531, DXCoil(2).MSRatedAirVolFlowRate(2));
-    EXPECT_EQ(0.531903646383625, DXCoil(2).MSRatedAirVolFlowRate(1));
-}
-TEST_F(EnergyPlusFixture, TestMultiSpeedCoolingCoilTabularReporting)
-{
-    // Test rated sensible cooling capacity reporting for Coil:Cooling:DX:MultiSpeed #7381
-
-    std::string const idf_objects = delimited_string({
-
-        " Coil:Cooling:DX:MultiSpeed,",
-        "   ashp clg coil,                          !- Name",
-        "   ,                                       !- Availability Schedule Name",
-        "   ashp unitary system Fan - Cooling Coil Node, !- Air Inlet Node Name",
-        "   ashp unitary system Cooling Coil - Heating Coil Node, !- Air Outlet Node Name",
-        "   ,                                       !- Condenser Air Inlet Node Name",
-        "   AirCooled,                              !- Condenser Type",
-        "   ,                                       !- Minimum Outdoor Dry-Bulb Temperature for Compressor Operation {C}",
-        "   ,                                       !- Supply Water Storage Tank Name",
-        "   ,                                       !- Condensate Collection Water Storage Tank Name",
-        "   No,                                     !- Apply Part Load Fraction to Speeds Greater than 1",
-        "   No,                                     !- Apply Latent Degradation to Speeds Greater than 1",
-        "   0,                                      !- Crankcase Heater Capacity {W}",
-        "   10,                                     !- Maximum Outdoor Dry-Bulb Temperature for Crankcase Heater Operation {C}",
-        "   0,                                      !- Basin Heater Capacity {W/K}",
-        "   2,                                      !- Basin Heater Setpoint Temperature {C}",
-        "   ,                                       !- Basin Heater Operating Schedule Name",
-        "   Electricity,                            !- Fuel Type",
-        "   2,                                      !- Number of Speeds",
-        "   10128.5361851424,                       !- Speed Gross Rated Total Cooling Capacity 1 {W}",
-        "   0.714668466400895,                      !- Speed Gross Rated Sensible Heat Ratio 1",
-        "   4.77462180051141,                       !- Speed Gross Rated Cooling COP 1 {W/W}",
-        "   0.558646076305085,                      !- Speed Rated Air Flow Rate 1 {m3/s}",
-        "   773.3,                                  !- Speed Rated Evaporator Fan Power Per Volume Flow Rate 1 {W/(m3/s)}",
-        "   Cool-Cap-fT1,                           !- Speed Total Cooling Capacity Function of Temperature Curve Name 1",
-        "   Cool-Cap-fFF1,                          !- Speed Total Cooling Capacity Function of Flow Fraction Curve Name 1",
-        "   Cool-EIR-fT1,                           !- Speed Energy Input Ratio Function of Temperature Curve Name 1",
-        "   Cool-EIR-fFF1,                          !- Speed Energy Input Ratio Function of Flow Fraction Curve Name 1",
-        "   Cool-PLF-fPLR1,                         !- Speed Part Load Fraction Correlation Curve Name 1",
-        "   1000,                                   !- Speed Nominal Time for Condensate Removal to Begin 1 {s}",
-        "   1.5,                                    !- Speed Ratio of Initial Moisture Evaporation Rate and Steady State Latent Capacity 1 "
-        "{dimensionless}",
-        "   3,                                      !- Speed Maximum Cycling Rate 1 {cycles/hr}",
-        "   45,                                     !- Speed Latent Capacity Time Constant 1 {s}",
-        "   0.2,                                    !- Speed Rated Waste Heat Fraction of Power Input 1 {dimensionless}",
-        "   ConstantBiquadratic 1,                  !- Speed Waste Heat Function of Temperature Curve Name 1",
-        "   0.9,                                    !- Speed Evaporative Condenser Effectiveness 1 {dimensionless}",
-        "   AutoSize,                               !- Speed Evaporative Condenser Air Flow Rate 1 {m3/s}",
-        "   AutoSize,                               !- Speed Rated Evaporative Condenser Pump Power Consumption 1 {W}",
-        "   14067.4113682534,                       !- Speed Gross Rated Total Cooling Capacity 2 {W}",
-        "   0.727729571918817,                      !- Speed Gross Rated Sensible Heat Ratio 2",
-        "   4.41853147094111,                       !- Speed Gross Rated Cooling COP 2 {W/W}",
-        "   0.649588460819866,                      !- Speed Rated Air Flow Rate 2 {m3/s}",
-        "   773.3,                                  !- Speed Rated Evaporator Fan Power Per Volume Flow Rate 2 {W/(m3/s)}",
-        "   Cool-Cap-fT2,                           !- Speed Total Cooling Capacity Function of Temperature Curve Name 2",
-        "   Cool-Cap-fFF2,                          !- Speed Total Cooling Capacity Function of Flow Fraction Curve Name 2",
-        "   Cool-EIR-fT2,                           !- Speed Energy Input Ratio Function of Temperature Curve Name 2",
-        "   Cool-EIR-fFF2,                          !- Speed Energy Input Ratio Function of Flow Fraction Curve Name 2",
-        "   Cool-PLF-fPLR2,                         !- Speed Part Load Fraction Correlation Curve Name 2",
-        "   1000,                                   !- Speed Nominal Time for Condensate Removal to Begin 2 {s}",
-        "   1.5,                                    !- Speed Ratio of Initial Moisture Evaporation Rate and Steady State Latent Capacity 2 "
-        "{dimensionless}",
-        "   3,                                      !- Speed Maximum Cycling Rate 2 {cycles/hr}",
-        "   45,                                     !- Speed Latent Capacity Time Constant 2 {s}",
-        "   0.2,                                    !- Speed Rated Waste Heat Fraction of Power Input 2 {dimensionless}",
-        "   ConstantBiquadratic 1,                  !- Speed Waste Heat Function of Temperature Curve Name 2",
-        "   0.9,                                    !- Speed Evaporative Condenser Effectiveness 2 {dimensionless}",
-        "   AutoSize,                               !- Speed Evaporative Condenser Air Flow Rate 2 {m3/s}",
-        "   AutoSize;                               !- Speed Rated Evaporative Condenser Pump Power Consumption 2 {W}",
-
-        " Curve:Biquadratic,",
-        "   Cool-Cap-fT1,                           !- Name",
-        "   1.658788451,                            !- Coefficient1 Constant",
-        "   -0.0834530076,                          !- Coefficient2 x",
-        "   0.00342409032,                          !- Coefficient3 x**2",
-        "   0.0024332436,                           !- Coefficient4 y",
-        "   -4.5036e-005,                           !- Coefficient5 y**2",
-        "   -0.00053367984,                         !- Coefficient6 x*y",
-        "   13.88,                                  !- Minimum Value of x {BasedOnField A2}",
-        "   23.88,                                  !- Maximum Value of x {BasedOnField A2}",
-        "   18.33,                                  !- Minimum Value of y {BasedOnField A3}",
-        "   51.66;                                  !- Maximum Value of y {BasedOnField A3}",
-
-        " Curve:Quadratic,",
-        "   Cool-Cap-fFF1,                          !- Name",
-        "   0.655239515,                            !- Coefficient1 Constant",
-        "   0.511655216,                            !- Coefficient2 x",
-        "   -0.166894731,                           !- Coefficient3 x**2",
-        "   0,                                      !- Minimum Value of x {BasedOnField A2}",
-        "   2,                                      !- Maximum Value of x {BasedOnField A2}",
-        "   0,                                      !- Minimum Curve Output {BasedOnField A3}",
-        "   2;                                      !- Maximum Curve Output {BasedOnField A3}",
-
-        " Curve:Biquadratic,",
-        "   Cool-EIR-fT1,                           !- Name",
-        "   -0.582915701,                           !- Coefficient1 Constant",
-        "   0.1581006726,                           !- Coefficient2 x",
-        "   -0.00439794684,                         !- Coefficient3 x**2",
-        "   -0.020335122,                           !- Coefficient4 y",
-        "   0.00107983368,                          !- Coefficient5 y**2",
-        "   -0.0006395922,                          !- Coefficient6 x*y",
-        "   13.88,                                  !- Minimum Value of x {BasedOnField A2}",
-        "   23.88,                                  !- Maximum Value of x {BasedOnField A2}",
-        "   18.33,                                  !- Minimum Value of y {BasedOnField A3}",
-        "   51.66;                                  !- Maximum Value of y {BasedOnField A3}",
-
-        " Curve:Quadratic,",
-        "   Cool-EIR-fFF1,                          !- Name",
-        "   1.639108268,                            !- Coefficient1 Constant",
-        "   -0.998953996,                           !- Coefficient2 x",
-        "   0.359845728,                            !- Coefficient3 x**2",
-        "   0,                                      !- Minimum Value of x {BasedOnField A2}",
-        "   2,                                      !- Maximum Value of x {BasedOnField A2}",
-        "   0,                                      !- Minimum Curve Output {BasedOnField A3}",
-        "   2;                                      !- Maximum Curve Output {BasedOnField A3}",
-
-        " Curve:Quadratic,",
-        "   Cool-PLF-fPLR1,                         !- Name",
-        "   0.89,                                   !- Coefficient1 Constant",
-        "   0.11,                                   !- Coefficient2 x",
-        "   0,                                      !- Coefficient3 x**2",
-        "   0,                                      !- Minimum Value of x {BasedOnField A2}",
-        "   1,                                      !- Maximum Value of x {BasedOnField A2}",
-        "   0.7,                                    !- Minimum Curve Output {BasedOnField A3}",
-        "   1;                                      !- Maximum Curve Output {BasedOnField A3}",
-
-        " Curve:Biquadratic,",
-        "   ConstantBiquadratic 1,                  !- Name",
-        "   1,                                      !- Coefficient1 Constant",
-        "   0,                                      !- Coefficient2 x",
-        "   0,                                      !- Coefficient3 x**2",
-        "   0,                                      !- Coefficient4 y",
-        "   0,                                      !- Coefficient5 y**2",
-        "   0,                                      !- Coefficient6 x*y",
-        "   -100,                                   !- Minimum Value of x {BasedOnField A2}",
-        "   100,                                    !- Maximum Value of x {BasedOnField A2}",
-        "   -100,                                   !- Minimum Value of y {BasedOnField A3}",
-        "   100;                                    !- Maximum Value of y {BasedOnField A3}",
-
-        " Curve:Biquadratic,",
-        "   Cool-Cap-fT2,                           !- Name",
-        "   1.472738138,                            !- Coefficient1 Constant",
-        "   -0.0672218352,                          !- Coefficient2 x",
-        "   0.0029199042,                           !- Coefficient3 x**2",
-        "   5.16005999999982e-005,                  !- Coefficient4 y",
-        "   -2.97756e-005,                          !- Coefficient5 y**2",
-        "   -0.00035908596,                         !- Coefficient6 x*y",
-        "   13.88,                                  !- Minimum Value of x {BasedOnField A2}",
-        "   23.88,                                  !- Maximum Value of x {BasedOnField A2}",
-        "   18.33,                                  !- Minimum Value of y {BasedOnField A3}",
-        "   51.66;                                  !- Maximum Value of y {BasedOnField A3}",
-
-        " Curve:Quadratic,",
-        "   Cool-Cap-fFF2,                          !- Name",
-        "   0.618281092,                            !- Coefficient1 Constant",
-        "   0.569060264,                            !- Coefficient2 x",
-        "   -0.187341356,                           !- Coefficient3 x**2",
-        "   0,                                      !- Minimum Value of x {BasedOnField A2}",
-        "   2,                                      !- Maximum Value of x {BasedOnField A2}",
-        "   0,                                      !- Minimum Curve Output {BasedOnField A3}",
-        "   2;                                      !- Maximum Curve Output {BasedOnField A3}",
-
-        " Curve:Biquadratic,",
-        "   Cool-EIR-fT2,                           !- Name",
-        "   -0.488195597,                           !- Coefficient1 Constant",
-        "   0.0991621818,                           !- Coefficient2 x",
-        "   -0.00236967444,                         !- Coefficient3 x**2",
-        "   0.019503441,                            !- Coefficient4 y",
-        "   0.0004297698,                           !- Coefficient5 y**2",
-        "   -0.00109743984,                         !- Coefficient6 x*y",
-        "   13.88,                                  !- Minimum Value of x {BasedOnField A2}",
-        "   23.88,                                  !- Maximum Value of x {BasedOnField A2}",
-        "   18.33,                                  !- Minimum Value of y {BasedOnField A3}",
-        "   51.66;                                  !- Maximum Value of y {BasedOnField A3}",
-
-        " Curve:Quadratic,",
-        "   Cool-EIR-fFF2,                          !- Name",
-        "   1.570774717,                            !- Coefficient1 Constant",
-        "   -0.914152018,                           !- Coefficient2 x",
-        "   0.343377302,                            !- Coefficient3 x**2",
-        "   0,                                      !- Minimum Value of x {BasedOnField A2}",
-        "   2,                                      !- Maximum Value of x {BasedOnField A2}",
-        "   0,                                      !- Minimum Curve Output {BasedOnField A3}",
-        "   2;                                      !- Maximum Curve Output {BasedOnField A3}",
-
-        " Curve:Quadratic,",
-        "   Cool-PLF-fPLR2,                         !- Name",
-        "   0.89,                                   !- Coefficient1 Constant",
-        "   0.11,                                   !- Coefficient2 x",
-        "   0,                                      !- Coefficient3 x**2",
-        "   0,                                      !- Minimum Value of x {BasedOnField A2}",
-        "   1,                                      !- Maximum Value of x {BasedOnField A2}",
-        "   0.7,                                    !- Minimum Curve Output {BasedOnField A3}",
-        "   1;                                      !- Maximum Curve Output {BasedOnField A3}",
     });
 
     ASSERT_TRUE(process_idf(idf_objects));
@@ -3376,8 +3141,5 @@
     EXPECT_EQ("14067.411", RetrievePreDefTableEntry(pdch2CoilFinalTotalCap, "Coil Final Gross Total Capacity [W]"));
     EXPECT_EQ("10237.271", RetrievePreDefTableEntry(pdch2CoilFinalSensCap, "Coil Final Gross Sensible Capacity [W]"));
 }
-<<<<<<< HEAD
-=======
-
->>>>>>> 13f01236
+
 } // namespace EnergyPlus