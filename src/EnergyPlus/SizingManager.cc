// EnergyPlus, Copyright (c) 1996-2020, The Board of Trustees of the University of Illinois,
// The Regents of the University of California, through Lawrence Berkeley National Laboratory
// (subject to receipt of any required approvals from the U.S. Dept. of Energy), Oak Ridge
// National Laboratory, managed by UT-Battelle, Alliance for Sustainable Energy, LLC, and other
// contributors. All rights reserved.
//
// NOTICE: This Software was developed under funding from the U.S. Department of Energy and the
// U.S. Government consequently retains certain rights. As such, the U.S. Government has been
// granted for itself and others acting on its behalf a paid-up, nonexclusive, irrevocable,
// worldwide license in the Software to reproduce, distribute copies to the public, prepare
// derivative works, and perform publicly and display publicly, and to permit others to do so.
//
// Redistribution and use in source and binary forms, with or without modification, are permitted
// provided that the following conditions are met:
//
// (1) Redistributions of source code must retain the above copyright notice, this list of
//     conditions and the following disclaimer.
//
// (2) Redistributions in binary form must reproduce the above copyright notice, this list of
//     conditions and the following disclaimer in the documentation and/or other materials
//     provided with the distribution.
//
// (3) Neither the name of the University of California, Lawrence Berkeley National Laboratory,
//     the University of Illinois, U.S. Dept. of Energy nor the names of its contributors may be
//     used to endorse or promote products derived from this software without specific prior
//     written permission.
//
// (4) Use of EnergyPlus(TM) Name. If Licensee (i) distributes the software in stand-alone form
//     without changes from the version obtained under this License, or (ii) Licensee makes a
//     reference solely to the software portion of its product, Licensee must refer to the
//     software as "EnergyPlus version X" software, where "X" is the version number Licensee
//     obtained under this License and may not use a different name for the software. Except as
//     specifically required in this Section (4), Licensee shall not use in a company name, a
//     product name, in advertising, publicity, or other promotional activities any name, trade
//     name, trademark, logo, or other designation of "EnergyPlus", "E+", "e+" or confusingly
//     similar designation, without the U.S. Department of Energy's prior written consent.
//
// THIS SOFTWARE IS PROVIDED BY THE COPYRIGHT HOLDERS AND CONTRIBUTORS "AS IS" AND ANY EXPRESS OR
// IMPLIED WARRANTIES, INCLUDING, BUT NOT LIMITED TO, THE IMPLIED WARRANTIES OF MERCHANTABILITY
// AND FITNESS FOR A PARTICULAR PURPOSE ARE DISCLAIMED. IN NO EVENT SHALL THE COPYRIGHT OWNER OR
// CONTRIBUTORS BE LIABLE FOR ANY DIRECT, INDIRECT, INCIDENTAL, SPECIAL, EXEMPLARY, OR
// CONSEQUENTIAL DAMAGES (INCLUDING, BUT NOT LIMITED TO, PROCUREMENT OF SUBSTITUTE GOODS OR
// SERVICES; LOSS OF USE, DATA, OR PROFITS; OR BUSINESS INTERRUPTION) HOWEVER CAUSED AND ON ANY
// THEORY OF LIABILITY, WHETHER IN CONTRACT, STRICT LIABILITY, OR TORT (INCLUDING NEGLIGENCE OR
// OTHERWISE) ARISING IN ANY WAY OUT OF THE USE OF THIS SOFTWARE, EVEN IF ADVISED OF THE
// POSSIBILITY OF SUCH DAMAGE.

// C++ Headers
#include <cmath>
#include <string>


// EnergyPlus Headers
#include <EnergyPlus/Data/EnergyPlusData.hh>
#include <EnergyPlus/DataAirLoop.hh>
#include <EnergyPlus/DataAirSystems.hh>
#include <EnergyPlus/DataDefineEquip.hh>
#include <EnergyPlus/DataEnvironment.hh>
#include <EnergyPlus/DataHVACGlobals.hh>
#include <EnergyPlus/DataHeatBalance.hh>
#include <EnergyPlus/DataIPShortCuts.hh>
#include <EnergyPlus/DataSizing.hh>
#include <EnergyPlus/DataStringGlobals.hh>
#include <EnergyPlus/DataZoneEquipment.hh>
#include <EnergyPlus/DisplayRoutines.hh>
#include <EnergyPlus/DualDuct.hh>
#include <EnergyPlus/EMSManager.hh>
#include <EnergyPlus/General.hh>
#include <EnergyPlus/HVACCooledBeam.hh>
#include <EnergyPlus/HVACSingleDuctInduc.hh>
#include <EnergyPlus/HeatBalanceManager.hh>
#include <EnergyPlus/IOFiles.hh>
#include <EnergyPlus/InputProcessing/InputProcessor.hh>
#include <EnergyPlus/OutputReportPredefined.hh>
#include <EnergyPlus/OutputReportTabular.hh>
#include <EnergyPlus/PoweredInductionUnits.hh>
#include <EnergyPlus/ReportSizingManager.hh>
#include <EnergyPlus/SQLiteProcedures.hh>
#include <EnergyPlus/ScheduleManager.hh>
#include <EnergyPlus/SimAirServingZones.hh>
#include <EnergyPlus/SingleDuct.hh>
#include <EnergyPlus/SizingManager.hh>
#include <EnergyPlus/UtilityRoutines.hh>
#include <EnergyPlus/WeatherManager.hh>
#include <EnergyPlus/ZoneEquipmentManager.hh>

namespace EnergyPlus {

namespace SizingManager {

    // MODULE INFORMATION:
    //       AUTHOR         Fred Buhl
    //       DATE WRITTEN   December 2000
    //       MODIFIED       na
    //       RE-ENGINEERED  na

    // PURPOSE OF THIS MODULE:
    // This module contains the data and routines relating to managing the sizing
    // simulations.

    // METHODOLOGY EMPLOYED:
    // na

    // REFERENCES: none

    // OTHER NOTES: none

    // Using/Aliasing
    using namespace DataGlobals;
    using namespace HeatBalanceManager;
    using namespace WeatherManager;
    using namespace DataSizing;
    using DataHVACGlobals::NumPrimaryAirSys;
    using DataStringGlobals::CharComma;
    using DataStringGlobals::CharSpace;
    using DataStringGlobals::CharTab;
    using DataZoneEquipment::ZoneEquipConfig;

    // Data
    // MODULE PARAMETER DEFINITIONS: none

    // DERIVED TYPE DEFINITIONS: none

    // INTERFACE BLOCK SPECIFICATIONS: none

    // MODULE VARIABLE DECLARATIONS:
    int NumAirLoops(0);

    // SUBROUTINE SPECIFICATIONS FOR MODULE SimulationManager

    // MODULE SUBROUTINES:

    // Functions
    void clear_state()
    {
        NumAirLoops = 0;
    }

    void ManageSizing(EnergyPlusData &state)
    {

        // SUBROUTINE INFORMATION:
        //       AUTHOR         Fred Buhl
        //       DATE WRITTEN   December 2000
        //       MODIFIED       na
        //       RE-ENGINEERED  na

        // PURPOSE OF THIS SUBROUTINE:
        // This subroutine manages the sizing simulations (using design day condiions)
        // for zones, central air systems, and central plants and zone heating and cooling

        // METHODOLOGY EMPLOYED:
        // Design day simulations are run with the zones supplied with "Ideal Loads",
        // yielding zone design supply air flow rates and zone heating and cooling capacities.
        // Design day simulations are run again with central air systems supplied by
        // purchased hot and cold water, yielding central heating and cooling capacities.

        // Using/Aliasing
        using DataEnvironment::DayOfMonth;
        using DataEnvironment::EndMonthFlag;
        using DataEnvironment::EnvironmentName;
        using DataEnvironment::Month;
        using DataEnvironment::OutBaroPress;
        using DataEnvironment::OutDryBulbTemp;
        using DataEnvironment::OutHumRat;
        using SimAirServingZones::ManageAirLoops;
        using SimAirServingZones::UpdateSysSizing;
        using ZoneEquipmentManager::ManageZoneEquipment;
        using ZoneEquipmentManager::RezeroZoneSizingArrays;
        using ZoneEquipmentManager::UpdateZoneSizing;
        using namespace OutputReportPredefined;
        using DataHeatBalance::Zone;
        using General::RoundSigDigits;
        using General::TrimSigDigits;
        using OutputReportTabular::AllocateLoadComponentArrays;
        using OutputReportTabular::ComputeLoadComponentDecayCurve;
        using OutputReportTabular::DeallocateLoadComponentArrays;
        using OutputReportTabular::isCompLoadRepReq;
        using OutputReportTabular::hasSizingPeriodsDays;

        // SUBROUTINE PARAMETER DEFINITIONS:
        static std::string const RoutineName("ManageSizing: ");

        // SUBROUTINE LOCAL VARIABLE DECLARATIONS:
        static bool Available(false); // an environment is available to process
        static bool ErrorsFound(false);
        static bool SimAir(false);
        static bool SimZoneEquip(false);
        static int TimeStepInDay(0); // time step number
        static int LastMonth(0);
        static int LastDayOfMonth(0);
        static int CtrlZoneNum(0);       // controlled zone index
        static int ZoneNum(0);           // index into the Zone data array for the controlled zone
        static Real64 TempAtPeak(0.0);   // Outside temperature at peak cooling/heating for reporting
        static Real64 HumRatAtPeak(0.0); // Outside humidity ratio at peak cooling/heating for reporting
        static int TimeStepAtPeak(0);    // time step number at heat or cool peak
        static int DDNum(0);             // Design Day index
        static int AirLoopNum(0);        // air loop index
        //  EXTERNAL            ReportZoneSizing
        //  EXTERNAL            ReportSysSizing
        std::string curName;
        int NumSizingPeriodsPerformed;
        int numZoneSizeIter; // number of times to repeat zone sizing calcs. 1 normal, 2 load component reporting
        int iZoneCalcIter;   // index for repeating the zone sizing calcs
        static bool runZeroingOnce(true);
        bool isUserReqCompLoadReport;
        Real64 DOASHeatGainRateAtHtPk(0.0); // zone heat gain rate from the DOAS at the heating peak [W]
        Real64 DOASHeatGainRateAtClPk(0.0); // zone heat gain rate from the DOAS at the cooling peak [W]
        Real64 TStatSetPtAtPk(0.0);         // thermostat set point at peak

        // FLOW:

        TimeStepInDay = 0;
        SysSizingRunDone = false;
        ZoneSizingRunDone = false;
        curName = "Unknown";
        GetOARequirements();      // get the OA requirements object
        GetZoneAirDistribution(); // get zone air distribution objects
        GetZoneHVACSizing();      // get zone HVAC sizing object
        GetAirTerminalSizing();   // get air terminal sizing object
        GetSizingParams(state.files);        // get the building level sizing paramets
        GetZoneSizingInput();     // get the Zone Sizing input
        GetSystemSizingInput();   // get the System Sizing input
        GetPlantSizingInput();    // get the Plant Sizing input

        // okay, check sizing inputs vs desires vs requirements
        if (DoZoneSizing || DoSystemSizing) {
            if ((NumSysSizInput > 0 && NumZoneSizingInput == 0) || (!DoZoneSizing && DoSystemSizing && NumSysSizInput > 0)) {
                ShowSevereError(RoutineName + "Requested System Sizing but did not request Zone Sizing.");
                ShowContinueError("System Sizing cannot be done without Zone Sizing");
                ShowFatalError("Program terminates for preceding conditions.");
            }
        }

        // determine if the second set of zone sizing calculations should be performed
        // that include a pulse for the load component reporting
        isUserReqCompLoadReport = isCompLoadRepReq(); // check getinput structure if load component report is requested
        bool fileHasSizingPeriodDays =
            hasSizingPeriodsDays(); // check getinput if SizingPeriod:DesignDays or SizingPeriod:WeatherFileDays are present
        if (DoZoneSizing && (NumZoneSizingInput > 0) && fileHasSizingPeriodDays) {
            CompLoadReportIsReq = isUserReqCompLoadReport;
        } else { // produce a warning if the user asked for the report but it will not be generated because sizing is not done
            if (isUserReqCompLoadReport) {
                if (fileHasSizingPeriodDays) {
                    ShowWarningError(
                        RoutineName +
                        "The ZoneComponentLoadSummary report was requested but no sizing objects were found so that report cannot be generated.");
                } else {
                    ShowWarningError(
                        RoutineName +
                        "The ZoneComponentLoadSummary report was requested but no SizingPeriod:DesignDay or SizingPeriod:WeatherFileDays objects were found so that report cannot be generated.");
                }
            }
        }
        if (CompLoadReportIsReq) { // if that report is created then zone sizing calculations are repeated
            numZoneSizeIter = 2;
        } else {
            numZoneSizeIter = 1;
        }

        if ((DoZoneSizing) && (NumZoneSizingInput == 0)) {
            ShowWarningError(
                RoutineName +
                "For a zone sizing run, there must be at least 1 Sizing:Zone input object. SimulationControl Zone Sizing option ignored.");
        }

        if ((NumZoneSizingInput > 0) && (DoZoneSizing || DoSystemSizing || DoPlantSizing)) {

            if (DoDesDaySim || DoWeathSim) {
                DoOutputReporting = false;
            }
            DoOutputReporting = false;
            ZoneSizingCalc = true;
            Available = true;

            if (SizingFileColSep == CharComma) {
                state.files.zsz.fileName = state.files.outputZszCsvFileName;
            } else if (SizingFileColSep == CharTab) {
                state.files.zsz.fileName = state.files.outputZszTabFileName;
            } else {
                state.files.zsz.fileName = state.files.outputZszTxtFileName;
            }

            state.files.zsz.ensure_open("ManageSizing");

            ShowMessage("Beginning Zone Sizing Calculations");

            ResetEnvironmentCounter();
            KickOffSizing = true;
            SetupZoneSizing(state, ErrorsFound); // Should only be done ONCE
            KickOffSizing = false;

            for (iZoneCalcIter = 1; iZoneCalcIter <= numZoneSizeIter; ++iZoneCalcIter) { // normally this is performed once but if load component
                // report is requested, these are repeated with a pulse in
                // each zone.

                // set flag if performing a "pulse" set of sizing calcs
                // the pulse simulation needs to be done first (the 1 in the following line) otherwise
                // the difference seen in the loads in the epluspls and epluszsz files are not
                // simple decreasing curves but appear as amost random fluctuations.
                isPulseZoneSizing = (CompLoadReportIsReq && (iZoneCalcIter == 1));

                Available = true;

                ResetEnvironmentCounter();
                CurOverallSimDay = 0;
                NumSizingPeriodsPerformed = 0;
                while (Available) { // loop over environments

                    GetNextEnvironment(state, Available, ErrorsFound); // get an environment

                    if (!Available) break;
                    if (ErrorsFound) break;

                    // check that environment is one of the design days
                    if (KindOfSim == ksRunPeriodWeather) {
                        continue;
                    }

                    ++NumSizingPeriodsPerformed;

                    BeginEnvrnFlag = true;
                    if ((KindOfSim == ksDesignDay) && (WeatherManager::DesDayInput(Environment(Envrn).DesignDayNum).suppressBegEnvReset)) {
                        // user has input in SizingPeriod:DesignDay directing to skip begin environment rests, for accuracy-with-speed as zones can
                        // more easily converge fewer warmup days are allowed
                        DisplayString("Suppressing Initialization of New Environment Parameters");
                        DataGlobals::beginEnvrnWarmStartFlag = true;
                    } else {
                        DataGlobals::beginEnvrnWarmStartFlag = false;
                    }
                    EndEnvrnFlag = false;
                    EndMonthFlag = false;
                    WarmupFlag = true;
                    DayOfSim = 0;
                    state.dataGlobals.DayOfSimChr = "0";
                    CurEnvirNumSimDay = 1;
                    ++CurOverallSimDay;
                    while ((DayOfSim < NumOfDayInEnvrn) || (WarmupFlag)) { // Begin day loop ...

                        ++DayOfSim;
                        if (!WarmupFlag && DayOfSim > 1) {
                            ++CurEnvirNumSimDay;
                        }

                        state.dataGlobals.DayOfSimChr = fmt::to_string(DayOfSim);
                        BeginDayFlag = true;
                        EndDayFlag = false;

                        if (WarmupFlag) {
                            DisplayString("Warming up");
                        } else { // (.NOT.WarmupFlag)
                            if (DayOfSim == 1) {
                                if (!isPulseZoneSizing) {
                                    DisplayString("Performing Zone Sizing Simulation");
                                    DisplayString("...for Sizing Period: #" + RoundSigDigits(NumSizingPeriodsPerformed) + ' ' + EnvironmentName);
                                } else {
                                    DisplayString("Performing Zone Sizing Simulation for Load Component Report");
                                    DisplayString("...for Sizing Period: #" + RoundSigDigits(NumSizingPeriodsPerformed) + ' ' + EnvironmentName);
                                }
                            }
                            UpdateZoneSizing(state, BeginDay);
                            UpdateFacilitySizing(state.dataGlobals, BeginDay);
                        }

                        for (HourOfDay = 1; HourOfDay <= 24; ++HourOfDay) { // Begin hour loop ...

                            BeginHourFlag = true;
                            EndHourFlag = false;

                            for (TimeStep = 1; TimeStep <= NumOfTimeStepInHour; ++TimeStep) { // Begin time step (TINC) loop ...

                                BeginTimeStepFlag = true;

                                // Set the End__Flag variables to true if necessary.  Note that
                                // each flag builds on the previous level.  EndDayFlag cannot be
                                // .TRUE. unless EndHourFlag is also .TRUE., etc.  Note that the
                                // EndEnvrnFlag and the EndSimFlag cannot be set during warmup.
                                // Note also that BeginTimeStepFlag, EndTimeStepFlag, and the
                                // SubTimeStepFlags can/will be set/reset in the HVAC Manager.

                                if (TimeStep == NumOfTimeStepInHour) {
                                    EndHourFlag = true;
                                    if (HourOfDay == 24) {
                                        EndDayFlag = true;
                                        if ((!WarmupFlag) && (DayOfSim == NumOfDayInEnvrn)) {
                                            EndEnvrnFlag = true;
                                        }
                                    }
                                }

                                // set flag for pulse used in load component reporting
                                doLoadComponentPulseNow = CalcdoLoadComponentPulseNow(isPulseZoneSizing,WarmupFlag,HourOfDay,TimeStep,KindOfSim,DayOfSim);

                                ManageWeather(state.files);

                                if (!WarmupFlag) {
                                    TimeStepInDay = (HourOfDay - 1) * NumOfTimeStepInHour + TimeStep;
                                    if (HourOfDay == 1 && TimeStep == 1) {
                                        DesDayWeath(CurOverallSimDay).DateString = TrimSigDigits(Month) + '/' + TrimSigDigits(DayOfMonth);
                                    }
                                    DesDayWeath(CurOverallSimDay).Temp(TimeStepInDay) = OutDryBulbTemp;
                                    DesDayWeath(CurOverallSimDay).HumRat(TimeStepInDay) = OutHumRat;
                                    DesDayWeath(CurOverallSimDay).Press(TimeStepInDay) = OutBaroPress;
                                }

                                ManageHeatBalance(state);

                                BeginHourFlag = false;
                                BeginDayFlag = false;
                                BeginEnvrnFlag = false;
                                BeginSimFlag = false;

                            } // ... End time step (TINC) loop.

                            PreviousHour = HourOfDay;

                        } // ... End hour loop.

                        if (EndDayFlag) {
                            UpdateZoneSizing(state, EndDay);
                            UpdateFacilitySizing(state.dataGlobals, EndDay);
                        }

                        if (!WarmupFlag && (DayOfSim > 0) && (DayOfSim < NumOfDayInEnvrn)) {
                            ++CurOverallSimDay;
                        }

                    } // ... End day loop.

                    LastMonth = Month;
                    LastDayOfMonth = DayOfMonth;

                } // ... End environment loop

                if (NumSizingPeriodsPerformed > 0) {
                    UpdateZoneSizing(state, state.dataGlobals.EndZoneSizingCalc);
                    UpdateFacilitySizing(state.dataGlobals, state.dataGlobals.EndZoneSizingCalc);
                    ZoneSizingRunDone = true;
                } else {
                    ShowSevereError(RoutineName + "No Sizing periods were performed for Zone Sizing. No Zone Sizing calculations saved.");
                    ErrorsFound = true;
                }

                if (isPulseZoneSizing && runZeroingOnce) {
                    RezeroZoneSizingArrays(); // zero all arrays related to zone sizing.
                    runZeroingOnce = false;
                }
            } // loop that repeats the zone sizing calcs for the load component report, if requested

            // both the pulse and normal zone sizing is complete so now post processing of the results is performed
            if (CompLoadReportIsReq) {
                // call the routine that computes the decay curve
                ComputeLoadComponentDecayCurve(state.files);
                // remove some of the arrays used to derive the decay curves
                DeallocateLoadComponentArrays();
            }
        }

        ZoneSizingCalc = false;
        DoOutputReporting = false;
        Month = LastMonth;
        DayOfMonth = LastDayOfMonth;

        if ((DoSystemSizing) && (NumSysSizInput == 0) && (NumAirLoops > 0)) {
            ShowWarningError(
                RoutineName +
                "For a system sizing run, there must be at least 1 Sizing:System object input. SimulationControl System Sizing option ignored.");
        }

        if ((NumSysSizInput > 0) && (DoSystemSizing || DoPlantSizing) && !ErrorsFound) {

            ShowMessage("Beginning System Sizing Calculations");

            SysSizingCalc = true;
            Available = true;
            if (SizingFileColSep == CharComma) {
                state.files.ssz.fileName = state.files.outputSszCsvFileName;
            } else if (SizingFileColSep == CharTab) {
                state.files.ssz.fileName = state.files.outputSszTabFileName;
            } else {
                state.files.ssz.fileName = state.files.outputSszTxtFileName;
            }
            state.files.ssz.ensure_open("ManageSizing");

            SimAir = true;
            SimZoneEquip = true;

            ManageZoneEquipment(state, true, SimZoneEquip, SimAir);
            ManageAirLoops(state, true, SimAir, SimZoneEquip);
            SizingManager::UpdateTermUnitFinalZoneSizing(); // AirDistUnits have been loaded now so TermUnitSizing values are all in place
            SimAirServingZones::SizeSysOutdoorAir();        // System OA can be sized now that TermUnitFinalZoneSizing is initialized
            ResetEnvironmentCounter();
            CurEnvirNumSimDay = 0;
            CurOverallSimDay = 0;
            NumSizingPeriodsPerformed = 0;
            while (Available) { // loop over environments

                GetNextEnvironment(state, Available, ErrorsFound); // get an environment

                // check that environment is one of the design days
                if (KindOfSim == ksRunPeriodWeather) {
                    continue;
                }

                if (!Available) break;
                if (ErrorsFound) break;

                ++NumSizingPeriodsPerformed;

                BeginEnvrnFlag = true;
                if ((KindOfSim == ksDesignDay) && (WeatherManager::DesDayInput(Environment(Envrn).DesignDayNum).suppressBegEnvReset)) {
                    // user has input in SizingPeriod:DesignDay directing to skip begin environment rests, for accuracy-with-speed as zones can more
                    // easily converge fewer warmup days are allowed
                    DisplayString("Suppressing Initialization of New Environment Parameters");
                    DataGlobals::beginEnvrnWarmStartFlag = true;
                } else {
                    DataGlobals::beginEnvrnWarmStartFlag = false;
                }
                EndEnvrnFlag = false;
                WarmupFlag = false;
                DayOfSim = 0;
                state.dataGlobals.DayOfSimChr = "0";
                CurEnvirNumSimDay = 1;
                ++CurOverallSimDay;

                while ((DayOfSim < NumOfDayInEnvrn) || (WarmupFlag)) { // Begin day loop ...

                    ++DayOfSim;
                    if (!WarmupFlag && DayOfSim > 1) {
                        ++CurEnvirNumSimDay;
                    }
                    state.dataGlobals.DayOfSimChr = fmt::to_string(DayOfSim);
                    BeginDayFlag = true;
                    EndDayFlag = false;

                    if (WarmupFlag) {
                        DisplayString("Warming up");
                    } else { // (.NOT.WarmupFlag)
                        if (DayOfSim == 1) {
                            DisplayString("Calculating System sizing");
                            DisplayString("...for Sizing Period: #" + RoundSigDigits(NumSizingPeriodsPerformed) + ' ' + EnvironmentName);
                        }
<<<<<<< HEAD
                        UpdateSysSizing(state.files, BeginDay);
=======
                        UpdateSysSizing(state, state.outputFiles, BeginDay);
>>>>>>> e7001b2e
                    }

                    for (HourOfDay = 1; HourOfDay <= 24; ++HourOfDay) { // Begin hour loop ...

                        BeginHourFlag = true;
                        EndHourFlag = false;

                        for (TimeStep = 1; TimeStep <= NumOfTimeStepInHour; ++TimeStep) { // Begin time step (TINC) loop ...

                            BeginTimeStepFlag = true;

                            // Set the End__Flag variables to true if necessary.  Note that
                            // each flag builds on the previous level.  EndDayFlag cannot be
                            // .TRUE. unless EndHourFlag is also .TRUE., etc.  Note that the
                            // EndEnvrnFlag and the EndSimFlag cannot be set during warmup.

                            if (TimeStep == NumOfTimeStepInHour) {
                                EndHourFlag = true;
                                if (HourOfDay == 24) {
                                    EndDayFlag = true;
                                    if ((!WarmupFlag) && (DayOfSim == NumOfDayInEnvrn)) {
                                        EndEnvrnFlag = true;
                                    }
                                }
                            }

                            ManageWeather(state.files);

<<<<<<< HEAD
                            UpdateSysSizing(state.files, DuringDay);
=======
                            UpdateSysSizing(state, state.outputFiles, DuringDay);
>>>>>>> e7001b2e

                            BeginHourFlag = false;
                            BeginDayFlag = false;
                            BeginEnvrnFlag = false;

                        } // ... End time step (TINC) loop.

                        PreviousHour = HourOfDay;

                    } // ... End hour loop.

<<<<<<< HEAD
                    if (EndDayFlag) UpdateSysSizing(state.files, EndDay);
=======
                    if (EndDayFlag) UpdateSysSizing(state, state.outputFiles, EndDay);
>>>>>>> e7001b2e

                    if (!WarmupFlag && (DayOfSim > 0) && (DayOfSim < NumOfDayInEnvrn)) {
                        ++CurOverallSimDay;
                    }

                } // ... End day loop.

            } // ... End environment loop

            if (NumSizingPeriodsPerformed > 0) {
<<<<<<< HEAD
                UpdateSysSizing(state.files, EndSysSizingCalc);
=======
                UpdateSysSizing(state, state.outputFiles, EndSysSizingCalc);
>>>>>>> e7001b2e
                SysSizingRunDone = true;
            } else {
                ShowSevereError(RoutineName + "No Sizing periods were performed for System Sizing. No System Sizing calculations saved.");
                ErrorsFound = true;
            }
        } else if ((NumZoneSizingInput > 0) && (DoZoneSizing || DoSystemSizing || DoPlantSizing)) {
            // If zone sizing but no system sizing - still need to set up system zone equipment and transfer zone sizing data to
            // TermUnitFinalZoneSizing
            SysSizingCalc = true; // set true here so equipment does not try to size yet
            SimAir = true;
            SimZoneEquip = true;

            ManageZoneEquipment(state, true, SimZoneEquip, SimAir);
            SizingManager::UpdateTermUnitFinalZoneSizing(); // AirDistUnits have been loaded now so TermUnitSizing values are all in place
        }
        SysSizingCalc = false;

        // report sizing results to eio file
        if (ZoneSizingRunDone) {
            for (CtrlZoneNum = 1; CtrlZoneNum <= NumOfZones; ++CtrlZoneNum) {
                if (!ZoneEquipConfig(CtrlZoneNum).IsControlled) continue;
                ZoneNum = FinalZoneSizing(CtrlZoneNum).ActualZoneNum;
                if (FinalZoneSizing(CtrlZoneNum).DesCoolVolFlow > 0.0) {
                    TimeStepAtPeak = FinalZoneSizing(CtrlZoneNum).TimeStepNumAtCoolMax;
                    DDNum = FinalZoneSizing(CtrlZoneNum).CoolDDNum;
                    if (DDNum > 0 && TimeStepAtPeak > 0) {
                        TempAtPeak = DesDayWeath(DDNum).Temp(TimeStepAtPeak);
                        HumRatAtPeak = DesDayWeath(DDNum).HumRat(TimeStepAtPeak);
                        DOASHeatGainRateAtClPk = CalcZoneSizing(DDNum, CtrlZoneNum).DOASHeatAddSeq(TimeStepAtPeak);
                        TStatSetPtAtPk = ZoneSizing(DDNum, CtrlZoneNum).CoolTstatTempSeq(TimeStepAtPeak);
                    } else {
                        TempAtPeak = 0.0;
                        HumRatAtPeak = 0.0;
                        DOASHeatGainRateAtClPk = 0.0;
                        TStatSetPtAtPk = 0.0;
                    }
                    ReportZoneSizing(state.files,
                                     FinalZoneSizing(CtrlZoneNum).ZoneName,
                                     "Cooling",
                                     CalcFinalZoneSizing(CtrlZoneNum).DesCoolLoad,
                                     FinalZoneSizing(CtrlZoneNum).DesCoolLoad,
                                     CalcFinalZoneSizing(CtrlZoneNum).DesCoolVolFlow,
                                     FinalZoneSizing(CtrlZoneNum).DesCoolVolFlow,
                                     FinalZoneSizing(CtrlZoneNum).CoolDesDay,
                                     CoolPeakDateHrMin(CtrlZoneNum),
                                     TempAtPeak,
                                     HumRatAtPeak,
                                     Zone(ZoneNum).FloorArea,
                                     Zone(ZoneNum).TotOccupants,
                                     FinalZoneSizing(CtrlZoneNum).MinOA,
                                     DOASHeatGainRateAtClPk);
                    curName = FinalZoneSizing(CtrlZoneNum).ZoneName;
                    PreDefTableEntry(pdchZnClCalcDesLd, curName, CalcFinalZoneSizing(CtrlZoneNum).DesCoolLoad);
                    PreDefTableEntry(pdchZnClUserDesLd, curName, FinalZoneSizing(CtrlZoneNum).DesCoolLoad);
                    if (Zone(ZoneNum).FloorArea != 0.0) {
                        PreDefTableEntry(pdchZnClUserDesLdPerArea, curName, FinalZoneSizing(CtrlZoneNum).DesCoolLoad / Zone(ZoneNum).FloorArea);
                    }
                    PreDefTableEntry(pdchZnClCalcDesAirFlow, curName, CalcFinalZoneSizing(CtrlZoneNum).DesCoolVolFlow, 3);
                    PreDefTableEntry(pdchZnClUserDesAirFlow, curName, FinalZoneSizing(CtrlZoneNum).DesCoolVolFlow, 3);
                    PreDefTableEntry(pdchZnClDesDay, curName, FinalZoneSizing(CtrlZoneNum).CoolDesDay);
                    PreDefTableEntry(pdchZnClPkTime, curName, CoolPeakDateHrMin(CtrlZoneNum));
                    PreDefTableEntry(pdchZnClPkTstatTemp, curName, TStatSetPtAtPk);
                    PreDefTableEntry(pdchZnClPkIndTemp, curName, CalcFinalZoneSizing(CtrlZoneNum).ZoneTempAtCoolPeak);
                    PreDefTableEntry(pdchZnClPkIndHum, curName, CalcFinalZoneSizing(CtrlZoneNum).ZoneHumRatAtCoolPeak, 5);
                    PreDefTableEntry(pdchZnClPkOATemp, curName, TempAtPeak);
                    PreDefTableEntry(pdchZnClPkOAHum, curName, HumRatAtPeak, 5);
                    PreDefTableEntry(pdchZnClPkOAMinFlow, curName, FinalZoneSizing(CtrlZoneNum).MinOA, 3);
                    PreDefTableEntry(pdchZnClPkDOASHeatGain, curName, DOASHeatGainRateAtClPk);
                } else {
                    curName = FinalZoneSizing(CtrlZoneNum).ZoneName;
                    PreDefTableEntry(pdchZnClCalcDesLd, curName, 0.0, 1);
                    PreDefTableEntry(pdchZnClUserDesLd, curName, 0.0, 1);
                    PreDefTableEntry(pdchZnClUserDesLdPerArea, curName, 0.0, 1);
                    PreDefTableEntry(pdchZnClCalcDesAirFlow, curName, 0.0, 1);
                    PreDefTableEntry(pdchZnClUserDesAirFlow, curName, 0.0, 1);
                    PreDefTableEntry(pdchZnClDesDay, curName, "N/A");
                    PreDefTableEntry(pdchZnClPkTime, curName, "N/A");
                    PreDefTableEntry(pdchZnClPkTstatTemp, curName, 0.0, 1);
                    PreDefTableEntry(pdchZnClPkIndTemp, curName, 0.0, 1);
                    PreDefTableEntry(pdchZnClPkIndHum, curName, 0.0, 1);
                    PreDefTableEntry(pdchZnClPkOATemp, curName, 0.0, 1);
                    PreDefTableEntry(pdchZnClPkOAHum, curName, 0.0, 1);
                    PreDefTableEntry(pdchZnClPkOAMinFlow, curName, 0.0, 1);
                    PreDefTableEntry(pdchZnClPkDOASHeatGain, curName, 0.0, 1);
                }
                if (FinalZoneSizing(CtrlZoneNum).DesHeatVolFlow > 0.0) {
                    TimeStepAtPeak = FinalZoneSizing(CtrlZoneNum).TimeStepNumAtHeatMax;
                    DDNum = FinalZoneSizing(CtrlZoneNum).HeatDDNum;
                    if (DDNum > 0 && TimeStepAtPeak > 0) {
                        TempAtPeak = DesDayWeath(DDNum).Temp(TimeStepAtPeak);
                        HumRatAtPeak = DesDayWeath(DDNum).HumRat(TimeStepAtPeak);
                        DOASHeatGainRateAtHtPk = CalcZoneSizing(DDNum, CtrlZoneNum).DOASHeatAddSeq(TimeStepAtPeak);
                        TStatSetPtAtPk = ZoneSizing(DDNum, CtrlZoneNum).HeatTstatTempSeq(TimeStepAtPeak);
                    } else {
                        TempAtPeak = 0.0;
                        HumRatAtPeak = 0.0;
                        DOASHeatGainRateAtHtPk = 0.0;
                        TStatSetPtAtPk = 0.0;
                    }
                    ReportZoneSizing(state.files,
                                     FinalZoneSizing(CtrlZoneNum).ZoneName,
                                     "Heating",
                                     CalcFinalZoneSizing(CtrlZoneNum).DesHeatLoad,
                                     FinalZoneSizing(CtrlZoneNum).DesHeatLoad,
                                     CalcFinalZoneSizing(CtrlZoneNum).DesHeatVolFlow,
                                     FinalZoneSizing(CtrlZoneNum).DesHeatVolFlow,
                                     FinalZoneSizing(CtrlZoneNum).HeatDesDay,
                                     HeatPeakDateHrMin(CtrlZoneNum),
                                     TempAtPeak,
                                     HumRatAtPeak,
                                     Zone(ZoneNum).FloorArea,
                                     Zone(ZoneNum).TotOccupants,
                                     FinalZoneSizing(CtrlZoneNum).MinOA,
                                     DOASHeatGainRateAtHtPk);
                    curName = FinalZoneSizing(CtrlZoneNum).ZoneName;
                    PreDefTableEntry(pdchZnHtCalcDesLd, curName, CalcFinalZoneSizing(CtrlZoneNum).DesHeatLoad);
                    PreDefTableEntry(pdchZnHtUserDesLd, curName, FinalZoneSizing(CtrlZoneNum).DesHeatLoad);
                    if (Zone(ZoneNum).FloorArea != 0.0) {
                        PreDefTableEntry(pdchZnHtUserDesLdPerArea, curName, FinalZoneSizing(CtrlZoneNum).DesHeatLoad / Zone(ZoneNum).FloorArea);
                    }
                    PreDefTableEntry(pdchZnHtCalcDesAirFlow, curName, CalcFinalZoneSizing(CtrlZoneNum).DesHeatVolFlow, 3);
                    PreDefTableEntry(pdchZnHtUserDesAirFlow, curName, FinalZoneSizing(CtrlZoneNum).DesHeatVolFlow, 3);
                    PreDefTableEntry(pdchZnHtDesDay, curName, FinalZoneSizing(CtrlZoneNum).HeatDesDay);
                    PreDefTableEntry(pdchZnHtPkTime, curName, HeatPeakDateHrMin(CtrlZoneNum));
                    PreDefTableEntry(pdchZnHtPkTstatTemp, curName, TStatSetPtAtPk);
                    PreDefTableEntry(pdchZnHtPkIndTemp, curName, CalcFinalZoneSizing(CtrlZoneNum).ZoneTempAtHeatPeak);
                    PreDefTableEntry(pdchZnHtPkIndHum, curName, CalcFinalZoneSizing(CtrlZoneNum).ZoneHumRatAtHeatPeak, 5);
                    PreDefTableEntry(pdchZnHtPkOATemp, curName, TempAtPeak);
                    PreDefTableEntry(pdchZnHtPkOAHum, curName, HumRatAtPeak, 5);
                    PreDefTableEntry(pdchZnHtPkOAMinFlow, curName, FinalZoneSizing(CtrlZoneNum).MinOA, 3);
                    PreDefTableEntry(pdchZnHtPkDOASHeatGain, curName, DOASHeatGainRateAtHtPk);
                } else {
                    curName = FinalZoneSizing(CtrlZoneNum).ZoneName;
                    PreDefTableEntry(pdchZnHtCalcDesLd, curName, 0.0, 1);
                    PreDefTableEntry(pdchZnHtUserDesLd, curName, 0.0, 1);
                    PreDefTableEntry(pdchZnHtUserDesLdPerArea, curName, 0.0, 1);
                    PreDefTableEntry(pdchZnHtCalcDesAirFlow, curName, 0.0, 1);
                    PreDefTableEntry(pdchZnHtUserDesAirFlow, curName, 0.0, 1);
                    PreDefTableEntry(pdchZnHtDesDay, curName, "N/A");
                    PreDefTableEntry(pdchZnHtPkTime, curName, "N/A");
                    PreDefTableEntry(pdchZnHtPkTstatTemp, curName, 0.0, 1);
                    PreDefTableEntry(pdchZnHtPkIndTemp, curName, 0.0, 1);
                    PreDefTableEntry(pdchZnHtPkIndHum, curName, 0.0, 1);
                    PreDefTableEntry(pdchZnHtPkOATemp, curName, 0.0, 1);
                    PreDefTableEntry(pdchZnHtPkOAHum, curName, 0.0, 1);
                    PreDefTableEntry(pdchZnHtPkOAMinFlow, curName, 0.0, 1);
                    PreDefTableEntry(pdchZnHtPkDOASHeatGain, curName, 0.0, 1);
                }
            }
            // Deallocate arrays no longer needed
            ZoneSizing.deallocate();
            // CalcZoneSizing.deallocate();
        }
        if (SysSizingRunDone) {
            for (AirLoopNum = 1; AirLoopNum <= NumPrimaryAirSys; ++AirLoopNum) {
                curName = FinalSysSizing(AirLoopNum).AirPriLoopName;
                PreDefTableEntry(pdchSysSizCalcClAir, curName, CalcSysSizing(AirLoopNum).DesCoolVolFlow);
                if (std::abs(CalcSysSizing(AirLoopNum).DesCoolVolFlow) <= 1.e-8) {
                    ShowWarningError(RoutineName + "Calculated Cooling Design Air Flow Rate for System=" + FinalSysSizing(AirLoopNum).AirPriLoopName +
                                     " is zero.");
                    ShowContinueError("Check Sizing:Zone and ZoneControl:Thermostat inputs.");
                }
                PreDefTableEntry(pdchSysSizUserClAir, curName, FinalSysSizing(AirLoopNum).DesCoolVolFlow);
                PreDefTableEntry(pdchSysSizCalcHtAir, curName, CalcSysSizing(AirLoopNum).DesHeatVolFlow);
                if (std::abs(CalcSysSizing(AirLoopNum).DesHeatVolFlow) <= 1.e-8) {
                    ShowWarningError(RoutineName + "Calculated Heating Design Air Flow Rate for System=" + FinalSysSizing(AirLoopNum).AirPriLoopName +
                                     " is zero.");
                    ShowContinueError("Check Sizing:Zone and ZoneControl:Thermostat inputs.");
                }
                std::string coolPeakLoadKind = "";
                std::string coolPeakDDDate = "";
                int coolPeakDD = 0;
                Real64 coolCap = 0.;
                if (FinalSysSizing(AirLoopNum).CoolingPeakLoadType == SensibleCoolingLoad) {
                    coolPeakLoadKind = "Sensible";
                    coolPeakDDDate = SysSizPeakDDNum(AirLoopNum).cSensCoolPeakDDDate;
                    coolPeakDD = SysSizPeakDDNum(AirLoopNum).SensCoolPeakDD;
                    coolCap = FinalSysSizing(AirLoopNum).SensCoolCap;
                } else if (FinalSysSizing(AirLoopNum).CoolingPeakLoadType == TotalCoolingLoad) {
                    coolPeakLoadKind = "Total";
                    coolPeakDDDate = SysSizPeakDDNum(AirLoopNum).cTotCoolPeakDDDate;
                    coolPeakDD = SysSizPeakDDNum(AirLoopNum).TotCoolPeakDD;
                    coolCap = FinalSysSizing(AirLoopNum).TotCoolCap;
                }
                if (coolPeakDD > 0) {
                    ReportSysSizing(state.files,
                                    curName,
                                    "Cooling",
                                    coolPeakLoadKind,
                                    coolCap,
                                    CalcSysSizing(AirLoopNum).DesCoolVolFlow,
                                    FinalSysSizing(AirLoopNum).DesCoolVolFlow,
                                    FinalSysSizing(AirLoopNum).CoolDesDay,
                                    coolPeakDDDate,
                                    SysSizPeakDDNum(AirLoopNum).TimeStepAtHeatPk(coolPeakDD));
                } else {
                    ReportSysSizing(state.files,
                                    curName,
                                    "Cooling",
                                    coolPeakLoadKind,
                                    coolCap,
                                    CalcSysSizing(AirLoopNum).DesCoolVolFlow,
                                    FinalSysSizing(AirLoopNum).DesCoolVolFlow,
                                    FinalSysSizing(AirLoopNum).CoolDesDay,
                                    coolPeakDDDate,
                                    0);
                }
                int heatPeakDD = SysSizPeakDDNum(AirLoopNum).HeatPeakDD;
                if (heatPeakDD > 0) {
                    ReportSysSizing(state.files,
                                    curName,
                                    "Heating",
                                    "Sensible",
                                    FinalSysSizing(AirLoopNum).HeatCap,
                                    CalcSysSizing(AirLoopNum).DesHeatVolFlow,
                                    FinalSysSizing(AirLoopNum).DesHeatVolFlow,
                                    FinalSysSizing(AirLoopNum).HeatDesDay,
                                    SysSizPeakDDNum(AirLoopNum).cHeatPeakDDDate,
                                    SysSizPeakDDNum(AirLoopNum).TimeStepAtHeatPk(heatPeakDD));
                } else {
                    ReportSysSizing(state.files,
                                    curName,
                                    "Heating",
                                    "Sensible",
                                    FinalSysSizing(AirLoopNum).HeatCap,
                                    CalcSysSizing(AirLoopNum).DesHeatVolFlow,
                                    FinalSysSizing(AirLoopNum).DesHeatVolFlow,
                                    FinalSysSizing(AirLoopNum).HeatDesDay,
                                    SysSizPeakDDNum(AirLoopNum).cHeatPeakDDDate,
                                    0);
                }
                PreDefTableEntry(pdchSysSizUserHtAir, curName, FinalSysSizing(AirLoopNum).DesHeatVolFlow);
            }
            // Deallocate arrays no longer needed
            SysSizing.deallocate();
        }

        if ((DoPlantSizing) && (NumPltSizInput == 0)) {
            ShowWarningError(
                RoutineName +
                "For a plant sizing run, there must be at least 1 Sizing:Plant object input. SimulationControl Plant Sizing option ignored.");
        }

        if ((NumPltSizInput > 0) && (DoPlantSizing) && !ErrorsFound) {

            ShowMessage("Beginning Plant Sizing Calculations");
        }

        if (ErrorsFound) {
            ShowFatalError("Program terminates due to preceding conditions.");
        }
    }

    bool CalcdoLoadComponentPulseNow(bool const isPulseZoneSizing,
                                     bool const WarmupFlag,
                                     int const HourOfDay,
                                     int const TimeStep,
                                     int const KindOfSim,
                                     int const DayOfSim
                                     )
    {
        // This routine decides whether or not to do a Load Component Pulse.  True when yes it should, false when in shouldn't
        // This check looks to do the pulse at the first time step of the 10th hour of the day while not in warmup mode.
        // This needs to be done not just on the first day of a simulation because when the user picks a design day derived from
        // an attached weather file the design day is not necessarily the first day of the simulation.

        int const HourDayToPulse (10);
        int const TimeStepToPulse (1);
        
        if ( (isPulseZoneSizing) && (!WarmupFlag) && (HourOfDay == HourDayToPulse) && (TimeStep == TimeStepToPulse) &&
             ((KindOfSim == ksRunPeriodDesign) || (DayOfSim == 1)) ) {
            return true;
        } else {
            return false;
        }
        
    }

    void ManageSystemSizingAdjustments(EnergyPlusData &state)
    {
        // This routine adjusts system sizing outcomes based on how the zone air terminals finish out their sizing.
        // The zone models are executed to trigger their sizing routines
        // Then the air terminal units are scanned to sum design flow rates. Every air terminal connected to a particular air loop is summed for
        //  1. minimum heating flow rate, 2. maximum heating flow rate, and 3. maximum flow rate.
        // the summed values are used to "Adjust" the system sizing results
        // the corrected values are used to autosize the central heating flow ratio, if set to autosize by the user.

        // Also store zone level flow information for Standard 62.1 calculations, Vpz, Vpz_min, Vdz, and Vdz_min for both cooling and heating

        if ((NumSysSizInput > 0) && (DoSystemSizing)) { // only if there is system sizing

            // call zone component models to execute their component sizing routines
            bool t_SimZoneEquip(true);
            bool t_SimAir(false);
            DataGlobals::BeginEnvrnFlag = true; // trigger begin envrn blocks in zone equipment models
            ZoneEquipmentManager::ManageZoneEquipment(state, true, t_SimZoneEquip, t_SimAir);
            DataGlobals::BeginEnvrnFlag = false;

            for (int AirLoopNum = 1; AirLoopNum <= NumPrimaryAirSys; ++AirLoopNum) {
                // Mine data from ATUs to find new design heating flow rates and new maximum flow rates
                Real64 airLoopMaxFlowRateSum(0.0);
                Real64 airLoopHeatingMinimumFlowRateSum(0.0);
                Real64 airLoopHeatingMaximumFlowRateSum(0.0);

                // sum up heating and max flows for any single duct systems, store 62.1 values by zone
                if (allocated(SingleDuct::sd_airterminal) && SingleDuct::NumSDAirTerminal > 0) {
                    for (int singleDuctATUNum = 1; singleDuctATUNum <= SingleDuct::NumSDAirTerminal; ++singleDuctATUNum) {
                        if (AirLoopNum == SingleDuct::sd_airterminal(singleDuctATUNum).AirLoopNum) {
                            int termUnitSizingIndex = DataDefineEquip::AirDistUnit(SingleDuct::sd_airterminal(singleDuctATUNum).ADUNum).TermUnitSizingNum;
                            airLoopMaxFlowRateSum += SingleDuct::sd_airterminal(singleDuctATUNum).MaxAirVolFlowRate;

                            DataSizing::VpzClgByZone(termUnitSizingIndex) =
                                SingleDuct::sd_airterminal(singleDuctATUNum).MaxAirVolFlowRate; // store std 62.1 values

                            if (SingleDuct::sd_airterminal(singleDuctATUNum).SysType_Num == SingleDuct::SingleDuctConstVolReheat ||
                                SingleDuct::sd_airterminal(singleDuctATUNum).SysType_Num == SingleDuct::SingleDuctConstVolNoReheat) {
                                airLoopHeatingMinimumFlowRateSum += SingleDuct::sd_airterminal(singleDuctATUNum).MaxAirVolFlowRate;
                                airLoopHeatingMaximumFlowRateSum += SingleDuct::sd_airterminal(singleDuctATUNum).MaxAirVolFlowRate;

                                DataSizing::VpzHtgByZone(termUnitSizingIndex) =
                                    SingleDuct::sd_airterminal(singleDuctATUNum).MaxAirVolFlowRate; // store std 62.1 values
                                DataSizing::VpzMinClgByZone(termUnitSizingIndex) =
                                    SingleDuct::sd_airterminal(singleDuctATUNum).MaxAirVolFlowRate; // store std 62.1 values
                                DataSizing::VpzMinHtgByZone(termUnitSizingIndex) =
                                    SingleDuct::sd_airterminal(singleDuctATUNum).MaxAirVolFlowRate; // store std 62.1 values

                            } else {
                                airLoopHeatingMinimumFlowRateSum +=
                                    SingleDuct::sd_airterminal(singleDuctATUNum).MaxAirVolFlowRate * SingleDuct::sd_airterminal(singleDuctATUNum).ZoneMinAirFrac;
                                DataSizing::VpzMinClgByZone(termUnitSizingIndex) =
                                    SingleDuct::sd_airterminal(singleDuctATUNum).MaxAirVolFlowRate *
                                    SingleDuct::sd_airterminal(singleDuctATUNum).ZoneMinAirFrac; // store std 62.1 values
                                DataSizing::VpzMinHtgByZone(termUnitSizingIndex) =
                                    SingleDuct::sd_airterminal(singleDuctATUNum).MaxAirVolFlowRate *
                                    SingleDuct::sd_airterminal(singleDuctATUNum).ZoneMinAirFrac; // store std 62.1 values
                                if (SingleDuct::sd_airterminal(singleDuctATUNum).MaxHeatAirVolFlowRate > 0.0) { // VS fan ATU has this non zero, so use it
                                    airLoopHeatingMaximumFlowRateSum += SingleDuct::sd_airterminal(singleDuctATUNum).MaxHeatAirVolFlowRate;
                                    DataSizing::VpzHtgByZone(termUnitSizingIndex) =
                                        SingleDuct::sd_airterminal(singleDuctATUNum).MaxHeatAirVolFlowRate; // store std 62.1 values
                                } else {
                                    if (SingleDuct::sd_airterminal(singleDuctATUNum).DamperHeatingAction == SingleDuct::ReverseAction) {
                                        airLoopHeatingMaximumFlowRateSum += SingleDuct::sd_airterminal(singleDuctATUNum).MaxAirVolFlowRate;
                                        DataSizing::VpzHtgByZone(termUnitSizingIndex) =
                                            SingleDuct::sd_airterminal(singleDuctATUNum).MaxAirVolFlowRate; // store std 62.1 values
                                    } else if (SingleDuct::sd_airterminal(singleDuctATUNum).DamperHeatingAction == SingleDuct::ReverseActionWithLimits) {
                                        airLoopHeatingMaximumFlowRateSum += max(
                                            SingleDuct::sd_airterminal(singleDuctATUNum).MaxAirVolFlowRateDuringReheat,
                                            (SingleDuct::sd_airterminal(singleDuctATUNum).MaxAirVolFlowRate * SingleDuct::sd_airterminal(singleDuctATUNum).ZoneMinAirFrac));
                                        DataSizing::VpzHtgByZone(termUnitSizingIndex) =
                                            max(SingleDuct::sd_airterminal(singleDuctATUNum).MaxAirVolFlowRateDuringReheat,
                                                (SingleDuct::sd_airterminal(singleDuctATUNum).MaxAirVolFlowRate *
                                                 SingleDuct::sd_airterminal(singleDuctATUNum).ZoneMinAirFrac)); // store std 62.1 values
                                    } else {
                                        airLoopHeatingMaximumFlowRateSum +=
                                            SingleDuct::sd_airterminal(singleDuctATUNum).MaxAirVolFlowRate * SingleDuct::sd_airterminal(singleDuctATUNum).ZoneMinAirFrac;
                                        DataSizing::VpzHtgByZone(termUnitSizingIndex) =
                                            SingleDuct::sd_airterminal(singleDuctATUNum).MaxAirVolFlowRate *
                                            SingleDuct::sd_airterminal(singleDuctATUNum).ZoneMinAirFrac; // store std 62.1 values
                                    }
                                }
                            }
                            // single-path air terminal so Vdz = Vpz
                            DataSizing::VdzClgByZone(termUnitSizingIndex) = DataSizing::VpzClgByZone(termUnitSizingIndex); // store std 62.1 values
                            DataSizing::VdzMinClgByZone(termUnitSizingIndex) =
                                DataSizing::VpzMinClgByZone(termUnitSizingIndex);                                          // store std 62.1 values
                            DataSizing::VdzHtgByZone(termUnitSizingIndex) = DataSizing::VpzHtgByZone(termUnitSizingIndex); // store std 62.1 values
                            DataSizing::VdzMinHtgByZone(termUnitSizingIndex) =
                                DataSizing::VpzMinHtgByZone(termUnitSizingIndex); // store std 62.1 values
                        }
                    }
                }

                // sum up heating and max flows for any dual duct air terminals
                if (allocated(DualDuct::dd_airterminal) && DualDuct::NumDDAirTerminal > 0) {
                    for (int dualDuctATUNum = 1; dualDuctATUNum <= DualDuct::NumDDAirTerminal; ++dualDuctATUNum) {
                        if (AirLoopNum == DualDuct::dd_airterminal(dualDuctATUNum).AirLoopNum) {
                            int termUnitSizingIndex = DataDefineEquip::AirDistUnit(DualDuct::dd_airterminal(dualDuctATUNum).ADUNum).TermUnitSizingNum;
                            airLoopMaxFlowRateSum += DualDuct::dd_airterminal(dualDuctATUNum).MaxAirVolFlowRate;
                            DataSizing::VpzClgByZone(termUnitSizingIndex) =
                                DualDuct::dd_airterminal(dualDuctATUNum).MaxAirVolFlowRate; // store std 62.1 value

                            if (DualDuct::dd_airterminal(dualDuctATUNum).DamperType == DualDuct::DualDuct_ConstantVolume) {
                                airLoopHeatingMaximumFlowRateSum += DualDuct::dd_airterminal(dualDuctATUNum).MaxAirVolFlowRate;
                                airLoopHeatingMinimumFlowRateSum += DualDuct::dd_airterminal(dualDuctATUNum).MaxAirVolFlowRate;
                                DataSizing::VpzMinClgByZone(termUnitSizingIndex) =
                                    DualDuct::dd_airterminal(dualDuctATUNum).MaxAirVolFlowRate; // store std 62.1 value
                                DataSizing::VpzHtgByZone(termUnitSizingIndex) =
                                    DualDuct::dd_airterminal(dualDuctATUNum).MaxAirVolFlowRate; // store std 62.1 value
                                DataSizing::VpzMinHtgByZone(termUnitSizingIndex) =
                                    DualDuct::dd_airterminal(dualDuctATUNum).MaxAirVolFlowRate; // store std 62.1 value
                                DataSizing::VdzClgByZone(termUnitSizingIndex) = DataSizing::VpzClgByZone(termUnitSizingIndex);
                                DataSizing::VdzMinClgByZone(termUnitSizingIndex) = DataSizing::VpzMinClgByZone(termUnitSizingIndex);
                                DataSizing::VdzHtgByZone(termUnitSizingIndex) = DataSizing::VpzHtgByZone(termUnitSizingIndex);
                                DataSizing::VdzMinHtgByZone(termUnitSizingIndex) = DataSizing::VpzMinHtgByZone(termUnitSizingIndex);

                            } else if (DualDuct::dd_airterminal(dualDuctATUNum).DamperType == DualDuct::DualDuct_VariableVolume) {
                                airLoopHeatingMaximumFlowRateSum += DualDuct::dd_airterminal(dualDuctATUNum).MaxAirVolFlowRate;
                                airLoopHeatingMinimumFlowRateSum +=
                                    DualDuct::dd_airterminal(dualDuctATUNum).MaxAirVolFlowRate * DualDuct::dd_airterminal(dualDuctATUNum).ZoneMinAirFrac;
                                DataSizing::VpzMinClgByZone(termUnitSizingIndex) =
                                    DualDuct::dd_airterminal(dualDuctATUNum).MaxAirVolFlowRate *
                                    DualDuct::dd_airterminal(dualDuctATUNum).ZoneMinAirFrac; // store std 62.1 value
                                DataSizing::VpzHtgByZone(termUnitSizingIndex) =
                                    DualDuct::dd_airterminal(dualDuctATUNum).MaxAirVolFlowRate; // store std 62.1 value
                                DataSizing::VpzMinHtgByZone(termUnitSizingIndex) =
                                    DualDuct::dd_airterminal(dualDuctATUNum).MaxAirVolFlowRate *
                                    DualDuct::dd_airterminal(dualDuctATUNum).ZoneMinAirFrac; // store std 62.1 value
                                DataSizing::VdzClgByZone(termUnitSizingIndex) = DataSizing::VpzClgByZone(termUnitSizingIndex);
                                DataSizing::VdzMinClgByZone(termUnitSizingIndex) = DataSizing::VpzMinClgByZone(termUnitSizingIndex);
                                DataSizing::VdzHtgByZone(termUnitSizingIndex) = DataSizing::VpzHtgByZone(termUnitSizingIndex);
                                DataSizing::VdzMinHtgByZone(termUnitSizingIndex) = DataSizing::VpzMinHtgByZone(termUnitSizingIndex);
                            } else if (DualDuct::dd_airterminal(dualDuctATUNum).DamperType == DualDuct::DualDuct_OutdoorAir) {
                                airLoopHeatingMaximumFlowRateSum += DualDuct::dd_airterminal(dualDuctATUNum).MaxAirVolFlowRate;
                                // Calculate the design OA flow rate for this zone
                                bool UseOccSchFlag = false;
                                bool UseMinOASchFlag = false;
                                Real64 designOAductFlow(0.0);
                                designOAductFlow =
                                    DataZoneEquipment::CalcDesignSpecificationOutdoorAir(DualDuct::dd_airterminal(dualDuctATUNum).OARequirementsPtr,
                                                                                         DualDuct::dd_airterminal(dualDuctATUNum).ActualZoneNum,
                                                                                         UseOccSchFlag,
                                                                                         UseMinOASchFlag);
                                airLoopHeatingMinimumFlowRateSum += designOAductFlow;
                                // is this a dual duct is dual path for Std 62.1 ?? not sure, assume not because Vpz = Vdz
                                // anyDualPathAirTerminals = true;
                                DataSizing::VpzMinClgByZone(termUnitSizingIndex) = designOAductFlow; // not sure about this
                                DataSizing::VpzHtgByZone(termUnitSizingIndex) = designOAductFlow;    // no heating for this terminal
                                DataSizing::VpzMinHtgByZone(termUnitSizingIndex) = designOAductFlow;
                                DataSizing::VdzClgByZone(termUnitSizingIndex) = DualDuct::dd_airterminal(dualDuctATUNum).MaxAirVolFlowRate;
                                DataSizing::VdzMinClgByZone(termUnitSizingIndex) = designOAductFlow;
                                DataSizing::VdzHtgByZone(termUnitSizingIndex) = designOAductFlow;
                                DataSizing::VdzMinHtgByZone(termUnitSizingIndex) = designOAductFlow;
                            }
                        }
                    }
                }

                // sum up heating and max flows for any PIU air terminals
                if (allocated(PoweredInductionUnits::PIU) && PoweredInductionUnits::NumPIUs > 0) {
                    for (int pIUATUNum = 1; pIUATUNum <= PoweredInductionUnits::NumPIUs; ++pIUATUNum) {
                        if (AirLoopNum == PoweredInductionUnits::PIU(pIUATUNum).AirLoopNum) {
                            int termUnitSizingIndex = DataDefineEquip::AirDistUnit(PoweredInductionUnits::PIU(pIUATUNum).ADUNum).TermUnitSizingNum;
                            airLoopMaxFlowRateSum += PoweredInductionUnits::PIU(pIUATUNum).MaxPriAirVolFlow;
                            if (PoweredInductionUnits::PIU(pIUATUNum).UnitType_Num == PoweredInductionUnits::SingleDuct_SeriesPIU_Reheat) {
                                airLoopHeatingMaximumFlowRateSum +=
                                    PoweredInductionUnits::PIU(pIUATUNum).MinPriAirFlowFrac * PoweredInductionUnits::PIU(pIUATUNum).MaxPriAirVolFlow;
                                airLoopHeatingMinimumFlowRateSum +=
                                    PoweredInductionUnits::PIU(pIUATUNum).MinPriAirFlowFrac * PoweredInductionUnits::PIU(pIUATUNum).MaxPriAirVolFlow;

                                // dual path for std 62.1
                                DataSizing::VpzClgByZone(termUnitSizingIndex) = PoweredInductionUnits::PIU(pIUATUNum).MaxPriAirVolFlow;
                                DataSizing::VpzMinClgByZone(termUnitSizingIndex) =
                                    PoweredInductionUnits::PIU(pIUATUNum).MinPriAirFlowFrac * PoweredInductionUnits::PIU(pIUATUNum).MaxPriAirVolFlow;
                                DataSizing::VdzClgByZone(termUnitSizingIndex) =
                                    PoweredInductionUnits::PIU(pIUATUNum).MaxTotAirVolFlow; // which is constant for series PIU
                                DataSizing::VdzMinClgByZone(termUnitSizingIndex) =
                                    PoweredInductionUnits::PIU(pIUATUNum)
                                        .MaxTotAirVolFlow; // min dz is the same as max because series PIU has constant discharge volume

                                DataSizing::VpzHtgByZone(termUnitSizingIndex) =
                                    PoweredInductionUnits::PIU(pIUATUNum).MinPriAirFlowFrac *
                                    PoweredInductionUnits::PIU(pIUATUNum).MaxPriAirVolFlow; // runs at minimum primary for heating always
                                DataSizing::VpzMinHtgByZone(termUnitSizingIndex) =
                                    PoweredInductionUnits::PIU(pIUATUNum).MinPriAirFlowFrac *
                                    PoweredInductionUnits::PIU(pIUATUNum).MaxPriAirVolFlow; // runs at minimum primary for heating always
                                DataSizing::VdzHtgByZone(termUnitSizingIndex) =
                                    PoweredInductionUnits::PIU(pIUATUNum).MaxTotAirVolFlow; // which is constant for series PIU
                                DataSizing::VdzMinHtgByZone(termUnitSizingIndex) =
                                    PoweredInductionUnits::PIU(pIUATUNum).MaxTotAirVolFlow; // which is constant for series PIU

                                // store Ep for 62.1 calculations
                                DataSizing::TermUnitFinalZoneSizing(termUnitSizingIndex).ZonePrimaryAirFraction =
                                    DataSizing::VpzMinClgByZone(termUnitSizingIndex) /
                                    DataSizing::VdzClgByZone(termUnitSizingIndex); // min primary divided by max total
                                DataSizing::TermUnitFinalZoneSizing(termUnitSizingIndex).ZonePrimaryAirFractionHtg =
                                    DataSizing::VpzMinHtgByZone(termUnitSizingIndex) / DataSizing::VdzHtgByZone(termUnitSizingIndex);

                            } else if (PoweredInductionUnits::PIU(pIUATUNum).UnitType_Num == PoweredInductionUnits::SingleDuct_ParallelPIU_Reheat) {
                                airLoopHeatingMaximumFlowRateSum +=
                                    PoweredInductionUnits::PIU(pIUATUNum).MinPriAirFlowFrac * PoweredInductionUnits::PIU(pIUATUNum).MaxPriAirVolFlow;
                                airLoopHeatingMinimumFlowRateSum +=
                                    PoweredInductionUnits::PIU(pIUATUNum).MinPriAirFlowFrac * PoweredInductionUnits::PIU(pIUATUNum).MaxPriAirVolFlow;

                                // dual path for std 62.1
                                DataSizing::VpzClgByZone(termUnitSizingIndex) = PoweredInductionUnits::PIU(pIUATUNum).MaxPriAirVolFlow;
                                DataSizing::VpzMinClgByZone(termUnitSizingIndex) =
                                    PoweredInductionUnits::PIU(pIUATUNum).MinPriAirFlowFrac * PoweredInductionUnits::PIU(pIUATUNum).MaxPriAirVolFlow;
                                DataSizing::VdzClgByZone(termUnitSizingIndex) =
                                    PoweredInductionUnits::PIU(pIUATUNum)
                                        .MaxPriAirVolFlow; // for Parallel PIU expect Fan off durign max cooling, so discharge is all primary
                                DataSizing::VdzMinClgByZone(termUnitSizingIndex) =
                                    PoweredInductionUnits::PIU(pIUATUNum).MinPriAirFlowFrac * PoweredInductionUnits::PIU(pIUATUNum).MaxPriAirVolFlow +
                                    PoweredInductionUnits::PIU(pIUATUNum)
                                        .MaxSecAirVolFlow; // expect secondary fan to be running at min cooling, for reheat

                                DataSizing::VpzHtgByZone(termUnitSizingIndex) =
                                    PoweredInductionUnits::PIU(pIUATUNum).MinPriAirFlowFrac *
                                    PoweredInductionUnits::PIU(pIUATUNum).MaxPriAirVolFlow; // primary at minimum
                                DataSizing::VpzMinHtgByZone(termUnitSizingIndex) =
                                    PoweredInductionUnits::PIU(pIUATUNum).MinPriAirFlowFrac *
                                    PoweredInductionUnits::PIU(pIUATUNum).MaxPriAirVolFlow; // primary at minimum
                                DataSizing::VdzHtgByZone(termUnitSizingIndex) =
                                    PoweredInductionUnits::PIU(pIUATUNum).MinPriAirFlowFrac * PoweredInductionUnits::PIU(pIUATUNum).MaxPriAirVolFlow +
                                    PoweredInductionUnits::PIU(pIUATUNum).MaxSecAirVolFlow; // expect min primary and CV fan running
                                DataSizing::VdzMinHtgByZone(termUnitSizingIndex) =
                                    PoweredInductionUnits::PIU(pIUATUNum).MinPriAirFlowFrac * PoweredInductionUnits::PIU(pIUATUNum).MaxPriAirVolFlow +
                                    PoweredInductionUnits::PIU(pIUATUNum).MaxSecAirVolFlow; // expect min primary and CV fan running

                                DataSizing::TermUnitFinalZoneSizing(termUnitSizingIndex).ZonePrimaryAirFraction =
                                    DataSizing::VpzMinClgByZone(termUnitSizingIndex) /
                                    DataSizing::VdzClgByZone(termUnitSizingIndex); // min primary divided by max total
                                DataSizing::TermUnitFinalZoneSizing(termUnitSizingIndex).ZonePrimaryAirFractionHtg =
                                    DataSizing::VpzMinHtgByZone(termUnitSizingIndex) / DataSizing::VdzHtgByZone(termUnitSizingIndex);
                            }
                        }
                    }
                }

                // sum up heating and max flows for any four pipe induction units
                // dual path for std 62.1
                if (allocated(HVACSingleDuctInduc::IndUnit) && (HVACSingleDuctInduc::NumIndUnits > 0)) {
                    for (int indUnitNum = 1; indUnitNum <= HVACSingleDuctInduc::NumIndUnits; ++indUnitNum) {
                        if (AirLoopNum == HVACSingleDuctInduc::IndUnit(indUnitNum).AirLoopNum) {
                            int termUnitSizingIndex = DataDefineEquip::AirDistUnit(HVACSingleDuctInduc::IndUnit(indUnitNum).ADUNum).TermUnitSizingNum;

                            airLoopHeatingMaximumFlowRateSum +=
                                HVACSingleDuctInduc::IndUnit(indUnitNum).MaxPriAirMassFlow / DataEnvironment::StdRhoAir;
                            airLoopHeatingMinimumFlowRateSum +=
                                HVACSingleDuctInduc::IndUnit(indUnitNum).MaxPriAirMassFlow / DataEnvironment::StdRhoAir;
                            airLoopMaxFlowRateSum += HVACSingleDuctInduc::IndUnit(indUnitNum).MaxPriAirMassFlow / DataEnvironment::StdRhoAir;
                            // store Std 62.1 values, CV system
                            DataSizing::VpzClgByZone(termUnitSizingIndex) =
                                HVACSingleDuctInduc::IndUnit(indUnitNum).MaxPriAirMassFlow / DataEnvironment::StdRhoAir;
                            DataSizing::VpzMinClgByZone(termUnitSizingIndex) =
                                HVACSingleDuctInduc::IndUnit(indUnitNum).MaxPriAirMassFlow / DataEnvironment::StdRhoAir;
                            DataSizing::VdzClgByZone(termUnitSizingIndex) = HVACSingleDuctInduc::IndUnit(indUnitNum).MaxTotAirVolFlow;
                            DataSizing::VdzMinClgByZone(termUnitSizingIndex) = HVACSingleDuctInduc::IndUnit(indUnitNum).MaxTotAirVolFlow;
                            DataSizing::VpzHtgByZone(termUnitSizingIndex) =
                                HVACSingleDuctInduc::IndUnit(indUnitNum).MaxPriAirMassFlow / DataEnvironment::StdRhoAir;
                            DataSizing::VpzMinHtgByZone(termUnitSizingIndex) =
                                HVACSingleDuctInduc::IndUnit(indUnitNum).MaxPriAirMassFlow / DataEnvironment::StdRhoAir;
                            DataSizing::VdzHtgByZone(termUnitSizingIndex) = HVACSingleDuctInduc::IndUnit(indUnitNum).MaxTotAirVolFlow;
                            DataSizing::VdzMinHtgByZone(termUnitSizingIndex) = HVACSingleDuctInduc::IndUnit(indUnitNum).MaxTotAirVolFlow;
                        }
                    }
                }

                // sum up heating and max flows for any two pipe constant volume cooled beam terminal units
                if (allocated(HVACCooledBeam::CoolBeam) && (HVACCooledBeam::NumCB > 0)) {
                    for (int coolBeamNum = 1; coolBeamNum <= HVACCooledBeam::NumCB; ++coolBeamNum) {
                        if (AirLoopNum == HVACCooledBeam::CoolBeam(coolBeamNum).AirLoopNum) {
                            int termUnitSizingIndex = DataDefineEquip::AirDistUnit(HVACCooledBeam::CoolBeam(coolBeamNum).ADUNum).TermUnitSizingNum;
                            airLoopHeatingMaximumFlowRateSum += HVACCooledBeam::CoolBeam(coolBeamNum).MaxAirVolFlow;
                            airLoopHeatingMinimumFlowRateSum += HVACCooledBeam::CoolBeam(coolBeamNum).MaxAirVolFlow;
                            airLoopMaxFlowRateSum += HVACCooledBeam::CoolBeam(coolBeamNum).MaxAirVolFlow;

                            // store std 62.1 values, beam will actually have secondary flow but that is not part of the model since it uses non air
                            // system term, we have no secondary flow rate information to work with
                            DataSizing::VpzClgByZone(termUnitSizingIndex) = HVACCooledBeam::CoolBeam(coolBeamNum).MaxAirVolFlow;
                            DataSizing::VpzMinClgByZone(termUnitSizingIndex) = HVACCooledBeam::CoolBeam(coolBeamNum).MaxAirVolFlow;
                            DataSizing::VpzHtgByZone(termUnitSizingIndex) = HVACCooledBeam::CoolBeam(coolBeamNum).MaxAirVolFlow;
                            DataSizing::VpzMinHtgByZone(termUnitSizingIndex) = HVACCooledBeam::CoolBeam(coolBeamNum).MaxAirVolFlow;
                            DataSizing::VdzClgByZone(termUnitSizingIndex) = HVACCooledBeam::CoolBeam(coolBeamNum).MaxAirVolFlow;
                            DataSizing::VdzMinClgByZone(termUnitSizingIndex) = HVACCooledBeam::CoolBeam(coolBeamNum).MaxAirVolFlow;
                            DataSizing::VdzHtgByZone(termUnitSizingIndex) = HVACCooledBeam::CoolBeam(coolBeamNum).MaxAirVolFlow;
                            DataSizing::VdzMinHtgByZone(termUnitSizingIndex) = HVACCooledBeam::CoolBeam(coolBeamNum).MaxAirVolFlow;
                        }
                    }
                }

                // sum up heating and max flows for any four pipe cooled beam terminal units (the only one using the airTerminalPtr at this point)
                if (allocated(DataDefineEquip::AirDistUnit) && DataDefineEquip::NumAirDistUnits > 0) {
                    for (int aDUNum = 1; aDUNum <= DataDefineEquip::NumAirDistUnits; ++aDUNum) {
                        if (DataDefineEquip::AirDistUnit(aDUNum).airTerminalPtr.get() != nullptr) {
                            if (AirLoopNum == DataDefineEquip::AirDistUnit(aDUNum).airTerminalPtr->getAirLoopNum()) {
                                airLoopHeatingMaximumFlowRateSum += DataDefineEquip::AirDistUnit(aDUNum).airTerminalPtr->getPrimAirDesignVolFlow();
                                airLoopHeatingMinimumFlowRateSum += DataDefineEquip::AirDistUnit(aDUNum).airTerminalPtr->getPrimAirDesignVolFlow();
                                airLoopMaxFlowRateSum += DataDefineEquip::AirDistUnit(aDUNum).airTerminalPtr->getPrimAirDesignVolFlow();
                                // store Std 62.1 values, have no modeling of secondary flow rates for induced flow from beam
                                int termUnitSizingIndex = DataDefineEquip::AirDistUnit(aDUNum).airTerminalPtr->getTermUnitSizingIndex();
                                DataSizing::VpzClgByZone(termUnitSizingIndex) =
                                    DataDefineEquip::AirDistUnit(aDUNum).airTerminalPtr->getPrimAirDesignVolFlow();
                                DataSizing::VpzMinClgByZone(termUnitSizingIndex) =
                                    DataDefineEquip::AirDistUnit(aDUNum).airTerminalPtr->getPrimAirDesignVolFlow();
                                DataSizing::VpzHtgByZone(termUnitSizingIndex) =
                                    DataDefineEquip::AirDistUnit(aDUNum).airTerminalPtr->getPrimAirDesignVolFlow();
                                DataSizing::VpzMinHtgByZone(termUnitSizingIndex) =
                                    DataDefineEquip::AirDistUnit(aDUNum).airTerminalPtr->getPrimAirDesignVolFlow();
                                DataSizing::VdzClgByZone(termUnitSizingIndex) =
                                    DataDefineEquip::AirDistUnit(aDUNum).airTerminalPtr->getPrimAirDesignVolFlow();
                                DataSizing::VdzMinClgByZone(termUnitSizingIndex) =
                                    DataDefineEquip::AirDistUnit(aDUNum).airTerminalPtr->getPrimAirDesignVolFlow();
                                DataSizing::VdzHtgByZone(termUnitSizingIndex) =
                                    DataDefineEquip::AirDistUnit(aDUNum).airTerminalPtr->getPrimAirDesignVolFlow();
                                DataSizing::VdzMinHtgByZone(termUnitSizingIndex) =
                                    DataDefineEquip::AirDistUnit(aDUNum).airTerminalPtr->getPrimAirDesignVolFlow();
                            }
                        }
                    }
                }

                // sum up flows for any air terminal mixers
                if (allocated(SingleDuct::SysATMixer) && (SingleDuct::NumATMixers > 0)) {
                    for (int aTMixerNum = 1; aTMixerNum <= SingleDuct::NumATMixers; ++aTMixerNum) {
                        if (AirLoopNum == SingleDuct::SysATMixer(aTMixerNum).AirLoopNum) {
                            int termUnitSizingIndex = DataDefineEquip::AirDistUnit(SingleDuct::SysATMixer(aTMixerNum).ADUNum).TermUnitSizingNum;
                            airLoopHeatingMaximumFlowRateSum += SingleDuct::SysATMixer(aTMixerNum).DesignPrimaryAirVolRate;
                            airLoopHeatingMinimumFlowRateSum += SingleDuct::SysATMixer(aTMixerNum).DesignPrimaryAirVolRate;
                            airLoopMaxFlowRateSum += SingleDuct::SysATMixer(aTMixerNum).DesignPrimaryAirVolRate;

                            DataSizing::VpzClgByZone(termUnitSizingIndex) = SingleDuct::SysATMixer(aTMixerNum).DesignPrimaryAirVolRate;
                            DataSizing::VpzMinClgByZone(termUnitSizingIndex) = SingleDuct::SysATMixer(aTMixerNum).DesignPrimaryAirVolRate;
                            DataSizing::VpzHtgByZone(termUnitSizingIndex) = SingleDuct::SysATMixer(aTMixerNum).DesignPrimaryAirVolRate;
                            DataSizing::VpzMinHtgByZone(termUnitSizingIndex) = SingleDuct::SysATMixer(aTMixerNum).DesignPrimaryAirVolRate;
                            // the ZoneHVAC devices will have secondary flow but how to get it, future work
                            DataSizing::VdzClgByZone(termUnitSizingIndex) = SingleDuct::SysATMixer(aTMixerNum).DesignPrimaryAirVolRate;
                            DataSizing::VdzMinClgByZone(termUnitSizingIndex) = SingleDuct::SysATMixer(aTMixerNum).DesignPrimaryAirVolRate;
                            DataSizing::VdzHtgByZone(termUnitSizingIndex) = SingleDuct::SysATMixer(aTMixerNum).DesignPrimaryAirVolRate;
                            DataSizing::VdzMinHtgByZone(termUnitSizingIndex) = SingleDuct::SysATMixer(aTMixerNum).DesignPrimaryAirVolRate;
                        }
                    }
                }

                std::string curName = FinalSysSizing(AirLoopNum).AirPriLoopName;
                ReportSizingManager::ReportSizingOutput(
                    "AirLoopHVAC", curName, "Sum of Air Terminal Maximum Heating Flow Rates [m3/s]", airLoopHeatingMaximumFlowRateSum);
                ReportSizingManager::ReportSizingOutput(
                    "AirLoopHVAC", curName, "Sum of Air Terminal Minimum Heating Flow Rates [m3/s]", airLoopHeatingMinimumFlowRateSum);
                ReportSizingManager::ReportSizingOutput(
                    "AirLoopHVAC", curName, "Sum of Air Terminal Maximum Flow Rates [m3/s]", airLoopMaxFlowRateSum);

                // Adjust system sizing info
                if (allocated(FinalSysSizing)) {
                    // correct sizing design heating volume flow rate based on finalized air terminal unit operation

                    if (FinalSysSizing(AirLoopNum).SizingOption ==
                        NonCoincident) { // If non-coincident sizing method for this air loop, the we can use these sum's from air terminals directly
                        FinalSysSizing(AirLoopNum).DesHeatVolFlow = max(airLoopHeatingMaximumFlowRateSum, FinalSysSizing(AirLoopNum).DesHeatVolFlow);
                        FinalSysSizing(AirLoopNum).DesMainVolFlow = max(airLoopMaxFlowRateSum, FinalSysSizing(AirLoopNum).DesMainVolFlow);
                        if (FinalSysSizing(AirLoopNum).sysSizeCoolingDominant) {
                            FinalSysSizing(AirLoopNum).DesCoolVolFlow = FinalSysSizing(AirLoopNum).DesMainVolFlow;
                            FinalSysSizing(AirLoopNum).MassFlowAtCoolPeak = FinalSysSizing(AirLoopNum).DesCoolVolFlow * DataEnvironment::StdRhoAir;
                        } else if (FinalSysSizing(AirLoopNum).sysSizeHeatingDominant) { // make sure cooling is at least at minimum.
                            FinalSysSizing(AirLoopNum).DesCoolVolFlow =
                                max(airLoopHeatingMinimumFlowRateSum, FinalSysSizing(AirLoopNum).DesCoolVolFlow);
                            FinalSysSizing(AirLoopNum).MassFlowAtCoolPeak = FinalSysSizing(AirLoopNum).DesCoolVolFlow * DataEnvironment::StdRhoAir;
                        }
                    } else if (FinalSysSizing(AirLoopNum).SizingOption == Coincident) {

                        if (FinalSysSizing(AirLoopNum).sysSizeCoolingDominant) { // use minimum heating flow sum from air terminals
                            // know that minimum heating flow is a hard minimum regardless of concurrence situation, so make sure that design is at
                            // least that high.
                            FinalSysSizing(AirLoopNum).DesHeatVolFlow =
                                max(airLoopHeatingMinimumFlowRateSum, FinalSysSizing(AirLoopNum).DesHeatVolFlow);
                            FinalSysSizing(AirLoopNum).DesMainVolFlow =
                                max(airLoopHeatingMinimumFlowRateSum, FinalSysSizing(AirLoopNum).DesMainVolFlow);
                            FinalSysSizing(AirLoopNum).DesCoolVolFlow = FinalSysSizing(AirLoopNum).DesMainVolFlow;
                            FinalSysSizing(AirLoopNum).MassFlowAtCoolPeak = FinalSysSizing(AirLoopNum).DesCoolVolFlow * DataEnvironment::StdRhoAir;
                        } else if (FinalSysSizing(AirLoopNum).sysSizeHeatingDominant) { // use maximum heating flow sum from air terminals
                            FinalSysSizing(AirLoopNum).DesHeatVolFlow =
                                max(airLoopHeatingMaximumFlowRateSum, FinalSysSizing(AirLoopNum).DesHeatVolFlow);
                            FinalSysSizing(AirLoopNum).DesMainVolFlow =
                                max(airLoopHeatingMaximumFlowRateSum, FinalSysSizing(AirLoopNum).DesMainVolFlow);
                            // make sure cooling is at least at minimum.
                            FinalSysSizing(AirLoopNum).DesCoolVolFlow =
                                max(airLoopHeatingMinimumFlowRateSum, FinalSysSizing(AirLoopNum).DesCoolVolFlow);
                            FinalSysSizing(AirLoopNum).MassFlowAtCoolPeak = FinalSysSizing(AirLoopNum).DesCoolVolFlow * DataEnvironment::StdRhoAir;
                        }
                    }
                    // report out adjusted design flow rates
                    ReportSizingManager::ReportSizingOutput(
                        "AirLoopHVAC", curName, "Adjusted Heating Design Air Flow Rate [m3/s]", FinalSysSizing(AirLoopNum).DesHeatVolFlow);
                    OutputReportPredefined::PreDefTableEntry(
                        OutputReportPredefined::pdchSysSizAdjustedHtAir, curName, FinalSysSizing(AirLoopNum).DesHeatVolFlow, 4);
                    ReportSizingManager::ReportSizingOutput(
                        "AirLoopHVAC", curName, "Adjusted Cooling Design Air Flow Rate [m3/s]", FinalSysSizing(AirLoopNum).DesCoolVolFlow);
                    OutputReportPredefined::PreDefTableEntry(
                        OutputReportPredefined::pdchSysSizAdjustedClAir, curName, FinalSysSizing(AirLoopNum).DesCoolVolFlow, 4);
                    ReportSizingManager::ReportSizingOutput(
                        "AirLoopHVAC", curName, "Adjusted Main Design Air Flow Rate [m3/s]", FinalSysSizing(AirLoopNum).DesMainVolFlow);
                    OutputReportPredefined::PreDefTableEntry(
                        OutputReportPredefined::pdchSysSizAdjustedMainAir, curName, FinalSysSizing(AirLoopNum).DesMainVolFlow, 4);

                    // Autosize central heating min system air flow rate, using corrected design heating flow, using maximum heating flow summation
                    if (FinalSysSizing(AirLoopNum).SysAirMinFlowRatWasAutoSized) {
                        if (FinalSysSizing(AirLoopNum).DesMainVolFlow > 0.0) { // protect div by zero
                            FinalSysSizing(AirLoopNum).SysAirMinFlowRat =
                                FinalSysSizing(AirLoopNum).DesHeatVolFlow / FinalSysSizing(AirLoopNum).DesMainVolFlow;
                        } else { // big trouble anyway.
                            FinalSysSizing(AirLoopNum).SysAirMinFlowRat = 1.0;
                        }
                        ReportSizingManager::ReportSizingOutput(
                            "AirLoopHVAC", curName, "Calculated Heating Air Flow Ratio []", FinalSysSizing(AirLoopNum).SysAirMinFlowRat);
                        OutputReportPredefined::PreDefTableEntry(
                            OutputReportPredefined::pdchSysSizCalcHeatFlowRatio, curName, FinalSysSizing(AirLoopNum).SysAirMinFlowRat, 4);
                        ReportSizingManager::ReportSizingOutput(
                            "AirLoopHVAC", curName, "User Heating Air Flow Ratio []", FinalSysSizing(AirLoopNum).SysAirMinFlowRat);
                        OutputReportPredefined::PreDefTableEntry(
                            OutputReportPredefined::pdchSysSizUserHeatFlowRatio, curName, FinalSysSizing(AirLoopNum).SysAirMinFlowRat, 4);
                    } else {
                        ReportSizingManager::ReportSizingOutput(
                            "AirLoopHVAC", curName, "User Heating Air Flow Ratio []", FinalSysSizing(AirLoopNum).SysAirMinFlowRat);
                        OutputReportPredefined::PreDefTableEntry(
                            OutputReportPredefined::pdchSysSizUserHeatFlowRatio, curName, FinalSysSizing(AirLoopNum).SysAirMinFlowRat, 4);
                        Real64 calcSysAirMinFlowRat(0.0);
                        if (FinalSysSizing(AirLoopNum).DesMainVolFlow > 0.0) { // protect div by zero
                            calcSysAirMinFlowRat = FinalSysSizing(AirLoopNum).DesHeatVolFlow / FinalSysSizing(AirLoopNum).DesMainVolFlow;
                        }
                        ReportSizingManager::ReportSizingOutput("AirLoopHVAC", curName, "Calculated Heating Air Flow Ratio []", calcSysAirMinFlowRat);
                        OutputReportPredefined::PreDefTableEntry(
                            OutputReportPredefined::pdchSysSizCalcHeatFlowRatio, curName, calcSysAirMinFlowRat, 4);
                    }
                }
            }

        } // if doing any system sizing
    }

    void ManageSystemVentilationAdjustments()
    {
        // redo std 62.1 calculations using latest information on zone flows and report to tables

        // redo 62.1 zone calculations with final (or user) zone terminal flow sizes, only redo calculations that might change with final flows
        for (int AirLoopNum = 1; AirLoopNum <= NumPrimaryAirSys; ++AirLoopNum) {
            int SysSizNum =
                UtilityRoutines::FindItemInList(FinalSysSizing(AirLoopNum).AirPriLoopName, SysSizInput, &SystemSizingInputData::AirPriLoopName);
            if (SysSizNum == 0) SysSizNum = 1; // use first when none applicable
            if (FinalSysSizing(AirLoopNum).OAAutoSized && SysSizInput(SysSizNum).SystemOAMethod == SOAM_VRP &&
                DataAirLoop::AirLoopZoneInfo(AirLoopNum).NumZones > 1 && FinalSysSizing(AirLoopNum).LoadSizeType != Ventilation) {

                // Loop over all zones connected to air loop, redo both cooling and heating calcs for Zdz minimum discharge outdoor air fraction for
                // each zone
                for (int zoneNum = 1; zoneNum <= DataAirLoop::AirToZoneNodeInfo(AirLoopNum).NumZonesCooled; ++zoneNum) {
                    int termUnitSizingIndex = DataAirLoop::AirToZoneNodeInfo(AirLoopNum).TermUnitCoolSizingIndex(zoneNum);
                    if (DataSizing::VdzMinClgByZone(termUnitSizingIndex) > 0.0) {
                        DataSizing::ZdzClgByZone(termUnitSizingIndex) =
                            min(1.0, TermUnitFinalZoneSizing(termUnitSizingIndex).VozClgByZone / DataSizing::VdzMinClgByZone(termUnitSizingIndex));
                    } else { // would divide by zero, so set to max ??
                        DataSizing::ZdzClgByZone(termUnitSizingIndex) = 1.0;
                    }
                    if (DataSizing::VdzMinHtgByZone(termUnitSizingIndex) > 0.0) {
                        DataSizing::ZdzHtgByZone(termUnitSizingIndex) =
                            min(1.0, TermUnitFinalZoneSizing(termUnitSizingIndex).VozHtgByZone / DataSizing::VdzMinHtgByZone(termUnitSizingIndex));
                    } else { // would divide by zero, so set to max
                        DataSizing::ZdzHtgByZone(termUnitSizingIndex) = 1.0;
                    }
                }
                for (int zoneNum = 1; zoneNum <= DataAirLoop::AirToZoneNodeInfo(AirLoopNum).NumZonesHeated; ++zoneNum) {
                    int termUnitSizingIndex = DataAirLoop::AirToZoneNodeInfo(AirLoopNum).TermUnitHeatSizingIndex(zoneNum);
                    if (DataSizing::VdzMinClgByZone(termUnitSizingIndex) > 0.0) {
                        DataSizing::ZdzClgByZone(termUnitSizingIndex) =
                            min(1.0, TermUnitFinalZoneSizing(termUnitSizingIndex).VozClgByZone / DataSizing::VdzMinClgByZone(termUnitSizingIndex));
                    } else { // would divide by zero, so set to max ??
                        DataSizing::ZdzClgByZone(termUnitSizingIndex) = 1.0;
                    }
                    if (DataSizing::VdzMinHtgByZone(termUnitSizingIndex) > 0.0) {
                        DataSizing::ZdzHtgByZone(termUnitSizingIndex) =
                            min(1.0, TermUnitFinalZoneSizing(termUnitSizingIndex).VozHtgByZone / DataSizing::VdzMinHtgByZone(termUnitSizingIndex));
                    } else { // would divide by zero, so set to max
                        DataSizing::ZdzHtgByZone(termUnitSizingIndex) = 1.0;
                    }
                } // end loop over zones on air loop to calculate Zdz values

                // Sum Voz values for System Vou, in E+ the Vbz value has now been corrected to remove population Diversity, so we add the term back
                // in here directly to get Vou, now corrected again to only apply D to the people part
                DataSizing::VouBySys(AirLoopNum) = DataSizing::DBySys(AirLoopNum) * SumRpxPzBySys(AirLoopNum) + SumRaxAzBySys(AirLoopNum);
                // redo VpzClgSumBySys( AirLoopNum ) with latest values, for reporting
                DataSizing::VpzClgSumBySys(AirLoopNum) = 0.0;
                for (int zoneNum = 1; zoneNum <= DataAirLoop::AirToZoneNodeInfo(AirLoopNum).NumZonesCooled; ++zoneNum) {
                    int termUnitSizingIndex = DataAirLoop::AirToZoneNodeInfo(AirLoopNum).TermUnitCoolSizingIndex(zoneNum);
                    DataSizing::VpzClgSumBySys(AirLoopNum) += DataSizing::VdzClgByZone(termUnitSizingIndex);
                }
                for (int zoneNum = 1; zoneNum <= DataAirLoop::AirToZoneNodeInfo(AirLoopNum).NumZonesHeated; ++zoneNum) {
                    int termUnitSizingIndex = DataAirLoop::AirToZoneNodeInfo(AirLoopNum).TermUnitHeatSizingIndex(zoneNum);
                    int MatchingCooledZoneNum = General::FindNumberInList(termUnitSizingIndex,
                                                                          DataAirLoop::AirToZoneNodeInfo(AirLoopNum).TermUnitCoolSizingIndex,
                                                                          DataAirLoop::AirToZoneNodeInfo(AirLoopNum).NumZonesCooled);
                    if (MatchingCooledZoneNum == 0) {
                        DataSizing::VpzClgSumBySys(AirLoopNum) += DataSizing::VdzClgByZone(termUnitSizingIndex);
                    }
                }

                // Fill Vps for cooling VRP calculation, use cooling design flow rate as adjusted in ManageSystemSizingAdjustments ( to use
                // conincident sizing result if available for block air flow
                DataSizing::VpsClgBySys(AirLoopNum) = FinalSysSizing(SysSizNum).DesCoolVolFlow;

                // Fill Vps for heating VRP calculation, use heating min by zone from air terminal scan in ManageSystemSizingAdjustments
                DataSizing::VpsHtgBySys(AirLoopNum) = 0.0;
                DataSizing::VpzHtgSumBySys(AirLoopNum) = 0.0; // for reporting only
                for (int zoneNum = 1; zoneNum <= DataAirLoop::AirToZoneNodeInfo(AirLoopNum).NumZonesCooled; ++zoneNum) {
                    int termUnitSizingIndex = DataAirLoop::AirToZoneNodeInfo(AirLoopNum).TermUnitCoolSizingIndex(zoneNum);
                    DataSizing::VpsHtgBySys(AirLoopNum) += DataSizing::VpzMinHtgByZone(termUnitSizingIndex);
                    DataSizing::VpzHtgSumBySys(AirLoopNum) += DataSizing::VpzHtgByZone(termUnitSizingIndex);
                }
                for (int zoneNum = 1; zoneNum <= DataAirLoop::AirToZoneNodeInfo(AirLoopNum).NumZonesHeated; ++zoneNum) {
                    int termUnitSizingIndex = DataAirLoop::AirToZoneNodeInfo(AirLoopNum).TermUnitHeatSizingIndex(zoneNum);
                    int MatchingCooledZoneNum = General::FindNumberInList(termUnitSizingIndex,
                                                                          DataAirLoop::AirToZoneNodeInfo(AirLoopNum).TermUnitCoolSizingIndex,
                                                                          DataAirLoop::AirToZoneNodeInfo(AirLoopNum).NumZonesCooled);
                    if (MatchingCooledZoneNum == 0) {
                        DataSizing::VpsHtgBySys(AirLoopNum) += DataSizing::VpzMinHtgByZone(termUnitSizingIndex);
                        DataSizing::VpzHtgSumBySys(AirLoopNum) += DataSizing::VpzHtgByZone(termUnitSizingIndex);
                    }
                }
                // Fill Xs values
                DataSizing::XsBySysCool(AirLoopNum) = DataSizing::VouBySys(AirLoopNum) / DataSizing::VpsClgBySys(AirLoopNum);
                DataSizing::XsBySysHeat(AirLoopNum) = DataSizing::VouBySys(AirLoopNum) / DataSizing::VpsHtgBySys(AirLoopNum);

                // Loop over zones and calculate Evz for each for both cooling and heating, and find mins
                DataSizing::EvzMinBySysCool(AirLoopNum) = 1.0;
                DataSizing::EvzMinBySysHeat(AirLoopNum) = 1.0;

                // make two passes, one for cooled zone and one for heated zones, if some zones are duplicate, it's OK, it'll just redo the same calcs
                for (int coolHeatPass = 1; coolHeatPass <= 2; ++coolHeatPass) {
                    int numZones = 0;
                    if (coolHeatPass == 1) {
                        numZones = DataAirLoop::AirToZoneNodeInfo(AirLoopNum).NumZonesCooled;
                    } else {
                        numZones = DataAirLoop::AirToZoneNodeInfo(AirLoopNum).NumZonesHeated;
                    }
                    for (int zoneNum = 1; zoneNum <= numZones; ++zoneNum) {
                        int termUnitSizingIndex = 0;
                        if (coolHeatPass == 1) {
                            termUnitSizingIndex = DataAirLoop::AirToZoneNodeInfo(AirLoopNum).TermUnitCoolSizingIndex(zoneNum);
                        } else {
                            termUnitSizingIndex = DataAirLoop::AirToZoneNodeInfo(AirLoopNum).TermUnitHeatSizingIndex(zoneNum);
                        }
                        Real64 Er = TermUnitFinalZoneSizing(termUnitSizingIndex)
                                        .ZoneSecondaryRecirculation; // user input in Zone Air Distribution design spec object

                        if (Er > 0.0) { // multi path zone
                            // Find Evz for cooling
                            Real64 Ep_Clg = TermUnitFinalZoneSizing(termUnitSizingIndex)
                                                .ZonePrimaryAirFraction; // as adjusted in ManageSystemSizingAdjustments();
                            Real64 Fa_Clg = Ep_Clg + (1.0 - Ep_Clg) * Er;
                            FaByZoneCool(termUnitSizingIndex) = Fa_Clg;
                            Real64 Fb_Clg = Ep_Clg;
                            FbByZoneCool(termUnitSizingIndex) = Fb_Clg;
                            Real64 Ez_Clg = TermUnitFinalZoneSizing(termUnitSizingIndex)
                                                .ZoneADEffCooling; // user input in Zone Air Distribution design spec object
                            Real64 Fc_Clg = 1.0 - (1.0 - Ez_Clg) * (1.0 - Er) * (1 - Ep_Clg);
                            FcByZoneCool(termUnitSizingIndex) = Fc_Clg;
                            DataSizing::EvzByZoneCool(termUnitSizingIndex) =
                                (Fa_Clg + DataSizing::XsBySysCool(AirLoopNum) * Fb_Clg - DataSizing::ZdzClgByZone(termUnitSizingIndex) * Fc_Clg) /
                                Fa_Clg;
                            // note that SimAirServingZones::LimitZoneVentEff is intended only for single path per I/O ref

                            // find Evz for heating
                            Real64 Ep_Htg = TermUnitFinalZoneSizing(termUnitSizingIndex)
                                                .ZonePrimaryAirFractionHtg; // as adjusted in ManageSystemSizingAdjustments();
                            Real64 Fa_Htg = Ep_Htg + (1.0 - Ep_Htg) * Er;
                            FaByZoneHeat(termUnitSizingIndex) = Fa_Htg;
                            Real64 Fb_Htg = Ep_Htg;
                            FbByZoneCool(termUnitSizingIndex) = Fb_Htg;
                            Real64 Ez_Htg = TermUnitFinalZoneSizing(termUnitSizingIndex)
                                                .ZoneADEffHeating; // user input in Zone Air Distribution design spec object
                            Real64 Fc_Htg = 1.0 - (1.0 - Ez_Htg) * (1.0 - Er) * (1 - Ep_Htg);
                            FcByZoneHeat(termUnitSizingIndex) = Fc_Htg;
                            DataSizing::EvzByZoneHeat(termUnitSizingIndex) =
                                (Fa_Htg + DataSizing::XsBySysHeat(AirLoopNum) * Fb_Htg - DataSizing::ZdzHtgByZone(termUnitSizingIndex) * Fc_Htg) /
                                Fa_Htg;

                        } else { // single path zone
                            DataSizing::EvzByZoneCool(termUnitSizingIndex) =
                                1.0 + DataSizing::XsBySysCool(AirLoopNum) - DataSizing::ZdzClgByZone(termUnitSizingIndex);
                            SimAirServingZones::LimitZoneVentEff(DataSizing::XsBySysCool(AirLoopNum),
                                                                 VbzByZone(termUnitSizingIndex) / DataSizing::EvzByZoneCool(termUnitSizingIndex),
                                                                 termUnitSizingIndex,
                                                                 DataSizing::EvzByZoneCool(termUnitSizingIndex));
                            DataSizing::EvzByZoneHeat(termUnitSizingIndex) =
                                1.0 + DataSizing::XsBySysHeat(AirLoopNum) - DataSizing::ZdzHtgByZone(termUnitSizingIndex);
                            SimAirServingZones::LimitZoneVentEff(DataSizing::XsBySysHeat(AirLoopNum),
                                                                 VbzByZone(termUnitSizingIndex) / DataSizing::EvzByZoneHeat(termUnitSizingIndex),
                                                                 termUnitSizingIndex,
                                                                 DataSizing::EvzByZoneHeat(termUnitSizingIndex));
                        }

                        if (DataSizing::EvzByZoneCool(termUnitSizingIndex) < DataSizing::EvzMinBySysCool(AirLoopNum)) {
                            DataSizing::EvzMinBySysCool(AirLoopNum) = DataSizing::EvzByZoneCool(termUnitSizingIndex);
                        }
                        if (DataSizing::EvzByZoneHeat(termUnitSizingIndex) < DataSizing::EvzMinBySysHeat(AirLoopNum)) {
                            DataSizing::EvzMinBySysHeat(AirLoopNum) = DataSizing::EvzByZoneHeat(termUnitSizingIndex);
                        }
                    } // end loop over zones on air loop to calculate Evz by zone and find mins

                    // calculate Vot for both cooling and heating
                    DataSizing::VotClgBySys(AirLoopNum) = DataSizing::VouBySys(AirLoopNum) / DataSizing::EvzMinBySysCool(AirLoopNum);
                    DataSizing::VotHtgBySys(AirLoopNum) = DataSizing::VouBySys(AirLoopNum) / DataSizing::EvzMinBySysHeat(AirLoopNum);
                    // the design zone ventilation value is based on the larger of the system-level cooling Vot and/or heating Vot
                    FinalSysSizing(AirLoopNum).DesOutAirVolFlow = max(VotClgBySys(AirLoopNum), VotHtgBySys(AirLoopNum));
                }
            } // system OA is autosized and VRP
            else if ((FinalSysSizing(AirLoopNum).OAAutoSized && SysSizInput(SysSizNum).SystemOAMethod == SOAM_VRP &&
                      DataAirLoop::AirLoopZoneInfo(AirLoopNum).NumZones == 1)) { // single zone VRP
                int termUnitSizingIndex = 0;
                termUnitSizingIndex = DataAirLoop::AirToZoneNodeInfo(AirLoopNum).TermUnitCoolSizingIndex(1);
                if (termUnitSizingIndex == 0) {
                    termUnitSizingIndex = DataAirLoop::AirToZoneNodeInfo(AirLoopNum).TermUnitHeatSizingIndex(1);
                }
                // single zone cooling
                DataSizing::VotClgBySys(AirLoopNum) = VbzByZone(termUnitSizingIndex) / TermUnitFinalZoneSizing(termUnitSizingIndex).ZoneADEffCooling;
                DataSizing::EvzByZoneCool(termUnitSizingIndex) = TermUnitFinalZoneSizing(termUnitSizingIndex).ZoneADEffCooling;
                DataSizing::EvzMinBySysCool(AirLoopNum) = DataSizing::EvzByZoneCool(termUnitSizingIndex);
                DataSizing::VpsClgBySys(AirLoopNum) = FinalSysSizing(SysSizNum).DesCoolVolFlow;
                DataSizing::VpzClgSumBySys(AirLoopNum) = DataSizing::VdzClgByZone(termUnitSizingIndex);
                // single zone heating
                DataSizing::VotHtgBySys(AirLoopNum) = VbzByZone(termUnitSizingIndex) / TermUnitFinalZoneSizing(termUnitSizingIndex).ZoneADEffHeating;
                DataSizing::EvzByZoneHeat(termUnitSizingIndex) = TermUnitFinalZoneSizing(termUnitSizingIndex).ZoneADEffHeating;
                DataSizing::EvzMinBySysHeat(AirLoopNum) = DataSizing::EvzByZoneHeat(termUnitSizingIndex);
                DataSizing::VpsHtgBySys(AirLoopNum) = DataSizing::VpzMinHtgByZone(termUnitSizingIndex);
                DataSizing::VpzHtgSumBySys(AirLoopNum) = DataSizing::VpzHtgByZone(termUnitSizingIndex);

                // the design zone ventilation value is based on the larger of the system-level cooling Vot and/or heating Vot
                FinalSysSizing(AirLoopNum).DesOutAirVolFlow = max(VotClgBySys(AirLoopNum), VotHtgBySys(AirLoopNum));
                // Fill Xs values for reporting
                DataSizing::XsBySysCool(AirLoopNum) = FinalSysSizing(AirLoopNum).DesOutAirVolFlow / DataSizing::VpsClgBySys(AirLoopNum);
                DataSizing::XsBySysHeat(AirLoopNum) = FinalSysSizing(AirLoopNum).DesOutAirVolFlow / DataSizing::VpsHtgBySys(AirLoopNum);

            } else { // not vrp, zone sum, fill out values that still apply
                // redo VpzClgSumBySys( AirLoopNum ) with latest values, for reporting
                DataSizing::VpzClgSumBySys(AirLoopNum) = 0.0;
                // Fill Vps for cooling VRP calculation, use cooling design flow rate as adjusted in ManageSystemSizingAdjustments ( to use
                // conincident sizing result if available for block air flow
                DataSizing::VpsClgBySys(AirLoopNum) = FinalSysSizing(SysSizNum).DesCoolVolFlow;
                // Fill Vps for heating VRP calculation, use heating min by zone from air terminal scan in ManageSystemSizingAdjustments
                DataSizing::VpsHtgBySys(AirLoopNum) = 0.0;
                DataSizing::VpzHtgSumBySys(AirLoopNum) = 0.0; // for reporting only
                for (int zoneNum = 1; zoneNum <= DataAirLoop::AirToZoneNodeInfo(AirLoopNum).NumZonesCooled; ++zoneNum) {
                    int termUnitSizingIndex = DataAirLoop::AirToZoneNodeInfo(AirLoopNum).TermUnitCoolSizingIndex(zoneNum);
                    DataSizing::VpzClgSumBySys(AirLoopNum) += DataSizing::VdzClgByZone(termUnitSizingIndex);
                    DataSizing::VpsHtgBySys(AirLoopNum) += DataSizing::VpzMinHtgByZone(termUnitSizingIndex);
                    DataSizing::VpzHtgSumBySys(AirLoopNum) += DataSizing::VpzHtgByZone(termUnitSizingIndex);
                }
                for (int zoneNum = 1; zoneNum <= DataAirLoop::AirToZoneNodeInfo(AirLoopNum).NumZonesHeated; ++zoneNum) {
                    int termUnitSizingIndex = DataAirLoop::AirToZoneNodeInfo(AirLoopNum).TermUnitHeatSizingIndex(zoneNum);
                    int MatchingCooledZoneNum = General::FindNumberInList(termUnitSizingIndex,
                                                                          DataAirLoop::AirToZoneNodeInfo(AirLoopNum).TermUnitCoolSizingIndex,
                                                                          DataAirLoop::AirToZoneNodeInfo(AirLoopNum).NumZonesCooled);
                    if (MatchingCooledZoneNum == 0) {
                        DataSizing::VpzClgSumBySys(AirLoopNum) += DataSizing::VdzClgByZone(termUnitSizingIndex);
                        DataSizing::VpsHtgBySys(AirLoopNum) += DataSizing::VpzMinHtgByZone(termUnitSizingIndex);
                        DataSizing::VpzHtgSumBySys(AirLoopNum) += DataSizing::VpzHtgByZone(termUnitSizingIndex);
                    }
                }
            }
        } // airloop loop

        // write out predefined standard 62.1 report data, total of 8 tables
        for (int AirLoopNum = 1; AirLoopNum <= NumPrimaryAirSys; ++AirLoopNum) {

            // System Ventilation Requirements for Cooling (table 1)
            OutputReportPredefined::PreDefTableEntry(
                OutputReportPredefined::pdchS62svrClSumVpz, FinalSysSizing(AirLoopNum).AirPriLoopName, VpzClgSumBySys(AirLoopNum), 4); // Vpz-sum
            OutputReportPredefined::PreDefTableEntry(
                OutputReportPredefined::pdchS62svrClPs, FinalSysSizing(AirLoopNum).AirPriLoopName, PsBySys(AirLoopNum), 4); // Ps
            OutputReportPredefined::PreDefTableEntry(
                OutputReportPredefined::pdchS62svrClSumPz, FinalSysSizing(AirLoopNum).AirPriLoopName, PzSumBySys(AirLoopNum), 4); // Pz-sum
            OutputReportPredefined::PreDefTableEntry(
                OutputReportPredefined::pdchS62svrClD, FinalSysSizing(AirLoopNum).AirPriLoopName, DBySys(AirLoopNum), 4); // D
            OutputReportPredefined::PreDefTableEntry(
                OutputReportPredefined::pdchS62svrClVou, FinalSysSizing(AirLoopNum).AirPriLoopName, VouBySys(AirLoopNum), 4); // Vou
            OutputReportPredefined::PreDefTableEntry(
                OutputReportPredefined::pdchS62svrClVps, FinalSysSizing(AirLoopNum).AirPriLoopName, DataSizing::VpsClgBySys(AirLoopNum), 4); // Vps
            OutputReportPredefined::PreDefTableEntry(
                OutputReportPredefined::pdchS62svrClXs, FinalSysSizing(AirLoopNum).AirPriLoopName, XsBySysCool(AirLoopNum), 4); // Xs
            OutputReportPredefined::PreDefTableEntry(
                OutputReportPredefined::pdchS62svrClEv, FinalSysSizing(AirLoopNum).AirPriLoopName, EvzMinBySysCool(AirLoopNum), 4); // Ev
            OutputReportPredefined::PreDefTableEntry(
                OutputReportPredefined::pdchS62svrClVot, FinalSysSizing(AirLoopNum).AirPriLoopName, VotClgBySys(AirLoopNum), 4); // Vot
            if (DataSizing::VpsClgBySys(AirLoopNum) != 0.0) {                                                                    // Move here
                OutputReportPredefined::PreDefTableEntry(OutputReportPredefined::pdchS62svrClPercOA,
                                                         FinalSysSizing(AirLoopNum).AirPriLoopName,
                                                         VotClgBySys(AirLoopNum) / DataSizing::VpsClgBySys(AirLoopNum),
                                                         4); //%OA
            }
            OutputReportPredefined::PreDefTableEntry(OutputReportPredefined::pdchS62svrClEnvironmentOfPs,
                                                     FinalSysSizing(AirLoopNum).AirPriLoopName,
                                                     DataSizing::PeakPsOccurrenceEnvironmentStringBySys(AirLoopNum));
            OutputReportPredefined::PreDefTableEntry(OutputReportPredefined::pdchS62svrClTimeOfPs,
                                                     FinalSysSizing(AirLoopNum).AirPriLoopName,
                                                     DataSizing::PeakPsOccurrenceDateTimeStringBySys(AirLoopNum));

            // system ventilation requirements for heating ( table 2 )
            OutputReportPredefined::PreDefTableEntry(
                OutputReportPredefined::pdchS62svrHtSumVpz, FinalSysSizing(AirLoopNum).AirPriLoopName, VpzHtgSumBySys(AirLoopNum), 4); // Vpz-sum
            OutputReportPredefined::PreDefTableEntry(
                OutputReportPredefined::pdchS62svrHtPs, FinalSysSizing(AirLoopNum).AirPriLoopName, PsBySys(AirLoopNum), 4); // Ps
            OutputReportPredefined::PreDefTableEntry(
                OutputReportPredefined::pdchS62svrHtSumPz, FinalSysSizing(AirLoopNum).AirPriLoopName, PzSumBySys(AirLoopNum), 4); // Pz-sum
            OutputReportPredefined::PreDefTableEntry(
                OutputReportPredefined::pdchS62svrHtD, FinalSysSizing(AirLoopNum).AirPriLoopName, DBySys(AirLoopNum), 4); // D
            OutputReportPredefined::PreDefTableEntry(
                OutputReportPredefined::pdchS62svrHtVou, FinalSysSizing(AirLoopNum).AirPriLoopName, DataSizing::VouBySys(AirLoopNum), 4); // Vou
            OutputReportPredefined::PreDefTableEntry(
                OutputReportPredefined::pdchS62svrHtVps, FinalSysSizing(AirLoopNum).AirPriLoopName, DataSizing::VpsHtgBySys(AirLoopNum), 4); // Vps
            OutputReportPredefined::PreDefTableEntry(
                OutputReportPredefined::pdchS62svrHtXs, FinalSysSizing(AirLoopNum).AirPriLoopName, XsBySysHeat(AirLoopNum), 4); // Xs
            OutputReportPredefined::PreDefTableEntry(
                OutputReportPredefined::pdchS62svrHtEv, FinalSysSizing(AirLoopNum).AirPriLoopName, EvzMinBySysHeat(AirLoopNum), 4); // Ev
            OutputReportPredefined::PreDefTableEntry(
                OutputReportPredefined::pdchS62svrHtVot, FinalSysSizing(AirLoopNum).AirPriLoopName, VotHtgBySys(AirLoopNum), 4); // Vot
            if (DataSizing::VpsHtgBySys(AirLoopNum) != 0.0) {
                OutputReportPredefined::PreDefTableEntry(OutputReportPredefined::pdchS62svrHtPercOA,
                                                         FinalSysSizing(AirLoopNum).AirPriLoopName,
                                                         VotHtgBySys(AirLoopNum) / DataSizing::VpsHtgBySys(AirLoopNum),
                                                         4); //%OA
            }
            // heating time of peak Ps is the same as for cooling (for now)
            OutputReportPredefined::PreDefTableEntry(OutputReportPredefined::pdchS62svrHtEnvironmentOfPs,
                                                     FinalSysSizing(AirLoopNum).AirPriLoopName,
                                                     DataSizing::PeakPsOccurrenceEnvironmentStringBySys(AirLoopNum));
            OutputReportPredefined::PreDefTableEntry(OutputReportPredefined::pdchS62svrHtTimeOfPs,
                                                     FinalSysSizing(AirLoopNum).AirPriLoopName,
                                                     DataSizing::PeakPsOccurrenceDateTimeStringBySys(AirLoopNum));

            // Zone ventilation parameters, (table 3)
            // make two passes, one for cooled zones and one for heated zones, if a zone is the same on the second pass, skip it
            for (int coolHeatPass = 1; coolHeatPass <= 2; ++coolHeatPass) {
                int numZones = 0;
                if (coolHeatPass == 1) {
                    numZones = DataAirLoop::AirToZoneNodeInfo(AirLoopNum).NumZonesCooled;
                } else {
                    numZones = DataAirLoop::AirToZoneNodeInfo(AirLoopNum).NumZonesHeated;
                }
                for (int zoneNum = 1; zoneNum <= numZones; ++zoneNum) {
                    int termUnitSizingIndex = 0;
                    int MatchingCooledZoneNum = 0;
                    if (coolHeatPass == 1) {
                        termUnitSizingIndex = DataAirLoop::AirToZoneNodeInfo(AirLoopNum).TermUnitCoolSizingIndex(zoneNum);
                    } else {
                        termUnitSizingIndex = DataAirLoop::AirToZoneNodeInfo(AirLoopNum).TermUnitHeatSizingIndex(zoneNum);
                        MatchingCooledZoneNum = General::FindNumberInList(termUnitSizingIndex,
                                                                          DataAirLoop::AirToZoneNodeInfo(AirLoopNum).TermUnitCoolSizingIndex,
                                                                          DataAirLoop::AirToZoneNodeInfo(AirLoopNum).NumZonesCooled);
                    }
                    if (MatchingCooledZoneNum == 0) {
                        OutputReportPredefined::PreDefTableEntry(OutputReportPredefined::pdchS62zvpAlN,
                                                                 TermUnitFinalZoneSizing(termUnitSizingIndex).ZoneName,
                                                                 DataAirSystems::PrimaryAirSystem(AirLoopNum).Name); // Air loop name
                        OutputReportPredefined::PreDefTableEntry(OutputReportPredefined::pdchS62zvpRp,
                                                                 TermUnitFinalZoneSizing(termUnitSizingIndex).ZoneName,
                                                                 TermUnitFinalZoneSizing(termUnitSizingIndex).DesOAFlowPPer,
                                                                 6); // Rp
                        OutputReportPredefined::PreDefTableEntry(OutputReportPredefined::pdchS62zvpPz,
                                                                 TermUnitFinalZoneSizing(termUnitSizingIndex).ZoneName,
                                                                 TermUnitFinalZoneSizing(termUnitSizingIndex).TotPeopleInZone,
                                                                 4); // Pz
                        OutputReportPredefined::PreDefTableEntry(OutputReportPredefined::pdchS62zvpRa,
                                                                 TermUnitFinalZoneSizing(termUnitSizingIndex).ZoneName,
                                                                 TermUnitFinalZoneSizing(termUnitSizingIndex).DesOAFlowPerArea,
                                                                 6); // Ra
                        OutputReportPredefined::PreDefTableEntry(OutputReportPredefined::pdchS62zvpAz,
                                                                 TermUnitFinalZoneSizing(termUnitSizingIndex).ZoneName,
                                                                 TermUnitFinalZoneSizing(termUnitSizingIndex).TotalZoneFloorArea); // Az
                        OutputReportPredefined::PreDefTableEntry(
                            OutputReportPredefined::pdchS62zvpVbz,
                            TermUnitFinalZoneSizing(termUnitSizingIndex).ZoneName,
                            VbzByZone(termUnitSizingIndex),
                            4); // Vbz, now corrected so that Vbz does not already have system population term multiplied into it
                        OutputReportPredefined::PreDefTableEntry(OutputReportPredefined::pdchS62zvpClEz,
                                                                 TermUnitFinalZoneSizing(termUnitSizingIndex).ZoneName,
                                                                 TermUnitFinalZoneSizing(termUnitSizingIndex).ZoneADEffCooling,
                                                                 4); // Ez-clg
                        if (TermUnitFinalZoneSizing(termUnitSizingIndex).ZoneADEffCooling > 0.0) {
                            OutputReportPredefined::PreDefTableEntry(OutputReportPredefined::pdchS62zvpClVoz,
                                                                     TermUnitFinalZoneSizing(termUnitSizingIndex).ZoneName,
                                                                     VbzByZone(termUnitSizingIndex) /
                                                                         TermUnitFinalZoneSizing(termUnitSizingIndex).ZoneADEffCooling,
                                                                     4); // Voz-clg
                        }
                        OutputReportPredefined::PreDefTableEntry(OutputReportPredefined::pdchS62zvpHtEz,
                                                                 TermUnitFinalZoneSizing(termUnitSizingIndex).ZoneName,
                                                                 TermUnitFinalZoneSizing(termUnitSizingIndex).ZoneADEffHeating,
                                                                 3); // Ez-htg
                        if (TermUnitFinalZoneSizing(termUnitSizingIndex).ZoneADEffHeating != 0.0) {
                            OutputReportPredefined::PreDefTableEntry(OutputReportPredefined::pdchS62zvpHtVoz,
                                                                     TermUnitFinalZoneSizing(termUnitSizingIndex).ZoneName,
                                                                     VbzByZone(termUnitSizingIndex) /
                                                                         TermUnitFinalZoneSizing(termUnitSizingIndex).ZoneADEffHeating,
                                                                     4); // Voz-htg
                        }
                    }
                }
            }

            // System Ventilation Parameters, (Table 4)

            // first do some summations needed
            Real64 RpPzSum(0.0);
            Real64 RaAzSum(0.0);
            Real64 AzSum(0.0);
            Real64 VbzSum(0.0);
            Real64 VozClgSum(0.0);
            Real64 VozHtgSum(0.0);
            Real64 VdzClgSum(0.0);
            Real64 VdzHtgSum(0.0);
            Real64 VpzMinClgSum(0.0);
            Real64 VpzMinHtgSum(0.0);
            // make two passes, one for cooled zones and one for heated zones, if a zone is the same on the second pass, skip it
            for (int coolHeatPass = 1; coolHeatPass <= 2; ++coolHeatPass) {
                int numZones = 0;
                if (coolHeatPass == 1) {
                    numZones = DataAirLoop::AirToZoneNodeInfo(AirLoopNum).NumZonesCooled;
                } else {
                    numZones = DataAirLoop::AirToZoneNodeInfo(AirLoopNum).NumZonesHeated;
                }
                for (int zoneNum = 1; zoneNum <= numZones; ++zoneNum) {
                    int termUnitSizingIndex = 0;
                    int MatchingCooledZoneNum = 0;
                    if (coolHeatPass == 1) {
                        termUnitSizingIndex = DataAirLoop::AirToZoneNodeInfo(AirLoopNum).TermUnitCoolSizingIndex(zoneNum);
                    } else {
                        termUnitSizingIndex = DataAirLoop::AirToZoneNodeInfo(AirLoopNum).TermUnitHeatSizingIndex(zoneNum);
                        MatchingCooledZoneNum = General::FindNumberInList(termUnitSizingIndex,
                                                                          DataAirLoop::AirToZoneNodeInfo(AirLoopNum).TermUnitCoolSizingIndex,
                                                                          DataAirLoop::AirToZoneNodeInfo(AirLoopNum).NumZonesCooled);
                    }
                    if (MatchingCooledZoneNum == 0) {

                        // Zone ventilation parameters, (table 3)
                        RpPzSum +=
                            TermUnitFinalZoneSizing(termUnitSizingIndex).DesOAFlowPPer * TermUnitFinalZoneSizing(termUnitSizingIndex).TotPeopleInZone;
                        RaAzSum += TermUnitFinalZoneSizing(termUnitSizingIndex).DesOAFlowPerArea *
                                   TermUnitFinalZoneSizing(termUnitSizingIndex).TotalZoneFloorArea;
                        AzSum += TermUnitFinalZoneSizing(termUnitSizingIndex).TotalZoneFloorArea;
                        VbzSum += VbzByZone(termUnitSizingIndex);
                        if (TermUnitFinalZoneSizing(termUnitSizingIndex).ZoneADEffCooling != 0.0) {
                            VozClgSum += VbzByZone(termUnitSizingIndex) / TermUnitFinalZoneSizing(termUnitSizingIndex).ZoneADEffCooling;
                        }
                        if (TermUnitFinalZoneSizing(termUnitSizingIndex).ZoneADEffHeating != 0.0) {
                            VozHtgSum += VbzByZone(termUnitSizingIndex) / TermUnitFinalZoneSizing(termUnitSizingIndex).ZoneADEffHeating;
                        }

                        VpzMinClgSum += VpzMinClgByZone(termUnitSizingIndex);
                        VdzClgSum += VdzClgByZone(termUnitSizingIndex);
                        VpzMinHtgSum += VpzMinHtgByZone(termUnitSizingIndex);
                        VdzHtgSum += VdzMinHtgByZone(termUnitSizingIndex);

                        // Zone Ventilation Calculations for Cooling Design, (Table 5)
                        OutputReportPredefined::PreDefTableEntry(OutputReportPredefined::pdchS62zcdAlN,
                                                                 TermUnitFinalZoneSizing(termUnitSizingIndex).ZoneName,
                                                                 DataAirLoop::AirToZoneNodeInfo(AirLoopNum).AirLoopName); // Air loop name
                        for (int iAirDistUnit = 1; iAirDistUnit <= DataDefineEquip::NumAirDistUnits; ++iAirDistUnit) {
                            if (DataDefineEquip::AirDistUnit(iAirDistUnit).TermUnitSizingNum == termUnitSizingIndex) {
                                OutputReportPredefined::PreDefTableEntry(
                                    OutputReportPredefined::pdchS62zcdBox,
                                    TermUnitFinalZoneSizing(termUnitSizingIndex).ZoneName,
                                    DataDefineEquip::AirDistUnit(iAirDistUnit).EquipType(1)); // use first type of equipment listed
                                break;                                                        // if it has been found no more searching is needed
                            }
                        }
                        OutputReportPredefined::PreDefTableEntry(OutputReportPredefined::pdchS62zcdVpz,
                                                                 TermUnitFinalZoneSizing(termUnitSizingIndex).ZoneName,
                                                                 VpzClgByZone(termUnitSizingIndex),
                                                                 4); // Vpz LS:
                        OutputReportPredefined::PreDefTableEntry(OutputReportPredefined::pdchS62zcdVdz,
                                                                 TermUnitFinalZoneSizing(termUnitSizingIndex).ZoneName,
                                                                 VdzClgByZone(termUnitSizingIndex),
                                                                 4); // Vdz
                        OutputReportPredefined::PreDefTableEntry(OutputReportPredefined::pdchS62zcdVpzmin,
                                                                 TermUnitFinalZoneSizing(termUnitSizingIndex).ZoneName,
                                                                 VpzMinClgByZone(termUnitSizingIndex),
                                                                 4); // Vpz-min
                        if (TermUnitFinalZoneSizing(termUnitSizingIndex).ZoneADEffCooling > 0.0) {
                            OutputReportPredefined::PreDefTableEntry(OutputReportPredefined::pdchS62zcdVozclg,
                                                                     TermUnitFinalZoneSizing(termUnitSizingIndex).ZoneName,
                                                                     VbzByZone(termUnitSizingIndex) /
                                                                         TermUnitFinalZoneSizing(termUnitSizingIndex).ZoneADEffCooling,
                                                                     4); // Voz-clg
                        }
                        OutputReportPredefined::PreDefTableEntry(OutputReportPredefined::pdchS62zcdZpz,
                                                                 TermUnitFinalZoneSizing(termUnitSizingIndex).ZoneName,
                                                                 DataSizing::ZdzClgByZone(termUnitSizingIndex),
                                                                 4); // Zpz = Voz/Vpz (see eq 6-5 in 62.1-2010)
                        OutputReportPredefined::PreDefTableEntry(OutputReportPredefined::pdchS62zcdEp,
                                                                 TermUnitFinalZoneSizing(termUnitSizingIndex).ZoneName,
                                                                 TermUnitFinalZoneSizing(termUnitSizingIndex).ZonePrimaryAirFraction,
                                                                 4); // Ep
                        OutputReportPredefined::PreDefTableEntry(OutputReportPredefined::pdchS62zcdEr,
                                                                 TermUnitFinalZoneSizing(termUnitSizingIndex).ZoneName,
                                                                 TermUnitFinalZoneSizing(termUnitSizingIndex).ZoneSecondaryRecirculation,
                                                                 4); // Er
                        OutputReportPredefined::PreDefTableEntry(OutputReportPredefined::pdchS62zcdFa,
                                                                 TermUnitFinalZoneSizing(termUnitSizingIndex).ZoneName,
                                                                 FaByZoneCool(termUnitSizingIndex),
                                                                 4); // Fa
                        OutputReportPredefined::PreDefTableEntry(OutputReportPredefined::pdchS62zcdFb,
                                                                 TermUnitFinalZoneSizing(termUnitSizingIndex).ZoneName,
                                                                 FbByZoneCool(termUnitSizingIndex),
                                                                 4); // Fb
                        OutputReportPredefined::PreDefTableEntry(OutputReportPredefined::pdchS62zcdFc,
                                                                 TermUnitFinalZoneSizing(termUnitSizingIndex).ZoneName,
                                                                 FcByZoneCool(termUnitSizingIndex),
                                                                 4); // Fc
                        OutputReportPredefined::PreDefTableEntry(OutputReportPredefined::pdchS62zcdEvz,
                                                                 TermUnitFinalZoneSizing(termUnitSizingIndex).ZoneName,
                                                                 EvzByZoneCool(termUnitSizingIndex),
                                                                 4); // Evz

                        // Zone Ventilation Calculations for Heating Design (Table 7)
                        OutputReportPredefined::PreDefTableEntry(OutputReportPredefined::pdchS62zhdAlN,
                                                                 TermUnitFinalZoneSizing(termUnitSizingIndex).ZoneName,
                                                                 DataAirLoop::AirToZoneNodeInfo(AirLoopNum).AirLoopName); // Air loop name
                        for (int iAirDistUnit = 1; iAirDistUnit <= DataDefineEquip::NumAirDistUnits; ++iAirDistUnit) {
                            if (DataDefineEquip::AirDistUnit(iAirDistUnit).TermUnitSizingNum == termUnitSizingIndex) {
                                OutputReportPredefined::PreDefTableEntry(
                                    OutputReportPredefined::pdchS62zhdBox,
                                    TermUnitFinalZoneSizing(termUnitSizingIndex).ZoneName,
                                    DataDefineEquip::AirDistUnit(iAirDistUnit).EquipType(1)); // use first type of equipment listed
                                break;                                                        // if it has been found no more searching is needed
                            }
                        }
                        OutputReportPredefined::PreDefTableEntry(OutputReportPredefined::pdchS62zhdVpz,
                                                                 TermUnitFinalZoneSizing(termUnitSizingIndex).ZoneName,
                                                                 VpzHtgByZone(termUnitSizingIndex),
                                                                 4); // Vpz
                        OutputReportPredefined::PreDefTableEntry(OutputReportPredefined::pdchS62zhdVdz,
                                                                 TermUnitFinalZoneSizing(termUnitSizingIndex).ZoneName,
                                                                 VdzHtgByZone(termUnitSizingIndex),
                                                                 4); // Vdz
                        OutputReportPredefined::PreDefTableEntry(OutputReportPredefined::pdchS62zhdVpzmin,
                                                                 TermUnitFinalZoneSizing(termUnitSizingIndex).ZoneName,
                                                                 VpzMinHtgByZone(termUnitSizingIndex),
                                                                 4); // Vpz-min
                        if (TermUnitFinalZoneSizing(termUnitSizingIndex).ZoneADEffHeating != 0.0) {
                            OutputReportPredefined::PreDefTableEntry(OutputReportPredefined::pdchS62zhdVozhtg,
                                                                     TermUnitFinalZoneSizing(termUnitSizingIndex).ZoneName,
                                                                     VbzByZone(termUnitSizingIndex) /
                                                                         TermUnitFinalZoneSizing(termUnitSizingIndex).ZoneADEffHeating,
                                                                     4); // Voz-htg
                        }
                        OutputReportPredefined::PreDefTableEntry(OutputReportPredefined::pdchS62zhdZpz,
                                                                 TermUnitFinalZoneSizing(termUnitSizingIndex).ZoneName,
                                                                 TermUnitFinalZoneSizing(termUnitSizingIndex).ZpzHtgByZone,
                                                                 4); // Zpz = Voz/Vpz (see eq 6-5 in 62.1-2010)
                        OutputReportPredefined::PreDefTableEntry(OutputReportPredefined::pdchS62zhdEp,
                                                                 TermUnitFinalZoneSizing(termUnitSizingIndex).ZoneName,
                                                                 TermUnitFinalZoneSizing(termUnitSizingIndex).ZonePrimaryAirFractionHtg,
                                                                 4); // Ep
                        OutputReportPredefined::PreDefTableEntry(OutputReportPredefined::pdchS62zhdEr,
                                                                 TermUnitFinalZoneSizing(termUnitSizingIndex).ZoneName,
                                                                 TermUnitFinalZoneSizing(termUnitSizingIndex).ZoneSecondaryRecirculation,
                                                                 4); // Er
                        OutputReportPredefined::PreDefTableEntry(OutputReportPredefined::pdchS62zhdFa,
                                                                 TermUnitFinalZoneSizing(termUnitSizingIndex).ZoneName,
                                                                 FaByZoneHeat(termUnitSizingIndex),
                                                                 4); // Fa
                        OutputReportPredefined::PreDefTableEntry(OutputReportPredefined::pdchS62zhdFb,
                                                                 TermUnitFinalZoneSizing(termUnitSizingIndex).ZoneName,
                                                                 FbByZoneHeat(termUnitSizingIndex),
                                                                 4); // Fb
                        OutputReportPredefined::PreDefTableEntry(OutputReportPredefined::pdchS62zhdFc,
                                                                 TermUnitFinalZoneSizing(termUnitSizingIndex).ZoneName,
                                                                 FcByZoneHeat(termUnitSizingIndex),
                                                                 4); // Fc
                        OutputReportPredefined::PreDefTableEntry(OutputReportPredefined::pdchS62zhdEvz,
                                                                 TermUnitFinalZoneSizing(termUnitSizingIndex).ZoneName,
                                                                 EvzByZoneHeat(termUnitSizingIndex),
                                                                 4); // Evz
                    }
                }
            }

            // System Ventilation Parameters, (Table 4)
            if (PzSumBySys(AirLoopNum) != 0.0) {
                OutputReportPredefined::PreDefTableEntry(OutputReportPredefined::pdchS62svpRp,
                                                         FinalSysSizing(AirLoopNum).AirPriLoopName,
                                                         RpPzSum / PzSumBySys(AirLoopNum),
                                                         6); // Average Rp for system
            }
            OutputReportPredefined::PreDefTableEntry(
                OutputReportPredefined::pdchS62svpPz, FinalSysSizing(AirLoopNum).AirPriLoopName, PzSumBySys(AirLoopNum));
            if (AzSum != 0.0) {
                OutputReportPredefined::PreDefTableEntry(
                    OutputReportPredefined::pdchS62svpRa, FinalSysSizing(AirLoopNum).AirPriLoopName, RaAzSum / AzSum, 6); // average Ra for system
            }
            OutputReportPredefined::PreDefTableEntry(OutputReportPredefined::pdchS62svpAz,
                                                     FinalSysSizing(AirLoopNum).AirPriLoopName,
                                                     AzSum,
                                                     4); // Az sum
            OutputReportPredefined::PreDefTableEntry(OutputReportPredefined::pdchS62svpVbz, FinalSysSizing(AirLoopNum).AirPriLoopName, VbzSum, 4);
            OutputReportPredefined::PreDefTableEntry(OutputReportPredefined::pdchS62svpClVoz,
                                                     FinalSysSizing(AirLoopNum).AirPriLoopName,
                                                     VozClgSum,
                                                     4); // Voz-clg
            OutputReportPredefined::PreDefTableEntry(OutputReportPredefined::pdchS62svpHtVoz,
                                                     FinalSysSizing(AirLoopNum).AirPriLoopName,
                                                     VozHtgSum,
                                                     4); // Voz-htg

            // System Ventilation Calculations for Cooling Design (Table 6)
            OutputReportPredefined::PreDefTableEntry(
                OutputReportPredefined::pdchS62scdVpz, FinalSysSizing(AirLoopNum).AirPriLoopName, VpzClgSumBySys(AirLoopNum), 4); // Vpz-sum
            OutputReportPredefined::PreDefTableEntry(
                OutputReportPredefined::pdchS62scdVps, FinalSysSizing(AirLoopNum).AirPriLoopName, DataSizing::VpsClgBySys(AirLoopNum), 4); // Vps
            OutputReportPredefined::PreDefTableEntry(
                OutputReportPredefined::pdchS62scdVpzmin, FinalSysSizing(AirLoopNum).AirPriLoopName, VpzMinClgSum, 4); // Vpz-min
            OutputReportPredefined::PreDefTableEntry(OutputReportPredefined::pdchS62scdVdz,
                                                     FinalSysSizing(AirLoopNum).AirPriLoopName,
                                                     VdzClgSum,
                                                     4); // Vdz-sum
            OutputReportPredefined::PreDefTableEntry(OutputReportPredefined::pdchS62scdVozclg,
                                                     FinalSysSizing(AirLoopNum).AirPriLoopName,
                                                     VozClgSum,
                                                     4); // Voz-clg
            OutputReportPredefined::PreDefTableEntry(
                OutputReportPredefined::pdchS62scdEvz, FinalSysSizing(AirLoopNum).AirPriLoopName, EvzMinBySysCool(AirLoopNum), 4); // Evz-min

            // System Ventilation Calculations for Heating Design (Table 8)
            OutputReportPredefined::PreDefTableEntry(
                OutputReportPredefined::pdchS62shdVpz, FinalSysSizing(AirLoopNum).AirPriLoopName, VpzHtgSumBySys(AirLoopNum), 4); // Vpz-sum
            OutputReportPredefined::PreDefTableEntry(
                OutputReportPredefined::pdchS62shdVps, FinalSysSizing(AirLoopNum).AirPriLoopName, DataSizing::VpsHtgBySys(AirLoopNum), 4); // Vps
            OutputReportPredefined::PreDefTableEntry(OutputReportPredefined::pdchS62shdVdz,
                                                     FinalSysSizing(AirLoopNum).AirPriLoopName,
                                                     VdzHtgSum,
                                                     4); // Vdz-sum
            OutputReportPredefined::PreDefTableEntry(
                OutputReportPredefined::pdchS62shdVpzmin, FinalSysSizing(AirLoopNum).AirPriLoopName, VpzMinHtgSum, 4); // Vpz-min
            OutputReportPredefined::PreDefTableEntry(OutputReportPredefined::pdchS62shdVozhtg,
                                                     FinalSysSizing(AirLoopNum).AirPriLoopName,
                                                     VozHtgSum,
                                                     4); // Voz-htg
            OutputReportPredefined::PreDefTableEntry(
                OutputReportPredefined::pdchS62shdEvz, FinalSysSizing(AirLoopNum).AirPriLoopName, EvzMinBySysHeat(AirLoopNum), 4); // Evz-min
        } // loop over air loops for table writing
    }

    void DetermineSystemPopulationDiversity()
    {
        // determine Pz sum, Ps, and D for each air system for standard 62.1

        // first determine if any airloops use VRP, if not then don't need to march thru year of schedules for performance
        bool anyVRPinModel(false);
        for (int AirLoopNum = 1; AirLoopNum <= NumPrimaryAirSys; ++AirLoopNum) {
            if (FinalSysSizing(AirLoopNum).SystemOAMethod == SOAM_VRP) {
                anyVRPinModel = true;
                break;
            }
        }
        // First get the design (max) level of people in all zones connected to air loop
        for (int AirLoopNum = 1; AirLoopNum <= NumPrimaryAirSys; ++AirLoopNum) {
            int SysSizNum =
                UtilityRoutines::FindItemInList(FinalSysSizing(AirLoopNum).AirPriLoopName, SysSizInput, &SystemSizingInputData::AirPriLoopName);
            if (SysSizNum == 0) SysSizNum = 1; // use first when none applicable
            if (FinalSysSizing(AirLoopNum).OAAutoSized) {
                PzSumBySys(AirLoopNum) = 0.0;
                PsBySys(AirLoopNum) = 0.0;
                for (int zoneNumOnLoop = 1; zoneNumOnLoop <= DataAirLoop::AirLoopZoneInfo(AirLoopNum).NumZones; ++zoneNumOnLoop) {
                    int CtrlZoneNum = DataAirLoop::AirLoopZoneInfo(AirLoopNum).ActualZoneNumber(zoneNumOnLoop);
                    for (int PeopleNum = 1; PeopleNum <= DataHeatBalance::TotPeople; ++PeopleNum) {
                        if (DataHeatBalance::People(PeopleNum).ZonePtr == FinalZoneSizing(CtrlZoneNum).ActualZoneNum) {
                            PzSumBySys(AirLoopNum) += (DataHeatBalance::People(PeopleNum).NumberOfPeople *
                                                       DataHeatBalance::Zone(FinalZoneSizing(CtrlZoneNum).ActualZoneNum).Multiplier *
                                                       DataHeatBalance::Zone(FinalZoneSizing(CtrlZoneNum).ActualZoneNum).ListMultiplier);
                        }
                    }
                }
            }
        }

        if (!anyVRPinModel) {
            for (int AirLoopNum = 1; AirLoopNum <= NumPrimaryAirSys; ++AirLoopNum) {
                DBySys(AirLoopNum) = 1.0;
            }
            return; // early return to not march through schedules
        }

        DisplayString("Standard 62.1 Ventilation Rate Procedure: Process Concurrent People by Air System");
        // now march through all zone timesteps for entire year to find the concurrent max
        int DaysInYear(366);  // assume leap year
        int dayOfWeekType(1); // assume year starts on Sunday
        WeatherManager::CalcSpecialDayTypes();
        for (int DayLoop = 1; DayLoop <= DaysInYear; ++DayLoop) { // loop over all days in year
            DataEnvironment::HolidayIndex = WeatherManager::SpecialDayTypes(DayLoop);
            DataEnvironment::DayOfYear_Schedule = DayLoop;
            DataEnvironment::DayOfWeek = dayOfWeekType;
            ++dayOfWeekType;
            if (dayOfWeekType > 7) dayOfWeekType = 1;
            for (int hrOfDay = 1; hrOfDay <= 24; ++hrOfDay) {       // loop over all hours in day
                DataGlobals::HourOfDay = hrOfDay;                   // avoid crash in schedule manager
                for (int TS = 1; TS <= NumOfTimeStepInHour; ++TS) { // loop over all timesteps in hour
                    DataGlobals::TimeStep = TS;                     // avoid crash in schedule manager
                    Real64 TSfraction(0.0);
                    if (NumOfTimeStepInHour > 0.0) TSfraction = 1.0 / double(NumOfTimeStepInHour);
                    for (int AirLoopNum = 1; AirLoopNum <= NumPrimaryAirSys; ++AirLoopNum) { // loop over all the air systems
                        int SysSizNum = UtilityRoutines::FindItemInList(
                            FinalSysSizing(AirLoopNum).AirPriLoopName, SysSizInput, &SystemSizingInputData::AirPriLoopName);
                        if (SysSizNum == 0) SysSizNum = 1; // use first when none applicable
                        if (FinalSysSizing(AirLoopNum).OAAutoSized) {

                            // Loop over all zones connected to air loop
                            Real64 TotConcurrentPeopleOnSys = 0.0;
                            for (int zoneNumOnLoop = 1; zoneNumOnLoop <= DataAirLoop::AirLoopZoneInfo(AirLoopNum).NumZones; ++zoneNumOnLoop) {
                                int CtrlZoneNum = DataAirLoop::AirLoopZoneInfo(AirLoopNum).ActualZoneNumber(zoneNumOnLoop);

                                for (int PeopleNum = 1; PeopleNum <= DataHeatBalance::TotPeople; ++PeopleNum) {
                                    if (DataHeatBalance::People(PeopleNum).ZonePtr == FinalZoneSizing(CtrlZoneNum).ActualZoneNum) {
                                        Real64 PeopleInZone = (DataHeatBalance::People(PeopleNum).NumberOfPeople *
                                                               DataHeatBalance::Zone(FinalZoneSizing(CtrlZoneNum).ActualZoneNum).Multiplier *
                                                               DataHeatBalance::Zone(FinalZoneSizing(CtrlZoneNum).ActualZoneNum).ListMultiplier);
                                        Real64 schMultiplier =
                                            ScheduleManager::LookUpScheduleValue(DataHeatBalance::People(PeopleNum).NumberOfPeoplePtr, hrOfDay, TS);
                                        PeopleInZone = PeopleInZone * schMultiplier;
                                        TotConcurrentPeopleOnSys += PeopleInZone;
                                    }
                                }
                            }
                            if (TotConcurrentPeopleOnSys >= DataSizing::PsBySys(AirLoopNum)) {
                                DataSizing::PsBySys(AirLoopNum) = TotConcurrentPeopleOnSys; // store max concurrent occupancy on system
                                // store timing description of Last occurrence of max
                                int Month(0);
                                int DayOfMonth(0);
                                General::InvOrdinalDay(DayLoop, Month, DayOfMonth, 1);
                                Real64 TimeHrsFraction = (double(hrOfDay) - 1.0) + double(TS) * TSfraction;
                                int TimeHrsInt = int(TimeHrsFraction);
                                int TimeMinsInt = nint((TimeHrsFraction - TimeHrsInt) * 60.0);
                                if (TimeMinsInt == 60) {
                                    ++TimeHrsInt;
                                    TimeMinsInt = 0;
                                }
                                DataSizing::PeakPsOccurrenceDateTimeStringBySys(AirLoopNum) = format("{:02}/{:02} {:02}:{:02}", Month, DayOfMonth, TimeHrsInt, TimeMinsInt);
                                DataSizing::PeakPsOccurrenceEnvironmentStringBySys(AirLoopNum) = "Full Year Schedule";
                            }
                        } // if autosizied and VRP
                    }     // air loops
                }
            }
        }

        // compute D for standard 62.1 by system
        for (int AirLoopNum = 1; AirLoopNum <= NumPrimaryAirSys; ++AirLoopNum) {
            if (PzSumBySys(AirLoopNum) > 0.0) {
                DBySys(AirLoopNum) = PsBySys(AirLoopNum) / PzSumBySys(AirLoopNum);
            } else {
                DBySys(AirLoopNum) = 1.0;
            }
            DBySys(AirLoopNum) = min(1.0, DBySys(AirLoopNum));

            // For single zone systems, D should be 1.0.
            if (DataAirLoop::AirLoopZoneInfo(AirLoopNum).NumZones == 1) {
                DBySys(AirLoopNum) = 1.0;
            }
        }
    }

    void GetOARequirements()
    {

        // SUBROUTINE INFORMATION:
        //       AUTHOR         R. Raustad - FSEC
        //       DATE WRITTEN   February 2010
        //       MODIFIED       na
        //       RE-ENGINEERED  na

        // PURPOSE OF THIS SUBROUTINE:
        // Obtains input data for the OA Requirements object and stores it in
        // appropriate data structure.

        // METHODOLOGY EMPLOYED:
        // Uses InputProcessor "Get" routines to obtain data.
        // This object requires only a name where the default values are assumed
        // if subsequent fields are not entered.

        // Using/Aliasing
        using ScheduleManager::CheckScheduleValueMinMax;
        using ScheduleManager::GetScheduleIndex;
        using ScheduleManager::GetScheduleMaxValue;
        using namespace DataIPShortCuts;
        using General::RoundSigDigits;

        // SUBROUTINE PARAMETER DEFINITIONS:
        static std::string const RoutineName("GetOARequirements: "); // include trailing blank space

        // SUBROUTINE LOCAL VARIABLE DECLARATIONS:
        int NumAlphas;  // Number of Alphas for each GetObjectItem call
        int NumNumbers; // Number of Numbers for each GetObjectItem call
        int TotalArgs;  // Total number of alpha and numeric arguments (max) for a
        int IOStatus;   // Used in GetObjectItem
        int OAIndex;
        static bool ErrorsFound(false); // If errors detected in input
        //  REAL(r64) :: CalcAmt

        std::string CurrentModuleObject; // for ease in getting objects
        Array1D_string Alphas;           // Alpha input items for object
        Array1D_string cAlphaFields;     // Alpha field names
        Array1D_string cNumericFields;   // Numeric field names
        Array1D<Real64> Numbers;         // Numeric input items for object
        Array1D_bool lAlphaBlanks;       // Logical array, alpha field input BLANK = .TRUE.
        Array1D_bool lNumericBlanks;     // Logical array, numeric field input BLANK = .TRUE.

        CurrentModuleObject = "DesignSpecification:OutdoorAir";
        NumOARequirements = inputProcessor->getNumObjectsFound(CurrentModuleObject);
        inputProcessor->getObjectDefMaxArgs(CurrentModuleObject, TotalArgs, NumAlphas, NumNumbers);

        Alphas.allocate(NumAlphas);
        cAlphaFields.allocate(NumAlphas);
        cNumericFields.allocate(NumNumbers);
        Numbers.dimension(NumNumbers, 0.0);
        lAlphaBlanks.dimension(NumAlphas, true);
        lNumericBlanks.dimension(NumNumbers, true);

        if (NumOARequirements > 0) {
            OARequirements.allocate(NumOARequirements);

            // Start Loading the System Input
            for (OAIndex = 1; OAIndex <= NumOARequirements; ++OAIndex) {

                inputProcessor->getObjectItem(CurrentModuleObject,
                                              OAIndex,
                                              Alphas,
                                              NumAlphas,
                                              Numbers,
                                              NumNumbers,
                                              IOStatus,
                                              lNumericBlanks,
                                              lAlphaBlanks,
                                              cAlphaFields,
                                              cNumericFields);
                UtilityRoutines::IsNameEmpty(Alphas(1), CurrentModuleObject, ErrorsFound);

                OARequirements(OAIndex).Name = Alphas(1);

                ProcessInputOARequirements(CurrentModuleObject,
                                           OAIndex,
                                           Alphas,
                                           NumAlphas,
                                           Numbers,
                                           NumNumbers,
                                           lNumericBlanks,
                                           lAlphaBlanks,
                                           cAlphaFields,
                                           cNumericFields,
                                           ErrorsFound);
            }

            Alphas.deallocate();
            cAlphaFields.deallocate();
            cNumericFields.deallocate();
            Numbers.deallocate();
            lAlphaBlanks.deallocate();
            lNumericBlanks.deallocate();

            if (ErrorsFound) {
                ShowFatalError(RoutineName + "Errors found in input.  Preceding condition(s) cause termination.");
            }
        }
    }

    void ProcessInputOARequirements(std::string const &CurrentModuleObject,
                                    int const OAIndex,
                                    Array1D_string const &Alphas,
                                    int &NumAlphas,
                                    Array1D<Real64> const &Numbers,
                                    int &NumNumbers,
                                    Array1D_bool const &EP_UNUSED(lNumericBlanks), // Unused
                                    Array1D_bool const &lAlphaBlanks,
                                    Array1D_string const &cAlphaFields,
                                    Array1D_string const &EP_UNUSED(cNumericFields), // Unused
                                    bool &ErrorsFound                               // If errors found in input
    )
    {

        // SUBROUTINE INFORMATION:
        //       AUTHOR         R. Raustad - FSEC
        //       DATE WRITTEN   February 2010
        //       MODIFIED       na
        //       RE-ENGINEERED  na

        // PURPOSE OF THIS SUBROUTINE:
        // Obtains input data for the OA Requirements object and stores it in
        // appropriate data structure.

        // METHODOLOGY EMPLOYED:
        // Uses InputProcessor "Get" routines to obtain data.
        // This object requires only a name where the default values are assumed
        // if subsequent fields are not entered.

        // REFERENCES:
        // na

        using ScheduleManager::CheckScheduleValueMinMax;
        using ScheduleManager::GetScheduleIndex;
        using ScheduleManager::GetScheduleMaxValue;
        using namespace DataIPShortCuts;
        using General::RoundSigDigits;

        // Locals
        // SUBROUTINE ARGUMENT DEFINITIONS:
        // na

        // SUBROUTINE PARAMETER DEFINITIONS:
        static std::string const RoutineName("GetOARequirements: "); // include trailing blank space

        // INTERFACE BLOCK SPECIFICATIONS
        // na

        // DERIVED TYPE DEFINITIONS
        // na

        if (NumAlphas > 1) {
            if (UtilityRoutines::SameString(Alphas(2), "Flow/Person")) {
                OARequirements(OAIndex).OAFlowMethod = OAFlowPPer;
            } else if (UtilityRoutines::SameString(Alphas(2), "Flow/Zone")) {
                OARequirements(OAIndex).OAFlowMethod = OAFlow;
            } else if (UtilityRoutines::SameString(Alphas(2), "Flow/Area")) {
                OARequirements(OAIndex).OAFlowMethod = OAFlowPerArea;
            } else if (UtilityRoutines::SameString(Alphas(2), "AirChanges/Hour")) {
                OARequirements(OAIndex).OAFlowMethod = OAFlowACH;
            } else if (UtilityRoutines::SameString(Alphas(2), "Sum")) {
                OARequirements(OAIndex).OAFlowMethod = OAFlowSum;
            } else if (UtilityRoutines::SameString(Alphas(2), "Maximum")) {
                OARequirements(OAIndex).OAFlowMethod = OAFlowMax;
            } else if (UtilityRoutines::SameString(Alphas(2),
                                                   "INDOORAIRQUALITYPROCEDURE")) { // Indoor Air Quality Procedure based on ASHRAE Standard 62.1-2007
                OARequirements(OAIndex).OAFlowMethod = ZOAM_IAQP;
            } else if (UtilityRoutines::SameString(
                           Alphas(2), "PROPORTIONALCONTROLBASEDONOCCUPANCYSCHEDULE")) { // Proportional Control based on ASHRAE Standard 62.1-2004
                OARequirements(OAIndex).OAFlowMethod = ZOAM_ProportionalControlSchOcc;
            } else if (UtilityRoutines::SameString(
                           Alphas(2), "PROPORTIONALCONTROLBASEDONDESIGNOCCUPANCY")) { // Proportional Control based on ASHRAE Standard 62.1-2004
                OARequirements(OAIndex).OAFlowMethod = ZOAM_ProportionalControlDesOcc;
            } else {
                ShowSevereError(RoutineName + CurrentModuleObject + "=\"" + OARequirements(OAIndex).Name + "\",");
                ShowContinueError("...Invalid " + cAlphaFields(2) + "=\"" + Alphas(2) + "\",");
                ShowContinueError("...Valid choices are Flow/Person, Flow/Zone, Flow/Area, AirChanges/Hour, Sum, Maximum, IndoorAirQualityProcedure, "
                                  "ProportionalControlBasedOnDesignOccupancy, and ProportionalControlBasedonOccupancySchedule.");
                ErrorsFound = true;
            }
        } else {
            // default value for Outdoor Air Method
            OARequirements(OAIndex).OAFlowMethod = OAFlowPPer;
        }
        if (NumNumbers > 0) {
            OARequirements(OAIndex).OAFlowPerPerson = Numbers(1);
        } else {
            // default value for Outdoor Air Flow per Person when per person flow is counted
            OARequirements(OAIndex).OAFlowPerPerson = 0.00944;
        }
        // if one of the methods that should not use the flow per person field is chosen then zero out the flow per person to avoid it
        // being counted later #4378
        if (OARequirements(OAIndex).OAFlowMethod != OAFlowPPer && OARequirements(OAIndex).OAFlowMethod != OAFlowSum &&
            OARequirements(OAIndex).OAFlowMethod != OAFlowMax && OARequirements(OAIndex).OAFlowMethod != ZOAM_ProportionalControlSchOcc &&
            OARequirements(OAIndex).OAFlowMethod != ZOAM_ProportionalControlDesOcc && OARequirements(OAIndex).OAFlowMethod != ZOAM_IAQP) {
            OARequirements(OAIndex).OAFlowPerPerson = 0.0;
        }
        // remaining fields default to 0
        if (NumNumbers > 1) {
            if (OARequirements(OAIndex).OAFlowMethod == OAFlowPerArea || OARequirements(OAIndex).OAFlowMethod == OAFlowSum ||
                OARequirements(OAIndex).OAFlowMethod == OAFlowMax) {
                OARequirements(OAIndex).OAFlowPerArea = Numbers(2);
            } else if (OARequirements(OAIndex).OAFlowMethod == ZOAM_ProportionalControlSchOcc ||
                       OARequirements(OAIndex).OAFlowMethod == ZOAM_ProportionalControlDesOcc || OARequirements(OAIndex).OAFlowMethod == ZOAM_IAQP) {
                OARequirements(OAIndex).OAFlowPerArea = Numbers(2);
            } else {
                OARequirements(OAIndex).OAFlowPerArea = 0.0;
            }
        }
        if (NumNumbers > 2) {
            if (OARequirements(OAIndex).OAFlowMethod == OAFlow || OARequirements(OAIndex).OAFlowMethod == OAFlowSum ||
                OARequirements(OAIndex).OAFlowMethod == OAFlowMax || OARequirements(OAIndex).OAFlowMethod == ZOAM_IAQP) {
                OARequirements(OAIndex).OAFlowPerZone = Numbers(3);
            } else {
                OARequirements(OAIndex).OAFlowPerZone = 0.0;
            }
        }

        if (NumNumbers > 3) {
            if (OARequirements(OAIndex).OAFlowMethod == OAFlowACH || OARequirements(OAIndex).OAFlowMethod == OAFlowSum ||
                OARequirements(OAIndex).OAFlowMethod == OAFlowMax || OARequirements(OAIndex).OAFlowMethod == ZOAM_IAQP) {
                OARequirements(OAIndex).OAFlowACH = Numbers(4);
            } else {
                OARequirements(OAIndex).OAFlowACH = 0.0;
            }
        }

        // Set default schedule
        OARequirements(OAIndex).OAFlowFracSchPtr = DataGlobals::ScheduleAlwaysOn;
        if (NumAlphas > 2) {
            if (!lAlphaBlanks(3)) {
                OARequirements(OAIndex).OAFlowFracSchPtr = GetScheduleIndex(Alphas(3));
                if (OARequirements(OAIndex).OAFlowFracSchPtr > 0) {
                    if (!CheckScheduleValueMinMax(OARequirements(OAIndex).OAFlowFracSchPtr, ">=", 0.0, "<=", 1.0)) {
                        ShowSevereError(RoutineName + CurrentModuleObject + "=\"" + OARequirements(OAIndex).Name + "\",");
                        ShowContinueError("Error found in " + cAlphaFields(3) + " = " + Alphas(3));
                        ShowContinueError("Schedule values must be (>=0., <=1.)");
                        ErrorsFound = true;
                    }
                } else {
                    ShowSevereError(RoutineName + CurrentModuleObject + "=\"" + OARequirements(OAIndex).Name + "\",");
                    ShowContinueError("...Not Found " + cAlphaFields(3) + "=\"" + Alphas(3) + "\".");
                    ErrorsFound = true;
                }
            }
        }

        if (NumAlphas > 3) {
            if (!lAlphaBlanks(4)) {
                OARequirements(OAIndex).OAPropCtlMinRateSchPtr = GetScheduleIndex(Alphas(4));
                if (OARequirements(OAIndex).OAPropCtlMinRateSchPtr > 0) {
                    if (!CheckScheduleValueMinMax(OARequirements(OAIndex).OAPropCtlMinRateSchPtr, ">=", 0.0, "<=", 1.0)) {
                        ShowSevereError(RoutineName + CurrentModuleObject + "=\"" + OARequirements(OAIndex).Name + "\",");
                        ShowContinueError("Error found in " + cAlphaFields(4) + " = " + Alphas(4));
                        ShowContinueError("Schedule values must be (>=0., <=1.)");
                        ErrorsFound = true;
                    }
                } else {
                    ShowSevereError(RoutineName + CurrentModuleObject + "=\"" + OARequirements(OAIndex).Name + "\",");
                    ShowContinueError("...Not Found " + cAlphaFields(4) + "=\"" + Alphas(4) + "\".");
                    ErrorsFound = true;
                }
            }
        }
    }

    void GetZoneAirDistribution()
    {

        // SUBROUTINE INFORMATION:
        //       AUTHOR         T. Hong - LBNL
        //       DATE WRITTEN   March 2012
        //       MODIFIED       na
        //       RE-ENGINEERED  na

        // PURPOSE OF THIS SUBROUTINE:
        // Obtains input data for the zone air distribution objects and stores it in
        // appropriate data structure.

        // METHODOLOGY EMPLOYED:
        // Uses InputProcessor "Get" routines to obtain data.
        // This object requires only a name where the default values are assumed
        // if subsequent fields are not entered.

        // Using/Aliasing
        using ScheduleManager::CheckScheduleValueMinMax;
        using ScheduleManager::GetScheduleIndex;
        using namespace DataIPShortCuts;

        // SUBROUTINE PARAMETER DEFINITIONS:
        static std::string const RoutineName("GetZoneAirDistribution: "); // include trailing blank space

        // SUBROUTINE LOCAL VARIABLE DECLARATIONS:
        int NumAlphas;  // Number of Alphas for each GetObjectItem call
        int NumNumbers; // Number of Numbers for each GetObjectItem call
        int TotalArgs;  // Total number of alpha and numeric arguments (max) for a
        int IOStatus;   // Used in GetObjectItem
        int ZADIndex;
        static bool ErrorsFound(false); // If errors detected in input

        std::string CurrentModuleObject; // for ease in getting objects
        Array1D_string Alphas;           // Alpha input items for object
        Array1D_string cAlphaFields;     // Alpha field names
        Array1D_string cNumericFields;   // Numeric field names
        Array1D<Real64> Numbers;         // Numeric input items for object
        Array1D_bool lAlphaBlanks;       // Logical array, alpha field input BLANK = .TRUE.
        Array1D_bool lNumericBlanks;     // Logical array, numeric field input BLANK = .TRUE.

        CurrentModuleObject = "DesignSpecification:ZoneAirDistribution";
        NumZoneAirDistribution = inputProcessor->getNumObjectsFound(CurrentModuleObject);
        inputProcessor->getObjectDefMaxArgs(CurrentModuleObject, TotalArgs, NumAlphas, NumNumbers);

        Alphas.allocate(NumAlphas);
        cAlphaFields.allocate(NumAlphas);
        cNumericFields.allocate(NumNumbers);
        Numbers.dimension(NumNumbers, 0.0);
        lAlphaBlanks.dimension(NumAlphas, true);
        lNumericBlanks.dimension(NumNumbers, true);

        if (NumZoneAirDistribution > 0) {
            ZoneAirDistribution.allocate(NumZoneAirDistribution);

            // Start Loading the zone air distribution input
            for (ZADIndex = 1; ZADIndex <= NumZoneAirDistribution; ++ZADIndex) {

                inputProcessor->getObjectItem(CurrentModuleObject,
                                              ZADIndex,
                                              Alphas,
                                              NumAlphas,
                                              Numbers,
                                              NumNumbers,
                                              IOStatus,
                                              lNumericBlanks,
                                              lAlphaBlanks,
                                              cAlphaFields,
                                              cNumericFields);
                UtilityRoutines::IsNameEmpty(Alphas(1), CurrentModuleObject, ErrorsFound);

                ZoneAirDistribution(ZADIndex).Name = Alphas(1);

                // Zone Air Distribution Effectiveness in Cooling Mode
                if (NumNumbers > 0) {
                    ZoneAirDistribution(ZADIndex).ZoneADEffCooling = Numbers(1);
                } else {
                    // default value
                    ZoneAirDistribution(ZADIndex).ZoneADEffCooling = 1.0;
                }

                // Zone Air Distribution Effectiveness in Heating Mode
                if (NumNumbers > 1) {
                    ZoneAirDistribution(ZADIndex).ZoneADEffHeating = Numbers(2);
                } else {
                    // default value
                    ZoneAirDistribution(ZADIndex).ZoneADEffHeating = 1.0;
                }

                // Zone Secondary Recirculation Fraction
                if (NumNumbers > 2) {
                    ZoneAirDistribution(ZADIndex).ZoneSecondaryRecirculation = Numbers(3);
                } else {
                    // default value
                    ZoneAirDistribution(ZADIndex).ZoneSecondaryRecirculation = 0.0;
                }

                // Zone Ventilation Efficiency
                if (NumNumbers > 3) {
                    ZoneAirDistribution(ZADIndex).ZoneVentilationEff = Numbers(4);
                } else {
                    // default value
                    ZoneAirDistribution(ZADIndex).ZoneVentilationEff = 0.0;
                }

                if (NumAlphas > 1) {
                    if (!lAlphaBlanks(2)) {
                        ZoneAirDistribution(ZADIndex).ZoneADEffSchName = Alphas(2);
                        ZoneAirDistribution(ZADIndex).ZoneADEffSchPtr = GetScheduleIndex(Alphas(2));
                        if (ZoneAirDistribution(ZADIndex).ZoneADEffSchPtr > 0) {
                            if (!CheckScheduleValueMinMax(ZoneAirDistribution(ZADIndex).ZoneADEffSchPtr, ">", 0.0)) {
                                ShowSevereError(RoutineName + CurrentModuleObject + "=\"" + ZoneAirDistribution(ZADIndex).Name + "\",");
                                ShowContinueError("Error found in " + cAlphaFields(2) + " = " + Alphas(2));
                                ShowContinueError("Schedule values must be >0.0)");
                                ErrorsFound = true;
                            }
                        } else {
                            ShowSevereError(RoutineName + CurrentModuleObject + "=\"" + ZoneAirDistribution(ZADIndex).Name + "\",");
                            ShowContinueError("...Not Found " + cAlphaFields(2) + "=\"" + Alphas(2) + "\".");
                            ErrorsFound = true;
                        }
                    }
                }
            }

            Alphas.deallocate();
            cAlphaFields.deallocate();
            cNumericFields.deallocate();
            Numbers.deallocate();
            lAlphaBlanks.deallocate();
            lNumericBlanks.deallocate();

            if (ErrorsFound) {
                ShowFatalError(RoutineName + "Errors found in input.  Preceding condition(s) cause termination.");
            }
        }
    }

    void GetSizingParams(IOFiles &ioFiles)
    {

        // SUBROUTINE INFORMATION:
        //       AUTHOR         Fred Buhl
        //       DATE WRITTEN   January 2002
        //       MODIFIED       na
        //       RE-ENGINEERED  na

        // PURPOSE OF THIS SUBROUTINE:
        // Obtains input data for the Sizing Parameters object and stores it in
        // appropriate data structure.

        // METHODOLOGY EMPLOYED:
        // Uses InputProcessor "Get" routines to obtain data.

        // Using/Aliasing
        using namespace DataIPShortCuts;
        using General::RoundSigDigits;

        // SUBROUTINE LOCAL VARIABLE DECLARATIONS:
        int NumAlphas;  // Number of Alphas for each GetObjectItem call
        int NumNumbers; // Number of Numbers for each GetObjectItem call
        int IOStatus;   // Used in GetObjectItem
        int NumSizParams;
        int Temp;

        cCurrentModuleObject = "Sizing:Parameters";
        NumSizParams = inputProcessor->getNumObjectsFound(cCurrentModuleObject);

        if (NumSizParams == 1) {
            inputProcessor->getObjectItem(cCurrentModuleObject,
                                          1,
                                          cAlphaArgs,
                                          NumAlphas,
                                          rNumericArgs,
                                          NumNumbers,
                                          IOStatus,
                                          lNumericFieldBlanks,
                                          lAlphaFieldBlanks,
                                          cAlphaFieldNames,
                                          cNumericFieldNames);
            if (lNumericFieldBlanks(1) || rNumericArgs(1) < 0.0) {
                GlobalHeatSizingFactor = 1.0;
            } else {
                GlobalHeatSizingFactor = rNumericArgs(1);
            }
            if (lNumericFieldBlanks(2) || rNumericArgs(2) < 0.0) {
                GlobalCoolSizingFactor = 1.0;
            } else {
                GlobalCoolSizingFactor = rNumericArgs(2);
            }
            if (lNumericFieldBlanks(3) || rNumericArgs(3) <= 0.0) {
                NumTimeStepsInAvg = NumOfTimeStepInHour;
            } else {
                NumTimeStepsInAvg = int(rNumericArgs(3));
            }
        } else if (NumSizParams == 0) {
            GlobalHeatSizingFactor = 1.0;
            GlobalCoolSizingFactor = 1.0;
            NumTimeStepsInAvg = NumOfTimeStepInHour;
        } else {
            ShowFatalError(cCurrentModuleObject + ": More than 1 occurrence of this object; only 1 allowed");
        }

        if (NumTimeStepsInAvg < NumOfTimeStepInHour) {
            ShowWarningError(cCurrentModuleObject + ": note " + cNumericFieldNames(3) + " entered value=[" + RoundSigDigits(NumTimeStepsInAvg) +
                             "] is less than 1 hour (i.e., " + RoundSigDigits(NumOfTimeStepInHour) + " timesteps).");
        }

        cCurrentModuleObject = "OutputControl:Sizing:Style";
        Temp = inputProcessor->getNumObjectsFound(cCurrentModuleObject);

        if (Temp == 0) {
            cAlphaArgs(1) = "Comma";
            SizingFileColSep = CharComma; // comma
        } else if (Temp == 1) {
            inputProcessor->getObjectItem(cCurrentModuleObject,
                                          1,
                                          cAlphaArgs,
                                          NumAlphas,
                                          rNumericArgs,
                                          NumNumbers,
                                          IOStatus,
                                          lNumericFieldBlanks,
                                          lAlphaFieldBlanks,
                                          cAlphaFieldNames,
                                          cNumericFieldNames);
            if (cAlphaArgs(1) == "COMMA") {
                SizingFileColSep = CharComma; // comma
                cAlphaArgs(1) = "Comma";
            } else if (cAlphaArgs(1) == "TAB") {
                SizingFileColSep = CharTab; // tab
                cAlphaArgs(1) = "Tab";
            } else if (cAlphaArgs(1) == "FIXED" || cAlphaArgs(1) == "SPACE") {
                SizingFileColSep = CharSpace; // space
                cAlphaArgs(1) = "Space";
            } else {
                SizingFileColSep = CharComma; // comma
                ShowWarningError(cCurrentModuleObject + ": invalid " + cAlphaFieldNames(1) + " entered value=\"" + cAlphaArgs(1) +
                                 "\", Commas will be used to separate fields.");
                cAlphaArgs(1) = "Comma";
            }
            print(ioFiles.eio, "! <Sizing Output Files>,Style\n");
            print(ioFiles.eio,  "Sizing Output Files,{}\n", cAlphaArgs(1));
        }
    }

    void GetZoneSizingInput()
    {

        // SUBROUTINE INFORMATION:
        //       AUTHOR         Fred Buhl
        //       DATE WRITTEN   December 2000
        //       MODIFIED       Mangesh Basarkar, 06/2011: Specifying zone outside air based on design specification object
        //       RE-ENGINEERED  na

        // PURPOSE OF THIS SUBROUTINE:
        // Obtains input data for zone sizing objects and stores it in
        // appropriate data structures.

        // METHODOLOGY EMPLOYED:
        // Uses InputProcessor "Get" routines to obtain data.

        // Using/Aliasing
        using namespace DataIPShortCuts;
        using General::RoundSigDigits;

        // SUBROUTINE LOCAL VARIABLE DECLARATIONS:
        int ZoneSizIndex;               // loop index
        int NumAlphas;                  // Number of Alphas for each GetObjectItem call
        int NumNumbers;                 // Number of Numbers for each GetObjectItem call
        int IOStatus;                   // Used in GetObjectItem
        static bool ErrorsFound(false); // Set to true if errors in input, fatal at end of routine
        int NumDesDays;                 // Number of design days in input
        int NumSizingZoneStatements;
        int Item;
        int Item1;
        int ZLItem;
        bool errFlag;
        Array1D_string ZoneNames;
        int NumZones;
        int NumZoneLists;
        int OAIndex;  // Index of design specification object
        int ObjIndex; // Index of zone air distribution effectiveness object name
        bool DesHeatMaxAirFlowPerAreaUsrInp;
        bool DesHeatMaxAirFlowUsrInp;
        bool DesHeatMaxAirFlowFracUsrInp;

        struct GlobalMiscObject
        {
            // Members
            std::string Name;
            int ZoneOrZoneListPtr;
            int NumOfZones;
            int StartPtr;
            bool ZoneListActive;

            // Default Constructor
            GlobalMiscObject() : ZoneOrZoneListPtr(0), NumOfZones(0), StartPtr(0), ZoneListActive(false)
            {
            }
        };

        // Object Data
        Array1D<ZoneListData> ZoneListNames;
        Array1D<GlobalMiscObject> SizingZoneObjects;

        cCurrentModuleObject = "Sizing:Zone";
        NumSizingZoneStatements = inputProcessor->getNumObjectsFound(cCurrentModuleObject);
        SizingZoneObjects.allocate(NumSizingZoneStatements);

        if (NumSizingZoneStatements > 0) {
            errFlag = false;
            GetZoneAndZoneListNames(errFlag, NumZones, ZoneNames, NumZoneLists, ZoneListNames);
        }

        cCurrentModuleObject = "Sizing:Zone";
        NumZoneSizingInput = 0;
        errFlag = false;
        for (Item = 1; Item <= NumSizingZoneStatements; ++Item) {
            inputProcessor->getObjectItem(cCurrentModuleObject,
                                          Item,
                                          cAlphaArgs,
                                          NumAlphas,
                                          rNumericArgs,
                                          NumNumbers,
                                          IOStatus,
                                          lNumericFieldBlanks,
                                          lAlphaFieldBlanks,
                                          cAlphaFieldNames,
                                          cNumericFieldNames);
            UtilityRoutines::IsNameEmpty(cAlphaArgs(1), cCurrentModuleObject, ErrorsFound);

            SizingZoneObjects(Item).Name = cAlphaArgs(1);

            Item1 = UtilityRoutines::FindItemInList(cAlphaArgs(1), ZoneNames, NumZones);
            ZLItem = 0;
            if (Item1 == 0 && NumZoneLists > 0) ZLItem = UtilityRoutines::FindItemInList(cAlphaArgs(1), ZoneListNames);
            if (Item1 > 0) {
                SizingZoneObjects(Item).StartPtr = NumZoneSizingInput + 1;
                ++NumZoneSizingInput;
                SizingZoneObjects(Item).NumOfZones = 1;
                SizingZoneObjects(Item).ZoneListActive = false;
                SizingZoneObjects(Item).ZoneOrZoneListPtr = Item1;
            } else if (ZLItem > 0) {
                SizingZoneObjects(Item).StartPtr = NumZoneSizingInput + 1;
                NumZoneSizingInput += ZoneListNames(ZLItem).NumOfZones;
                SizingZoneObjects(Item).NumOfZones = ZoneListNames(ZLItem).NumOfZones;
                SizingZoneObjects(Item).ZoneListActive = true;
                SizingZoneObjects(Item).ZoneOrZoneListPtr = ZLItem;
            } else {
                ShowSevereError(cCurrentModuleObject + "=\"" + cAlphaArgs(1) + "\" invalid " + cAlphaFieldNames(1) + " not found.");
                ErrorsFound = true;
                errFlag = true;
            }
        }

        if (errFlag) {
            ShowSevereError("GetZoneSizingInput: Errors with invalid names in " + cCurrentModuleObject + " objects.");
            ShowContinueError("...These will not be read in.  Other errors may occur.");
            NumZoneSizingInput = 0;
        }

        if (NumZoneSizingInput > 0) {
            NumDesDays = inputProcessor->getNumObjectsFound("SizingPeriod:DesignDay") +
                         inputProcessor->getNumObjectsFound("SizingPeriod:WeatherFileDays") +
                         inputProcessor->getNumObjectsFound("SizingPeriod:WeatherFileConditionType");
            if (NumDesDays == 0 && (DoZoneSizing || DoSystemSizing || DoPlantSizing)) {
                ShowSevereError("Zone Sizing calculations need SizingPeriod:* input. None found.");
                ErrorsFound = true;
            }
            ZoneSizingInput.allocate(NumZoneSizingInput);

            ZoneSizIndex = 0;
            for (Item = 1; Item <= NumSizingZoneStatements; ++Item) {

                inputProcessor->getObjectItem(cCurrentModuleObject,
                                              Item,
                                              cAlphaArgs,
                                              NumAlphas,
                                              rNumericArgs,
                                              NumNumbers,
                                              IOStatus,
                                              lNumericFieldBlanks,
                                              lAlphaFieldBlanks,
                                              cAlphaFieldNames,
                                              cNumericFieldNames);

                for (Item1 = 1; Item1 <= SizingZoneObjects(Item).NumOfZones; ++Item1) {
                    ++ZoneSizIndex;
                    if (!SizingZoneObjects(Item).ZoneListActive) {
                        if (SizingZoneObjects(Item).ZoneOrZoneListPtr > 0) {
                            ZoneSizingInput(ZoneSizIndex).ZoneName = ZoneNames(SizingZoneObjects(Item).ZoneOrZoneListPtr);
                        } else {
                            // Invalid zone, will be caught later
                            ZoneSizingInput(ZoneSizIndex).ZoneName = "Invalid Zone Name";
                        }
                    } else { // Zone list active
                        if (SizingZoneObjects(Item).ZoneOrZoneListPtr > 0 &&
                            ZoneListNames(SizingZoneObjects(Item).ZoneOrZoneListPtr).Zones(Item1) > 0) {
                            ZoneSizingInput(ZoneSizIndex).ZoneName = ZoneNames(ZoneListNames(SizingZoneObjects(Item).ZoneOrZoneListPtr).Zones(Item1));
                        } else {
                            // Invalid zone, will be caught later
                            ZoneSizingInput(ZoneSizIndex).ZoneName = "Invalid Zone Name";
                        }
                    }
                    bool const nameEmpty = UtilityRoutines::IsNameEmpty(cAlphaArgs(1), cCurrentModuleObject, ErrorsFound);
                    if (nameEmpty && !SizingZoneObjects(Item).ZoneListActive) {
                        ShowContinueError("Zone may have been entered in a ZoneList assignment.");
                    }

                    //  A2, \field Zone Cooling Design Supply Air Temperature Input Method
                    //      \required-field
                    //      \type choice
                    //      \key SupplyAirTemperature
                    //      \key TemperatureDifference
                    //      \default SupplyAirTemperature
                    {
                        auto const coolingSATMethod(cAlphaArgs(2));
                        if (coolingSATMethod == "SUPPLYAIRTEMPERATURE") {
                            ZoneSizingInput(ZoneSizIndex).ZnCoolDgnSAMethod = SupplyAirTemperature;
                        } else if (coolingSATMethod == "TEMPERATUREDIFFERENCE") {
                            ZoneSizingInput(ZoneSizIndex).ZnCoolDgnSAMethod = TemperatureDifference;
                        } else {
                            ShowSevereError(cCurrentModuleObject + "=\"" + cAlphaArgs(1) + "\", invalid data.");
                            ShowContinueError("... incorrect " + cAlphaFieldNames(2) + "=\"" + cAlphaArgs(2) + "\"");
                            ShowContinueError("... valid values are SupplyAirTemperature or TemperatureDifference.");
                            ErrorsFound = true;
                        }
                    }
                    //  N1, \field Zone Cooling Design Supply Air Temperature
                    //      \type real
                    //      \units C
                    //      \note Zone Cooling Design Supply Air Temperature is only used when Zone Cooling Design
                    //      \note Supply Air Temperature Input Method = SupplyAirTemperature
                    if (lNumericFieldBlanks(1)) {
                        ZoneSizingInput(ZoneSizIndex).CoolDesTemp = 0.0;
                    } else if (rNumericArgs(1) < 0.0 && ZoneSizingInput(ZoneSizIndex).ZnCoolDgnSAMethod == SupplyAirTemperature) {
                        ShowSevereError(cCurrentModuleObject + "=\"" + cAlphaArgs(1) + "\", invalid data.");
                        ShowContinueError("... incorrect " + cNumericFieldNames(1) + "=[" + RoundSigDigits(rNumericArgs(1), 2) +
                                          "],  value should not be negative.");
                        ErrorsFound = true;
                    } else if (rNumericArgs(1) >= 0.0 && ZoneSizingInput(ZoneSizIndex).ZnCoolDgnSAMethod == SupplyAirTemperature) {
                        ZoneSizingInput(ZoneSizIndex).CoolDesTemp = rNumericArgs(1);
                    } else {
                        ZoneSizingInput(ZoneSizIndex).CoolDesTemp = 0.0;
                    }
                    //  N2, \field Zone Cooling Design Supply Air Temperature Difference
                    //      \type real
                    //      \units delta C
                    //      \note Zone Cooling Design Supply Air Temperature is only used when Zone Cooling Design
                    //      \note Supply Air Temperature Input Method = TemperatureDifference
                    //      \note The absolute of this value is value will be subtracted from room temperature
                    //      \note at peak load to calculate Zone Cooling Design Supply Air Temperature.
                    if (lNumericFieldBlanks(2)) {
                        ZoneSizingInput(ZoneSizIndex).CoolDesTempDiff = 0.0;
                    } else if (ZoneSizingInput(ZoneSizIndex).ZnCoolDgnSAMethod == TemperatureDifference) {
                        ZoneSizingInput(ZoneSizIndex).CoolDesTempDiff = rNumericArgs(2);
                    } else {
                        ZoneSizingInput(ZoneSizIndex).CoolDesTempDiff = 0.0;
                    }
                    //  A3, \field Zone Heating Design Supply Air Temperature Input Method
                    //      \required-field
                    //      \type choice
                    //      \key SupplyAirTemperature
                    //      \key TemperatureDifference
                    //      \default SupplyAirTemperature
                    {
                        auto const heatingSATMethod(cAlphaArgs(3));
                        if (heatingSATMethod == "SUPPLYAIRTEMPERATURE") {
                            ZoneSizingInput(ZoneSizIndex).ZnHeatDgnSAMethod = SupplyAirTemperature;
                        } else if (heatingSATMethod == "TEMPERATUREDIFFERENCE") {
                            ZoneSizingInput(ZoneSizIndex).ZnHeatDgnSAMethod = TemperatureDifference;
                        } else {
                            ShowSevereError(cCurrentModuleObject + "=\"" + cAlphaArgs(1) + "\", invalid data.");
                            ShowContinueError("... incorrect " + cAlphaFieldNames(3) + "=\"" + cAlphaArgs(3) + "\"");
                            ShowContinueError("... valid values are SupplyAirTemperature or TemperatureDifference.");
                            ErrorsFound = true;
                        }
                    }
                    //  N3, \field Zone Heating Design Supply Air Temperature
                    //      \type real
                    //      \units C
                    //      \note Zone Heating Design Supply Air Temperature is only used when Zone Heating Design
                    //      \note Supply Air Temperature Input Method = SupplyAirTemperature
                    if (lNumericFieldBlanks(3)) {
                        ZoneSizingInput(ZoneSizIndex).HeatDesTemp = 0.0;
                    } else if (rNumericArgs(3) < 0.0 && ZoneSizingInput(ZoneSizIndex).ZnHeatDgnSAMethod == SupplyAirTemperature) {
                        ShowSevereError(cCurrentModuleObject + "=\"" + cAlphaArgs(1) + "\", invalid data.");
                        ShowContinueError("... incorrect " + cNumericFieldNames(3) + "=[" + RoundSigDigits(rNumericArgs(3), 2) +
                                          "],  value should not be negative.");
                        ErrorsFound = true;
                    } else if (rNumericArgs(3) >= 0.0 && ZoneSizingInput(ZoneSizIndex).ZnHeatDgnSAMethod == SupplyAirTemperature) {
                        ZoneSizingInput(ZoneSizIndex).HeatDesTemp = rNumericArgs(3);
                    } else {
                        ZoneSizingInput(ZoneSizIndex).HeatDesTemp = 0.0;
                    }
                    //  N4, \field Zone Heating Design Supply Air Temperature Difference
                    //      \type real
                    //      \units deltaC
                    //      \note Zone Heating Design Supply Air Temperature is only used when Zone Heating Design
                    //      \note Supply Air Temperature Input Method = TemperatureDifference
                    //      \note The absolute of this value is value will be added to room temperature
                    //      \note at peak load to calculate Zone Heating Design Supply Air Temperature.
                    if (lNumericFieldBlanks(4)) {
                        ZoneSizingInput(ZoneSizIndex).HeatDesTempDiff = 0.0;
                    } else if (ZoneSizingInput(ZoneSizIndex).ZnHeatDgnSAMethod == TemperatureDifference) {
                        ZoneSizingInput(ZoneSizIndex).HeatDesTempDiff = rNumericArgs(4);
                    } else {
                        ZoneSizingInput(ZoneSizIndex).HeatDesTempDiff = 0.0;
                    }
                    //  N5, \field Zone Cooling Design Supply Air Humidity Ratio
                    //      \required-field
                    //      \minimum 0.0
                    //      \type real
                    //      \units kgWater/kgDryAir
                    if (lNumericFieldBlanks(5)) {
                        ZoneSizingInput(ZoneSizIndex).CoolDesHumRat = 0.0;
                    } else if (rNumericArgs(5) < 0.0) {
                        ShowSevereError(cCurrentModuleObject + ": incorrect " + cNumericFieldNames(5) + ": " + RoundSigDigits(rNumericArgs(5), 2));
                        ShowContinueError(".. value should not be negative. Occurs in Sizing Object=" + cAlphaArgs(1));
                        ErrorsFound = true;
                    } else {
                        ZoneSizingInput(ZoneSizIndex).CoolDesHumRat = rNumericArgs(5);
                    }
                    //  N6, \field Zone Heating Design Supply Air Humidity Ratio
                    //      \required-field
                    //      \minimum 0.0
                    //      \type real
                    //      \units kgWater/kgDryAir
                    if (lNumericFieldBlanks(6)) {
                        ZoneSizingInput(ZoneSizIndex).HeatDesHumRat = 0.0;
                    } else if (rNumericArgs(6) < 0.0) {
                        ShowSevereError(cCurrentModuleObject + ": incorrect " + cNumericFieldNames(6) + ": " + RoundSigDigits(rNumericArgs(6), 2));
                        ShowContinueError(".. value should not be negative. Occurs in Sizing Object=" + cAlphaArgs(1));
                        ErrorsFound = true;
                    } else {
                        ZoneSizingInput(ZoneSizIndex).HeatDesHumRat = rNumericArgs(6);
                    }
                    //  A4, \field Design Specification Outdoor Air Object Name
                    //      \type object-list
                    //      \object-list DesignSpecificationOutdoorAirNames
                    ZoneSizingInput(ZoneSizIndex).DesignSpecOAObjName = cAlphaArgs(4);

                    // Getting zone OA parameters from Design Specification object
                    if (!lAlphaFieldBlanks(4)) {
                        OAIndex = UtilityRoutines::FindItemInList(ZoneSizingInput(ZoneSizIndex).DesignSpecOAObjName, OARequirements);
                        if (OAIndex > 0) {
                            ZoneSizingInput(ZoneSizIndex).OADesMethod = OARequirements(OAIndex).OAFlowMethod;
                            ZoneSizingInput(ZoneSizIndex).DesOAFlowPPer = OARequirements(OAIndex).OAFlowPerPerson;
                            ZoneSizingInput(ZoneSizIndex).DesOAFlowPerArea = OARequirements(OAIndex).OAFlowPerArea;
                            ZoneSizingInput(ZoneSizIndex).DesOAFlow = OARequirements(OAIndex).OAFlowPerZone;
                            ZoneSizingInput(ZoneSizIndex).ZoneDesignSpecOAIndex = OAIndex;
                        } else {
                            ShowSevereError(cCurrentModuleObject + "=\"" + cAlphaArgs(1) + "\", invalid data.");
                            ShowContinueError("... incorrect " + cAlphaFieldNames(4) + "=\"" + cAlphaArgs(4) + "\".");
                            ErrorsFound = true;
                        }
                    } else { // If no design spec object specified, i.e. no OA, then set OA method to None as default but flows to 0
                        ZoneSizingInput(ZoneSizIndex).OADesMethod = 0;
                        ZoneSizingInput(ZoneSizIndex).DesOAFlowPPer = 0.0;
                        ZoneSizingInput(ZoneSizIndex).DesOAFlowPerArea = 0.0;
                        ZoneSizingInput(ZoneSizIndex).DesOAFlow = 0.0;
                    }

                    //  N7, \field Zone Heating Sizing Factor
                    //      \note if blank, global heating sizing factor from Sizing:Parameters is used.
                    //      \minimum> 0
                    if (lNumericFieldBlanks(7) || rNumericArgs(7) == 0.0) {
                        ZoneSizingInput(ZoneSizIndex).HeatSizingFactor = GlobalHeatSizingFactor;
                    } else if (rNumericArgs(7) < 0.0) {
                        ShowSevereError(cCurrentModuleObject + "=\"" + cAlphaArgs(1) + "\", invalid data.");
                        ShowContinueError("... incorrect " + cNumericFieldNames(7) + "=[" + RoundSigDigits(rNumericArgs(7), 2) +
                                          "],  value should not be negative.");
                        ErrorsFound = true;
                    } else {
                        ZoneSizingInput(ZoneSizIndex).HeatSizingFactor = rNumericArgs(7);
                    }
                    //  N8, \field Zone Cooling Sizing Factor
                    //      \note if blank, global cooling sizing factor from Sizing:Parameters is used.
                    //      \minimum> 0
                    if (lNumericFieldBlanks(8) || rNumericArgs(8) == 0.0) {
                        ZoneSizingInput(ZoneSizIndex).CoolSizingFactor = GlobalCoolSizingFactor;
                    } else if (rNumericArgs(8) < 0.0) {
                        ShowSevereError(cCurrentModuleObject + "=\"" + cAlphaArgs(1) + "\", invalid data.");
                        ShowContinueError("... incorrect " + cNumericFieldNames(8) + "=[" + RoundSigDigits(rNumericArgs(8), 2) +
                                          "],  value should not be negative.");
                        ErrorsFound = true;
                    } else {
                        ZoneSizingInput(ZoneSizIndex).CoolSizingFactor = rNumericArgs(8);
                    }
                    //  N9, \field Cooling Design Air Flow Rate
                    //      \type real
                    //      \units m3/s
                    //      \minimum 0
                    //      \default 0
                    //      \note This input is used if Cooling Design Air Flow Method is Flow/Zone
                    //      \note This value will be multiplied by the global or zone sizing factor and
                    //      \note by zone multipliers.
                    if (lNumericFieldBlanks(9)) {
                        ZoneSizingInput(ZoneSizIndex).DesCoolAirFlow = 0.0;
                    } else if (rNumericArgs(9) < 0.0) {
                        ShowSevereError(cCurrentModuleObject + "=\"" + cAlphaArgs(1) + "\", invalid data.");
                        ShowContinueError("... incorrect " + cNumericFieldNames(9) + "=[" + RoundSigDigits(rNumericArgs(9), 2) +
                                          "],  value should not be negative.");
                        ErrorsFound = true;
                    } else {
                        ZoneSizingInput(ZoneSizIndex).DesCoolAirFlow = rNumericArgs(9);
                    }
                    //  N10,\field Cooling Minimum Air Flow per Zone Floor Area
                    //      \type real
                    //      \units m3/s-m2
                    //      \minimum 0
                    //      \default .000762
                    //      \note default is .15 cfm/ft2
                    //      \note This input is used if Cooling Design Air Flow Method is design day with limit
                    if (lNumericFieldBlanks(10)) {
                        if (rNumericArgs(10) <= 0.0) { // in case someone changes the default in the IDD
                            ZoneSizingInput(ZoneSizIndex).DesCoolMinAirFlowPerArea = 0.000762;
                        } else {
                            ZoneSizingInput(ZoneSizIndex).DesCoolMinAirFlowPerArea = rNumericArgs(10);
                        }
                    } else if (rNumericArgs(10) < 0.0) {
                        ShowSevereError(cCurrentModuleObject + "=\"" + cAlphaArgs(1) + "\", invalid data.");
                        ShowContinueError("... incorrect " + cNumericFieldNames(108) + "=[" + RoundSigDigits(rNumericArgs(10), 2) +
                                          "],  value should not be negative.");
                        ErrorsFound = true;
                    } else {
                        ZoneSizingInput(ZoneSizIndex).DesCoolMinAirFlowPerArea = rNumericArgs(10);
                    }
                    //  N11,\field Cooling Minimum Air Flow
                    //      \type real
                    //      \units m3/s
                    //      \minimum 0
                    //      \default 0
                    //      \note This input is used if Cooling Design Air Flow Method is design day with limit
                    if (lNumericFieldBlanks(11)) {
                        ZoneSizingInput(ZoneSizIndex).DesCoolMinAirFlow = 0.0;
                    } else if (rNumericArgs(11) < 0.0) {
                        ShowSevereError(cCurrentModuleObject + "=\"" + cAlphaArgs(1) + "\", invalid data.");
                        ShowContinueError("... incorrect " + cNumericFieldNames(11) + "=[" + RoundSigDigits(rNumericArgs(11), 2) +
                                          "],  value should not be negative.");
                        ErrorsFound = true;
                    } else {
                        ZoneSizingInput(ZoneSizIndex).DesCoolMinAirFlow = rNumericArgs(11);
                    }
                    //  N12,\field Cooling Minimum Air Flow Fraction
                    if (rNumericArgs(12) < 0.0) {
                        ShowSevereError(cCurrentModuleObject + "=\"" + cAlphaArgs(1) + "\", invalid data.");
                        ShowContinueError("... incorrect " + cNumericFieldNames(12) + "=[" + RoundSigDigits(rNumericArgs(12), 2) +
                                          "],  value should not be negative.");
                        ErrorsFound = true;
                    } else {
                        ZoneSizingInput(ZoneSizIndex).DesCoolMinAirFlowFrac = rNumericArgs(12);
                    }

                    //  N13,\field Heating Design Air Flow Rate
                    //      \type real
                    //      \units m3/s
                    //      \minimum 0
                    //      \default 0
                    //      \note This input is used if Heating Design Air Flow Method is Flow/Zone.
                    //      \note This value will be multiplied by the global or zone sizing factor and
                    //      \note by zone multipliers.
                    if (lNumericFieldBlanks(13)) {
                        ZoneSizingInput(ZoneSizIndex).DesHeatAirFlow = 0.0;
                    } else if (rNumericArgs(13) < 0.0) {
                        ShowSevereError(cCurrentModuleObject + "=\"" + cAlphaArgs(1) + "\", invalid data.");
                        ShowContinueError("... incorrect " + cNumericFieldNames(13) + "=[" + RoundSigDigits(rNumericArgs(13), 2) +
                                          "],  value should not be negative.");
                        ErrorsFound = true;
                    } else {
                        ZoneSizingInput(ZoneSizIndex).DesHeatAirFlow = rNumericArgs(13);
                    }
                    //  N14,\field Heating Maximum Air Flow per Zone Floor Area
                    //      \type real
                    //      \units m3/s-m2
                    //      \minimum 0
                    //      \default .002032
                    //      \note default is .40 cfm/ft2
                    //      \note This input is not currently used for autosizing any of the components.
                    DesHeatMaxAirFlowPerAreaUsrInp = false;
                    if (lNumericFieldBlanks(14)) {
                        if (rNumericArgs(14) <= 0.0) { // in case someone changes the default in the IDD
                            ZoneSizingInput(ZoneSizIndex).DesHeatMaxAirFlowPerArea = 0.002032;
                        } else {
                            ZoneSizingInput(ZoneSizIndex).DesHeatMaxAirFlowPerArea = rNumericArgs(14);
                        }
                    } else if (rNumericArgs(14) < 0.0) {
                        ShowSevereError(cCurrentModuleObject + "=\"" + cAlphaArgs(1) + "\", invalid data.");
                        ShowContinueError("... incorrect " + cNumericFieldNames(14) + "=[" + RoundSigDigits(rNumericArgs(14), 2) +
                                          "],  value should not be negative.");
                        ErrorsFound = true;
                    } else {
                        ZoneSizingInput(ZoneSizIndex).DesHeatMaxAirFlowPerArea = rNumericArgs(14);
                        DesHeatMaxAirFlowPerAreaUsrInp = true;
                    }
                    //  N15,\field Heating Maximum Air Flow
                    //      \type real
                    //      \units m3/s
                    //      \minimum 0
                    //      \default .1415762
                    //      \note default is 300 cfm
                    //      \note This input is not currently used for autosizing any of the components.
                    DesHeatMaxAirFlowUsrInp = false;
                    if (lNumericFieldBlanks(15)) {
                        if (rNumericArgs(15) <= 0.0) { // in case someone changes the default in the IDD
                            ZoneSizingInput(ZoneSizIndex).DesHeatMaxAirFlow = 0.1415762;
                        } else {
                            ZoneSizingInput(ZoneSizIndex).DesHeatMaxAirFlow = rNumericArgs(15);
                        }
                    } else if (rNumericArgs(15) < 0.0) {
                        ShowSevereError(cCurrentModuleObject + "=\"" + cAlphaArgs(1) + "\", invalid data.");
                        ShowContinueError("... incorrect " + cNumericFieldNames(15) + "=[" + RoundSigDigits(rNumericArgs(15), 2) +
                                          "],  value should not be negative.");
                        ErrorsFound = true;
                    } else {
                        ZoneSizingInput(ZoneSizIndex).DesHeatMaxAirFlow = rNumericArgs(15);
                        DesHeatMaxAirFlowUsrInp = true;
                    }
                    //  N16;\field Heating Maximum Air Flow Fraction
                    //      \note fraction of the Heating Design Air Flow Rate
                    //      \note This input is not currently used for autosizing any of the components.
                    //      \type real
                    //      \minimum 0
                    //      \default 0.3
                    DesHeatMaxAirFlowFracUsrInp = false;
                    if (lNumericFieldBlanks(16)) {
                        if (rNumericArgs(16) <= 0.0) { // in case someone changes the default in the IDD
                            ZoneSizingInput(ZoneSizIndex).DesHeatMaxAirFlowFrac = 0.3;
                        } else {
                            ZoneSizingInput(ZoneSizIndex).DesHeatMaxAirFlowFrac = rNumericArgs(16);
                        }
                    } else if (rNumericArgs(16) < 0.0) {
                        ShowSevereError(cCurrentModuleObject + "=\"" + cAlphaArgs(1) + "\", invalid data.");
                        ShowContinueError("... incorrect " + cNumericFieldNames(16) + "=[" + RoundSigDigits(rNumericArgs(16), 2) +
                                          "],  value should not be negative.");
                        ErrorsFound = true;
                    } else {
                        ZoneSizingInput(ZoneSizIndex).DesHeatMaxAirFlowFrac = rNumericArgs(16);
                        DesHeatMaxAirFlowFracUsrInp = true;
                    }
                    // make sure the user specified inputs of the previous 3 inputs override the defaults
                    if (DesHeatMaxAirFlowPerAreaUsrInp || DesHeatMaxAirFlowUsrInp || DesHeatMaxAirFlowFracUsrInp) {
                        if (!DesHeatMaxAirFlowPerAreaUsrInp) {
                            ZoneSizingInput(ZoneSizIndex).DesHeatMaxAirFlowPerArea = 0.0;
                        }
                        if (!DesHeatMaxAirFlowUsrInp) {
                            ZoneSizingInput(ZoneSizIndex).DesHeatMaxAirFlow = 0.0;
                        }
                        if (!DesHeatMaxAirFlowFracUsrInp) {
                            ZoneSizingInput(ZoneSizIndex).DesHeatMaxAirFlowFrac = 0.0;
                        }
                    }

                    //  A7, \field Zone Air Distribution Object Name and add its inputs
                    if (!lAlphaFieldBlanks(7)) {
                        ZoneSizingInput(ZoneSizIndex).ZoneAirDistEffObjName = cAlphaArgs(7);
                        ObjIndex = UtilityRoutines::FindItemInList(ZoneSizingInput(ZoneSizIndex).ZoneAirDistEffObjName, ZoneAirDistribution);
                        if (ObjIndex > 0) {
                            ZoneSizingInput(ZoneSizIndex).ZoneADEffCooling = ZoneAirDistribution(ObjIndex).ZoneADEffCooling;
                            ZoneSizingInput(ZoneSizIndex).ZoneADEffHeating = ZoneAirDistribution(ObjIndex).ZoneADEffHeating;
                            ZoneSizingInput(ZoneSizIndex).ZoneSecondaryRecirculation = ZoneAirDistribution(ObjIndex).ZoneSecondaryRecirculation;
                            ZoneSizingInput(ZoneSizIndex).ZoneAirDistributionIndex = ObjIndex;
                            ZoneSizingInput(ZoneSizIndex).ZoneVentilationEff = ZoneAirDistribution(ObjIndex).ZoneVentilationEff;
                        } else {
                            // generate a warning message
                            ShowSevereError(cCurrentModuleObject + "=\"" + cAlphaArgs(1) + "\", invalid data.");
                            ShowContinueError("... not found " + cAlphaFieldNames(7) + "=\"" + cAlphaArgs(7) + "\".");
                            ErrorsFound = true;
                        }
                    } else {
                        // assume defaults
                        ZoneSizingInput(ZoneSizIndex).ZoneADEffCooling = 1.0;
                        ZoneSizingInput(ZoneSizIndex).ZoneADEffHeating = 1.0;
                        ZoneSizingInput(ZoneSizIndex).ZoneSecondaryRecirculation = 0.0;
                    }

                    {
                        auto const coolAirDesMethod(cAlphaArgs(5));
                        if (coolAirDesMethod == "DESIGNDAY") {
                            ZoneSizingInput(ZoneSizIndex).CoolAirDesMethod = FromDDCalc;
                        } else if (coolAirDesMethod == "FLOW/ZONE") {
                            ZoneSizingInput(ZoneSizIndex).CoolAirDesMethod = InpDesAirFlow;
                        } else if (coolAirDesMethod == "DESIGNDAYWITHLIMIT") {
                            ZoneSizingInput(ZoneSizIndex).CoolAirDesMethod = DesAirFlowWithLim;
                        } else {
                            ShowSevereError(cCurrentModuleObject + "=\"" + cAlphaArgs(1) + "\", invalid data.");
                            ShowContinueError("... incorrect " + cAlphaFieldNames(5) + "=\"" + cAlphaArgs(5) + "\".");
                            ShowContinueError("... valid values are DesignDay, Flow/Zone or DesignDayWithLimit.");
                            ErrorsFound = true;
                        }
                    }
                    {
                        auto const heatAirDesMethod(cAlphaArgs(6));
                        if (heatAirDesMethod == "DESIGNDAY") {
                            ZoneSizingInput(ZoneSizIndex).HeatAirDesMethod = FromDDCalc;
                        } else if (heatAirDesMethod == "FLOW/ZONE") {
                            ZoneSizingInput(ZoneSizIndex).HeatAirDesMethod = InpDesAirFlow;
                        } else if (heatAirDesMethod == "DESIGNDAYWITHLIMIT") {
                            ZoneSizingInput(ZoneSizIndex).HeatAirDesMethod = DesAirFlowWithLim;
                        } else {
                            ShowSevereError(cCurrentModuleObject + "=\"" + cAlphaArgs(1) + "\", invalid data.");
                            ShowContinueError("... incorrect " + cAlphaFieldNames(6) + "=\"" + cAlphaArgs(6) + "\".");
                            ShowContinueError("... valid values are DesignDay, Flow/Zone or DesignDayWithLimit.");
                            ErrorsFound = true;
                        }
                    }
                    if (cAlphaArgs(8) == "YES") {
                        ZoneSizingInput(ZoneSizIndex).AccountForDOAS = true;
                    } else {
                        ZoneSizingInput(ZoneSizIndex).AccountForDOAS = false;
                    }
                    if (ZoneSizingInput(ZoneSizIndex).AccountForDOAS) {
                        {
                            auto const DOASControlMethod(cAlphaArgs(9));
                            if (DOASControlMethod == "NEUTRALSUPPLYAIR") {
                                ZoneSizingInput(ZoneSizIndex).DOASControlStrategy = DOANeutralSup;
                            } else if (DOASControlMethod == "NEUTRALDEHUMIDIFIEDSUPPLYAIR") {
                                ZoneSizingInput(ZoneSizIndex).DOASControlStrategy = DOANeutralDehumSup;
                            } else if (DOASControlMethod == "COLDSUPPLYAIR") {
                                ZoneSizingInput(ZoneSizIndex).DOASControlStrategy = DOACoolSup;
                            } else {
                                ShowSevereError(cCurrentModuleObject + "=\"" + cAlphaArgs(1) + "\", invalid data.");
                                ShowContinueError("... incorrect " + cAlphaFieldNames(9) + "=\"" + cAlphaArgs(9) + "\".");
                                ShowContinueError("... valid values are NeutralSupplyAir, NeutralDehumidifiedSupplyAir or ColdSupplyAir.");
                                ErrorsFound = true;
                            }
                        }
                        ZoneSizingInput(ZoneSizIndex).DOASLowSetpoint = rNumericArgs(17);
                        ZoneSizingInput(ZoneSizIndex).DOASHighSetpoint = rNumericArgs(18);
                        if (rNumericArgs(17) > 0.0 && rNumericArgs(18) > 0.0 && rNumericArgs(17) >= rNumericArgs(18)) {
                            ShowSevereError(cCurrentModuleObject + "=\"" + cAlphaArgs(1) + "\", invalid data.");
                            ShowContinueError("... Dedicated Outside Air Low Setpoint for Design must be less than the High Setpoint");
                            ErrorsFound = true;
                        }
                    }
                }
            }
        }

        if (ErrorsFound) {
            ShowFatalError(cCurrentModuleObject + ": Errors found in getting input. Program terminates.");
        }
    }

    void GetZoneAndZoneListNames(bool &ErrorsFound, int &NumZones, Array1D_string &ZoneNames, int &NumZoneLists, Array1D<ZoneListData> &ZoneListNames)
    {

        // SUBROUTINE INFORMATION:
        //       AUTHOR         Linda Lawrie
        //       DATE WRITTEN   October 2010
        //       MODIFIED       na
        //       RE-ENGINEERED  na

        // PURPOSE OF THIS SUBROUTINE:
        // Get Zone and ZoneList Names so Sizing:Zone can use global ZoneList.
        // This is not a full validation of these objects -- only enough to fill
        // structures for the Sizing:Zone object.

        // Using/Aliasing
        using namespace DataIPShortCuts;

        // SUBROUTINE LOCAL VARIABLE DECLARATIONS:
        int Item;
        int Found;
        int Item1;
        int NumAlphas;
        int NumNumbers;
        int IOStatus;
        bool InErrFlag; // Preserve (no current use) the input status of ErrorsFound

        InErrFlag = ErrorsFound;
        cCurrentModuleObject = "Zone";
        NumZones = inputProcessor->getNumObjectsFound(cCurrentModuleObject);
        ZoneNames.allocate(NumZones);

        for (Item = 1; Item <= NumZones; ++Item) {
            inputProcessor->getObjectItem(cCurrentModuleObject,
                                          Item,
                                          cAlphaArgs,
                                          NumAlphas,
                                          rNumericArgs,
                                          NumNumbers,
                                          IOStatus,
                                          lNumericFieldBlanks,
                                          lAlphaFieldBlanks,
                                          cAlphaFieldNames,
                                          cNumericFieldNames);
            // validation, but no error
            Found = UtilityRoutines::FindItemInList(cAlphaArgs(1), ZoneNames, Item - 1);
            if (Found == 0) {
                ZoneNames(Item) = cAlphaArgs(1);
            } else {
                ZoneNames(Item) = "xxxxx";
            }
        }

        cCurrentModuleObject = "ZoneList";
        NumZoneLists = inputProcessor->getNumObjectsFound(cCurrentModuleObject);
        ZoneListNames.allocate(NumZoneLists);

        for (Item = 1; Item <= NumZoneLists; ++Item) {
            inputProcessor->getObjectItem(cCurrentModuleObject,
                                          Item,
                                          cAlphaArgs,
                                          NumAlphas,
                                          rNumericArgs,
                                          NumNumbers,
                                          IOStatus,
                                          lNumericFieldBlanks,
                                          lAlphaFieldBlanks,
                                          cAlphaFieldNames,
                                          cNumericFieldNames);
            // validation, but no error
            Found = UtilityRoutines::FindItemInList(cAlphaArgs(1), ZoneListNames, Item - 1);
            if (Found == 0) {
                ZoneListNames(Item).Name = cAlphaArgs(1);
            } else {
                ZoneListNames(Item).Name = "xxxxx";
            }
            ZoneListNames(Item).Zones.allocate(NumAlphas - 1);
            ZoneListNames(Item).NumOfZones = NumAlphas - 1;
            for (Item1 = 2; Item1 <= NumAlphas; ++Item1) {
                Found = UtilityRoutines::FindItemInList(cAlphaArgs(Item1), ZoneNames, NumZones);
                ZoneListNames(Item).Zones(Item1 - 1) = Found;
            }
        }
    }

    void GetSystemSizingInput()
    {

        // SUBROUTINE INFORMATION:
        //       AUTHOR         Fred Buhl
        //       DATE WRITTEN   January 2001
        //       MODIFIED       na
        //       RE-ENGINEERED  na

        // PURPOSE OF THIS SUBROUTINE:
        // Obtains input data for System Sizing objects and stores it in
        // appropriate data structures.

        // METHODOLOGY EMPLOYED:
        // Uses InputProcessor "Get" routines to obtain data.

        // Using/Aliasing
        using namespace DataIPShortCuts;
        using General::RoundSigDigits;
        using General::TrimSigDigits;

        // Sizing:System;
        int const iNameAlphaNum = 1;                          // A1, \field AirLoop Name
        int const iLoadTypeSizeAlphaNum = 2;                  // A2, \field Type of Load to Size On
        int const iCoolCapControlAlphaNum = 11;               // A11 \field Central Cooling Capacity Control Method
        int const iDesignOAVolFlowNumericNum = 1;             // N1, \field Design Outdoor Air Flow Rate
        int const iMinSysAirFlowRatioNumericNum = 2;          // N2, \field Minimum System Air Flow Ratio
        int const iPreheatDesignTempNumericNum = 3;           // N3, \field Preheat Design Temperature
        int const iPreheatDesignHumRatNumericNum = 4;         // N4, \field Preheat Design Humidity Ratio
        int const iPrecoolDesignTempNumericNum = 5;           // N5, \field Precool Design Temperature
        int const iPrecoolDesignHumRatNumericNum = 6;         // N6, \field Precool Design Humidity Ratio
        int const iCentralCoolDesignSATempNumericNum = 7;     // N7, \field Central Cooling Design Supply Air Temperature
        int const iCentralHeatDesignSATempNumericNum = 8;     // N8, \field Central Heating Design Supply Air Temperature
        int const iSizingOptionAlphaNum = 3;                  //  A3, \field Sizing Option
        int const i100PercentOACoolingAlphaNum = 4;           //  A4, \field 100% Outdoor Air in Cooling
        int const i100PercentOAHeatingAlphaNum = 5;           //  A5, \field 100% Outdoor Air in Heating
        int const iCentralCoolDesignSAHumRatNumericNum = 9;   // N9, \field Central Cooling Design Supply Air Humidity Ratio
        int const iCentralHeatDesignSAHumRatNumericNum = 10;  // N10, \field Central Heating Design Supply Air Humidity Ratio
        int const iCoolSAFMAlphaNum = 6;                      // A6, \field Cooling Design Air Flow Method
        int const iMaxCoolAirVolFlowNumericNum = 11;          // N11, \field Cooling Design Air Flow Rate {m3/s}
        int const iCoolFlowPerFloorAreaNumericNum = 12;       // N12, \field Supply Air Flow Rate Per Floor Area During Cooling Operation {m3/s-m2}
        int const iCoolFlowPerFracCoolNumericNum = 13;        // N13, \field Fraction of Autosized Design Cooling Supply Air Flow Rate {-}
        int const iCoolFlowPerCoolCapNumericNum = 14;         // N14, \field Design Supply Air Flow Rate Per Unit Cooling Capacity {m3/s-W}
        int const iHeatSAFMAlphaNum = 7;                      // A7, \field Heating Design Air Flow Method
        int const iMaxHeatAirVolFlowNumericNum = 15;          // N15, \field Heating Design Air Flow Rate {m3/s}
        int const iHeatFlowPerFloorAreaNumericNum = 16;       // N16, \field Supply Air Flow Rate Per Floor Area During Heating Operation {m3/s-m2}
        int const iHeatFlowPerFracHeatNumericNum = 17;        // N17, \field Fraction of Autosized Design Heating Supply Air Flow Rate {-}
        int const iHeatFlowPerFracCoolNumericNum = 18;        // N18, \field Fraction of Autosized Design Cooling Supply Air Flow Rate {-}
        int const iHeatFlowPerHeatCapNumericNum = 19;         // N19, \field Design Supply Air Flow Rate Per Unit Heating Capacity {m3/s-W}
        int const iSystemOASMethodAlphaNum = 8;               // A8,  \field System Outdoor Air Method
        int const iZoneMaxOAFractionNumericNum = 20;          // N20, \field Zone Maximum Outdoor Air Fraction
        int const iCoolCAPMAlphaNum(9);                       // A9, \field Cooling Design Capacity Method
        int const iCoolDesignCapacityNumericNum(21);          // N21, \field Cooling Design Capacity {W}
        int const iCoolCapacityPerFloorAreaNumericNum(22);    // N22, \field Cooling Design Capacity Per Floor Area {W/m2}
        int const iCoolFracOfAutosizedCapacityNumericNum(23); // N23, \field Fraction of Autosized Cooling Design Capacity {-}
        int const iHeatCAPMAlphaNum(10);                      // A10, \field Heating Design Capacity Method
        int const iHeatDesignCapacityNumericNum(24);          // N24, \field Heating Design Capacity {W}
        int const iHeatCapacityPerFloorAreaNumericNum(25);    // N25, \field Heating Design Capacity Per Floor Area {W/m2}
        int const iHeatFracOfAutosizedCapacityNumericNum(26); // N26, \field Fraction of Autosized Cooling Design Capacity {-}

        // SUBROUTINE LOCAL VARIABLE DECLARATIONS:
        int SysSizIndex;                // loop index
        int NumAlphas;                  // Number of Alphas for each GetObjectItem call
        int NumNumbers;                 // Number of Numbers for each GetObjectItem call
        int IOStatus;                   // Used in GetObjectItem
        static bool ErrorsFound(false); // Set to true if errors in input, fatal at end of routine
        int NumDesDays;                 // Number of design days in input

        NumAirLoops = inputProcessor->getNumObjectsFound("AirLoopHVAC");
        cCurrentModuleObject = "Sizing:System";
        NumSysSizInput = inputProcessor->getNumObjectsFound(cCurrentModuleObject);

        if (NumSysSizInput > 0) {
            NumDesDays = inputProcessor->getNumObjectsFound("SizingPeriod:DesignDay") +
                         inputProcessor->getNumObjectsFound("SizingPeriod:WeatherFileDays") +
                         inputProcessor->getNumObjectsFound("SizingPeriod:WeatherFileConditionType");
            if (NumDesDays == 0 && (DoSystemSizing || DoPlantSizing)) {
                ShowSevereError("System Sizing calculations need SizingPeriod:* input. None found.");
                ErrorsFound = true;
            }
            SysSizInput.allocate(NumSysSizInput);
        }

        for (SysSizIndex = 1; SysSizIndex <= NumSysSizInput; ++SysSizIndex) {
            inputProcessor->getObjectItem(cCurrentModuleObject,
                                          SysSizIndex,
                                          cAlphaArgs,
                                          NumAlphas,
                                          rNumericArgs,
                                          NumNumbers,
                                          IOStatus,
                                          lNumericFieldBlanks,
                                          lAlphaFieldBlanks,
                                          cAlphaFieldNames,
                                          cNumericFieldNames);
            UtilityRoutines::IsNameEmpty(cAlphaArgs(iNameAlphaNum), cCurrentModuleObject, ErrorsFound);

            SysSizInput(SysSizIndex).AirPriLoopName = cAlphaArgs(iNameAlphaNum);
            {
                auto const loadSizeType(cAlphaArgs(iLoadTypeSizeAlphaNum));
                if (loadSizeType == "SENSIBLE") {
                    SysSizInput(SysSizIndex).LoadSizeType = Sensible;
                    // } else if ( loadSizeType == "LATENT" ) {
                    // SysSizInput( SysSizIndex ).LoadSizeType = Latent;
                } else if (loadSizeType == "TOTAL") {
                    SysSizInput(SysSizIndex).LoadSizeType = Total;
                } else if (loadSizeType == "VENTILATIONREQUIREMENT") {
                    SysSizInput(SysSizIndex).LoadSizeType = Ventilation;
                } else {
                    ShowSevereError(cCurrentModuleObject + "=\"" + cAlphaArgs(iNameAlphaNum) + "\", invalid data.");
                    ShowContinueError("... incorrect " + cAlphaFieldNames(iLoadTypeSizeAlphaNum) + "=\"" + cAlphaArgs(iLoadTypeSizeAlphaNum) + "\".");
                    ShowContinueError("... valid values are Sensible, Total, or VentilationRequirement.");
                    ErrorsFound = true;
                }
            }
            // assign CoolingPeakLoadType based on LoadSizeType for now
            if (SysSizInput(SysSizIndex).LoadSizeType == Sensible) {
                SysSizInput(SysSizIndex).CoolingPeakLoadType = SensibleCoolingLoad;
            } else if (SysSizInput(SysSizIndex).LoadSizeType == Total) {
                SysSizInput(SysSizIndex).CoolingPeakLoadType = TotalCoolingLoad;
            } else {
                SysSizInput(SysSizIndex).CoolingPeakLoadType = SensibleCoolingLoad;
            }
            // set the CoolCapControl input
            SysSizInput(SysSizIndex).CoolCapControl = VAV;
            {
                auto const CoolCapCtrl(cAlphaArgs(iCoolCapControlAlphaNum));
                if (CoolCapCtrl == "VAV") {
                    SysSizInput(SysSizIndex).CoolCapControl = VAV;
                } else if (CoolCapCtrl == "BYPASS") {
                    SysSizInput(SysSizIndex).CoolCapControl = Bypass;
                } else if (CoolCapCtrl == "VT") {
                    SysSizInput(SysSizIndex).CoolCapControl = VT;
                } else if (CoolCapCtrl == "ONOFF") {
                    SysSizInput(SysSizIndex).CoolCapControl = OnOff;
                } else {
                    ShowSevereError(cCurrentModuleObject + "=\"" + cAlphaArgs(iNameAlphaNum) + "\", invalid data.");
                    ShowContinueError("... incorrect " + cAlphaFieldNames(iCoolCapControlAlphaNum) + "=\"" + cAlphaArgs(iCoolCapControlAlphaNum) +
                                      "\".");
                    ShowContinueError("... valid values are VAV, Bypass, VT, or OnOff.");
                    ErrorsFound = true;
                }
            }
            {
                auto const sizingOption(cAlphaArgs(iSizingOptionAlphaNum));
                if (sizingOption == "COINCIDENT") {
                    SysSizInput(SysSizIndex).SizingOption = Coincident;
                } else if (sizingOption == "NONCOINCIDENT") {
                    SysSizInput(SysSizIndex).SizingOption = NonCoincident;
                } else {
                    ShowSevereError(cCurrentModuleObject + "=\"" + cAlphaArgs(iNameAlphaNum) + "\", invalid data.");
                    ShowContinueError("... incorrect " + cAlphaFieldNames(iSizingOptionAlphaNum) + "=\"" + cAlphaArgs(iSizingOptionAlphaNum) + "\".");
                    ShowContinueError("... valid values are Coincident or NonCoincident.");
                    ErrorsFound = true;
                }
            }
            {
                auto const coolOAOption(cAlphaArgs(i100PercentOACoolingAlphaNum));
                if (coolOAOption == "YES") {
                    SysSizInput(SysSizIndex).CoolOAOption = AllOA;
                } else if (coolOAOption == "NO") {
                    SysSizInput(SysSizIndex).CoolOAOption = MinOA;
                } else {
                    ShowSevereError(cCurrentModuleObject + "=\"" + cAlphaArgs(iNameAlphaNum) + "\", invalid data.");
                    ShowContinueError("... incorrect " + cAlphaFieldNames(i100PercentOACoolingAlphaNum) + "=\"" +
                                      cAlphaArgs(i100PercentOACoolingAlphaNum) + "\".");
                    ShowContinueError("... valid values are Yes or No.");
                    ErrorsFound = true;
                }
            }
            {
                auto const heatOAOption(cAlphaArgs(i100PercentOAHeatingAlphaNum));
                if (heatOAOption == "YES") {
                    SysSizInput(SysSizIndex).HeatOAOption = 1;
                } else if (heatOAOption == "NO") {
                    SysSizInput(SysSizIndex).HeatOAOption = 2;
                } else {
                    ShowSevereError(cCurrentModuleObject + "=\"" + cAlphaArgs(iNameAlphaNum) + "\", invalid data.");
                    ShowContinueError("... incorrect " + cAlphaFieldNames(i100PercentOAHeatingAlphaNum) + "=\"" +
                                      cAlphaArgs(i100PercentOAHeatingAlphaNum) + "\".");
                    ShowContinueError("... valid values are Yes or No.");
                    ErrorsFound = true;
                }
            }

            //  N1, \field Design Outdoor Air Flow Rate
            //      \type real
            //      \default autosize
            //      \minimum 0.0
            // int const  iDesignOAVolFlowNumericNum = 1;     // N1, \field Design Outdoor Air Flow Rate
            if (lNumericFieldBlanks(iDesignOAVolFlowNumericNum)) {
                SysSizInput(SysSizIndex).DesOutAirVolFlow = AutoSize;
            } else if (rNumericArgs(iDesignOAVolFlowNumericNum) < 0.0 && rNumericArgs(iDesignOAVolFlowNumericNum) != AutoSize) {
                ShowSevereError(cCurrentModuleObject + "=\"" + cAlphaArgs(iNameAlphaNum) + "\", invalid data.");
                ShowContinueError("... incorrect " + cNumericFieldNames(iDesignOAVolFlowNumericNum) + "=[" +
                                  RoundSigDigits(rNumericArgs(iDesignOAVolFlowNumericNum), 2) + "],  value should not be negative.");
                ErrorsFound = true;
            } else {
                SysSizInput(SysSizIndex).DesOutAirVolFlow = rNumericArgs(iDesignOAVolFlowNumericNum);
            }
            if (SysSizInput(SysSizIndex).DesOutAirVolFlow == AutoSize) {
                SysSizInput(SysSizIndex).OAAutoSized = true;
            }

            //  N2, \field Minimum System Air Flow Ratio
            //      \required-field
            //      \type real
            //      \minimum 0.0
            //      \maximum 1.0
            // int const iMinSysAirFlowRatioNumericNum = 2;  // N2, \field Minimum System Air Flow Ratio
            if (lNumericFieldBlanks(iMinSysAirFlowRatioNumericNum)) {
                SysSizInput(SysSizIndex).SysAirMinFlowRat = 0.0;
            } else if ((rNumericArgs(iMinSysAirFlowRatioNumericNum) < 0.0) && (rNumericArgs(iMinSysAirFlowRatioNumericNum) != DataSizing::AutoSize)) {
                ShowSevereError(cCurrentModuleObject + "=\"" + cAlphaArgs(iMinSysAirFlowRatioNumericNum) + "\", invalid data.");
                ShowContinueError("... incorrect " + cNumericFieldNames(iMinSysAirFlowRatioNumericNum) + "=[" +
                                  RoundSigDigits(rNumericArgs(iMinSysAirFlowRatioNumericNum), 2) + "],  value should not be negative.");
                ErrorsFound = true;
            } else {
                SysSizInput(SysSizIndex).SysAirMinFlowRat = rNumericArgs(iMinSysAirFlowRatioNumericNum);
                if (rNumericArgs(iMinSysAirFlowRatioNumericNum) == DataSizing::AutoSize) {
                    SysSizInput(SysSizIndex).SysAirMinFlowRatWasAutoSized = true;
                }
            }
            // int const iPreheatDesignTempNumericNum = 3; // N3, \field Preheat Design Temperature
            // int const iPreheatDesignHumRatNumericNum = 4; // N4, \field Preheat Design Humidity Ratio
            // int const iPrecoolDesignTempNumericNum = 5; // N5, \field Precool Design Temperature
            // int const iPrecoolDesignHumRatNumericNum = 6; // N6, \field Precool Design Humidity Ratio
            // int const iCentralCoolDesignSATempNumericNum = 7; // N7, \field Central Cooling Design Supply Air Temperature
            // int const iCentralHeatDesignSATempNumericNum = 8; // N8, \field Central Heating Design Supply Air Temperature
            // int const iCentralCoolDesignSAHumRatNumericNum = 9; // N9, \field Central Cooling Design Supply Air Humidity Ratio
            // int const iCentralHeatDesignSAHumRatNumericNum = 10; // N10, \field Central Heating Design Supply Air Humidity Ratio
            SysSizInput(SysSizIndex).PreheatTemp = rNumericArgs(iPreheatDesignTempNumericNum);
            SysSizInput(SysSizIndex).PreheatHumRat = rNumericArgs(iPreheatDesignHumRatNumericNum);
            SysSizInput(SysSizIndex).PrecoolTemp = rNumericArgs(iPrecoolDesignTempNumericNum);
            SysSizInput(SysSizIndex).PrecoolHumRat = rNumericArgs(iPrecoolDesignHumRatNumericNum);
            SysSizInput(SysSizIndex).CoolSupTemp = rNumericArgs(iCentralCoolDesignSATempNumericNum);
            SysSizInput(SysSizIndex).HeatSupTemp = rNumericArgs(iCentralHeatDesignSATempNumericNum);
            SysSizInput(SysSizIndex).CoolSupHumRat = rNumericArgs(iCentralCoolDesignSAHumRatNumericNum);
            SysSizInput(SysSizIndex).HeatSupHumRat = rNumericArgs(iCentralHeatDesignSAHumRatNumericNum);
            //  N11, \field Cooling Design Air Flow Rate
            //      \note This input is used if Cooling Design Air Flow Method is Flow/System
            //      \note This value will *not* be multiplied by any sizing factor or by zone multipliers.
            //      \note If using zone multipliers, this value must be large enough to serve the multiplied zones.
            //      \type real
            //      \units m3/s
            //      \minimum 0
            //      \default 0
            // int const iCoolSAFMAlphaNum = 6; // A6, \field Cooling Design Air Flow Method
            // int const iMaxCoolAirVolFlowNumericNum = 11; // N11, \field Cooling Design Air Flow Rate {m3/s}
            // int const iCoolFlowPerFloorAreaNumericNum = 12; // N12, \field Supply Air Flow Rate Per Floor Area During Cooling Operation {m3/s-m2}
            // int const iCoolFlowPerFracCoolNumericNum = 13; // N13, \field Fraction of Autosized Design Cooling Supply Air Flow Rate {-}
            // int const iCoolFlowPerCoolCapNumericNum = 14; // N14, \field Design Supply Air Flow Rate Per Unit Cooling Capacity {m3/s-W}

            if (lNumericFieldBlanks(iMaxCoolAirVolFlowNumericNum)) {
                SysSizInput(SysSizIndex).DesCoolAirFlow = 0.0;
            } else if (rNumericArgs(iMaxCoolAirVolFlowNumericNum) < 0.0) {
                ShowSevereError(cCurrentModuleObject + "=\"" + cAlphaArgs(iNameAlphaNum) + "\", invalid data.");
                ShowContinueError("... incorrect " + cNumericFieldNames(iMaxCoolAirVolFlowNumericNum) + "=[" +
                                  RoundSigDigits(rNumericArgs(iMaxCoolAirVolFlowNumericNum), 2) + "],  value should not be negative.");
                ErrorsFound = true;
            } else {
                SysSizInput(SysSizIndex).DesCoolAirFlow = rNumericArgs(iMaxCoolAirVolFlowNumericNum);
            }
            //  N12;\field Heating Design Air Flow Rate
            //      \note This input is used if Heating Design Air Flow Method is Flow/System
            //      \note This value will *not* be multiplied by any sizing factor or by zone multipliers.
            //      \note If using zone multipliers, this value must be large enough to serve the multiplied zones.
            //      \type real
            //      \units m3/s
            //      \minimum 0
            //      \default 0
            // int const iHeatSAFMAlphaNum = 7; // A7, \field Heating Design Air Flow Method
            // int const iMaxHeatAirVolFlowNumericNum = 12; // N15, \field Heating Design Air Flow Rate {m3/s}
            // int const iHeatFlowPerFloorAreaNumericNum = 16; // N16, \field Supply Air Flow Rate Per Floor Area During Heating Operation {m3/s-m2}
            // int const iHeatFlowPerFracHeatNumericNum = 17; // N17, \field Fraction of Autosized Design Heating Supply Air Flow Rate {-}
            // int const iHeatFlowPerFracCoolNumericNum = 18; // N18, \field Fraction of Autosized Design Cooling Supply Air Flow Rate {-}
            // int const iHeatFlowPerHeatCapNumericNum = 19; // N19, \field Design Supply Air Flow Rate Per Unit Heating Capacity {m3/s-W}
            // add input fields for other cooling sizing methods
            if (lNumericFieldBlanks(iMaxHeatAirVolFlowNumericNum)) {
                SysSizInput(SysSizIndex).DesHeatAirFlow = 0.0;
            } else if (rNumericArgs(iMaxHeatAirVolFlowNumericNum) < 0.0) {
                ShowSevereError(cCurrentModuleObject + "=\"" + cAlphaArgs(iNameAlphaNum) + "\", invalid data.");
                ShowContinueError("... incorrect " + cNumericFieldNames(iMaxHeatAirVolFlowNumericNum) + "=[" +
                                  RoundSigDigits(rNumericArgs(iMaxHeatAirVolFlowNumericNum), 2) + "],  value should not be negative.");
                ErrorsFound = true;
            } else {
                SysSizInput(SysSizIndex).DesHeatAirFlow = rNumericArgs(iMaxHeatAirVolFlowNumericNum);
            }
            //  N13;\field Maximum Zone Outdoor Air Fraction
            //      \type real
            //      \default 1.0
            //      \minimum> 0.0
            //      \units dimensionless
            // int const iSystemOASMethodAlphaNum = 8; // A8,  \field System Outdoor Air Method
            // int const iZoneMaxOAFractionNumericNum = 13; // N20, \field Zone Maximum Outdoor Air Fraction

            // add input fields for other heating sizing methods
            if (lNumericFieldBlanks(iZoneMaxOAFractionNumericNum)) {
                SysSizInput(SysSizIndex).MaxZoneOAFraction = 0.0;
            } else if (rNumericArgs(iZoneMaxOAFractionNumericNum) < 0.0) {
                ShowSevereError(cCurrentModuleObject + "=\"" + cAlphaArgs(iNameAlphaNum) + "\", invalid data.");
                ShowContinueError("... incorrect " + cNumericFieldNames(iZoneMaxOAFractionNumericNum) + "=[" +
                                  RoundSigDigits(rNumericArgs(iZoneMaxOAFractionNumericNum), 2) + "],  value should not be negative.");
                ErrorsFound = true;
            } else {
                SysSizInput(SysSizIndex).MaxZoneOAFraction = rNumericArgs(iZoneMaxOAFractionNumericNum);
            }
            {
                auto const coolAirDesMethod(cAlphaArgs(iCoolSAFMAlphaNum));
                if (coolAirDesMethod == "DESIGNDAY") {
                    SysSizInput(SysSizIndex).CoolAirDesMethod = FromDDCalc;
                } else if (coolAirDesMethod == "FLOW/SYSTEM") {
                    SysSizInput(SysSizIndex).CoolAirDesMethod = InpDesAirFlow;
                } else if (coolAirDesMethod == "FLOWPERFLOORAREA") {
                    SysSizInput(SysSizIndex).CoolAirDesMethod = InpDesAirFlow;
                    SysSizInput(SysSizIndex).ScaleCoolSAFMethod = FlowPerFloorArea;
                    SysSizInput(SysSizIndex).FlowPerFloorAreaCooled = rNumericArgs(iCoolFlowPerFloorAreaNumericNum);
                } else if (coolAirDesMethod == "FRACTIONOFAUTOSIZEDCOOLINGAIRFLOW") {
                    SysSizInput(SysSizIndex).CoolAirDesMethod = FromDDCalc;
                    SysSizInput(SysSizIndex).ScaleCoolSAFMethod = FractionOfAutosizedCoolingAirflow;
                    SysSizInput(SysSizIndex).FractionOfAutosizedCoolingAirflow = rNumericArgs(iCoolFlowPerFracCoolNumericNum);
                } else if (coolAirDesMethod == "FLOWPERCOOLINGCAPACITY") {
                    SysSizInput(SysSizIndex).CoolAirDesMethod = FromDDCalc;
                    SysSizInput(SysSizIndex).ScaleCoolSAFMethod = FlowPerCoolingCapacity;
                    SysSizInput(SysSizIndex).FlowPerCoolingCapacity = rNumericArgs(iCoolFlowPerCoolCapNumericNum);
                } else {
                    ShowSevereError(cCurrentModuleObject + "=\"" + cAlphaArgs(iNameAlphaNum) + "\", invalid data.");
                    ShowContinueError("... incorrect " + cAlphaFieldNames(iCoolSAFMAlphaNum) + "=\"" + cAlphaArgs(iCoolSAFMAlphaNum) + "\".");
                    ShowContinueError("... valid values are DesignDay, Flow/System, FlowPerFloorArea, FractionOfAutosizedCoolingAirflow, or "
                                      "FlowPerCoolingCapacity.");
                    ErrorsFound = true;
                }
            }
            {
                auto const heatAirDesMethod(cAlphaArgs(iHeatSAFMAlphaNum));
                if (heatAirDesMethod == "DESIGNDAY") {
                    SysSizInput(SysSizIndex).HeatAirDesMethod = FromDDCalc;
                } else if (heatAirDesMethod == "FLOW/SYSTEM") {
                    SysSizInput(SysSizIndex).HeatAirDesMethod = InpDesAirFlow;
                } else if (heatAirDesMethod == "FLOWPERFLOORAREA") {
                    SysSizInput(SysSizIndex).HeatAirDesMethod = InpDesAirFlow;
                    SysSizInput(SysSizIndex).ScaleHeatSAFMethod = FlowPerFloorArea;
                    SysSizInput(SysSizIndex).FlowPerFloorAreaHeated = rNumericArgs(iHeatFlowPerFloorAreaNumericNum);
                } else if (heatAirDesMethod == "FRACTIONOFAUTOSIZEDHEATINGAIRFLOW") {
                    SysSizInput(SysSizIndex).HeatAirDesMethod = FromDDCalc;
                    SysSizInput(SysSizIndex).ScaleHeatSAFMethod = FractionOfAutosizedHeatingAirflow;
                    SysSizInput(SysSizIndex).FractionOfAutosizedHeatingAirflow = rNumericArgs(iHeatFlowPerFracHeatNumericNum);
                } else if (heatAirDesMethod == "FRACTIONOFAUTOSIZEDCOOLINGAIRFLOW") {
                    SysSizInput(SysSizIndex).HeatAirDesMethod = FromDDCalc;
                    SysSizInput(SysSizIndex).ScaleHeatSAFMethod = FractionOfAutosizedCoolingAirflow;
                    SysSizInput(SysSizIndex).FractionOfAutosizedCoolingAirflow = rNumericArgs(iHeatFlowPerFracCoolNumericNum);
                } else if (heatAirDesMethod == "FLOWPERHEATINGCAPACITY") {
                    SysSizInput(SysSizIndex).HeatAirDesMethod = FromDDCalc;
                    SysSizInput(SysSizIndex).ScaleHeatSAFMethod = FlowPerHeatingCapacity;
                    SysSizInput(SysSizIndex).FlowPerHeatingCapacity = rNumericArgs(iHeatFlowPerHeatCapNumericNum);
                } else {
                    ShowSevereError(cCurrentModuleObject + "=\"" + cAlphaArgs(iNameAlphaNum) + "\", invalid data.");
                    ShowContinueError("... incorrect " + cAlphaFieldNames(iHeatSAFMAlphaNum) + "=\"" + cAlphaArgs(iHeatSAFMAlphaNum) + "\".");
                    ShowContinueError("... valid values are DesignDay, Flow/System, FlowPerFloorArea, FractionOfAutosizedHeatingAirflow, or "
                                      "FlowPerHeatingCapacity.");
                    ErrorsFound = true;
                }
            }
            {
                auto const systemOAMethod(cAlphaArgs(iSystemOASMethodAlphaNum));
                if (systemOAMethod == "ZONESUM") {
                    SysSizInput(SysSizIndex).SystemOAMethod = SOAM_ZoneSum;
                } else if (systemOAMethod == "VENTILATIONRATEPROCEDURE") {
                    SysSizInput(SysSizIndex).SystemOAMethod = SOAM_VRP;
                    if (SysSizInput(SysSizIndex).LoadSizeType == Ventilation) {
                        ShowWarningError(cCurrentModuleObject + "=\"" + cAlphaArgs(iNameAlphaNum) + "\", invalid combination of inputs.");
                        ShowContinueError(cAlphaFieldNames(iLoadTypeSizeAlphaNum) + " = " + cAlphaArgs(iLoadTypeSizeAlphaNum) + " and " +
                                          cAlphaFieldNames(iSystemOASMethodAlphaNum) + " = " + cAlphaArgs(iSystemOASMethodAlphaNum) + ".");
                        ShowContinueError("Resetting System Outdoor Air Method to ZoneSum.");
                        SysSizInput(SysSizIndex).SystemOAMethod = SOAM_ZoneSum;
                    } else {
                        if (SysSizInput(SysSizIndex).DesOutAirVolFlow > 0) {
                            ShowSevereError(cCurrentModuleObject + "=\"" + cAlphaArgs(iNameAlphaNum) + "\", invalid data.");
                            ShowContinueError("SystemOAMethod is set to VRP and " + cNumericFieldNames(iDesignOAVolFlowNumericNum) +
                                              " > 0, user entry will be ignored.");
                        }
                    }
                } else {
                    ShowSevereError(cCurrentModuleObject + "=\"" + cAlphaArgs(iNameAlphaNum) + "\", invalid data.");
                    ShowContinueError("... incorrect " + cAlphaFieldNames(iSystemOASMethodAlphaNum) + "=\"" + cAlphaArgs(iSystemOASMethodAlphaNum) +
                                      "\".");
                    ShowContinueError("... valid values are ZoneSum or VentilationRateProcedure.");
                    ErrorsFound = true;
                }
            }

            // Determine SysSizInput electric Cooling design capacity sizing method
            if (UtilityRoutines::SameString(cAlphaArgs(iCoolCAPMAlphaNum), "COOLINGDESIGNCAPACITY")) {
                SysSizInput(SysSizIndex).CoolingCapMethod = CoolingDesignCapacity;
                // SysSizInput( SysSizIndex ).ScaledCoolingCapacity = AutoSize can be set to autosize cooling capacity
                SysSizInput(SysSizIndex).ScaledCoolingCapacity = rNumericArgs(iCoolDesignCapacityNumericNum);
                if (SysSizInput(SysSizIndex).ScaledCoolingCapacity < 0.0 && SysSizInput(SysSizIndex).ScaledCoolingCapacity != AutoSize) {
                    ShowSevereError(cCurrentModuleObject + " = " + SysSizInput(SysSizIndex).AirPriLoopName);
                    ShowContinueError("Illegal " + cNumericFieldNames(iCoolDesignCapacityNumericNum) + " = " +
                                      TrimSigDigits(rNumericArgs(iCoolDesignCapacityNumericNum), 7));
                    ErrorsFound = true;
                }
            } else if (UtilityRoutines::SameString(cAlphaArgs(iCoolCAPMAlphaNum), "CAPACITYPERFLOORAREA")) {
                SysSizInput(SysSizIndex).CoolingCapMethod = CapacityPerFloorArea;
                if (!lNumericFieldBlanks(iCoolCapacityPerFloorAreaNumericNum)) {
                    SysSizInput(SysSizIndex).ScaledCoolingCapacity = rNumericArgs(iCoolCapacityPerFloorAreaNumericNum);
                    if (SysSizInput(SysSizIndex).ScaledCoolingCapacity <= 0.0) {
                        ShowSevereError(cCurrentModuleObject + " = " + SysSizInput(SysSizIndex).AirPriLoopName);
                        ShowContinueError("Input for " + cAlphaFieldNames(iCoolCAPMAlphaNum) + " = " + cAlphaArgs(iCoolCAPMAlphaNum));
                        ShowContinueError("Illegal " + cNumericFieldNames(iCoolCapacityPerFloorAreaNumericNum) + " = " +
                                          TrimSigDigits(rNumericArgs(iCoolCapacityPerFloorAreaNumericNum), 7));
                        ErrorsFound = true;
                    } else if (SysSizInput(SysSizIndex).ScaledCoolingCapacity == AutoSize) {
                        ShowSevereError(cCurrentModuleObject + " = " + SysSizInput(SysSizIndex).AirPriLoopName);
                        ShowContinueError("Input for " + cAlphaFieldNames(iCoolCAPMAlphaNum) + " = " + cAlphaArgs(iCoolCAPMAlphaNum));
                        ShowContinueError("Illegal " + cNumericFieldNames(iCoolCapacityPerFloorAreaNumericNum) + " = Autosize");
                        ErrorsFound = true;
                    }
                } else {
                    ShowSevereError(cCurrentModuleObject + " = " + SysSizInput(SysSizIndex).AirPriLoopName);
                    ShowContinueError("Input for " + cAlphaFieldNames(iCoolCAPMAlphaNum) + " = " + cAlphaArgs(iCoolCAPMAlphaNum));
                    ShowContinueError("Blank field not allowed for " + cNumericFieldNames(iCoolCapacityPerFloorAreaNumericNum));
                    ErrorsFound = true;
                }
            } else if (UtilityRoutines::SameString(cAlphaArgs(iCoolCAPMAlphaNum), "FRACTIONOFAUTOSIZEDCOOLINGCAPACITY")) {
                SysSizInput(SysSizIndex).CoolingCapMethod = FractionOfAutosizedCoolingCapacity;
                if (!lNumericFieldBlanks(iCoolFracOfAutosizedCapacityNumericNum)) {
                    SysSizInput(SysSizIndex).ScaledCoolingCapacity = rNumericArgs(iCoolFracOfAutosizedCapacityNumericNum);
                    if (SysSizInput(SysSizIndex).ScaledCoolingCapacity < 0.0) {
                        ShowSevereError(cCurrentModuleObject + " = " + SysSizInput(SysSizIndex).AirPriLoopName);
                        ShowContinueError("Illegal " + cNumericFieldNames(iCoolFracOfAutosizedCapacityNumericNum) + " = " +
                                          TrimSigDigits(rNumericArgs(iCoolFracOfAutosizedCapacityNumericNum), 7));
                        ErrorsFound = true;
                    }
                } else {
                    ShowSevereError(cCurrentModuleObject + " = " + SysSizInput(SysSizIndex).AirPriLoopName);
                    ShowContinueError("Input for " + cAlphaFieldNames(iCoolCAPMAlphaNum) + " = " + cAlphaArgs(iCoolCAPMAlphaNum));
                    ShowContinueError("Blank field not allowed for " + cNumericFieldNames(iCoolFracOfAutosizedCapacityNumericNum));
                    ErrorsFound = true;
                }
            } else if (UtilityRoutines::SameString(cAlphaArgs(iCoolCAPMAlphaNum), "NONE")) {
                SysSizInput(SysSizIndex).CoolingCapMethod = None;
                SysSizInput(SysSizIndex).ScaledCoolingCapacity = 0.0;
            } else {
                ShowSevereError(cCurrentModuleObject + "=\"" + cAlphaArgs(iNameAlphaNum) + "\", invalid data.");
                ShowContinueError("... incorrect " + cAlphaFieldNames(iCoolCAPMAlphaNum) + "=\"" + cAlphaArgs(iCoolCAPMAlphaNum) + "\".");
                ShowContinueError("... valid values are CoolingDesignCapacity, CapacityPerFloorArea, FractionOfAutosizedCoolingCapacity, or None.");
                ErrorsFound = true;
            }

            // Determine SysSizInput electric heating design capacity sizing method
            if (UtilityRoutines::SameString(cAlphaArgs(iHeatCAPMAlphaNum), "HEATINGDESIGNCAPACITY")) {
                SysSizInput(SysSizIndex).HeatingCapMethod = HeatingDesignCapacity;
                // SysSizInput( SysSizIndex ).ScaledHeatingCapacity = AutoSize can be set to autosize heating capacity
                SysSizInput(SysSizIndex).ScaledHeatingCapacity = rNumericArgs(iHeatDesignCapacityNumericNum);
                if (SysSizInput(SysSizIndex).ScaledHeatingCapacity < 0.0 && SysSizInput(SysSizIndex).ScaledHeatingCapacity != AutoSize) {
                    ShowSevereError(cCurrentModuleObject + " = " + SysSizInput(SysSizIndex).AirPriLoopName);
                    ShowContinueError("Illegal " + cNumericFieldNames(iHeatDesignCapacityNumericNum) + " = " +
                                      TrimSigDigits(rNumericArgs(iHeatDesignCapacityNumericNum), 7));
                    ErrorsFound = true;
                }
            } else if (UtilityRoutines::SameString(cAlphaArgs(iHeatCAPMAlphaNum), "CAPACITYPERFLOORAREA")) {
                SysSizInput(SysSizIndex).HeatingCapMethod = CapacityPerFloorArea;
                if (!lNumericFieldBlanks(iHeatCapacityPerFloorAreaNumericNum)) {
                    SysSizInput(SysSizIndex).ScaledHeatingCapacity = rNumericArgs(iHeatCapacityPerFloorAreaNumericNum);
                    if (SysSizInput(SysSizIndex).ScaledHeatingCapacity <= 0.0) {
                        ShowSevereError(cCurrentModuleObject + " = " + SysSizInput(SysSizIndex).AirPriLoopName);
                        ShowContinueError("Input for " + cAlphaFieldNames(iHeatCAPMAlphaNum) + " = " + cAlphaArgs(iHeatCAPMAlphaNum));
                        ShowContinueError("Illegal " + cNumericFieldNames(iHeatCapacityPerFloorAreaNumericNum) + " = " +
                                          TrimSigDigits(rNumericArgs(iHeatCapacityPerFloorAreaNumericNum), 7));
                        ErrorsFound = true;
                    } else if (SysSizInput(SysSizIndex).ScaledHeatingCapacity == AutoSize) {
                        ShowSevereError(cCurrentModuleObject + " = " + SysSizInput(SysSizIndex).AirPriLoopName);
                        ShowContinueError("Input for " + cAlphaFieldNames(iHeatCAPMAlphaNum) + " = " + cAlphaArgs(iHeatCAPMAlphaNum));
                        ShowContinueError("Illegal " + cNumericFieldNames(iHeatCapacityPerFloorAreaNumericNum) + " = Autosize");
                        ErrorsFound = true;
                    }
                } else {
                    ShowSevereError(cCurrentModuleObject + " = " + SysSizInput(SysSizIndex).AirPriLoopName);
                    ShowContinueError("Input for " + cAlphaFieldNames(iHeatCAPMAlphaNum) + " = " + cAlphaArgs(iHeatCAPMAlphaNum));
                    ShowContinueError("Blank field not allowed for " + cNumericFieldNames(iHeatCapacityPerFloorAreaNumericNum));
                    ErrorsFound = true;
                }
            } else if (UtilityRoutines::SameString(cAlphaArgs(iHeatCAPMAlphaNum), "FRACTIONOFAUTOSIZEDHEATINGCAPACITY")) {
                SysSizInput(SysSizIndex).HeatingCapMethod = FractionOfAutosizedHeatingCapacity;
                if (!lNumericFieldBlanks(iHeatFracOfAutosizedCapacityNumericNum)) {
                    SysSizInput(SysSizIndex).ScaledHeatingCapacity = rNumericArgs(iHeatFracOfAutosizedCapacityNumericNum);
                    if (SysSizInput(SysSizIndex).ScaledHeatingCapacity < 0.0) {
                        ShowSevereError(cCurrentModuleObject + " = " + SysSizInput(SysSizIndex).AirPriLoopName);
                        ShowContinueError("Illegal " + cNumericFieldNames(iHeatFracOfAutosizedCapacityNumericNum) + " = " +
                                          TrimSigDigits(rNumericArgs(iHeatFracOfAutosizedCapacityNumericNum), 7));
                        ErrorsFound = true;
                    }
                } else {
                    ShowSevereError(cCurrentModuleObject + " = " + SysSizInput(SysSizIndex).AirPriLoopName);
                    ShowContinueError("Input for " + cAlphaFieldNames(iHeatCAPMAlphaNum) + " = " + cAlphaArgs(iHeatCAPMAlphaNum));
                    ShowContinueError("Blank field not allowed for " + cNumericFieldNames(iHeatFracOfAutosizedCapacityNumericNum));
                    ErrorsFound = true;
                }
            } else if (UtilityRoutines::SameString(cAlphaArgs(iHeatCAPMAlphaNum), "NONE")) {
                SysSizInput(SysSizIndex).HeatingCapMethod = None;
                SysSizInput(SysSizIndex).ScaledHeatingCapacity = 0.0;
            } else {
                ShowSevereError(cCurrentModuleObject + "=\"" + cAlphaArgs(iNameAlphaNum) + "\", invalid data.");
                ShowContinueError("... incorrect " + cAlphaFieldNames(iHeatCAPMAlphaNum) + "=\"" + cAlphaArgs(iHeatCAPMAlphaNum) + "\".");
                ShowContinueError("... valid values are HeatingDesignCapacity, CapacityPerFloorArea, FractionOfAutosizedHeatingCapacity, or None.");
                ErrorsFound = true;
            }
        }

        if (ErrorsFound) {
            ShowFatalError(cCurrentModuleObject + ": Errors found in getting input. Program terminates.");
        }
    }

    void GetPlantSizingInput()
    {

        // SUBROUTINE INFORMATION:
        //       AUTHOR         Fred Buhl
        //       DATE WRITTEN   October 2001
        //       MODIFIED       na
        //       RE-ENGINEERED  na

        // PURPOSE OF THIS SUBROUTINE:
        // Obtains input data for Plant Sizing objects and stores it in
        // appropriate data structures.

        // METHODOLOGY EMPLOYED:
        // Uses InputProcessor "Get" routines to obtain data.

        // Using/Aliasing
        using namespace DataIPShortCuts;

        // SUBROUTINE LOCAL VARIABLE DECLARATIONS:
        int PltSizIndex;                // loop index
        int NumAlphas;                  // Number of Alphas for each GetObjectItem call
        int NumNumbers;                 // Number of Numbers for each GetObjectItem call
        int IOStatus;                   // Used in GetObjectItem
        static bool ErrorsFound(false); // Set to true if errors in input, fatal at end of routine
        int NumDesDays;                 // Number of design days in input

        cCurrentModuleObject = "Sizing:Plant";
        NumPltSizInput = inputProcessor->getNumObjectsFound(cCurrentModuleObject);

        if (NumPltSizInput > 0) {
            NumDesDays = inputProcessor->getNumObjectsFound("SizingPeriod:DesignDay") +
                         inputProcessor->getNumObjectsFound("SizingPeriod:WeatherFileDays") +
                         inputProcessor->getNumObjectsFound("SizingPeriod:WeatherFileConditionType");
            if (NumDesDays == 0 && DoPlantSizing) {
                ShowSevereError("Plant Sizing calculations need SizingPeriod:* input");
                ErrorsFound = true;
            }
            PlantSizData.allocate(NumPltSizInput);
            for (auto &e : PlantSizData) {
                e.PlantLoopName.clear();
                e.ExitTemp = 0.0;
                e.DeltaT = 0.0;
                e.LoopType = 0;
                e.DesVolFlowRate = 0.0;
            }
            for (int i = 1; i <= NumPltSizInput; ++i) {
                PlantSizData(i).ConcurrenceOption = NonCoincident;
                PlantSizData(i).NumTimeStepsInAvg = 1;
            }
        }

        for (PltSizIndex = 1; PltSizIndex <= NumPltSizInput; ++PltSizIndex) {
            inputProcessor->getObjectItem(cCurrentModuleObject,
                                          PltSizIndex,
                                          cAlphaArgs,
                                          NumAlphas,
                                          rNumericArgs,
                                          NumNumbers,
                                          IOStatus,
                                          lNumericFieldBlanks,
                                          lAlphaFieldBlanks,
                                          cAlphaFieldNames,
                                          cNumericFieldNames);
            UtilityRoutines::IsNameEmpty(cAlphaArgs(1), cCurrentModuleObject, ErrorsFound);

            PlantSizData(PltSizIndex).PlantLoopName = cAlphaArgs(1);
            PlantSizData(PltSizIndex).ExitTemp = rNumericArgs(1);
            PlantSizData(PltSizIndex).DeltaT = rNumericArgs(2);
            if (NumNumbers > 2) {
                PlantSizData(PltSizIndex).NumTimeStepsInAvg = rNumericArgs(3);
            } else {
                PlantSizData(PltSizIndex).NumTimeStepsInAvg = 1.0;
            }

            {
                auto const loopType(cAlphaArgs(2));
                if (loopType == "HEATING") {
                    PlantSizData(PltSizIndex).LoopType = HeatingLoop;
                } else if (loopType == "COOLING") {
                    PlantSizData(PltSizIndex).LoopType = CoolingLoop;
                } else if (loopType == "CONDENSER") {
                    PlantSizData(PltSizIndex).LoopType = CondenserLoop;
                } else if (loopType == "STEAM") {
                    PlantSizData(PltSizIndex).LoopType = SteamLoop;
                } else {
                    ShowSevereError(cCurrentModuleObject + "=\"" + cAlphaArgs(1) + "\", invalid data.");
                    ShowContinueError("...incorrect " + cAlphaFieldNames(2) + "=\"" + cAlphaArgs(2) + "\".");
                    ShowContinueError("...Valid values are \"Heating\", \"Cooling\", \"Condenser\" or \"Steam\".");
                    ErrorsFound = true;
                }
            }

            if (NumAlphas > 2) {
                {
                    auto const concurrenceOption(cAlphaArgs(3));
                    if (concurrenceOption == "NONCOINCIDENT") {
                        PlantSizData(PltSizIndex).ConcurrenceOption = NonCoincident;
                    } else if (concurrenceOption == "COINCIDENT") {
                        PlantSizData(PltSizIndex).ConcurrenceOption = Coincident;
                    } else {
                        ShowSevereError(cCurrentModuleObject + "=\"" + cAlphaArgs(1) + "\", invalid data.");
                        ShowContinueError("...incorrect " + cAlphaFieldNames(3) + "=\"" + cAlphaArgs(3) + "\".");
                        ShowContinueError("...Valid values are \"NonCoincident\" or \"Coincident\".");
                        ErrorsFound = true;
                    }
                }
            }
            if (NumAlphas > 3) {
                {
                    auto const sizingFactorOption(cAlphaArgs(4));
                    if (sizingFactorOption == "NONE") {
                        PlantSizData(PltSizIndex).SizingFactorOption = NoSizingFactorMode;
                    } else if (sizingFactorOption == "GLOBALHEATINGSIZINGFACTOR") {
                        PlantSizData(PltSizIndex).SizingFactorOption = GlobalHeatingSizingFactorMode;
                    } else if (sizingFactorOption == "GLOBALCOOLINGSIZINGFACTOR") {
                        PlantSizData(PltSizIndex).SizingFactorOption = GlobalCoolingSizingFactorMode;
                    } else if (sizingFactorOption == "LOOPCOMPONENTSIZINGFACTOR") {
                        PlantSizData(PltSizIndex).SizingFactorOption = LoopComponentSizingFactorMode;
                    }
                }
            }
            SetupEMSInternalVariable(
                "Plant Design Volume Flow Rate", PlantSizData(PltSizIndex).PlantLoopName, "[m3/s]", PlantSizData(PltSizIndex).DesVolFlowRate);
        }

        if (ErrorsFound) {
            ShowFatalError(cCurrentModuleObject + ": Errors found in getting input. Program terminates.");
        }
    }

    void SetupZoneSizing(EnergyPlusData &state, bool &ErrorsFound)
    {

        // SUBROUTINE INFORMATION:
        //       AUTHOR         L. Lawrie/F. Buhl
        //       DATE WRITTEN   March 2010
        //       MODIFIED       na
        //       RE-ENGINEERED  na

        // PURPOSE OF THIS SUBROUTINE:
        //  execute a few (1) time steps of a simulation to facilitate setting up model for zone sizing
        //  developed to resolve reverse DD problems caused be the differences
        //  that stem from setup and information gathering that occurs during the first pass.

        // METHODOLOGY EMPLOYED:
        // Using global flag (kickoff sizing simulation), only a few time steps are executed.
        // global flag is used in other parts of simulation to terminate quickly.

        // Using/Aliasing
        using DataEnvironment::EndMonthFlag;

        // SUBROUTINE LOCAL VARIABLE DECLARATIONS:
        static bool Available(false); // an environment is available to process

        //  return  ! remove comment to do "old way"

        Available = true;

        CurOverallSimDay = 0;
        while (Available) { // do for each environment

            GetNextEnvironment(state, Available, ErrorsFound);

            if (!Available) break;
            if (ErrorsFound) break;

            // check that environment is one of the design days
            if (KindOfSim == ksRunPeriodWeather) {
                continue;
            }

            BeginEnvrnFlag = true;
            EndEnvrnFlag = false;
            EndMonthFlag = false;
            WarmupFlag = true;
            DayOfSim = 0;

            CurEnvirNumSimDay = 1;
            ++CurOverallSimDay;

            ++DayOfSim;
            BeginDayFlag = true;
            EndDayFlag = false;

            HourOfDay = 1;

            BeginHourFlag = true;
            EndHourFlag = false;

            TimeStep = 1;

            BeginTimeStepFlag = true;

            ManageWeather(state.files);

            ManageHeatBalance(state);

            BeginHourFlag = false;
            BeginDayFlag = false;
            BeginEnvrnFlag = false;
            BeginSimFlag = false;
            BeginFullSimFlag = false;

            //          ! do another timestep=1
            ManageWeather(state.files);

            ManageHeatBalance(state);

            //         do an end of day, end of environment time step

            HourOfDay = 24;
            TimeStep = NumOfTimeStepInHour;
            EndEnvrnFlag = true;

            ManageWeather(state.files);

            ManageHeatBalance(state);

        } // ... End environment loop.
    }

    void ReportZoneSizing(IOFiles &ioFiles,
                          std::string const &ZoneName,   // the name of the zone
                          std::string const &LoadType,   // the description of the input variable
                          Real64 const CalcDesLoad,      // the value from the sizing calculation [W]
                          Real64 const UserDesLoad,      // the value from the sizing calculation modified by user input [W]
                          Real64 const CalcDesFlow,      // calculated design air flow rate [m3/s]
                          Real64 const UserDesFlow,      // user input or modified design air flow rate [m3/s]
                          std::string const &DesDayName, // the name of the design day that produced the peak
                          std::string const &PeakHrMin,  // time stamp of the peak
                          Real64 const PeakTemp,         // temperature at peak [C]
                          Real64 const PeakHumRat,       // humidity ratio at peak [kg water/kg dry air]
                          Real64 const FloorArea,        // zone floor area [m2]
                          Real64 const TotOccs,          // design number of occupants for the zone
                          Real64 const MinOAVolFlow,     // zone design minimum outside air flow rate [m3/s]
                          Real64 const DOASHeatAddRate   // zone design heat addition rate from the DOAS [W]
    )
    {

        // SUBROUTINE INFORMATION:
        //       AUTHOR         Fred Buhl
        //       DATE WRITTEN   Decenber 2001
        //       MODIFIED       August 2008, Greg Stark
        //       RE-ENGINEERED  na

        // PURPOSE OF THIS SUBROUTINE:
        // This subroutine writes one item of zone sizing data to the "eio" file..

        // METHODOLOGY EMPLOYED:
        // na

        // REFERENCES:
        // na

        // Using/Aliasing
        using DataStringGlobals::VerString;
        using General::RoundSigDigits;

        // Locals
        // SUBROUTINE ARGUMENT DEFINITIONS:

        // SUBROUTINE PARAMETER DEFINITIONS:

        // INTERFACE BLOCK SPECIFICATIONS
        // na

        // DERIVED TYPE DEFINITIONS
        // na

        // SUBROUTINE LOCAL VARIABLE DECLARATIONS:
        static bool MyOneTimeFlag(true);

        if (MyOneTimeFlag) {
            static constexpr auto Format_990("! <Zone Sizing Information>, Zone Name, Load Type, Calc Des Load {W}, User Des Load {W}, Calc Des Air Flow "
                                                  "Rate {m3/s}, User Des Air Flow Rate {m3/s}, Design Day Name, Date/Time of Peak, Temperature at Peak {C}, "
                                                  "Humidity Ratio at Peak {kgWater/kgDryAir}, Floor Area {m2}, # Occupants, Calc Outdoor Air Flow Rate {m3/s}, "
                                                  "Calc DOAS Heat Addition Rate {W}");
            print(ioFiles.eio, "{}\n", Format_990);
            MyOneTimeFlag = false;
        }

        static constexpr auto Format_991(" Zone Sizing Information, {}, {}, {:.5R}, {:.5R}, {:.5R}, {:.5R}, {}, {}, {:.5R}, {:.5R}, {:.5R}, {:.5R}, {:.5R}, {:.5R}\n");
        print(ioFiles.eio,
              Format_991,
              ZoneName,
              LoadType,
              CalcDesLoad,
              UserDesLoad,
              CalcDesFlow,
              UserDesFlow,
              DesDayName,
              PeakHrMin,
              PeakTemp,
              PeakHumRat,
              FloorArea,
              TotOccs,
              MinOAVolFlow,
              DOASHeatAddRate);

        // BSLLC Start
        if (sqlite) {
            sqlite->addSQLiteZoneSizingRecord(ZoneName,
                                              LoadType,
                                              CalcDesLoad,
                                              UserDesLoad,
                                              CalcDesFlow,
                                              UserDesFlow,
                                              DesDayName,
                                              PeakHrMin,
                                              PeakTemp,
                                              PeakHumRat,
                                              MinOAVolFlow,
                                              DOASHeatAddRate);
        }
        // BSLLC Finish
    }

    // Writes system sizing data to EIO file using one row per system
    void ReportSysSizing(IOFiles &ioFiles,
                         std::string const &SysName,      // the name of the zone
                         std::string const &LoadType,     // either "Cooling" or "Heating"
                         std::string const &PeakLoadKind, // either "Sensible" or "Total"
                         Real64 const &UserDesCap,        // User  Design Capacity
                         Real64 const &CalcDesVolFlow,    // Calculated  Design Air Flow Rate
                         Real64 const &UserDesVolFlow,    // User Design Air Flow Rate
                         std::string const &DesDayName,   // the name of the design day that produced the peak
                         std::string const &DesDayDate,   // the date that produced the peak
                         int const &TimeStepIndex         // time step of the peak
    )
    {
        using General::RoundSigDigits;

        static bool MyOneTimeFlag(true);

        if (MyOneTimeFlag) {
            print(ioFiles.eio, "{}\n",
                       "! <System Sizing Information>, System Name, Load Type, Peak Load Kind, User Design Capacity, Calc Des Air "
                       "Flow Rate [m3/s], User Des Air Flow Rate [m3/s], Design Day Name, Date/Time of Peak");
            MyOneTimeFlag = false;
        }
        std::string dateHrMin = DesDayDate + " " + TimeIndexToHrMinString(TimeStepIndex);
        print(ioFiles.eio,
              " System Sizing Information, {}, {}, {}, {:.2R}, {:.5R}, {:.5R}, {}, {}\n",
              SysName,
              LoadType,
              PeakLoadKind,
              UserDesCap,
              CalcDesVolFlow,
              UserDesVolFlow,
              DesDayName,
              dateHrMin);

        // BSLLC Start
        if (sqlite)
            sqlite->addSQLiteSystemSizingRecord(SysName, LoadType, PeakLoadKind, UserDesCap, CalcDesVolFlow, UserDesVolFlow, DesDayName, dateHrMin);
        // BSLLC Finish
    }

    // convert an index for the timestep of the day into a hour minute string in the format 00:00
    std::string TimeIndexToHrMinString(int timeIndex)
    {
        int tMinOfDay = timeIndex * MinutesPerTimeStep;
        int tHr = int(tMinOfDay / 60.);
        int tMin = tMinOfDay - tHr * 60;
        return format(PeakHrMinFmt, tHr, tMin);
    }

    void GetZoneHVACSizing()
    {
        // SUBROUTINE INFORMATION:
        //       AUTHOR         B. Nigusse - FSEC
        //       DATE WRITTEN   July 2014
        //       MODIFIED       na
        //       RE-ENGINEERED  na

        // PURPOSE OF THIS SUBROUTINE:
        // Obtains input data for the ZoneHVAC sizing methods object and stores it in
        // appropriate data structure.

        // METHODOLOGY EMPLOYED:
        // Uses InputProcessor "Get" routines to obtain data.
        // This object requires only a name where the default values are assumed
        // if subsequent fields are not entered.

        // Using/Aliasing
        using namespace DataIPShortCuts;
        using DataSizing::NumZoneHVACSizing;
        using DataSizing::ZoneHVACSizing;
        using General::RoundSigDigits;
        using General::TrimSigDigits;

        // SUBROUTINE PARAMETER DEFINITIONS:
        static std::string const RoutineName("GetZoneHVACSizing: "); // include trailing blank space

        // SUBROUTINE LOCAL VARIABLE DECLARATIONS:

        int iHeatSAFMAlphaNum;                     // get input index to Zone HVAC sizing heat supp air flow method
        int iCoolSAFMAlphaNum;                     // get input index to Zone HVAC sizing cool supp air flow method
        int iMaxCoolAirVolFlowNumericNum;          // get input index to Zone HVAC sizing cool supply air flow
        int iMaxHeatAirVolFlowNumericNum;          // get input index to Zone HVAC sizing heat supply air flow
        int iNoCoolHeatSAFMAlphaNum;               // get input index to Zone HVAC sizing no cool/heat supply air flow
        int iMaxNoCoolHeatAirVolFlowNumericNum;    // get input index to Zone HVAC sizing no cool/heat supply air flow
        int iCoolFlowPerFloorAreaNumericNum;       // get input index to Zone HVAC sizing cool flow per floor area
        int iCoolFlowPerFracCoolNumericNum;        // get input index to Zone HVAC sizing cool flow per fraction cool
        int iCoolFlowPerCoolCapNumericNum;         // get input index to Zone HVAC sizing cool flow per cooling cap
        int iHeatFlowPerFloorAreaNumericNum;       // get input index to Zone HVAC sizing heat flow per floor area
        int iHeatFlowPerFracCoolNumericNum;        // get input index to Zone HVAC sizing heat flow per fraction heat
        int iHeatFlowPerHeatCapNumericNum;         // get input index to Zone HVAC sizing heat flow per heating cap
        int iNoCoolHeatFlowPerFloorAreaNumericNum; // get input index to Zone HVAC sizing no cool/heat FPA
        int iNoCoolHeatFlowPerFracCoolNumericNum;  // get input index to Zone HVAC sizing no cool/heat FPFC
        int iNoCoolHeatFlowPerFracHeatNumericNum;  // get input index to Zone HVAC sizing no cool/heat FPFH

        int iCoolCAPMAlphaNum;                      // get input index to Zone HVAC sizing chilled water flow method
        int iCoolDesignCapacityNumericNum;          // get input index to Zone HVAC sizing chilled water flow
        int iCoolCapacityPerFloorAreaNumericNum;    // get input index to Zone HVAC sizing cooling capacity per floor area
        int iCoolFracOfAutosizedCapacityNumericNum; // get input index to Zone HVAC sizing capacity as fraction autozized cooling capacity

        int iHeatCAPMAlphaNum;                      // get input index to Zone HVAC sizing heating capacity
        int iHeatDesignCapacityNumericNum;          // get input index to Zone HVAC sizing heating design capacity
        int iHeatCapacityPerFloorAreaNumericNum;    // get input index to Zone HVAC sizing heating capacity per floor area
        int iHeatFracOfAutosizedCapacityNumericNum; // get input index to Zone HVAC sizing capacity as fraction autozized cooling capacity

        iCoolSAFMAlphaNum = 2;               // get input index to Zone HVAC sizing heat supp air flow method
        iMaxCoolAirVolFlowNumericNum = 1;    // get input index to Zone HVAC sizing cool supply air flow
        iCoolFlowPerFloorAreaNumericNum = 2; // get input index to Zone HVAC sizing cool flow per floor area
        iCoolFlowPerFracCoolNumericNum = 3;  // get input index to Zone HVAC sizing cool flow per fraction cool
        iCoolFlowPerCoolCapNumericNum = 4;   // get input index to Zone HVAC sizing cool flow per cooling cap

        iNoCoolHeatSAFMAlphaNum = 3;               // get input index to Zone HVAC sizing no cool/heat supply air flow
        iMaxNoCoolHeatAirVolFlowNumericNum = 5;    // get input index to Zone HVAC sizing no cool/heat supply air flow
        iNoCoolHeatFlowPerFloorAreaNumericNum = 6; // get input index to Zone HVAC sizing no cool/heat FPA
        iNoCoolHeatFlowPerFracCoolNumericNum = 7;  // get input index to Zone HVAC sizing no cool/heat FPFC
        iNoCoolHeatFlowPerFracHeatNumericNum = 8;  // get input index to Zone HVAC sizing no cool/heat FPFH

        iHeatSAFMAlphaNum = 4;                // get input index to Zone HVAC sizing cool supp air flow method
        iMaxHeatAirVolFlowNumericNum = 9;     // get input index to Zone HVAC sizing heat supply air flow
        iHeatFlowPerFloorAreaNumericNum = 10; // get input index to Zone HVAC sizing heat flow per floor area
        iHeatFlowPerFracCoolNumericNum = 11;  // get input index to Zone HVAC sizing heat flow per fraction heat
        iHeatFlowPerHeatCapNumericNum = 12;   // get input index to Zone HVAC sizing heat flow per heating cap

        iCoolCAPMAlphaNum = 5;                       // get input index to Zone HVAC sizing cooling design capacity method
        iCoolDesignCapacityNumericNum = 13;          // get input index to Zone HVAC sizing cooling design capacity
        iCoolCapacityPerFloorAreaNumericNum = 14;    // get input index to Zone HVAC sizing cooling design capacity per floor area
        iCoolFracOfAutosizedCapacityNumericNum = 15; // get input index to Zone HVAC sizing as a fraction of cooling design capacity

        iHeatCAPMAlphaNum = 6;                       // get input index to Zone HVAC sizing heating capacity
        iHeatDesignCapacityNumericNum = 16;          // get input index to Zone HVAC sizing heating design capacity
        iHeatCapacityPerFloorAreaNumericNum = 17;    // get input index to Zone HVAC sizing heating capacity per floor area
        iHeatFracOfAutosizedCapacityNumericNum = 18; // get input index to Zone HVAC sizing capacity as fraction autozized heating capacity

        int NumAlphas;                  // Number of Alphas for each GetObjectItem call
        int NumNumbers;                 // Number of Numbers for each GetObjectItem call
        int TotalArgs;                  // Total number of alpha and numeric arguments (max) for a
        int IOStatus;                   // Used in GetObjectItem
        int zSIndex;                    // index of "DesignSpecification:ZoneHVAC:Sizing" objects
        static bool ErrorsFound(false); // If errors detected in input
        //  REAL(r64) :: CalcAmt

        std::string CurrentModuleObject; // for ease in getting objects
        Array1D_string Alphas;           // Alpha input items for object
        Array1D_string cAlphaFields;     // Alpha field names
        Array1D_string cNumericFields;   // Numeric field names
        Array1D<Real64> Numbers;         // Numeric input items for object
        Array1D_bool lAlphaBlanks;       // Logical array, alpha field input BLANK = .TRUE.
        Array1D_bool lNumericBlanks;     // Logical array, numeric field input BLANK = .TRUE.

        CurrentModuleObject = "DesignSpecification:ZoneHVAC:Sizing";
        NumZoneHVACSizing = inputProcessor->getNumObjectsFound(CurrentModuleObject);
        inputProcessor->getObjectDefMaxArgs(CurrentModuleObject, TotalArgs, NumAlphas, NumNumbers);

        Alphas.allocate(NumAlphas);
        cAlphaFields.allocate(NumAlphas);
        cNumericFields.allocate(NumNumbers);
        Numbers.dimension(NumNumbers, 0.0);
        lAlphaBlanks.dimension(NumAlphas, true);
        lNumericBlanks.dimension(NumNumbers, true);

        if (NumZoneHVACSizing > 0) {
            ZoneHVACSizing.allocate(NumZoneHVACSizing);

            // Start Loading the System Input
            for (zSIndex = 1; zSIndex <= NumZoneHVACSizing; ++zSIndex) {

                Alphas = "";
                cAlphaFields = "";
                cNumericFields = "";
                Numbers = 0;
                lAlphaBlanks = true;
                lNumericBlanks = true;

                inputProcessor->getObjectItem(CurrentModuleObject,
                                              zSIndex,
                                              Alphas,
                                              NumAlphas,
                                              Numbers,
                                              NumNumbers,
                                              IOStatus,
                                              lNumericBlanks,
                                              lAlphaBlanks,
                                              cAlphaFields,
                                              cNumericFields);
                UtilityRoutines::IsNameEmpty(Alphas(1), CurrentModuleObject, ErrorsFound);

                ZoneHVACSizing(zSIndex).Name = Alphas(1);

                // Determine supply air flow rate sizing method for cooling mode
                if (UtilityRoutines::SameString(Alphas(iCoolSAFMAlphaNum), "SupplyAirFlowRate")) {
                    ZoneHVACSizing(zSIndex).CoolingSAFMethod = SupplyAirFlowRate;
                    ;

                    if (!lNumericBlanks(iMaxCoolAirVolFlowNumericNum)) {
                        ZoneHVACSizing(zSIndex).MaxCoolAirVolFlow = Numbers(iMaxCoolAirVolFlowNumericNum);
                        if (ZoneHVACSizing(zSIndex).MaxCoolAirVolFlow == AutoSize) ZoneHVACSizing(zSIndex).RequestAutoSize = true;
                        if (ZoneHVACSizing(zSIndex).MaxCoolAirVolFlow <= 0.0 && ZoneHVACSizing(zSIndex).MaxCoolAirVolFlow != AutoSize) {
                            ShowSevereError(CurrentModuleObject + " = " + ZoneHVACSizing(zSIndex).Name);
                            ShowContinueError("Illegal " + cNumericFields(iMaxCoolAirVolFlowNumericNum) + " = " +
                                              TrimSigDigits(Numbers(iMaxCoolAirVolFlowNumericNum), 7));
                            ErrorsFound = true;
                        }
                    } else {
                        ShowSevereError(CurrentModuleObject + " = " + ZoneHVACSizing(zSIndex).Name);
                        ShowContinueError("Input for " + cAlphaFields(iCoolSAFMAlphaNum) + " = " + Alphas(iCoolSAFMAlphaNum));
                        ShowContinueError("Blank field not allowed for " + cNumericFields(iMaxCoolAirVolFlowNumericNum));
                        ErrorsFound = true;
                    }
                } else if (UtilityRoutines::SameString(Alphas(iCoolSAFMAlphaNum), "FlowPerFloorArea")) {
                    ZoneHVACSizing(zSIndex).CoolingSAFMethod = FlowPerFloorArea;
                    if (!lNumericBlanks(iCoolFlowPerFloorAreaNumericNum)) {
                        ZoneHVACSizing(zSIndex).MaxCoolAirVolFlow = Numbers(iCoolFlowPerFloorAreaNumericNum);
                        if (ZoneHVACSizing(zSIndex).MaxCoolAirVolFlow <= 0.0 && ZoneHVACSizing(zSIndex).MaxCoolAirVolFlow != AutoSize) {
                            ShowSevereError(CurrentModuleObject + " = " + ZoneHVACSizing(zSIndex).Name);
                            ShowContinueError("Input for " + cAlphaFields(iCoolSAFMAlphaNum) + " = " + Alphas(iCoolSAFMAlphaNum));
                            ShowContinueError("Illegal " + cNumericFields(iCoolFlowPerFloorAreaNumericNum) + " = " +
                                              TrimSigDigits(Numbers(iCoolFlowPerFloorAreaNumericNum), 7));
                            ErrorsFound = true;
                            // Autosized input is not allowed
                        } else if (ZoneHVACSizing(zSIndex).MaxCoolAirVolFlow == AutoSize) {
                            ShowSevereError(CurrentModuleObject + " = " + ZoneHVACSizing(zSIndex).Name);
                            ShowContinueError("Input for " + cAlphaFields(iCoolSAFMAlphaNum) + " = " + Alphas(iCoolSAFMAlphaNum));
                            ShowContinueError("Illegal " + cNumericFields(iCoolFlowPerFloorAreaNumericNum) + " = Autosize");
                            ErrorsFound = true;
                        } else {
                            // user input cooling supply air flow per unit conditioned area is saved in ZoneHVACSizing(zSIndex).MaxCoolAirVolFlow
                            ZoneHVACSizing(zSIndex).RequestAutoSize = true;
                        }
                    } else {
                        ShowSevereError(CurrentModuleObject + " = " + ZoneHVACSizing(zSIndex).Name);
                        ShowContinueError("Input for " + cAlphaFields(iCoolSAFMAlphaNum) + " = " + Alphas(iCoolSAFMAlphaNum));
                        ShowContinueError("Blank field not allowed for " + cNumericFields(iCoolFlowPerFloorAreaNumericNum));
                        ErrorsFound = true;
                    }
                } else if (UtilityRoutines::SameString(Alphas(iCoolSAFMAlphaNum), "FractionOfAutosizedCoolingAirflow")) {
                    ZoneHVACSizing(zSIndex).CoolingSAFMethod = FractionOfAutosizedCoolingAirflow;
                    if (!lNumericBlanks(iCoolFlowPerFracCoolNumericNum)) {
                        ZoneHVACSizing(zSIndex).MaxCoolAirVolFlow = Numbers(iCoolFlowPerFracCoolNumericNum);
                        if (ZoneHVACSizing(zSIndex).MaxCoolAirVolFlow <= 0.0 && ZoneHVACSizing(zSIndex).MaxCoolAirVolFlow != AutoSize) {
                            ShowSevereError(CurrentModuleObject + " = " + ZoneHVACSizing(zSIndex).Name);
                            ShowContinueError("Input for " + cAlphaFields(iCoolSAFMAlphaNum) + " = " + Alphas(iCoolSAFMAlphaNum));
                            ShowContinueError("Illegal " + cNumericFields(iCoolFlowPerFracCoolNumericNum) + " = " +
                                              TrimSigDigits(Numbers(iCoolFlowPerFracCoolNumericNum), 7));
                            ErrorsFound = true;
                            // Autosized input is not allowed
                        } else if (ZoneHVACSizing(zSIndex).MaxCoolAirVolFlow == AutoSize) {
                            ShowSevereError(CurrentModuleObject + " = " + ZoneHVACSizing(zSIndex).Name);
                            ShowContinueError("Input for " + cAlphaFields(iCoolSAFMAlphaNum) + " = " + Alphas(iCoolSAFMAlphaNum));
                            ShowContinueError("Illegal " + cNumericFields(iCoolFlowPerFracCoolNumericNum) + " = Autosize");
                            ErrorsFound = true;
                        } else {
                            // user input fraction of cooling supply air flow rate is saved in ZoneHVACSizing(zSIndex).MaxCoolAirVolFlow
                            ZoneHVACSizing(zSIndex).RequestAutoSize = true;
                        }
                    } else {
                        ShowSevereError(CurrentModuleObject + " = " + ZoneHVACSizing(zSIndex).Name);
                        ShowContinueError("Input for " + cAlphaFields(iCoolSAFMAlphaNum) + " = " + Alphas(iCoolSAFMAlphaNum));
                        ShowContinueError("Blank field not allowed for " + cNumericFields(iCoolFlowPerFracCoolNumericNum));
                        ErrorsFound = true;
                    }
                } else if (UtilityRoutines::SameString(Alphas(iCoolSAFMAlphaNum), "FlowPerCoolingCapacity")) {

                    ZoneHVACSizing(zSIndex).CoolingSAFMethod = FlowPerCoolingCapacity;
                    if (!lNumericBlanks(iCoolFlowPerCoolCapNumericNum)) {
                        ZoneHVACSizing(zSIndex).MaxCoolAirVolFlow = Numbers(iCoolFlowPerCoolCapNumericNum);
                        if (ZoneHVACSizing(zSIndex).MaxCoolAirVolFlow <= 0.0 && ZoneHVACSizing(zSIndex).MaxCoolAirVolFlow != AutoSize) {
                            ShowSevereError(CurrentModuleObject + " = " + ZoneHVACSizing(zSIndex).Name);
                            ShowContinueError("Input for " + cAlphaFields(iCoolSAFMAlphaNum) + " = " + Alphas(iCoolSAFMAlphaNum));
                            ShowContinueError("Illegal " + cNumericFields(iCoolFlowPerCoolCapNumericNum) + " = " +
                                              TrimSigDigits(Numbers(iCoolFlowPerCoolCapNumericNum), 7));
                            ErrorsFound = true;
                            // Autosized input is not allowed
                        } else if (ZoneHVACSizing(zSIndex).MaxCoolAirVolFlow == AutoSize) {
                            ShowSevereError(CurrentModuleObject + " = " + ZoneHVACSizing(zSIndex).Name);
                            ShowContinueError("Input for " + cAlphaFields(iCoolSAFMAlphaNum) + " = " + Alphas(iCoolSAFMAlphaNum));
                            ShowContinueError("Illegal " + cNumericFields(iCoolFlowPerCoolCapNumericNum) + " = Autosize");
                            ErrorsFound = true;
                        } else {
                            // user input cooling supply air flow per unit cooling capacity is saved in ZoneHVACSizing(zSIndex).MaxCoolAirVolFlow
                            ZoneHVACSizing(zSIndex).RequestAutoSize = true;
                        }
                    } else {
                        ShowSevereError(CurrentModuleObject + " = " + ZoneHVACSizing(zSIndex).Name);
                        ShowContinueError("Input for " + cAlphaFields(iCoolSAFMAlphaNum) + " = " + Alphas(iCoolSAFMAlphaNum));
                        ShowContinueError("Blank field not allowed for " + cNumericFields(iCoolFlowPerCoolCapNumericNum));
                        ErrorsFound = true;
                    }
                } else if (UtilityRoutines::SameString(Alphas(iCoolSAFMAlphaNum), "None") || lAlphaBlanks(iCoolSAFMAlphaNum)) {
                    ZoneHVACSizing(zSIndex).CoolingSAFMethod = None;
                    ZoneHVACSizing(zSIndex).MaxCoolAirVolFlow = 0.0;
                    // cooling supply air flow rate will not be sized, may be cooling coil does not exist
                } else {
                    ShowSevereError(CurrentModuleObject + " = " + ZoneHVACSizing(zSIndex).Name);
                    ShowContinueError("Illegal " + cAlphaFields(iCoolSAFMAlphaNum) + " = " + Alphas(iCoolSAFMAlphaNum));
                    ErrorsFound = true;
                }
                // Determine supply air flow rate sizing method for heating mode
                if (UtilityRoutines::SameString(Alphas(iHeatSAFMAlphaNum), "SupplyAirFlowRate")) {
                    ZoneHVACSizing(zSIndex).HeatingSAFMethod = SupplyAirFlowRate;
                    if (!lNumericBlanks(iMaxHeatAirVolFlowNumericNum)) {
                        ZoneHVACSizing(zSIndex).MaxHeatAirVolFlow = Numbers(iMaxHeatAirVolFlowNumericNum);
                        if (ZoneHVACSizing(zSIndex).MaxHeatAirVolFlow == AutoSize) ZoneHVACSizing(zSIndex).RequestAutoSize = true;

                        if (ZoneHVACSizing(zSIndex).MaxHeatAirVolFlow <= 0.0 && ZoneHVACSizing(zSIndex).MaxHeatAirVolFlow != AutoSize) {
                            ShowSevereError(CurrentModuleObject + " = " + ZoneHVACSizing(zSIndex).Name);
                            ShowContinueError("Illegal " + cNumericFields(iMaxHeatAirVolFlowNumericNum) + " = " +
                                              TrimSigDigits(Numbers(iMaxHeatAirVolFlowNumericNum), 7));
                            ErrorsFound = true;
                        }
                    } else {
                        ShowSevereError(CurrentModuleObject + " = " + ZoneHVACSizing(zSIndex).Name);
                        ShowContinueError("Input for " + cAlphaFields(iHeatSAFMAlphaNum) + " = " + Alphas(iHeatSAFMAlphaNum));
                        ShowContinueError("Blank field not allowed for " + cNumericFields(iMaxHeatAirVolFlowNumericNum));
                        ErrorsFound = true;
                    }
                } else if (UtilityRoutines::SameString(Alphas(iHeatSAFMAlphaNum), "FlowPerFloorArea")) {
                    ZoneHVACSizing(zSIndex).HeatingSAFMethod = FlowPerFloorArea;
                    if (!lNumericBlanks(iHeatFlowPerFloorAreaNumericNum)) {
                        ZoneHVACSizing(zSIndex).MaxHeatAirVolFlow = Numbers(iHeatFlowPerFloorAreaNumericNum);
                        if (ZoneHVACSizing(zSIndex).MaxHeatAirVolFlow <= 0.0 && ZoneHVACSizing(zSIndex).MaxHeatAirVolFlow != AutoSize) {
                            ShowSevereError(CurrentModuleObject + " = " + ZoneHVACSizing(zSIndex).Name);
                            ShowContinueError("Input for " + cAlphaFields(iHeatSAFMAlphaNum) + " = " + Alphas(iHeatSAFMAlphaNum));
                            ShowContinueError("Illegal " + cNumericFields(iHeatFlowPerFloorAreaNumericNum) + " = " +
                                              TrimSigDigits(Numbers(iHeatFlowPerFloorAreaNumericNum), 7));
                            ErrorsFound = true;
                            // Autosized input is not allowed
                        } else if (ZoneHVACSizing(zSIndex).MaxHeatAirVolFlow == AutoSize) {
                            ShowSevereError(CurrentModuleObject + " = " + ZoneHVACSizing(zSIndex).Name);
                            ShowContinueError("Input for " + cAlphaFields(iHeatSAFMAlphaNum) + " = " + Alphas(iHeatSAFMAlphaNum));
                            ShowContinueError("Illegal " + cNumericFields(iHeatFlowPerFloorAreaNumericNum) + " = Autosize");
                            ErrorsFound = true;
                        } else {
                            // user input heating supply air flow per unit conditioned area is saved in ZoneHVACSizing(zSIndex).MaxHeatAirVolFlow
                            ZoneHVACSizing(zSIndex).RequestAutoSize = true;
                        }
                    } else {
                        ShowSevereError(CurrentModuleObject + " = " + ZoneHVACSizing(zSIndex).Name);
                        ShowContinueError("Input for " + cAlphaFields(iHeatSAFMAlphaNum) + " = " + Alphas(iHeatSAFMAlphaNum));
                        ShowContinueError("Blank field not allowed for " + cNumericFields(iHeatFlowPerFloorAreaNumericNum));
                        ErrorsFound = true;
                    }
                } else if (UtilityRoutines::SameString(Alphas(iHeatSAFMAlphaNum), "FractionOfAutosizedHeatingAirflow")) {
                    ZoneHVACSizing(zSIndex).HeatingSAFMethod = FractionOfAutosizedHeatingAirflow;
                    if (!lNumericBlanks(iHeatFlowPerFracCoolNumericNum)) {
                        ZoneHVACSizing(zSIndex).MaxHeatAirVolFlow = Numbers(iHeatFlowPerFracCoolNumericNum);
                        if (ZoneHVACSizing(zSIndex).MaxHeatAirVolFlow <= 0.0 && ZoneHVACSizing(zSIndex).MaxHeatAirVolFlow != AutoSize) {
                            ShowSevereError(CurrentModuleObject + " = " + ZoneHVACSizing(zSIndex).Name);
                            ShowContinueError("Input for " + cAlphaFields(iHeatSAFMAlphaNum) + " = " + Alphas(iHeatSAFMAlphaNum));
                            ShowContinueError("Illegal " + cNumericFields(iHeatFlowPerFracCoolNumericNum) + " = " +
                                              TrimSigDigits(Numbers(iHeatFlowPerFracCoolNumericNum), 7));
                            ErrorsFound = true;
                            // Autosized input is not allowed
                        } else if (ZoneHVACSizing(zSIndex).MaxHeatAirVolFlow == AutoSize) {
                            ShowSevereError(CurrentModuleObject + " = " + ZoneHVACSizing(zSIndex).Name);
                            ShowContinueError("Input for " + cAlphaFields(iHeatSAFMAlphaNum) + " = " + Alphas(iHeatSAFMAlphaNum));
                            ShowContinueError("Illegal " + cNumericFields(iHeatFlowPerFracCoolNumericNum) + " = Autosize");
                            ErrorsFound = true;
                        } else {
                            // user input fraction of heating supply air flow rate is saved in ZoneHVACSizing(zSIndex).MaxHeatAirVolFlow
                            ZoneHVACSizing(zSIndex).RequestAutoSize = true;
                        }
                    } else {
                        ShowSevereError(CurrentModuleObject + " = " + ZoneHVACSizing(zSIndex).Name);
                        ShowContinueError("Input for " + cAlphaFields(iHeatSAFMAlphaNum) + " = " + Alphas(iHeatSAFMAlphaNum));
                        ShowContinueError("Blank field not allowed for " + cNumericFields(iHeatFlowPerFracCoolNumericNum));
                        ErrorsFound = true;
                    }
                } else if (UtilityRoutines::SameString(Alphas(iHeatSAFMAlphaNum), "FlowPerHeatingCapacity")) {
                    ZoneHVACSizing(zSIndex).HeatingSAFMethod = FlowPerHeatingCapacity;
                    if (!lNumericBlanks(iHeatFlowPerHeatCapNumericNum)) {
                        ZoneHVACSizing(zSIndex).MaxHeatAirVolFlow = Numbers(iHeatFlowPerHeatCapNumericNum);
                        if (ZoneHVACSizing(zSIndex).MaxHeatAirVolFlow <= 0.0 && ZoneHVACSizing(zSIndex).MaxHeatAirVolFlow != AutoSize) {
                            ShowSevereError(CurrentModuleObject + " = " + ZoneHVACSizing(zSIndex).Name);
                            ShowContinueError("Input for " + cAlphaFields(iHeatSAFMAlphaNum) + " = " + Alphas(iHeatSAFMAlphaNum));
                            ShowContinueError("Illegal " + cNumericFields(iHeatFlowPerHeatCapNumericNum) + " = " +
                                              TrimSigDigits(Numbers(iHeatFlowPerHeatCapNumericNum), 7));
                            ErrorsFound = true;
                            // Autosized input is not allowed
                        } else if (ZoneHVACSizing(zSIndex).MaxHeatAirVolFlow == AutoSize) {
                            ShowSevereError(CurrentModuleObject + " = " + ZoneHVACSizing(zSIndex).Name);
                            ShowContinueError("Input for " + cAlphaFields(iHeatSAFMAlphaNum) + " = " + Alphas(iHeatSAFMAlphaNum));
                            ShowContinueError("Illegal " + cNumericFields(iHeatFlowPerHeatCapNumericNum) + " = Autosize");
                            ErrorsFound = true;
                        } else {
                            // user input heating supply air flow per unit heating capacity is saved in ZoneHVACSizing(zSIndex).MaxHeatAirVolFlow
                            ZoneHVACSizing(zSIndex).RequestAutoSize = true;
                        }
                    } else {
                        ShowSevereError(CurrentModuleObject + " = " + ZoneHVACSizing(zSIndex).Name);
                        ShowContinueError("Input for " + cAlphaFields(iHeatSAFMAlphaNum) + " = " + Alphas(iHeatSAFMAlphaNum));
                        ShowContinueError("Blank field not allowed for " + cNumericFields(iHeatFlowPerHeatCapNumericNum));
                        ErrorsFound = true;
                    }
                } else if (UtilityRoutines::SameString(Alphas(iHeatSAFMAlphaNum), "None") || lAlphaBlanks(iHeatSAFMAlphaNum)) {
                    ZoneHVACSizing(zSIndex).HeatingSAFMethod = None;
                    ZoneHVACSizing(zSIndex).MaxHeatAirVolFlow = 0.0;
                } else {
                    ShowSevereError(CurrentModuleObject + " = " + ZoneHVACSizing(zSIndex).Name);
                    ShowContinueError("Illegal " + cAlphaFields(iHeatSAFMAlphaNum) + " = " + Alphas(iHeatSAFMAlphaNum));
                    ErrorsFound = true;
                }

                // Determine supply air flow rate sizing method when cooling or heating is not needed
                if (UtilityRoutines::SameString(Alphas(iNoCoolHeatSAFMAlphaNum), "SupplyAirFlowRate")) {
                    ZoneHVACSizing(zSIndex).NoCoolHeatSAFMethod = SupplyAirFlowRate;
                    if (!lNumericBlanks(iMaxNoCoolHeatAirVolFlowNumericNum)) {
                        ZoneHVACSizing(zSIndex).MaxNoCoolHeatAirVolFlow = Numbers(iMaxNoCoolHeatAirVolFlowNumericNum);
                        if (ZoneHVACSizing(zSIndex).MaxNoCoolHeatAirVolFlow == AutoSize) ZoneHVACSizing(zSIndex).RequestAutoSize = true;
                        if (ZoneHVACSizing(zSIndex).MaxNoCoolHeatAirVolFlow < 0.0 && ZoneHVACSizing(zSIndex).MaxNoCoolHeatAirVolFlow != AutoSize) {
                            ShowSevereError(CurrentModuleObject + " = " + ZoneHVACSizing(zSIndex).Name);
                            ShowContinueError("Illegal " + cNumericFields(iMaxNoCoolHeatAirVolFlowNumericNum) + " = " +
                                              TrimSigDigits(Numbers(iMaxNoCoolHeatAirVolFlowNumericNum), 7));
                            ErrorsFound = true;
                        }
                    } else {
                        ShowSevereError(CurrentModuleObject + " = " + ZoneHVACSizing(zSIndex).Name);
                        ShowContinueError("Input for " + cAlphaFields(iNoCoolHeatSAFMAlphaNum) + " = " + Alphas(iNoCoolHeatSAFMAlphaNum));
                        ShowContinueError("Blank field not allowed for " + cNumericFields(iMaxNoCoolHeatAirVolFlowNumericNum));
                        ErrorsFound = true;
                    }
                } else if (UtilityRoutines::SameString(Alphas(iNoCoolHeatSAFMAlphaNum), "FlowPerFloorArea")) {
                    ZoneHVACSizing(zSIndex).NoCoolHeatSAFMethod = FlowPerFloorArea;
                    if (!lNumericBlanks(iNoCoolHeatFlowPerFloorAreaNumericNum)) {
                        ZoneHVACSizing(zSIndex).MaxNoCoolHeatAirVolFlow = Numbers(iNoCoolHeatFlowPerFloorAreaNumericNum);
                        if (ZoneHVACSizing(zSIndex).MaxNoCoolHeatAirVolFlow < 0.0 && ZoneHVACSizing(zSIndex).MaxNoCoolHeatAirVolFlow != AutoSize) {
                            ShowSevereError(CurrentModuleObject + " = " + ZoneHVACSizing(zSIndex).Name);
                            ShowContinueError("Input for " + cAlphaFields(iNoCoolHeatSAFMAlphaNum) + " = " + Alphas(iNoCoolHeatSAFMAlphaNum));
                            ShowContinueError("Illegal " + cNumericFields(iNoCoolHeatFlowPerFloorAreaNumericNum) + " = " +
                                              TrimSigDigits(Numbers(iNoCoolHeatFlowPerFloorAreaNumericNum), 7));
                            ErrorsFound = true;
                            // Autosized input is not allowed
                        } else if (ZoneHVACSizing(zSIndex).MaxNoCoolHeatAirVolFlow == AutoSize) {
                            ShowSevereError(CurrentModuleObject + " = " + ZoneHVACSizing(zSIndex).Name);
                            ShowContinueError("Input for " + cAlphaFields(iNoCoolHeatSAFMAlphaNum) + " = " + Alphas(iNoCoolHeatSAFMAlphaNum));
                            ShowContinueError("Illegal " + cNumericFields(iNoCoolHeatFlowPerFloorAreaNumericNum) + " = Autosize");
                            ErrorsFound = true;
                        } else {
                            // user input supply air flow per unit floor area during no cooling or heating area is saved in
                            // ZoneHVACSizing(zSIndex).MaxNoCoolHeatAirVolFlow
                            ZoneHVACSizing(zSIndex).RequestAutoSize = true;
                        }
                    } else {
                        ShowSevereError(CurrentModuleObject + " = " + ZoneHVACSizing(zSIndex).Name);
                        ShowContinueError("Input for " + cAlphaFields(iNoCoolHeatSAFMAlphaNum) + " = " + Alphas(iNoCoolHeatSAFMAlphaNum));
                        ShowContinueError("Blank field not allowed for " + cNumericFields(iNoCoolHeatFlowPerFloorAreaNumericNum));
                        ErrorsFound = true;
                    }
                } else if (UtilityRoutines::SameString(Alphas(iNoCoolHeatSAFMAlphaNum), "FractionOfAutosizedCoolingAirflow")) {
                    ZoneHVACSizing(zSIndex).NoCoolHeatSAFMethod = FractionOfAutosizedCoolingAirflow;
                    if (!lNumericBlanks(iNoCoolHeatFlowPerFracCoolNumericNum)) {
                        ZoneHVACSizing(zSIndex).MaxNoCoolHeatAirVolFlow = Numbers(iNoCoolHeatFlowPerFracCoolNumericNum);
                        if (ZoneHVACSizing(zSIndex).MaxNoCoolHeatAirVolFlow < 0.0 && ZoneHVACSizing(zSIndex).MaxNoCoolHeatAirVolFlow != AutoSize) {
                            ShowSevereError(CurrentModuleObject + " = " + ZoneHVACSizing(zSIndex).Name);
                            ShowContinueError("Input for " + cAlphaFields(iNoCoolHeatSAFMAlphaNum) + " = " + Alphas(iNoCoolHeatSAFMAlphaNum));
                            ShowContinueError("Illegal " + cNumericFields(iNoCoolHeatFlowPerFracCoolNumericNum) + " = " +
                                              TrimSigDigits(Numbers(iNoCoolHeatFlowPerFracCoolNumericNum), 7));
                            ErrorsFound = true;
                            // Autosized input is not allowed
                        } else if (ZoneHVACSizing(zSIndex).MaxNoCoolHeatAirVolFlow == AutoSize) {
                            ShowSevereError(CurrentModuleObject + " = " + ZoneHVACSizing(zSIndex).Name);
                            ShowContinueError("Input for " + cAlphaFields(iNoCoolHeatSAFMAlphaNum) + " = " + Alphas(iNoCoolHeatSAFMAlphaNum));
                            ShowContinueError("Illegal " + cNumericFields(iNoCoolHeatFlowPerFracCoolNumericNum) + " = Autosize");
                            ErrorsFound = true;
                        } else {
                            // user input frcation of cooling supply air flow rate during no cooling or heating area is saved in
                            // ZoneHVACSizing(zSIndex).MaxNoCoolHeatAirVolFlow
                            ZoneHVACSizing(zSIndex).RequestAutoSize = true;
                        }
                    } else {
                        ShowSevereError(CurrentModuleObject + " = " + ZoneHVACSizing(zSIndex).Name);
                        ShowContinueError("Input for " + cAlphaFields(iNoCoolHeatSAFMAlphaNum) + " = " + Alphas(iNoCoolHeatSAFMAlphaNum));
                        ShowContinueError("Blank field not allowed for " + cNumericFields(iNoCoolHeatFlowPerFracCoolNumericNum));
                        ErrorsFound = true;
                    }
                } else if (UtilityRoutines::SameString(Alphas(iNoCoolHeatSAFMAlphaNum), "FractionOfAutosizedHeatingAirflow")) {
                    ZoneHVACSizing(zSIndex).NoCoolHeatSAFMethod = FractionOfAutosizedHeatingAirflow;
                    if (!lNumericBlanks(iNoCoolHeatFlowPerFracHeatNumericNum)) {
                        ZoneHVACSizing(zSIndex).MaxNoCoolHeatAirVolFlow = Numbers(iNoCoolHeatFlowPerFracHeatNumericNum);
                        if (ZoneHVACSizing(zSIndex).MaxNoCoolHeatAirVolFlow < 0.0 && ZoneHVACSizing(zSIndex).MaxNoCoolHeatAirVolFlow != AutoSize) {
                            ShowSevereError(CurrentModuleObject + " = " + ZoneHVACSizing(zSIndex).Name);
                            ShowContinueError("Input for " + cAlphaFields(iNoCoolHeatSAFMAlphaNum) + " = " + Alphas(iNoCoolHeatSAFMAlphaNum));
                            ShowContinueError("Illegal " + cNumericFields(iNoCoolHeatFlowPerFracHeatNumericNum) + " = " +
                                              TrimSigDigits(Numbers(iNoCoolHeatFlowPerFracHeatNumericNum), 7));
                            ErrorsFound = true;
                            // Autosized input is not allowed
                        } else if (ZoneHVACSizing(zSIndex).MaxNoCoolHeatAirVolFlow == AutoSize) {
                            ShowSevereError(CurrentModuleObject + " = " + ZoneHVACSizing(zSIndex).Name);
                            ShowContinueError("Input for " + cAlphaFields(iNoCoolHeatSAFMAlphaNum) + " = " + Alphas(iNoCoolHeatSAFMAlphaNum));
                            ShowContinueError("Illegal " + cNumericFields(iNoCoolHeatFlowPerFracHeatNumericNum) + " = Autosize");
                            ErrorsFound = true;
                        } else {
                            // user input frcation of heating supply air flow rate during no cooling or heating area is saved in
                            // ZoneHVACSizing(zSIndex).MaxNoCoolHeatAirVolFlow
                            ZoneHVACSizing(zSIndex).RequestAutoSize = true;
                        }
                    } else {
                        ShowSevereError(CurrentModuleObject + " = " + ZoneHVACSizing(zSIndex).Name);
                        ShowContinueError("Input for " + cAlphaFields(iNoCoolHeatSAFMAlphaNum) + " = " + Alphas(iNoCoolHeatSAFMAlphaNum));
                        ShowContinueError("Blank field not allowed for " + cNumericFields(iNoCoolHeatFlowPerFracHeatNumericNum));
                        ErrorsFound = true;
                    }
                } else if (UtilityRoutines::SameString(Alphas(iNoCoolHeatSAFMAlphaNum), "None") || lAlphaBlanks(iNoCoolHeatSAFMAlphaNum)) {
                    ZoneHVACSizing(zSIndex).NoCoolHeatSAFMethod = None;
                    ZoneHVACSizing(zSIndex).MaxNoCoolHeatAirVolFlow = 0.0;
                } else {
                    ShowSevereError(CurrentModuleObject + " = " + ZoneHVACSizing(zSIndex).Name);
                    ShowContinueError("Illegal " + cAlphaFields(iNoCoolHeatSAFMAlphaNum) + " = " + Alphas(iNoCoolHeatSAFMAlphaNum));
                    ErrorsFound = true;
                }

                // Determine cooling design capacity of zoneHVAC equipment
                if (UtilityRoutines::SameString(Alphas(iCoolCAPMAlphaNum), "CoolingDesignCapacity")) {
                    ZoneHVACSizing(zSIndex).CoolingCapMethod = CoolingDesignCapacity;
                    if (!lNumericBlanks(iCoolDesignCapacityNumericNum)) {
                        ZoneHVACSizing(zSIndex).ScaledCoolingCapacity = Numbers(iCoolDesignCapacityNumericNum);
                        if (ZoneHVACSizing(zSIndex).ScaledCoolingCapacity == AutoSize) ZoneHVACSizing(zSIndex).RequestAutoSize = true;
                        if (ZoneHVACSizing(zSIndex).ScaledCoolingCapacity < 0.0 && ZoneHVACSizing(zSIndex).ScaledCoolingCapacity != AutoSize) {
                            ShowSevereError(CurrentModuleObject + " = " + ZoneHVACSizing(zSIndex).Name);
                            ShowContinueError("Illegal " + cNumericFields(iCoolDesignCapacityNumericNum) + " = " +
                                              TrimSigDigits(Numbers(iCoolDesignCapacityNumericNum), 7));
                            ErrorsFound = true;
                        }
                    } else {
                        ShowSevereError(CurrentModuleObject + " = " + ZoneHVACSizing(zSIndex).Name);
                        ShowContinueError("Input for " + cAlphaFields(iCoolCAPMAlphaNum) + " = " + Alphas(iCoolCAPMAlphaNum));
                        ShowContinueError("Blank field not allowed for " + cNumericFields(iCoolDesignCapacityNumericNum));
                        ErrorsFound = true;
                    }
                } else if (UtilityRoutines::SameString(Alphas(iCoolCAPMAlphaNum), "CapacityPerFloorArea")) {
                    ZoneHVACSizing(zSIndex).CoolingCapMethod = CapacityPerFloorArea;
                    if (!lNumericBlanks(iCoolCapacityPerFloorAreaNumericNum)) {
                        ZoneHVACSizing(zSIndex).ScaledCoolingCapacity = Numbers(iCoolCapacityPerFloorAreaNumericNum);
                        if (ZoneHVACSizing(zSIndex).ScaledCoolingCapacity <= 0.0) {
                            ShowSevereError(CurrentModuleObject + " = " + ZoneHVACSizing(zSIndex).Name);
                            ShowContinueError("Input for " + cAlphaFields(iCoolCAPMAlphaNum) + " = " + Alphas(iCoolCAPMAlphaNum));
                            ShowContinueError("Illegal " + cNumericFields(iCoolCapacityPerFloorAreaNumericNum) + " = " +
                                              TrimSigDigits(Numbers(iCoolCapacityPerFloorAreaNumericNum), 7));
                            ErrorsFound = true;
                            // Autosized input is not allowed
                        } else if (ZoneHVACSizing(zSIndex).ScaledCoolingCapacity == AutoSize) {
                            ShowSevereError(CurrentModuleObject + " = " + ZoneHVACSizing(zSIndex).Name);
                            ShowContinueError("Input for " + cAlphaFields(iCoolCAPMAlphaNum) + " = " + Alphas(iCoolCAPMAlphaNum));
                            ShowContinueError("Illegal " + cNumericFields(iCoolCapacityPerFloorAreaNumericNum) + " = Autosize");
                            ErrorsFound = true;
                        }
                    } else {
                        ShowSevereError(CurrentModuleObject + " = " + ZoneHVACSizing(zSIndex).Name);
                        ShowContinueError("Input for " + cAlphaFields(iCoolCAPMAlphaNum) + " = " + Alphas(iCoolCAPMAlphaNum));
                        ShowContinueError("Blank field not allowed for " + cNumericFields(iCoolCapacityPerFloorAreaNumericNum));
                        ErrorsFound = true;
                    }
                } else if (UtilityRoutines::SameString(Alphas(iCoolCAPMAlphaNum), "FractionOfAutosizedCoolingCapacity")) {
                    ZoneHVACSizing(zSIndex).CoolingCapMethod = FractionOfAutosizedCoolingCapacity;
                    if (!lNumericBlanks(iCoolFracOfAutosizedCapacityNumericNum)) {
                        ZoneHVACSizing(zSIndex).ScaledCoolingCapacity = Numbers(iCoolFracOfAutosizedCapacityNumericNum);
                        if (ZoneHVACSizing(zSIndex).ScaledCoolingCapacity == AutoSize) ZoneHVACSizing(zSIndex).RequestAutoSize = true;
                        if (ZoneHVACSizing(zSIndex).ScaledCoolingCapacity < 0.0 && ZoneHVACSizing(zSIndex).ScaledCoolingCapacity != AutoSize) {
                            ShowSevereError(CurrentModuleObject + " = " + ZoneHVACSizing(zSIndex).Name);
                            ShowContinueError("Illegal " + cNumericFields(iCoolFracOfAutosizedCapacityNumericNum) + " = " +
                                              TrimSigDigits(Numbers(iCoolFracOfAutosizedCapacityNumericNum), 7));
                            ErrorsFound = true;
                        }
                    } else {
                        ShowSevereError(CurrentModuleObject + " = " + ZoneHVACSizing(zSIndex).Name);
                        ShowContinueError("Input for " + cAlphaFields(iCoolCAPMAlphaNum) + " = " + Alphas(iCoolCAPMAlphaNum));
                        ShowContinueError("Blank field not allowed for " + cNumericFields(iCoolFracOfAutosizedCapacityNumericNum));
                        ErrorsFound = true;
                    }
                } else if (UtilityRoutines::SameString(Alphas(iCoolCAPMAlphaNum), "None") || lAlphaBlanks(iCoolCAPMAlphaNum)) {
                    ZoneHVACSizing(zSIndex).CoolingCapMethod = None;
                } else {
                    ShowSevereError(CurrentModuleObject + " = " + ZoneHVACSizing(zSIndex).Name);
                    ShowContinueError("Illegal " + cAlphaFields(iCoolCAPMAlphaNum) + " = " + Alphas(iCoolCAPMAlphaNum));
                    ErrorsFound = true;
                }

                // Determine heating design capacity of zone HVAC equipment
                if (UtilityRoutines::SameString(Alphas(iHeatCAPMAlphaNum), "HeatingDesignCapacity")) {
                    ZoneHVACSizing(zSIndex).HeatingCapMethod = HeatingDesignCapacity;
                    if (!lNumericBlanks(iHeatDesignCapacityNumericNum)) {
                        ZoneHVACSizing(zSIndex).ScaledHeatingCapacity = Numbers(iHeatDesignCapacityNumericNum);
                        if (ZoneHVACSizing(zSIndex).ScaledHeatingCapacity == AutoSize) ZoneHVACSizing(zSIndex).RequestAutoSize = true;
                        if (ZoneHVACSizing(zSIndex).ScaledHeatingCapacity < 0.0 && ZoneHVACSizing(zSIndex).ScaledHeatingCapacity != AutoSize) {
                            ShowSevereError(CurrentModuleObject + " = " + ZoneHVACSizing(zSIndex).Name);
                            ShowContinueError("Illegal " + cNumericFields(iHeatDesignCapacityNumericNum) + " = " +
                                              TrimSigDigits(Numbers(iHeatDesignCapacityNumericNum), 7));
                            ErrorsFound = true;
                        }
                    } else {
                        ShowSevereError(CurrentModuleObject + " = " + ZoneHVACSizing(zSIndex).Name);
                        ShowContinueError("Input for " + cAlphaFields(iHeatCAPMAlphaNum) + " = " + Alphas(iHeatCAPMAlphaNum));
                        ShowContinueError("Blank field not allowed for " + cNumericFields(iHeatDesignCapacityNumericNum));
                        ErrorsFound = true;
                    }
                } else if (UtilityRoutines::SameString(Alphas(iHeatCAPMAlphaNum), "CapacityPerFloorArea")) {
                    ZoneHVACSizing(zSIndex).HeatingCapMethod = CapacityPerFloorArea;
                    if (!lNumericBlanks(iHeatCapacityPerFloorAreaNumericNum)) {
                        ZoneHVACSizing(zSIndex).ScaledHeatingCapacity = Numbers(iHeatCapacityPerFloorAreaNumericNum);
                        if (ZoneHVACSizing(zSIndex).ScaledHeatingCapacity <= 0.0) {
                            ShowSevereError(CurrentModuleObject + " = " + ZoneHVACSizing(zSIndex).Name);
                            ShowContinueError("Input for " + cAlphaFields(iHeatCAPMAlphaNum) + " = " + Alphas(iHeatCAPMAlphaNum));
                            ShowContinueError("Illegal " + cNumericFields(iHeatCapacityPerFloorAreaNumericNum) + " = " +
                                              TrimSigDigits(Numbers(iHeatCapacityPerFloorAreaNumericNum), 7));
                            ErrorsFound = true;
                            // Autosized input is not allowed
                        } else if (ZoneHVACSizing(zSIndex).ScaledHeatingCapacity == AutoSize) {
                            ShowSevereError(CurrentModuleObject + " = " + ZoneHVACSizing(zSIndex).Name);
                            ShowContinueError("Input for " + cAlphaFields(iHeatCAPMAlphaNum) + " = " + Alphas(iHeatCAPMAlphaNum));
                            ShowContinueError("Illegal " + cNumericFields(iHeatCapacityPerFloorAreaNumericNum) + " = Autosize");
                            ErrorsFound = true;
                        }
                    } else {
                        ShowSevereError(CurrentModuleObject + " = " + ZoneHVACSizing(zSIndex).Name);
                        ShowContinueError("Input for " + cAlphaFields(iHeatCAPMAlphaNum) + " = " + Alphas(iHeatCAPMAlphaNum));
                        ShowContinueError("Blank field not allowed for " + cNumericFields(iHeatCapacityPerFloorAreaNumericNum));
                        ErrorsFound = true;
                    }
                } else if (UtilityRoutines::SameString(Alphas(iHeatCAPMAlphaNum), "FractionOfAutosizedHeatingCapacity")) {
                    ZoneHVACSizing(zSIndex).HeatingCapMethod = FractionOfAutosizedHeatingCapacity;
                    if (!lNumericBlanks(iHeatFracOfAutosizedCapacityNumericNum)) {
                        ZoneHVACSizing(zSIndex).ScaledHeatingCapacity = Numbers(iHeatFracOfAutosizedCapacityNumericNum);
                        if (ZoneHVACSizing(zSIndex).ScaledHeatingCapacity == AutoSize) ZoneHVACSizing(zSIndex).RequestAutoSize = true;
                        if (ZoneHVACSizing(zSIndex).ScaledHeatingCapacity < 0.0 && ZoneHVACSizing(zSIndex).ScaledCoolingCapacity != AutoSize) {
                            ShowSevereError(CurrentModuleObject + " = " + ZoneHVACSizing(zSIndex).Name);
                            ShowContinueError("Illegal " + cNumericFields(iHeatFracOfAutosizedCapacityNumericNum) + " = " +
                                              TrimSigDigits(Numbers(iHeatFracOfAutosizedCapacityNumericNum), 7));
                            ErrorsFound = true;
                        }
                    } else {
                        ShowSevereError(CurrentModuleObject + " = " + ZoneHVACSizing(zSIndex).Name);
                        ShowContinueError("Input for " + cAlphaFields(iHeatCAPMAlphaNum) + " = " + Alphas(iHeatCAPMAlphaNum));
                        ShowContinueError("Blank field not allowed for " + cNumericFields(iHeatFracOfAutosizedCapacityNumericNum));
                        ErrorsFound = true;
                    }
                } else if (UtilityRoutines::SameString(Alphas(iHeatCAPMAlphaNum), "None") || lAlphaBlanks(iHeatCAPMAlphaNum)) {
                    ZoneHVACSizing(zSIndex).HeatingCapMethod = None;
                } else {
                    ShowSevereError(CurrentModuleObject + " = " + ZoneHVACSizing(zSIndex).Name);
                    ShowContinueError("Illegal " + cAlphaFields(iHeatCAPMAlphaNum) + " = " + Alphas(iHeatCAPMAlphaNum));
                    ErrorsFound = true;
                }
            }
        }

        Alphas.deallocate();
        cAlphaFields.deallocate();
        cNumericFields.deallocate();
        Numbers.deallocate();
        lAlphaBlanks.deallocate();
        lNumericBlanks.deallocate();

        if (ErrorsFound) {
            ShowFatalError(RoutineName + "Errors found in input.  Preceding condition(s) cause termination.");
        }
    }

    void GetAirTerminalSizing()
    {
        // SUBROUTINE INFORMATION:
        //       AUTHOR         M.J. Witte
        //       DATE WRITTEN   February 2017

        // PURPOSE OF THIS SUBROUTINE:
        // Obtains input data for the AirTerminal sizing methods object and stores it in
        // appropriate data structure.

        using namespace DataIPShortCuts;
        using General::RoundSigDigits;
        using General::TrimSigDigits;

        static std::string const RoutineName("GetAirTerminalSizing: "); // include trailing blank space

        int NumAlphas;           // Number of Alphas for each GetObjectItem call
        int NumNumbers;          // Number of Numbers for each GetObjectItem call
        int TotalArgs;           // Total number of alpha and numeric arguments (max) for a
        int IOStatus;            // Used in GetObjectItem
        bool ErrorsFound(false); // If errors detected in input

        cCurrentModuleObject = "DesignSpecification:AirTerminal:Sizing";
        DataSizing::NumAirTerminalSizingSpec = inputProcessor->getNumObjectsFound(cCurrentModuleObject);
        inputProcessor->getObjectDefMaxArgs(cCurrentModuleObject, TotalArgs, NumAlphas, NumNumbers);

        if (DataSizing::NumAirTerminalSizingSpec > 0) {
            AirTerminalSizingSpec.allocate(DataSizing::NumAirTerminalSizingSpec);

            // Start Loading the System Input
            for (int zSIndex = 1; zSIndex <= DataSizing::NumAirTerminalSizingSpec; ++zSIndex) {

                inputProcessor->getObjectItem(cCurrentModuleObject,
                                              zSIndex,
                                              cAlphaArgs,
                                              NumAlphas,
                                              rNumericArgs,
                                              NumNumbers,
                                              IOStatus,
                                              lNumericFieldBlanks,
                                              lAlphaFieldBlanks,
                                              cAlphaFieldNames,
                                              cNumericFieldNames);

                UtilityRoutines::IsNameEmpty(cAlphaArgs(1), cCurrentModuleObject, ErrorsFound);

                auto &thisATSizing(DataSizing::AirTerminalSizingSpec(zSIndex));
                thisATSizing.Name = cAlphaArgs(1);
                thisATSizing.DesSensCoolingFrac = rNumericArgs(1);
                thisATSizing.DesCoolSATRatio = rNumericArgs(2);
                thisATSizing.DesSensHeatingFrac = rNumericArgs(3);
                thisATSizing.DesHeatSATRatio = rNumericArgs(4);
                thisATSizing.MinOAFrac = rNumericArgs(5);
            }
        }

        if (ErrorsFound) {
            ShowFatalError(RoutineName + "Errors found in input.  Preceding condition(s) cause termination.");
        }
    }

    // Update the sizing for the entire facilty to gather values for reporting - Glazer January 2017
    void UpdateFacilitySizing(DataGlobal const &dataGlobals, int const CallIndicator)
    {
        int NumOfTimeStepInDay = NumOfTimeStepInHour * 24;

        //  test if allocated here
        if (!CalcFacilitySizing.allocated()) {
            CalcFacilitySizing.allocate(DataEnvironment::TotDesDays + DataEnvironment::TotRunDesPersDays);
            for (int DDNum = 1; DDNum <= DataEnvironment::TotDesDays + DataEnvironment::TotRunDesPersDays; ++DDNum) {
                CalcFacilitySizing(DDNum).DOASHeatAddSeq.allocate(NumOfTimeStepInDay);
                CalcFacilitySizing(DDNum).DOASLatAddSeq.allocate(NumOfTimeStepInDay);
                CalcFacilitySizing(DDNum).CoolOutHumRatSeq.allocate(NumOfTimeStepInDay);
                CalcFacilitySizing(DDNum).CoolOutTempSeq.allocate(NumOfTimeStepInDay);
                CalcFacilitySizing(DDNum).CoolZoneTempSeq.allocate(NumOfTimeStepInDay);
                CalcFacilitySizing(DDNum).CoolLoadSeq.allocate(NumOfTimeStepInDay);
                CalcFacilitySizing(DDNum).HeatOutHumRatSeq.allocate(NumOfTimeStepInDay);
                CalcFacilitySizing(DDNum).HeatOutTempSeq.allocate(NumOfTimeStepInDay);
                CalcFacilitySizing(DDNum).HeatZoneTempSeq.allocate(NumOfTimeStepInDay);
                CalcFacilitySizing(DDNum).HeatLoadSeq.allocate(NumOfTimeStepInDay);

                CalcFacilitySizing(DDNum).DOASHeatAddSeq = 0.;
                CalcFacilitySizing(DDNum).DOASLatAddSeq = 0.;
                CalcFacilitySizing(DDNum).CoolOutHumRatSeq = 0.;
                CalcFacilitySizing(DDNum).CoolOutTempSeq = 0.;
                CalcFacilitySizing(DDNum).CoolZoneTempSeq = 0.;
                CalcFacilitySizing(DDNum).CoolLoadSeq = 0.;
                CalcFacilitySizing(DDNum).HeatOutHumRatSeq = 0.;
                CalcFacilitySizing(DDNum).HeatOutTempSeq = 0.;
                CalcFacilitySizing(DDNum).HeatZoneTempSeq = 0.;
                CalcFacilitySizing(DDNum).HeatLoadSeq = 0.;
            }
        }
        if (!CalcFinalFacilitySizing.DOASHeatAddSeq.allocated()) {
            CalcFinalFacilitySizing.DOASHeatAddSeq.allocate(NumOfTimeStepInDay);
            CalcFinalFacilitySizing.DOASLatAddSeq.allocate(NumOfTimeStepInDay);
            CalcFinalFacilitySizing.CoolOutHumRatSeq.allocate(NumOfTimeStepInDay);
            CalcFinalFacilitySizing.CoolOutTempSeq.allocate(NumOfTimeStepInDay);
            CalcFinalFacilitySizing.CoolZoneTempSeq.allocate(NumOfTimeStepInDay);
            CalcFinalFacilitySizing.CoolLoadSeq.allocate(NumOfTimeStepInDay);
            CalcFinalFacilitySizing.HeatOutHumRatSeq.allocate(NumOfTimeStepInDay);
            CalcFinalFacilitySizing.HeatOutTempSeq.allocate(NumOfTimeStepInDay);
            CalcFinalFacilitySizing.HeatZoneTempSeq.allocate(NumOfTimeStepInDay);
            CalcFinalFacilitySizing.HeatLoadSeq.allocate(NumOfTimeStepInDay);

            CalcFinalFacilitySizing.DOASHeatAddSeq = 0.;
            CalcFinalFacilitySizing.DOASLatAddSeq = 0.;
            CalcFinalFacilitySizing.CoolOutHumRatSeq = 0.;
            CalcFinalFacilitySizing.CoolOutTempSeq = 0.;
            CalcFinalFacilitySizing.CoolZoneTempSeq = 0.;
            CalcFinalFacilitySizing.CoolLoadSeq = 0.;
            CalcFinalFacilitySizing.HeatOutHumRatSeq = 0.;
            CalcFinalFacilitySizing.HeatOutTempSeq = 0.;
            CalcFinalFacilitySizing.HeatZoneTempSeq = 0.;
            CalcFinalFacilitySizing.HeatLoadSeq = 0.;
        }
        if (CallIndicator == BeginDay) {
            CalcFacilitySizing(CurOverallSimDay).HeatDDNum = CurOverallSimDay;
            CalcFacilitySizing(CurOverallSimDay).CoolDDNum = CurOverallSimDay;
        } else if (CallIndicator == DuringDay) {
            int TimeStepInDay = (HourOfDay - 1) * NumOfTimeStepInHour + TimeStep;
            // save the results of the ideal zone component calculation in the CalcZoneSizing sequence variables
            Real64 sumCoolLoad = 0.;
            Real64 sumHeatLoad = 0.;
            Real64 wghtdCoolZoneTemp = 0.;
            Real64 wghtdHeatZoneTemp = 0.;
            Real64 wghtdCoolHumRat = 0.;
            Real64 wghtdHeatHumRat = 0.;
            Real64 wghtdCoolDOASHeatAdd = 0.;
            Real64 wghtdCoolDOASLatAdd = 0.;
            for (int CtrlZoneNum = 1; CtrlZoneNum <= NumOfZones; ++CtrlZoneNum) {
                if (!ZoneEquipConfig(CtrlZoneNum).IsControlled) continue;
                Real64 curCoolLoad = CalcZoneSizing(CurOverallSimDay, CtrlZoneNum).CoolLoadSeq(TimeStepInDay);
                if (curCoolLoad > 0.0) {
                    sumCoolLoad += curCoolLoad;
                    wghtdCoolZoneTemp += CalcZoneSizing(CurOverallSimDay, CtrlZoneNum).CoolZoneTempSeq(TimeStepInDay) * curCoolLoad;
                    wghtdCoolHumRat += CalcZoneSizing(CurOverallSimDay, CtrlZoneNum).CoolZoneHumRatSeq(TimeStepInDay) * curCoolLoad;
                    wghtdCoolDOASHeatAdd += CalcZoneSizing(CurOverallSimDay, CtrlZoneNum).DOASHeatAddSeq(TimeStepInDay) * curCoolLoad;
                    wghtdCoolDOASLatAdd += CalcZoneSizing(CurOverallSimDay, CtrlZoneNum).DOASLatAddSeq(TimeStepInDay) * curCoolLoad;
                }
                Real64 curHeatLoad = CalcZoneSizing(CurOverallSimDay, CtrlZoneNum).HeatLoadSeq(TimeStepInDay);
                if (curHeatLoad > 0.0) {
                    sumHeatLoad += curHeatLoad;
                    wghtdHeatZoneTemp += CalcZoneSizing(CurOverallSimDay, CtrlZoneNum).HeatZoneTempSeq(TimeStepInDay) * curHeatLoad;
                    wghtdHeatHumRat += CalcZoneSizing(CurOverallSimDay, CtrlZoneNum).HeatZoneHumRatSeq(TimeStepInDay) * curHeatLoad;
                }
            }

            CalcFacilitySizing(CurOverallSimDay).CoolLoadSeq(TimeStepInDay) = sumCoolLoad;
            CalcFacilitySizing(CurOverallSimDay).HeatLoadSeq(TimeStepInDay) = sumHeatLoad;

            if (sumCoolLoad != 0.) {
                CalcFacilitySizing(CurOverallSimDay).CoolZoneTempSeq(TimeStepInDay) = wghtdCoolZoneTemp / sumCoolLoad;
                CalcFacilitySizing(CurOverallSimDay).CoolOutHumRatSeq(TimeStepInDay) = wghtdCoolHumRat / sumCoolLoad;
                CalcFacilitySizing(CurOverallSimDay).DOASHeatAddSeq(TimeStepInDay) = wghtdCoolDOASHeatAdd / sumCoolLoad;
                CalcFacilitySizing(CurOverallSimDay).DOASLatAddSeq(TimeStepInDay) = wghtdCoolDOASLatAdd / sumCoolLoad;
            }
            if (sumHeatLoad != 0.) {
                CalcFacilitySizing(CurOverallSimDay).HeatZoneTempSeq(TimeStepInDay) = wghtdHeatZoneTemp / sumHeatLoad;
                CalcFacilitySizing(CurOverallSimDay).HeatOutHumRatSeq(TimeStepInDay) = wghtdHeatHumRat / sumHeatLoad;
            }

        } else if (CallIndicator == EndDay) {
            for (int TimeStepIndex = 1; TimeStepIndex <= NumOfTimeStepInDay; ++TimeStepIndex) {
                if (CalcFacilitySizing(CurOverallSimDay).CoolLoadSeq(TimeStepIndex) > CalcFacilitySizing(CurOverallSimDay).DesCoolLoad) {
                    CalcFacilitySizing(CurOverallSimDay).DesCoolLoad = CalcFacilitySizing(CurOverallSimDay).CoolLoadSeq(TimeStepIndex);
                    CalcFacilitySizing(CurOverallSimDay).TimeStepNumAtCoolMax = TimeStepIndex;
                }
                if (CalcFacilitySizing(CurOverallSimDay).HeatLoadSeq(TimeStepIndex) > CalcFacilitySizing(CurOverallSimDay).DesHeatLoad) {
                    CalcFacilitySizing(CurOverallSimDay).DesHeatLoad = CalcFacilitySizing(CurOverallSimDay).HeatLoadSeq(TimeStepIndex);
                    CalcFacilitySizing(CurOverallSimDay).TimeStepNumAtHeatMax = TimeStepIndex;
                }
            }

        } else if (CallIndicator == dataGlobals.EndZoneSizingCalc) {
            for (int DDNum = 1; DDNum <= DataEnvironment::TotDesDays + DataEnvironment::TotRunDesPersDays; ++DDNum) {
                if (CalcFacilitySizing(DDNum).DesCoolLoad > CalcFinalFacilitySizing.DesCoolLoad) {
                    CalcFinalFacilitySizing.DesCoolLoad = CalcFacilitySizing(DDNum).DesCoolLoad;
                    CalcFinalFacilitySizing.TimeStepNumAtCoolMax = CalcFacilitySizing(DDNum).TimeStepNumAtCoolMax;
                    CalcFinalFacilitySizing.CoolDDNum = CalcFacilitySizing(DDNum).CoolDDNum;
                    for (int TimeStepIndex = 1; TimeStepIndex <= NumOfTimeStepInDay; ++TimeStepIndex) {
                        CalcFinalFacilitySizing.CoolOutHumRatSeq(TimeStepIndex) = CalcFacilitySizing(DDNum).CoolOutHumRatSeq(TimeStepIndex);
                        CalcFinalFacilitySizing.CoolOutTempSeq(TimeStepIndex) = CalcFacilitySizing(DDNum).CoolOutTempSeq(TimeStepIndex);
                        CalcFinalFacilitySizing.CoolZoneTempSeq(TimeStepIndex) = CalcFacilitySizing(DDNum).CoolZoneTempSeq(TimeStepIndex);
                        CalcFinalFacilitySizing.DOASHeatAddSeq(TimeStepIndex) = CalcFacilitySizing(DDNum).DOASHeatAddSeq(TimeStepIndex);
                        CalcFinalFacilitySizing.DOASLatAddSeq(TimeStepIndex) = CalcFacilitySizing(DDNum).DOASLatAddSeq(TimeStepIndex);
                    }
                }
                if (CalcFacilitySizing(DDNum).DesHeatLoad > CalcFinalFacilitySizing.DesHeatLoad) {
                    CalcFinalFacilitySizing.DesHeatLoad = CalcFacilitySizing(DDNum).DesHeatLoad;
                    CalcFinalFacilitySizing.TimeStepNumAtHeatMax = CalcFacilitySizing(DDNum).TimeStepNumAtHeatMax;
                    CalcFinalFacilitySizing.HeatDDNum = CalcFacilitySizing(DDNum).HeatDDNum;
                    for (int TimeStepIndex = 1; TimeStepIndex <= NumOfTimeStepInDay; ++TimeStepIndex) {
                        CalcFinalFacilitySizing.HeatOutHumRatSeq(TimeStepIndex) = CalcFacilitySizing(DDNum).HeatOutHumRatSeq(TimeStepIndex);
                        CalcFinalFacilitySizing.HeatOutTempSeq(TimeStepIndex) = CalcFacilitySizing(DDNum).HeatOutTempSeq(TimeStepIndex);
                        CalcFinalFacilitySizing.HeatZoneTempSeq(TimeStepIndex) = CalcFacilitySizing(DDNum).HeatZoneTempSeq(TimeStepIndex);
                    }
                }
            }
        }
    }

    void UpdateTermUnitFinalZoneSizing()
    {
        // Move data from FinalZoneSizing to TermUnitFinalZoneSizing and apply terminal unit sizing adjustments
        // Called once to initialize before system sizing
        // M.J. Witte, July 2017

        for (int termUnitSizingIndex = 1; termUnitSizingIndex <= DataSizing::NumAirTerminalUnits; ++termUnitSizingIndex) {
            auto &thisTUFZSizing(TermUnitFinalZoneSizing(termUnitSizingIndex));
            auto &thisTUSizing(TermUnitSizing(termUnitSizingIndex));
            int ctrlZoneNum = thisTUSizing.CtrlZoneNum;
            auto const &thisFZSizing(FinalZoneSizing(ctrlZoneNum));

            // Copy everything from FinalZoneSizing to TermUnitFinalZoneSizing
            thisTUFZSizing = thisFZSizing;
            thisTUFZSizing.ADUName = thisTUSizing.ADUName;

            if (DataSizing::NumAirTerminalSizingSpec > 0) {
                // Apply DesignSpecification:AirTerminal:Sizing adjustments - default ratios are 1.0
                Real64 minOAFrac = thisTUSizing.SpecMinOAFrac;
                // Outdoor air
                thisTUFZSizing.MinOA = thisFZSizing.MinOA * minOAFrac;
                thisTUFZSizing.TotalOAFromPeople = thisFZSizing.TotalOAFromPeople * minOAFrac;
                thisTUFZSizing.TotalOAFromArea = thisFZSizing.TotalOAFromArea * minOAFrac;
                Real64 minOACoolMassFlow = thisTUFZSizing.MinOA * thisFZSizing.DesCoolDens;
                Real64 minOAHeatMassFlow = thisTUFZSizing.MinOA * thisFZSizing.DesHeatDens;
                // Cooling
                Real64 coolFlowRatio = 1.0;
                if (thisTUSizing.SpecDesCoolSATRatio > 0.0) {
                    coolFlowRatio = thisTUSizing.SpecDesSensCoolingFrac / thisTUSizing.SpecDesCoolSATRatio;
                } else {
                    coolFlowRatio = thisTUSizing.SpecDesSensCoolingFrac;
                }
                Real64 coolLoadRatio = thisTUSizing.SpecDesSensCoolingFrac;
                thisTUFZSizing.DesCoolLoad = thisFZSizing.DesCoolLoad * coolLoadRatio;
                thisTUFZSizing.CoolMassFlow = thisFZSizing.CoolMassFlow * coolFlowRatio; // this field in TUFSizing doesn't appear to be used
                thisTUFZSizing.CoolLoadSeq = thisFZSizing.CoolLoadSeq * coolLoadRatio;   // this field in TUFSizing doesn't appear to be used
                thisTUFZSizing.NonAirSysDesCoolLoad = thisFZSizing.NonAirSysDesCoolLoad * coolLoadRatio;
                thisTUFZSizing.NonAirSysDesCoolVolFlow = thisFZSizing.NonAirSysDesCoolVolFlow * coolFlowRatio;
                // Adjust DesCoolVolFlow, DesCoolMassFlow, and CoolFlowSeq with cooling frac, SAT ratio, and minOA frac adjustments
                thisTUFZSizing.DesCoolVolFlow =
                    thisTUSizing.applyTermUnitSizingCoolFlow(thisFZSizing.DesCoolVolFlow, thisFZSizing.DesCoolVolFlowNoOA);
                thisTUFZSizing.DesCoolVolFlow = max(thisTUFZSizing.DesCoolVolFlow, thisTUFZSizing.MinOA);
                thisTUFZSizing.DesCoolVolFlowNoOA = thisFZSizing.DesCoolVolFlowNoOA * coolFlowRatio;
                thisTUFZSizing.DesCoolMassFlow = thisTUFZSizing.DesCoolVolFlow * thisFZSizing.DesCoolDens;
                thisTUFZSizing.DesCoolMassFlow = max(thisTUFZSizing.DesCoolMassFlow, minOACoolMassFlow);
                thisTUFZSizing.DesCoolMassFlowNoOA = thisTUFZSizing.DesCoolVolFlowNoOA * thisFZSizing.DesCoolDens;
                for (int timeIndex = 1; timeIndex <= (DataGlobals::NumOfTimeStepInHour * 24); ++timeIndex) {
                    thisTUFZSizing.CoolFlowSeq(timeIndex) =
                        thisTUSizing.applyTermUnitSizingCoolFlow(thisFZSizing.CoolFlowSeq(timeIndex), thisFZSizing.CoolFlowSeqNoOA(timeIndex));
                    thisTUFZSizing.CoolFlowSeq(timeIndex) = max(thisTUFZSizing.CoolFlowSeq(timeIndex), minOACoolMassFlow);
                    thisTUFZSizing.CoolFlowSeqNoOA(timeIndex) = thisFZSizing.CoolFlowSeqNoOA(timeIndex) * coolFlowRatio;
                }
                // Adjust for possible MinOA impact on DesCoolVolFlowMin, with cooling frac adjustment but no SAT adjustment
                thisTUFZSizing.DesCoolMinAirFlow =
                    thisFZSizing.DesCoolMinAirFlow * thisTUSizing.SpecDesSensCoolingFrac; // no SAT adjustment, this is a straight flow rate input
                thisTUFZSizing.DesCoolMinAirFlow2 =
                    thisFZSizing.DesCoolMinAirFlow2 * thisTUSizing.SpecDesSensCoolingFrac; // no SAT adjustment, this is based on area
                thisTUFZSizing.DesCoolVolFlowMin = max(thisTUFZSizing.DesCoolMinAirFlow,
                                                       thisTUFZSizing.DesCoolMinAirFlow2,
                                                       thisTUFZSizing.DesCoolVolFlow * thisTUFZSizing.DesCoolMinAirFlowFrac);

                // Heating
                Real64 heatFlowRatio = 1.0;
                if (thisTUSizing.SpecDesHeatSATRatio > 0.0) {
                    heatFlowRatio = thisTUSizing.SpecDesSensHeatingFrac / thisTUSizing.SpecDesHeatSATRatio;
                } else {
                    heatFlowRatio = thisTUSizing.SpecDesSensHeatingFrac;
                }
                Real64 heatLoadRatio = thisTUSizing.SpecDesSensHeatingFrac;
                thisTUFZSizing.DesHeatLoad = thisFZSizing.DesHeatLoad * heatLoadRatio;
                thisTUFZSizing.HeatMassFlow = thisFZSizing.HeatMassFlow * heatFlowRatio; // this field in TUFSizing doesn't appear to be used
                thisTUFZSizing.HeatLoadSeq = thisFZSizing.HeatLoadSeq * heatLoadRatio;   // this field in TUFSizing doesn't appear to be used
                thisTUFZSizing.NonAirSysDesHeatLoad = thisFZSizing.NonAirSysDesHeatLoad * heatLoadRatio;
                thisTUFZSizing.NonAirSysDesHeatVolFlow = thisFZSizing.NonAirSysDesHeatVolFlow * heatFlowRatio;
                // Adjust DesHeatVolFlow, DesHeatMassFlow, and HeatFlowSeq with Heating frac, SAT ratio, and minOA frac adjustments
                thisTUFZSizing.DesHeatVolFlow =
                    thisTUSizing.applyTermUnitSizingHeatFlow(thisFZSizing.DesHeatVolFlow, thisFZSizing.DesHeatVolFlowNoOA);
                thisTUFZSizing.DesHeatVolFlow = max(thisTUFZSizing.DesHeatVolFlow, thisTUFZSizing.MinOA);
                thisTUFZSizing.DesHeatVolFlowNoOA = thisFZSizing.DesHeatVolFlowNoOA * heatFlowRatio;
                thisTUFZSizing.DesHeatMassFlow = thisTUFZSizing.DesHeatVolFlow * thisFZSizing.DesHeatDens;
                thisTUFZSizing.DesHeatMassFlow = max(thisTUFZSizing.DesHeatMassFlow, minOAHeatMassFlow);
                thisTUFZSizing.DesHeatMassFlowNoOA = thisTUFZSizing.DesHeatVolFlowNoOA * thisFZSizing.DesHeatDens;
                for (int timeIndex = 1; timeIndex <= (DataGlobals::NumOfTimeStepInHour * 24); ++timeIndex) {
                    thisTUFZSizing.HeatFlowSeq(timeIndex) =
                        thisTUSizing.applyTermUnitSizingHeatFlow(thisFZSizing.HeatFlowSeq(timeIndex), thisFZSizing.HeatFlowSeqNoOA(timeIndex));
                    thisTUFZSizing.HeatFlowSeq(timeIndex) = max(thisTUFZSizing.HeatFlowSeq(timeIndex), minOAHeatMassFlow);
                    thisTUFZSizing.HeatFlowSeqNoOA(timeIndex) = thisFZSizing.HeatFlowSeqNoOA(timeIndex) * heatFlowRatio;
                }
                // DesHeatVolFlowMax is a mixed bag, so just repeat the original comparison from UpdateZoneSizing using the new flows
                thisTUFZSizing.DesHeatMaxAirFlow =
                    thisFZSizing.DesHeatMaxAirFlow * thisTUSizing.SpecDesSensHeatingFrac; // no SAT adjustment, this is a straight flow rate input
                thisTUFZSizing.DesHeatMaxAirFlow2 =
                    thisFZSizing.DesHeatMaxAirFlow2 * thisTUSizing.SpecDesSensHeatingFrac; // no SAT adjustment, this is based on area
                thisTUFZSizing.DesHeatVolFlowMax =
                    max(thisTUFZSizing.DesHeatMaxAirFlow,
                        thisTUFZSizing.DesHeatMaxAirFlow2,
                        max(thisTUFZSizing.DesCoolVolFlow, thisTUFZSizing.DesHeatVolFlow) * thisTUFZSizing.DesHeatMaxAirFlowFrac);
                // Outdoor air fractions
                if (thisTUFZSizing.DesCoolVolFlow > 0.0) {
                    thisTUFZSizing.DesCoolOAFlowFrac = min(thisFZSizing.MinOA / thisTUFZSizing.DesCoolVolFlow, 1.0);
                } else {
                    thisTUFZSizing.DesCoolOAFlowFrac = 0.0;
                }
                if (thisTUFZSizing.DesHeatVolFlow > 0.0) {
                    thisTUFZSizing.DesHeatOAFlowFrac = min(thisFZSizing.MinOA / thisTUFZSizing.DesHeatVolFlow, 1.0);
                } else {
                    thisTUFZSizing.DesHeatOAFlowFrac = 0.0;
                }
            }
        }
    }
} // namespace SizingManager

} // namespace EnergyPlus<|MERGE_RESOLUTION|>--- conflicted
+++ resolved
@@ -540,11 +540,7 @@
                             DisplayString("Calculating System sizing");
                             DisplayString("...for Sizing Period: #" + RoundSigDigits(NumSizingPeriodsPerformed) + ' ' + EnvironmentName);
                         }
-<<<<<<< HEAD
-                        UpdateSysSizing(state.files, BeginDay);
-=======
-                        UpdateSysSizing(state, state.outputFiles, BeginDay);
->>>>>>> e7001b2e
+                        UpdateSysSizing(state, BeginDay);
                     }
 
                     for (HourOfDay = 1; HourOfDay <= 24; ++HourOfDay) { // Begin hour loop ...
@@ -573,11 +569,7 @@
 
                             ManageWeather(state.files);
 
-<<<<<<< HEAD
-                            UpdateSysSizing(state.files, DuringDay);
-=======
-                            UpdateSysSizing(state, state.outputFiles, DuringDay);
->>>>>>> e7001b2e
+                            UpdateSysSizing(state, DuringDay);
 
                             BeginHourFlag = false;
                             BeginDayFlag = false;
@@ -589,11 +581,7 @@
 
                     } // ... End hour loop.
 
-<<<<<<< HEAD
-                    if (EndDayFlag) UpdateSysSizing(state.files, EndDay);
-=======
-                    if (EndDayFlag) UpdateSysSizing(state, state.outputFiles, EndDay);
->>>>>>> e7001b2e
+                    if (EndDayFlag) UpdateSysSizing(state, EndDay);
 
                     if (!WarmupFlag && (DayOfSim > 0) && (DayOfSim < NumOfDayInEnvrn)) {
                         ++CurOverallSimDay;
@@ -604,11 +592,7 @@
             } // ... End environment loop
 
             if (NumSizingPeriodsPerformed > 0) {
-<<<<<<< HEAD
-                UpdateSysSizing(state.files, EndSysSizingCalc);
-=======
-                UpdateSysSizing(state, state.outputFiles, EndSysSizingCalc);
->>>>>>> e7001b2e
+                UpdateSysSizing(state, EndSysSizingCalc);
                 SysSizingRunDone = true;
             } else {
                 ShowSevereError(RoutineName + "No Sizing periods were performed for System Sizing. No System Sizing calculations saved.");
