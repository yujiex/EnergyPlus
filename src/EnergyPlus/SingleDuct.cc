// EnergyPlus, Copyright (c) 1996-2020, The Board of Trustees of the University of Illinois,
// The Regents of the University of California, through Lawrence Berkeley National Laboratory
// (subject to receipt of any required approvals from the U.S. Dept. of Energy), Oak Ridge
// National Laboratory, managed by UT-Battelle, Alliance for Sustainable Energy, LLC, and other
// contributors. All rights reserved.
//
// NOTICE: This Software was developed under funding from the U.S. Department of Energy and the
// U.S. Government consequently retains certain rights. As such, the U.S. Government has been
// granted for itself and others acting on its behalf a paid-up, nonexclusive, irrevocable,
// worldwide license in the Software to reproduce, distribute copies to the public, prepare
// derivative works, and perform publicly and display publicly, and to permit others to do so.
//
// Redistribution and use in source and binary forms, with or without modification, are permitted
// provided that the following conditions are met:
//
// (1) Redistributions of source code must retain the above copyright notice, this list of
//     conditions and the following disclaimer.
//
// (2) Redistributions in binary form must reproduce the above copyright notice, this list of
//     conditions and the following disclaimer in the documentation and/or other materials
//     provided with the distribution.
//
// (3) Neither the name of the University of California, Lawrence Berkeley National Laboratory,
//     the University of Illinois, U.S. Dept. of Energy nor the names of its contributors may be
//     used to endorse or promote products derived from this software without specific prior
//     written permission.
//
// (4) Use of EnergyPlus(TM) Name. If Licensee (i) distributes the software in stand-alone form
//     without changes from the version obtained under this License, or (ii) Licensee makes a
//     reference solely to the software portion of its product, Licensee must refer to the
//     software as "EnergyPlus version X" software, where "X" is the version number Licensee
//     obtained under this License and may not use a different name for the software. Except as
//     specifically required in this Section (4), Licensee shall not use in a company name, a
//     product name, in advertising, publicity, or other promotional activities any name, trade
//     name, trademark, logo, or other designation of "EnergyPlus", "E+", "e+" or confusingly
//     similar designation, without the U.S. Department of Energy's prior written consent.
//
// THIS SOFTWARE IS PROVIDED BY THE COPYRIGHT HOLDERS AND CONTRIBUTORS "AS IS" AND ANY EXPRESS OR
// IMPLIED WARRANTIES, INCLUDING, BUT NOT LIMITED TO, THE IMPLIED WARRANTIES OF MERCHANTABILITY
// AND FITNESS FOR A PARTICULAR PURPOSE ARE DISCLAIMED. IN NO EVENT SHALL THE COPYRIGHT OWNER OR
// CONTRIBUTORS BE LIABLE FOR ANY DIRECT, INDIRECT, INCIDENTAL, SPECIAL, EXEMPLARY, OR
// CONSEQUENTIAL DAMAGES (INCLUDING, BUT NOT LIMITED TO, PROCUREMENT OF SUBSTITUTE GOODS OR
// SERVICES; LOSS OF USE, DATA, OR PROFITS; OR BUSINESS INTERRUPTION) HOWEVER CAUSED AND ON ANY
// THEORY OF LIABILITY, WHETHER IN CONTRACT, STRICT LIABILITY, OR TORT (INCLUDING NEGLIGENCE OR
// OTHERWISE) ARISING IN ANY WAY OUT OF THE USE OF THIS SOFTWARE, EVEN IF ADVISED OF THE
// POSSIBILITY OF SUCH DAMAGE.

// C++ Headers
#include <cmath>

// ObjexxFCL Headers
#include <ObjexxFCL/Array.functions.hh>
#include <ObjexxFCL/Fmath.hh>

// EnergyPlus Headers
#include <AirflowNetwork/Elements.hpp>
#include <EnergyPlus/BranchNodeConnections.hh>
#include <EnergyPlus/DataAirLoop.hh>
#include <EnergyPlus/DataContaminantBalance.hh>
#include <EnergyPlus/DataConvergParams.hh>
#include <EnergyPlus/DataDefineEquip.hh>
#include <EnergyPlus/DataEnvironment.hh>
#include <EnergyPlus/DataHVACGlobals.hh>
#include <EnergyPlus/DataHeatBalFanSys.hh>
#include <EnergyPlus/DataHeatBalance.hh>
#include <EnergyPlus/DataIPShortCuts.hh>
#include <EnergyPlus/DataLoopNode.hh>
#include <EnergyPlus/Plant/DataPlant.hh>
#include <EnergyPlus/DataPrecisionGlobals.hh>
#include <EnergyPlus/DataSizing.hh>
#include <EnergyPlus/DataZoneEnergyDemands.hh>
#include <EnergyPlus/DataZoneEquipment.hh>
#include <EnergyPlus/EMSManager.hh>
#include <EnergyPlus/Fans.hh>
#include <EnergyPlus/FluidProperties.hh>
#include <EnergyPlus/General.hh>
#include <EnergyPlus/GeneralRoutines.hh>
#include <EnergyPlus/GlobalNames.hh>
#include <EnergyPlus/Data/EnergyPlusData.hh>
#include <EnergyPlus/HVACFan.hh>
#include <EnergyPlus/HeatingCoils.hh>
#include <EnergyPlus/InputProcessing/InputProcessor.hh>
#include <EnergyPlus/NodeInputManager.hh>
#include <EnergyPlus/OutputProcessor.hh>
#include <EnergyPlus/PlantUtilities.hh>
#include <EnergyPlus/Psychrometrics.hh>
#include <EnergyPlus/ReportCoilSelection.hh>
#include <EnergyPlus/ReportSizingManager.hh>
#include <EnergyPlus/ScheduleManager.hh>
#include <EnergyPlus/SingleDuct.hh>
#include <EnergyPlus/SteamCoils.hh>
#include <EnergyPlus/TempSolveRoot.hh>
#include <EnergyPlus/UtilityRoutines.hh>
#include <EnergyPlus/WaterCoils.hh>
#include <EnergyPlus/ZoneAirLoopEquipmentManager.hh>

namespace EnergyPlus {

namespace SingleDuct {
    // Module containing the Single Duct Systems as a single component/ or really a single driver

    // MODULE INFORMATION:
    //       AUTHOR         Richard J. Liesen
    //       DATE WRITTEN   January 2000
    //       MODIFIED       na
    //       RE-ENGINEERED  na

    // PURPOSE OF THIS MODULE:
    // To encapsulate the data and algorithms required to
    // simulate single duct systems as a single driver or inter-connecting controllers.

    // Using/Aliasing
    using namespace DataPrecisionGlobals;
    using namespace DataLoopNode;
    using BranchNodeConnections::SetUpCompSets;
    using BranchNodeConnections::TestCompSet;
    using DataEnvironment::StdBaroPress;
    using DataEnvironment::StdRhoAir;
    using DataGlobals::BeginDayFlag;
    using DataGlobals::BeginEnvrnFlag;
    using DataGlobals::DisplayExtraWarnings;
    using DataGlobals::NumOfZones;
    using DataGlobals::SysSizingCalc;
    using DataHeatBalFanSys::TempControlType;
    using DataHVACGlobals::ATMixer_InletSide;
    using DataHVACGlobals::ATMixer_SupplySide;
    using DataHVACGlobals::DualSetPointWithDeadBand;
    using DataHVACGlobals::SingleCoolingSetPoint;
    using DataHVACGlobals::SingleHeatCoolSetPoint;
    using DataHVACGlobals::SingleHeatingSetPoint;
    using DataHVACGlobals::SmallAirVolFlow;
    using DataHVACGlobals::SmallLoad;
    using DataHVACGlobals::SmallMassFlow;
    using DataHVACGlobals::TurnFansOn;
    using namespace DataSizing;
    using Psychrometrics::PsyCpAirFnW;
    using Psychrometrics::PsyRhoAirFnPbTdbW;
    using namespace FluidProperties;
    using namespace ScheduleManager;
    using namespace SteamCoils;

    // Data
    // MODULE PARAMETER DEFINITIONS
    int const Normal(1);
    int const ReverseAction(2);
    int const ReverseActionWithLimits(3);
    int const HeatingActionNotUsed(0);
    // SysTypes represented here
    int const SingleDuctVAVReheat(3);
    int const SingleDuctVAVNoReheat(4);
    int const SingleDuctConstVolReheat(5);
    int const SingleDuctConstVolNoReheat(6);
    int const SingleDuctVAVReheatVSFan(7);
    int const SingleDuctCBVAVReheat(10);
    int const SingleDuctCBVAVNoReheat(11);
    // Reheat Coil Types used here
    int const HCoilType_None(0);
    int const HCoilType_Gas(1);
    int const HCoilType_Electric(2);
    int const HCoilType_SimpleHeating(3);
    int const HCoilType_SteamAirHeating(4);

    // Minimum Flow Fraction Input Method
    int const ConstantMinFrac(1);
    int const ScheduledMinFrac(2);
    int const FixedMin(3);
    int const MinFracNotUsed(0);
    int NumATMixers(0);

    static std::string const fluidNameSteam("STEAM");
    static std::string const fluidNameWater("WATER");
    static std::string const BlankString;

    // DERIVED TYPE DEFINITIONS

    // MODULE VARIABLE DECLARATIONS:
    bool GetInputFlag(true);   // Flag set to make sure you get input once
    bool GetATMixerFlag(true); // Flag set to make sure you get input once
    int NumConstVolSys(0);
    Array1D_bool CheckEquipName;

    // INTERFACE BLOCK SPECIFICATIONS

    int NumSDAirTerminal(0); // The Number of Systems found in the Input

    // Subroutine Specifications for the Module
    // Driver/Manager Routines

    // Get Input routines for module

    // Initialization routines for module

    // Algorithms for the module

    // Update routine to check convergence and update nodes

    // Reporting routines for module

    // Object Data
    Array1D<SingleDuctAirTerminal> sd_airterminal;
    std::unordered_map<std::string, std::string> SysUniqueNames;
    Array1D<AirTerminalMixerData> SysATMixer;
    // Array1D< AirTerminalSingleDuctConstantVolumeNoReheat > SingleDuctConstantVolumeNoReheat;

    namespace {
        // These were static variables within different functions. They were pulled out into the namespace
        // to facilitate easier unit testing of those functions.
        // These are purposefully not in the header file as an extern variable. No one outside of this should
        // use these. They are cleared by clear_state() for use by unit tests, but normal simulations should be unaffected.
        // This is purposefully in an anonymous namespace so nothing outside this implementation file can use it.
        bool InitSysFlag(true);     // Flag set to make sure you do begin simulation initializaztions once
        bool InitATMixerFlag(true); // Flag set to make sure you do begin simulation initializaztions once for mixer
    }                               // namespace

    // MODULE SUBROUTINES:
    //*************************************************************************

    // Functions

    void clear_state()
    {
        GetInputFlag = true;
        GetATMixerFlag = true;
        InitSysFlag = true;
        SysUniqueNames.clear();
        SysATMixer.deallocate();
        sd_airterminal.deallocate();
        InitATMixerFlag = true;
    }

    void SimulateSingleDuct(EnergyPlusData &state, std::string const &CompName, bool const FirstHVACIteration, int const ZoneNum, int const ZoneNodeNum, int &CompIndex)
    {

        // SUBROUTINE INFORMATION:
        //       AUTHOR         Richard Liesen
        //       DATE WRITTEN   January 2000
        //       MODIFIED       na
        //       RE-ENGINEERED  na

        // PURPOSE OF THIS SUBROUTINE:
        // This subroutine manages Sys system simulation.
        // It is called from the ManageZoneEquip
        // at the system time step.

        // Using/Aliasing
        using General::TrimSigDigits;

        // SUBROUTINE LOCAL VARIABLE DECLARATIONS:
        int SysNum; // The Sys that you are currently loading input into

        // FLOW:

        // Obtains and Allocates Sys related parameters from input file
        if (GetInputFlag) { // First time subroutine has been entered
            GetSysInput(state);
            GetInputFlag = false;
        }

        // Find the correct SysNumber with the Component Name
        if (CompIndex == 0) {
            SysNum = UtilityRoutines::FindItemInList(CompName, sd_airterminal, &SingleDuctAirTerminal::SysName);
            if (SysNum == 0) {
                ShowFatalError("SimulateSingleDuct: System not found=" + CompName);
            }
            CompIndex = SysNum;
        } else {
            SysNum = CompIndex;
            if (SysNum > NumSDAirTerminal || SysNum < 1) {
                ShowFatalError("SimulateSingleDuct: Invalid CompIndex passed=" + TrimSigDigits(CompIndex) +
                               ", Number of Systems=" + TrimSigDigits(NumSDAirTerminal) + ", System name=" + CompName);
            }
            if (CheckEquipName(SysNum)) {
                if (CompName != sd_airterminal(SysNum).SysName) {
                    ShowFatalError("SimulateSingleDuct: Invalid CompIndex passed=" + TrimSigDigits(CompIndex) + ", System name=" + CompName +
                                   ", stored System Name for that index=" + sd_airterminal(SysNum).SysName);
                }
                CheckEquipName(SysNum) = false;
            }
        }

        auto &thisATU(sd_airterminal(SysNum));

        TermUnitSingDuct = true;
        DataSizing::CurTermUnitSizingNum = DataDefineEquip::AirDistUnit(thisATU.ADUNum).TermUnitSizingNum;

        // With the correct SysNum Initialize the system
        thisATU.InitSys(state, FirstHVACIteration); // Initialize all Sys related parameters

        // Calculate the Correct Sys Model with the current SysNum
        {
            auto const SELECT_CASE_var(thisATU.SysType_Num);

            if (SELECT_CASE_var == SingleDuctConstVolReheat) { // AirTerminal:SingleDuct:ConstantVolume:Reheat
                thisATU.SimConstVol(state, FirstHVACIteration, ZoneNum, ZoneNodeNum);

            } else if (SELECT_CASE_var == SingleDuctConstVolNoReheat) { // AirTerminal:SingleDuct:ConstantVolume:NoReheat
                thisATU.SimConstVolNoReheat(ZoneNodeNum);
            } else if (SELECT_CASE_var == SingleDuctVAVReheat) { // SINGLE DUCT:VAV:REHEAT
                thisATU.SimVAV(state, FirstHVACIteration, ZoneNum, ZoneNodeNum);

            } else if (SELECT_CASE_var == SingleDuctVAVNoReheat) { // SINGLE DUCT:VAV:NOREHEAT
                thisATU.SimVAV(state, FirstHVACIteration, ZoneNum, ZoneNodeNum);

            } else if (SELECT_CASE_var == SingleDuctVAVReheatVSFan) { // SINGLE DUCT:VAV:REHEAT:VS FAN
                thisATU.SimVAVVS(state, FirstHVACIteration, ZoneNum, ZoneNodeNum);

            } else if (SELECT_CASE_var == SingleDuctCBVAVReheat) { // SINGLE DUCT:VAVHEATANDCOOL:REHEAT
                thisATU.SimCBVAV(state, FirstHVACIteration, ZoneNum, ZoneNodeNum);

            } else if (SELECT_CASE_var == SingleDuctCBVAVNoReheat) { // SINGLE DUCT:VAVHEATANDCOOL:NOREHEAT
                thisATU.SimCBVAV(state, FirstHVACIteration, ZoneNum, ZoneNodeNum);
            }
        }

        // Report the current Sys
        thisATU.ReportSys();

        TermUnitSingDuct = false;
    }

    // Get Input Section of the Module
    //******************************************************************************

    void GetSysInput(EnergyPlusData &state)
    {

        // SUBROUTINE INFORMATION:
        //       AUTHOR         Richard Liesen
        //       DATE WRITTEN   April 1998
        //       MODIFIED       na
        //       RE-ENGINEERED  na

        // PURPOSE OF THIS SUBROUTINE:
        // This subroutine is the main routine to call other input routines and Get routines

        // METHODOLOGY EMPLOYED:
        // Uses the status flags to trigger events.

        // Using/Aliasing
        using DataDefineEquip::AirDistUnit;
        using DataDefineEquip::NumAirDistUnits;
        using DataZoneEquipment::ZoneEquipConfig;
        using NodeInputManager::GetOnlySingleNode;
        using SteamCoils::GetCoilAirOutletNode;
        using SteamCoils::GetCoilSteamInletNode;
        using SteamCoils::GetSteamCoilIndex;
        using WaterCoils::GetCoilOutletNode;
        using WaterCoils::GetCoilWaterInletNode;
        auto &GetHeatingCoilCapacity(HeatingCoils::GetCoilCapacity);
        auto &GetHeatingCoilOutletNode(HeatingCoils::GetCoilOutletNode);
        using Fans::GetFanInletNode;
        using Fans::GetFanOutletNode;
        using namespace DataIPShortCuts;
        using namespace DataHeatBalance;
        using DataGlobals::DoZoneSizing;
        using DataGlobals::ScheduleAlwaysOn;
        using DataPlant::TypeOf_CoilSteamAirHeating;
        using DataPlant::TypeOf_CoilWaterSimpleHeating;
        using DataSizing::OARequirements;
        // SUBROUTINE PARAMETER DEFINITIONS:
        static std::string const RoutineName("GetSysInput: "); // include trailing blank

        // SUBROUTINE LOCAL VARIABLE DECLARATIONS:

        static int SysNum(0);   // The Sys that you are currently loading input into
        static int SysIndex(0); // The Sys that you are currently loading input into
        static int NumVAVSys(0);
        static int NumNoRHVAVSys(0);
        static int NumVAVVS(0);
        static int NumCBVAVSys(0);
        static int NumNoRHCBVAVSys(0);
        static int NumAlphas(0);
        static int NumNums(0);
        static int NumCVNoReheatSys(0);
        int NumZoneSiz;
        int ZoneSizIndex;
        int IOStat;
        static bool ErrorsFound(false);  // If errors detected in input
        bool IsNotOK;                    // Flag to verify name
        int CtrlZone;                    // controlled zone do loop index
        int SupAirIn;                    // controlled zone supply air inlet index
        int ADUNum;                      // air distribution unit index
        std::string CurrentModuleObject; // for ease in getting objects
        Array1D_string Alphas;           // Alpha input items for object
        Array1D_string cAlphaFields;     // Alpha field names
        Array1D_string cNumericFields;   // Numeric field names
        Array1D<Real64> Numbers;         // Numeric input items for object
        Array1D_bool lAlphaBlanks;       // Logical array, alpha field input BLANK = .TRUE.
        Array1D_bool lNumericBlanks;     // Logical array, numeric field input BLANK = .TRUE.
        static int MaxNums(0);           // Maximum number of numeric input fields
        static int MaxAlphas(0);         // Maximum number of alpha input fields
        static int TotalArgs(0);         // Total number of alpha and numeric arguments (max) for a
        //  certain object in the input file
        std::string AirTermSysInletNodeName;  // air terminal single duct system inlet node name
        std::string AirTermSysOutletNodeName; // air terminal single duct system outlet node name

        // Flow
        NumVAVSys = inputProcessor->getNumObjectsFound("AirTerminal:SingleDuct:VAV:Reheat");
        NumNoRHVAVSys = inputProcessor->getNumObjectsFound("AirTerminal:SingleDuct:VAV:NoReheat");
        NumConstVolSys = inputProcessor->getNumObjectsFound("AirTerminal:SingleDuct:ConstantVolume:Reheat");
        NumCVNoReheatSys = inputProcessor->getNumObjectsFound("AirTerminal:SingleDuct:ConstantVolume:NoReheat");
        NumVAVVS = inputProcessor->getNumObjectsFound("AirTerminal:SingleDuct:VAV:Reheat:VariableSpeedFan");
        NumCBVAVSys = inputProcessor->getNumObjectsFound("AirTerminal:SingleDuct:VAV:HeatAndCool:Reheat");
        NumNoRHCBVAVSys = inputProcessor->getNumObjectsFound("AirTerminal:SingleDuct:VAV:HeatAndCool:NoReheat");
        NumSDAirTerminal = NumVAVSys + NumConstVolSys + NumCVNoReheatSys + NumNoRHVAVSys + NumVAVVS + NumCBVAVSys + NumNoRHCBVAVSys;

        sd_airterminal.allocate(NumSDAirTerminal);
        SysUniqueNames.reserve(static_cast<unsigned>(NumSDAirTerminal));
        CheckEquipName.dimension(NumSDAirTerminal, true);

        inputProcessor->getObjectDefMaxArgs("AirTerminal:SingleDuct:VAV:Reheat", TotalArgs, NumAlphas, NumNums);
        MaxNums = max(MaxNums, NumNums);
        MaxAlphas = max(MaxAlphas, NumAlphas);
        inputProcessor->getObjectDefMaxArgs("AirTerminal:SingleDuct:VAV:NoReheat", TotalArgs, NumAlphas, NumNums);
        MaxNums = max(MaxNums, NumNums);
        MaxAlphas = max(MaxAlphas, NumAlphas);
        inputProcessor->getObjectDefMaxArgs("AirTerminal:SingleDuct:ConstantVolume:Reheat", TotalArgs, NumAlphas, NumNums);
        MaxNums = max(MaxNums, NumNums);
        MaxAlphas = max(MaxAlphas, NumAlphas);
        inputProcessor->getObjectDefMaxArgs("AirTerminal:SingleDuct:ConstantVolume:NoReheat", TotalArgs, NumAlphas, NumNums);
        MaxNums = max(MaxNums, NumNums);
        MaxAlphas = max(MaxAlphas, NumAlphas);
        inputProcessor->getObjectDefMaxArgs("AirTerminal:SingleDuct:VAV:Reheat:VariableSpeedFan", TotalArgs, NumAlphas, NumNums);
        MaxNums = max(MaxNums, NumNums);
        MaxAlphas = max(MaxAlphas, NumAlphas);
        inputProcessor->getObjectDefMaxArgs("AirTerminal:SingleDuct:VAV:HeatAndCool:Reheat", TotalArgs, NumAlphas, NumNums);
        MaxNums = max(MaxNums, NumNums);
        MaxAlphas = max(MaxAlphas, NumAlphas);
        inputProcessor->getObjectDefMaxArgs("AirTerminal:SingleDuct:VAV:HeatAndCool:NoReheat", TotalArgs, NumAlphas, NumNums);
        MaxNums = max(MaxNums, NumNums);
        MaxAlphas = max(MaxAlphas, NumAlphas);

        Alphas.allocate(MaxAlphas);
        cAlphaFields.allocate(MaxAlphas);
        cNumericFields.allocate(MaxNums);
        Numbers.dimension(MaxNums, 0.0);
        lAlphaBlanks.dimension(MaxAlphas, true);
        lNumericBlanks.dimension(MaxNums, true);

        // Start Loading the System Input
        for (SysIndex = 1; SysIndex <= NumVAVSys; ++SysIndex) {

            CurrentModuleObject = "AirTerminal:SingleDuct:VAV:Reheat";

            inputProcessor->getObjectItem(CurrentModuleObject,
                                          SysIndex,
                                          Alphas,
                                          NumAlphas,
                                          Numbers,
                                          NumNums,
                                          IOStat,
                                          lNumericBlanks,
                                          lAlphaBlanks,
                                          cAlphaFields,
                                          cNumericFields);

            SysNum = SysIndex;
            sd_airterminal(SysNum).SysNum = SysNum;
            GlobalNames::VerifyUniqueInterObjectName(SysUniqueNames, Alphas(1), CurrentModuleObject, cAlphaFields(1), ErrorsFound);
            sd_airterminal(SysNum).SysName = Alphas(1);
            sd_airterminal(SysNum).SysType = CurrentModuleObject;
            sd_airterminal(SysNum).SysType_Num = SingleDuctVAVReheat;
            sd_airterminal(SysNum).ReheatComp = Alphas(7);
            if (UtilityRoutines::SameString(sd_airterminal(SysNum).ReheatComp, "Coil:Heating:Fuel")) {
                sd_airterminal(SysNum).ReheatComp_Num = HCoilType_Gas;
            } else if (UtilityRoutines::SameString(sd_airterminal(SysNum).ReheatComp, "Coil:Heating:Electric")) {
                sd_airterminal(SysNum).ReheatComp_Num = HCoilType_Electric;
            } else if (UtilityRoutines::SameString(sd_airterminal(SysNum).ReheatComp, "Coil:Heating:Water")) {
                sd_airterminal(SysNum).ReheatComp_Num = HCoilType_SimpleHeating;
                sd_airterminal(SysNum).ReheatComp_PlantType = TypeOf_CoilWaterSimpleHeating;
            } else if (UtilityRoutines::SameString(sd_airterminal(SysNum).ReheatComp, "Coil:Heating:Steam")) {
                sd_airterminal(SysNum).ReheatComp_Num = HCoilType_SteamAirHeating;
                sd_airterminal(SysNum).ReheatComp_PlantType = TypeOf_CoilSteamAirHeating;
            } else if (sd_airterminal(SysNum).ReheatComp != "") {
                ShowSevereError("Illegal " + cAlphaFields(8) + " = " + sd_airterminal(SysNum).ReheatComp + '.');
                ShowContinueError("Occurs in " + sd_airterminal(SysNum).SysType + " = " + sd_airterminal(SysNum).SysName);
                ErrorsFound = true;
            }
            sd_airterminal(SysNum).ReheatName = Alphas(8);
            ValidateComponent(sd_airterminal(SysNum).ReheatComp, sd_airterminal(SysNum).ReheatName, IsNotOK, sd_airterminal(SysNum).SysType);
            if (IsNotOK) {
                ShowContinueError("In " + sd_airterminal(SysNum).SysType + " = " + sd_airterminal(SysNum).SysName);
                ErrorsFound = true;
            }
            sd_airterminal(SysNum).Schedule = Alphas(2);
            if (lAlphaBlanks(2)) {
                sd_airterminal(SysNum).SchedPtr = ScheduleAlwaysOn;
            } else {
                sd_airterminal(SysNum).SchedPtr = GetScheduleIndex(Alphas(2));
                if (sd_airterminal(SysNum).SchedPtr == 0) {
                    ShowSevereError(cAlphaFields(2) + " = " + Alphas(2) + " not found.");
                    ShowContinueError("Occurs in " + sd_airterminal(SysNum).SysType + " = " + sd_airterminal(SysNum).SysName);
                    ErrorsFound = true;
                }
            }
            // For node connections, this object is both a parent and a non-parent, because the
            // VAV damper is not called out as a separate component, its nodes must be connected
            // as ObjectIsNotParent.  But for the reheat coil, the nodes are connected as ObjectIsParent
            sd_airterminal(SysNum).OutletNodeNum = GetOnlySingleNode(Alphas(3),
                                                          ErrorsFound,
                                                          sd_airterminal(SysNum).SysType,
                                                          Alphas(1),
                                                          NodeType_Air,
                                                          NodeConnectionType_Outlet,
                                                          1,
                                                          ObjectIsNotParent,
                                                          cAlphaFields(3));
            sd_airterminal(SysNum).InletNodeNum = GetOnlySingleNode(Alphas(4),
                                                         ErrorsFound,
                                                         sd_airterminal(SysNum).SysType,
                                                         Alphas(1),
                                                         NodeType_Air,
                                                         NodeConnectionType_Inlet,
                                                         1,
                                                         ObjectIsNotParent,
                                                         cAlphaFields(4));
            sd_airterminal(SysNum).MaxAirVolFlowRate = Numbers(1);

            if (UtilityRoutines::SameString(Alphas(5), "Constant")) {
                sd_airterminal(SysNum).ZoneMinAirFracMethod = ConstantMinFrac;
            } else if (UtilityRoutines::SameString(Alphas(5), "FixedFlowRate")) {
                sd_airterminal(SysNum).ZoneMinAirFracMethod = FixedMin;
            } else if (UtilityRoutines::SameString(Alphas(5), "Scheduled")) {
                sd_airterminal(SysNum).ZoneMinAirFracMethod = ScheduledMinFrac;
            } else {
                ShowSevereError(cAlphaFields(5) + " = " + Alphas(5) + " not found.");
                ShowContinueError("Occurs in " + sd_airterminal(SysNum).SysType + " = " + sd_airterminal(SysNum).SysName);
                ErrorsFound = true;
            }

            sd_airterminal(SysNum).ZoneMinAirFracDes = Numbers(2);
            if (lNumericBlanks(2)) {
                sd_airterminal(SysNum).ConstantMinAirFracSetByUser = false;
                sd_airterminal(SysNum).DesignMinAirFrac = 0.0;
            } else {
                sd_airterminal(SysNum).ConstantMinAirFracSetByUser = true;
                sd_airterminal(SysNum).DesignMinAirFrac = Numbers(2);
                if (sd_airterminal(SysNum).ZoneMinAirFracMethod == FixedMin) {
                    ShowWarningError("Since " + cAlphaFields(5) + " = " + Alphas(5) + ", input for " + cNumericFields(2) + " will be ignored.");
                    ShowContinueError("Occurs in " + sd_airterminal(SysNum).SysType + " = " + sd_airterminal(SysNum).SysName);
                    sd_airterminal(SysNum).ZoneMinAirFracDes = 0.0;
                }
            }

            sd_airterminal(SysNum).ZoneFixedMinAir = Numbers(3);
            if (lNumericBlanks(3)) {
                sd_airterminal(SysNum).FixedMinAirSetByUser = false;
                sd_airterminal(SysNum).DesignMinAirFrac = 0.0;
            } else {
                sd_airterminal(SysNum).FixedMinAirSetByUser = true;
                sd_airterminal(SysNum).DesignMinAirFrac = Numbers(3);
                if (sd_airterminal(SysNum).ZoneMinAirFracMethod == ConstantMinFrac) {
                    ShowWarningError("Since " + cAlphaFields(5) + " = " + Alphas(5) + ", input for " + cNumericFields(3) + " will be ignored.");
                    ShowContinueError("Occurs in " + sd_airterminal(SysNum).SysType + " = " + sd_airterminal(SysNum).SysName);
                    sd_airterminal(SysNum).ZoneFixedMinAir = 0.0;
                }
            }

            sd_airterminal(SysNum).ZoneMinAirFracSchPtr = GetScheduleIndex(Alphas(6));
            if ((sd_airterminal(SysNum).ZoneMinAirFracSchPtr == 0) && (sd_airterminal(SysNum).ZoneMinAirFracMethod == ScheduledMinFrac)) {
                ShowSevereError(cAlphaFields(6) + " = " + Alphas(6) + " not found.");
                ShowContinueError("Occurs in " + sd_airterminal(SysNum).SysType + " = " + sd_airterminal(SysNum).SysName);
                ShowContinueError("A valid schedule is required");
                ErrorsFound = true;
            } else if ((sd_airterminal(SysNum).ZoneMinAirFracSchPtr > 0) && (sd_airterminal(SysNum).ZoneMinAirFracMethod == ScheduledMinFrac)) {
                // check range of values in schedule
                if (!CheckScheduleValueMinMax(sd_airterminal(SysNum).ZoneMinAirFracSchPtr, ">=", 0.0, "<=", 1.0)) {
                    ShowSevereError("Error found in " + cAlphaFields(6) + " = " + Alphas(6));
                    ShowContinueError("Occurs in " + sd_airterminal(SysNum).SysType + " = " + sd_airterminal(SysNum).SysName);
                    ShowContinueError("Schedule values must be (>=0., <=1.)");
                }
            }

            // The reheat coil control node is necessary for hot water and steam reheat, but not necessary for
            // electric or gas reheat.
            if (sd_airterminal(SysNum).ReheatComp_Num != HCoilType_Gas && sd_airterminal(SysNum).ReheatComp_Num != HCoilType_Electric) {
                if (sd_airterminal(SysNum).ReheatComp_Num == HCoilType_SteamAirHeating) {
                    IsNotOK = false;
                    sd_airterminal(SysNum).ReheatControlNode = GetCoilSteamInletNode(sd_airterminal(SysNum).ReheatComp, sd_airterminal(SysNum).ReheatName, IsNotOK);
                    if (IsNotOK) {
                        ShowContinueError("..Occurs in " + sd_airterminal(SysNum).SysType + " = " + sd_airterminal(SysNum).SysName);
                        ErrorsFound = true;
                    }
                } else {
                    IsNotOK = false;
                    sd_airterminal(SysNum).ReheatControlNode = GetCoilWaterInletNode(sd_airterminal(SysNum).ReheatComp, sd_airterminal(SysNum).ReheatName, IsNotOK);
                    if (IsNotOK) {
                        ShowContinueError("..Occurs in " + sd_airterminal(SysNum).SysType + " = " + sd_airterminal(SysNum).SysName);
                        ErrorsFound = true;
                    }
                }
            }
            sd_airterminal(SysNum).ReheatAirOutletNode = GetOnlySingleNode(
                Alphas(9), ErrorsFound, sd_airterminal(SysNum).SysType, Alphas(1), NodeType_Air, NodeConnectionType_Outlet, 1, ObjectIsParent, cAlphaFields(9));
            if (sd_airterminal(SysNum).ReheatComp_Num == HCoilType_SteamAirHeating) {
                sd_airterminal(SysNum).MaxReheatSteamVolFlow = Numbers(4);
                sd_airterminal(SysNum).MinReheatSteamVolFlow = Numbers(5);
            } else {
                sd_airterminal(SysNum).MaxReheatWaterVolFlow = Numbers(4);
                sd_airterminal(SysNum).MinReheatWaterVolFlow = Numbers(5);
            }
            sd_airterminal(SysNum).ControllerOffset = Numbers(6);
            // Set default convergence tolerance
            if (sd_airterminal(SysNum).ControllerOffset <= 0.0) {
                sd_airterminal(SysNum).ControllerOffset = 0.001;
            }
            if (UtilityRoutines::SameString(Alphas(10), "Reverse")) {
                sd_airterminal(SysNum).DamperHeatingAction = ReverseAction;
            } else if (UtilityRoutines::SameString(Alphas(10), "Normal")) {
                sd_airterminal(SysNum).DamperHeatingAction = Normal;
            } else if (UtilityRoutines::SameString(Alphas(10), "ReverseWithLimits")) {
                sd_airterminal(SysNum).DamperHeatingAction = ReverseActionWithLimits;
            } else {
                ShowSevereError(cAlphaFields(10) + " = " + Alphas(10) + " not found.");
                ShowContinueError("Occurs in " + sd_airterminal(SysNum).SysType + " = " + sd_airterminal(SysNum).SysName);
                ErrorsFound = true;
            }

            // Register component set data
            TestCompSet(
                sd_airterminal(SysNum).SysType, sd_airterminal(SysNum).SysName, NodeID(sd_airterminal(SysNum).InletNodeNum), NodeID(sd_airterminal(SysNum).ReheatAirOutletNode), "Air Nodes");

            for (ADUNum = 1; ADUNum <= NumAirDistUnits; ++ADUNum) {
                if (sd_airterminal(SysNum).ReheatAirOutletNode == AirDistUnit(ADUNum).OutletNodeNum) {
                    AirDistUnit(ADUNum).InletNodeNum = sd_airterminal(SysNum).InletNodeNum;
                    sd_airterminal(SysNum).ADUNum = ADUNum;
                    break;
                }
            }
            // one assumes if there isn't one assigned, it's an error?
            if (sd_airterminal(SysNum).ADUNum == 0) {
                ShowSevereError(RoutineName + "No matching Air Distribution Unit, for System = [" + sd_airterminal(SysNum).SysType + ',' + sd_airterminal(SysNum).SysName +
                                "].");
                ShowContinueError("...should have outlet node = " + NodeID(sd_airterminal(SysNum).ReheatAirOutletNode));
                ErrorsFound = true;
            } else {

                // Fill the Zone Equipment data with the inlet node number of this unit.
                for (CtrlZone = 1; CtrlZone <= NumOfZones; ++CtrlZone) {
                    if (!ZoneEquipConfig(CtrlZone).IsControlled) continue;
                    for (SupAirIn = 1; SupAirIn <= ZoneEquipConfig(CtrlZone).NumInletNodes; ++SupAirIn) {
                        if (sd_airterminal(SysNum).ReheatAirOutletNode == ZoneEquipConfig(CtrlZone).InletNode(SupAirIn)) {
                            if (ZoneEquipConfig(CtrlZone).AirDistUnitCool(SupAirIn).OutNode > 0) {
                                ShowSevereError("Error in connecting a terminal unit to a zone");
                                ShowContinueError(NodeID(sd_airterminal(SysNum).ReheatAirOutletNode) + " already connects to another zone");
                                ShowContinueError("Occurs for terminal unit " + sd_airterminal(SysNum).SysType + " = " + sd_airterminal(SysNum).SysName);
                                ShowContinueError("Check terminal unit node names for errors");
                                ErrorsFound = true;
                            } else {
                                ZoneEquipConfig(CtrlZone).AirDistUnitCool(SupAirIn).InNode = sd_airterminal(SysNum).InletNodeNum;
                                ZoneEquipConfig(CtrlZone).AirDistUnitCool(SupAirIn).OutNode = sd_airterminal(SysNum).ReheatAirOutletNode;
                                AirDistUnit(sd_airterminal(SysNum).ADUNum).TermUnitSizingNum =
                                    ZoneEquipConfig(CtrlZone).AirDistUnitCool(SupAirIn).TermUnitSizingIndex;
                                AirDistUnit(sd_airterminal(SysNum).ADUNum).ZoneEqNum = CtrlZone;
                            }

                            sd_airterminal(SysNum).CtrlZoneNum = CtrlZone;
                            sd_airterminal(SysNum).CtrlZoneInNodeIndex = SupAirIn;
                            sd_airterminal(SysNum).ActualZoneNum = ZoneEquipConfig(CtrlZone).ActualZoneNum;
                            sd_airterminal(SysNum).ZoneFloorArea = Zone(sd_airterminal(SysNum).ActualZoneNum).FloorArea * Zone(sd_airterminal(SysNum).ActualZoneNum).Multiplier *
                                                        Zone(sd_airterminal(SysNum).ActualZoneNum).ListMultiplier;
                        }
                    }
                }
            }
            if (Numbers(7) == AutoCalculate) {
                sd_airterminal(SysNum).MaxAirVolFlowRateDuringReheat = Numbers(7);
            } else {
                sd_airterminal(SysNum).MaxAirVolFlowRateDuringReheat = Numbers(7) * sd_airterminal(SysNum).ZoneFloorArea;
            }

            sd_airterminal(SysNum).MaxAirVolFractionDuringReheat = Numbers(8);

            if (sd_airterminal(SysNum).DamperHeatingAction != ReverseActionWithLimits) {
                if (sd_airterminal(SysNum).MaxAirVolFlowRateDuringReheat > 0.0) {
                    ShowWarningError("Since " + cAlphaFields(10) + " = " + Alphas(10) + ", input for " + cNumericFields(7) + " will be ignored.");
                    ShowContinueError("Occurs in " + sd_airterminal(SysNum).SysType + " = " + sd_airterminal(SysNum).SysName);
                }
                if (sd_airterminal(SysNum).MaxAirVolFractionDuringReheat > 0.0) {
                    ShowWarningError("Since " + cAlphaFields(10) + " = " + Alphas(10) + ", input for " + cNumericFields(8) + " will be ignored.");
                    ShowContinueError("Occurs in " + sd_airterminal(SysNum).SysType + " = " + sd_airterminal(SysNum).SysName);
                }
            }

            // Maximum reheat air temperature, i.e. the maximum supply air temperature leaving the reheat coil
            if (!lNumericBlanks(9)) {
                sd_airterminal(SysNum).MaxReheatTemp = Numbers(9);
                sd_airterminal(SysNum).MaxReheatTempSetByUser = true;
            } else {
                // user does not specify maximum supply air temperature
                // sd_airterminal(SysNum)%MaxReheatTemp = 35.0D0 !C
                sd_airterminal(SysNum).MaxReheatTempSetByUser = false;
            }

            if (!lAlphaBlanks(11)) {
                sd_airterminal(SysNum).OARequirementsPtr = UtilityRoutines::FindItemInList(Alphas(11), OARequirements);
                if (sd_airterminal(SysNum).OARequirementsPtr == 0) {
                    ShowSevereError(cAlphaFields(11) + " = " + Alphas(11) + " not found.");
                    ShowContinueError("Occurs in " + sd_airterminal(SysNum).SysType + " = " + sd_airterminal(SysNum).SysName);
                    ErrorsFound = true;
                } else {
                    sd_airterminal(SysNum).NoOAFlowInputFromUser = false;
                }
            }

            if (lAlphaBlanks(12)) {
                sd_airterminal( SysNum ).ZoneTurndownMinAirFrac = 1.0;
                sd_airterminal( SysNum ).ZoneTurndownMinAirFracSchExist = false;
            } else {
                sd_airterminal(SysNum).ZoneTurndownMinAirFracSchPtr = GetScheduleIndex(Alphas(12));
                if (sd_airterminal(SysNum).ZoneTurndownMinAirFracSchPtr == 0) {
                    ShowSevereError(cAlphaFields(12) + " = " + Alphas(12) + " not found.");
                    ShowContinueError("Occurs in " + sd_airterminal(SysNum).SysType + " = " + sd_airterminal(SysNum).SysName);
                    ErrorsFound = true;
                }
                sd_airterminal( SysNum ).ZoneTurndownMinAirFracSchExist = true;
            }

            ValidateComponent(Alphas(7), Alphas(8), IsNotOK, sd_airterminal(SysNum).SysType);
            if (IsNotOK) {
                ShowContinueError("In " + sd_airterminal(SysNum).SysType + " = " + sd_airterminal(SysNum).SysName);
                ErrorsFound = true;
            }

            // Add reheat coil to component sets array
            SetUpCompSets(sd_airterminal(SysNum).SysType, sd_airterminal(SysNum).SysName, Alphas(7), Alphas(8), Alphas(3), Alphas(9));

            // Setup the Average damper Position output variable
            SetupOutputVariable("Zone Air Terminal VAV Damper Position",
                                OutputProcessor::Unit::None,
                                sd_airterminal(SysNum).DamperPosition,
                                "System",
                                "Average",
                                sd_airterminal(SysNum).SysName);
            SetupOutputVariable("Zone Air Terminal Minimum Air Flow Fraction",
                                OutputProcessor::Unit::None,
                                sd_airterminal(SysNum).ZoneMinAirFracReport,
                                "System",
                                "Average",
                                sd_airterminal(SysNum).SysName);
            SetupOutputVariable("Zone Air Terminal Outdoor Air Volume Flow Rate",
                                OutputProcessor::Unit::m3_s,
                                sd_airterminal(SysNum).OutdoorAirFlowRate,
                                "System",
                                "Average",
                                sd_airterminal(SysNum).SysName);

        } // end Number of Sys Loop

        for (SysIndex = 1; SysIndex <= NumCBVAVSys; ++SysIndex) {

            CurrentModuleObject = "AirTerminal:SingleDuct:VAV:HeatAndCool:Reheat";

            inputProcessor->getObjectItem(CurrentModuleObject,
                                          SysIndex,
                                          Alphas,
                                          NumAlphas,
                                          Numbers,
                                          NumNums,
                                          IOStat,
                                          lNumericBlanks,
                                          lAlphaBlanks,
                                          cAlphaFields,
                                          cNumericFields);

            SysNum = SysIndex + NumVAVSys;
            sd_airterminal(SysNum).SysNum = SysNum;
            GlobalNames::VerifyUniqueInterObjectName(SysUniqueNames, Alphas(1), CurrentModuleObject, cAlphaFields(1), ErrorsFound);
            sd_airterminal(SysNum).SysName = Alphas(1);
            sd_airterminal(SysNum).SysType = CurrentModuleObject;
            sd_airterminal(SysNum).SysType_Num = SingleDuctCBVAVReheat;
            sd_airterminal(SysNum).ReheatComp = Alphas(5);
            if (UtilityRoutines::SameString(sd_airterminal(SysNum).ReheatComp, "Coil:Heating:Fuel")) {
                sd_airterminal(SysNum).ReheatComp_Num = HCoilType_Gas;
            } else if (UtilityRoutines::SameString(sd_airterminal(SysNum).ReheatComp, "Coil:Heating:Electric")) {
                sd_airterminal(SysNum).ReheatComp_Num = HCoilType_Electric;
            } else if (UtilityRoutines::SameString(sd_airterminal(SysNum).ReheatComp, "Coil:Heating:Water")) {
                sd_airterminal(SysNum).ReheatComp_Num = HCoilType_SimpleHeating;
                sd_airterminal(SysNum).ReheatComp_PlantType = TypeOf_CoilWaterSimpleHeating;
            } else if (UtilityRoutines::SameString(sd_airterminal(SysNum).ReheatComp, "Coil:Heating:Steam")) {
                sd_airterminal(SysNum).ReheatComp_Num = HCoilType_SteamAirHeating;
                sd_airterminal(SysNum).ReheatComp_PlantType = TypeOf_CoilSteamAirHeating;
            } else if (sd_airterminal(SysNum).ReheatComp != "") {
                ShowSevereError("Illegal " + cAlphaFields(5) + " = " + sd_airterminal(SysNum).ReheatComp + '.');
                ShowContinueError("Occurs in " + sd_airterminal(SysNum).SysType + " = " + sd_airterminal(SysNum).SysName);
                ErrorsFound = true;
            }
            sd_airterminal(SysNum).ReheatName = Alphas(6);
            ValidateComponent(sd_airterminal(SysNum).ReheatComp, sd_airterminal(SysNum).ReheatName, IsNotOK, sd_airterminal(SysNum).SysType);
            if (IsNotOK) {
                ShowContinueError("In " + sd_airterminal(SysNum).SysType + " = " + sd_airterminal(SysNum).SysName);
                ErrorsFound = true;
            }
            sd_airterminal(SysNum).Schedule = Alphas(2);
            if (lAlphaBlanks(2)) {
                sd_airterminal(SysNum).SchedPtr = ScheduleAlwaysOn;
            } else {
                sd_airterminal(SysNum).SchedPtr = GetScheduleIndex(Alphas(2));
                if (sd_airterminal(SysNum).SchedPtr == 0) {
                    ShowSevereError(cAlphaFields(2) + " = " + Alphas(2) + " not found.");
                    ShowContinueError("Occurs in " + sd_airterminal(SysNum).SysType + " = " + sd_airterminal(SysNum).SysName);
                    ErrorsFound = true;
                }
            }
            // For node connections, this object is both a parent and a non-parent, because the
            // VAV damper is not called out as a separate component, its nodes must be connected
            // as ObjectIsNotParent.  But for the reheat coil, the nodes are connected as ObjectIsParent
            sd_airterminal(SysNum).OutletNodeNum = GetOnlySingleNode(Alphas(3),
                                                          ErrorsFound,
                                                          sd_airterminal(SysNum).SysType,
                                                          Alphas(1),
                                                          NodeType_Air,
                                                          NodeConnectionType_Outlet,
                                                          1,
                                                          ObjectIsNotParent,
                                                          cAlphaFields(3));
            sd_airterminal(SysNum).InletNodeNum = GetOnlySingleNode(Alphas(4),
                                                         ErrorsFound,
                                                         sd_airterminal(SysNum).SysType,
                                                         Alphas(1),
                                                         NodeType_Air,
                                                         NodeConnectionType_Inlet,
                                                         1,
                                                         ObjectIsNotParent,
                                                         cAlphaFields(4));
            sd_airterminal(SysNum).MaxAirVolFlowRate = Numbers(1);
            sd_airterminal(SysNum).ZoneMinAirFracDes = Numbers(2);
            if (sd_airterminal(SysNum).ZoneMinAirFracDes < 0.0) {
                ShowWarningError(sd_airterminal(SysNum).SysType + " \"" + sd_airterminal(SysNum).SysName + "\"");
                ShowContinueError(cNumericFields(2) + " must be greater than or equal to 0. Resetting to 0 and the simulation continues.");
                sd_airterminal(SysNum).ZoneMinAirFracDes = 0.0;
            }
            if (sd_airterminal(SysNum).ZoneMinAirFracDes > 1.0) {
                ShowWarningError(sd_airterminal(SysNum).SysType + " \"" + sd_airterminal(SysNum).SysName + "\"");
                ShowContinueError(cNumericFields(2) + " must be less than or equal to 1. Resetting to 1 and the simulation continues.");
                sd_airterminal(SysNum).ZoneMinAirFracDes = 1.0;
            }
            // The reheat coil control node is necessary for hot water and steam reheat, but not necessary for
            // electric or gas reheat.
            if (sd_airterminal(SysNum).ReheatComp_Num == HCoilType_Gas || sd_airterminal(SysNum).ReheatComp_Num == HCoilType_Electric) {
                //          IF(.NOT. lAlphaBlanks(5)) THEN
                //            CALL ShowWarningError('In '//TRIM(sd_airterminal(SysNum)%SysType)//' = ' //TRIM(sd_airterminal(SysNum)%SysName) &
                //                                 // ' the '//TRIM(cAlphaFields(5))//' is not needed and will be ignored.')
                //            CALL ShowContinueError('  It is used for hot water and steam reheat coils only.')
                //          END IF
            } else {
                //          IF(lAlphaBlanks(5)) THEN
                //            CALL ShowSevereError('In '//TRIM(sd_airterminal(SysNum)%SysType)//' = ' //TRIM(sd_airterminal(SysNum)%SysName) &
                //                                 // ' the '//TRIM(cAlphaFields(5))//' is undefined.')
                //            ErrorsFound=.TRUE.
                //          ELSE
                if (sd_airterminal(SysNum).ReheatComp_Num == HCoilType_SteamAirHeating) {
                    IsNotOK = false;
                    sd_airterminal(SysNum).ReheatControlNode = GetCoilSteamInletNode(sd_airterminal(SysNum).ReheatComp, sd_airterminal(SysNum).ReheatName, IsNotOK);
                    if (IsNotOK) {
                        ShowContinueError("..Occurs in " + sd_airterminal(SysNum).SysType + " = " + sd_airterminal(SysNum).SysName);
                        ErrorsFound = true;
                    }
                    //                GetOnlySingleNode(Alphas(5),ErrorsFound,sd_airterminal(SysNum)%SysType,Alphas(1), &
                    //                              NodeType_Steam,NodeConnectionType_Actuator,1,ObjectIsParent)
                } else {
                    IsNotOK = false;
                    sd_airterminal(SysNum).ReheatControlNode = GetCoilWaterInletNode(sd_airterminal(SysNum).ReheatComp, sd_airterminal(SysNum).ReheatName, IsNotOK);
                    if (IsNotOK) {
                        ShowContinueError("..Occurs in " + sd_airterminal(SysNum).SysType + " = " + sd_airterminal(SysNum).SysName);
                        ErrorsFound = true;
                    }
                    //                GetOnlySingleNode(Alphas(5),ErrorsFound,Sys(SysNum)%SysType,Alphas(1), &
                    //                              NodeType_Water,NodeConnectionType_Actuator,1,ObjectIsParent)
                }
                //  END IF
            }
            sd_airterminal(SysNum).ReheatAirOutletNode = GetOnlySingleNode(
                Alphas(7), ErrorsFound, sd_airterminal(SysNum).SysType, Alphas(1), NodeType_Air, NodeConnectionType_Outlet, 1, ObjectIsParent, cAlphaFields(7));
            if (sd_airterminal(SysNum).ReheatComp_Num == HCoilType_SteamAirHeating) {
                sd_airterminal(SysNum).MaxReheatSteamVolFlow = Numbers(3);
                sd_airterminal(SysNum).MinReheatSteamVolFlow = Numbers(4);
            } else {
                sd_airterminal(SysNum).MaxReheatWaterVolFlow = Numbers(3);
                sd_airterminal(SysNum).MinReheatWaterVolFlow = Numbers(4);
            }
            sd_airterminal(SysNum).ControllerOffset = Numbers(5);
            // Set default convergence tolerance
            if (sd_airterminal(SysNum).ControllerOffset <= 0.0) {
                sd_airterminal(SysNum).ControllerOffset = 0.001;
            }

            sd_airterminal(SysNum).DamperHeatingAction = ReverseAction;

            // Register component set data
            TestCompSet(
                sd_airterminal(SysNum).SysType, sd_airterminal(SysNum).SysName, NodeID(sd_airterminal(SysNum).InletNodeNum), NodeID(sd_airterminal(SysNum).ReheatAirOutletNode), "Air Nodes");

            for (ADUNum = 1; ADUNum <= NumAirDistUnits; ++ADUNum) {
                if (sd_airterminal(SysNum).ReheatAirOutletNode == AirDistUnit(ADUNum).OutletNodeNum) {
                    AirDistUnit(ADUNum).InletNodeNum = sd_airterminal(SysNum).InletNodeNum;
                    sd_airterminal(SysNum).ADUNum = ADUNum;
                    break;
                }
            }
            // one assumes if there isn't one assigned, it's an error?
            if (sd_airterminal(SysNum).ADUNum == 0) {
                ShowSevereError(RoutineName + "No matching Air Distribution Unit, for System = [" + sd_airterminal(SysNum).SysType + ',' + sd_airterminal(SysNum).SysName +
                                "].");
                ShowContinueError("...should have outlet node = " + NodeID(sd_airterminal(SysNum).ReheatAirOutletNode));
                ErrorsFound = true;
            } else {

                // Fill the Zone Equipment data with the inlet node number of this unit
                for (CtrlZone = 1; CtrlZone <= NumOfZones; ++CtrlZone) {
                    if (!ZoneEquipConfig(CtrlZone).IsControlled) continue;
                    for (SupAirIn = 1; SupAirIn <= ZoneEquipConfig(CtrlZone).NumInletNodes; ++SupAirIn) {
                        if (sd_airterminal(SysNum).ReheatAirOutletNode == ZoneEquipConfig(CtrlZone).InletNode(SupAirIn)) {
                            if (ZoneEquipConfig(CtrlZone).AirDistUnitCool(SupAirIn).OutNode > 0) {
                                ShowSevereError("Error in connecting a terminal unit to a zone");
                                ShowContinueError(NodeID(sd_airterminal(SysNum).ReheatAirOutletNode) + " already connects to another zone");
                                ShowContinueError("Occurs for terminal unit " + sd_airterminal(SysNum).SysType + " = " + sd_airterminal(SysNum).SysName);
                                ShowContinueError("Check terminal unit node names for errors");
                                ErrorsFound = true;
                            } else {
                                ZoneEquipConfig(CtrlZone).AirDistUnitCool(SupAirIn).InNode = sd_airterminal(SysNum).InletNodeNum;
                                ZoneEquipConfig(CtrlZone).AirDistUnitCool(SupAirIn).OutNode = sd_airterminal(SysNum).ReheatAirOutletNode;
                                AirDistUnit(sd_airterminal(SysNum).ADUNum).TermUnitSizingNum =
                                    ZoneEquipConfig(CtrlZone).AirDistUnitCool(SupAirIn).TermUnitSizingIndex;
                                AirDistUnit(sd_airterminal(SysNum).ADUNum).ZoneEqNum = CtrlZone;
                            }
                            sd_airterminal(SysNum).CtrlZoneNum = CtrlZone;
                            sd_airterminal(SysNum).CtrlZoneInNodeIndex = SupAirIn;
                            sd_airterminal(SysNum).ActualZoneNum = ZoneEquipConfig(CtrlZone).ActualZoneNum;
                            sd_airterminal(SysNum).ZoneFloorArea = Zone(sd_airterminal(SysNum).ActualZoneNum).FloorArea * Zone(sd_airterminal(SysNum).ActualZoneNum).Multiplier *
                                                        Zone(sd_airterminal(SysNum).ActualZoneNum).ListMultiplier;
                        }
                    }
                }
            }
            if (!lNumericBlanks(6)) {
                sd_airterminal(SysNum).MaxReheatTemp = Numbers(6);
                sd_airterminal(SysNum).MaxReheatTempSetByUser = true;
            } else {
                // user does not specify maximum supply air temperature
                // sd_airterminal(SysNum)%MaxReheatTemp = 35.0D0 !C
                sd_airterminal(SysNum).MaxReheatTempSetByUser = false;
            }

            ValidateComponent(Alphas(5), Alphas(6), IsNotOK, sd_airterminal(SysNum).SysType);
            if (IsNotOK) {
                ShowContinueError("In " + sd_airterminal(SysNum).SysType + " = " + sd_airterminal(SysNum).SysName);
                ErrorsFound = true;
            }

            if (lAlphaBlanks(8)) {
                sd_airterminal(SysNum).ZoneTurndownMinAirFrac = 1.0;
                sd_airterminal(SysNum).ZoneTurndownMinAirFracSchExist = false;
            } else {
                sd_airterminal(SysNum).ZoneTurndownMinAirFracSchPtr = GetScheduleIndex(Alphas(8));
                if (sd_airterminal(SysNum).ZoneTurndownMinAirFracSchPtr == 0) {
                    ShowSevereError(cAlphaFields(8) + " = " + Alphas(8) + " not found.");
                    ShowContinueError("Occurs in " + sd_airterminal(SysNum).SysType + " = " + sd_airterminal(SysNum).SysName);
                    ErrorsFound = true;
                }
                sd_airterminal(SysNum).ZoneTurndownMinAirFracSchExist = true;
            }

            // Add reheat coil to component sets array
            SetUpCompSets(sd_airterminal(SysNum).SysType, sd_airterminal(SysNum).SysName, Alphas(5), Alphas(6), Alphas(3), Alphas(7));

            // Setup the Average damper Position output variable
            SetupOutputVariable("Zone Air Terminal VAV Damper Position",
                                OutputProcessor::Unit::None,
                                sd_airterminal(SysNum).DamperPosition,
                                "System",
                                "Average",
                                sd_airterminal(SysNum).SysName);

        } // end Number of VAVHeatandCool Sys Loop

        CurrentModuleObject = "AirTerminal:SingleDuct:ConstantVolume:Reheat";

        for (SysIndex = 1; SysIndex <= NumConstVolSys; ++SysIndex) {

            inputProcessor->getObjectItem(CurrentModuleObject,
                                          SysIndex,
                                          Alphas,
                                          NumAlphas,
                                          Numbers,
                                          NumNums,
                                          IOStat,
                                          lNumericBlanks,
                                          lAlphaBlanks,
                                          cAlphaFields,
                                          cNumericFields);

            SysNum = SysIndex + NumVAVSys + NumCBVAVSys;
            sd_airterminal(SysNum).SysNum = SysNum;
            GlobalNames::VerifyUniqueInterObjectName(SysUniqueNames, Alphas(1), CurrentModuleObject, cAlphaFields(1), ErrorsFound);
            sd_airterminal(SysNum).SysName = Alphas(1);
            sd_airterminal(SysNum).SysType = CurrentModuleObject;
            sd_airterminal(SysNum).SysType_Num = SingleDuctConstVolReheat;
            sd_airterminal(SysNum).ReheatComp = Alphas(5);
            if (UtilityRoutines::SameString(sd_airterminal(SysNum).ReheatComp, "Coil:Heating:Fuel")) {
                sd_airterminal(SysNum).ReheatComp_Num = HCoilType_Gas;
            } else if (UtilityRoutines::SameString(sd_airterminal(SysNum).ReheatComp, "Coil:Heating:Electric")) {
                sd_airterminal(SysNum).ReheatComp_Num = HCoilType_Electric;
            } else if (UtilityRoutines::SameString(sd_airterminal(SysNum).ReheatComp, "Coil:Heating:Water")) {
                sd_airterminal(SysNum).ReheatComp_Num = HCoilType_SimpleHeating;
                sd_airterminal(SysNum).ReheatComp_PlantType = TypeOf_CoilWaterSimpleHeating;
            } else if (UtilityRoutines::SameString(sd_airterminal(SysNum).ReheatComp, "Coil:Heating:Steam")) {
                sd_airterminal(SysNum).ReheatComp_Num = HCoilType_SteamAirHeating;
                sd_airterminal(SysNum).ReheatComp_PlantType = TypeOf_CoilSteamAirHeating;
            } else {
                ShowSevereError("Illegal " + cAlphaFields(5) + " = " + sd_airterminal(SysNum).ReheatComp + '.');
                ShowContinueError("Occurs in " + sd_airterminal(SysNum).SysType + " = " + sd_airterminal(SysNum).SysName);
                ErrorsFound = true;
            }
            sd_airterminal(SysNum).ReheatName = Alphas(6);
            ValidateComponent(sd_airterminal(SysNum).ReheatComp, sd_airterminal(SysNum).ReheatName, IsNotOK, sd_airterminal(SysNum).SysType);
            if (IsNotOK) {
                ShowContinueError("In " + sd_airterminal(SysNum).SysType + " = " + sd_airterminal(SysNum).SysName);
                ErrorsFound = true;
            }
            sd_airterminal(SysNum).Schedule = Alphas(2);
            if (lAlphaBlanks(2)) {
                sd_airterminal(SysNum).SchedPtr = ScheduleAlwaysOn;
            } else {
                sd_airterminal(SysNum).SchedPtr = GetScheduleIndex(Alphas(2));
                if (sd_airterminal(SysNum).SchedPtr == 0) {
                    ShowSevereError(cAlphaFields(2) + " = " + Alphas(2) + " not found.");
                    ShowContinueError("Occurs in " + sd_airterminal(SysNum).SysType + " = " + sd_airterminal(SysNum).SysName);
                    ErrorsFound = true;
                }
            }
            sd_airterminal(SysNum).OutletNodeNum = GetOnlySingleNode(
                Alphas(3), ErrorsFound, sd_airterminal(SysNum).SysType, Alphas(1), NodeType_Air, NodeConnectionType_Outlet, 1, ObjectIsParent, cAlphaFields(3));
            sd_airterminal(SysNum).InletNodeNum = GetOnlySingleNode(
                Alphas(4), ErrorsFound, sd_airterminal(SysNum).SysType, Alphas(1), NodeType_Air, NodeConnectionType_Inlet, 1, ObjectIsParent, cAlphaFields(4));
            // The reheat coil control node is necessary for hot water reheat, but not necessary for
            // electric or gas reheat.
            if (sd_airterminal(SysNum).ReheatComp_Num == HCoilType_Gas || sd_airterminal(SysNum).ReheatComp_Num == HCoilType_Electric) {
                //          IF(.NOT. lAlphaBlanks(5)) THEN
                //            CALL ShowWarningError('In '//TRIM(Sys(SysNum)%SysType)//' = ' // TRIM(Sys(SysNum)%SysName) &
                //                                 // ' the '//TRIM(cAlphaFields(5))//' is not needed and will be ignored.')
                //            CALL ShowContinueError('  It is used for hot water reheat coils only.')
                //          END IF
            } else {
                //          IF(lAlphaBlanks(5)) THEN
                //            CALL ShowSevereError('In '//TRIM(Sys(SysNum)%SysType)//' = ' // TRIM(Sys(SysNum)%SysName) &
                //                                 // ' the '//TRIM(cAlphaFields(5))//' is undefined.')
                //            ErrorsFound=.TRUE.
                //          END IF
                if (sd_airterminal(SysNum).ReheatComp_Num == HCoilType_SteamAirHeating) {
                    IsNotOK = false;
                    sd_airterminal(SysNum).ReheatControlNode = GetCoilSteamInletNode(sd_airterminal(SysNum).ReheatComp, sd_airterminal(SysNum).ReheatName, IsNotOK);
                    if (IsNotOK) {
                        ShowContinueError("..Occurs in " + sd_airterminal(SysNum).SysType + " = " + sd_airterminal(SysNum).SysName);
                        ErrorsFound = true;
                    }
                    //                 GetOnlySingleNode(Alphas(5),ErrorsFound,sd_airterminal(SysNum)%SysType,Alphas(1), &
                    //                               NodeType_Steam,NodeConnectionType_Actuator,1,ObjectIsParent)
                } else {
                    IsNotOK = false;
                    sd_airterminal(SysNum).ReheatControlNode = GetCoilWaterInletNode(sd_airterminal(SysNum).ReheatComp, sd_airterminal(SysNum).ReheatName, IsNotOK);
                    if (IsNotOK) {
                        ShowContinueError("..Occurs in " + sd_airterminal(SysNum).SysType + " = " + sd_airterminal(SysNum).SysName);
                        ErrorsFound = true;
                    }
                    //                 GetOnlySingleNode(Alphas(5),ErrorsFound,sd_airterminal(SysNum)%SysType,Alphas(1), &
                    //                               NodeType_Water,NodeConnectionType_Actuator,1,ObjectIsParent)
                }
            }
            sd_airterminal(SysNum).ReheatAirOutletNode = sd_airterminal(SysNum).OutletNodeNum;
            sd_airterminal(SysNum).MaxAirVolFlowRate = Numbers(1);
            sd_airterminal(SysNum).ZoneMinAirFracDes = 0.0;
            sd_airterminal(SysNum).ZoneMinAirFracMethod = MinFracNotUsed;
            sd_airterminal(SysNum).DamperHeatingAction = HeatingActionNotUsed;
            if (sd_airterminal(SysNum).ReheatComp_Num == HCoilType_SteamAirHeating) {
                sd_airterminal(SysNum).MaxReheatSteamVolFlow = Numbers(2);
                sd_airterminal(SysNum).MinReheatSteamVolFlow = Numbers(3);
            } else {
                sd_airterminal(SysNum).MaxReheatWaterVolFlow = Numbers(2);
                sd_airterminal(SysNum).MinReheatWaterVolFlow = Numbers(3);
            }
            sd_airterminal(SysNum).ControllerOffset = Numbers(4);
            // Set default convergence tolerance
            if (sd_airterminal(SysNum).ControllerOffset <= 0.0) {
                sd_airterminal(SysNum).ControllerOffset = 0.001;
            }

            // Maximum reheat air temperature, i.e. the maximum supply air temperature leaving the reheat coil
            if (!lNumericBlanks(5)) {
                sd_airterminal(SysNum).MaxReheatTemp = Numbers(5);
                sd_airterminal(SysNum).MaxReheatTempSetByUser = true;
            } else {
                // user does not specify maximum supply air temperature
                // sd_airterminal(SysNum)%MaxReheatTemp = 35.0D0 !C
                sd_airterminal(SysNum).MaxReheatTempSetByUser = false;
            }
            // Register component set data
            TestCompSet(sd_airterminal(SysNum).SysType, sd_airterminal(SysNum).SysName, NodeID(sd_airterminal(SysNum).InletNodeNum), NodeID(sd_airterminal(SysNum).OutletNodeNum), "Air Nodes");

            for (ADUNum = 1; ADUNum <= NumAirDistUnits; ++ADUNum) {
                if (sd_airterminal(SysNum).ReheatAirOutletNode == AirDistUnit(ADUNum).OutletNodeNum) {
                    AirDistUnit(ADUNum).InletNodeNum = sd_airterminal(SysNum).InletNodeNum;
                    sd_airterminal(SysNum).ADUNum = ADUNum;
                    break;
                }
            }
            // one assumes if there isn't one assigned, it's an error?
            if (sd_airterminal(SysNum).ADUNum == 0) {
                ShowSevereError(RoutineName + "No matching Air Distribution Unit, for System = [" + sd_airterminal(SysNum).SysType + ',' + sd_airterminal(SysNum).SysName +
                                "].");
                ShowContinueError("...should have outlet node = " + NodeID(sd_airterminal(SysNum).ReheatAirOutletNode));
                ErrorsFound = true;
            } else {

                // Fill the Zone Equipment data with the inlet node number of this unit.
                for (CtrlZone = 1; CtrlZone <= NumOfZones; ++CtrlZone) {
                    if (!ZoneEquipConfig(CtrlZone).IsControlled) continue;
                    for (SupAirIn = 1; SupAirIn <= ZoneEquipConfig(CtrlZone).NumInletNodes; ++SupAirIn) {
                        if (sd_airterminal(SysNum).OutletNodeNum == ZoneEquipConfig(CtrlZone).InletNode(SupAirIn)) {
                            if (ZoneEquipConfig(CtrlZone).AirDistUnitCool(SupAirIn).OutNode > 0) {
                                ShowSevereError("Error in connecting a terminal unit to a zone");
                                ShowContinueError(NodeID(sd_airterminal(SysNum).OutletNodeNum) + " already connects to another zone");
                                ShowContinueError("Occurs for terminal unit " + sd_airterminal(SysNum).SysType + " = " + sd_airterminal(SysNum).SysName);
                                ShowContinueError("Check terminal unit node names for errors");
                                ErrorsFound = true;
                            } else {
                                ZoneEquipConfig(CtrlZone).AirDistUnitCool(SupAirIn).InNode = sd_airterminal(SysNum).InletNodeNum;
                                ZoneEquipConfig(CtrlZone).AirDistUnitCool(SupAirIn).OutNode = sd_airterminal(SysNum).OutletNodeNum;
                                AirDistUnit(sd_airterminal(SysNum).ADUNum).TermUnitSizingNum =
                                    ZoneEquipConfig(CtrlZone).AirDistUnitCool(SupAirIn).TermUnitSizingIndex;
                                AirDistUnit(sd_airterminal(SysNum).ADUNum).ZoneEqNum = CtrlZone;
                            }
                            sd_airterminal(SysNum).CtrlZoneNum = CtrlZone;
                            sd_airterminal(SysNum).CtrlZoneInNodeIndex = SupAirIn;
                            sd_airterminal(SysNum).ActualZoneNum = ZoneEquipConfig(CtrlZone).ActualZoneNum;
                            sd_airterminal(SysNum).ZoneFloorArea = Zone(sd_airterminal(SysNum).ActualZoneNum).FloorArea * Zone(sd_airterminal(SysNum).ActualZoneNum).Multiplier *
                                                        Zone(sd_airterminal(SysNum).ActualZoneNum).ListMultiplier;
                        }
                    }
                }
            }

            ValidateComponent(Alphas(5), Alphas(6), IsNotOK, sd_airterminal(SysNum).SysType);
            if (IsNotOK) {
                ShowContinueError("In " + sd_airterminal(SysNum).SysType + " = " + sd_airterminal(SysNum).SysName);
                ErrorsFound = true;
            }

            // Add reheat coil to component sets array
            SetUpCompSets(sd_airterminal(SysNum).SysType, sd_airterminal(SysNum).SysName, Alphas(5), Alphas(6), Alphas(4), Alphas(3));

            // Setup the Average damper Position output variable
            // BG removed 9-10-2009 during work on CR 7770, constant volume has no damper
            //  CALL SetupOutputVariable('Damper Position', Sys(SysNum)%DamperPosition, &
            //                        'System','Average',Sys(SysNum)%SysName)

        } // End Number of Sys Loop

        CurrentModuleObject = "AirTerminal:SingleDuct:ConstantVolume:NoReheat";

        for (SysIndex = 1; SysIndex <= NumCVNoReheatSys; ++SysIndex) {

            inputProcessor->getObjectItem(CurrentModuleObject,
                                          SysIndex,
                                          Alphas,
                                          NumAlphas,
                                          Numbers,
                                          NumNums,
                                          IOStat,
                                          lNumericBlanks,
                                          lAlphaBlanks,
                                          cAlphaFields,
                                          cNumericFields);

            SysNum = SysIndex + NumVAVSys + NumCBVAVSys + NumConstVolSys;
            sd_airterminal(SysNum).SysNum = SysNum;
            GlobalNames::VerifyUniqueInterObjectName(SysUniqueNames, Alphas(1), CurrentModuleObject, cAlphaFields(1), ErrorsFound);
            sd_airterminal(SysNum).SysName = Alphas(1);
            sd_airterminal(SysNum).SysType = CurrentModuleObject;
            sd_airterminal(SysNum).SysType_Num = SingleDuctConstVolNoReheat;

            sd_airterminal(SysNum).Schedule = Alphas(2);
            if (lAlphaBlanks(2)) {
                sd_airterminal(SysNum).SchedPtr = ScheduleAlwaysOn;
            } else {
                sd_airterminal(SysNum).SchedPtr = GetScheduleIndex(Alphas(2));
                if (sd_airterminal(SysNum).SchedPtr == 0) {
                    ShowSevereError(cAlphaFields(2) + " = " + Alphas(2) + " not found.");
                    ShowContinueError("Occurs in " + sd_airterminal(SysNum).SysType + " = " + sd_airterminal(SysNum).SysName);
                    ErrorsFound = true;
                }
            }
            sd_airterminal(SysNum).InletNodeNum = GetOnlySingleNode(Alphas(3),
                                                         ErrorsFound,
                                                         sd_airterminal(SysNum).SysType,
                                                         Alphas(1),
                                                         NodeType_Air,
                                                         NodeConnectionType_Inlet,
                                                         1,
                                                         ObjectIsNotParent,
                                                         cAlphaFields(3));
            sd_airterminal(SysNum).OutletNodeNum = GetOnlySingleNode(Alphas(4),
                                                          ErrorsFound,
                                                          sd_airterminal(SysNum).SysType,
                                                          Alphas(1),
                                                          NodeType_Air,
                                                          NodeConnectionType_Outlet,
                                                          1,
                                                          ObjectIsNotParent,
                                                          cAlphaFields(4));

            sd_airterminal(SysNum).MaxAirVolFlowRate = Numbers(1);
            sd_airterminal(SysNum).ZoneMinAirFracDes = 0.0;
            sd_airterminal(SysNum).ZoneMinAirFracMethod = MinFracNotUsed;
            sd_airterminal(SysNum).DamperHeatingAction = HeatingActionNotUsed;

            sd_airterminal(SysNum).ReheatControlNode = 0;
            sd_airterminal(SysNum).ReheatAirOutletNode = sd_airterminal(SysNum).OutletNodeNum;
            sd_airterminal(SysNum).MaxReheatWaterVolFlow = 0.0;
            sd_airterminal(SysNum).MaxReheatSteamVolFlow = 0.0;
            sd_airterminal(SysNum).MinReheatWaterVolFlow = 0.0;
            sd_airterminal(SysNum).MinReheatSteamVolFlow = 0.0;
            sd_airterminal(SysNum).ControllerOffset = 0.000001;

            // Register component set data
            TestCompSet(sd_airterminal(SysNum).SysType, sd_airterminal(SysNum).SysName, NodeID(sd_airterminal(SysNum).InletNodeNum), NodeID(sd_airterminal(SysNum).OutletNodeNum), "Air Nodes");

            for (ADUNum = 1; ADUNum <= NumAirDistUnits; ++ADUNum) {
                if (sd_airterminal(SysNum).OutletNodeNum == AirDistUnit(ADUNum).OutletNodeNum) {
                    AirDistUnit(ADUNum).InletNodeNum = sd_airterminal(SysNum).InletNodeNum;
                    sd_airterminal(SysNum).ADUNum = ADUNum;
                    break;
                }
            }
            // one assumes if there isn't one assigned, it's an error?
            if (sd_airterminal(SysNum).ADUNum == 0) {
                ShowSevereError(RoutineName + "No matching Air Distribution Unit, for System = [" + sd_airterminal(SysNum).SysType + ',' + sd_airterminal(SysNum).SysName +
                                "].");
                ShowContinueError("...should have outlet node = " + NodeID(sd_airterminal(SysNum).OutletNodeNum));
                ErrorsFound = true;
            } else {

                // Fill the Zone Equipment data with the inlet node number of this unit.
                for (CtrlZone = 1; CtrlZone <= NumOfZones; ++CtrlZone) {
                    if (!ZoneEquipConfig(CtrlZone).IsControlled) continue;
                    for (SupAirIn = 1; SupAirIn <= ZoneEquipConfig(CtrlZone).NumInletNodes; ++SupAirIn) {
                        if (sd_airterminal(SysNum).OutletNodeNum == ZoneEquipConfig(CtrlZone).InletNode(SupAirIn)) {
                            if (ZoneEquipConfig(CtrlZone).AirDistUnitCool(SupAirIn).OutNode > 0) {
                                ShowSevereError("Error in connecting a terminal unit to a zone");
                                ShowContinueError(NodeID(sd_airterminal(SysNum).OutletNodeNum) + " already connects to another zone");
                                ShowContinueError("Occurs for terminal unit " + sd_airterminal(SysNum).SysType + " = " + sd_airterminal(SysNum).SysName);
                                ShowContinueError("Check terminal unit node names for errors");
                                ErrorsFound = true;
                            } else {
                                ZoneEquipConfig(CtrlZone).AirDistUnitCool(SupAirIn).InNode = sd_airterminal(SysNum).InletNodeNum;
                                ZoneEquipConfig(CtrlZone).AirDistUnitCool(SupAirIn).OutNode = sd_airterminal(SysNum).OutletNodeNum;
                                AirDistUnit(sd_airterminal(SysNum).ADUNum).TermUnitSizingNum =
                                    ZoneEquipConfig(CtrlZone).AirDistUnitCool(SupAirIn).TermUnitSizingIndex;
                                AirDistUnit(sd_airterminal(SysNum).ADUNum).ZoneEqNum = CtrlZone;
                            }
                            sd_airterminal(SysNum).CtrlZoneNum = CtrlZone;
                            sd_airterminal(SysNum).CtrlZoneInNodeIndex = SupAirIn;
                            sd_airterminal(SysNum).ActualZoneNum = ZoneEquipConfig(CtrlZone).ActualZoneNum;
                            sd_airterminal(SysNum).ZoneFloorArea = Zone(sd_airterminal(SysNum).ActualZoneNum).FloorArea * Zone(sd_airterminal(SysNum).ActualZoneNum).Multiplier *
                                                        Zone(sd_airterminal(SysNum).ActualZoneNum).ListMultiplier;
                        }
                    }
                }
            }

            if (lAlphaBlanks(5)) {
                sd_airterminal(SysNum).NoOAFlowInputFromUser = true;
            } else {
                sd_airterminal(SysNum).OARequirementsPtr = UtilityRoutines::FindItemInList(Alphas(5), DataSizing::OARequirements);
                if (sd_airterminal(SysNum).OARequirementsPtr == 0) {
                    ShowSevereError(RoutineName + CurrentModuleObject + "=\"" + Alphas(1) + "\", invalid data.");
                    ShowContinueError("..invalid " + cAlphaFields(5) + "=\"" + Alphas(5) + "\".");
                    ErrorsFound = true;
                } else {
                    sd_airterminal(SysNum).NoOAFlowInputFromUser = false;
                }
            }

            if (lAlphaBlanks(6)) {
                sd_airterminal(SysNum).OAPerPersonMode = DataZoneEquipment::PerPersonDCVByCurrentLevel;
            } else {
                if (Alphas(6) == "CURRENTOCCUPANCY") {
                    sd_airterminal(SysNum).OAPerPersonMode = DataZoneEquipment::PerPersonDCVByCurrentLevel;
                } else if (Alphas(6) == "DESIGNOCCUPANCY") {
                    sd_airterminal(SysNum).OAPerPersonMode = DataZoneEquipment::PerPersonByDesignLevel;
                } else {
                    sd_airterminal(SysNum).OAPerPersonMode = DataZoneEquipment::PerPersonDCVByCurrentLevel;
                    ShowWarningError(RoutineName + CurrentModuleObject + "=\"" + Alphas(1) + "\", invalid data.");
                    ShowContinueError("..invalid " + cAlphaFields(6) + "=\"" + Alphas(6) + "\". The default input of CurrentOccupancy is assigned");
                }
            }

            // Setup output for the air terminal single duct constant volume no reheat.
            SetupOutputVariable("Zone Air Terminal Outdoor Air Volume Flow Rate",
                                OutputProcessor::Unit::m3_s,
                                sd_airterminal(SysNum).OutdoorAirFlowRate,
                                "System",
                                "Average",
                                sd_airterminal(SysNum).SysName);

            if (DataGlobals::AnyEnergyManagementSystemInModel) {
                // model results related actuators
                SetupEMSActuator("AirTerminal:SingleDuct:ConstantVolume:NoReheat",
                                 sd_airterminal(SysNum).SysName,
                                 "Mass Flow Rate",
                                 "[kg/s]",
                                 sd_airterminal(SysNum).EMSOverrideAirFlow,
                                 sd_airterminal(SysNum).EMSMassFlowRateValue);
                // model input related internal variables
                SetupEMSInternalVariable("AirTerminal:SingleDuct:ConstantVolume:NoReheat Maximum Mass Flow Rate",
                                         sd_airterminal(SysNum).SysName,
                                         "[kg/s]",
                                         sd_airterminal(SysNum).AirMassFlowRateMax);
            }

        } // End Number of Sys Loop

        for (SysIndex = 1; SysIndex <= NumNoRHVAVSys; ++SysIndex) {

            CurrentModuleObject = "AirTerminal:SingleDuct:VAV:NoReheat";

            inputProcessor->getObjectItem(CurrentModuleObject,
                                          SysIndex,
                                          Alphas,
                                          NumAlphas,
                                          Numbers,
                                          NumNums,
                                          IOStat,
                                          lNumericBlanks,
                                          lAlphaBlanks,
                                          cAlphaFields,
                                          cNumericFields);

            SysNum = SysIndex + NumVAVSys + NumCBVAVSys + NumConstVolSys + NumCVNoReheatSys;
            sd_airterminal(SysNum).SysNum = SysNum;
            GlobalNames::VerifyUniqueInterObjectName(SysUniqueNames, Alphas(1), CurrentModuleObject, cAlphaFields(1), ErrorsFound);
            sd_airterminal(SysNum).SysName = Alphas(1);
            sd_airterminal(SysNum).SysType = CurrentModuleObject;
            sd_airterminal(SysNum).SysType_Num = SingleDuctVAVNoReheat;
            sd_airterminal(SysNum).ReheatComp = "";
            sd_airterminal(SysNum).ReheatName = "";
            sd_airterminal(SysNum).Schedule = Alphas(2);
            if (lAlphaBlanks(2)) {
                sd_airterminal(SysNum).SchedPtr = ScheduleAlwaysOn;
            } else {
                sd_airterminal(SysNum).SchedPtr = GetScheduleIndex(Alphas(2));
                if (sd_airterminal(SysNum).SchedPtr == 0) {
                    ShowSevereError(cAlphaFields(2) + " = " + Alphas(2) + " not found.");
                    ShowContinueError("Occurs in " + sd_airterminal(SysNum).SysType + " = " + sd_airterminal(SysNum).SysName);
                    ErrorsFound = true;
                }
            }
            sd_airterminal(SysNum).OutletNodeNum = GetOnlySingleNode(Alphas(3),
                                                          ErrorsFound,
                                                          sd_airterminal(SysNum).SysType,
                                                          Alphas(1),
                                                          NodeType_Air,
                                                          NodeConnectionType_Outlet,
                                                          1,
                                                          ObjectIsNotParent,
                                                          cAlphaFields(3));
            sd_airterminal(SysNum).InletNodeNum = GetOnlySingleNode(Alphas(4),
                                                         ErrorsFound,
                                                         sd_airterminal(SysNum).SysType,
                                                         Alphas(1),
                                                         NodeType_Air,
                                                         NodeConnectionType_Inlet,
                                                         1,
                                                         ObjectIsNotParent,
                                                         cAlphaFields(4));
            sd_airterminal(SysNum).MaxAirVolFlowRate = Numbers(1);

            if (UtilityRoutines::SameString(Alphas(5), "Constant")) {
                sd_airterminal(SysNum).ZoneMinAirFracMethod = ConstantMinFrac;
            } else if (UtilityRoutines::SameString(Alphas(5), "FixedFlowRate")) {
                sd_airterminal(SysNum).ZoneMinAirFracMethod = FixedMin;
            } else if (UtilityRoutines::SameString(Alphas(5), "Scheduled")) {
                sd_airterminal(SysNum).ZoneMinAirFracMethod = ScheduledMinFrac;
            } else {
                ShowSevereError(cAlphaFields(5) + " = " + Alphas(5) + " not found.");
                ShowContinueError("Occurs in " + sd_airterminal(SysNum).SysType + " = " + sd_airterminal(SysNum).SysName);
                ErrorsFound = true;
            }

            sd_airterminal(SysNum).ZoneMinAirFracDes = Numbers(2);
            if (lNumericBlanks(2)) {
                sd_airterminal(SysNum).ConstantMinAirFracSetByUser = false;
                sd_airterminal(SysNum).ZoneMinAirFracDes = 0.0;
            } else {
                sd_airterminal(SysNum).ConstantMinAirFracSetByUser = true;
                sd_airterminal(SysNum).ZoneMinAirFracDes = Numbers(2);
                if (sd_airterminal(SysNum).ZoneMinAirFracMethod == FixedMin) {
                    ShowWarningError("Since " + cAlphaFields(5) + " = " + Alphas(5) + ", input for " + cNumericFields(2) + " will be ignored.");
                    ShowContinueError("Occurs in " + sd_airterminal(SysNum).SysType + " = " + sd_airterminal(SysNum).SysName);
                    sd_airterminal(SysNum).ZoneMinAirFracDes = 0.0;
                }
            }

            sd_airterminal(SysNum).ZoneFixedMinAir = Numbers(3);
            if (lNumericBlanks(3)) {
                sd_airterminal(SysNum).FixedMinAirSetByUser = false;
                sd_airterminal(SysNum).DesignFixedMinAir = 0.0;
            } else {
                sd_airterminal(SysNum).FixedMinAirSetByUser = true;
                sd_airterminal(SysNum).DesignFixedMinAir = Numbers(3);
                if (sd_airterminal(SysNum).ZoneMinAirFracMethod == ConstantMinFrac) {
                    ShowWarningError("Since " + cAlphaFields(5) + " = " + Alphas(5) + ", input for " + cNumericFields(3) + " will be ignored.");
                    ShowContinueError("Occurs in " + sd_airterminal(SysNum).SysType + " = " + sd_airterminal(SysNum).SysName);
                    sd_airterminal(SysNum).ZoneFixedMinAir = 0.0;
                }
            }
            sd_airterminal(SysNum).ZoneMinAirFracSchPtr = GetScheduleIndex(Alphas(6));
            if ((sd_airterminal(SysNum).ZoneMinAirFracSchPtr == 0) && (sd_airterminal(SysNum).ZoneMinAirFracMethod == ScheduledMinFrac)) {
                ShowSevereError(cAlphaFields(6) + " = " + Alphas(6) + " not found.");
                ShowContinueError("Occurs in " + sd_airterminal(SysNum).SysType + " = " + sd_airterminal(SysNum).SysName);
                ShowContinueError("A valid schedule is required");
                ErrorsFound = true;
            } else if ((sd_airterminal(SysNum).ZoneMinAirFracSchPtr > 0) && (sd_airterminal(SysNum).ZoneMinAirFracMethod == ScheduledMinFrac)) {
                // check range of values in schedule
                if (!CheckScheduleValueMinMax(sd_airterminal(SysNum).ZoneMinAirFracSchPtr, ">=", 0.0, "<=", 1.0)) {
                    ShowSevereError("Error found in " + cAlphaFields(6) + " = " + Alphas(6));
                    ShowContinueError("Occurs in " + sd_airterminal(SysNum).SysType + " = " + sd_airterminal(SysNum).SysName);
                    ShowContinueError("Schedule values must be (>=0., <=1.)");
                }
            }

            sd_airterminal(SysNum).ReheatControlNode = 0;
            sd_airterminal(SysNum).ReheatAirOutletNode = sd_airterminal(SysNum).OutletNodeNum;
            sd_airterminal(SysNum).MaxReheatWaterVolFlow = 0.0;
            sd_airterminal(SysNum).MaxReheatSteamVolFlow = 0.0;
            sd_airterminal(SysNum).MinReheatWaterVolFlow = 0.0;
            sd_airterminal(SysNum).MinReheatSteamVolFlow = 0.0;
            sd_airterminal(SysNum).ControllerOffset = 0.000001;
            sd_airterminal(SysNum).DamperHeatingAction = HeatingActionNotUsed;

            // Register component set data
            TestCompSet(sd_airterminal(SysNum).SysType, sd_airterminal(SysNum).SysName, NodeID(sd_airterminal(SysNum).InletNodeNum), NodeID(sd_airterminal(SysNum).OutletNodeNum), "Air Nodes");

            for (ADUNum = 1; ADUNum <= NumAirDistUnits; ++ADUNum) {
                if (sd_airterminal(SysNum).OutletNodeNum == AirDistUnit(ADUNum).OutletNodeNum) {
                    AirDistUnit(ADUNum).InletNodeNum = sd_airterminal(SysNum).InletNodeNum;
                    sd_airterminal(SysNum).ADUNum = ADUNum;
                    break;
                }
            }
            // one assumes if there isn't one assigned, it's an error?
            if (sd_airterminal(SysNum).ADUNum == 0) {
                ShowSevereError(RoutineName + "No matching Air Distribution Unit, for System = [" + sd_airterminal(SysNum).SysType + ',' + sd_airterminal(SysNum).SysName +
                                "].");
                ShowContinueError("...should have outlet node = " + NodeID(sd_airterminal(SysNum).ReheatAirOutletNode));
                ErrorsFound = true;
            } else {

                // Fill the Zone Equipment data with the inlet node number of this unit.
                for (CtrlZone = 1; CtrlZone <= NumOfZones; ++CtrlZone) {
                    if (!ZoneEquipConfig(CtrlZone).IsControlled) continue;
                    for (SupAirIn = 1; SupAirIn <= ZoneEquipConfig(CtrlZone).NumInletNodes; ++SupAirIn) {
                        if (sd_airterminal(SysNum).ReheatAirOutletNode == ZoneEquipConfig(CtrlZone).InletNode(SupAirIn)) {
                            if (ZoneEquipConfig(CtrlZone).AirDistUnitCool(SupAirIn).OutNode > 0) {
                                ShowSevereError("Error in connecting a terminal unit to a zone");
                                ShowContinueError(NodeID(sd_airterminal(SysNum).ReheatAirOutletNode) + " already connects to another zone");
                                ShowContinueError("Occurs for terminal unit " + sd_airterminal(SysNum).SysType + " = " + sd_airterminal(SysNum).SysName);
                                ShowContinueError("Check terminal unit node names for errors");
                                ErrorsFound = true;
                            } else {
                                ZoneEquipConfig(CtrlZone).AirDistUnitCool(SupAirIn).InNode = sd_airterminal(SysNum).InletNodeNum;
                                ZoneEquipConfig(CtrlZone).AirDistUnitCool(SupAirIn).OutNode = sd_airterminal(SysNum).ReheatAirOutletNode;
                                AirDistUnit(sd_airterminal(SysNum).ADUNum).TermUnitSizingNum =
                                    ZoneEquipConfig(CtrlZone).AirDistUnitCool(SupAirIn).TermUnitSizingIndex;
                                AirDistUnit(sd_airterminal(SysNum).ADUNum).ZoneEqNum = CtrlZone;
                            }

                            sd_airterminal(SysNum).CtrlZoneNum = CtrlZone;
                            sd_airterminal(SysNum).CtrlZoneInNodeIndex = SupAirIn;
                            sd_airterminal(SysNum).ActualZoneNum = ZoneEquipConfig(CtrlZone).ActualZoneNum;
                            sd_airterminal(SysNum).ZoneFloorArea = Zone(sd_airterminal(SysNum).ActualZoneNum).FloorArea * Zone(sd_airterminal(SysNum).ActualZoneNum).Multiplier *
                                                        Zone(sd_airterminal(SysNum).ActualZoneNum).ListMultiplier;
                        }
                    }
                }
            }
            if (!lAlphaBlanks(7)) {
                sd_airterminal(SysNum).OARequirementsPtr = UtilityRoutines::FindItemInList(Alphas(7), OARequirements);
                if (sd_airterminal(SysNum).OARequirementsPtr == 0) {
                    ShowSevereError(cAlphaFields(7) + " = " + Alphas(7) + " not found.");
                    ShowContinueError("Occurs in " + sd_airterminal(SysNum).SysType + " = " + sd_airterminal(SysNum).SysName);
                    ErrorsFound = true;
                } else {
                    sd_airterminal(SysNum).NoOAFlowInputFromUser = false;
                }
            }

            if (lAlphaBlanks(8)) {
                sd_airterminal(SysNum).ZoneTurndownMinAirFrac = 1.0;
                sd_airterminal(SysNum).ZoneTurndownMinAirFracSchExist = false;
            } else {
                sd_airterminal(SysNum).ZoneTurndownMinAirFracSchPtr = GetScheduleIndex(Alphas(8));
                if (sd_airterminal(SysNum).ZoneTurndownMinAirFracSchPtr == 0) {
                    ShowSevereError(cAlphaFields(8) + " = " + Alphas(8) + " not found.");
                    ShowContinueError("Occurs in " + sd_airterminal(SysNum).SysType + " = " + sd_airterminal(SysNum).SysName);
                    ErrorsFound = true;
                }
                sd_airterminal(SysNum).ZoneTurndownMinAirFracSchExist = true;
            }

            // Setup the Average damper Position output variable
            SetupOutputVariable("Zone Air Terminal VAV Damper Position",
                                OutputProcessor::Unit::None,
                                sd_airterminal(SysNum).DamperPosition,
                                "System",
                                "Average",
                                sd_airterminal(SysNum).SysName);
            SetupOutputVariable("Zone Air Terminal Minimum Air Flow Fraction",
                                OutputProcessor::Unit::None,
                                sd_airterminal(SysNum).ZoneMinAirFracReport,
                                "System",
                                "Average",
                                sd_airterminal(SysNum).SysName);
            SetupOutputVariable("Zone Air Terminal Outdoor Air Volume Flow Rate",
                                OutputProcessor::Unit::m3_s,
                                sd_airterminal(SysNum).OutdoorAirFlowRate,
                                "System",
                                "Average",
                                sd_airterminal(SysNum).SysName);

        } // end Number of Sys Loop

        for (SysIndex = 1; SysIndex <= NumNoRHCBVAVSys; ++SysIndex) {

            CurrentModuleObject = "AirTerminal:SingleDuct:VAV:HeatAndCool:NoReheat";

            inputProcessor->getObjectItem(CurrentModuleObject,
                                          SysIndex,
                                          Alphas,
                                          NumAlphas,
                                          Numbers,
                                          NumNums,
                                          IOStat,
                                          lNumericBlanks,
                                          lAlphaBlanks,
                                          cAlphaFields,
                                          cNumericFields);

            SysNum = SysIndex + NumVAVSys + NumCBVAVSys + NumConstVolSys + NumCVNoReheatSys + NumNoRHVAVSys;
            sd_airterminal(SysNum).SysNum = SysNum;
            GlobalNames::VerifyUniqueInterObjectName(SysUniqueNames, Alphas(1), CurrentModuleObject, cAlphaFields(1), ErrorsFound);
            sd_airterminal(SysNum).SysName = Alphas(1);
            sd_airterminal(SysNum).SysType = CurrentModuleObject;
            sd_airterminal(SysNum).SysType_Num = SingleDuctCBVAVNoReheat;
            sd_airterminal(SysNum).ReheatComp = "";
            sd_airterminal(SysNum).ReheatName = "";
            sd_airterminal(SysNum).Schedule = Alphas(2);
            if (lAlphaBlanks(2)) {
                sd_airterminal(SysNum).SchedPtr = ScheduleAlwaysOn;
            } else {
                sd_airterminal(SysNum).SchedPtr = GetScheduleIndex(Alphas(2));
                if (sd_airterminal(SysNum).SchedPtr == 0) {
                    ShowSevereError(cAlphaFields(2) + " = " + Alphas(2) + " not found.");
                    ShowContinueError("Occurs in " + sd_airterminal(SysNum).SysType + " = " + sd_airterminal(SysNum).SysName);
                    ErrorsFound = true;
                }
            }
            sd_airterminal(SysNum).OutletNodeNum = GetOnlySingleNode(Alphas(3),
                                                          ErrorsFound,
                                                          sd_airterminal(SysNum).SysType,
                                                          Alphas(1),
                                                          NodeType_Air,
                                                          NodeConnectionType_Outlet,
                                                          1,
                                                          ObjectIsNotParent,
                                                          cAlphaFields(3));
            sd_airterminal(SysNum).InletNodeNum = GetOnlySingleNode(Alphas(4),
                                                         ErrorsFound,
                                                         sd_airterminal(SysNum).SysType,
                                                         Alphas(1),
                                                         NodeType_Air,
                                                         NodeConnectionType_Inlet,
                                                         1,
                                                         ObjectIsNotParent,
                                                         cAlphaFields(4));
            sd_airterminal(SysNum).MaxAirVolFlowRate = Numbers(1);
            sd_airterminal(SysNum).ZoneMinAirFracDes = Numbers(2);
            if (sd_airterminal(SysNum).ZoneMinAirFracDes < 0.0) {
                ShowWarningError(sd_airterminal(SysNum).SysType + " = \"" + sd_airterminal(SysNum).SysName);
                ShowContinueError(cNumericFields(2) + " must be greater than or equal to 0. Resetting to 0 and the simulation continues.");
                sd_airterminal(SysNum).ZoneMinAirFracDes = 0.0;
            }
            if (sd_airterminal(SysNum).ZoneMinAirFracDes > 1.0) {
                ShowWarningError(sd_airterminal(SysNum).SysType + " = \"" + sd_airterminal(SysNum).SysName);
                ShowContinueError(cNumericFields(2) + " must be less than or equal to 1. Resetting to 1 and the simulation continues.");
                sd_airterminal(SysNum).ZoneMinAirFracDes = 1.0;
            }

            sd_airterminal(SysNum).ReheatControlNode = 0;
            sd_airterminal(SysNum).ReheatAirOutletNode = sd_airterminal(SysNum).OutletNodeNum;
            sd_airterminal(SysNum).MaxReheatWaterVolFlow = 0.0;
            sd_airterminal(SysNum).MaxReheatSteamVolFlow = 0.0;
            sd_airterminal(SysNum).MinReheatWaterVolFlow = 0.0;
            sd_airterminal(SysNum).MinReheatSteamVolFlow = 0.0;
            sd_airterminal(SysNum).ControllerOffset = 0.000001;
            sd_airterminal(SysNum).DamperHeatingAction = HeatingActionNotUsed;

            // Register component set data
            TestCompSet(sd_airterminal(SysNum).SysType, sd_airterminal(SysNum).SysName, NodeID(sd_airterminal(SysNum).InletNodeNum), NodeID(sd_airterminal(SysNum).OutletNodeNum), "Air Nodes");

            for (ADUNum = 1; ADUNum <= NumAirDistUnits; ++ADUNum) {
                if (sd_airterminal(SysNum).OutletNodeNum == AirDistUnit(ADUNum).OutletNodeNum) {
                    AirDistUnit(ADUNum).InletNodeNum = sd_airterminal(SysNum).InletNodeNum;
                    sd_airterminal(SysNum).ADUNum = ADUNum;
                    break;
                }
            }
            // one assumes if there isn't one assigned, it's an error?
            if (sd_airterminal(SysNum).ADUNum == 0) {
                ShowSevereError(RoutineName + "No matching Air Distribution Unit, for System = [" + sd_airterminal(SysNum).SysType + ',' + sd_airterminal(SysNum).SysName +
                                "].");
                ShowContinueError("...should have outlet node = " + NodeID(sd_airterminal(SysNum).ReheatAirOutletNode));
                ErrorsFound = true;
            } else {

                // Fill the Zone Equipment data with the inlet node number of this unit.
                for (CtrlZone = 1; CtrlZone <= NumOfZones; ++CtrlZone) {
                    if (!ZoneEquipConfig(CtrlZone).IsControlled) continue;
                    for (SupAirIn = 1; SupAirIn <= ZoneEquipConfig(CtrlZone).NumInletNodes; ++SupAirIn) {
                        if (sd_airterminal(SysNum).ReheatAirOutletNode == ZoneEquipConfig(CtrlZone).InletNode(SupAirIn)) {
                            if (ZoneEquipConfig(CtrlZone).AirDistUnitCool(SupAirIn).OutNode > 0) {
                                ShowSevereError("Error in connecting a terminal unit to a zone");
                                ShowContinueError(NodeID(sd_airterminal(SysNum).ReheatAirOutletNode) + " already connects to another zone");
                                ShowContinueError("Occurs for terminal unit " + sd_airterminal(SysNum).SysType + " = " + sd_airterminal(SysNum).SysName);
                                ShowContinueError("Check terminal unit node names for errors");
                                ErrorsFound = true;
                            } else {
                                ZoneEquipConfig(CtrlZone).AirDistUnitCool(SupAirIn).InNode = sd_airterminal(SysNum).InletNodeNum;
                                ZoneEquipConfig(CtrlZone).AirDistUnitCool(SupAirIn).OutNode = sd_airterminal(SysNum).ReheatAirOutletNode;
                                AirDistUnit(sd_airterminal(SysNum).ADUNum).TermUnitSizingNum =
                                    ZoneEquipConfig(CtrlZone).AirDistUnitCool(SupAirIn).TermUnitSizingIndex;
                                AirDistUnit(sd_airterminal(SysNum).ADUNum).ZoneEqNum = CtrlZone;
                            }
                            sd_airterminal(SysNum).CtrlZoneNum = CtrlZone;
                            sd_airterminal(SysNum).CtrlZoneInNodeIndex = SupAirIn;
                            sd_airterminal(SysNum).ActualZoneNum = ZoneEquipConfig(CtrlZone).ActualZoneNum;
                            sd_airterminal(SysNum).ZoneFloorArea = Zone(sd_airterminal(SysNum).ActualZoneNum).FloorArea * Zone(sd_airterminal(SysNum).ActualZoneNum).Multiplier *
                                                        Zone(sd_airterminal(SysNum).ActualZoneNum).ListMultiplier;
                        }
                    }
                }
            }

            if (lAlphaBlanks(5)) {
                sd_airterminal(SysNum).ZoneTurndownMinAirFrac = 1.0;
                sd_airterminal(SysNum).ZoneTurndownMinAirFracSchExist = false;
            } else {
                sd_airterminal(SysNum).ZoneTurndownMinAirFracSchPtr = GetScheduleIndex(Alphas(5));
                if (sd_airterminal(SysNum).ZoneTurndownMinAirFracSchPtr == 0) {
                    ShowSevereError(cAlphaFields(5) + " = " + Alphas(5) + " not found.");
                    ShowContinueError("Occurs in " + sd_airterminal(SysNum).SysType + " = " + sd_airterminal(SysNum).SysName);
                    ErrorsFound = true;
                }
                sd_airterminal(SysNum).ZoneTurndownMinAirFracSchExist = true;
            }

            // Setup the Average damper Position output variable
            SetupOutputVariable("Zone Air Terminal VAV Damper Position",
                                OutputProcessor::Unit::None,
                                sd_airterminal(SysNum).DamperPosition,
                                "System",
                                "Average",
                                sd_airterminal(SysNum).SysName);

        } // end Number of VAVHeatandCool:NoReheat Sys Loop

        // read in the SINGLE DUCT:VAV:REHEAT:VS FAN data
        for (SysIndex = 1; SysIndex <= NumVAVVS; ++SysIndex) {

            CurrentModuleObject = "AirTerminal:SingleDuct:VAV:Reheat:VariableSpeedFan";

            inputProcessor->getObjectItem(CurrentModuleObject,
                                          SysIndex,
                                          Alphas,
                                          NumAlphas,
                                          Numbers,
                                          NumNums,
                                          IOStat,
                                          lNumericBlanks,
                                          lAlphaBlanks,
                                          cAlphaFields,
                                          cNumericFields);

            SysNum = SysIndex + NumVAVSys + NumCBVAVSys + NumConstVolSys + NumCVNoReheatSys + NumNoRHVAVSys + NumNoRHCBVAVSys;
            sd_airterminal(SysNum).SysNum = SysNum;
            GlobalNames::VerifyUniqueInterObjectName(SysUniqueNames, Alphas(1), CurrentModuleObject, cAlphaFields(1), ErrorsFound);
            sd_airterminal(SysNum).SysName = Alphas(1);
            sd_airterminal(SysNum).SysType = CurrentModuleObject;
            sd_airterminal(SysNum).SysType_Num = SingleDuctVAVReheatVSFan;
            sd_airterminal(SysNum).ReheatComp = Alphas(7);
            sd_airterminal(SysNum).ReheatName = Alphas(8);
            IsNotOK = false;
            if (UtilityRoutines::SameString(sd_airterminal(SysNum).ReheatComp, "Coil:Heating:Fuel")) {
                sd_airterminal(SysNum).ReheatComp_Num = HCoilType_Gas;
                sd_airterminal(SysNum).ReheatAirOutletNode = GetHeatingCoilOutletNode(state, sd_airterminal(SysNum).ReheatComp, sd_airterminal(SysNum).ReheatName, IsNotOK);
                sd_airterminal(SysNum).ReheatCoilMaxCapacity = GetHeatingCoilCapacity(state, sd_airterminal(SysNum).ReheatComp, sd_airterminal(SysNum).ReheatName, IsNotOK);
                if (IsNotOK) ShowContinueError("Occurs for terminal unit " + sd_airterminal(SysNum).SysType + " = " + sd_airterminal(SysNum).SysName);
            } else if (UtilityRoutines::SameString(sd_airterminal(SysNum).ReheatComp, "Coil:Heating:Electric")) {
                sd_airterminal(SysNum).ReheatComp_Num = HCoilType_Electric;
                sd_airterminal(SysNum).ReheatAirOutletNode = GetHeatingCoilOutletNode(state, sd_airterminal(SysNum).ReheatComp, sd_airterminal(SysNum).ReheatName, IsNotOK);
                sd_airterminal(SysNum).ReheatCoilMaxCapacity = GetHeatingCoilCapacity(state, sd_airterminal(SysNum).ReheatComp, sd_airterminal(SysNum).ReheatName, IsNotOK);
                if (IsNotOK) ShowContinueError("Occurs for terminal unit " + sd_airterminal(SysNum).SysType + " = " + sd_airterminal(SysNum).SysName);
            } else if (UtilityRoutines::SameString(sd_airterminal(SysNum).ReheatComp, "Coil:Heating:Water")) {
                sd_airterminal(SysNum).ReheatComp_Num = HCoilType_SimpleHeating;
                sd_airterminal(SysNum).ReheatComp_PlantType = TypeOf_CoilWaterSimpleHeating;
            } else if (UtilityRoutines::SameString(sd_airterminal(SysNum).ReheatComp, "Coil:Heating:Steam")) {
                sd_airterminal(SysNum).ReheatComp_Num = HCoilType_SteamAirHeating;
                sd_airterminal(SysNum).ReheatComp_PlantType = TypeOf_CoilSteamAirHeating;
            } else if (sd_airterminal(SysNum).ReheatComp != "") {
                ShowSevereError("Illegal " + cAlphaFields(7) + " = " + sd_airterminal(SysNum).ReheatComp + '.');
                ShowContinueError("Occurs in " + sd_airterminal(SysNum).SysType + " = " + sd_airterminal(SysNum).SysName);
                ErrorsFound = true;
            }
            ValidateComponent(sd_airterminal(SysNum).ReheatComp, sd_airterminal(SysNum).ReheatName, IsNotOK, sd_airterminal(SysNum).SysType);
            if (IsNotOK) {
                ShowContinueError("In " + sd_airterminal(SysNum).SysType + " = " + sd_airterminal(SysNum).SysName);
                ErrorsFound = true;
            }
            sd_airterminal(SysNum).FanType = Alphas(5);
            if (UtilityRoutines::SameString(sd_airterminal(SysNum).FanType, "Fan:VariableVolume")) {
                sd_airterminal(SysNum).Fan_Num = DataHVACGlobals::FanType_SimpleVAV;
            } else if (UtilityRoutines::SameString(sd_airterminal(SysNum).FanType, "Fan:SystemModel")) {
                sd_airterminal(SysNum).Fan_Num = DataHVACGlobals::FanType_SystemModelObject;
            } else if (sd_airterminal(SysNum).FanType != "") {
                ShowSevereError("Illegal " + cAlphaFields(5) + " = " + sd_airterminal(SysNum).FanType + '.');
                ShowContinueError("Occurs in " + sd_airterminal(SysNum).SysType + " = " + sd_airterminal(SysNum).SysName);
                ErrorsFound = true;
            }
            sd_airterminal(SysNum).FanName = Alphas(6);
            ValidateComponent(sd_airterminal(SysNum).FanType, sd_airterminal(SysNum).FanName, IsNotOK, sd_airterminal(SysNum).SysType);
            if (IsNotOK) {
                ShowContinueError("In " + sd_airterminal(SysNum).SysType + " = " + sd_airterminal(SysNum).SysName);
                ErrorsFound = true;
            }
            if (sd_airterminal(SysNum).Fan_Num == DataHVACGlobals::FanType_SystemModelObject) {
                HVACFan::fanObjs.emplace_back(
                    new HVACFan::FanSystem(sd_airterminal(SysNum).FanName)); // call constructor, safe here because get input is not using DataIPShortCuts.
                sd_airterminal(SysNum).Fan_Index = HVACFan::getFanObjectVectorIndex(sd_airterminal(SysNum).FanName);
                sd_airterminal(SysNum).OutletNodeNum = HVACFan::fanObjs[sd_airterminal(SysNum).Fan_Index]->outletNodeNum;
                sd_airterminal(SysNum).InletNodeNum = HVACFan::fanObjs[sd_airterminal(SysNum).Fan_Index]->inletNodeNum;
                HVACFan::fanObjs[sd_airterminal(SysNum).Fan_Index]->fanIsSecondaryDriver = true;
            } else if (sd_airterminal(SysNum).Fan_Num == DataHVACGlobals::FanType_SimpleVAV) {
                IsNotOK = false;

                sd_airterminal(SysNum).OutletNodeNum = GetFanOutletNode(state, sd_airterminal(SysNum).FanType, sd_airterminal(SysNum).FanName, IsNotOK);
                if (IsNotOK) {
                    ShowContinueError("..Occurs in " + sd_airterminal(SysNum).SysType + " = " + sd_airterminal(SysNum).SysName);
                    ErrorsFound = true;
                }

                IsNotOK = false;
                sd_airterminal(SysNum).InletNodeNum = GetFanInletNode(state, sd_airterminal(SysNum).FanType, sd_airterminal(SysNum).FanName, IsNotOK);
                if (IsNotOK) {
                    ShowContinueError("..Occurs in " + sd_airterminal(SysNum).SysType + " = " + sd_airterminal(SysNum).SysName);
                    ErrorsFound = true;
                }
            }

            sd_airterminal(SysNum).Schedule = Alphas(2);
            if (lAlphaBlanks(2)) {
                sd_airterminal(SysNum).SchedPtr = ScheduleAlwaysOn;
            } else {
                sd_airterminal(SysNum).SchedPtr = GetScheduleIndex(Alphas(2));
                if (sd_airterminal(SysNum).SchedPtr == 0) {
                    ShowSevereError(cAlphaFields(2) + " = " + Alphas(2) + " not found.");
                    ShowContinueError("Occurs in " + sd_airterminal(SysNum).SysType + " = " + sd_airterminal(SysNum).SysName);
                    ErrorsFound = true;
                }
            }

            AirTermSysInletNodeName = NodeID(sd_airterminal(SysNum).InletNodeNum);
            if (!UtilityRoutines::SameString(Alphas(3), AirTermSysInletNodeName)) {
                ShowWarningError(RoutineName + "Invalid air terminal object air inlet node name in " + sd_airterminal(SysNum).SysType + " = " +
                                 sd_airterminal(SysNum).SysName);
                ShowContinueError(" Specified air inlet node name is = " + Alphas(3) + ".");
                ShowContinueError(" Expected air inlet node name is = " + AirTermSysInletNodeName + ".");
                // ErrorsFound = true;
            }

            sd_airterminal(SysNum).MaxAirVolFlowRate = Numbers(1);
            sd_airterminal(SysNum).MaxHeatAirVolFlowRate = Numbers(2);
            sd_airterminal(SysNum).ZoneMinAirFracDes = Numbers(3);
            // The reheat coil control node is necessary for hot water reheat, but not necessary for
            // electric or gas reheat.
            if (sd_airterminal(SysNum).ReheatComp_Num == HCoilType_Gas || sd_airterminal(SysNum).ReheatComp_Num == HCoilType_Electric) {
                //          IF(.NOT. lAlphaBlanks(6)) THEN
                //            CALL ShowWarningError('In '//TRIM(sd_airterminal(SysNum)%SysType)//' = ' // TRIM(sd_airterminal(SysNum)%SysName) &
                //                                 // ' the '//TRIM(cAlphaFields(6))//' is not needed and will be ignored.')
                //            CALL ShowContinueError('  It is used for hot water reheat coils only.')
                //          END IF
            } else {
                //          IF(lAlphaBlanks(6)) THEN
                //            CALL ShowSevereError('In '//TRIM(sd_airterminal(SysNum)%SysType)//' = ' // TRIM(sd_airterminal(SysNum)%SysName) &
                //                                 // ' the '//TRIM(cAlphaFields(6))//' is undefined')
                //            ErrorsFound=.TRUE.
                //          END IF
                if (sd_airterminal(SysNum).ReheatComp_Num == HCoilType_SteamAirHeating) {
                    IsNotOK = false;
                    sd_airterminal(SysNum).ReheatControlNode = GetCoilSteamInletNode(sd_airterminal(SysNum).ReheatComp, sd_airterminal(SysNum).ReheatName, IsNotOK);
                    if (IsNotOK) {
                        ShowContinueError("..Occurs in " + sd_airterminal(SysNum).SysType + " = " + sd_airterminal(SysNum).SysName);
                        ErrorsFound = true;
                    } else {
                        //  A4,     \field Unit supply air outlet node
                        //          \note same as heating coil air outlet node
                        //          \note same as zone inlet node
                        //          \type alpha
                        IsNotOK = false;
                        sd_airterminal(SysNum).ReheatAirOutletNode = GetCoilAirOutletNode(sd_airterminal(SysNum).ReheatComp, sd_airterminal(SysNum).ReheatName, IsNotOK);
                        if (IsNotOK) {
                            ShowContinueError("..Occurs in " + sd_airterminal(SysNum).SysType + " = " + sd_airterminal(SysNum).SysName);
                            ErrorsFound = true;
                        }
                    }
                    //               GetOnlySingleNode(Alphas(6),ErrorsFound,sd_airterminal(SysNum)%SysType,Alphas(1), &
                    //                                NodeType_Steam,NodeConnectionType_Actuator,1,ObjectIsParent)
                } else {
                    IsNotOK = false;
                    sd_airterminal(SysNum).ReheatControlNode = GetCoilWaterInletNode(sd_airterminal(SysNum).ReheatComp, sd_airterminal(SysNum).ReheatName, IsNotOK);
                    if (IsNotOK) {
                        ShowContinueError("..Occurs in " + sd_airterminal(SysNum).SysType + " = " + sd_airterminal(SysNum).SysName);
                        ErrorsFound = true;
                    } else {
                        //  A4,     \field Unit supply air outlet node
                        //          \note same as heating coil air outlet node
                        //          \note same as zone inlet node
                        //          \type alpha
                        IsNotOK = false;
                        sd_airterminal(SysNum).ReheatAirOutletNode = GetCoilOutletNode(state, sd_airterminal(SysNum).ReheatComp, sd_airterminal(SysNum).ReheatName, IsNotOK);
                        if (IsNotOK) {
                            ShowContinueError("..Occurs in " + sd_airterminal(SysNum).SysType + " = " + sd_airterminal(SysNum).SysName);
                            ErrorsFound = true;
                        }
                    }
                    //               GetOnlySingleNode(Alphas(6),ErrorsFound,sd_airterminal(SysNum)%SysType,Alphas(1), &
                    //                                NodeType_Water,NodeConnectionType_Actuator,1,ObjectIsParent)
                }
            }
            //  A4,     \field Unit supply air outlet node
            //          \note same as heating coil air outlet node
            //          \note same as zone inlet node
            //          \type alpha
            //        sd_airterminal(SysNum)%ReheatAirOutletNode  = &
            //               GetOnlySingleNode(Alphas(4),ErrorsFound,sd_airterminal(SysNum)%SysType,Alphas(1), &
            //                            NodeType_Air,NodeConnectionType_Outlet,1,ObjectIsParent)
            AirTermSysOutletNodeName = NodeID(sd_airterminal(SysNum).ReheatAirOutletNode);
            if (!UtilityRoutines::SameString(Alphas(4), AirTermSysOutletNodeName)) {
                ShowWarningError(RoutineName + "Invalid air terminal object air outlet node name in " + sd_airterminal(SysNum).SysType + " = " +
                                 sd_airterminal(SysNum).SysName);
                ShowContinueError(" Specified air outlet node name is = " + Alphas(4) + ".");
                ShowContinueError(" Expected air outlet node name is = " + AirTermSysOutletNodeName + ".");
                // ErrorsFound = true;
            }

            if (sd_airterminal(SysNum).ReheatComp_Num == HCoilType_SteamAirHeating) {
                sd_airterminal(SysNum).MaxReheatSteamVolFlow = Numbers(4);
                sd_airterminal(SysNum).MinReheatSteamVolFlow = Numbers(5);
            } else {
                sd_airterminal(SysNum).MaxReheatWaterVolFlow = Numbers(4);
                sd_airterminal(SysNum).MinReheatWaterVolFlow = Numbers(5);
            }
            sd_airterminal(SysNum).ControllerOffset = Numbers(6);
            // Set default convergence tolerance
            if (sd_airterminal(SysNum).ControllerOffset <= 0.0) {
                sd_airterminal(SysNum).ControllerOffset = 0.001;
            }
            sd_airterminal(SysNum).DamperHeatingAction = HeatingActionNotUsed;

            // Register component set data
            TestCompSet(
                sd_airterminal(SysNum).SysType, sd_airterminal(SysNum).SysName, NodeID(sd_airterminal(SysNum).InletNodeNum), NodeID(sd_airterminal(SysNum).ReheatAirOutletNode), "Air Nodes");

            for (ADUNum = 1; ADUNum <= NumAirDistUnits; ++ADUNum) {
                if (sd_airterminal(SysNum).ReheatAirOutletNode == AirDistUnit(ADUNum).OutletNodeNum) {
                    AirDistUnit(ADUNum).InletNodeNum = sd_airterminal(SysNum).InletNodeNum;
                    sd_airterminal(SysNum).ADUNum = ADUNum;
                    break;
                }
            }
            // one assumes if there isn't one assigned, it's an error?
            if (sd_airterminal(SysNum).ADUNum == 0) {
                ShowSevereError(RoutineName + "No matching Air Distribution Unit, for System = [" + sd_airterminal(SysNum).SysType + ',' + sd_airterminal(SysNum).SysName +
                                "].");
                ShowContinueError("...should have outlet node = " + NodeID(sd_airterminal(SysNum).ReheatAirOutletNode));
                ErrorsFound = true;
            } else {

                // Fill the Zone Equipment data with the inlet node number of this unit.
                // what if not found?  error?
                IsNotOK = true;
                for (CtrlZone = 1; CtrlZone <= NumOfZones; ++CtrlZone) {
                    if (!ZoneEquipConfig(CtrlZone).IsControlled) continue;
                    for (SupAirIn = 1; SupAirIn <= ZoneEquipConfig(CtrlZone).NumInletNodes; ++SupAirIn) {
                        if (sd_airterminal(SysNum).ReheatAirOutletNode == ZoneEquipConfig(CtrlZone).InletNode(SupAirIn)) {
                            IsNotOK = false;
                            if (ZoneEquipConfig(CtrlZone).AirDistUnitCool(SupAirIn).OutNode > 0) {
                                ShowSevereError("Error in connecting a terminal unit to a zone");
                                ShowContinueError(NodeID(sd_airterminal(SysNum).ReheatAirOutletNode) + " already connects to another zone");
                                ShowContinueError("Occurs for terminal unit " + sd_airterminal(SysNum).SysType + " = " + sd_airterminal(SysNum).SysName);
                                ShowContinueError("Check terminal unit node names for errors");
                                ErrorsFound = true;
                            } else {
                                ZoneEquipConfig(CtrlZone).AirDistUnitCool(SupAirIn).InNode = sd_airterminal(SysNum).InletNodeNum;
                                ZoneEquipConfig(CtrlZone).AirDistUnitCool(SupAirIn).OutNode = sd_airterminal(SysNum).ReheatAirOutletNode;
                                AirDistUnit(sd_airterminal(SysNum).ADUNum).TermUnitSizingNum =
                                    ZoneEquipConfig(CtrlZone).AirDistUnitCool(SupAirIn).TermUnitSizingIndex;
                                AirDistUnit(sd_airterminal(SysNum).ADUNum).ZoneEqNum = CtrlZone;
                            }
                            sd_airterminal(SysNum).CtrlZoneNum = CtrlZone;
                            sd_airterminal(SysNum).CtrlZoneInNodeIndex = SupAirIn;
                            sd_airterminal(SysNum).ActualZoneNum = ZoneEquipConfig(CtrlZone).ActualZoneNum;
                            sd_airterminal(SysNum).ZoneFloorArea = Zone(sd_airterminal(SysNum).ActualZoneNum).FloorArea * Zone(sd_airterminal(SysNum).ActualZoneNum).Multiplier *
                                                        Zone(sd_airterminal(SysNum).ActualZoneNum).ListMultiplier;
                        }
                    }
                }
            }
            if (IsNotOK) {
                ShowWarningError("Did not Match Supply Air Outlet Node to any Zone Node");
                ShowContinueError("..Occurs in " + sd_airterminal(SysNum).SysType + " = " + sd_airterminal(SysNum).SysName);
            }

            if (lAlphaBlanks(9)) {
                sd_airterminal(SysNum).ZoneTurndownMinAirFrac = 1.0;
                sd_airterminal(SysNum).ZoneTurndownMinAirFracSchExist = false;
            } else {
                sd_airterminal(SysNum).ZoneTurndownMinAirFracSchPtr = GetScheduleIndex(Alphas(9));
                if (sd_airterminal(SysNum).ZoneTurndownMinAirFracSchPtr == 0) {
                    ShowSevereError(cAlphaFields(9) + " = " + Alphas(9) + " not found.");
                    ShowContinueError("Occurs in " + sd_airterminal(SysNum).SysType + " = " + sd_airterminal(SysNum).SysName);
                    ErrorsFound = true;
                }
                sd_airterminal(SysNum).ZoneTurndownMinAirFracSchExist = true;
            }

            // Add reheat coil to component sets array
            SetUpCompSets(sd_airterminal(SysNum).SysType,
                          sd_airterminal(SysNum).SysName,
                          Alphas(7),
                          Alphas(8),
                          NodeID(sd_airterminal(SysNum).OutletNodeNum),
                          NodeID(sd_airterminal(SysNum).ReheatAirOutletNode));
            // Add fan to component sets array
            SetUpCompSets(
                sd_airterminal(SysNum).SysType, sd_airterminal(SysNum).SysName, Alphas(5), Alphas(6), NodeID(sd_airterminal(SysNum).InletNodeNum), NodeID(sd_airterminal(SysNum).OutletNodeNum));

            // Setup the Average damper Position output variable
            SetupOutputVariable("Zone Air Terminal VAV Damper Position",
                                OutputProcessor::Unit::None,
                                sd_airterminal(SysNum).DamperPosition,
                                "System",
                                "Average",
                                sd_airterminal(SysNum).SysName);
        }

        // Error check to see if a single duct air terminal is assigned to zone that has zone secondary recirculation
        // specified in the Sizing:Zone object

        NumZoneSiz = inputProcessor->getNumObjectsFound("Sizing:Zone");
        if (NumZoneSiz > 0) {
            for (SysIndex = 1; SysIndex <= NumSDAirTerminal; ++SysIndex) {
                for (ZoneSizIndex = 1; ZoneSizIndex <= NumZoneSiz; ++ZoneSizIndex) {
                    if (DoZoneSizing) {
                        if (FinalZoneSizing(ZoneSizIndex).ActualZoneNum == sd_airterminal(SysIndex).ActualZoneNum) {
                            if (FinalZoneSizing(ZoneSizIndex).ZoneSecondaryRecirculation > 0.0) {
                                ShowWarningError(RoutineName + "A zone secondary recirculation fraction is specified for zone served by ");
                                ShowContinueError("...terminal unit \"" + sd_airterminal(SysIndex).SysName + "\" , that indicates a single path system");
                                ShowContinueError("...The zone secondary recirculation for that zone was set to 0.0");
                                FinalZoneSizing(ZoneSizIndex).ZoneSecondaryRecirculation = 0.0;
                                goto SizLoop_exit;
                            }
                        }
                    }
                }
            SizLoop_exit:;
            }
        }

        Alphas.deallocate();
        cAlphaFields.deallocate();
        cNumericFields.deallocate();
        Numbers.deallocate();
        lAlphaBlanks.deallocate();
        lNumericBlanks.deallocate();

        if (ErrorsFound) {
            ShowFatalError(RoutineName + "Errors found in input.  Preceding condition(s) cause termination.");
        }
    }

    // End of Get Input subroutines for the Module
    //******************************************************************************

    // Beginning Initialization Section of the Module
    //******************************************************************************

    void SingleDuctAirTerminal::InitSys(EnergyPlusData &state, bool const FirstHVACIteration)
    {

        // SUBROUTINE INFORMATION:
        //       AUTHOR         Richard J. Liesen
        //       DATE WRITTEN   January 2000
        //       MODIFIED       na
        //       RE-ENGINEERED  na

        // PURPOSE OF THIS SUBROUTINE:
        // This subroutine is for  initializations of the Sys Components.

        // METHODOLOGY EMPLOYED:
        // Uses the status flags to trigger events.

        // Using/Aliasing
        using DataDefineEquip::AirDistUnit;
        using DataGlobals::AnyPlantInModel;
        using DataPlant::PlantLoop;
        using DataPlant::TypeOf_CoilSteamAirHeating;
        using DataPlant::TypeOf_CoilWaterSimpleHeating;
        using DataZoneEquipment::CheckZoneEquipmentList;
        using DataZoneEquipment::ZoneEquipConfig;
        using DataZoneEquipment::ZoneEquipInputsFilled;
        using PlantUtilities::InitComponentNodes;
        using PlantUtilities::ScanPlantLoopsForObject;
        auto &GetHeatingCoilCapacity(HeatingCoils::GetCoilCapacity);

        // SUBROUTINE PARAMETER DEFINITIONS:
        static std::string const RoutineName("InitSys");
        static std::string const RoutineNameFull("InitHVACSingleDuct");

        // SUBROUTINE LOCAL VARIABLE DECLARATIONS:
        int InletNode;
        int OutletNode;
        int SysIndex;
        static bool ZoneEquipmentListChecked(false); // True after the Zone Equipment List has been checked for items
        //static Array1D_bool MyEnvrnFlag;
        //static Array1D_bool MySizeFlag;
        //static Array1D_bool GetGasElecHeatCoilCap; // Gets autosized value of coil capacity
        Real64 SteamTemp;
        Real64 SteamDensity;
        Real64 rho;
        bool errFlag;

        //static Array1D_bool PlantLoopScanFlag;

        // FLOW:

        // Do the Begin Simulation initializations
        if (InitSysFlag) {

            //MyEnvrnFlag.allocate(NumSDAirTerminal);
            //MySizeFlag.allocate(NumSDAirTerminal);
            //PlantLoopScanFlag.allocate(NumSDAirTerminal);
            //GetGasElecHeatCoilCap.allocate(NumSDAirTerminal);
            //MyEnvrnFlag = true;
            //MySizeFlag = true;
            //PlantLoopScanFlag = true;
            //GetGasElecHeatCoilCap = true;
            InitSysFlag = false;
        }

        if (this->PlantLoopScanFlag && allocated(PlantLoop)) {
            if ((this->ReheatComp_PlantType == TypeOf_CoilWaterSimpleHeating) ||
                (this->ReheatComp_PlantType == TypeOf_CoilSteamAirHeating)) {
                // setup plant topology indices for plant fed heating coils
                errFlag = false;
                ScanPlantLoopsForObject(this->ReheatName,
                                        this->ReheatComp_PlantType,
                                        this->HWLoopNum,
                                        this->HWLoopSide,
                                        this->HWBranchIndex,
                                        this->HWCompIndex,
                                        errFlag,
                                        _,
                                        _,
                                        _,
                                        _,
                                        _);

                if (errFlag) {
                    ShowContinueError("Reference Unit=\"" + this->SysName + "\", type=" + this->SysType);
                    ShowFatalError("InitSys: Program terminated for previous conditions.");
                }

                this->ReheatCoilOutletNode = PlantLoop(this->HWLoopNum)
                                                       .LoopSide(this->HWLoopSide)
                                                       .Branch(this->HWBranchIndex)
                                                       .Comp(this->HWCompIndex)
                                                       .NodeNumOut;

                this->PlantLoopScanFlag = false;
            } else {
                this->PlantLoopScanFlag = false;
            }
        } else if (this->PlantLoopScanFlag && !AnyPlantInModel) {
            this->PlantLoopScanFlag = false;
        }

        if (!ZoneEquipmentListChecked && ZoneEquipInputsFilled) {
            ZoneEquipmentListChecked = true;
            // Check to see if there is a Air Distribution Unit on the Zone Equipment List
            for (SysIndex = 1; SysIndex <= NumSDAirTerminal; ++SysIndex) {
                if (sd_airterminal(SysIndex).ADUNum == 0) continue;
                if (CheckZoneEquipmentList("ZoneHVAC:AirDistributionUnit", AirDistUnit(sd_airterminal(SysIndex).ADUNum).Name)) continue;
                ShowSevereError("InitSingleDuctSystems: ADU=[Air Distribution Unit," + AirDistUnit(sd_airterminal(SysIndex).ADUNum).Name +
                                "] is not on any ZoneHVAC:EquipmentList.");
                ShowContinueError("...System=[" + sd_airterminal(SysIndex).SysType + ',' + sd_airterminal(SysIndex).SysName + "] will not be simulated.");
            }
        }

        // get current time step air terminal box turndown minimum flow fraction
        if (this->ZoneTurndownMinAirFracSchExist) {
            this->ZoneTurndownMinAirFrac = ScheduleManager::GetCurrentScheduleValue(this->ZoneTurndownMinAirFracSchPtr);
        } else {
            this->ZoneTurndownMinAirFrac = 1.0;
        }

        if (!SysSizingCalc && this->MySizeFlag) {

            this->SizeSys();

            this->MySizeFlag = false;
        }

        if (this->GetGasElecHeatCoilCap) {
            if (this->ReheatComp_Num == HCoilType_Electric || this->ReheatComp_Num == HCoilType_Gas) {
                if (this->ReheatCoilMaxCapacity == AutoSize) {
                    errFlag = false;
                    this->ReheatCoilMaxCapacity = GetHeatingCoilCapacity(state, this->ReheatComp, this->ReheatName, errFlag);
                    if (errFlag) ShowContinueError("Occurs for terminal unit " + this->SysType + " = " + this->SysName);
                }
                if (this->ReheatCoilMaxCapacity != AutoSize) {
                    this->GetGasElecHeatCoilCap = false;
                }
            } else {
                this->GetGasElecHeatCoilCap = false;
            }
        }

        // Do the Begin Environment initializations
        if (BeginEnvrnFlag && this->MyEnvrnFlag) {

            // Set the outlet node max mass flow rate to the Max Air Flow specified for the Sys
            OutletNode = this->OutletNodeNum;
            InletNode = this->InletNodeNum;
            Node(OutletNode).MassFlowRateMax = this->MaxAirVolFlowRate * StdRhoAir;
            this->AirMassFlowRateMax = this->MaxAirVolFlowRate * StdRhoAir;
            this->HeatAirMassFlowRateMax = this->MaxHeatAirVolFlowRate * StdRhoAir;
            Node(InletNode).MassFlowRateMax = this->MaxAirVolFlowRate * StdRhoAir;
            this->MassFlowDiff = 1.0e-10 * this->AirMassFlowRateMax;

            if (this->HWLoopNum > 0 && this->ReheatComp_Num != HCoilType_SteamAirHeating) { // protect early calls before plant is setup
                rho = GetDensityGlycol(PlantLoop(this->HWLoopNum).FluidName,
                                       DataGlobals::HWInitConvTemp,
                                       PlantLoop(this->HWLoopNum).FluidIndex,
                                       RoutineName);
            } else {
                rho = 1000.0;
            }

            this->MaxReheatWaterFlow = rho * this->MaxReheatWaterVolFlow;
            this->MinReheatWaterFlow = rho * this->MinReheatWaterVolFlow;

            this->AirMassFlowDuringReheatMax = this->MaxAirVolFlowRateDuringReheat * StdRhoAir;

            // set the upstream leakage flowrate - remove from here - done in ZoneAirLoopEquipmentManager::SimZoneAirLoopEquipment

            if (this->ReheatComp_Num == HCoilType_SteamAirHeating) {
                SteamTemp = 100.0;
                SteamDensity = GetSatDensityRefrig(fluidNameSteam, SteamTemp, 1.0, this->FluidIndex, RoutineNameFull);
                this->MaxReheatSteamFlow = SteamDensity * this->MaxReheatSteamVolFlow;
                this->MinReheatSteamFlow = SteamDensity * this->MinReheatSteamVolFlow;
            }

            // get current environment air terminal box turndown minimum flow fraction
            Real64 CurrentEnvZoneTurndownMinAirFrac = 1.0;
            if (this->ZoneTurndownMinAirFracSchExist) {
                CurrentEnvZoneTurndownMinAirFrac = ScheduleManager::GetScheduleMinValue(this->ZoneTurndownMinAirFracSchPtr);
            } 
            if ((this->SysType_Num == SingleDuctVAVReheat || this->SysType_Num == SingleDuctCBVAVReheat) ||
                (this->SysType_Num == SingleDuctCBVAVNoReheat)) {
                // need the lowest schedule value
                if (this->ZoneMinAirFracMethod == ScheduledMinFrac) {
                    this->ZoneMinAirFracDes = GetScheduleMinValue(this->ZoneMinAirFracSchPtr);
                }
                Node(OutletNode).MassFlowRateMin = Node(OutletNode).MassFlowRateMax * this->ZoneMinAirFracDes * CurrentEnvZoneTurndownMinAirFrac;
                Node(InletNode).MassFlowRateMin = Node(InletNode).MassFlowRateMax * this->ZoneMinAirFracDes * CurrentEnvZoneTurndownMinAirFrac;
            } else {
                Node(OutletNode).MassFlowRateMin = 0.0;
                Node(InletNode).MassFlowRateMin = 0.0;
            }
            if ((this->ReheatControlNode > 0) && !this->PlantLoopScanFlag) {
                if (this->ReheatComp_Num == HCoilType_SteamAirHeating) {
                    InitComponentNodes(this->MinReheatSteamFlow,
                                       this->MaxReheatSteamFlow,
                                       this->ReheatControlNode,
                                       this->ReheatCoilOutletNode,
                                       this->HWLoopNum,
                                       this->HWLoopSide,
                                       this->HWBranchIndex,
                                       this->HWCompIndex);
                } else {
                    InitComponentNodes(this->MinReheatWaterFlow,
                                       this->MaxReheatWaterFlow,
                                       this->ReheatControlNode,
                                       this->ReheatCoilOutletNode,
                                       this->HWLoopNum,
                                       this->HWLoopSide,
                                       this->HWBranchIndex,
                                       this->HWCompIndex);
                }
            }
            // Find air loop associated with terminal unit
            if ((this->CtrlZoneNum > 0) && (this->CtrlZoneInNodeIndex > 0)) {
                this->AirLoopNum = ZoneEquipConfig(this->CtrlZoneNum).InletNodeAirLoopNum(this->CtrlZoneInNodeIndex);
                AirDistUnit(this->ADUNum).AirLoopNum = this->AirLoopNum;
            }

            this->MyEnvrnFlag = false;
        }

        if (!BeginEnvrnFlag) {
            this->MyEnvrnFlag = true;
        }

        // Initialize the Inlet Nodes of the air side of air terminal
        InletNode = this->InletNodeNum;
        OutletNode = this->OutletNodeNum;

        Real64 mDotFromOARequirement(0.0);

        if (this->SysType_Num == SingleDuctConstVolNoReheat) {
            /*Real64 mDotFromOARequirement( 0.0 );*/
            if (!this->NoOAFlowInputFromUser) {
                mDotFromOARequirement = this->AirMassFlowRateMax;
                int airLoopNum(0);
                Real64 airLoopOAFrac(0.0);
                airLoopNum = this->AirLoopNum;
                if (airLoopNum > 0) {
                    airLoopOAFrac = DataAirLoop::AirLoopFlow(airLoopNum).OAFrac;
                    bool UseOccSchFlag = false;
                    if (this->OAPerPersonMode == DataZoneEquipment::PerPersonDCVByCurrentLevel) UseOccSchFlag = true;
                    if (airLoopOAFrac > 0.0) {
                        Real64 vDotOAReq = DataZoneEquipment::CalcDesignSpecificationOutdoorAir(
                            this->OARequirementsPtr, this->CtrlZoneNum, UseOccSchFlag, true);
                        mDotFromOARequirement = vDotOAReq * DataEnvironment::StdRhoAir / airLoopOAFrac;
                        mDotFromOARequirement = min(mDotFromOARequirement, this->AirMassFlowRateMax);
                    } else {
                        mDotFromOARequirement = this->AirMassFlowRateMax;
                    }
                }
            }
        }

        if (this->ZoneMinAirFracMethod == ScheduledMinFrac) {
            this->ZoneMinAirFracDes = GetCurrentScheduleValue(this->ZoneMinAirFracSchPtr);
            // now reset inlet node min avail
            Node(InletNode).MassFlowRateMinAvail = this->AirMassFlowRateMax * this->ZoneMinAirFracDes * this->ZoneTurndownMinAirFrac;
        }

        if (FirstHVACIteration) {
            // The first time through set the mass flow rate to the Max
            if ((Node(InletNode).MassFlowRate > 0.0) && (GetCurrentScheduleValue(this->SchedPtr) > 0.0)) {
                if (!(AirflowNetwork::SimulateAirflowNetwork > AirflowNetwork::AirflowNetworkControlMultizone &&
                      AirflowNetwork::AirflowNetworkFanActivated)) {
                    Node(InletNode).MassFlowRate = this->AirMassFlowRateMax;
                }
            } else {
                Node(InletNode).MassFlowRate = 0.0;
            }
            if ((Node(InletNode).MassFlowRateMaxAvail > 0.0) && (GetCurrentScheduleValue(this->SchedPtr) > 0.0)) {
                if (!(AirflowNetwork::SimulateAirflowNetwork > AirflowNetwork::AirflowNetworkControlMultizone &&
                      AirflowNetwork::AirflowNetworkFanActivated)) {
                    if (this->SysType_Num == SingleDuctConstVolNoReheat) {
                        if (this->NoOAFlowInputFromUser) {
                            Node(InletNode).MassFlowRate = this->AirMassFlowRateMax;
                            Node(InletNode).MassFlowRateMaxAvail = this->AirMassFlowRateMax;
                        } else {
                            Node(InletNode).MassFlowRate = mDotFromOARequirement;
                            Node(InletNode).MassFlowRateMaxAvail = mDotFromOARequirement;
                        }
                        if (this->EMSOverrideAirFlow) {
                            Node(InletNode).MassFlowRate = this->EMSMassFlowRateValue;
                            Node(InletNode).MassFlowRateMaxAvail = this->EMSMassFlowRateValue;
                        }
                    } else {
                        Node(InletNode).MassFlowRateMaxAvail = this->AirMassFlowRateMax;
                    }
                }
            } else {
                Node(InletNode).MassFlowRateMaxAvail = 0.0;
            }

            if ((Node(InletNode).MassFlowRate > 0.0) && (GetCurrentScheduleValue(this->SchedPtr) > 0.0)) {
                if (!(AirflowNetwork::SimulateAirflowNetwork > AirflowNetwork::AirflowNetworkControlMultizone &&
                      AirflowNetwork::AirflowNetworkFanActivated)) {
                    Node(InletNode).MassFlowRateMinAvail = this->AirMassFlowRateMax * this->ZoneMinAirFracDes * this->ZoneTurndownMinAirFrac;
                }
            } else {
                Node(InletNode).MassFlowRateMinAvail = 0.0;
            }
            // reset the mass flow rate histories
            this->MassFlow1 = 0.0;
            this->MassFlow2 = 0.0;
            this->MassFlow3 = 0.0;
            this->MassFlow3 = 0.0;

        } else {
            if (this->SysType_Num == SingleDuctConstVolNoReheat) {
                if (!this->EMSOverrideAirFlow) {
                    if ((Node(InletNode).MassFlowRateMaxAvail > 0.0) && (GetCurrentScheduleValue(this->SchedPtr) > 0.0)) {
                        if (this->NoOAFlowInputFromUser) {
                            if (Node(InletNode).MassFlowRateMaxAvail < Node(InletNode).MassFlowRateMax) {
                                Node(InletNode).MassFlowRate = Node(InletNode).MassFlowRateMaxAvail;
                            } else if (Node(InletNode).MassFlowRateMinAvail > Node(InletNode).MassFlowRateMin) {
                                Node(InletNode).MassFlowRate = Node(InletNode).MassFlowRateMinAvail;
                            } else {
                                Node(InletNode).MassFlowRate = Node(InletNode).MassFlowRateMaxAvail;
                            }
                        } else {
                            Node(InletNode).MassFlowRate = mDotFromOARequirement;
                            // but also apply constraints
                            Node(InletNode).MassFlowRate = min(Node(InletNode).MassFlowRate, Node(InletNode).MassFlowRateMaxAvail);
                            Node(InletNode).MassFlowRate = min(Node(InletNode).MassFlowRate, Node(InletNode).MassFlowRateMax);
                            Node(InletNode).MassFlowRate = max(Node(InletNode).MassFlowRate, Node(InletNode).MassFlowRateMinAvail);
                            Node(InletNode).MassFlowRate = max(Node(InletNode).MassFlowRate, Node(InletNode).MassFlowRateMin);
                        }
                    } else {
                        Node(InletNode).MassFlowRate = 0.0;
                        Node(InletNode).MassFlowRateMaxAvail = 0.0;
                        Node(InletNode).MassFlowRateMinAvail = 0.0;
                    }
                } else { // EMS override on
                    Node(InletNode).MassFlowRate = this->EMSMassFlowRateValue;
                    // but also apply constraints
                    Node(InletNode).MassFlowRate = min(Node(InletNode).MassFlowRate, Node(InletNode).MassFlowRateMaxAvail);
                    Node(InletNode).MassFlowRate = min(Node(InletNode).MassFlowRate, Node(InletNode).MassFlowRateMax);
                    Node(InletNode).MassFlowRate = max(Node(InletNode).MassFlowRate, Node(InletNode).MassFlowRateMinAvail);
                    Node(InletNode).MassFlowRate = max(Node(InletNode).MassFlowRate, Node(InletNode).MassFlowRateMin);
                }
            }
        }

        // Do a check and make sure that the max and min available(control) flow is
        //  between the physical max and min while operating.
        this->sd_airterminalInlet.AirMassFlowRateMaxAvail = min(this->AirMassFlowRateMax, Node(InletNode).MassFlowRateMaxAvail);
        this->sd_airterminalInlet.AirMassFlowRateMinAvail =
            min(max(Node(OutletNode).MassFlowRateMin, Node(InletNode).MassFlowRateMinAvail), this->sd_airterminalInlet.AirMassFlowRateMaxAvail);

        // Do the following initializations (every time step): This should be the info from
        // the previous components outlets or the node data in this section.
        // Load the node data in this section for the component simulation
        this->sd_airterminalInlet.AirMassFlowRate = Node(InletNode).MassFlowRate;
        this->sd_airterminalInlet.AirTemp = Node(InletNode).Temp;
        this->sd_airterminalInlet.AirHumRat = Node(InletNode).HumRat;
        this->sd_airterminalInlet.AirEnthalpy = Node(InletNode).Enthalpy;
        // set to zero, now it is used for constant volume with no reheat air terminal
        this->HeatRate = 0.0;
        this->CoolRate = 0.0;
        this->HeatEnergy = 0.0;
        this->CoolEnergy = 0.0;
        
        // update to the current minimum air flow fraction
        this->ZoneMinAirFrac = this->ZoneMinAirFracDes * this->ZoneTurndownMinAirFrac;

    }

    void SingleDuctAirTerminal::SizeSys()
    {

        // SUBROUTINE INFORMATION:
        //       AUTHOR         Fred Buhl
        //       DATE WRITTEN   September 2001
        //       MODIFIED       August 2013 Daeho Kang, add component sizing table entries
        //       RE-ENGINEERED  na

        // PURPOSE OF THIS SUBROUTINE:
        // This subroutine is for sizing Sys Components for which flow rates have not been
        // specified in the input.

        // METHODOLOGY EMPLOYED:
        // Obtains flow rates from the zone or system sizing arrays.

        // Using/Aliasing
        using DataGlobals::AutoCalculate;
        using DataHeatBalance::Zone;
        using DataPlant::PlantLoop;
        using FluidProperties::GetDensityGlycol;
        using FluidProperties::GetSpecificHeatGlycol;
        using General::RoundSigDigits;
        using General::SafeDivide;
        using General::TrimSigDigits;
        using PlantUtilities::MyPlantSizingIndex;
        using ReportSizingManager::ReportSizingOutput;
        using SteamCoils::GetCoilSteamInletNode;
        using SteamCoils::GetCoilSteamOutletNode;
        using WaterCoils::GetCoilWaterInletNode;
        using WaterCoils::GetCoilWaterOutletNode;
        using WaterCoils::SetCoilDesFlow;

        // SUBROUTINE PARAMETER DEFINITIONS:
        static std::string const RoutineName("SizeSys");
        static std::string const RoutineNameFull("SizeHVACSingleDuct");

        // SUBROUTINE LOCAL VARIABLE DECLARATIONS:
        int PltSizHeatNum; // index of plant sizing object for 1st heating loop
        static Real64 CoilInTemp(0.0);
        static Real64 DesCoilLoad(0.0);
        static Real64 DesZoneHeatLoad(0.0);
        static Real64 ZoneDesTemp(0.0);
        static Real64 ZoneDesHumRat(0.0);
        Real64 DesMassFlow;
        Real64 TempSteamIn;
        Real64 EnthSteamOutWet;
        Real64 EnthSteamInDry;
        Real64 LatentHeatSteam;
        Real64 SteamDensity;
        static int CoilWaterInletNode(0);
        static int CoilWaterOutletNode(0);
        static int CoilSteamInletNode(0);
        static int CoilSteamOutletNode(0);

        bool ErrorsFound;
        bool PlantSizingErrorsFound;
        Real64 rho; // local fluid density
        Real64 Cp;  // local fluid specific heat
        static int DummyWaterIndex(1);
        static Real64 UserInputMaxHeatAirVolFlowRate(0.0); // user input for MaxHeatAirVolFlowRate
        bool IsAutoSize;
        int ZoneNum(0);
        Real64 MinMinFlowRatio(0.0);              // the minimum minimum flow ratio
        Real64 MaxAirVolFlowRateDes;              // Autosized maximum air flow rate for reporting
        Real64 MaxAirVolFlowRateUser;             // Hardsized maximum air flow rate for reporting
        Real64 MaxHeatAirVolFlowRateDes;          // Autosized maximum heating air flow rate for reporting
        Real64 MaxHeatAirVolFlowRateUser;         // Hardsized maximum heating air flow rate for reporting
        Real64 MinAirFlowFracDes;                 // Autosized minimum cooling air flow fraction for reporting
        Real64 MinAirFlowFracUser;                // User input minimum cooling air flow fraction for reporting
        Real64 FixedMinAirDes;                    // Autosized minimum cooling air flow rate for reporting [m3/s]
        Real64 FixedMinAirUser;                   // User input minimum cooling air flow rate for reporting [m3/s]
        Real64 MaxAirVolFlowRateDuringReheatDes;  // Autosized maximum air flow durign reheat for reporting
        Real64 MaxAirVolFlowRateDuringReheatUser; // Hardsized maximum air flow durign reheat for reporting
        Real64 MaxAirVolFractionDuringReheatDes;  // Autosized maximum air fraction durign reheat for reporting
        Real64 MaxAirVolFractionDuringReheatUser; // Hardsized maximum air flow durign reheat for reporting
        Real64 MaxReheatWaterVolFlowDes;          // Autosized reheat water flow or reporting
        Real64 MaxReheatWaterVolFlowUser;         // Hardsized reheat water flow for reporting
        Real64 MaxReheatSteamVolFlowDes;          // Autosized reheat steam flow for reporting
        Real64 MaxReheatSteamVolFlowUser;         // Hardsized reheat steam flow for reporting

        PltSizHeatNum = 0;
        DesMassFlow = 0.0;
        ErrorsFound = false;
        IsAutoSize = false;
        MaxAirVolFlowRateDes = 0.0;
        MaxAirVolFlowRateUser = 0.0;
        MaxHeatAirVolFlowRateDes = 0.0;
        MaxHeatAirVolFlowRateUser = 0.0;
        MinAirFlowFracDes = 0.0;
        MinAirFlowFracUser = 0.0;
        FixedMinAirDes = 0.0;
        FixedMinAirUser = 0.0;
        MaxAirVolFlowRateDuringReheatDes = 0.0;
        MaxAirVolFlowRateDuringReheatUser = 0.0;
        MaxAirVolFractionDuringReheatDes = 0.0;
        MaxAirVolFractionDuringReheatUser = 0.0;
        MaxReheatWaterVolFlowDes = 0.0;
        MaxReheatWaterVolFlowUser = 0.0;
        MaxReheatSteamVolFlowDes = 0.0;
        MaxReheatSteamVolFlowUser = 0.0;
        MinMinFlowRatio = 0.0;

        ZoneNum = this->ActualZoneNum;

        if (this->MaxAirVolFlowRate == AutoSize) {
            IsAutoSize = true;
        }

        if (CurTermUnitSizingNum > 0) {
            if (!IsAutoSize && !ZoneSizingRunDone) { // simulation continue
                if (this->MaxAirVolFlowRate > 0.0) {
                    ReportSizingOutput(
                        this->SysType, this->SysName, "User-Specified Maximum Air Flow Rate [m3/s]", this->MaxAirVolFlowRate);
                }
            } else { // Autosize or hard-size with sizing run

                CheckZoneSizing(this->SysType, this->SysName);

                MaxAirVolFlowRateDes =
                    max(TermUnitFinalZoneSizing(CurTermUnitSizingNum).DesCoolVolFlow, TermUnitFinalZoneSizing(CurTermUnitSizingNum).DesHeatVolFlow);

                if (MaxAirVolFlowRateDes < SmallAirVolFlow) {
                    MaxAirVolFlowRateDes = 0.0;
                }
                if (IsAutoSize) {
                    this->MaxAirVolFlowRate = MaxAirVolFlowRateDes;
                    ReportSizingOutput(this->SysType, this->SysName, "Design Size Maximum Air Flow Rate [m3/s]", MaxAirVolFlowRateDes);
                } else { // Hard-size with sizing data
                    if (this->MaxAirVolFlowRate > 0.0 && MaxAirVolFlowRateDes > 0.0) {
                        MaxAirVolFlowRateUser = this->MaxAirVolFlowRate;
                        ReportSizingOutput(this->SysType,
                                           this->SysName,
                                           "Design Size Maximum Air Flow Rate [m3/s]",
                                           MaxAirVolFlowRateDes,
                                           "User-Specified Maximum Air Flow Rate [m3/s]",
                                           MaxAirVolFlowRateUser);
                        if (DisplayExtraWarnings) {
                            if ((std::abs(MaxAirVolFlowRateDes - MaxAirVolFlowRateUser) / MaxAirVolFlowRateUser) > AutoVsHardSizingThreshold) {
                                ShowMessage("SizeHVACSingleDuct: Potential issue with equipment sizing for " + this->SysType + " = \"" +
                                            this->SysName + "\".");
                                ShowContinueError("User-Specified Maximum Air Flow Rate of " + RoundSigDigits(MaxAirVolFlowRateUser, 5) + " [m3/s]");
                                ShowContinueError("differs from Design Size Maximum Air Flow Rate of " + RoundSigDigits(MaxAirVolFlowRateDes, 5) +
                                                  " [m3/s]");
                                ShowContinueError("This may, or may not, indicate mismatched component sizes.");
                                ShowContinueError("Verify that the value entered is intended and is consistent with other components.");
                            }
                        }
                    }
                }
            }
        }

        IsAutoSize = false;
        if (this->MaxHeatAirVolFlowRate == AutoSize) {
            IsAutoSize = true;
        }
        if (CurTermUnitSizingNum > 0) {
            if (!IsAutoSize && !ZoneSizingRunDone) { // simulation should continue
                UserInputMaxHeatAirVolFlowRate = this->MaxHeatAirVolFlowRate;
                if (this->MaxHeatAirVolFlowRate > 0.0) {
                    ReportSizingOutput(this->SysType,
                                       this->SysName,
                                       "User-Specified Maximum Heating Air Flow Rate [m3/s]",
                                       this->MaxHeatAirVolFlowRate);
                }
            } else {
                CheckZoneSizing(this->SysType, this->SysName);
                MaxHeatAirVolFlowRateDes = TermUnitFinalZoneSizing(CurTermUnitSizingNum).DesHeatVolFlow;
                if (MaxHeatAirVolFlowRateDes < SmallAirVolFlow) {
                    MaxHeatAirVolFlowRateDes = 0.0;
                }
                if (IsAutoSize) {
                    this->MaxHeatAirVolFlowRate = MaxHeatAirVolFlowRateDes;
                    UserInputMaxHeatAirVolFlowRate = 0.0;
                    ReportSizingOutput(
                        this->SysType, this->SysName, "Design Size Maximum Heating Air Flow Rate [m3/s]", MaxHeatAirVolFlowRateDes);
                } else { // Hard-size with sizing data
                    if (this->MaxHeatAirVolFlowRate > 0.0 && MaxHeatAirVolFlowRateDes > 0.0) {
                        MaxHeatAirVolFlowRateUser = this->MaxHeatAirVolFlowRate;
                        UserInputMaxHeatAirVolFlowRate = this->MaxHeatAirVolFlowRate;
                        ReportSizingOutput(this->SysType,
                                           this->SysName,
                                           "Design Size Maximum Heating Air Flow Rate [m3/s]",
                                           MaxHeatAirVolFlowRateDes,
                                           "User-Specified Maximum Heating Air Flow Rate [m3/s]",
                                           MaxHeatAirVolFlowRateUser);
                        if (DisplayExtraWarnings) {
                            if ((std::abs(MaxHeatAirVolFlowRateDes - MaxHeatAirVolFlowRateUser) / MaxHeatAirVolFlowRateUser) >
                                AutoVsHardSizingThreshold) {
                                ShowMessage("SizeHVACSingleDuct: Potential issue with equipment sizing for " + this->SysType + " = \"" +
                                            this->SysName + "\".");
                                ShowContinueError("User-Specified Maximum Heating Air Flow Rate of " + RoundSigDigits(MaxHeatAirVolFlowRateUser, 5) +
                                                  " [m3/s]");
                                ShowContinueError("differs from Design Size Maximum Heating Air Flow Rate of " +
                                                  RoundSigDigits(MaxHeatAirVolFlowRateDes, 5) + " [m3/s]");
                                ShowContinueError("This may, or may not, indicate mismatched component sizes.");
                                ShowContinueError("Verify that the value entered is intended and is consistent with other components.");
                            }
                        }
                    }
                }
            }
        }

        // get design day terminal unit turndown minimum flow fraction
        if (this->ZoneTurndownMinAirFracSchExist) {
            this->ZoneTurndownMinAirFrac = ScheduleManager::GetCurrentScheduleValue(this->ZoneTurndownMinAirFracSchPtr);
        } else {
            this->ZoneTurndownMinAirFrac = 1.0;
        }

        IsAutoSize = false;
        if (this->ZoneMinAirFracDes == AutoSize) {
            IsAutoSize = true;
        }
        if (this->ZoneMinAirFracMethod == ConstantMinFrac) {
            if (ZoneSizingRunDone) {
                if (CurTermUnitSizingNum > 0) {
                    // use the combined defaults or other user inputs stored in DesCoolVolFlowMin
                    if (this->MaxAirVolFlowRate > 0.0) {
                        MinAirFlowFracDes = min(1.0, TermUnitFinalZoneSizing(CurTermUnitSizingNum).DesCoolVolFlowMin / this->MaxAirVolFlowRate);
                    } else {
                        MinAirFlowFracDes = 0.0;
                    }
                }
            } else {
                // if no zone sizing values available; use max of min frac = 0.2 and 0.000762 [m3/s-m2]
                if (this->MaxAirVolFlowRate > 0.0) {
                    MinMinFlowRatio = (0.000762 * Zone(ZoneNum).FloorArea * Zone(ZoneNum).Multiplier * Zone(ZoneNum).ListMultiplier) /
                                      this->MaxAirVolFlowRate;
                    MinAirFlowFracDes = max(0.2, MinMinFlowRatio);
                } else {
                    MinAirFlowFracDes = 0.0;
                }
            }
            if (IsAutoSize) {
                // report out autosized result and save value in Sys array
                ReportSizingOutput(this->SysType, this->SysName, "Design Size Constant Minimum Air Flow Fraction", MinAirFlowFracDes * this->ZoneTurndownMinAirFrac);
                this->ZoneMinAirFracDes = MinAirFlowFracDes;
            } else {
                // report out hard (user set) value and issue warning if appropriate
                MinAirFlowFracUser = this->ZoneMinAirFracDes;
                ReportSizingOutput(this->SysType,
                                   this->SysName,
                                   "Design Size Constant Minimum Air Flow Fraction",
                                   MinAirFlowFracDes * this->ZoneTurndownMinAirFrac,
                                   "User-Specified Constant Minimum Air Flow Fraction",
                                   MinAirFlowFracUser * this->ZoneTurndownMinAirFrac);
                if (DisplayExtraWarnings) {
                    if ((std::abs(MinAirFlowFracDes - MinAirFlowFracUser) / MinAirFlowFracUser) > AutoVsHardSizingThreshold) {
                        ShowMessage("SizeHVACSingleDuct: Potential issue with equipment sizing for " + this->SysType + " = \"" +
                                    this->SysName + "\".");
                        ShowContinueError("User-Specified Minimum Cooling Air Flow Fraction of " + RoundSigDigits(MinAirFlowFracUser, 5) + " [m3/s]");
                        ShowContinueError("differs from Design Size Minimum Cooling Air Flow Fraction of " + RoundSigDigits(MinAirFlowFracDes, 5) +
                                          " [m3/s]");
                        ShowContinueError("This may, or may not, indicate mismatched component sizes.");
                        ShowContinueError("Verify that the value entered is intended and is consistent with other components.");
                    }
                }
            }
            // report out the min air flow rate set by min air flow frac
            ReportSizingOutput(this->SysType,
                               this->SysName,
                               "Design Size Minimum Air Flow Rate [m3/s]",
                               this->MaxAirVolFlowRate * this->ZoneMinAirFracDes * this->ZoneTurndownMinAirFrac);
        } else {
            if (IsAutoSize) {
                this->ZoneMinAirFracDes = 0.0;
            }
        }

        IsAutoSize = false;
        if (this->ZoneFixedMinAir == AutoSize) {
            IsAutoSize = true;
        }
        if (this->ZoneMinAirFracMethod == FixedMin) {
            if (ZoneSizingRunDone) {
                if (CurTermUnitSizingNum > 0) {
                    // use the combined defaults or other user inputs stored in DesCoolVolFlowMin
                    if (this->MaxAirVolFlowRate > 0.0) {
                        FixedMinAirDes = TermUnitFinalZoneSizing(CurTermUnitSizingNum).DesCoolVolFlowMin;
                    } else {
                        MinAirFlowFracDes = 0.0;
                    }
                }
            } else {
                // if no zone sizing values available; use max of min frac = 0.2 and 0.000762 [m3/s-m2]
                if (this->MaxAirVolFlowRate > 0.0) {
                    FixedMinAirDes = max(0.2 * this->MaxAirVolFlowRate,
                                         0.000762 * Zone(ZoneNum).FloorArea * Zone(ZoneNum).Multiplier * Zone(ZoneNum).ListMultiplier);
                } else {
                    MinAirFlowFracDes = 0.0;
                }
            }
            if (IsAutoSize) {
                // report out autosized result and save value in Sys array
                ReportSizingOutput(this->SysType, this->SysName, "Design Size Fixed Minimum Air Flow Rate [m3/s]", FixedMinAirDes * this->ZoneTurndownMinAirFrac);
                this->ZoneFixedMinAir = FixedMinAirDes;
            } else {
                // report out hard (user set) value and issue warning if appropriate
                FixedMinAirUser = this->ZoneFixedMinAir;
                ReportSizingOutput(this->SysType,
                                   this->SysName,
                                   "Design Size Fixed Minimum Air Flow Rate [m3/s]",
                                   FixedMinAirDes * this->ZoneTurndownMinAirFrac,
                                   "User-Specified Fixed Minimum Air Flow Rate [m3/s]",
                                   FixedMinAirUser * this->ZoneTurndownMinAirFrac);
                if (DisplayExtraWarnings) {
                    if ((std::abs(FixedMinAirDes - FixedMinAirUser) / FixedMinAirUser) > AutoVsHardSizingThreshold) {
                        ShowMessage("SizeHVACSingleDuct: Potential issue with equipment sizing for " + this->SysType + " = \"" +
                                    this->SysName + "\".");
                        ShowContinueError("User-Specified Minimum Cooling Air Flow Rate of " + RoundSigDigits(FixedMinAirUser, 5) + " [m3/s]");
                        ShowContinueError("differs from Design Size Minimum Cooling Air Flow Rate of " + RoundSigDigits(FixedMinAirDes, 5) +
                                          " [m3/s]");
                        ShowContinueError("This may, or may not, indicate mismatched component sizes.");
                        ShowContinueError("Verify that the value entered is intended and is consistent with other components.");
                    }
                }
            }
            // report out the min air flow frac set by the min air flow rate
            if (this->MaxAirVolFlowRate > 0.0) {
                ReportSizingOutput(this->SysType,
                                   this->SysName,
                                   "Design Size Minimum Air Flow Fraction [m3/s]",
                                   this->ZoneFixedMinAir * this->ZoneTurndownMinAirFrac / this->MaxAirVolFlowRate);
            }
        } else {
            if (IsAutoSize) {
                this->ZoneFixedMinAir = 0.0;
            }
        }

        if (this->ZoneMinAirFracMethod == ScheduledMinFrac) {
            // need a value for sizing.
            if (this->ConstantMinAirFracSetByUser) {
                this->ZoneMinAirFracDes = this->DesignMinAirFrac;
                // if both inputs are defined, use the max
                if (this->FixedMinAirSetByUser) {
                    this->ZoneMinAirFracDes =
                        min(1.0, max(this->ZoneMinAirFracDes, SafeDivide(this->DesignFixedMinAir, this->MaxAirVolFlowRate)));
                }
                // if only fixed is defined, use the value
            } else if (this->FixedMinAirSetByUser) {
                this->ZoneMinAirFracDes = min(1.0, SafeDivide(this->DesignFixedMinAir, this->MaxAirVolFlowRate));
            } else {
                // use an average of min and max in schedule
                this->ZoneMinAirFracDes =
                    (GetScheduleMinValue(this->ZoneMinAirFracSchPtr) + GetScheduleMaxValue(this->ZoneMinAirFracSchPtr)) / 2.0;
            }
        }

        if (this->ZoneMinAirFracMethod == FixedMin) {
            // need a value for sizing.
            this->ZoneMinAirFracDes = min(1.0, SafeDivide(this->ZoneFixedMinAir, this->MaxAirVolFlowRate));
        }

        if (this->DamperHeatingAction == ReverseActionWithLimits) {
            if (ZoneSizingRunDone) {
                if (CurTermUnitSizingNum > 0) {
                    // if zone sizing run done, set the design max reheat air flow to the value from the design calcs
                    MaxAirVolFlowRateDuringReheatDes = TermUnitFinalZoneSizing(CurTermUnitSizingNum).DesHeatVolFlowMax;
                }
            } else {
                // if no design calc use 0.002032 [m3/s-m2] times floor area. That's .40 cfm/ft2
                MaxAirVolFlowRateDuringReheatDes = min(0.002032 * this->ZoneFloorArea, this->MaxAirVolFlowRate);
            }
            // check that result is not greater than the max flow or less than the min flow.
            MaxAirVolFlowRateDuringReheatDes = min(MaxAirVolFlowRateDuringReheatDes, this->MaxAirVolFlowRate);
            MaxAirVolFlowRateDuringReheatDes = max(MaxAirVolFlowRateDuringReheatDes, (this->MaxAirVolFlowRate * this->ZoneMinAirFracDes));
            if (this->MaxAirVolFlowRate > 0.0) {
                MaxAirVolFractionDuringReheatDes = MaxAirVolFlowRateDuringReheatDes / this->MaxAirVolFlowRate;
            } else {
                MaxAirVolFractionDuringReheatDes = 0.0;
            }
            if (this->MaxAirVolFlowRateDuringReheat == AutoCalculate && this->MaxAirVolFractionDuringReheat == AutoCalculate) {
                // if both inputs are autosize (the default) report both out and save in the Sys array.
                ReportSizingOutput(
                    this->SysType, this->SysName, "Design Size Maximum Flow Fraction during Reheat []", MaxAirVolFractionDuringReheatDes);
                if (this->ZoneFloorArea > 0.0) {
                    ReportSizingOutput(this->SysType,
                                       this->SysName,
                                       "Design Size Maximum Flow per Zone Floor Area during Reheat [m3/s-m2]",
                                       MaxAirVolFlowRateDuringReheatDes / this->ZoneFloorArea);
                }
                this->MaxAirVolFlowRateDuringReheat = MaxAirVolFlowRateDuringReheatDes;
                this->MaxAirVolFractionDuringReheat = MaxAirVolFractionDuringReheatDes;
            } else if (this->MaxAirVolFlowRateDuringReheat == AutoCalculate && this->MaxAirVolFractionDuringReheat != AutoCalculate) {
                // if max reheat flow fraction was input, set the max reheat flow design value correspondingly, report both out.
                // Check for optional caution message that user input value is not within 10% of the design value.
                MaxAirVolFlowRateDuringReheatDes = this->MaxAirVolFractionDuringReheat * this->MaxAirVolFlowRate;
                MaxAirVolFractionDuringReheatUser = this->MaxAirVolFractionDuringReheat;
                ReportSizingOutput(this->SysType,
                                   this->SysName,
                                   "Design Size Maximum Flow Fraction during Reheat []",
                                   MaxAirVolFractionDuringReheatDes,
                                   "User-Specified Maximum Flow Fraction during Reheat []",
                                   MaxAirVolFractionDuringReheatUser);
                if (this->ZoneFloorArea > 0.0) {
                    ReportSizingOutput(this->SysType,
                                       this->SysName,
                                       "Design Size Maximum Flow per Zone Floor Area during Reheat [m3/s-m2]",
                                       MaxAirVolFlowRateDuringReheatDes / this->ZoneFloorArea);
                }
                this->MaxAirVolFlowRateDuringReheat = MaxAirVolFlowRateDuringReheatDes;
                if (DisplayExtraWarnings) {
                    if ((std::abs(MaxAirVolFractionDuringReheatDes - MaxAirVolFractionDuringReheatUser) / MaxAirVolFractionDuringReheatUser) >
                        AutoVsHardSizingThreshold) {
                        ShowMessage("SizeHVACSingleDuct: Potential issue with equipment sizing for " + this->SysType + " = \"" +
                                    this->SysName + "\".");
                        ShowContinueError("User-Specified Maximum Flow Fraction during Reheat of " +
                                          RoundSigDigits(MaxAirVolFractionDuringReheatUser, 5) + " []");
                        ShowContinueError("differs from Design Size Maximum Flow Fraction during Reheat of " +
                                          RoundSigDigits(MaxAirVolFractionDuringReheatDes, 5) + " []");
                        ShowContinueError("This may, or may not, indicate mismatched component sizes.");
                        ShowContinueError("Verify that the value entered is intended and is consistent with other components.");
                    }
                }
            } else if (this->MaxAirVolFlowRateDuringReheat != AutoCalculate && this->MaxAirVolFractionDuringReheat == AutoCalculate) {
                // if max reheat flow was input set the design max reheat flow frac to the corresponding value, report both out, save the design value
                // of the flow frac in Sys. Check for optional caution message that user input value is not within 10% of the design value.
                if (this->MaxAirVolFlowRate > 0.0) {
                    MaxAirVolFractionDuringReheatDes = MaxAirVolFlowRateDuringReheatDes / this->MaxAirVolFlowRate;
                } else {
                    MaxAirVolFractionDuringReheatDes = 0.0;
                }
                MaxAirVolFlowRateDuringReheatUser = this->MaxAirVolFlowRateDuringReheat;
                ReportSizingOutput(
                    this->SysType, this->SysName, "Design Size Maximum Flow Fraction during Reheat []", MaxAirVolFractionDuringReheatDes);
                if (this->ZoneFloorArea > 0.0) {
                    ReportSizingOutput(this->SysType,
                                       this->SysName,
                                       "Design Size Maximum Flow per Zone Floor Area during Reheat [ m3/s-m2 ]",
                                       MaxAirVolFlowRateDuringReheatDes / this->ZoneFloorArea,
                                       "User-Specified Maximum Flow per Zone Floor Area during Reheat [m3/s-m2]",
                                       MaxAirVolFlowRateDuringReheatUser / this->ZoneFloorArea);
                }
                this->MaxAirVolFractionDuringReheat = MaxAirVolFractionDuringReheatDes;
                if (DisplayExtraWarnings) {
                    if ((std::abs(MaxAirVolFlowRateDuringReheatDes - MaxAirVolFlowRateDuringReheatUser) / MaxAirVolFlowRateDuringReheatUser) >
                        AutoVsHardSizingThreshold) {
                        ShowMessage("SizeHVACSingleDuct: Potential issue with equipment sizing for " + this->SysType + " = \"" +
                                    this->SysName + "\".");
                        ShowContinueError("User-Specified Maximum Flow per Zone Floor Area during Reheat of " +
                                          RoundSigDigits(MaxAirVolFlowRateDuringReheatUser, 5) + " [m3/s-m2]");
                        ShowContinueError("differs from Design Size Maximum Flow per Zone Floor Area during Reheat of " +
                                          RoundSigDigits(MaxAirVolFlowRateDuringReheatDes, 5) + " [m3/s-m2]");
                        ShowContinueError("This may, or may not, indicate mismatched component sizes.");
                        ShowContinueError("Verify that the value entered is intended and is consistent with other components.");
                    }
                }
            } else {
                // both fields have user input. Report both out, use the larger of the 2 values. Note that only sd_airterminal( SysNum
                // ).MaxAirVolFlowRateDuringReheat is used subsequently. Check both inputs for optional caution message that user input value is not
                // within 10% of the design value.
                MaxAirVolFlowRateDuringReheatUser = this->MaxAirVolFlowRateDuringReheat;
                MaxAirVolFractionDuringReheatUser = this->MaxAirVolFractionDuringReheat;
                ReportSizingOutput(this->SysType,
                                   this->SysName,
                                   "Design Size Maximum Flow Fraction during Reheat []",
                                   MaxAirVolFractionDuringReheatDes,
                                   "User-Specified Maximum Flow Fraction during Reheat []",
                                   MaxAirVolFractionDuringReheatUser);
                if (this->ZoneFloorArea > 0.0) {
                    ReportSizingOutput(this->SysType,
                                       this->SysName,
                                       "Design Size Maximum Flow per Zone Floor Area during Reheat [m3/s-m2]",
                                       MaxAirVolFlowRateDuringReheatDes / this->ZoneFloorArea,
                                       "User-Specified Maximum Flow per Zone Floor Area during Reheat [m3/s-m2]",
                                       MaxAirVolFlowRateDuringReheatUser / this->ZoneFloorArea);
                }
                this->MaxAirVolFlowRateDuringReheat =
                    max(this->MaxAirVolFlowRateDuringReheat, this->MaxAirVolFractionDuringReheat * this->MaxAirVolFlowRate);
                if (DisplayExtraWarnings) {
                    if ((std::abs(MaxAirVolFractionDuringReheatDes - MaxAirVolFractionDuringReheatUser) / MaxAirVolFractionDuringReheatUser) >
                        AutoVsHardSizingThreshold) {
                        ShowMessage("SizeHVACSingleDuct: Potential issue with equipment sizing for " + this->SysType + " = \"" +
                                    this->SysName + "\".");
                        ShowContinueError("User-Specified Maximum Flow Fraction during Reheat of " +
                                          RoundSigDigits(MaxAirVolFractionDuringReheatUser, 5) + " []");
                        ShowContinueError("differs from Design Size Maximum Flow Fraction during Reheat of " +
                                          RoundSigDigits(MaxAirVolFractionDuringReheatDes, 5) + " []");
                        ShowContinueError("This may, or may not, indicate mismatched component sizes.");
                        ShowContinueError("Verify that the value entered is intended and is consistent with other components.");
                    }
                }
                if (DisplayExtraWarnings) {
                    if ((std::abs(MaxAirVolFlowRateDuringReheatDes - MaxAirVolFlowRateDuringReheatUser) / MaxAirVolFlowRateDuringReheatUser) >
                        AutoVsHardSizingThreshold) {
                        ShowMessage("SizeHVACSingleDuct: Potential issue with equipment sizing for " + this->SysType + " = \"" +
                                    this->SysName + "\".");
                        ShowContinueError("User-Specified Maximum Flow per Zone Floor Area during Reheat of " +
                                          RoundSigDigits(MaxAirVolFlowRateDuringReheatUser, 5) + " [m3/s-m2]");
                        ShowContinueError("differs from Design Size Maximum Flow per Zone Floor Area during Reheat of " +
                                          RoundSigDigits(MaxAirVolFlowRateDuringReheatDes, 5) + " [m3/s-m2]");
                        ShowContinueError("This may, or may not, indicate mismatched component sizes.");
                        ShowContinueError("Verify that the value entered is intended and is consistent with other components.");
                    }
                }
            }
            // check that MaxAirVolFlowRateDuringReheat is greater than the min and less than the max
            this->MaxAirVolFlowRateDuringReheat = min(MaxAirVolFlowRateDuringReheatDes, this->MaxAirVolFlowRate);
            this->MaxAirVolFlowRateDuringReheat =
                max(MaxAirVolFlowRateDuringReheatDes, (this->MaxAirVolFlowRate * this->ZoneMinAirFracDes));
        } else if (this->DamperHeatingAction == Normal) {
            // for Normal action, max reheat flow is equal to the minimum. Report it.
            if (this->ZoneFloorArea > 0.0) {
                ReportSizingOutput(this->SysType,
                                   this->SysName,
                                   "Design Size Maximum Flow per Zone Floor Area during Reheat [m3/s-m2]",
                                   (this->MaxAirVolFlowRate * this->ZoneMinAirFracDes) / this->ZoneFloorArea);
            }
            ReportSizingOutput(
                this->SysType, this->SysName, "Design Size Maximum Flow Fraction during Reheat []", this->ZoneMinAirFracDes);
            // zero the ReverseActioWithLimits inputs
            this->MaxAirVolFlowRateDuringReheat = max(this->MaxAirVolFlowRateDuringReheat, 0.0);
            this->MaxAirVolFractionDuringReheat = max(this->MaxAirVolFractionDuringReheat, 0.0);
        } else if (this->DamperHeatingAction == ReverseAction) {
            // for ReverseAction, max reheat flow is equal to the maximum. Report it.
            if (this->ZoneFloorArea > 0.0) {
                ReportSizingOutput(this->SysType,
                                   this->SysName,
                                   "Design Size Maximum Flow per Zone Floor Area during Reheat [m3/s-m2]",
                                   this->MaxAirVolFlowRate / this->ZoneFloorArea);
            }
            ReportSizingOutput(this->SysType, this->SysName, "Design Size Maximum Flow Fraction during Reheat []", 1.0);
            // zero the ReverseActioWithLimits inputs
            this->MaxAirVolFlowRateDuringReheat = max(this->MaxAirVolFlowRateDuringReheat, 0.0);
            this->MaxAirVolFractionDuringReheat = max(this->MaxAirVolFractionDuringReheat, 0.0);
        }

        if (CurTermUnitSizingNum > 0) {
            TermUnitSizing(CurTermUnitSizingNum).ReheatAirFlowMult = 1.0;
            TermUnitSizing(CurTermUnitSizingNum).ReheatLoadMult = 1.0;
            if (ZoneSizingRunDone) {
                if (this->SysType_Num == SingleDuctVAVReheatVSFan) {
                    TermUnitSizing(CurTermUnitSizingNum).AirVolFlow = max(UserInputMaxHeatAirVolFlowRate,
                                                                          TermUnitFinalZoneSizing(CurTermUnitSizingNum).NonAirSysDesHeatVolFlow,
                                                                          this->MaxAirVolFlowRate * this->ZoneMinAirFracDes * this->ZoneTurndownMinAirFrac);
                } else {
                    TermUnitSizing(CurTermUnitSizingNum).AirVolFlow = max(TermUnitFinalZoneSizing(CurTermUnitSizingNum).NonAirSysDesHeatVolFlow,
                                                                          this->MaxAirVolFlowRate * this->ZoneMinAirFracDes * this->ZoneTurndownMinAirFrac);
                }
            } else {
                if (this->SysType_Num == SingleDuctVAVReheatVSFan) {
                    TermUnitSizing(CurTermUnitSizingNum).AirVolFlow =
                        max(this->MaxHeatAirVolFlowRate, this->MaxAirVolFlowRate * this->ZoneMinAirFracDes * this->ZoneTurndownMinAirFrac);
                } else if (this->SysType_Num == SingleDuctConstVolReheat || this->SysType_Num == SingleDuctConstVolNoReheat) {
                    TermUnitSizing(CurTermUnitSizingNum).AirVolFlow = this->MaxAirVolFlowRate;
                } else {
                    if (this->DamperHeatingAction == ReverseAction) {
                        TermUnitSizing(CurTermUnitSizingNum).AirVolFlow = this->MaxAirVolFlowRate;
                    } else if (this->DamperHeatingAction == ReverseActionWithLimits) {
                        TermUnitSizing(CurTermUnitSizingNum).AirVolFlow =
                            max(this->MaxAirVolFlowRateDuringReheat, (this->MaxAirVolFlowRate * this->ZoneMinAirFracDes * this->ZoneTurndownMinAirFrac));
                    } else {
                        TermUnitSizing(CurTermUnitSizingNum).AirVolFlow = this->MaxAirVolFlowRate * this->ZoneMinAirFracDes * this->ZoneTurndownMinAirFrac;
                    }
                }
            }

            if (TermUnitSizing(CurTermUnitSizingNum).AirVolFlow > SmallAirVolFlow) {
                if (this->DamperHeatingAction == ReverseActionWithLimits) {
                    TermUnitSizing(CurTermUnitSizingNum).ReheatAirFlowMult =
                        min(this->MaxAirVolFlowRateDuringReheat, this->MaxAirVolFlowRate) /
                        TermUnitSizing(CurTermUnitSizingNum).AirVolFlow;
                    TermUnitSizing(CurTermUnitSizingNum).ReheatLoadMult = TermUnitSizing(CurTermUnitSizingNum).ReheatAirFlowMult;
                } else if (this->DamperHeatingAction == ReverseAction) {
                    TermUnitSizing(CurTermUnitSizingNum).ReheatAirFlowMult =
                        this->MaxAirVolFlowRate / TermUnitSizing(CurTermUnitSizingNum).AirVolFlow;
                    TermUnitSizing(CurTermUnitSizingNum).ReheatLoadMult = TermUnitSizing(CurTermUnitSizingNum).ReheatAirFlowMult;
                } else if (this->DamperHeatingAction == Normal && this->MaxAirVolFlowRateDuringReheat > 0.0) {
                    TermUnitSizing(CurTermUnitSizingNum).ReheatAirFlowMult =
                        min(this->MaxAirVolFlowRateDuringReheat, (this->MaxAirVolFlowRate * this->ZoneMinAirFracDes * this->ZoneTurndownMinAirFrac)) /
                        TermUnitSizing(CurTermUnitSizingNum).AirVolFlow;
                    TermUnitSizing(CurTermUnitSizingNum).ReheatLoadMult = 1.0;
                } else if (this->DamperHeatingAction == Normal && this->MaxAirVolFlowRateDuringReheat == 0.0) {
                    TermUnitSizing(CurTermUnitSizingNum).ReheatAirFlowMult =
                        (this->MaxAirVolFlowRate * this->ZoneMinAirFracDes * this->ZoneTurndownMinAirFrac) / TermUnitSizing(CurTermUnitSizingNum).AirVolFlow;
                    TermUnitSizing(CurTermUnitSizingNum).ReheatLoadMult = 1.0;
                } else {
                    TermUnitSizing(CurTermUnitSizingNum).ReheatAirFlowMult =
                        this->MaxAirVolFlowRate / TermUnitSizing(CurTermUnitSizingNum).AirVolFlow;
                    TermUnitSizing(CurTermUnitSizingNum).ReheatLoadMult = TermUnitSizing(CurTermUnitSizingNum).ReheatAirFlowMult;
                }
                TermUnitSizing(CurTermUnitSizingNum).ReheatAirFlowMult = max(1.0, TermUnitSizing(CurTermUnitSizingNum).ReheatAirFlowMult);
                TermUnitSizing(CurTermUnitSizingNum).ReheatLoadMult = max(1.0, TermUnitSizing(CurTermUnitSizingNum).ReheatLoadMult);
            } else {
                TermUnitSizing(CurTermUnitSizingNum).ReheatAirFlowMult = 1.0;
                TermUnitSizing(CurTermUnitSizingNum).ReheatLoadMult = 1.0;
            }
            if (this->ReheatComp_Index > 0) {
                coilSelectionReportObj->setCoilReheatMultiplier(
                    this->ReheatName, this->ReheatComp, TermUnitSizing(CurTermUnitSizingNum).ReheatLoadMult);
            }
        }

        IsAutoSize = false;
        if (this->MaxReheatWaterVolFlow == AutoSize) {
            IsAutoSize = true;
        }
        if (CurTermUnitSizingNum > 0) {
            if (!IsAutoSize && !ZoneSizingRunDone) {
                if (this->MaxReheatWaterVolFlow > 0.0) {
                    ReportSizingOutput(this->SysType,
                                       this->SysName,
                                       "User-Specified Maximum Reheat Water Flow Rate [m3/s]",
                                       this->MaxReheatWaterVolFlow);
                }
            } else {
                CheckZoneSizing(this->SysType, this->SysName);
                if (UtilityRoutines::SameString(this->ReheatComp, "Coil:Heating:Water")) {
                    CoilWaterInletNode = GetCoilWaterInletNode("Coil:Heating:Water", this->ReheatName, ErrorsFound);
                    CoilWaterOutletNode = GetCoilWaterOutletNode("Coil:Heating:Water", this->ReheatName, ErrorsFound);
                    if (IsAutoSize) {
                        PlantSizingErrorsFound = false;
                        PltSizHeatNum = MyPlantSizingIndex(
                            "Coil:Heating:Water", this->ReheatName, CoilWaterInletNode, CoilWaterOutletNode, PlantSizingErrorsFound);
                        if (PlantSizingErrorsFound) {
                            ShowContinueError("...Occurs in " + this->SysType + ':' + this->SysName);
                            ErrorsFound = true;
                        }
                        if (PltSizHeatNum > 0) {
                            CoilInTemp = TermUnitFinalZoneSizing(CurTermUnitSizingNum).DesHeatCoilInTempTU;
                            DesMassFlow = StdRhoAir * TermUnitSizing(CurTermUnitSizingNum).AirVolFlow;
                            DesZoneHeatLoad = TermUnitFinalZoneSizing(CurTermUnitSizingNum).NonAirSysDesHeatLoad;
                            ZoneDesTemp = TermUnitFinalZoneSizing(CurTermUnitSizingNum).ZoneTempAtHeatPeak;
                            ZoneDesHumRat = TermUnitFinalZoneSizing(CurTermUnitSizingNum).ZoneHumRatAtHeatPeak;
                            // the coil load is the zone design heating load plus (or minus!) the reheat load
                            DesCoilLoad = DesZoneHeatLoad + PsyCpAirFnW(ZoneDesHumRat) * DesMassFlow * (ZoneDesTemp - CoilInTemp);
                            if (DesCoilLoad >= SmallLoad) {

                                rho = GetDensityGlycol(PlantLoop(this->HWLoopNum).FluidName,
                                                       DataGlobals::HWInitConvTemp,
                                                       PlantLoop(this->HWLoopNum).FluidIndex,
                                                       RoutineName);

                                Cp = GetSpecificHeatGlycol(PlantLoop(this->HWLoopNum).FluidName,
                                                           DataGlobals::HWInitConvTemp,
                                                           PlantLoop(this->HWLoopNum).FluidIndex,
                                                           RoutineName);

                                MaxReheatWaterVolFlowDes = DesCoilLoad / (PlantSizData(PltSizHeatNum).DeltaT * Cp * rho);
                            } else {
                                MaxReheatWaterVolFlowDes = 0.0;
                            }
                        } else {
                            ShowSevereError("Autosizing of water flow requires a heating loop Sizing:Plant object");
                            ShowContinueError("Occurs in AirTerminal Object=" + this->SysName);
                            ErrorsFound = true;
                        }
                    }
                    if (IsAutoSize) {
                        this->MaxReheatWaterVolFlow = MaxReheatWaterVolFlowDes;
                        ReportSizingOutput(
                            this->SysType, this->SysName, "Design Size Maximum Reheat Water Flow Rate [m3/s]", MaxReheatWaterVolFlowDes);
                        ReportSizingOutput(this->SysType,
                                           this->SysName,
                                           "Design Size Reheat Coil Sizing Air Volume Flow Rate [m3/s]",
                                           TermUnitSizing(CurTermUnitSizingNum).AirVolFlow);
                        ReportSizingOutput(this->SysType,
                                           this->SysName,
                                           "Design Size Reheat Coil Sizing Inlet Air Temperature [C]",
                                           TermUnitFinalZoneSizing(CurTermUnitSizingNum).DesHeatCoilInTempTU);
                        ReportSizingOutput(this->SysType,
                                           this->SysName,
                                           "Design Size Reheat Coil Sizing Inlet Air Humidity Ratio [kgWater/kgDryAir]",
                                           TermUnitFinalZoneSizing(CurTermUnitSizingNum).DesHeatCoilInHumRatTU);
                    } else { // Hard-size with sizing data
                        if (this->MaxReheatWaterVolFlow > 0.0 && MaxReheatWaterVolFlowDes > 0.0) {
                            MaxReheatWaterVolFlowUser = this->MaxReheatWaterVolFlow;
                            ReportSizingOutput(this->SysType,
                                               this->SysName,
                                               "Design Size Maximum Reheat Water Flow Rate [m3/s]",
                                               MaxReheatWaterVolFlowDes,
                                               "User-Specified Maximum Reheat Water Flow Rate [m3/s]",
                                               MaxReheatWaterVolFlowUser);
                            if (DisplayExtraWarnings) {
                                if ((std::abs(MaxReheatWaterVolFlowDes - MaxReheatWaterVolFlowUser) / MaxReheatWaterVolFlowUser) >
                                    AutoVsHardSizingThreshold) {
                                    ShowMessage("SizeHVACSingleDuct: Potential issue with equipment sizing for " + this->SysType + " = \"" +
                                                this->SysName + "\".");
                                    ShowContinueError("User-Specified Maximum Reheat Water Flow Rate of " +
                                                      RoundSigDigits(MaxReheatWaterVolFlowUser, 5) + " [m3/s]");
                                    ShowContinueError("differs from Design Size Maximum Reheat Water Flow Rate of " +
                                                      RoundSigDigits(MaxReheatWaterVolFlowDes, 5) + " [m3/s]");
                                    ShowContinueError("This may, or may not, indicate mismatched component sizes.");
                                    ShowContinueError("Verify that the value entered is intended and is consistent with other components.");
                                }
                            }
                        }
                    }
                }
            }
        } else {
            this->MaxReheatWaterVolFlow = 0.0;
        }

        IsAutoSize = false;
        if (this->MaxReheatSteamVolFlow == AutoSize) {
            IsAutoSize = true;
        }
        if (CurTermUnitSizingNum > 0) {
            if (!IsAutoSize && !ZoneSizingRunDone) {
                if (this->MaxReheatSteamVolFlow > 0.0) {
                    ReportSizingOutput(this->SysType,
                                       this->SysName,
                                       "User-Specified Maximum Reheat Steam Flow Rate [m3/s]",
                                       this->MaxReheatSteamVolFlow);
                }
            } else {
                CheckZoneSizing(this->SysType, this->SysName);
                if (UtilityRoutines::SameString(this->ReheatComp, "Coil:Heating:Steam")) {
                    CoilSteamInletNode = GetCoilSteamInletNode("Coil:Heating:Steam", this->ReheatName, ErrorsFound);
                    CoilSteamOutletNode = GetCoilSteamOutletNode("Coil:Heating:Steam", this->ReheatName, ErrorsFound);
                    if (IsAutoSize) {
                        PlantSizingErrorsFound = false;
                        PltSizHeatNum = MyPlantSizingIndex(
                            "Coil:Heating:Steam", this->ReheatName, CoilSteamInletNode, CoilSteamOutletNode, PlantSizingErrorsFound);
                        if (PlantSizingErrorsFound) {
                            ShowContinueError("...Occurs in " + this->SysType + ':' + this->SysName);
                            ErrorsFound = true;
                        }
                        if (PltSizHeatNum > 0) {
                            CoilInTemp = TermUnitFinalZoneSizing(CurTermUnitSizingNum).DesHeatCoilInTempTU;
                            DesMassFlow = StdRhoAir * TermUnitSizing(CurTermUnitSizingNum).AirVolFlow;
                            DesZoneHeatLoad = TermUnitFinalZoneSizing(CurTermUnitSizingNum).NonAirSysDesHeatLoad;
                            ZoneDesTemp = TermUnitFinalZoneSizing(CurTermUnitSizingNum).ZoneTempAtHeatPeak;
                            ZoneDesHumRat = TermUnitFinalZoneSizing(CurTermUnitSizingNum).ZoneHumRatAtHeatPeak;
                            // the coil load is the zone design heating load plus (or minus!) the reheat load
                            DesCoilLoad = DesZoneHeatLoad + PsyCpAirFnW(ZoneDesHumRat) * DesMassFlow * (ZoneDesTemp - CoilInTemp);
                            if (DesCoilLoad >= SmallLoad) {
                                TempSteamIn = 100.00;
                                EnthSteamInDry = GetSatEnthalpyRefrig(fluidNameSteam, TempSteamIn, 1.0, this->FluidIndex, RoutineNameFull);
                                EnthSteamOutWet = GetSatEnthalpyRefrig(fluidNameSteam, TempSteamIn, 0.0, this->FluidIndex, RoutineNameFull);
                                LatentHeatSteam = EnthSteamInDry - EnthSteamOutWet;
                                SteamDensity = GetSatDensityRefrig(fluidNameSteam, TempSteamIn, 1.0, this->FluidIndex, RoutineNameFull);

                                Cp = GetSpecificHeatGlycol(fluidNameWater, PlantSizData(PltSizHeatNum).ExitTemp, DummyWaterIndex, RoutineName);
                                MaxReheatSteamVolFlowDes = DesCoilLoad / (SteamDensity * (LatentHeatSteam + PlantSizData(PltSizHeatNum).DeltaT * Cp));
                            } else {
                                MaxReheatSteamVolFlowDes = 0.0;
                            }
                        } else {
                            ShowSevereError("Autosizing of Steam flow requires a heating loop Sizing:Plant object");
                            ShowContinueError("Occurs in AirTerminal:SingleDuct:ConstantVolume:Reheat Object=" + this->SysName);
                            ErrorsFound = true;
                        }
                    }
                    if (IsAutoSize) {
                        this->MaxReheatSteamVolFlow = MaxReheatSteamVolFlowDes;
                        ReportSizingOutput(
                            this->SysType, this->SysName, "Design Size Maximum Reheat Steam Flow Rate [m3/s]", MaxReheatSteamVolFlowDes);
                    } else {
                        if (this->MaxReheatSteamVolFlow > 0.0 && MaxReheatSteamVolFlowDes > 0.0) {
                            MaxReheatSteamVolFlowUser = this->MaxReheatSteamVolFlow;
                            ReportSizingOutput(this->SysType,
                                               this->SysName,
                                               "Design Size Maximum Reheat Steam Flow Rate [m3/s]",
                                               MaxReheatSteamVolFlowDes,
                                               "User-Specified Maximum Reheat Steam Flow Rate [m3/s]",
                                               MaxReheatSteamVolFlowUser);
                            if (DisplayExtraWarnings) {
                                if ((std::abs(MaxReheatSteamVolFlowDes - MaxReheatSteamVolFlowUser) / MaxReheatSteamVolFlowUser) >
                                    AutoVsHardSizingThreshold) {
                                    ShowMessage("SizeHVACSingleDuct: Potential issue with equipment sizing for " + this->SysType + " = \"" +
                                                this->SysName + "\".");
                                    ShowContinueError("User-Specified Maximum Reheat Steam Flow Rate of " +
                                                      RoundSigDigits(MaxReheatSteamVolFlowUser, 5) + " [m3/s]");
                                    ShowContinueError("differs from Design Size Maximum Reheat Steam Flow Rate of " +
                                                      RoundSigDigits(MaxReheatSteamVolFlowDes, 5) + " [m3/s]");
                                    ShowContinueError("This may, or may not, indicate mismatched component sizes.");
                                    ShowContinueError("Verify that the value entered is intended and is consistent with other components.");
                                }
                            }
                        }
                    }
                }
            }
        } else {
            this->MaxReheatSteamVolFlow = 0.0;
        }

        if (CurTermUnitSizingNum > 0) {
            TermUnitSizing(CurTermUnitSizingNum).MinFlowFrac = this->ZoneMinAirFracDes * this->ZoneTurndownMinAirFrac;
            TermUnitSizing(CurTermUnitSizingNum).MaxHWVolFlow = this->MaxReheatWaterVolFlow;
            TermUnitSizing(CurTermUnitSizingNum).MaxSTVolFlow = this->MaxReheatSteamVolFlow;
            TermUnitSizing(CurTermUnitSizingNum).DesHeatingLoad = DesCoilLoad; // Coil Summary report
            if (this->ReheatComp_Num == HCoilType_SimpleHeating) {
                if (this->DamperHeatingAction == Normal) {
                    SetCoilDesFlow(
                        this->ReheatComp, this->ReheatName, this->ZoneMinAirFracDes * this->MaxAirVolFlowRate, ErrorsFound);
                } else {
                    SetCoilDesFlow(this->ReheatComp, this->ReheatName, TermUnitSizing(CurTermUnitSizingNum).AirVolFlow, ErrorsFound);
                }
            }
        }

        if (this->MaxAirVolFlowRateDuringReheat > 0.0) {
            // check for inconsistent dual max input
            if (this->MaxAirVolFlowRateDuringReheat < (this->ZoneMinAirFracDes * this->MaxAirVolFlowRate)) {
                // Only warn when really out of bounds
                if ((this->ZoneMinAirFracDes * this->MaxAirVolFlowRate) - this->MaxAirVolFlowRateDuringReheat > 1.e-8) {
                    ShowWarningError("SingleDuctSystem:SizeSys: Air Terminal Unit flow limits are not consistent, minimum flow limit is larger than "
                                     "reheat maximum");
                    ShowContinueError("Air Terminal Unit name = " + this->SysName);
                    ShowContinueError("Maximum terminal flow during reheat = " + RoundSigDigits(this->MaxAirVolFlowRateDuringReheat, 6) +
                                      " [m3/s] or flow fraction = " +
                                      RoundSigDigits((this->MaxAirVolFlowRateDuringReheat / this->MaxAirVolFlowRate), 4));
                    ShowContinueError("Minimum terminal flow = " + RoundSigDigits((this->ZoneMinAirFracDes * this->MaxAirVolFlowRate), 6) +
                                      " [m3/s] or flow fraction = " + RoundSigDigits(this->ZoneMinAirFracDes, 4));
                    ShowContinueError("The reheat maximum flow limit will be replaced by the minimum limit, and the simulation continues");
                }
                this->MaxAirVolFlowRateDuringReheat = (this->ZoneMinAirFracDes * this->MaxAirVolFlowRate);
            }
        }

        if (ErrorsFound) {
            ShowFatalError("Preceding sizing errors cause program termination");
        }
    }

    // End Initialization Section of the Module
    //******************************************************************************

    // Begin Algorithm Section of the Module
    //******************************************************************************

    void SingleDuctAirTerminal::SimVAV(EnergyPlusData &state, bool const FirstHVACIteration, int const ZoneNum, int const ZoneNodeNum)
    {

        // SUBROUTINE INFORMATION:
        //       AUTHOR         Richard J. Liesen
        //       DATE WRITTEN   January 2000
        //       MODIFIED       Fred Buhl: added reverse action damper heating action: August 2001
        //                      KHL/TH 7/2010: revise to support dual max
        //                      FB/KHL/TH 9/2010: added maximum supply air temperature leaving reheat coil
        //                      TH 3/2012: added supply air flow adjustment based on zone maximum outdoor
        //                                 air fraction - a TRACE feature
        //                      Brent Griffith, 5/2012, general cleanup, fix negatives CR 8767, fix phantom coil flows CR 8854
        //       RE-ENGINEERED  na

        // PURPOSE OF THIS SUBROUTINE:
        // This subroutine simulates the simple single duct volume VAV.

        // METHODOLOGY EMPLOYED:
        // There is method to this madness.

        // REFERENCES:
        // na

        // Using/Aliasing
        using namespace DataZoneEnergyDemands;
        // unused   USE DataHeatBalFanSys, ONLY: Mat
        using DataDefineEquip::AirDistUnit;
        using HeatingCoils::SimulateHeatingCoilComponents;
        using SteamCoils::SimulateSteamCoilComponents;
        using WaterCoils::SimulateWaterCoilComponents;
        using DataHVACGlobals::SmallLoad;
        using PlantUtilities::SetActuatedBranchFlowRate;

        // Locals
        // SUBROUTINE ARGUMENT DEFINITIONS:

        // SUBROUTINE PARAMETER DEFINITIONS:

        // INTERFACE BLOCK SPECIFICATIONS
        // na

        // DERIVED TYPE DEFINITIONS
        // na

        // SUBROUTINE LOCAL VARIABLE DECLARATIONS:
        Real64 MassFlow;     // [kg/sec]   Total Mass Flow Rate from Hot & Cold Inlets
        Real64 QTotLoad;     // [Watts] Remaining load required for this zone
        Real64 QZnReq;       // [Watts] Load calculated for heating coil
        Real64 QToHeatSetPt; // [W]  remaining load to heating setpoint
        Real64 CpAirAvg;
        Real64 DeltaTemp;
        int SysOutletNode;                       // The node number of the terminal unit outlet node
        int SysInletNode;                        // the node number of the terminal unit inlet node
        int WaterControlNode;                    // This is the Actuated Reheat Control Node
        Real64 MaxFlowWater;                     // This is the value passed to the Controller depending if FirstHVACIteration or not
        Real64 MinFlowWater;                     // This is the value passed to the Controller depending if FirstHVACIteration or not
        Real64 QActualHeating;                   // the heating load seen by the reheat coil
        Real64 QHeatingDelivered;                // the actual output from heating coil
        Real64 LeakLoadMult;                     // load multiplier to adjust for downstream leaks
        Real64 MinFlowFrac;                      // minimum flow fraction (and minimum damper position)
        static Real64 MinAirMassFlowRevAct(0.0); // minimum air mass flow rate used in "reverse action" air mass flow rate calculation
        static Real64 MaxAirMassFlowRevAct(0.0); // maximum air mass flow rate used in "reverse action" air mass flow rate calculation
        Real64 MassFlowBasedOnOA;                // supply air mass flow rate based on zone OA requirements
        Real64 AirLoopOAFrac;                    // fraction of outside air entering air loop
        Real64 DummyMdot;                        // temporary mass flow rate argument

        static Real64 ZoneTemp(0.0);                      // zone air temperature [C]
        static Real64 MaxHeatTemp(0.0);                   // maximum supply air temperature [C]
        static Real64 MaxDeviceAirMassFlowReheat(0.0);    // air mass flow rate required to meet the coil heating load [W]
        static Real64 MassFlowReqToLimitLeavingTemp(0.0); // air mass flow rate actually used [W]
        static Real64 QZoneMaxRHTempLimit(0.0);           // maximum zone heat addition rate given constraints of MaxHeatTemp and max
        // available air mass flow rate [W]
        static Real64 MinMassAirFlow(0.0); // the air flow rate during heating for normal acting damper
        static Real64 QZoneMax2(0.0);      // temporary variable

        // Note to the perplexed
        // The SINGLE DUCT:VAV:REHEAT terminal unit originally contained 2 components: a damper
        // and a reheat coil. The damper has become a virtual component - it consists only of
        // an air inlet node and an air outlet node. The damper is upstream of the heating coil.
        // sd_airterminal(SysNum)%InletNodeNum is the inlet node to the terminal unit and the damper
        // sd_airterminal(SysNum)%OutletNodeNum is the outlet node of the damper and the inlet node of the heating coil
        // sd_airterminal(SysNum)%ReheatAirOutletNode is the outlet node of the terminal unit and the heating coil

        // The calculated load from the Heat Balance
        LeakLoadMult = AirDistUnit(this->ADUNum).LeakLoadMult;
        QTotLoad = ZoneSysEnergyDemand(ZoneNum).RemainingOutputRequired * LeakLoadMult;
        QToHeatSetPt = ZoneSysEnergyDemand(ZoneNum).RemainingOutputReqToHeatSP * LeakLoadMult;
        SysOutletNode = this->ReheatAirOutletNode;
        SysInletNode = this->InletNodeNum;
        CpAirAvg = PsyCpAirFnW(0.5 * (Node(ZoneNodeNum).HumRat + this->sd_airterminalInlet.AirHumRat));
        MinFlowFrac = this->ZoneMinAirFrac;
        MassFlowBasedOnOA = 0.0;
        ZoneTemp = Node(ZoneNodeNum).Temp;
        MinMassAirFlow = MinFlowFrac * StdRhoAir * this->MaxAirVolFlowRate;

        // Then depending on if the Load is for heating or cooling it is handled differently.  First
        // the massflow rate for cooling is determined to meet the entire load.  Then
        // if the massflow is below the minimum or greater than the Max it is set to either the Min
        // or the Max as specified for the VAV model.
        if ((QTotLoad < 0.0) && (this->sd_airterminalInlet.AirMassFlowRateMaxAvail > 0.0) && (TempControlType(ZoneNum) != SingleHeatingSetPoint) &&
            (GetCurrentScheduleValue(this->SchedPtr) > 0.0)) {
            // Calculate the flow required for cooling

            DeltaTemp = CpAirAvg * (this->sd_airterminalInlet.AirTemp - ZoneTemp);

            // Need to check DeltaTemp and ensure that it is not zero
            if (DeltaTemp != 0.0) {
                MassFlow = QTotLoad / DeltaTemp;
            } else {
                MassFlow = this->sd_airterminalInlet.AirMassFlowRateMaxAvail;
            }

            // Apply the zone maximum outdoor air fraction FOR VAV boxes - a TRACE feature
            if (ZoneSysEnergyDemand(ZoneNum).SupplyAirAdjustFactor > 1.0) {
                MassFlow *= ZoneSysEnergyDemand(ZoneNum).SupplyAirAdjustFactor;
            }

            // calculate supply air flow rate based on user specified OA requirement
            this->CalcOAMassFlow(MassFlowBasedOnOA, AirLoopOAFrac);
            MassFlow = max(MassFlow, MassFlowBasedOnOA);

            // used for normal acting damper
            MinMassAirFlow = max(MinMassAirFlow, MassFlowBasedOnOA);
            MinMassAirFlow = max(MinMassAirFlow, this->sd_airterminalInlet.AirMassFlowRateMinAvail);
            MinMassAirFlow = min(MinMassAirFlow, this->sd_airterminalInlet.AirMassFlowRateMaxAvail);

            // limit the OA based supply air flow rate based on optional user input
            // Check to see if the flow is < the Min or > the Max air Fraction to the zone; then set to min or max
            MassFlow = max(MassFlow, this->sd_airterminalInlet.AirMassFlowRateMinAvail);
            MassFlow = min(MassFlow, this->sd_airterminalInlet.AirMassFlowRateMaxAvail);

            if (AirflowNetwork::SimulateAirflowNetwork > AirflowNetwork::AirflowNetworkControlMultizone &&
                AirflowNetwork::AirflowNetworkFanActivated && AirflowNetwork::VAVTerminalRatio > 0.0) {
                MassFlow *= AirflowNetwork::VAVTerminalRatio;
                if (MassFlow > Node(this->InletNodeNum).MassFlowRate) {
                    MassFlow = Node(this->InletNodeNum).MassFlowRate;
                }
            }

        } else if ((this->sd_airterminalInlet.AirMassFlowRateMaxAvail > 0.0) && (QTotLoad >= 0.0 || TempControlType(ZoneNum) == SingleHeatingSetPoint) &&
                   (GetCurrentScheduleValue(this->SchedPtr) > 0.0)) {
            //     IF (sd_airterminal(SysNum)%DamperHeatingAction .EQ. ReverseAction .AND. this->sd_airterminalInlet%AirMassFlowRateMinAvail <= SmallMassFlow) THEN
            // special case for heating: reverse action and damper allowed to close - set the minimum flow rate to a small but nonzero value
            //       MassFlow = 0.01d0*this->sd_airterminalInlet%AirMassFlowRateMaxAvail
            //     ELSE
            // usual case for heating: set the air mass flow rate to the minimum
            MassFlow = this->sd_airterminalInlet.AirMassFlowRateMinAvail;
            //     END IF

            // Apply the zone maximum outdoor air fraction for VAV boxes - a TRACE feature
            if (ZoneSysEnergyDemand(ZoneNum).SupplyAirAdjustFactor > 1.0) {
                MassFlow *= ZoneSysEnergyDemand(ZoneNum).SupplyAirAdjustFactor;
            }

            // calculate supply air flow rate based on user specified OA requirement
            this->CalcOAMassFlow(MassFlowBasedOnOA, AirLoopOAFrac);
            MassFlow = max(MassFlow, MassFlowBasedOnOA);

            // Check to see if the flow is < the Min or > the Max air Fraction to the zone; then set to min or max
            if (MassFlow <= this->sd_airterminalInlet.AirMassFlowRateMinAvail) {
                MassFlow = this->sd_airterminalInlet.AirMassFlowRateMinAvail;
            } else if (MassFlow >= this->sd_airterminalInlet.AirMassFlowRateMaxAvail) {
                MassFlow = this->sd_airterminalInlet.AirMassFlowRateMaxAvail;
            }

            // the AirflowNetwork model overrids the mass flow rate value
            if (AirflowNetwork::SimulateAirflowNetwork > AirflowNetwork::AirflowNetworkControlMultizone &&
                AirflowNetwork::AirflowNetworkFanActivated && AirflowNetwork::VAVTerminalRatio > 0.0) {
                MassFlow *= AirflowNetwork::VAVTerminalRatio;
                if (MassFlow > Node(this->InletNodeNum).MassFlowRate) {
                    MassFlow = Node(this->InletNodeNum).MassFlowRate;
                }
            }

        } else {
            // System is Off set massflow to 0.0
            MassFlow = 0.0;
            AirLoopOAFrac = 0.0;
        }

        // look for bang-bang condition: flow rate oscillating between 2 values during the air loop / zone
        // equipment iteration. If detected, set flow rate to previous value.
        if (((std::abs(MassFlow - this->MassFlow2) < this->MassFlowDiff) || (std::abs(MassFlow - this->MassFlow3) < this->MassFlowDiff)) &&
            (std::abs(MassFlow - this->MassFlow1) >= this->MassFlowDiff)) {
            if (MassFlow > 0.0) MassFlow = this->MassFlow1;
        }

        // Move data to the damper outlet node
        this->sd_airterminalOutlet.AirTemp = this->sd_airterminalInlet.AirTemp;
        this->sd_airterminalOutlet.AirHumRat = this->sd_airterminalInlet.AirHumRat;
        this->sd_airterminalOutlet.AirMassFlowRate = MassFlow;
        this->sd_airterminalOutlet.AirMassFlowRateMaxAvail = this->sd_airterminalInlet.AirMassFlowRateMaxAvail;
        this->sd_airterminalOutlet.AirMassFlowRateMinAvail = this->sd_airterminalInlet.AirMassFlowRateMinAvail;
        this->sd_airterminalOutlet.AirEnthalpy = this->sd_airterminalInlet.AirEnthalpy;

        //   ! Calculate the Damper Position when there is a Max air flow specified.
        //  If (MassFlow == 0.0D0) THEN
        //    sd_airterminal(SysNum)%DamperPosition = 0.0D0
        //  ELSE IF (this->sd_airterminalInlet%AirMassFlowRateMaxAvail > this->sd_airterminalInlet%AirMassFlowRateMinAvail) THEN
        //    sd_airterminal(SysNum)%DamperPosition = ((MassFlow-this->sd_airterminalInlet%AirMassFlowRateMinAvail) / &
        //                                   (this->sd_airterminalInlet%AirMassFlowRateMaxAvail-this->sd_airterminalInlet%AirMassFlowRateMinAvail)) * &
        //                                  (1.0d0-MinFlowFrac) + MinFlowFrac
        //  ELSE
        //    sd_airterminal(SysNum)%DamperPosition = 1.0D0
        //  END IF

        if (MassFlow == 0.0) {
            this->DamperPosition = 0.0;
            this->ZoneMinAirFracReport = 0.0;
        } else if ((MassFlow > 0.0) && (MassFlow < this->AirMassFlowRateMax)) {
            this->DamperPosition = MassFlow / this->AirMassFlowRateMax;
            this->ZoneMinAirFracReport = this->ZoneMinAirFrac;
        } else if (MassFlow == this->AirMassFlowRateMax) {
            this->DamperPosition = 1.0;
            this->ZoneMinAirFracReport = this->ZoneMinAirFrac;
        }

        // Need to make sure that the damper outlets are passed to the coil inlet
        this->UpdateSys();

        // At the current air mass flow rate, calculate heating coil load
        QActualHeating = QToHeatSetPt - MassFlow * CpAirAvg * (this->sd_airterminalInlet.AirTemp - ZoneTemp); // reheat needed

        // do the reheat calculation if there's some air nass flow (or the damper action is "reverse action"), the flow is <= minimum ,
        // there's a heating requirement, and there's a thermostat with a heating setpoint
        // Reverse damper option is working only for water coils for now.
        if ((MassFlow > SmallMassFlow) && (QActualHeating > 0.0) && (TempControlType(ZoneNum) != SingleCoolingSetPoint)) {
            // At this point we know that there is a heating requirement: i.e., the heating coil needs to
            // be activated (there's a zone heating load or there's a reheat requirement). There are 3 possible
            // situations: 1) the coil load can be met by variable temperature air (below the max heat temp) at
            // the minimum air mass flow rate; 2) the coil load can be met by variable air flow rate with the air
            // temperature fixed at the max heat temp; 3) the load cannot be met (we will run at max air temp and
            // max air flow rate). We check for condition 2 by assuming the air temperatute is at the max heat temp
            // and solving for the air mass flow rate that will meet the load. If the flow rate is between the min and
            // max we are in condition 2.

            QZoneMax2 = QToHeatSetPt;

            // fill dual-max reheat flow limit, if any
            if (this->DamperHeatingAction == ReverseAction) {
                MaxDeviceAirMassFlowReheat = this->AirMassFlowRateMax;
            } else if (this->DamperHeatingAction == ReverseActionWithLimits) {
                MaxDeviceAirMassFlowReheat = this->AirMassFlowDuringReheatMax;
            } else if (this->DamperHeatingAction == Normal) {
                MaxDeviceAirMassFlowReheat = this->ZoneMinAirFrac * this->AirMassFlowRateMax;
            } else {
                // used for AIRTERMINAL_SINGLEDUCT_VAV_NOREHEAT or SingleDuctVAVNoReheat
                MaxDeviceAirMassFlowReheat = this->AirMassFlowRateMax;
            }

            // determine flow based on leaving reheat temperature limit
            if (this->MaxReheatTempSetByUser) {

                MaxHeatTemp = this->MaxReheatTemp;
                if (QToHeatSetPt > SmallLoad) { // zone has a postive load to heating setpoint
                    MassFlowReqToLimitLeavingTemp = QToHeatSetPt / (CpAirAvg * (MaxHeatTemp - ZoneTemp));
                } else {
                    MassFlowReqToLimitLeavingTemp = 0.0;
                }
            }

            // (re)apply limits to find air mass flow
            MassFlow = max(MassFlow, MassFlowReqToLimitLeavingTemp);
            MassFlow = min(MassFlow, MaxDeviceAirMassFlowReheat);
            MassFlow = max(MassFlow, MassFlowBasedOnOA);
            MassFlow = min(MassFlow, this->sd_airterminalInlet.AirMassFlowRateMaxAvail);
            MassFlow = max(MassFlow, this->sd_airterminalInlet.AirMassFlowRateMinAvail);

            if (AirflowNetwork::SimulateAirflowNetwork > AirflowNetwork::AirflowNetworkControlMultizone &&
                AirflowNetwork::AirflowNetworkFanActivated && AirflowNetwork::VAVTerminalRatio > 0.0) {
                MassFlow *= AirflowNetwork::VAVTerminalRatio;
                if (MassFlow > Node(this->InletNodeNum).MassFlowRate) {
                    MassFlow = Node(this->InletNodeNum).MassFlowRate;
                }
            }

            // now make any corrections to heating coil loads
            if (this->MaxReheatTempSetByUser) {
                QZoneMaxRHTempLimit = MassFlow * CpAirAvg * (MaxHeatTemp - ZoneTemp);
                QZoneMax2 = min(QZoneMaxRHTempLimit, QToHeatSetPt);
            }

            this->sd_airterminalOutlet.AirMassFlowRate = MassFlow;

            this->UpdateSys();

            // Now do the heating coil calculation for each heating coil type
            {
                auto const SELECT_CASE_var(this->ReheatComp_Num); // Reverse damper option is working only for water coils for now.

                // hot water heating coil
                if (SELECT_CASE_var == HCoilType_SimpleHeating) { // COIL:WATER:SIMPLEHEATING
                    // Determine the load required to pass to the Component controller
                    // Although this equation looks strange (using temp instead of deltaT), it is corrected later in ControlCompOutput
                    // and is working as-is, temperature setpoints are maintained as expected.
                    QZnReq = QZoneMax2 + MassFlow * CpAirAvg * ZoneTemp;

                    // Initialize hot water flow rate to zero.
                    DummyMdot = 0.0;
                    SetActuatedBranchFlowRate(
                        DummyMdot, this->ReheatControlNode, this->HWLoopNum, this->HWLoopSide, this->HWBranchIndex, true);
                    // On the first HVAC iteration the system values are given to the controller, but after that
                    // the demand limits are in place and there needs to be feedback to the Zone Equipment
                    if (FirstHVACIteration) {
                        MaxFlowWater = this->MaxReheatWaterFlow;
                        MinFlowWater = this->MinReheatWaterFlow;
                    } else {
                        WaterControlNode = this->ReheatControlNode;
                        MaxFlowWater = Node(WaterControlNode).MassFlowRateMaxAvail;
                        MinFlowWater = Node(WaterControlNode).MassFlowRateMinAvail;
                    }

                    // Simulate the reheat coil at constant air flow. Control by varying the
                    // hot water flow rate.
                    // FB use QActualHeating, change ControlCompOutput to use new
                    ControlCompOutput(state, this->ReheatName,
                                      this->ReheatComp,
                                      this->ReheatComp_Index,
                                      FirstHVACIteration,
                                      QZnReq,
                                      this->ReheatControlNode,
                                      MaxFlowWater,
                                      MinFlowWater,
                                      this->ControllerOffset,
                                      this->ControlCompTypeNum,
                                      this->CompErrIndex,
                                      _,
                                      SysOutletNode,
                                      MassFlow,
                                      _,
                                      _,
                                      this->HWLoopNum,
                                      this->HWLoopSide,
                                      this->HWBranchIndex);

                    // If reverse action damper and the hot water flow is at maximum, simulate the
                    // hot water coil with fixed (maximum) hot water flow but allow the air flow to
                    // vary up to the maximum (air damper opens to try to meet zone load)
                    if (this->DamperHeatingAction == ReverseAction || this->DamperHeatingAction == ReverseActionWithLimits) {
                        if (Node(this->ReheatControlNode).MassFlowRate == MaxFlowWater) {
                            // fill limits for air flow for controller
                            MinAirMassFlowRevAct = this->AirMassFlowRateMax * this->ZoneMinAirFrac;
                            MinAirMassFlowRevAct = min(MinAirMassFlowRevAct, this->sd_airterminalInlet.AirMassFlowRateMaxAvail);
                            MinAirMassFlowRevAct = max(MinAirMassFlowRevAct, this->sd_airterminalInlet.AirMassFlowRateMinAvail);

                            MaxAirMassFlowRevAct = this->AirMassFlowRateMax;
                            MaxAirMassFlowRevAct = min(MaxAirMassFlowRevAct, MaxDeviceAirMassFlowReheat);
                            MaxAirMassFlowRevAct = max(MaxAirMassFlowRevAct, MinAirMassFlowRevAct);
                            MaxAirMassFlowRevAct = min(MaxAirMassFlowRevAct, this->sd_airterminalInlet.AirMassFlowRateMaxAvail);

                            Node(this->OutletNodeNum).MassFlowRateMaxAvail =
                                MaxAirMassFlowRevAct; // suspect, check how/if used in ControlCompOutput
                            ControlCompOutput(state, this->ReheatName,
                                              this->ReheatComp,
                                              this->ReheatComp_Index,
                                              FirstHVACIteration,
                                              QZoneMax2,
                                              this->OutletNodeNum,
                                              MaxAirMassFlowRevAct,
                                              MinAirMassFlowRevAct,
                                              this->ControllerOffset,
                                              this->ControlCompTypeNum,
                                              this->CompErrIndex,
                                              ZoneNodeNum,
                                              SysOutletNode); // why not QZnReq  ?
                            // air flow controller, not on plant, don't pass plant topology info
                            // reset terminal unit inlet air mass flow to new value.
                            Node(this->OutletNodeNum).MassFlowRateMaxAvail = this->sd_airterminalInlet.AirMassFlowRateMaxAvail;
                            MassFlow = Node(SysOutletNode).MassFlowRate;

                            //         ! look for bang-bang condition: flow rate oscillating between 2 values during the air loop / zone
                            //         ! equipment iteration. If detected, set flow rate to previous value and recalc HW flow.
                            if (((std::abs(MassFlow - this->MassFlow2) < this->MassFlowDiff) ||
                                 (std::abs(MassFlow - this->MassFlow3) < this->MassFlowDiff)) &&
                                (std::abs(MassFlow - this->MassFlow1) >= this->MassFlowDiff)) {
                                if (MassFlow > 0.0) MassFlow = this->MassFlow1;
                                this->sd_airterminalOutlet.AirMassFlowRate = MassFlow;
                                this->UpdateSys();

                                // Although this equation looks strange (using temp instead of deltaT), it is corrected later in ControlCompOutput
                                // and is working as-is, temperature setpoints are maintained as expected.
                                QZnReq = QZoneMax2 + MassFlow * CpAirAvg * ZoneTemp;
                                ControlCompOutput(state, this->ReheatName,
                                                  this->ReheatComp,
                                                  this->ReheatComp_Index,
                                                  FirstHVACIteration,
                                                  QZnReq,
                                                  this->ReheatControlNode,
                                                  MaxFlowWater,
                                                  MinFlowWater,
                                                  this->ControllerOffset,
                                                  this->ControlCompTypeNum,
                                                  this->CompErrIndex,
                                                  _,
                                                  SysOutletNode,
                                                  MassFlow,
                                                  _,
                                                  _,
                                                  this->HWLoopNum,
                                                  this->HWLoopSide,
                                                  this->HWBranchIndex);
                            }

                            this->sd_airterminalOutlet.AirMassFlowRate = MassFlow;
                            // reset OA report variable
                            this->UpdateSys();
                        } // IF (Node(sd_airterminal(SysNum)%ReheatControlNode)%MassFlowRate .EQ. MaxFlowWater) THEN
                    }     // IF (sd_airterminal(SysNum)%DamperHeatingAction .EQ. ReverseAction) THEN

                    // Recalculate the Damper Position.
                    if (MassFlow == 0.0) {
                        this->DamperPosition = 0.0;
                        this->ZoneMinAirFracReport = 0.0;
                    } else if ((MassFlow > 0.0) && (MassFlow < this->AirMassFlowRateMax)) {
                        this->DamperPosition = MassFlow / this->AirMassFlowRateMax;
                        this->ZoneMinAirFracReport = this->ZoneMinAirFrac;
                    } else if (MassFlow == this->AirMassFlowRateMax) {
                        this->DamperPosition = 1.0;
                        this->ZoneMinAirFracReport = this->ZoneMinAirFrac;
                    }

                } else if (SELECT_CASE_var == HCoilType_SteamAirHeating) { // ! COIL:STEAM:AIRHEATING
                    // Determine the load required to pass to the Component controller
                    QZnReq = QZoneMax2 - MassFlow * CpAirAvg * (this->sd_airterminalInlet.AirTemp - ZoneTemp);

                    // Simulate reheat coil for the VAV system
                    SimulateSteamCoilComponents(state, this->ReheatName, FirstHVACIteration, this->ReheatComp_Index, QZnReq);

                } else if (SELECT_CASE_var == HCoilType_Electric) { // COIL:ELECTRIC:HEATING
                    // Determine the load required to pass to the Component controller
                    QZnReq = QZoneMax2 - MassFlow * CpAirAvg * (this->sd_airterminalInlet.AirTemp - ZoneTemp);

                    // Simulate reheat coil for the VAV system
                    SimulateHeatingCoilComponents(state, this->ReheatName, FirstHVACIteration, QZnReq, this->ReheatComp_Index);

                } else if (SELECT_CASE_var == HCoilType_Gas) { // COIL:GAS:HEATING
                    // Determine the load required to pass to the Component controller
                    QZnReq = QZoneMax2 - MassFlow * CpAirAvg * (this->sd_airterminalInlet.AirTemp - ZoneTemp);

                    // Simulate reheat coil for the VAV system
                    SimulateHeatingCoilComponents(state,
                        this->ReheatName, FirstHVACIteration, QZnReq, this->ReheatComp_Index, QHeatingDelivered);

                } else if (SELECT_CASE_var == HCoilType_None) { // blank
                                                                // I no reheat is defined then assume that the damper is the only component.
                    // If something else is there that is not a reheat coil or a blank then give the error message

                } else {
                    ShowFatalError("Invalid Reheat Component=" + this->ReheatComp);
                }
            }

            // the COIL is OFF the properties are calculated for this special case.
        } else {
            {
                auto const SELECT_CASE_var(this->ReheatComp_Num);

                if (SELECT_CASE_var == HCoilType_SimpleHeating) { // COIL:WATER:SIMPLEHEATING
                    // Simulate reheat coil for the Const Volume system
                    // Node(sd_airterminal(SysNum)%ReheatControlNode)%MassFlowRate = 0.0D0  !DSU
                    DummyMdot = 0.0;
                    SetActuatedBranchFlowRate(
                        DummyMdot, this->ReheatControlNode, this->HWLoopNum, this->HWLoopSide, this->HWBranchIndex, true);
                    // call the reheat coil with the NO FLOW condition to make sure that the Node values
                    // are passed through to the coil outlet correctly
                    SimulateWaterCoilComponents(state, this->ReheatName, FirstHVACIteration, this->ReheatComp_Index);
                } else if (SELECT_CASE_var == HCoilType_SteamAirHeating) { // COIL:STEAM:AIRHEATING
                    // Simulate reheat coil for the VAV system
                    SimulateSteamCoilComponents(state, this->ReheatName, FirstHVACIteration, this->ReheatComp_Index, 0.0);

                } else if (SELECT_CASE_var == HCoilType_Electric) { // COIL:ELECTRIC:HEATING
                    // Simulate reheat coil for the VAV system
                    SimulateHeatingCoilComponents(state, this->ReheatName, FirstHVACIteration, 0.0, this->ReheatComp_Index);

                } else if (SELECT_CASE_var == HCoilType_Gas) { // COIL:GAS:HEATING
                    // Simulate reheat coil for the VAV system
                    SimulateHeatingCoilComponents(state, this->ReheatName, FirstHVACIteration, 0.0, this->ReheatComp_Index);
                } else if (SELECT_CASE_var == HCoilType_None) { // blank
                                                                // If no reheat is defined then assume that the damper is the only component.
                    // If something else is that is not a reheat coil or a blank then give the error message

                } else {
                    ShowFatalError("Invalid Reheat Component=" + this->ReheatComp);
                }
            }
        }

        //  set OA report variable
        this->OutdoorAirFlowRate = (MassFlow / StdRhoAir) * AirLoopOAFrac;

        // push the flow rate history
        this->MassFlow3 = this->MassFlow2;
        this->MassFlow2 = this->MassFlow1;
        this->MassFlow1 = MassFlow;
    }

    void SingleDuctAirTerminal::CalcOAMassFlow(Real64 &SAMassFlow,   // outside air based on optional user input
                        Real64 &AirLoopOAFrac // outside air based on optional user input
    )
    {

        // FUNCTION INFORMATION:
        //       AUTHOR         R. Raustad (FSEC)
        //       DATE WRITTEN   Jan 2010
        //       MODIFIED       Mangesh Basarkar, 06/2011: Modifying outside air based on airloop DCV flag
        //       RE-ENGINEERED  na

        // PURPOSE OF THIS FUNCTION:
        // Calculates the amount of outside air required based on optional user input.
        // Zone multipliers are included and are applied in GetInput.

        // METHODOLOGY EMPLOYED:
        // User input defines method used to calculate OA.

        // REFERENCES:

        // Using/Aliasing
        using DataAirLoop::AirLoopControlInfo;
        using DataAirLoop::AirLoopFlow;
        using DataZoneEquipment::CalcDesignSpecificationOutdoorAir;
        using DataZoneEquipment::ZoneEquipConfig;
        using Psychrometrics::PsyRhoAirFnPbTdbW;

        // Locals
        // SUBROUTINE ARGUMENT DEFINITIONS:

        // FUNCTION PARAMETER DEFINITIONS:
        bool const UseMinOASchFlag(true); // Always use min OA schedule in calculations.

        // FUNCTION PARAMETER DEFINITIONS:
        // na

        // INTERFACE BLOCK SPECIFICATIONS
        // na

        // DERIVED TYPE DEFINITIONS
        // na

        // FUNCTION LOCAL VARIABLE DECLARATIONS:
        Real64 OAVolumeFlowRate; // outside air volume flow rate (m3/s)
        Real64 OAMassFlow;       // outside air mass flow rate (kg/s)

        // initialize OA flow rate and OA report variable
        SAMassFlow = 0.0;
        AirLoopOAFrac = 0.0;
        int AirLoopNum = this->AirLoopNum;

        // Calculate the amount of OA based on optional user inputs
        if (AirLoopNum > 0) {
            AirLoopOAFrac = AirLoopFlow(AirLoopNum).OAFrac;
            // If no additional input from user, RETURN from subroutine
            if (this->NoOAFlowInputFromUser) return;
            // Calculate outdoor air flow rate, zone multipliers are applied in GetInput
            if (AirLoopOAFrac > 0.0) {
                OAVolumeFlowRate = CalcDesignSpecificationOutdoorAir(
                    this->OARequirementsPtr, this->ActualZoneNum, AirLoopControlInfo(AirLoopNum).AirLoopDCVFlag, UseMinOASchFlag);
                OAMassFlow = OAVolumeFlowRate * StdRhoAir;

                // convert OA mass flow rate to supply air flow rate based on air loop OA fraction
                SAMassFlow = OAMassFlow / AirLoopOAFrac;
            }
        }
    }

    void SingleDuctAirTerminal::SimCBVAV(EnergyPlusData &state, bool const FirstHVACIteration, int const ZoneNum, int const ZoneNodeNum)
    {

        // SUBROUTINE INFORMATION:
        //       AUTHOR         Richard Raustad
        //       DATE WRITTEN   August 2006
        //       MODIFIED       KHL/TH 10/2010: added maximum supply air temperature leaving reheat coil
        //       RE-ENGINEERED  na

        // PURPOSE OF THIS SUBROUTINE:
        // This subroutine simulates the VAV box with varying airflow in heating and cooling.
        // Modified version of SimVAV.

        // METHODOLOGY EMPLOYED:
        // na

        // REFERENCES:
        // na

        // Using/Aliasing
        using namespace DataZoneEnergyDemands;
        using DataHVACGlobals::SmallLoad;
        // unused   USE DataHeatBalFanSys,    ONLY: Mat
        using DataDefineEquip::AirDistUnit;
        using HeatingCoils::SimulateHeatingCoilComponents;
        using SteamCoils::SimulateSteamCoilComponents;
        using WaterCoils::SimulateWaterCoilComponents;
        // unused   USE DataHeatBalFanSys,    ONLY: ZoneThermostatSetPointHi, ZoneThermostatSetPointLo
        using PlantUtilities::SetActuatedBranchFlowRate;

        // Locals
        // SUBROUTINE ARGUMENT DEFINITIONS:

        // SUBROUTINE PARAMETER DEFINITIONS:

        // INTERFACE BLOCK SPECIFICATIONS
        // na

        // DERIVED TYPE DEFINITIONS
        // na

        // SUBROUTINE LOCAL VARIABLE DECLARATIONS:
        Real64 MassFlow;      // Total Mass Flow Rate from Hot & Cold Inlets [kg/sec]
        Real64 QTotLoad;      // Total load based on thermostat setpoint temperature [Watts]
        Real64 QZnReq;        // Total load to be met by terminal heater [Watts]
        Real64 QToHeatSetPt;  // Remaining load to heating setpoint [W]
        Real64 QSupplyAir;    // Zone load met by VAVHeatandCool system
        Real64 CpAirZn;       // Specific heat of zone air [J/kg-C]
        Real64 CpAirSysIn;    // Specific heat of VAVHeatandCool box entering air [J/kg-C]
        Real64 DeltaTemp;     // Temperature difference multiplied by specific heat [J/kg]
        Real64 MaxFlowWater;  // This is the value passed to the Controller depending if FirstHVACIteration or not
        Real64 MinFlowWater;  // This is the value passed to the Controller depending if FirstHVACIteration or not
        Real64 LeakLoadMult;  // Load multiplier to adjust for downstream leaks
        int SysOutletNode;    // The node number of the terminal unit outlet node
        int SysInletNode;     // The node number of the terminal unit inlet node
        int WaterControlNode; // This is the Actuated Reheat Control Node
        Real64 DummyMdot;
        Real64 QActualHeating;
        Real64 MinFlowFrac;                // minimum flow fraction (and minimum damper position)
        static Real64 ZoneTemp(0.0);       // zone air temperature [C]
        static Real64 MaxHeatTemp(0.0);    // maximum supply air temperature [C]
        static Real64 MassFlowReq(0.0);    // air mass flow rate required to meet the coil heating load [W]
        static Real64 MassFlowActual(0.0); // air mass flow rate actually used [W]
        static Real64 QZoneMax(0.0);       // maximum zone heat addition rate given constraints of MaxHeatTemp and max
        // available air mass flow rate [W]
        static Real64 MinMassAirFlow(0.0); // the air flow rate during heating for normal acting damper
        static Real64 QZoneMax2(0.0);      // temporary variable
        static Real64 QZoneMax3(0.0);      // temporary variable

        // sd_airterminal(SysNum)%InletNodeNum is the inlet node to the terminal unit and the damper
        // sd_airterminal(SysNum)%OutletNodeNum is the outlet node of the damper and the inlet node of the heating coil
        // sd_airterminal(SysNum)%ReheatAirOutletNode is the outlet node of the terminal unit and the heating coil

        // The calculated load from the Heat Balance
        LeakLoadMult = AirDistUnit(this->ADUNum).LeakLoadMult;
        QTotLoad = ZoneSysEnergyDemand(ZoneNum).RemainingOutputRequired * LeakLoadMult;
        QToHeatSetPt = ZoneSysEnergyDemand(ZoneNum).RemainingOutputReqToHeatSP * LeakLoadMult;
        SysOutletNode = this->ReheatAirOutletNode;
        SysInletNode = this->InletNodeNum;
        CpAirZn = PsyCpAirFnW(Node(ZoneNodeNum).HumRat);
        MinFlowFrac = this->ZoneMinAirFrac;
        MinMassAirFlow = MinFlowFrac * StdRhoAir * this->MaxAirVolFlowRate;
        ZoneTemp = Node(ZoneNodeNum).Temp;

        // Then depending on if the Load is for heating or cooling it is handled differently.  First
        // the massflow rate for cooling is determined to meet the entire load.  Then
        // if the massflow is below the minimum or greater than the Max it is set to either the Min
        // or the Max as specified for the VAV model.
        if (this->sd_airterminalInlet.AirMassFlowRateMaxAvail > 0.0) {
            // Calculate the flow required for cooling
            CpAirSysIn = PsyCpAirFnW(this->sd_airterminalInlet.AirHumRat);
            DeltaTemp = CpAirSysIn * this->sd_airterminalInlet.AirTemp - CpAirZn * ZoneTemp;

            // Need to check DeltaTemp and ensure that it is not zero
            if (DeltaTemp != 0.0) {
                MassFlow = QTotLoad / DeltaTemp;
            } else {
                MassFlow = this->sd_airterminalInlet.AirMassFlowRateMaxAvail;
            }

            // Check to see if the flow is < the Min or > the Max air Fraction to the zone; then set to min or max
            MassFlow = max(MassFlow, this->sd_airterminalInlet.AirMassFlowRateMinAvail);
            MassFlow = min(MassFlow, this->sd_airterminalInlet.AirMassFlowRateMaxAvail);
        } else {
            // System is Off set massflow to 0.0
            MassFlow = 0.0;
        }
        // look for bang-bang condition: flow rate oscillating between 2 values during the air loop / zone
        // equipment iteration. If detected, set flow rate to previous value.
        if (((std::abs(MassFlow - this->MassFlow2) < this->MassFlowDiff) || (std::abs(MassFlow - this->MassFlow3) < this->MassFlowDiff)) &&
            (std::abs(MassFlow - this->MassFlow1) >= this->MassFlowDiff)) {
            MassFlow = this->MassFlow1;
        }

        // Move data to the damper outlet node
        this->sd_airterminalOutlet.AirTemp = this->sd_airterminalInlet.AirTemp;
        this->sd_airterminalOutlet.AirHumRat = this->sd_airterminalInlet.AirHumRat;
        this->sd_airterminalOutlet.AirMassFlowRate = MassFlow;
        this->sd_airterminalOutlet.AirMassFlowRateMaxAvail = this->sd_airterminalInlet.AirMassFlowRateMaxAvail;
        this->sd_airterminalOutlet.AirMassFlowRateMinAvail = this->sd_airterminalInlet.AirMassFlowRateMinAvail;
        this->sd_airterminalOutlet.AirEnthalpy = this->sd_airterminalInlet.AirEnthalpy;

        // Calculate the Damper Position when there is a Max air flow specified.
        if (this->AirMassFlowRateMax == 0.0) {
            this->DamperPosition = 0.0;
        } else {
            this->DamperPosition = MassFlow / this->AirMassFlowRateMax;
        }

        // Need to make sure that the damper outlets are passed to the coil inlet
        this->UpdateSys();

        QActualHeating = QToHeatSetPt - MassFlow * CpAirZn * (this->sd_airterminalInlet.AirTemp - ZoneTemp);

        if ((MassFlow > SmallMassFlow) && (QActualHeating > 0.0) && (TempControlType(ZoneNum) != SingleCoolingSetPoint)) {
            //   VAVHeatandCool boxes operate at varying mass flow rates when reheating, VAV boxes operate at min flow
            //      (MassFlow <= this->sd_airterminalInlet%AirMassFlowRateMinAvail) .AND. &
            //   Per Fred Buhl, don't use DeadBandOrSetback to determine if heaters operate
            //      (.NOT. DeadBandOrSetback(ZoneNum))) Then

            // At this point we know that there is a heating requirement: i.e., the heating coil needs to
            // be activated (there's a zone heating load or there's a reheat requirement). There are 3 possible
            // situations: 1) the coil load can be met by variable temperature air (below the max heat temp) at
            // the minimum air mass flow rate; 2) the coil load can be met by variable air flow rate with the air
            // temperature fixed at the max heat temp; 3) the load cannot be met (we will run at max air temp and
            // max air flow rate). We check for condition 2 by assuming the air temperatute is at the max heat temp
            // and solving for the air mass flow rate that will meet the load. If the flow rate is between the min and
            // max we are in condition 2.

            QZoneMax2 = QToHeatSetPt;

            if (this->MaxReheatTempSetByUser) {

                MaxHeatTemp = this->MaxReheatTemp;
                if (QToHeatSetPt > SmallLoad) { // zone has a postive load to heating setpoint
                    MassFlowReq = QToHeatSetPt / (CpAirZn * (MaxHeatTemp - ZoneTemp));
                } else {
                    MassFlowReq = MassFlow;
                }

                QZoneMax3 = CpAirZn * (MaxHeatTemp - ZoneTemp) * MassFlow;

                MassFlowActual = MassFlow;

                if (QZoneMax3 < QToHeatSetPt) {
                    MassFlowActual = MassFlowReq;
                    // QZoneMax3 = CpAirZn * (MaxHeatTemp - ZoneTemp) * MassFlowActual
                }

                if (MassFlowActual <= MinMassAirFlow) {
                    MassFlowActual = MinMassAirFlow;
                } else if (MassFlowActual >= this->AirMassFlowRateMax) {
                    MassFlowActual = this->AirMassFlowRateMax;
                }

                QZoneMax = CpAirZn * MassFlowActual * (MaxHeatTemp - ZoneTemp);

                // temporary variable
                QZoneMax2 = min(QZoneMax, QToHeatSetPt);

                MassFlow = MassFlowActual;

            } // IF (sd_airterminal(SysNum)%MaxReheatTempSetByUser) THEN

            this->sd_airterminalOutlet.AirMassFlowRate = MassFlow;

            this->UpdateSys();

            {
                auto const SELECT_CASE_var(this->ReheatComp_Num);

                // hot water heating coil
                if (SELECT_CASE_var == HCoilType_SimpleHeating) { // COIL:WATER:SIMPLEHEATING
                    // Determine the load required to pass to the Component controller
                    // Although this equation looks strange (using temp instead of deltaT), it is corrected later in ControlCompOutput
                    // and is working as-is, temperature setpoints are maintained as expected.
                    QZnReq = QZoneMax2 + MassFlow * CpAirZn * Node(ZoneNodeNum).Temp;
                    if (QZnReq < SmallLoad) QZnReq = 0.0;

                    // Initialize hot water flow rate to zero.
                    // Node(sd_airterminal(SysNum)%ReheatControlNode)%MassFlowRate = 0.0D0
                    DummyMdot = 0.0;
                    SetActuatedBranchFlowRate(
                        DummyMdot, this->ReheatControlNode, this->HWLoopNum, this->HWLoopSide, this->HWBranchIndex, true);
                    // On the first HVAC iteration the system values are given to the controller, but after that
                    // the demand limits are in place and there needs to be feedback to the Zone Equipment
                    if (FirstHVACIteration) {
                        MaxFlowWater = this->MaxReheatWaterFlow;
                        MinFlowWater = this->MinReheatWaterFlow;
                    } else {
                        WaterControlNode = this->ReheatControlNode;
                        MaxFlowWater = Node(WaterControlNode).MassFlowRateMaxAvail;
                        MinFlowWater = Node(WaterControlNode).MassFlowRateMinAvail;
                    }

                    // Simulate the reheat coil at constant air flow. Control by varying the
                    // hot water flow rate.
                    ControlCompOutput(state, this->ReheatName,
                                      this->ReheatComp,
                                      this->ReheatComp_Index,
                                      FirstHVACIteration,
                                      QZnReq,
                                      this->ReheatControlNode,
                                      MaxFlowWater,
                                      MinFlowWater,
                                      this->ControllerOffset,
                                      this->ControlCompTypeNum,
                                      this->CompErrIndex,
                                      _,
                                      SysOutletNode,
                                      MassFlow,
                                      _,
                                      _,
                                      this->HWLoopNum,
                                      this->HWLoopSide,
                                      this->HWBranchIndex);

                    // If reverse action damper and the hot water flow is at maximum, simulate the
                    // hot water coil with fixed (maximum) hot water flow but allow the air flow to
                    // vary up to the maximum (air damper opens to try to meet zone load).
                    if (this->DamperHeatingAction == ReverseAction) {
                        if (Node(this->ReheatControlNode).MassFlowRate == this->MaxReheatWaterFlow) {
                            ControlCompOutput(state, this->ReheatName,
                                              this->ReheatComp,
                                              this->ReheatComp_Index,
                                              FirstHVACIteration,
                                              QZoneMax2,
                                              this->OutletNodeNum,
                                              this->sd_airterminalInlet.AirMassFlowRateMaxAvail,
                                              this->sd_airterminalInlet.AirMassFlowRateMinAvail,
                                              this->ControllerOffset,
                                              this->ControlCompTypeNum,
                                              this->CompErrIndex,
                                              ZoneNodeNum,
                                              SysOutletNode);
                            //                                   ! air flow controller, not on plant, don't pass plant topology info

                            // reset terminal unit inlet air mass flow to new value.
                            MassFlow = Node(SysOutletNode).MassFlowRate;
                            this->sd_airterminalOutlet.AirMassFlowRate = MassFlow;
                            this->UpdateSys();
                        }
                        // look for bang-bang condition: flow rate oscillating between 2 values during the air loop / zone
                        // equipment iteration. If detected, set flow rate to previous value and recalc HW flow.
                        if (((std::abs(MassFlow - this->MassFlow2) < this->MassFlowDiff) ||
                             (std::abs(MassFlow - this->MassFlow3) < this->MassFlowDiff)) &&
                            (std::abs(MassFlow - this->MassFlow1) >= this->MassFlowDiff)) {
                            MassFlow = this->MassFlow1;
                            this->sd_airterminalOutlet.AirMassFlowRate = MassFlow;
                            this->UpdateSys();
                            ControlCompOutput(state, this->ReheatName,
                                              this->ReheatComp,
                                              this->ReheatComp_Index,
                                              FirstHVACIteration,
                                              QZnReq,
                                              this->ReheatControlNode,
                                              MaxFlowWater,
                                              MinFlowWater,
                                              this->ControllerOffset,
                                              this->ControlCompTypeNum,
                                              this->CompErrIndex,
                                              _,
                                              SysOutletNode,
                                              MassFlow,
                                              _,
                                              _,
                                              this->HWLoopNum,
                                              this->HWLoopSide,
                                              this->HWBranchIndex);
                        }
                        // recalculate damper position
                        if (this->AirMassFlowRateMax == 0.0) {
                            this->DamperPosition = 0.0;
                        } else {
                            this->DamperPosition = MassFlow / this->AirMassFlowRateMax;
                        }
                    }
                } else if (SELECT_CASE_var == HCoilType_SteamAirHeating) { // ! COIL:STEAM:AIRHEATING
                    // Determine the load required to pass to the Component controller
                    QZnReq = QZoneMax2 - MassFlow * CpAirZn * (this->sd_airterminalInlet.AirTemp - ZoneTemp);
                    if (QZnReq < SmallLoad) QZnReq = 0.0;

                    // Simulate reheat coil for the VAV system
                    SimulateSteamCoilComponents(state, this->ReheatName, FirstHVACIteration, this->ReheatComp_Index, QZnReq);

                } else if (SELECT_CASE_var == HCoilType_Electric) { // COIL:ELECTRIC:HEATING
                    // Determine the load required to pass to the Component controller
                    QSupplyAir = MassFlow * CpAirZn * (this->sd_airterminalInlet.AirTemp - ZoneTemp);
                    QZnReq = QZoneMax2 - QSupplyAir;
                    if (QZnReq < SmallLoad) QZnReq = 0.0;

                    // Simulate reheat coil for the VAV system
                    SimulateHeatingCoilComponents(state, this->ReheatName, FirstHVACIteration, QZnReq, this->ReheatComp_Index);

                } else if (SELECT_CASE_var == HCoilType_Gas) { // COIL:GAS:HEATING
                    // Determine the load required to pass to the Component controller
                    QZnReq = QZoneMax2 - MassFlow * CpAirZn * (this->sd_airterminalInlet.AirTemp - ZoneTemp);
                    if (QZnReq < SmallLoad) QZnReq = 0.0;

                    // Simulate reheat coil for the VAV system
                    SimulateHeatingCoilComponents(state, this->ReheatName, FirstHVACIteration, QZnReq, this->ReheatComp_Index);
                } else if (SELECT_CASE_var == HCoilType_None) { // blank
                                                                // If no reheat is defined then assume that the damper is the only component.
                    // If something else is there that is not a reheat coil then give the error message below.

                } else {
                    ShowFatalError("Invalid Reheat Component=" + this->ReheatComp);
                }
            }

            // the COIL is OFF the properties are calculated for this special case.
        } else {
            {
                auto const SELECT_CASE_var(this->ReheatComp_Num);

                if (SELECT_CASE_var == HCoilType_SimpleHeating) { // COIL:WATER:SIMPLEHEATING
                    // Simulate reheat coil for the Const Volume system
                    // Node(sd_airterminal(SysNum)%ReheatControlNode)%MassFlowRate = 0.0D0
                    // Initialize hot water flow rate to zero.
                    DummyMdot = 0.0;
                    SetActuatedBranchFlowRate(
                        DummyMdot, this->ReheatControlNode, this->HWLoopNum, this->HWLoopSide, this->HWBranchIndex, true);

                    // call the reheat coil with the NO FLOW condition to make sure that the Node values
                    // are passed through to the coil outlet correctly
                    SimulateWaterCoilComponents(state, this->ReheatName, FirstHVACIteration, this->ReheatComp_Index);
                } else if (SELECT_CASE_var == HCoilType_SteamAirHeating) { // COIL:STEAM:AIRHEATING
                    // Simulate reheat coil for the VAV system
                    SimulateSteamCoilComponents(state, this->ReheatName, FirstHVACIteration, this->ReheatComp_Index, 0.0);

                } else if (SELECT_CASE_var == HCoilType_Electric) { // COIL:ELECTRIC:HEATING
                    // Simulate reheat coil for the VAV system
                    SimulateHeatingCoilComponents(state, this->ReheatName, FirstHVACIteration, 0.0, this->ReheatComp_Index);

                } else if (SELECT_CASE_var == HCoilType_Gas) { // COIL:GAS:HEATING
                    // Simulate reheat coil for the VAV system
                    SimulateHeatingCoilComponents(state, this->ReheatName, FirstHVACIteration, 0.0, this->ReheatComp_Index);
                } else if (SELECT_CASE_var == HCoilType_None) { // blank
                                                                // If no reheat is defined then assume that the damper is the only component.
                                                                // If something else is there that is not a reheat coil then give the error message

                } else {
                    ShowFatalError("Invalid Reheat Component=" + this->ReheatComp);
                }
            }
        }
        // push the flow rate history
        this->MassFlow3 = this->MassFlow2;
        this->MassFlow2 = this->MassFlow1;
        this->MassFlow1 = MassFlow;
    }

    void SingleDuctAirTerminal::SimVAVVS(EnergyPlusData &state, bool const FirstHVACIteration, int const ZoneNum, int const ZoneNodeNum)
    {

        // SUBROUTINE INFORMATION:
        //       AUTHOR         Fred Buhl
        //       DATE WRITTEN   July 2004
        //       MODIFIED       na
        //       RE-ENGINEERED  na

        // PURPOSE OF THIS SUBROUTINE:
        // This subroutine simulates a single duct VAV terminal unit with a variable-speed fan upstream
        // and a reheat coil on the downstream side.

        // METHODOLOGY EMPLOYED:
        // Define a compound component in CalcVAVVS. Break the heating/cooling load into 4 regions based
        // on equip on/off combinations. Assign the heating load to the appropriate region and iteratively
        // solve for the appropriate control variable value using Regula-Falsi solver.

        // REFERENCES:
        // na

        // Using/Aliasing
        using namespace DataZoneEnergyDemands;
        using DataConvergParams::HVACFlowRateToler;
        using General::SolveRoot;
        using TempSolveRoot::SolveRoot;
        using SteamCoils::GetCoilCapacity;

        // Locals
        // SUBROUTINE ARGUMENT DEFINITIONS:

        // SUBROUTINE PARAMETER DEFINITIONS:
        Real64 const BigLoad(1.0e+20);

        // INTERFACE BLOCK SPECIFICATIONS
        // na

        // DERIVED TYPE DEFINITIONS
        // na

        // SUBROUTINE LOCAL VARIABLE DECLARATIONS:
        Real64 MassFlow = 0; // [kg/sec]   Total Mass Flow Rate from Hot & Cold Inlets
        Real64 QTotLoad; // [Watts]
        // unused  REAL(r64) :: QZnReq      ! [Watts]
        Real64 CpAirZn;
        // unused  REAL(r64) :: CpAirSysIn
        // unused  REAL(r64) :: DeltaTemp
        int SysOutletNode;    // The node number of the terminal unit outlet node
        int SysInletNode;     // the node number of the terminal unit inlet node
        int WaterControlNode; // This is the Actuated Reheat Control Node
        int SteamControlNode;
        Real64 MaxFlowWater;    // This is the value passed to the Controller depending if FirstHVACIteration or not
        Real64 MinFlowWater;    // This is the value passed to the Controller depending if FirstHVACIteration or not
        Real64 MaxFlowSteam;    // This is the value passed to the Controller depending if FirstHVACIteration or not
        Real64 MinFlowSteam;    // This is the value passed to the Controller depending if FirstHVACIteration or not
        Real64 HWFlow;          // the hot water flow rate [kg/s]
        Real64 QCoolFanOnMax;   // max cooling - fan at max flow; note that cooling is always < 0. [W]
        Real64 QCoolFanOnMin;   // min active cooling with fan on - fan at lowest speed. [W]
        Real64 QHeatFanOnMax;   // max heating - fan at heat flow max, hot water flow at max [W]
        Real64 QHeatFanOnMin;   // min heating - fan at min flow, hot water at max flow [W]
        Real64 QHeatFanOffMax;  // max heating - fan off, hot water flow at max [W]
        Real64 QNoHeatFanOff;   // min heating - fan off, hot water at min flow [W]
        int HCType;             // heating coil type (as a number)
        int FanType;            // fan type (as a number)
        Real64 HCLoad;          // load passed to a gas or electric heating coil [W]
        int FanOp;              // 1 if fan is on; 0 if off.
        Real64 MaxCoolMassFlow; // air flow at max cooling [kg/s]
        Real64 MaxHeatMassFlow; // air flow at max heating [kg/s]
        Real64 MinMassFlow;     // minimum air flow rate [kg/s]
        Real64 UnitFlowToler;   // flow rate tolerance
        Real64 QDelivered;
        Real64 FracDelivered;
        Array1D<Real64> Par(11);
        int SolFlag;
        Real64 ErrTolerance;
        Real64 MaxSteamCap; // steam coil capacity at full load
        bool ErrorsFound;   // returned from mining function call

        // The calculated load from the Heat Balance
        QTotLoad = ZoneSysEnergyDemand(ZoneNum).RemainingOutputRequired;
        SysOutletNode = this->ReheatAirOutletNode;
        SysInletNode = this->InletNodeNum;
        CpAirZn = PsyCpAirFnW(Node(ZoneNodeNum).HumRat);
        HCType = this->ReheatComp_Num;
        FanType = this->Fan_Num;
        MaxCoolMassFlow = this->sd_airterminalInlet.AirMassFlowRateMaxAvail;
        MaxHeatMassFlow = min(this->HeatAirMassFlowRateMax, this->sd_airterminalInlet.AirMassFlowRateMaxAvail);
        MinMassFlow = MaxCoolMassFlow * this->ZoneMinAirFrac;
        UnitFlowToler = 0.001 * HVACFlowRateToler;
        QDelivered = 0.0;
        HWFlow = 0.0;
        if (this->sd_airterminalInlet.AirMassFlowRateMaxAvail <= 0.0 || CurDeadBandOrSetback(ZoneNum)) {
            MassFlow = 0.0;
            FanOp = 0;
            this->CalcVAVVS(state, FirstHVACIteration, ZoneNodeNum, HCType, 0.0, 0.0, FanType, MassFlow, FanOp, QDelivered);
            return;
        }

        if (HCType == HCoilType_SimpleHeating) {
            WaterControlNode = this->ReheatControlNode;
            HCLoad = 0.0;
            if (FirstHVACIteration) {
                MaxFlowWater = this->MaxReheatWaterFlow;
                MinFlowWater = this->MinReheatWaterFlow;
            } else {
                WaterControlNode = this->ReheatControlNode;
                MaxFlowWater = Node(WaterControlNode).MassFlowRateMaxAvail;
                MinFlowWater = Node(WaterControlNode).MassFlowRateMinAvail;
            }
        } else {
            WaterControlNode = 0;
            HCLoad = BigLoad;
            MaxFlowWater = 0.0;
            MinFlowWater = 0.0;
        }

        if (HCType == HCoilType_SteamAirHeating) {
            SteamControlNode = this->ReheatControlNode;
            HCLoad = 0.0;
            if (FirstHVACIteration) {
                MaxFlowSteam = this->MaxReheatSteamFlow;
                MinFlowSteam = this->MinReheatSteamFlow;
            } else {
                MaxFlowSteam = Node(SteamControlNode).MassFlowRateMaxAvail;
                MinFlowSteam = Node(SteamControlNode).MassFlowRateMinAvail;
            }
        } else {
            SteamControlNode = 0;
            HCLoad = BigLoad;
            MaxFlowSteam = 0.0;
            MinFlowSteam = 0.0;
        }

        // define 3 load regions and assign the current load to the correct region.
        // region 1: active cooling with fan on
        FanOp = 1;
        if (HCType == HCoilType_SteamAirHeating) {
            this->CalcVAVVS(state, FirstHVACIteration, ZoneNodeNum, HCType, MinFlowSteam, 0.0, FanType, MaxCoolMassFlow, FanOp, QCoolFanOnMax);
            this->CalcVAVVS(state, FirstHVACIteration, ZoneNodeNum, HCType, MinFlowSteam, 0.0, FanType, MinMassFlow, FanOp, QCoolFanOnMin);
            // region 2: active heating with fan on
            this->CalcVAVVS(state, FirstHVACIteration, ZoneNodeNum, HCType, MaxFlowSteam, BigLoad, FanType, MaxHeatMassFlow, FanOp, QHeatFanOnMax);
            MaxSteamCap = GetCoilCapacity(state, this->ReheatComp, this->ReheatName, ErrorsFound);
            this->CalcVAVVS(state, FirstHVACIteration, ZoneNodeNum, HCType, MaxFlowSteam, 0.0, FanType, MinMassFlow, FanOp, QHeatFanOnMin);
            // region 3: active heating with fan off
            FanOp = 0;
            this->CalcVAVVS(state, FirstHVACIteration, ZoneNodeNum, HCType, MaxFlowSteam, BigLoad, FanType, MinMassFlow, FanOp, QHeatFanOffMax);
            this->CalcVAVVS(state, FirstHVACIteration, ZoneNodeNum, HCType, MinFlowSteam, 0.0, FanType, MinMassFlow, FanOp, QNoHeatFanOff);
        } else {
            this->CalcVAVVS(state, FirstHVACIteration, ZoneNodeNum, HCType, MinFlowWater, 0.0, FanType, MaxCoolMassFlow, FanOp, QCoolFanOnMax);
            this->CalcVAVVS(state, FirstHVACIteration, ZoneNodeNum, HCType, MinFlowWater, 0.0, FanType, MinMassFlow, FanOp, QCoolFanOnMin);
            // region 2: active heating with fan on
            this->CalcVAVVS(state, FirstHVACIteration, ZoneNodeNum, HCType, MaxFlowWater, BigLoad, FanType, MaxHeatMassFlow, FanOp, QHeatFanOnMax);
            this->CalcVAVVS(state, FirstHVACIteration, ZoneNodeNum, HCType, MaxFlowWater, 0.0, FanType, MinMassFlow, FanOp, QHeatFanOnMin);
            // region 3: active heating with fan off
            FanOp = 0;
            this->CalcVAVVS(state, FirstHVACIteration, ZoneNodeNum, HCType, MaxFlowWater, BigLoad, FanType, MinMassFlow, FanOp, QHeatFanOffMax);
            this->CalcVAVVS(state, FirstHVACIteration, ZoneNodeNum, HCType, MinFlowWater, 0.0, FanType, MinMassFlow, FanOp, QNoHeatFanOff);
        }

        // Active cooling with fix for issue #5592
        if (QTotLoad < (-1.0 * SmallLoad) && QTotLoad < QCoolFanOnMin - SmallLoad && this->sd_airterminalInlet.AirMassFlowRateMaxAvail > 0.0 &&
            !CurDeadBandOrSetback(ZoneNum)) {
            // check that it can meet the load
            FanOp = 1;
            if (QCoolFanOnMax < QTotLoad - SmallLoad) {
                Par(1) = double(this->SysNum);
                if (FirstHVACIteration) {
                    Par(2) = 1.0;
                } else {
                    Par(2) = 0.0;
                }
                Par(3) = double(ZoneNodeNum);
                Par(4) = double(HCType);
                if (HCType == HCoilType_SteamAirHeating) {
                    Par(5) = MinFlowSteam;
                } else {
                    Par(5) = MinFlowWater;
                }
                Par(6) = double(FanType);
                Par(7) = double(FanOp);
                Par(8) = QTotLoad;
                SolveRoot(state, UnitFlowToler, 50, SolFlag, MassFlow, this->VAVVSCoolingResidual, MinMassFlow, MaxCoolMassFlow, Par);
                if (SolFlag == -1) {
                    if (this->IterationLimit == 0) {
                        ShowWarningError("Supply air flow control failed in VS VAV terminal unit " + this->SysName);
                        ShowContinueError("  Iteration limit exceeded in calculating air flow rate");
                    }
                    ShowRecurringWarningErrorAtEnd("Supply air flow Iteration limit exceeded in VS VAV terminal unit " + this->SysName,
                                                   this->IterationLimit);
                } else if (SolFlag == -2) {
                    if (this->IterationFailed == 0) {
                        ShowWarningError("Supply air flow control failed in VS VAV terminal unit " + this->SysName);
                        ShowContinueError("  Bad air flow limits");
                    }
                    ShowRecurringWarningErrorAtEnd("Supply air flow control failed in VS VAV terminal unit " + this->SysName,
                                                   this->IterationFailed);
                }

            } else {

                MassFlow = MaxCoolMassFlow;

                if (HCType == HCoilType_SteamAirHeating) {
                    this->CalcVAVVS(state, FirstHVACIteration, ZoneNodeNum, HCType, MinFlowSteam, 0.0, FanType, MassFlow, FanOp, QDelivered);
                } else {
                    this->CalcVAVVS(state, FirstHVACIteration, ZoneNodeNum, HCType, MinFlowWater, 0.0, FanType, MassFlow, FanOp, QDelivered);
                }
            }

            // no active heating or cooling
        } else if ((QTotLoad >= QCoolFanOnMin - SmallLoad && QTotLoad <= QNoHeatFanOff + SmallLoad &&
                    this->sd_airterminalInlet.AirMassFlowRateMaxAvail > 0.0) ||
                   (this->sd_airterminalInlet.AirMassFlowRateMaxAvail > 0.0 && CurDeadBandOrSetback(ZoneNum))) {
            MassFlow = MinMassFlow;
            FanOp = 0;
            if (HCType == HCoilType_SteamAirHeating) {
                this->CalcVAVVS(state, FirstHVACIteration, ZoneNodeNum, HCType, MinFlowSteam, QTotLoad, FanType, MassFlow, FanOp, QNoHeatFanOff);
            } else {
                this->CalcVAVVS(state, FirstHVACIteration, ZoneNodeNum, HCType, MinFlowWater, 0.0, FanType, MassFlow, FanOp, QNoHeatFanOff);
            }

            // active heating
        } else if (QTotLoad > QNoHeatFanOff + SmallLoad && this->sd_airterminalInlet.AirMassFlowRateMaxAvail > 0.0 && !CurDeadBandOrSetback(ZoneNum)) {
            // hot water coil
            if (HCType == HCoilType_SimpleHeating) {
                if (QTotLoad < QHeatFanOffMax - SmallLoad) {
                    // vary HW flow, leave air flow at minimum
                    MassFlow = MinMassFlow;
                    FanOp = 0;
                    Par(1) = double(this->SysNum);
                    if (FirstHVACIteration) {
                        Par(2) = 1.0;
                    } else {
                        Par(2) = 0.0;
                    }
                    Par(3) = double(ZoneNodeNum);
                    Par(4) = double(HCType);
                    Par(5) = MassFlow;
                    Par(6) = double(FanType);
                    Par(7) = double(FanOp);
                    Par(8) = QTotLoad;
                    ErrTolerance = this->ControllerOffset;
                    SolveRoot(state, ErrTolerance, 500, SolFlag, HWFlow, this->VAVVSHWNoFanResidual, MinFlowWater, MaxFlowWater, Par);
                    if (SolFlag == -1) {
                        ShowRecurringWarningErrorAtEnd("Hot Water flow control failed in VS VAV terminal unit " + this->SysName,
                                                       this->ErrCount1);
                        ShowRecurringContinueErrorAtEnd("...Iteration limit (500) exceeded in calculating the hot water flow rate",
                                                        this->ErrCount1c);
                        this->CalcVAVVS(state, FirstHVACIteration, ZoneNodeNum, HCType, HWFlow, 0.0, FanType, MassFlow, FanOp, QDelivered);
                    } else if (SolFlag == -2) {
                        ShowRecurringWarningErrorAtEnd("Hot Water flow control failed (bad air flow limits) in VS VAV terminal unit " +
                                                           this->SysName,
                                                       this->ErrCount2);
                    }
                } else if (QTotLoad >= QHeatFanOffMax - SmallLoad && QTotLoad <= QHeatFanOnMin + SmallLoad) {
                    MassFlow = MinMassFlow;
                    FanOp = 0;
                    this->CalcVAVVS(state, FirstHVACIteration, ZoneNodeNum, HCType, MaxFlowWater, 0.0, FanType, MassFlow, FanOp, QDelivered);
                } else if (QTotLoad > QHeatFanOnMin + SmallLoad && QTotLoad < QHeatFanOnMax - SmallLoad) {
                    // set hot water flow to max and vary the supply air flow rate
                    FanOp = 1;
                    Par(1) = double(this->SysNum);
                    if (FirstHVACIteration) {
                        Par(2) = 1.0;
                    } else {
                        Par(2) = 0.0;
                    }
                    Par(3) = double(ZoneNodeNum);
                    Par(4) = double(HCType);
                    Par(5) = MaxFlowWater;
                    Par(6) = double(FanType);
                    Par(7) = double(FanOp);
                    Par(8) = QTotLoad;
                    SolveRoot(state, UnitFlowToler, 50, SolFlag, MassFlow, this->VAVVSHWFanOnResidual, MinMassFlow, MaxHeatMassFlow, Par);
                    if (SolFlag == -1) {
                        if (this->IterationLimit == 0) {
                            ShowWarningError("Supply air flow control failed in VS VAV terminal unit " + this->SysName);
                            ShowContinueError("  Iteration limit exceeded in calculating air flow rate");
                        }
                        ShowRecurringWarningErrorAtEnd("Supply air flow Iteration limit exceeded in VS VAV terminal unit " + this->SysName,
                                                       this->IterationLimit);
                    } else if (SolFlag == -2) {
                        if (this->IterationFailed == 0) {
                            ShowWarningError("Supply air flow control failed in VS VAV terminal unit " + this->SysName);
                            ShowContinueError("  Bad air flow limits");
                        }
                        ShowRecurringWarningErrorAtEnd("Supply air flow control failed in VS VAV terminal unit " + this->SysName,
                                                       this->IterationFailed);
                    }
                } else {
                    MassFlow = MaxHeatMassFlow;
                    FanOp = 1;
                    this->CalcVAVVS(state, FirstHVACIteration, ZoneNodeNum, HCType, MaxFlowWater, 0.0, FanType, MassFlow, FanOp, QDelivered);
                }
            } else if (HCType == HCoilType_SteamAirHeating) {
                //      IF (QTotLoad > QNoHeatFanOff + SmallLoad .AND. QTotLoad < QHeatFanOffMax - SmallLoad) THEN
                if (QTotLoad < QHeatFanOffMax - SmallLoad) {
                    // vary steam flow, leave air flow at minimum
                    MassFlow = MinMassFlow;
                    FanOp = 0;
                    Par(1) = double(this->SysNum);
                    if (FirstHVACIteration) {
                        Par(2) = 1.0;
                    } else {
                        Par(2) = 0.0;
                    }
                    Par(3) = double(ZoneNodeNum);
                    Par(4) = double(HCType);
                    Par(5) = MassFlow;
                    Par(6) = double(FanType);
                    Par(7) = double(FanOp);
                    Par(8) = QTotLoad;
                    Par(9) = MinFlowSteam;
                    Par(10) = MaxFlowSteam;
                    Par(11) = MaxSteamCap;
                    ErrTolerance = this->ControllerOffset;
                    SolveRoot(state, ErrTolerance, 500, SolFlag, HWFlow, this->VAVVSHWNoFanResidual, MinFlowSteam, MaxFlowSteam, Par);
                    if (SolFlag == -1) {
                        ShowRecurringWarningErrorAtEnd("Steam flow control failed in VS VAV terminal unit " + this->SysName,
                                                       this->ErrCount1);
                        ShowRecurringContinueErrorAtEnd("...Iteration limit (500) exceeded in calculating the hot water flow rate",
                                                        this->ErrCount1c);
                        this->CalcVAVVS(state, FirstHVACIteration, ZoneNodeNum, HCType, HWFlow, 0.0, FanType, MassFlow, FanOp, QDelivered);
                    } else if (SolFlag == -2) {
                        ShowRecurringWarningErrorAtEnd(
                            "Steam flow control failed (bad air flow limits) in VS VAV terminal unit " + this->SysName, this->ErrCount2);
                    }
                } else if (QTotLoad >= QHeatFanOffMax - SmallLoad && QTotLoad <= QHeatFanOnMin + SmallLoad) {
                    MassFlow = MinMassFlow;
                    FanOp = 0;
                    this->CalcVAVVS(state, FirstHVACIteration, ZoneNodeNum, HCType, MaxFlowWater, 0.0, FanType, MassFlow, FanOp, QDelivered);
                } else if (QTotLoad > QHeatFanOnMin + SmallLoad && QTotLoad < QHeatFanOnMax - SmallLoad) {
                    FanOp = 1;
                    Par(1) = double(this->SysNum);
                    if (FirstHVACIteration) {
                        Par(2) = 1.0;
                    } else {
                        Par(2) = 0.0;
                    }
                    Par(3) = double(ZoneNodeNum);
                    Par(4) = double(HCType);
                    Par(5) = MaxFlowSteam;
                    Par(6) = double(FanType);
                    Par(7) = double(FanOp);
                    Par(8) = QTotLoad;
                    SolveRoot(state, UnitFlowToler, 50, SolFlag, MassFlow, this->VAVVSHWFanOnResidual, MinMassFlow, MaxHeatMassFlow, Par);
                    if (SolFlag == -1) {
                        if (this->IterationLimit == 0) {
                            ShowWarningError("Steam heating coil control failed in VS VAV terminal unit " + this->SysName);
                            ShowContinueError("  Iteration limit exceeded in calculating air flow rate");
                        }
                        ShowRecurringWarningErrorAtEnd("Steam heating coil iteration limit exceeded in VS VAV terminal unit " + this->SysName,
                                                       this->IterationLimit);
                    } else if (SolFlag == -2) {
                        if (this->IterationFailed == 0) {
                            ShowWarningError("Steam heating coil control failed in VS VAV terminal unit " + this->SysName);
                            ShowContinueError("  Bad air flow limits");
                        }
                        ShowRecurringWarningErrorAtEnd("Steam heating coil control failed in VS VAV terminal unit " + this->SysName,
                                                       this->IterationFailed);
                    }
                } else {
                    MassFlow = MaxHeatMassFlow;
                    FanOp = 1;
                    this->CalcVAVVS(state, FirstHVACIteration, ZoneNodeNum, HCType, QTotLoad, QTotLoad, FanType, MassFlow, FanOp, QDelivered);
                }
            } else if (HCType == HCoilType_Gas || HCType == HCoilType_Electric) {
                if (QTotLoad <= QHeatFanOnMin + SmallLoad) {
                    // vary heating coil power, leave mass flow at minimum
                    MassFlow = MinMassFlow;
                    FanOp = 0;
                    this->CalcVAVVS(state, FirstHVACIteration, ZoneNodeNum, HCType, 0.0, QTotLoad, FanType, MassFlow, FanOp, QDelivered);
                } else if (QTotLoad > QHeatFanOnMin + SmallLoad && QTotLoad < QHeatFanOnMax - SmallLoad) {
                    FanOp = 1;
                    Par(1) = double(this->SysNum);
                    if (FirstHVACIteration) {
                        Par(2) = 1.0;
                    } else {
                        Par(2) = 0.0;
                    }
                    Par(3) = double(ZoneNodeNum);
                    Par(4) = double(HCType);
                    Par(5) = this->ReheatCoilMaxCapacity;
                    Par(6) = double(FanType);
                    Par(7) = double(FanOp);
                    Par(8) = QTotLoad;
                    SolveRoot(state, UnitFlowToler, 50, SolFlag, FracDelivered, this->VAVVSHCFanOnResidual, 0.0, 1.0, Par);
                    MassFlow = Node(SysInletNode).MassFlowRate;
                    if (SolFlag == -1) {
                        if (this->IterationLimit == 0) {
                            ShowWarningError("Heating coil control failed in VS VAV terminal unit " + this->SysName);
                            ShowContinueError("  Iteration limit exceeded in calculating air flow rate");
                        }
                        ShowRecurringWarningErrorAtEnd("Heating coil control iteration limit exceeded in VS VAV terminal unit " + this->SysName,
                                                       this->IterationLimit);
                    } else if (SolFlag == -2) {
                        if (this->IterationFailed == 0) {
                            ShowWarningError("Heating coil control failed in VS VAV terminal unit " + this->SysName);
                            ShowContinueError("  Bad air flow limits");
                        }
                        ShowRecurringWarningErrorAtEnd("Heating coil control failed in VS VAV terminal unit " + this->SysName,
                                                       this->IterationFailed);
                    }
                } else {
                    MassFlow = MaxHeatMassFlow;
                    FanOp = 1;
                    this->CalcVAVVS(state, FirstHVACIteration, ZoneNodeNum, HCType, 0.0, QTotLoad, FanType, MassFlow, FanOp, QDelivered);
                }
            } else {
                ShowFatalError("Invalid Reheat Component=" + this->ReheatComp);
            }

        } else {

            MassFlow = 0.0;
            FanOp = 0;
            this->CalcVAVVS(state, FirstHVACIteration, ZoneNodeNum, HCType, 0.0, 0.0, FanType, MassFlow, FanOp, QDelivered);
        }

        // Move mass flow rates to the damper outlet node
        this->sd_airterminalOutlet.AirMassFlowRate = MassFlow;
        this->sd_airterminalOutlet.AirMassFlowRateMaxAvail = this->sd_airterminalInlet.AirMassFlowRateMaxAvail;
        this->sd_airterminalOutlet.AirMassFlowRateMinAvail = this->sd_airterminalInlet.AirMassFlowRateMinAvail;

        // calculate VAV damper Position.
        if (this->AirMassFlowRateMax == 0.0) {
            this->DamperPosition = 0.0;
        } else {
            this->DamperPosition = MassFlow / this->AirMassFlowRateMax;
        }
        // update the air terminal outlet node data
        this->UpdateSys();

    }

    void SingleDuctAirTerminal::SimConstVol(EnergyPlusData &state, bool const FirstHVACIteration, int const ZoneNum, int const ZoneNodeNum)
    {

        // SUBROUTINE INFORMATION:
        //       AUTHOR         Richard J. Liesen
        //       DATE WRITTEN   February 2000
        //       MODIFIED       FB/KHL/TH 2/2011: added maximum supply air temperature leaving reheat coil
        //       RE-ENGINEERED  na

        // PURPOSE OF THIS SUBROUTINE:
        // This subroutine simulates the simple single duct constant volume systems.

        // METHODOLOGY EMPLOYED:
        // There is method to this madness.

        // REFERENCES:
        // na

        // Using/Aliasing
        using namespace DataZoneEnergyDemands;
        // unused   USE DataHeatBalFanSys, ONLY: Mat
        using HeatingCoils::SimulateHeatingCoilComponents;
        using PlantUtilities::SetActuatedBranchFlowRate;
        using SteamCoils::SimulateSteamCoilComponents;
        using WaterCoils::SimulateWaterCoilComponents;

        // Locals
        // SUBROUTINE ARGUMENT DEFINITIONS:

        // SUBROUTINE PARAMETER DEFINITIONS:

        // INTERFACE BLOCK SPECIFICATIONS
        // na

        // DERIVED TYPE DEFINITIONS
        // na

        // SUBROUTINE LOCAL VARIABLE DECLARATIONS:
        Real64 MassFlow;     // [kg/sec]   Total Mass Flow Rate from Hot & Cold Inlets
        Real64 QZnReq;       // [Watts]
        Real64 QToHeatSetPt; // [W]  remaining load to heating setpoint
        Real64 CpAir;
        int WaterControlNode;        // This is the Actuated Reheat Control Node
        Real64 MaxFlowWater;         // This is the value passed to the Controller depending if FirstHVACIteration or not
        Real64 MinFlowWater;         // This is the value passed to the Controller depending if FirstHVACIteration or not
        Real64 QActualHeating;       // the heating load seen by the reheat coil
        static Real64 TAirMax(0.0);  // Maximum zone supply air temperature [C]
        static Real64 QMax(0.0);     // Maximum heat addition rate imposed by the max zone supply air temperature [W]
        static Real64 ZoneTemp(0.0); // Zone temperature [C]
        static Real64 QMax2(0.0);
        Real64 DummyMdot; // local fluid mass flow rate

        QToHeatSetPt = ZoneSysEnergyDemand(ZoneNum).RemainingOutputReqToHeatSP; // The calculated load from the Heat Balance
        MassFlow = this->sd_airterminalInlet.AirMassFlowRateMaxAvail;                    // System massflow is set to the Available
        QMax2 = QToHeatSetPt;
        ZoneTemp = Node(ZoneNodeNum).Temp;
        CpAir = PsyCpAirFnW(Node(ZoneNodeNum).HumRat); // zone air specific heat
        if (this->MaxReheatTempSetByUser) {
            TAirMax = this->MaxReheatTemp;
            QMax = CpAir * MassFlow * (TAirMax - ZoneTemp);
            QMax2 = min(QToHeatSetPt, QMax);
        } // if (this->MaxReheatTempSetByUser) {

        if (((this->sd_airterminalInlet.AirMassFlowRateMaxAvail == 0.0) && (this->sd_airterminalInlet.AirMassFlowRateMinAvail == 0.0)) ||
            (this->sd_airterminalInlet.AirMassFlowRate == 0.0)) {
            // System is Off set massflow to 0.0
            MassFlow = 0.0;
        }

        // Calculate the Damper Position when there is a Max air flow specified.
        if (this->AirMassFlowRateMax == 0.0) {
            this->DamperPosition = 0.0;
        } else {
            this->DamperPosition = MassFlow / this->AirMassFlowRateMax;
        }

        // make sure the inlet node flow rate is updated if the mass flow has been limited
        this->sd_airterminalOutlet.AirMassFlowRate = MassFlow;
        this->sd_airterminalOutlet.AirMassFlowRateMaxAvail = this->sd_airterminalInlet.AirMassFlowRateMaxAvail;
        this->sd_airterminalOutlet.AirMassFlowRateMinAvail = this->sd_airterminalInlet.AirMassFlowRateMinAvail;
        this->UpdateSys();

        QActualHeating = QToHeatSetPt - MassFlow * CpAir * (this->sd_airterminalInlet.AirTemp - ZoneTemp); // reheat needed
        // Now the massflow for reheating has been determined. If it is zero, or in SetBack, or the
        // system scheduled OFF then not operational and shut the system down.
        if ((MassFlow > SmallMassFlow) && (QActualHeating > 0.0) && (TempControlType(ZoneNum) != SingleCoolingSetPoint)) {

            {
                auto const SELECT_CASE_var(this->ReheatComp_Num);

                if (SELECT_CASE_var == HCoilType_SimpleHeating) { // COIL:WATER:SIMPLEHEATING
                    // Determine the load required to pass to the Component controller
                    QZnReq = QMax2 + MassFlow * CpAir * ZoneTemp;

                    // Before Iterating through the Reheat Coil and Controller set the flags for the
                    // Do Loop to initialized conditions.
                    // Node(sd_airterminal(SysNum)%ReheatControlNode)%MassFlowRate = 0.0D0
                    // Initialize hot water flow rate to zero.
                    DummyMdot = 0.0;
                    SetActuatedBranchFlowRate(
                        DummyMdot, this->ReheatControlNode, this->HWLoopNum, this->HWLoopSide, this->HWBranchIndex, true);

                    // On the first HVAC iteration the system values are given to the controller, but after that
                    // the demand limits are in place and there needs to be feedback to the Zone Equipment
                    if (FirstHVACIteration) {
                        MaxFlowWater = this->MaxReheatWaterFlow;
                        MinFlowWater = this->MinReheatWaterFlow;
                    } else {
                        WaterControlNode = this->ReheatControlNode;
                        MaxFlowWater = Node(WaterControlNode).MassFlowRateMaxAvail;
                        MinFlowWater = Node(WaterControlNode).MassFlowRateMinAvail;
                    }

                    // Simulate reheat coil for the Const Volume system
                    // Set Converged to True & when controller is not converged it will set to False.
                    ControlCompOutput(state, this->ReheatName,
                                      this->ReheatComp,
                                      this->ReheatComp_Index,
                                      FirstHVACIteration,
                                      QZnReq,
                                      this->ReheatControlNode,
                                      MaxFlowWater,
                                      MinFlowWater,
                                      this->ControllerOffset,
                                      this->ControlCompTypeNum,
                                      this->CompErrIndex,
                                      _,
                                      this->ReheatAirOutletNode,
                                      MassFlow,
                                      _,
                                      _,
                                      this->HWLoopNum,
                                      this->HWLoopSide,
                                      this->HWBranchIndex);

                } else if (SELECT_CASE_var == HCoilType_SteamAirHeating) { // COIL:STEAM:STEAMAIRHEATING
                    // Determine the load required to pass to the Component controller
                    QZnReq = QMax2 - MassFlow * CpAir * (this->sd_airterminalInlet.AirTemp - ZoneTemp);

                    // Simulate reheat coil for the VAV system
                    SimulateSteamCoilComponents(state, this->ReheatName, FirstHVACIteration, this->ReheatComp_Index, QZnReq);
                } else if (SELECT_CASE_var == HCoilType_Electric) { // COIL:ELECTRIC:HEATING
                    // Determine the load required to pass to the Component controller
                    QZnReq = QMax2 - MassFlow * CpAir * (this->sd_airterminalInlet.AirTemp - ZoneTemp);

                    // Simulate reheat coil for the VAV system
                    SimulateHeatingCoilComponents(state, this->ReheatName, FirstHVACIteration, QZnReq, this->ReheatComp_Index);

                } else if (SELECT_CASE_var == HCoilType_Gas) { // COIL:GAS:HEATING
                    // Determine the load required to pass to the Component controller
                    QZnReq = QMax2 - MassFlow * CpAir * (this->sd_airterminalInlet.AirTemp - ZoneTemp);

                    // Simulate reheat coil for the VAV system
                    SimulateHeatingCoilComponents(state, this->ReheatName, FirstHVACIteration, QZnReq, this->ReheatComp_Index);
                } else {
                    ShowFatalError("Invalid Reheat Component=" + this->ReheatComp);
                }
            }

            // the COIL is OFF the properties are calculated for this special case.
        } else {
            {
                auto const SELECT_CASE_var(this->ReheatComp_Num);

                if (SELECT_CASE_var == HCoilType_SimpleHeating) { // COIL:WATER:SIMPLEHEATING
                    // Simulate reheat coil for the Const Volume system
                    // Node(sd_airterminal(SysNum)%ReheatControlNode)%MassFlowRate = 0.0D0
                    // Initialize hot water flow rate to zero.
                    DummyMdot = 0.0;
                    SetActuatedBranchFlowRate(
                        DummyMdot, this->ReheatControlNode, this->HWLoopNum, this->HWLoopSide, this->HWBranchIndex, true);

                    // call the reheat coil with the NO FLOW condition to make sure that the Node values
                    // are passed through to the coil outlet correctly
                    SimulateWaterCoilComponents(state, this->ReheatName, FirstHVACIteration, this->ReheatComp_Index);
                } else if (SELECT_CASE_var == HCoilType_SteamAirHeating) { // COIL:STEAM:AIRHEATING
                    // Simulate reheat coil for the Const Volume system
                    SimulateSteamCoilComponents(state, this->ReheatName, FirstHVACIteration, this->ReheatComp_Index, 0.0);

                } else if (SELECT_CASE_var == HCoilType_Electric) { // COIL:ELECTRIC:HEATING
                    // Simulate reheat coil for the Const Volume system
                    SimulateHeatingCoilComponents(state, this->ReheatName, FirstHVACIteration, 0.0, this->ReheatComp_Index);

                } else if (SELECT_CASE_var == HCoilType_Gas) { // COIL:GAS:HEATING
                    // Simulate reheat coil for the Const Volume system
                    SimulateHeatingCoilComponents(state, this->ReheatName, FirstHVACIteration, 0.0, this->ReheatComp_Index);
                } else {
                    ShowFatalError("Invalid Reheat Component=" + this->ReheatComp);
                }
            }
        }
    }

    void SingleDuctAirTerminal::SimConstVolNoReheat(int const ZoneNodeNum)
    {

        // PURPOSE OF THIS SUBROUTINE:
        // This subroutine simulates the simple single duct constant volume systems with no reheat.

        using DataGlobals::SecInHour;
        using DataHVACGlobals::TimeStepSys;
        using Psychrometrics::PsyHFnTdbW;

        Real64 MassFlow;           // [kg/sec]   mass flow rate at the inlet
        Real64 SensOutputProvided; // heating and cooling provided to the zone [W]

        MassFlow = this->sd_airterminalInlet.AirMassFlowRate; // system air mass flow rate

        if (GetCurrentScheduleValue(this->SchedPtr) > 0.0 && MassFlow > SmallMassFlow) {
            Real64 CpAir = PsyCpAirFnW(0.5 * (Node(this->OutletNodeNum).HumRat + Node(ZoneNodeNum).HumRat));
            SensOutputProvided = MassFlow * CpAir * (Node(this->OutletNodeNum).Temp - Node(ZoneNodeNum).Temp);
        } else {
            SensOutputProvided = 0.0;
        }

        // set the outlet node air conditions to that of the inlet
        this->sd_airterminalOutlet.AirTemp = this->sd_airterminalInlet.AirTemp;
        this->sd_airterminalOutlet.AirHumRat = this->sd_airterminalInlet.AirHumRat;
        this->sd_airterminalOutlet.AirEnthalpy = this->sd_airterminalInlet.AirEnthalpy;
        this->sd_airterminalOutlet.AirMassFlowRate = MassFlow;
        this->sd_airterminalOutlet.AirMassFlowRateMaxAvail = this->sd_airterminalInlet.AirMassFlowRateMaxAvail;
        this->sd_airterminalOutlet.AirMassFlowRateMinAvail = this->sd_airterminalInlet.AirMassFlowRateMinAvail;

        // air heat transfer rate and energy
        this->HeatRate = max(SensOutputProvided, 0.0);
        this->CoolRate = std::abs(min(SensOutputProvided, 0.0));
        this->HeatEnergy = this->HeatRate * TimeStepSys * SecInHour;
        this->CoolEnergy = this->CoolRate * TimeStepSys * SecInHour;

        // update the air terminal outlet node data
        this->UpdateSys();
    }

    void SingleDuctAirTerminal::CalcVAVVS(EnergyPlusData &state, bool const FirstHVACIteration,  // flag for 1st HVAV iteration in the time step
                   int const ZoneNode,             // zone node number
                   int const EP_UNUSED(HCoilType), // type of hot water coil !unused1208
                   Real64 const HWFlow,            // hot water flow (kg/s)
                   Real64 const HCoilReq,          // gas or elec coil demand requested
                   int const FanType,              // type of fan
                   Real64 const AirFlow,           // air flow rate (kg/s)
                   int const FanOn,                // 1 means fan is on
                   Real64 &LoadMet                 // load met by unit (watts)
    )
    {

        // SUBROUTINE INFORMATION:
        //       AUTHOR         Fred Buhl
        //       DATE WRITTEN   July 2004
        //       MODIFIED       na
        //       RE-ENGINEERED  na

        // PURPOSE OF THIS SUBROUTINE:
        // Simulate the components making up the VAV terminal unit with variable speed fan.

        // METHODOLOGY EMPLOYED:
        // Simulates the unit components sequentially in the air flow direction.

        // REFERENCES:
        // na

        // Using/Aliasing
        using DataHVACGlobals::TurnFansOff;
        using HeatingCoils::SimulateHeatingCoilComponents;
        using PlantUtilities::SetComponentFlowRate;
        using SteamCoils::SimulateSteamCoilComponents;
        using WaterCoils::SimulateWaterCoilComponents;

        // Locals
        // SUBROUTINE ARGUMENT DEFINITIONS:

        // SUBROUTINE PARAMETER DEFINITIONS:
        // na

        // INTERFACE BLOCK SPECIFICATIONS
        // na

        // DERIVED TYPE DEFINITIONS
        // na

        // SUBROUTINE LOCAL VARIABLE DECLARATIONS:
        int FanInNode;       // unit air inlet node (fan inlet)
        int FanOutNode;      // fan outlet node (heating coil inlet node)
        int HCOutNode;       // unit air outlet node (heating coil air outlet node)
        int HotControlNode;  // the hot water inlet node
        Real64 AirMassFlow;  // total air mass flow rate [kg/s]
        Real64 CpAirZn;      // zone air specific heat [J/kg-C]
        bool TurnFansOffSav; // save the fan off flag
        Real64 mdot;

        TurnFansOffSav = TurnFansOff;
        FanInNode = this->InletNodeNum;
        FanOutNode = this->OutletNodeNum;
        HCOutNode = this->ReheatAirOutletNode;
        HotControlNode = this->ReheatControlNode;
        AirMassFlow = AirFlow;
        Node(FanInNode).MassFlowRate = AirMassFlow;
        CpAirZn = PsyCpAirFnW(Node(ZoneNode).HumRat);
        if (FanType == DataHVACGlobals::FanType_SimpleVAV && FanOn == 1) {
            Fans::SimulateFanComponents(state, this->FanName, FirstHVACIteration, this->Fan_Index);
        } else if (FanType == DataHVACGlobals::FanType_SystemModelObject && FanOn == 1) {
            HVACFan::fanObjs[this->Fan_Index]->simulate(state, _, _, _, _);

        } else { // pass through conditions
            TurnFansOff = true;
            if (FanType == DataHVACGlobals::FanType_SimpleVAV) {
                Fans::SimulateFanComponents(state, this->FanName, FirstHVACIteration, this->Fan_Index);
            } else if (FanType == DataHVACGlobals::FanType_SystemModelObject) {
                HVACFan::fanObjs[this->Fan_Index]->simulate(state, _, _, TurnFansOff, _);
            }
            TurnFansOff = TurnFansOffSav;
            Node(FanOutNode).MassFlowRate = Node(FanInNode).MassFlowRate;
            Node(FanOutNode).MassFlowRateMaxAvail = Node(FanInNode).MassFlowRateMaxAvail;
            Node(FanOutNode).MassFlowRateMinAvail = Node(FanInNode).MassFlowRateMinAvail;
        }
        {
            auto const SELECT_CASE_var(this->ReheatComp_Num);
            if (SELECT_CASE_var == HCoilType_SimpleHeating) { // COIL:WATER:SIMPLEHEATING
                mdot = HWFlow;
                if (this->HWLoopNum > 0) {
                    SetComponentFlowRate(mdot,
                                         this->ReheatControlNode,
                                         this->ReheatCoilOutletNode,
                                         this->HWLoopNum,
                                         this->HWLoopSide,
                                         this->HWBranchIndex,
                                         this->HWCompIndex);
                }

                SimulateWaterCoilComponents(state, this->ReheatName, FirstHVACIteration, this->ReheatComp_Index);
            } else if (SELECT_CASE_var == HCoilType_SteamAirHeating) { // HW Flow is steam mass flow here
                mdot = HWFlow;
                if (this->HWLoopNum > 0) {
                    SetComponentFlowRate(mdot,
                                         this->ReheatControlNode,
                                         this->ReheatCoilOutletNode,
                                         this->HWLoopNum,
                                         this->HWLoopSide,
                                         this->HWBranchIndex,
                                         this->HWCompIndex);
                }
                SimulateSteamCoilComponents(state, this->ReheatName, FirstHVACIteration, this->ReheatComp_Index, HCoilReq);
            } else if (SELECT_CASE_var == HCoilType_Electric) { // COIL:ELECTRIC:HEATING
                SimulateHeatingCoilComponents(state, this->ReheatName, FirstHVACIteration, HCoilReq, this->ReheatComp_Index);
            } else if (SELECT_CASE_var == HCoilType_Gas) { // COIL:GAS:HEATING
                SimulateHeatingCoilComponents(state, this->ReheatName, FirstHVACIteration, HCoilReq, this->ReheatComp_Index);
            } else {
                ShowFatalError("Invalid Reheat Component=" + this->ReheatComp);
            }
        }

        LoadMet = AirMassFlow * CpAirZn * (Node(HCOutNode).Temp - Node(ZoneNode).Temp);
    }

<<<<<<< HEAD
    Real64 SingleDuctAirTerminal::VAVVSCoolingResidual(EnergyPlusData &state, Real64 const SupplyAirMassFlow, // supply air mass flow rate [kg/s]
                                Array1<Real64> const &Par       // Par(1) = REAL(SysNum)
=======
    Real64 SingleDuctAirTerminal::VAVVSCoolingResidual(Real64 const SupplyAirMassFlow, // supply air mass flow rate [kg/s]
                                Array1D<Real64> const &Par       // Par(1) = REAL(SysNum)
>>>>>>> 63cebc91
    )
    {

        // FUNCTION INFORMATION:
        //       AUTHOR         Fred Buhl
        //       DATE WRITTEN   July 2004
        //       MODIFIED
        //       RE-ENGINEERED

        // PURPOSE OF THIS FUNCTION:
        // Calculates residual function (Requested Zone Load - Unit Output) / Requested Zone Load
        // Unit Output depends on the supply air flow rate which is being varied to zero the residual.

        // METHODOLOGY EMPLOYED:
        // Calls CalcVAVVS, and calculates
        // the residual as defined above.

        // REFERENCES:

        // USE STATEMENTS:
        // na

        // Return value
        Real64 Residuum; // residual to be minimized to zero

        // Argument array dimensioning

        // Locals
        // SUBROUTINE ARGUMENT DEFINITIONS:
        // Par(2) = FirstHVACIteration (1. or 0.)
        // Par(3) = REAL(ZoneNodeNum)
        // Par(4) = REAL(HCType)
        // Par(5) = minimum HW flow rate [kg/s]
        // Par(6) = REAL(FanType)
        // Par(7) = REAL(FanOp)
        // Par(8) = cooling demand [W] (negative)

        // FUNCTION PARAMETER DEFINITIONS:
        // na

        // INTERFACE BLOCK SPECIFICATIONS
        // na

        // DERIVED TYPE DEFINITIONS
        // na

        // FUNCTION LOCAL VARIABLE DECLARATIONS:
        int UnitIndex;
        bool FirstHVACSoln;
        int ZoneNodeIndex;
        Real64 MinHWFlow;  // min hot water flow rate
        int HCType;        // heating coil type (integer)
        int FanType;       // fan type (as an integer)
        int FanOp;         // fan operation; 0=off, 1=on.
        Real64 UnitOutput; // cooling output [W] (cooling is negative)

        UnitIndex = int(Par(1));
        FirstHVACSoln = (Par(2) > 0.0);
        ZoneNodeIndex = int(Par(3));
        HCType = int(Par(4));
        MinHWFlow = Par(5);
        FanType = int(Par(6));
        FanOp = int(Par(7));
        sd_airterminal(UnitIndex).CalcVAVVS(state, FirstHVACSoln, ZoneNodeIndex, HCType, MinHWFlow, 0.0, FanType, SupplyAirMassFlow, FanOp, UnitOutput);

        Residuum = (Par(8) - UnitOutput) / Par(8);

        return Residuum;
    }

<<<<<<< HEAD
    Real64 SingleDuctAirTerminal::VAVVSHWNoFanResidual(EnergyPlusData &state, Real64 const HWMassFlow,  // hot water mass flow rate [kg/s]
                                Array1<Real64> const &Par // Par(1) = REAL(SysNum)
=======
    Real64 SingleDuctAirTerminal::VAVVSHWNoFanResidual(Real64 const HWMassFlow,  // hot water mass flow rate [kg/s]
                                Array1D<Real64> const &Par // Par(1) = REAL(SysNum)
>>>>>>> 63cebc91
    )
    {

        // FUNCTION INFORMATION:
        //       AUTHOR         Fred Buhl
        //       DATE WRITTEN   July 2004
        //       MODIFIED
        //       RE-ENGINEERED

        // PURPOSE OF THIS FUNCTION:
        // Calculates residual function (Requested Zone Load - Unit Output) / Requested Zone Load
        // Unit Output depends on the hot water flow rate which is being varied to zero the residual.

        // METHODOLOGY EMPLOYED:
        // Calls CalcVAVVS, and calculates
        // the residual as defined above.

        // REFERENCES:

        // USE STATEMENTS:
        // na

        // Return value
        Real64 Residuum; // residual to be minimized to zero

        // Argument array dimensioning

        // Locals
        // SUBROUTINE ARGUMENT DEFINITIONS:
        // Par(2) = FirstHVACIteration (1. or 0.)
        // Par(3) = REAL(ZoneNodeNum)
        // Par(4) = REAL(HCType)
        // Par(5) = air mass flow flow rate [kg/s]
        // Par(6) = REAL(FanType)
        // Par(7) = REAL(FanOp)
        // Par(8) = heating demand [W]
        // Par(9) = min steam flow rate [m3/s] - steam only
        // Par(10 = max steam flow rate [m3/s] - steam only

        // FUNCTION PARAMETER DEFINITIONS:
        // na

        // INTERFACE BLOCK SPECIFICATIONS
        // na

        // DERIVED TYPE DEFINITIONS
        // na

        // FUNCTION LOCAL VARIABLE DECLARATIONS:
        int UnitIndex;
        bool FirstHVACSoln;
        int ZoneNodeIndex;
        Real64 AirMassFlow; // supply air mass flow rate [kg/s]
        int HCType;         // heating coil type (integer)
        int FanType;        // fan type (as an integer)
        int FanOp;          // fan operation; 0=off, 1=on.
        Real64 UnitOutput;  // heating output [W]
        Real64 QSteamLoad;  // proportional load to calculate steam flow [W]
        Real64 MinSteamFlow;
        Real64 MaxSteamFlow;
        Real64 MaxSteamCoilCapacity;

        UnitIndex = int(Par(1));
        FirstHVACSoln = (Par(2) > 0.0);
        ZoneNodeIndex = int(Par(3));
        HCType = int(Par(4));
        AirMassFlow = Par(5);
        FanType = int(Par(6));
        FanOp = int(Par(7));
        QSteamLoad = 0.0;
        // vary the load to be met by the steam coil to converge on a steam flow rate to meet the load
        if (HCType == HCoilType_SteamAirHeating) {
            //   backwards way of varying steam flow rate. Steam coil calculates a flow rate to meet a load.
            MinSteamFlow = Par(9);
            MaxSteamFlow = Par(10);
            MaxSteamCoilCapacity = Par(11);
            if ((MaxSteamFlow - MinSteamFlow) == 0.0) {
                QSteamLoad = Par(8); // Use QTotLoad, bad starting value error for RegulaFalsi will occur
            } else {
                QSteamLoad = MaxSteamCoilCapacity * HWMassFlow / (MaxSteamFlow - MinSteamFlow);
            }
        }
        sd_airterminal(UnitIndex).CalcVAVVS(state, FirstHVACSoln, ZoneNodeIndex, HCType, HWMassFlow, QSteamLoad, FanType, AirMassFlow, FanOp, UnitOutput);

        Residuum = (Par(8) - UnitOutput) / Par(8);

        return Residuum;
    }

<<<<<<< HEAD
    Real64 SingleDuctAirTerminal::VAVVSHWFanOnResidual(EnergyPlusData &state, Real64 const SupplyAirMassFlow, // supply air mass flow rate [kg/s]
                                Array1<Real64> const &Par       // Par(1) = REAL(SysNum)
=======
    Real64 SingleDuctAirTerminal::VAVVSHWFanOnResidual(Real64 const SupplyAirMassFlow, // supply air mass flow rate [kg/s]
                                Array1D<Real64> const &Par       // Par(1) = REAL(SysNum)
>>>>>>> 63cebc91
    )
    {

        // FUNCTION INFORMATION:
        //       AUTHOR         Fred Buhl
        //       DATE WRITTEN   July 2004
        //       MODIFIED
        //       RE-ENGINEERED

        // PURPOSE OF THIS FUNCTION:
        // Calculates residual function (Requested Zone Load - Unit Output) / Requested Zone Load
        // Unit Output depends on the supply air flow rate which is being varied to zero the residual.

        // METHODOLOGY EMPLOYED:
        // Calls CalcVAVVS, and calculates
        // the residual as defined above.

        // REFERENCES:

        // USE STATEMENTS:
        // na

        // Return value
        Real64 Residuum; // residual to be minimized to zero

        // Argument array dimensioning

        // Locals
        // SUBROUTINE ARGUMENT DEFINITIONS:
        // Par(2) = FirstHVACIteration (1. or 0.)
        // Par(3) = REAL(ZoneNodeNum)
        // Par(4) = REAL(HCType)
        // Par(5) = hot water mass flow rate [kg/s]
        // Par(6) = REAL(FanType)
        // Par(7) = REAL(FanOp)
        // Par(8) = heating demand [W]

        // FUNCTION PARAMETER DEFINITIONS:
        // na

        // INTERFACE BLOCK SPECIFICATIONS
        // na

        // DERIVED TYPE DEFINITIONS
        // na

        // FUNCTION LOCAL VARIABLE DECLARATIONS:
        int UnitIndex;
        bool FirstHVACSoln;
        int ZoneNodeIndex;
        Real64 HWMassFlow; // hot water mass flow rate [kg/s]
        int HCType;        // heating coil type (integer)
        int FanType;       // fan type (as an integer)
        int FanOp;         // fan operation; 0=off, 1=on.
        Real64 UnitOutput; // heating output [W]

        UnitIndex = int(Par(1));
        FirstHVACSoln = (Par(2) > 0.0);
        ZoneNodeIndex = int(Par(3));
        HCType = int(Par(4));
        HWMassFlow = Par(5);
        FanType = int(Par(6));
        FanOp = int(Par(7));
        sd_airterminal(UnitIndex).CalcVAVVS(state, FirstHVACSoln, ZoneNodeIndex, HCType, HWMassFlow, Par(8), FanType, SupplyAirMassFlow, FanOp, UnitOutput);

        Residuum = (Par(8) - UnitOutput) / Par(8);

        return Residuum;
    }

<<<<<<< HEAD
    Real64 SingleDuctAirTerminal::VAVVSHCFanOnResidual(EnergyPlusData &state, Real64 const HeatingFrac, // fraction of maximum heating output
                                Array1<Real64> const &Par // Par(1) = REAL(SysNum)
=======
    Real64 SingleDuctAirTerminal::VAVVSHCFanOnResidual(Real64 const HeatingFrac, // fraction of maximum heating output
                                Array1D<Real64> const &Par // Par(1) = REAL(SysNum)
>>>>>>> 63cebc91
    )
    {

        // FUNCTION INFORMATION:
        //       AUTHOR         Fred Buhl
        //       DATE WRITTEN   July 2004
        //       MODIFIED
        //       RE-ENGINEERED

        // PURPOSE OF THIS FUNCTION:
        // Calculates residual function (Requested Zone Load - Unit Output) / Requested Zone Load
        // Unit Output depends on the heating coil output which is being varied to zero the residual.

        // METHODOLOGY EMPLOYED:
        // Calls CalcVAVVS, and calculates
        // the residual as defined above.

        // REFERENCES:

        // USE STATEMENTS:
        // na

        // Return value
        Real64 Residuum; // residual to be minimized to zero

        // Argument array dimensioning

        // Locals
        // SUBROUTINE ARGUMENT DEFINITIONS:
        // Par(2) = FirstHVACIteration (1. or 0.)
        // Par(3) = REAL(ZoneNodeNum)
        // Par(4) = REAL(HCType)
        // Par(5) = max heating coil output [W]
        // Par(6) = REAL(FanType)
        // Par(7) = REAL(FanOp)
        // Par(8) = heating demand [W]

        // FUNCTION PARAMETER DEFINITIONS:
        // na

        // INTERFACE BLOCK SPECIFICATIONS
        // na

        // DERIVED TYPE DEFINITIONS
        // na

        // FUNCTION LOCAL VARIABLE DECLARATIONS:
        int UnitIndex;
        bool FirstHVACSoln;
        int ZoneNodeIndex;
        Real64 MaxHeatOut;      // maximum heating output [W]
        int HCType;             // heating coil type (integer)
        int FanType;            // fan type (as an integer)
        int FanOp;              // fan operation; 0=off, 1=on.
        Real64 UnitOutput;      // heating output [W]
        Real64 AirMassFlowRate; // [kg/s]
        Real64 HeatOut;         // heating coil output [W]

        UnitIndex = int(Par(1));
        FirstHVACSoln = (Par(2) > 0.0);
        ZoneNodeIndex = int(Par(3));
        HCType = int(Par(4));
        MaxHeatOut = Par(5);
        FanType = int(Par(6));
        FanOp = int(Par(7));
        HeatOut = HeatingFrac * MaxHeatOut;
        AirMassFlowRate =
            max(HeatingFrac * sd_airterminal(UnitIndex).HeatAirMassFlowRateMax, sd_airterminal(UnitIndex).sd_airterminalInlet.AirMassFlowRateMaxAvail * sd_airterminal(UnitIndex).ZoneMinAirFrac);

        sd_airterminal(UnitIndex).CalcVAVVS(state, FirstHVACSoln, ZoneNodeIndex, HCType, 0.0, HeatOut, FanType, AirMassFlowRate, FanOp, UnitOutput);

        Residuum = (Par(8) - UnitOutput) / Par(8);

        return Residuum;
    }

    // End Algorithm Section of the Module
    // *****************************************************************************

    // Beginning of Update subroutines for the Sys Module
    // *****************************************************************************

    void SingleDuctAirTerminal::UpdateSys()
    {

        // SUBROUTINE INFORMATION:
        //       AUTHOR         Richard J. Liesen
        //       DATE WRITTEN   january 2000
        //       MODIFIED       na
        //       RE-ENGINEERED  na

        // PURPOSE OF THIS SUBROUTINE:
        // This subroutine updates the Syss.

        // METHODOLOGY EMPLOYED:
        // There is method to this madness.

        // REFERENCES:
        // na

        // Using/Aliasing
        using DataContaminantBalance::Contaminant;

        // Locals
        // SUBROUTINE ARGUMENT DEFINITIONS:

        // SUBROUTINE PARAMETER DEFINITIONS:
        // na

        // INTERFACE BLOCK SPECIFICATIONS
        // na

        // DERIVED TYPE DEFINITIONS
        // na

        // SUBROUTINE LOCAL VARIABLE DECLARATIONS:
        int OutletNode;
        int InletNode;

        OutletNode = this->OutletNodeNum;
        InletNode = this->InletNodeNum;

        if (this->SysType_Num == SingleDuctVAVReheat || this->SysType_Num == SingleDuctCBVAVReheat ||
            this->SysType_Num == SingleDuctCBVAVNoReheat || this->SysType_Num == SingleDuctVAVNoReheat ||
            this->SysType_Num == SingleDuctConstVolNoReheat) {
            // Set the outlet air nodes of the Sys
            Node(OutletNode).MassFlowRate = this->sd_airterminalOutlet.AirMassFlowRate;
            Node(OutletNode).Temp = this->sd_airterminalOutlet.AirTemp;
            Node(OutletNode).HumRat = this->sd_airterminalOutlet.AirHumRat;
            Node(OutletNode).Enthalpy = this->sd_airterminalOutlet.AirEnthalpy;
            // Set the outlet nodes for properties that just pass through & not used
            Node(OutletNode).Quality = Node(InletNode).Quality;
            Node(OutletNode).Press = Node(InletNode).Press;
        }

        // After all of the Outlets are updated the mass flow information needs to be
        // passed back to the system inlet.
        Node(InletNode).MassFlowRate = this->sd_airterminalOutlet.AirMassFlowRate;
        Node(OutletNode).MassFlowRateMaxAvail = min(this->sd_airterminalOutlet.AirMassFlowRateMaxAvail, Node(OutletNode).MassFlowRateMax);
        Node(OutletNode).MassFlowRateMinAvail = this->sd_airterminalOutlet.AirMassFlowRateMinAvail;

        if (Contaminant.CO2Simulation) {
            Node(OutletNode).CO2 = Node(InletNode).CO2;
        }

        if (Contaminant.GenericContamSimulation) {
            Node(OutletNode).GenContam = Node(InletNode).GenContam;
        }
    }

    //        End of Update subroutines for the Sys Module
    // *****************************************************************************

    // Beginning of Reporting subroutines for the Sys Module
    // *****************************************************************************

    void SingleDuctAirTerminal::ReportSys() // unused1208
    {

        // SUBROUTINE INFORMATION:
        //       AUTHOR         Unknown
        //       DATE WRITTEN   Unknown
        //       MODIFIED       na
        //       RE-ENGINEERED  na

        // PURPOSE OF THIS SUBROUTINE:
        // This subroutine updates the Sys report variables.

        // METHODOLOGY EMPLOYED:
        // There is method to this madness.

        // REFERENCES:
        // na

        // USE STATEMENTS:
        // na

        // Locals
        // SUBROUTINE ARGUMENT DEFINITIONS:

        // SUBROUTINE PARAMETER DEFINITIONS:
        // na

        // INTERFACE BLOCK SPECIFICATIONS
        // na

        // DERIVED TYPE DEFINITIONS
        // na

        // SUBROUTINE LOCAL VARIABLE DECLARATIONS:

        // Still needs to report the Sys power from this component
    }

    void GetHVACSingleDuctSysIndex(EnergyPlusData &state, std::string const &SDSName,
                                   int &SDSIndex,
                                   bool &ErrorsFound,
                                   Optional_string_const ThisObjectType,
                                   Optional_int DamperInletNode, // Damper inlet node number
                                   Optional_int DamperOutletNode // Damper outlet node number
    )
    {

        // SUBROUTINE INFORMATION:
        //       AUTHOR         Lixing Gu
        //       DATE WRITTEN   February 2006
        //       MODIFIED       na
        //       RE-ENGINEERED  na

        // PURPOSE OF THIS SUBROUTINE:
        // This subroutine sets an index for a given single duct system -- issues error message if that system
        // is not a legal system.

        if (GetInputFlag) { // First time subroutine has been entered
            GetSysInput(state);
            GetInputFlag = false;
        }

        SDSIndex = UtilityRoutines::FindItemInList(SDSName, sd_airterminal, &SingleDuctAirTerminal::SysName);
        if (SDSIndex == 0) {
            if (present(ThisObjectType)) {
                ShowSevereError(ThisObjectType() + ", GetHVACSingleDuctSysIndex: Single duct system not found=" + SDSName);
            } else {
                ShowSevereError("GetHVACSingleDuctSysIndex: Single duct system not found=" + SDSName);
            }
            ErrorsFound = true;
        } else {
            if ((sd_airterminal(SDSIndex).SysType_Num != SingleDuctConstVolReheat) && (sd_airterminal(SDSIndex).SysType_Num != SingleDuctVAVReheat)) {
                ShowSevereError(ThisObjectType() + ", GetHVACSingleDuctSysIndex: Could not find allowed types=" + SDSName);
                ShowContinueError("The allowed types are: AirTerminal:SingleDuct:ConstantVolume:Reheat and AirTerminal:SingleDuct:VAV:Reheat");
                ErrorsFound = true;
            }
            if (sd_airterminal(SDSIndex).SysType_Num == SingleDuctVAVReheat) {
                if (present(DamperInletNode)) DamperInletNode = sd_airterminal(SDSIndex).InletNodeNum;
                if (present(DamperOutletNode)) DamperOutletNode = sd_airterminal(SDSIndex).OutletNodeNum;
            }
        }
    }

    void SimATMixer(std::string const &SysName, bool const FirstHVACIteration, int &SysIndex)
    {

        // SUBROUTINE INFORMATION:
        //       AUTHOR
        //       DATE WRITTEN   March 2012
        //       MODIFIED       na
        //       RE-ENGINEERED  na

        // PURPOSE OF THIS SUBROUTINE
        // Simulate an Air Terminal Mixer component

        // SUBROUTINE LOCAL VARIABLE DECLARATIONS:
        static int SysNum(0);

        if (GetATMixerFlag) {
            GetATMixerFlag = false;
        }

        if (SysIndex == 0) {
            SysNum = UtilityRoutines::FindItemInList(SysName, SysATMixer);
            SysIndex = SysNum;
            if (SysNum == 0) {
                ShowFatalError("Object " + SysName + " not found");
            }
        } else {
            SysNum = SysIndex;
        }

        SysATMixer(SysNum).InitATMixer(FirstHVACIteration);

        CalcATMixer(SysNum);

        UpdateATMixer(SysNum);
    }

    void GetATMixers()
    {

        // SUBROUTINE INFORMATION:
        //       AUTHOR
        //       DATE WRITTEN   March 2012
        //       MODIFIED       na
        //       RE-ENGINEERED  na

        // PURPOSE OF THIS SUBROUTINE
        // Get input for inlet side air terminal mixers and store it in the inlet side air terminal mixer array

        // METHODOLOGY EMPLOYED:
        // Use the Get routines from the InputProcessor module.

        // Using/Aliasing
        using DataZoneEquipment::EquipmentData;
        using DataZoneEquipment::SubEquipmentData;
        using DataZoneEquipment::ZoneEquipConfig;
        using NodeInputManager::GetOnlySingleNode;
        using namespace DataLoopNode;
        using namespace DataIPShortCuts;
        using BranchNodeConnections::SetUpCompSets;
        using BranchNodeConnections::TestCompSet;
        using DataDefineEquip::AirDistUnit;
        using DataDefineEquip::NumAirDistUnits;
        using DataGlobals::NumOfZones;
        using DataHVACGlobals::ATMixer_InletSide;
        using DataHVACGlobals::ATMixer_SupplySide;
        using DataSizing::NumZoneSizingInput;
        using DataSizing::ZoneSizingInput;

        // SUBROUTINE LOCAL VARIABLE DECLARATIONS:
        int NumNums;    // Number of REAL(r64) numbers returned by GetObjectItem
        int NumAlphas;  // Number of alphanumerics returned by GetObjectItem
        int ATMixerNum; // Index of inlet side mixer air terminal unit
        int IOStat;
        static std::string const RoutineName("GetATMixers: "); // include trailing blank space
        static bool ErrorsFound(false);                        // Error flag
        int NodeNum;                                           // Index to node number
        int CtrlZone;                                          // Index to control zone
        bool ZoneNodeNotFound;                                 // Flag for error checking
        bool errFlag;                                          // error flag from component validation

        if (!GetATMixerFlag) {
            return;
        }
        GetATMixerFlag = false;

        cCurrentModuleObject = "AirTerminal:SingleDuct:Mixer";
        NumATMixers = inputProcessor->getNumObjectsFound(cCurrentModuleObject);
        SysATMixer.allocate(NumATMixers);

        // Need air distribution units first
        ZoneAirLoopEquipmentManager::GetZoneAirLoopEquipment();

        for (ATMixerNum = 1; ATMixerNum <= NumATMixers; ++ATMixerNum) {
            inputProcessor->getObjectItem(cCurrentModuleObject,
                                          ATMixerNum,
                                          cAlphaArgs,
                                          NumAlphas,
                                          rNumericArgs,
                                          NumNums,
                                          IOStat,
                                          lNumericFieldBlanks,
                                          lAlphaFieldBlanks,
                                          cAlphaFieldNames,
                                          cNumericFieldNames);
            UtilityRoutines::IsNameEmpty(cAlphaArgs(1), cCurrentModuleObject, ErrorsFound);
            SysATMixer(ATMixerNum).Name = cAlphaArgs(1);
            if (cAlphaArgs(7) == "INLETSIDE") {
                SysATMixer(ATMixerNum).MixerType = ATMixer_InletSide; // inlet side mixer
            } else if (cAlphaArgs(7) == "SUPPLYSIDE") {
                SysATMixer(ATMixerNum).MixerType = ATMixer_SupplySide; // supply side mixer
            }
            if (cAlphaArgs(2) == "ZONEHVAC:WATERTOAIRHEATPUMP") {
                SysATMixer(ATMixerNum).ZoneHVACUnitType = 1;
            } else if (cAlphaArgs(2) == "ZONEHVAC:FOURPIPEFANCOIL") {
                SysATMixer(ATMixerNum).ZoneHVACUnitType = 2;
            } else if (cAlphaArgs(2) == "ZONEHVAC:PACKAGEDTERMINALAIRCONDITIONER") {
                SysATMixer(ATMixerNum).ZoneHVACUnitType = 3;
            } else if (cAlphaArgs(2) == "ZONEHVAC:PACKAGEDTERMINALHEATPUMP") {
                SysATMixer(ATMixerNum).ZoneHVACUnitType = 4;
            } else if (cAlphaArgs(2) == "ZONEHVAC:VARIABLEREFRIGERANTFLOW") {
                SysATMixer(ATMixerNum).ZoneHVACUnitType = 5;
            } else if (cAlphaArgs(2) == "AIRLOOPHVAC:UNITARYSYSTEM") {
                SysATMixer(ATMixerNum).ZoneHVACUnitType = 6;
            } else if (cAlphaArgs(2) == "ZONEHVAC:UNITVENTILATOR") {
                SysATMixer(ATMixerNum).ZoneHVACUnitType = 7;
            }

            SysATMixer(ATMixerNum).ZoneHVACUnitName = cAlphaArgs(3);

            ValidateComponent(cAlphaArgs(2), SysATMixer(ATMixerNum).ZoneHVACUnitName, errFlag, cCurrentModuleObject);

            SysATMixer(ATMixerNum).MixedAirOutNode = GetOnlySingleNode(cAlphaArgs(4),
                                                                       ErrorsFound,
                                                                       cCurrentModuleObject,
                                                                       cAlphaArgs(1),
                                                                       NodeType_Air,
                                                                       NodeConnectionType_Outlet,
                                                                       1,
                                                                       ObjectIsNotParent,
                                                                       cAlphaFieldNames(4));

            SysATMixer(ATMixerNum).PriInNode = GetOnlySingleNode(cAlphaArgs(5),
                                                                 ErrorsFound,
                                                                 cCurrentModuleObject,
                                                                 cAlphaArgs(1),
                                                                 NodeType_Air,
                                                                 NodeConnectionType_Inlet,
                                                                 1,
                                                                 ObjectIsNotParent,
                                                                 cAlphaFieldNames(5));
            SysATMixer(ATMixerNum).SecInNode = GetOnlySingleNode(cAlphaArgs(6),
                                                                 ErrorsFound,
                                                                 cCurrentModuleObject,
                                                                 cAlphaArgs(1),
                                                                 NodeType_Air,
                                                                 NodeConnectionType_Inlet,
                                                                 1,
                                                                 ObjectIsNotParent,
                                                                 cAlphaFieldNames(6));

            if (lAlphaFieldBlanks(8)) {
                SysATMixer(ATMixerNum).NoOAFlowInputFromUser = true;
            } else {
                SysATMixer(ATMixerNum).OARequirementsPtr = UtilityRoutines::FindItemInList(cAlphaArgs(8), DataSizing::OARequirements);
                if (SysATMixer(ATMixerNum).OARequirementsPtr == 0) {
                    ShowSevereError(RoutineName + cCurrentModuleObject + "=\"" + cAlphaArgs(1) + "\", invalid data.");
                    ShowContinueError("..invalid " + cAlphaFieldNames(8) + "=\"" + cAlphaArgs(8) + "\".");
                    ErrorsFound = true;
                } else {
                    SysATMixer(ATMixerNum).NoOAFlowInputFromUser = false;
                }
            }

            if (lAlphaFieldBlanks(9)) {
                SysATMixer(ATMixerNum).OAPerPersonMode = DataZoneEquipment::PerPersonDCVByCurrentLevel;
            } else {
                if (cAlphaArgs(9) == "CURRENTOCCUPANCY") {
                    SysATMixer(ATMixerNum).OAPerPersonMode = DataZoneEquipment::PerPersonDCVByCurrentLevel;
                } else if (cAlphaArgs(9) == "DESIGNOCCUPANCY") {
                    SysATMixer(ATMixerNum).OAPerPersonMode = DataZoneEquipment::PerPersonByDesignLevel;
                } else {
                    SysATMixer(ATMixerNum).OAPerPersonMode = DataZoneEquipment::PerPersonDCVByCurrentLevel;
                    ShowWarningError(RoutineName + cCurrentModuleObject + "=\"" + cAlphaArgs(1) + "\", invalid data.");
                    ShowContinueError("..invalid " + cAlphaFieldNames(9) + "=\"" + cAlphaArgs(9) +
                                      "\". The default input of CurrentOccupancy is assigned");
                }
            }

            // Check for dupes in the three nodes.
            if (SysATMixer(ATMixerNum).SecInNode == SysATMixer(ATMixerNum).PriInNode) {
                ShowSevereError(cCurrentModuleObject + " = " + SysATMixer(ATMixerNum).Name + ' ' + cAlphaArgs(5) + " = " +
                                NodeID(SysATMixer(ATMixerNum).PriInNode) + " duplicates the " + cAlphaArgs(4) + '.');
                ErrorsFound = true;
            } else if (SysATMixer(ATMixerNum).SecInNode == SysATMixer(ATMixerNum).MixedAirOutNode) {
                ShowSevereError(cCurrentModuleObject + " = " + SysATMixer(ATMixerNum).Name + ' ' + cAlphaArgs(6) + " = " +
                                NodeID(SysATMixer(ATMixerNum).MixedAirOutNode) + " duplicates the " + cAlphaArgs(4) + '.');
                ErrorsFound = true;
            }

            if (SysATMixer(ATMixerNum).PriInNode == SysATMixer(ATMixerNum).MixedAirOutNode) {
                ShowSevereError(cCurrentModuleObject + " = " + SysATMixer(ATMixerNum).Name + ' ' + cAlphaArgs(6) + " = " +
                                NodeID(SysATMixer(ATMixerNum).MixedAirOutNode) + " duplicates the " + cAlphaArgs(5) + '.');
                ErrorsFound = true;
            }

            for (int ADUNum = 1; ADUNum <= NumAirDistUnits; ++ADUNum) {
                if (SysATMixer(ATMixerNum).MixedAirOutNode == AirDistUnit(ADUNum).OutletNodeNum) {
                    AirDistUnit(ADUNum).InletNodeNum = SysATMixer(ATMixerNum).PriInNode;
                    SysATMixer(ATMixerNum).ADUNum = ADUNum;
                    break;
                }
            }
            // one assumes if there isn't one assigned, it's an error?
            if (SysATMixer(ATMixerNum).ADUNum == 0) {
                ShowSevereError(RoutineName + "No matching Air Distribution Unit, for System = [" + cCurrentModuleObject + ',' +
                                SysATMixer(ATMixerNum).Name + "].");
                ShowContinueError("...should have outlet node = " + NodeID(SysATMixer(ATMixerNum).MixedAirOutNode));
                ErrorsFound = true;
            } else {

                if (SysATMixer(ATMixerNum).MixerType == ATMixer_InletSide) {
                    // Air Terminal inlet node must be the same as a zone exhaust node
                    ZoneNodeNotFound = true;
                    for (CtrlZone = 1; CtrlZone <= NumOfZones; ++CtrlZone) {
                        if (!ZoneEquipConfig(CtrlZone).IsControlled) continue;
                        for (NodeNum = 1; NodeNum <= ZoneEquipConfig(CtrlZone).NumExhaustNodes; ++NodeNum) {
                            if (SysATMixer(ATMixerNum).SecInNode == ZoneEquipConfig(CtrlZone).ExhaustNode(NodeNum)) {
                                ZoneNodeNotFound = false;
                                AirDistUnit(SysATMixer(ATMixerNum).ADUNum).ZoneEqNum = CtrlZone;
                                SysATMixer(ATMixerNum).ZoneEqNum = CtrlZone;
                                SysATMixer(ATMixerNum).ZoneNum = ZoneEquipConfig(CtrlZone).ActualZoneNum;
                                // Must wait until InitATMixer to fill other zone equip config data because ultimate zone inlet node is not known yet
                                // for inlet side mixers
                                if (!SysATMixer(ATMixerNum).NoOAFlowInputFromUser) {
                                    bool UseOccSchFlag = false;
                                    bool UseMinOASchFlag = false;
                                    SysATMixer(ATMixerNum).DesignPrimaryAirVolRate = DataZoneEquipment::CalcDesignSpecificationOutdoorAir(
                                        SysATMixer(ATMixerNum).OARequirementsPtr, SysATMixer(ATMixerNum).ZoneNum, UseOccSchFlag, UseMinOASchFlag);
                                }
                                goto ControlledZoneLoop_exit;
                            }
                        }
                    }
                ControlledZoneLoop_exit:;
                    if (ZoneNodeNotFound) {
                        ShowSevereError(cCurrentModuleObject + " = \"" + SysATMixer(ATMixerNum).Name +
                                        "\". Inlet Side Air Terminal Mixer air inlet node name must be the same as a zone exhaust node name.");
                        ShowContinueError("..Zone exhaust node name is specified in ZoneHVAC:EquipmentConnections object.");
                        ShowContinueError("..Inlet Side CONNECTED Air Terminal Mixer inlet node name = " + NodeID(SysATMixer(ATMixerNum).SecInNode));
                        ErrorsFound = true;
                    }
                }

                if (SysATMixer(ATMixerNum).MixerType == ATMixer_SupplySide) {
                    ZoneNodeNotFound = true;
                    for (CtrlZone = 1; CtrlZone <= NumOfZones; ++CtrlZone) {
                        if (!ZoneEquipConfig(CtrlZone).IsControlled) continue;
                        for (NodeNum = 1; NodeNum <= ZoneEquipConfig(CtrlZone).NumInletNodes; ++NodeNum) {
                            if (SysATMixer(ATMixerNum).MixedAirOutNode == ZoneEquipConfig(CtrlZone).InletNode(NodeNum)) {
                                ZoneNodeNotFound = false;
                                AirDistUnit(SysATMixer(ATMixerNum).ADUNum).ZoneEqNum = CtrlZone;
                                SysATMixer(ATMixerNum).ZoneEqNum = CtrlZone;
                                SysATMixer(ATMixerNum).ZoneNum = ZoneEquipConfig(CtrlZone).ActualZoneNum;
                                // Wait until InitATMixer to fill other zone equip config data

                                if (!SysATMixer(ATMixerNum).NoOAFlowInputFromUser) {
                                    bool UseOccSchFlag = false;
                                    bool UseMinOASchFlag = false;
                                    SysATMixer(ATMixerNum).DesignPrimaryAirVolRate = DataZoneEquipment::CalcDesignSpecificationOutdoorAir(
                                        SysATMixer(ATMixerNum).OARequirementsPtr, SysATMixer(ATMixerNum).ZoneNum, UseOccSchFlag, UseMinOASchFlag);
                                }
                                goto ControlZoneLoop_exit;
                            }
                        }
                    }
                ControlZoneLoop_exit:;
                    if (ZoneNodeNotFound) {
                        ShowSevereError(cCurrentModuleObject + " = \"" + SysATMixer(ATMixerNum).Name +
                                        "\". Supply Side Air Terminal Mixer air outlet node name must be the same as a zone inlet node name.");
                        ShowContinueError("..Zone inlet node name is specified in ZoneHVAC:EquipmentConnections object.");
                        ShowContinueError("..Supply Side connected Air Terminal Mixer outlet node name = " +
                                          NodeID(SysATMixer(ATMixerNum).MixedAirOutNode));
                        ErrorsFound = true;
                    }
                }
            }
            TestCompSet(cCurrentModuleObject, SysATMixer(ATMixerNum).Name, cAlphaArgs(5), cAlphaArgs(4), "Air Nodes");

            if (SysATMixer(ATMixerNum).OARequirementsPtr == 0) {
                if (ZoneSizingInput.allocated()) {
                    for (int SizingInputNum = 1; SizingInputNum <= NumZoneSizingInput; ++SizingInputNum) {
                        if (ZoneSizingInput(SizingInputNum).ZoneNum == SysATMixer(ATMixerNum).ZoneNum) {
                            if (ZoneSizingInput(SizingInputNum).ZoneDesignSpecOAIndex == 0) {
                                ShowWarningError(RoutineName + cCurrentModuleObject + "=\"" + cAlphaArgs(1) + "\", invalid data.");
                                ShowContinueError(cAlphaFieldNames(8) + " is blank in both the mixer and the Sizing:Zone object for the same zone.");
                                ShowContinueError("The mixer outdoor airflow rate is set to zero.");
                                SysATMixer(ATMixerNum).DesignPrimaryAirVolRate = 0.0;
                            } else {
                                SysATMixer(ATMixerNum).OARequirementsPtr = ZoneSizingInput(SizingInputNum).ZoneDesignSpecOAIndex;
                                SysATMixer(ATMixerNum).DesignPrimaryAirVolRate = DataZoneEquipment::CalcDesignSpecificationOutdoorAir(
                                    SysATMixer(ATMixerNum).OARequirementsPtr, SysATMixer(ATMixerNum).ZoneNum, false, false);
                                SysATMixer(ATMixerNum).NoOAFlowInputFromUser = false;
                            }
                        }
                    }
                } else {
                    ShowWarningError(cAlphaFieldNames(8) +
                                     "is blank and there is no Sizing:Zone for the same zone. The mixer outdoor airflow rate is set to zero.");
                    SysATMixer(ATMixerNum).DesignPrimaryAirVolRate = 0.0;
                }
            }
            SysATMixer(ATMixerNum).MassFlowRateMaxAvail = SysATMixer(ATMixerNum).DesignPrimaryAirVolRate * DataEnvironment::StdRhoAir;
        }

        if (ErrorsFound) {
            ShowFatalError(RoutineName + "Errors found in input.  Program terminates.");
        }
    }

    void AirTerminalMixerData::InitATMixer(bool const FirstHVACIteration)
    {
        // Purpose: Initialize the AirTerminalMixers data structure with node data
        if (this->OneTimeInitFlag) {
            {
                auto &thisADU(DataDefineEquip::AirDistUnit(this->ADUNum));
                {
                    auto &thisZoneEqConfig(DataZoneEquipment::ZoneEquipConfig(thisADU.ZoneEqNum));
                    for (int SupAirIn = 1; SupAirIn <= thisZoneEqConfig.NumInletNodes; ++SupAirIn) {
                        if (this->ZoneInletNode == thisZoneEqConfig.InletNode(SupAirIn)) {
                            thisZoneEqConfig.AirDistUnitCool(SupAirIn).InNode = this->PriInNode;
                            thisZoneEqConfig.AirDistUnitCool(SupAirIn).OutNode = this->MixedAirOutNode;
                            thisZoneEqConfig.AirDistUnitHeat(SupAirIn).InNode = this->PriInNode;
                            thisZoneEqConfig.AirDistUnitHeat(SupAirIn).OutNode = this->MixedAirOutNode;
                            thisADU.TermUnitSizingNum = thisZoneEqConfig.AirDistUnitCool(SupAirIn).TermUnitSizingIndex;
                            this->CtrlZoneInNodeIndex = SupAirIn;
                            {
                                auto &thisTermUnitSizingData(DataSizing::TermUnitSizing(thisADU.TermUnitSizingNum));
                                thisTermUnitSizingData.ADUName = thisADU.Name;
                                // Fill TermUnitSizing with specs from DesignSpecification:AirTerminal:Sizing if there is one attached to this
                                // terminal unit
                                if (thisADU.AirTerminalSizingSpecIndex > 0) {
                                    {
                                        auto const &thisAirTermSizingSpec(DataSizing::AirTerminalSizingSpec(thisADU.AirTerminalSizingSpecIndex));
                                        thisTermUnitSizingData.SpecDesCoolSATRatio = thisAirTermSizingSpec.DesCoolSATRatio;
                                        thisTermUnitSizingData.SpecDesHeatSATRatio = thisAirTermSizingSpec.DesHeatSATRatio;
                                        thisTermUnitSizingData.SpecDesSensCoolingFrac = thisAirTermSizingSpec.DesSensCoolingFrac;
                                        thisTermUnitSizingData.SpecDesSensHeatingFrac = thisAirTermSizingSpec.DesSensHeatingFrac;
                                        thisTermUnitSizingData.SpecMinOAFrac = thisAirTermSizingSpec.MinOAFrac;
                                    }
                                }
                            }
                        }
                    }
                }
            }
            this->OneTimeInitFlag = false;
        }

        // Keep trying until we find it, the airloopnum, that is
        if (this->OneTimeInitFlag2) {
            this->AirLoopNum = DataZoneEquipment::ZoneEquipConfig(DataDefineEquip::AirDistUnit(this->ADUNum).ZoneEqNum)
                                   .InletNodeAirLoopNum(this->CtrlZoneInNodeIndex);
            DataDefineEquip::AirDistUnit(this->ADUNum).AirLoopNum = this->AirLoopNum;
            if (this->AirLoopNum > 0) {
                this->OneTimeInitFlag2 = false;
            }
        }

        // Every iteration
        Real64 mDotFromOARequirement(0.0);
        Real64 vDotOAReq(0.0);
        if (!this->NoOAFlowInputFromUser) {
            Real64 airLoopOAFrac(0.0);
            bool UseOccSchFlag = false;
            if (this->OAPerPersonMode == DataZoneEquipment::PerPersonDCVByCurrentLevel) UseOccSchFlag = true;
            if (this->AirLoopNum > 0) {
                airLoopOAFrac = DataAirLoop::AirLoopFlow(this->AirLoopNum).OAFrac;
                if (airLoopOAFrac > 0.0) {
                    vDotOAReq = DataZoneEquipment::CalcDesignSpecificationOutdoorAir(this->OARequirementsPtr, this->ZoneNum, UseOccSchFlag, true);
                    mDotFromOARequirement = vDotOAReq * DataEnvironment::StdRhoAir / airLoopOAFrac;
                } else {
                    mDotFromOARequirement = Node(this->PriInNode).MassFlowRate;
                }
            }
            if (FirstHVACIteration) {
                Node(this->PriInNode).MassFlowRate = mDotFromOARequirement;
                Node(this->PriInNode).MassFlowRateMaxAvail = this->MassFlowRateMaxAvail;
                Node(this->PriInNode).MassFlowRateMinAvail = 0.0;
            } else {
                Node(this->PriInNode).MassFlowRate = mDotFromOARequirement;

                Node(this->PriInNode).MassFlowRate = min(Node(this->PriInNode).MassFlowRate, Node(this->PriInNode).MassFlowRateMaxAvail);
                Node(this->PriInNode).MassFlowRate = max(Node(this->PriInNode).MassFlowRate, Node(this->PriInNode).MassFlowRateMinAvail);
                Node(this->PriInNode).MassFlowRate = max(Node(this->PriInNode).MassFlowRate, Node(this->PriInNode).MassFlowRateMin);
            }
        }
        if (this->MixerType == ATMixer_InletSide) {
            Node(this->PriInNode).MassFlowRate = min(Node(this->PriInNode).MassFlowRate, Node(this->MixedAirOutNode).MassFlowRate);
        }
    }

    void CalcATMixer(int const SysNum)
    {

        // SUBROUTINE INFORMATION:
        //       AUTHOR
        //       DATE WRITTEN   March 2012
        //       MODIFIED       na
        //       RE-ENGINEERED  na

        // PURPOSE OF THIS SUBROUTINE
        // Calculate the mixed air flow and conditions in the air terminal mixer

        // METHODOLOGY EMPLOYED:

        // REFERENCES:

        // Using/Aliasing
        using DataEnvironment::StdRhoAir;
        using Psychrometrics::PsyTdbFnHW;

        // Locals
        // SUBROUTINE ARGUMENT DEFINITIONS

        // SUBROUTINE PARAMETER DEFINITIONS:

        // INTERFACE BLOCK SPECIFICATIONS
        // na

        // DERIVED TYPE DEFINITIONS
        // na

        // SUBROUTINE LOCAL VARIABLE DECLARATIONS:

        static Real64 PriMassFlowRate(0.0);
        static Real64 PriEnthalpy(0.0);
        static Real64 PriHumRat(0.0);
        static Real64 PriTemp(0.0);

        static Real64 SecAirMassFlowRate(0.0);
        static Real64 SecAirEnthalpy(0.0);
        static Real64 SecAirHumRat(0.0);
        static Real64 SecAirTemp(0.0);

        static Real64 MixedAirMassFlowRate(0.0);
        static Real64 MixedAirEnthalpy(0.0);
        static Real64 MixedAirHumRat(0.0);
        static Real64 MixedAirTemp(0.0);

        PriEnthalpy = Node(SysATMixer(SysNum).PriInNode).Enthalpy;
        PriHumRat = Node(SysATMixer(SysNum).PriInNode).HumRat;
        PriTemp = Node(SysATMixer(SysNum).PriInNode).Temp;
        PriMassFlowRate = Node(SysATMixer(SysNum).PriInNode).MassFlowRate;

        SecAirMassFlowRate = Node(SysATMixer(SysNum).SecInNode).MassFlowRate;
        SecAirEnthalpy = Node(SysATMixer(SysNum).SecInNode).Enthalpy;
        SecAirHumRat = Node(SysATMixer(SysNum).SecInNode).HumRat;
        SecAirTemp = Node(SysATMixer(SysNum).SecInNode).Temp;

        if (SysATMixer(SysNum).MixerType == ATMixer_SupplySide) {
            MixedAirMassFlowRate = SecAirMassFlowRate + PriMassFlowRate;
        } else {
            // for inlet side mixer, the mixed air flow has been set, but we don't know the secondary flow
            MixedAirMassFlowRate = Node(SysATMixer(SysNum).MixedAirOutNode).MassFlowRate;
            SecAirMassFlowRate = max(MixedAirMassFlowRate - PriMassFlowRate, 0.0);
            Node(SysATMixer(SysNum).SecInNode).MassFlowRate = SecAirMassFlowRate;
            if (std::abs(PriMassFlowRate + SecAirMassFlowRate - MixedAirMassFlowRate) > SmallMassFlow) {
                ShowSevereError("CalcATMixer: Invalid mass flow rates in AirTerminal:SingleDuct:Mixer=" + SysATMixer(SysNum).Name);
                ShowContinueErrorTimeStamp("Primary mass flow rate=" + General::RoundSigDigits(PriMassFlowRate, 6) +
                                           "Secondary mass flow rate=" + General::RoundSigDigits(SecAirMassFlowRate, 6) +
                                           "Mixed mass flow rate=" + General::RoundSigDigits(MixedAirMassFlowRate, 6));
                ShowFatalError("Simulation terminates.");
            }
        }
        // now calculate the mixed (outlet) conditions
        if (MixedAirMassFlowRate > 0.0) {
            MixedAirEnthalpy = (SecAirMassFlowRate * SecAirEnthalpy + PriMassFlowRate * PriEnthalpy) / MixedAirMassFlowRate;
            MixedAirHumRat = (SecAirMassFlowRate * SecAirHumRat + PriMassFlowRate * PriHumRat) / MixedAirMassFlowRate;
            // Mixed air temperature is calculated from the mixed air enthalpy and humidity ratio.
            MixedAirTemp = PsyTdbFnHW(MixedAirEnthalpy, MixedAirHumRat);
        }

        SysATMixer(SysNum).MixedAirMassFlowRate = MixedAirMassFlowRate;
        SysATMixer(SysNum).MixedAirEnthalpy = MixedAirEnthalpy;
        SysATMixer(SysNum).MixedAirHumRat = MixedAirHumRat;
        SysATMixer(SysNum).MixedAirTemp = MixedAirTemp;
    }

    void UpdateATMixer(int const SysNum)
    {

        // SUBROUTINE INFORMATION:
        //       AUTHOR
        //       DATE WRITTEN   March 2012
        //       MODIFIED       na
        //       RE-ENGINEERED  na

        // PURPOSE OF THIS SUBROUTINE
        // Move the results of CalcATMixer to the affected nodes

        // METHODOLOGY EMPLOYED:

        // REFERENCES:

        // Using/Aliasing
        using namespace DataLoopNode;
        using DataContaminantBalance::Contaminant;

        // Locals
        // SUBROUTINE ARGUMENT DEFINITIONS

        // SUBROUTINE PARAMETER DEFINITIONS:

        // INTERFACE BLOCK SPECIFICATIONS
        // na

        // DERIVED TYPE DEFINITIONS
        // na

        // SUBROUTINE LOCAL VARIABLE DECLARATIONS:
        int PriInNode = SysATMixer(SysNum).PriInNode;
        int SecInNode = SysATMixer(SysNum).SecInNode;
        int MixedAirOutNode = SysATMixer(SysNum).MixedAirOutNode;

        // mixed air data
        Node(MixedAirOutNode).Temp = SysATMixer(SysNum).MixedAirTemp;
        Node(MixedAirOutNode).HumRat = SysATMixer(SysNum).MixedAirHumRat;
        Node(MixedAirOutNode).Enthalpy = SysATMixer(SysNum).MixedAirEnthalpy;
        Node(MixedAirOutNode).Press = SysATMixer(SysNum).MixedAirPressure;
        Node(MixedAirOutNode).MassFlowRate = SysATMixer(SysNum).MixedAirMassFlowRate;

        if (Contaminant.CO2Simulation) {
            if (SysATMixer(SysNum).MixedAirMassFlowRate <= DataHVACGlobals::VerySmallMassFlow) {
                Node(MixedAirOutNode).CO2 = Node(PriInNode).CO2;
            } else {
                Node(MixedAirOutNode).CO2 =
                    (Node(SecInNode).MassFlowRate * Node(SecInNode).CO2 + Node(PriInNode).MassFlowRate * Node(PriInNode).CO2) /
                    Node(MixedAirOutNode).MassFlowRate;
            }
        }

        if (Contaminant.GenericContamSimulation) {
            if (SysATMixer(SysNum).MixedAirMassFlowRate <= DataHVACGlobals::VerySmallMassFlow) {
                Node(MixedAirOutNode).GenContam = Node(PriInNode).GenContam;
            } else {
                Node(MixedAirOutNode).GenContam =
                    (Node(SecInNode).MassFlowRate * Node(SecInNode).GenContam + Node(PriInNode).MassFlowRate * Node(PriInNode).GenContam) /
                    Node(MixedAirOutNode).MassFlowRate;
            }
        }

        // update ADU flow data - because SimATMixer is called from the various zone equipment so the updates in SimZoneAirLoopEquipment won't work
        int aduNum = SysATMixer(SysNum).ADUNum;
        DataDefineEquip::AirDistUnit(aduNum).MassFlowRateTU = Node(PriInNode).MassFlowRate;
        DataDefineEquip::AirDistUnit(aduNum).MassFlowRateZSup = Node(PriInNode).MassFlowRate;
        DataDefineEquip::AirDistUnit(aduNum).MassFlowRateSup = Node(PriInNode).MassFlowRate;
    }

    void GetATMixer(std::string const &ZoneEquipName, // zone unit name name
                    std::string &ATMixerName,         // air terminal mixer name
                    int &ATMixerNum,                  // air terminal mixer index
                    int &ATMixerType,                 // air teminal mixer type
                    int &ATMixerPriNode,              // air terminal mixer primary air node number
                    int &ATMixerSecNode,              // air terminal mixer secondary air node number
                    int &ATMixerOutNode,              // air terminal mixer outlet air node number
                    int const &ZoneEquipOutletNode    // zone equipment outlet node (used with inlet side mixers)
    )
    {

        // SUBROUTINE INFORMATION:
        //       AUTHOR         Fred Buhl
        //       DATE WRITTEN   April 2012
        //       MODIFIED       na
        //       RE-ENGINEERED  na

        // PURPOSE OF THIS SUBROUTINE:
        // This subroutine gets: 1) the index of the named AT Mixer in the SysATMixer data array
        //                       2) the node number of the primary air inlet node of the AT Mixer
        //                       3) set the AT Mixer ultimate zone inlet node

        int ATMixerIndex; // local air terminal mixer index

        if (GetATMixerFlag) {
            // CALL GetZoneAirLoopEquipment
            GetATMixers();
            GetATMixerFlag = false;
        }

        if (NumATMixers <= 0) {
            ATMixerNum = 0;
            ATMixerName = "";
            ATMixerPriNode = 0;
            ATMixerSecNode = 0;
            ATMixerOutNode = 0;
            ATMixerType = 0;
            return;
        }

        ATMixerIndex = UtilityRoutines::FindItemInList(ZoneEquipName, SysATMixer, &AirTerminalMixerData::ZoneHVACUnitName);
        if (ATMixerIndex > 0) {
            ATMixerNum = ATMixerIndex;
            ATMixerName = SysATMixer(ATMixerIndex).Name;
            ATMixerPriNode = SysATMixer(ATMixerIndex).PriInNode;
            ATMixerSecNode = SysATMixer(ATMixerIndex).SecInNode;
            ATMixerOutNode = SysATMixer(ATMixerIndex).MixedAirOutNode;
            ATMixerType = SysATMixer(ATMixerIndex).MixerType;
            if (ATMixerType == ATMixer_InletSide) {
                SysATMixer(ATMixerIndex).ZoneInletNode = ZoneEquipOutletNode;
            } else {
                SysATMixer(ATMixerIndex).ZoneInletNode = ATMixerOutNode;
            }
            SysATMixer(ATMixerNum).InitATMixer(false);
        } else {
            ATMixerNum = 0;
            ATMixerName = "";
            ATMixerPriNode = 0;
            ATMixerSecNode = 0;
            ATMixerOutNode = 0;
            ATMixerType = 0;
        }
    }

    void SetATMixerPriFlow(int const ATMixerNum,                     // Air terminal mixer index
                           Optional<Real64 const> PriAirMassFlowRate // Air terminal mixer primary air mass flow rate [kg/s]
    )
    {

        // SUBROUTINE INFORMATION:
        //       AUTHOR         Fred Buhl
        //       DATE WRITTEN   April 2012
        //       MODIFIED       na
        //       RE-ENGINEERED  na

        // PURPOSE OF THIS SUBROUTINE:
        // This Subroutine sets the primary air mass flow rate on the primary air inlet
        // node of a terminal unit mixer component.

        // METHODOLOGY EMPLOYED:
        // The flow is set to either the input PriAirMassFlowRate if this optional input
        // parameter is present, or to the maximum available mass flow rate of the primary
        // air inlet node.

        // SUBROUTINE LOCAL VARIABLE DECLARATIONS:
        int PriAirNode; // air terminal mixer primary air inlet node number

        if (ATMixerNum <= 0) return;
        PriAirNode = SysATMixer(ATMixerNum).PriInNode;
        if (present(PriAirMassFlowRate)) {
            Node(PriAirNode).MassFlowRate = PriAirMassFlowRate;
        } else {
            Node(PriAirNode).MassFlowRate = Node(PriAirNode).MassFlowRateMaxAvail;
        }
    }

    void setATMixerSizingProperties(int const &inletATMixerIndex, // index to ATMixer at inlet of zone equipment
                                    int const &controlledZoneNum, // controlled zone number
                                    int const &curZoneEqNum       // current zone equipment being simulated
    )
    {
        if (inletATMixerIndex == 0) return; // protect this function from bad inputs
        if (controlledZoneNum == 0) return;
        if (curZoneEqNum == 0) return;
        if (SingleDuct::SysATMixer(inletATMixerIndex).MixerType == DataHVACGlobals::No_ATMixer) return;

        // ATMixer properties only affect coil sizing when the mixer is on the inlet side of zone equipment
        if (SingleDuct::SysATMixer(inletATMixerIndex).MixerType == DataHVACGlobals::ATMixer_SupplySide) {
            // check if user has selected No to account for DOAS system
            if (FinalZoneSizing.allocated() && SingleDuct::SysATMixer(inletATMixerIndex).printWarning) {
                if (!FinalZoneSizing(curZoneEqNum).AccountForDOAS && FinalZoneSizing(curZoneEqNum).DOASControlStrategy != DOANeutralSup) {
                    ShowWarningError("AirTerminal:SingleDuct:Mixer: " + SingleDuct::SysATMixer(inletATMixerIndex).Name);
                    ShowContinueError(
                        " Supply side Air Terminal Mixer does not adjust zone equipment coil sizing and may result in inappropriately sized coils.");
                    ShowContinueError(" Set Account for Dedicated Outdoor Air System = Yes in Sizing:Zone object for zone = " +
                                      FinalZoneSizing(curZoneEqNum).ZoneName);
                }
                SingleDuct::SysATMixer(inletATMixerIndex).printWarning = false;
            }
            return; // do nothing else if this is a supply side ATMixer
        }
        // check if user has selected Yes to account for DOAS system
        if (FinalZoneSizing.allocated() && SingleDuct::SysATMixer(inletATMixerIndex).printWarning) {
            if (FinalZoneSizing(curZoneEqNum).AccountForDOAS && FinalZoneSizing(curZoneEqNum).DOASControlStrategy != DOANeutralSup) {
                ShowWarningError("AirTerminal:SingleDuct:Mixer: " + SingleDuct::SysATMixer(inletATMixerIndex).Name);
                ShowContinueError(" Inlet side Air Terminal Mixer automatically adjusts zone equipment coil sizing.");
                ShowContinueError(" Set Account for Dedicated Outdoor Air System = No in Sizing:Zone object for zone = " +
                                  FinalZoneSizing(curZoneEqNum).ZoneName);
                SingleDuct::SysATMixer(inletATMixerIndex).printWarning = false;
            }
        }

        // proceed to set ATMixer properties used for sizing coils

        int airLoopIndex = // find air loop associated with ATMixer
            DataZoneEquipment::ZoneEquipConfig(controlledZoneNum).InletNodeAirLoopNum(SingleDuct::SysATMixer(inletATMixerIndex).CtrlZoneInNodeIndex);

        // must be a system sizing run or calculations are not possible
        bool SizingDesRunThisAirSys = false;                               // Sizing:System object found flag
        CheckThisAirSystemForSizing(airLoopIndex, SizingDesRunThisAirSys); // check for Sizing:System object

        if (SizingDesRunThisAirSys) {

            // set ATMixer outlet air flow rate in ZoneEqSizing array for ATMixer. If this value > 0, then RequestSizing will know an ATMixer exists
            ZoneEqSizing(curZoneEqNum).ATMixerVolFlow = SingleDuct::SysATMixer(inletATMixerIndex).DesignPrimaryAirVolRate;

            // If air loop has heating coil use SA conditions, else if OA sys has coils then use precool conditions, else use OA conditions
            if (DataAirSystems::PrimaryAirSystem(airLoopIndex).CentralHeatCoilExists) {
                // if central heating coil exists, ATMixer outlet is assumed to be at supply air conditions described in sizing input
                ZoneEqSizing(curZoneEqNum).ATMixerHeatPriDryBulb = FinalSysSizing(airLoopIndex).HeatSupTemp;
                ZoneEqSizing(curZoneEqNum).ATMixerHeatPriHumRat = FinalSysSizing(airLoopIndex).HeatSupHumRat;
            } else if (DataAirSystems::PrimaryAirSystem(airLoopIndex).NumOAHeatCoils > 0) {
                // if no central heating coil exists and an outdoor air coil does exist, then ATMixer outlet is mixture of preheat and return
                if (FinalSysSizing(airLoopIndex).DesMainVolFlow == 0.0) { // protect divide by 0
                    // doesn't matter, just pick a condition
                    ZoneEqSizing(curZoneEqNum).ATMixerHeatPriDryBulb = FinalSysSizing(airLoopIndex).PreheatTemp;
                    ZoneEqSizing(curZoneEqNum).ATMixerHeatPriHumRat = FinalSysSizing(airLoopIndex).PreheatHumRat;
                } else {
                    // mix preheat condition with return air condition based on OA frac. OA frac should nearly always be 1.
                    // OA frac is based on air loop fraction, not ATMixer flow fraction since air loop can serve multiple ATMixers
                    Real64 OutAirFrac = FinalSysSizing(airLoopIndex).DesOutAirVolFlow / FinalSysSizing(airLoopIndex).DesMainVolFlow;
                    OutAirFrac = min(1.0, max(0.0, OutAirFrac));

                    // calculate humrat based on simple mixing
                    Real64 CoilInHumRatForSizing =
                        OutAirFrac * FinalSysSizing(airLoopIndex).PreheatHumRat + (1 - OutAirFrac) * FinalSysSizing(airLoopIndex).HeatRetHumRat;

                    // calculate enthalpy based on simple mixing
                    Real64 CoilInEnthalpyForSizing = OutAirFrac * Psychrometrics::PsyHFnTdbW(FinalSysSizing(airLoopIndex).PreheatTemp,
                                                                                             FinalSysSizing(airLoopIndex).PreheatHumRat) +
                                                     (1 - OutAirFrac) * Psychrometrics::PsyHFnTdbW(FinalSysSizing(airLoopIndex).HeatRetTemp,
                                                                                                   FinalSysSizing(airLoopIndex).HeatRetHumRat);

                    // back calculate temperature based on humrat and enthalpy state points
                    Real64 CoilInTempForSizing = Psychrometrics::PsyTdbFnHW(CoilInEnthalpyForSizing, CoilInHumRatForSizing);

                    ZoneEqSizing(curZoneEqNum).ATMixerHeatPriDryBulb = CoilInTempForSizing;
                    ZoneEqSizing(curZoneEqNum).ATMixerHeatPriHumRat = CoilInHumRatForSizing;
                }
            } else {
                // else no coils exist in air loop so mix OA condition with return air condition
                if (FinalSysSizing(airLoopIndex).DesMainVolFlow == 0.0) { // protect divide by 0
                    // doesn't matter, just pick a condition
                    ZoneEqSizing(curZoneEqNum).ATMixerHeatPriDryBulb = FinalSysSizing(airLoopIndex).HeatOutTemp;
                    ZoneEqSizing(curZoneEqNum).ATMixerHeatPriHumRat = FinalSysSizing(airLoopIndex).HeatOutHumRat;
                } else {
                    // OA frac is based on air loop fraction, not ATMixer flow fraction since air loop can serve multiple ATMixers
                    Real64 OutAirFrac = FinalSysSizing(airLoopIndex).DesOutAirVolFlow / FinalSysSizing(airLoopIndex).DesMainVolFlow;
                    OutAirFrac = min(1.0, max(0.0, OutAirFrac));

                    // calculate humrat based on simple mixing
                    Real64 CoilInHumRatForSizing =
                        OutAirFrac * FinalSysSizing(airLoopIndex).HeatOutHumRat + (1 - OutAirFrac) * FinalSysSizing(airLoopIndex).HeatRetHumRat;

                    // calculate enthalpy based on simple mixing
                    Real64 CoilInEnthalpyForSizing = OutAirFrac * Psychrometrics::PsyHFnTdbW(FinalSysSizing(airLoopIndex).HeatOutTemp,
                                                                                             FinalSysSizing(airLoopIndex).HeatOutHumRat) +
                                                     (1 - OutAirFrac) * Psychrometrics::PsyHFnTdbW(FinalSysSizing(airLoopIndex).HeatRetTemp,
                                                                                                   FinalSysSizing(airLoopIndex).HeatRetHumRat);

                    // back calculate temperature based on humrat and enthalpy state points
                    Real64 CoilInTempForSizing = Psychrometrics::PsyTdbFnHW(CoilInEnthalpyForSizing, CoilInHumRatForSizing);

                    ZoneEqSizing(curZoneEqNum).ATMixerHeatPriDryBulb = CoilInTempForSizing;
                    ZoneEqSizing(curZoneEqNum).ATMixerHeatPriHumRat = CoilInHumRatForSizing;
                }
            }

            // If air loop has cooling coil use SA conditions, else if OA sys has coils then use precool conditions, else use OA conditions
            if (DataAirSystems::PrimaryAirSystem(airLoopIndex).CentralCoolCoilExists) {
                // if central cooling coil exists, ATMixer outlet is assumed to be at supply air conditions described in sizing input
                ZoneEqSizing(curZoneEqNum).ATMixerCoolPriDryBulb = FinalSysSizing(airLoopIndex).CoolSupTemp;
                ZoneEqSizing(curZoneEqNum).ATMixerCoolPriHumRat = FinalSysSizing(airLoopIndex).CoolSupHumRat;
            } else if (DataAirSystems::PrimaryAirSystem(airLoopIndex).NumOACoolCoils > 0) {
                // if no central cooling coil exists and an outdoor air coil does exist, then ATMixer outlet is mixture of precool and return
                if (FinalSysSizing(airLoopIndex).DesMainVolFlow == 0.0) { // protect divide by 0
                    // doesn't matter, just pick a condition
                    ZoneEqSizing(curZoneEqNum).ATMixerCoolPriDryBulb = FinalSysSizing(airLoopIndex).PrecoolTemp;
                    ZoneEqSizing(curZoneEqNum).ATMixerCoolPriHumRat = FinalSysSizing(airLoopIndex).PrecoolHumRat;
                } else {
                    // mix precool condition with return air condition based on OA frac. OA frac should nearly always be 1.
                    // OA frac is based on air loop fraction, not ATMixer flow fraction since air loop can serve multiple ATMixers
                    Real64 OutAirFrac = FinalSysSizing(airLoopIndex).DesOutAirVolFlow / FinalSysSizing(airLoopIndex).DesMainVolFlow;
                    OutAirFrac = min(1.0, max(0.0, OutAirFrac));

                    // calculate humrat based on simple mixing
                    Real64 CoilInHumRatForSizing =
                        OutAirFrac * FinalSysSizing(airLoopIndex).PrecoolHumRat + (1 - OutAirFrac) * FinalSysSizing(airLoopIndex).RetHumRatAtCoolPeak;

                    // calculate enthalpy based on simple mixing
                    Real64 CoilInEnthalpyForSizing = OutAirFrac * Psychrometrics::PsyHFnTdbW(FinalSysSizing(airLoopIndex).PrecoolTemp,
                                                                                             FinalSysSizing(airLoopIndex).PrecoolHumRat) +
                                                     (1 - OutAirFrac) * Psychrometrics::PsyHFnTdbW(FinalSysSizing(airLoopIndex).RetTempAtCoolPeak,
                                                                                                   FinalSysSizing(airLoopIndex).RetHumRatAtCoolPeak);

                    // back calculate temperature based on humrat and enthalpy state points
                    Real64 CoilInTempForSizing = Psychrometrics::PsyTdbFnHW(CoilInEnthalpyForSizing, CoilInHumRatForSizing);

                    ZoneEqSizing(curZoneEqNum).ATMixerCoolPriDryBulb = CoilInTempForSizing;
                    ZoneEqSizing(curZoneEqNum).ATMixerCoolPriHumRat = CoilInHumRatForSizing;
                }
            } else {
                // else no coils exist in air loop so mix OA condition with return air condition
                if (FinalSysSizing(airLoopIndex).DesMainVolFlow == 0.0) { // protect divide by 0
                    // doesn't matter, just pick a condition
                    ZoneEqSizing(curZoneEqNum).ATMixerCoolPriDryBulb = FinalSysSizing(airLoopIndex).OutTempAtCoolPeak;
                    ZoneEqSizing(curZoneEqNum).ATMixerCoolPriHumRat = FinalSysSizing(airLoopIndex).OutHumRatAtCoolPeak;
                } else {
                    // OA frac is based on air loop fraction, not ATMixer flow fraction since air loop can serve multiple ATMixers
                    Real64 OutAirFrac = FinalSysSizing(airLoopIndex).DesOutAirVolFlow / FinalSysSizing(airLoopIndex).DesMainVolFlow;
                    OutAirFrac = min(1.0, max(0.0, OutAirFrac));

                    // calculate humrat based on simple mixing
                    Real64 CoilInHumRatForSizing = OutAirFrac * FinalSysSizing(airLoopIndex).OutHumRatAtCoolPeak +
                                                   (1 - OutAirFrac) * FinalSysSizing(airLoopIndex).RetHumRatAtCoolPeak;

                    // calculate enthalpy based on simple mixing
                    Real64 CoilInEnthalpyForSizing = OutAirFrac * Psychrometrics::PsyHFnTdbW(FinalSysSizing(airLoopIndex).OutTempAtCoolPeak,
                                                                                             FinalSysSizing(airLoopIndex).OutHumRatAtCoolPeak) +
                                                     (1 - OutAirFrac) * Psychrometrics::PsyHFnTdbW(FinalSysSizing(airLoopIndex).RetTempAtCoolPeak,
                                                                                                   FinalSysSizing(airLoopIndex).RetHumRatAtCoolPeak);

                    // back calculate temperature based on humrat and enthalpy state points
                    Real64 CoilInTempForSizing = Psychrometrics::PsyTdbFnHW(CoilInEnthalpyForSizing, CoilInHumRatForSizing);

                    ZoneEqSizing(curZoneEqNum).ATMixerCoolPriDryBulb = CoilInTempForSizing;
                    ZoneEqSizing(curZoneEqNum).ATMixerCoolPriHumRat = CoilInHumRatForSizing;
                }
            }

        } else {
            // warn user that system sizing is needed to size coils when AT Mixer is used ?
            // if there were a message here then this function should only be called when SizingDesRunThisZone is true
        }
    }

    //        End of Reporting subroutines for the Sys Module
    // *****************************************************************************

} // namespace SingleDuct

} // namespace EnergyPlus<|MERGE_RESOLUTION|>--- conflicted
+++ resolved
@@ -4925,13 +4925,8 @@
         LoadMet = AirMassFlow * CpAirZn * (Node(HCOutNode).Temp - Node(ZoneNode).Temp);
     }
 
-<<<<<<< HEAD
     Real64 SingleDuctAirTerminal::VAVVSCoolingResidual(EnergyPlusData &state, Real64 const SupplyAirMassFlow, // supply air mass flow rate [kg/s]
-                                Array1<Real64> const &Par       // Par(1) = REAL(SysNum)
-=======
-    Real64 SingleDuctAirTerminal::VAVVSCoolingResidual(Real64 const SupplyAirMassFlow, // supply air mass flow rate [kg/s]
                                 Array1D<Real64> const &Par       // Par(1) = REAL(SysNum)
->>>>>>> 63cebc91
     )
     {
 
@@ -5002,13 +4997,8 @@
         return Residuum;
     }
 
-<<<<<<< HEAD
     Real64 SingleDuctAirTerminal::VAVVSHWNoFanResidual(EnergyPlusData &state, Real64 const HWMassFlow,  // hot water mass flow rate [kg/s]
-                                Array1<Real64> const &Par // Par(1) = REAL(SysNum)
-=======
-    Real64 SingleDuctAirTerminal::VAVVSHWNoFanResidual(Real64 const HWMassFlow,  // hot water mass flow rate [kg/s]
                                 Array1D<Real64> const &Par // Par(1) = REAL(SysNum)
->>>>>>> 63cebc91
     )
     {
 
@@ -5098,13 +5088,8 @@
         return Residuum;
     }
 
-<<<<<<< HEAD
     Real64 SingleDuctAirTerminal::VAVVSHWFanOnResidual(EnergyPlusData &state, Real64 const SupplyAirMassFlow, // supply air mass flow rate [kg/s]
-                                Array1<Real64> const &Par       // Par(1) = REAL(SysNum)
-=======
-    Real64 SingleDuctAirTerminal::VAVVSHWFanOnResidual(Real64 const SupplyAirMassFlow, // supply air mass flow rate [kg/s]
                                 Array1D<Real64> const &Par       // Par(1) = REAL(SysNum)
->>>>>>> 63cebc91
     )
     {
 
@@ -5175,13 +5160,8 @@
         return Residuum;
     }
 
-<<<<<<< HEAD
     Real64 SingleDuctAirTerminal::VAVVSHCFanOnResidual(EnergyPlusData &state, Real64 const HeatingFrac, // fraction of maximum heating output
-                                Array1<Real64> const &Par // Par(1) = REAL(SysNum)
-=======
-    Real64 SingleDuctAirTerminal::VAVVSHCFanOnResidual(Real64 const HeatingFrac, // fraction of maximum heating output
                                 Array1D<Real64> const &Par // Par(1) = REAL(SysNum)
->>>>>>> 63cebc91
     )
     {
 
