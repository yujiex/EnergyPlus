// EnergyPlus, Copyright (c) 1996-2020, The Board of Trustees of the University of Illinois,
// The Regents of the University of California, through Lawrence Berkeley National Laboratory
// (subject to receipt of any required approvals from the U.S. Dept. of Energy), Oak Ridge
// National Laboratory, managed by UT-Battelle, Alliance for Sustainable Energy, LLC, and other
// contributors. All rights reserved.
//
// NOTICE: This Software was developed under funding from the U.S. Department of Energy and the
// U.S. Government consequently retains certain rights. As such, the U.S. Government has been
// granted for itself and others acting on its behalf a paid-up, nonexclusive, irrevocable,
// worldwide license in the Software to reproduce, distribute copies to the public, prepare
// derivative works, and perform publicly and display publicly, and to permit others to do so.
//
// Redistribution and use in source and binary forms, with or without modification, are permitted
// provided that the following conditions are met:
//
// (1) Redistributions of source code must retain the above copyright notice, this list of
//     conditions and the following disclaimer.
//
// (2) Redistributions in binary form must reproduce the above copyright notice, this list of
//     conditions and the following disclaimer in the documentation and/or other materials
//     provided with the distribution.
//
// (3) Neither the name of the University of California, Lawrence Berkeley National Laboratory,
//     the University of Illinois, U.S. Dept. of Energy nor the names of its contributors may be
//     used to endorse or promote products derived from this software without specific prior
//     written permission.
//
// (4) Use of EnergyPlus(TM) Name. If Licensee (i) distributes the software in stand-alone form
//     without changes from the version obtained under this License, or (ii) Licensee makes a
//     reference solely to the software portion of its product, Licensee must refer to the
//     software as "EnergyPlus version X" software, where "X" is the version number Licensee
//     obtained under this License and may not use a different name for the software. Except as
//     specifically required in this Section (4), Licensee shall not use in a company name, a
//     product name, in advertising, publicity, or other promotional activities any name, trade
//     name, trademark, logo, or other designation of "EnergyPlus", "E+", "e+" or confusingly
//     similar designation, without the U.S. Department of Energy's prior written consent.
//
// THIS SOFTWARE IS PROVIDED BY THE COPYRIGHT HOLDERS AND CONTRIBUTORS "AS IS" AND ANY EXPRESS OR
// IMPLIED WARRANTIES, INCLUDING, BUT NOT LIMITED TO, THE IMPLIED WARRANTIES OF MERCHANTABILITY
// AND FITNESS FOR A PARTICULAR PURPOSE ARE DISCLAIMED. IN NO EVENT SHALL THE COPYRIGHT OWNER OR
// CONTRIBUTORS BE LIABLE FOR ANY DIRECT, INDIRECT, INCIDENTAL, SPECIAL, EXEMPLARY, OR
// CONSEQUENTIAL DAMAGES (INCLUDING, BUT NOT LIMITED TO, PROCUREMENT OF SUBSTITUTE GOODS OR
// SERVICES; LOSS OF USE, DATA, OR PROFITS; OR BUSINESS INTERRUPTION) HOWEVER CAUSED AND ON ANY
// THEORY OF LIABILITY, WHETHER IN CONTRACT, STRICT LIABILITY, OR TORT (INCLUDING NEGLIGENCE OR
// OTHERWISE) ARISING IN ANY WAY OUT OF THE USE OF THIS SOFTWARE, EVEN IF ADVISED OF THE
// POSSIBILITY OF SUCH DAMAGE.

// Google Test Headers
#include <gtest/gtest.h>

// ObjexxFCL Headers
#include <ObjexxFCL/gio.hh>

// EnergyPlus Headers
#include "EnergyPlusFixture.hh"

// A to Z order
#include <EnergyPlus/Data/EnergyPlusData.hh>
#include <EnergyPlus/DataIPShortCuts.hh>
#include <EnergyPlus/FileSystem.hh>
#include <EnergyPlus/FluidProperties.hh>
#include <EnergyPlus/IOFiles.hh>
#include <EnergyPlus/InputProcessing/IdfParser.hh>
#include <EnergyPlus/InputProcessing/InputProcessor.hh>
#include <EnergyPlus/InputProcessing/InputValidation.hh>
#include <EnergyPlus/OutputProcessor.hh>
#include <EnergyPlus/Psychrometrics.hh>
#include <EnergyPlus/ReportCoilSelection.hh>
#include <EnergyPlus/SimulationManager.hh>
#include <EnergyPlus/StateManagement.hh>
#include <algorithm>
#include <fstream>
#include <nlohmann/json.hpp>

using json = nlohmann::json;

namespace EnergyPlus {

void EnergyPlusFixture::SetUpTestCase()
{
    EnergyPlus::inputProcessor = InputProcessor::factory();
}

void EnergyPlusFixture::openOutputFiles(IOFiles &ioFiles)
{
    ioFiles.eio.open_as_stringstream();
    ioFiles.mtr.open_as_stringstream();
    ioFiles.eso.open_as_stringstream();
    ioFiles.audit.open_as_stringstream();
    ioFiles.bnd.open_as_stringstream();
    ioFiles.debug.open_as_stringstream();
    ioFiles.mtd.open_as_stringstream();
    ioFiles.edd.open_as_stringstream();
}

void EnergyPlusFixture::SetUp()
{
<<<<<<< HEAD
    EnergyPlus::clearThisState(state);
    EnergyPlus::clearAllStates(state.files);
=======
    EnergyPlus::clearAllStates(state);
>>>>>>> e7001b2e

    show_message();

    openOutputFiles(state.files);

    this->err_stream = new std::ostringstream;
    this->json_stream = new std::ostringstream;

    state.files.err_stream = std::unique_ptr<std::ostream>(this->err_stream);
    state.files.json.json_stream = std::unique_ptr<std::ostream>(this->json_stream);

    m_cout_buffer = std::unique_ptr<std::ostringstream>(new std::ostringstream);
    m_redirect_cout = std::unique_ptr<RedirectCout>(new RedirectCout(m_cout_buffer));

    m_cerr_buffer = std::unique_ptr<std::ostringstream>(new std::ostringstream);
    m_redirect_cerr = std::unique_ptr<RedirectCerr>(new RedirectCerr(m_cerr_buffer));

    UtilityRoutines::outputErrorHeader = false;

    Psychrometrics::InitializePsychRoutines();
    FluidProperties::InitializeGlycRoutines();
    createCoilSelectionReportObj();
}

void EnergyPlusFixture::TearDown()
{

    {
        IOFlags flags;
        flags.DISPOSE("DELETE");
        state.files.mtd.del();
        state.files.eso.del();
        state.files.err_stream.reset();
        state.files.eio.del();
        state.files.debug.del();
        state.files.zsz.del();
        state.files.ssz.del();
        state.files.mtr.del();
        state.files.bnd.del();
        state.files.shade.del();
    }

<<<<<<< HEAD
    clearThisState(this->state);
    clearAllStates(state.files);
=======
    clearAllStates(this->state);
>>>>>>> e7001b2e
}

std::string EnergyPlusFixture::delimited_string(std::vector<std::string> const &strings, std::string const &delimiter)
{
    std::ostringstream compare_text;
    for (auto const &str : strings) {
        compare_text << str << delimiter;
    }
    return compare_text.str();
}

std::vector<std::string> EnergyPlusFixture::read_lines_in_file(std::string const &filePath)
{
    std::ifstream infile(filePath);
    std::vector<std::string> lines;
    std::string line;
    while (std::getline(infile, line)) {
        lines.push_back(line);
    }
    return lines;
}

bool EnergyPlusFixture::compare_json_stream(std::string const &expected_string, bool reset_stream)
{
    auto const stream_str = this->json_stream->str();
    EXPECT_EQ(expected_string, stream_str);
    bool are_equal = (expected_string == stream_str);
    if (reset_stream) this->json_stream->str(std::string());
    return are_equal;
}

bool EnergyPlusFixture::compare_eso_stream(std::string const &expected_string, bool reset_stream)
{
    auto const stream_str = state.files.eso.get_output();
    EXPECT_EQ(expected_string, stream_str);
    bool are_equal = (expected_string == stream_str);
    if (reset_stream) state.files.eso.open_as_stringstream();
    return are_equal;
}

bool EnergyPlusFixture::compare_eio_stream(std::string const &expected_string, bool reset_stream)
{
    auto const stream_str = state.files.eio.get_output();
    EXPECT_EQ(expected_string, stream_str);
    bool are_equal = (expected_string == stream_str);
    if (reset_stream) state.files.eio.open_as_stringstream();
    return are_equal;
}

bool EnergyPlusFixture::compare_mtr_stream(std::string const &expected_string, bool reset_stream)
{
    auto const stream_str = state.files.mtr.get_output();
    EXPECT_EQ(expected_string, stream_str);
    bool are_equal = (expected_string == stream_str);
    if (reset_stream) state.files.mtr.open_as_stringstream();
    return are_equal;
}

bool EnergyPlusFixture::compare_err_stream(std::string const &expected_string, bool reset_stream)
{
    auto const stream_str = this->err_stream->str();
    EXPECT_EQ(expected_string, stream_str);
    bool are_equal = (expected_string == stream_str);
    if (reset_stream) this->err_stream->str(std::string());
    return are_equal;
}

bool EnergyPlusFixture::compare_cout_stream(std::string const &expected_string, bool reset_stream)
{
    auto const stream_str = this->m_cout_buffer->str();
    EXPECT_EQ(expected_string, stream_str);
    bool are_equal = (expected_string == stream_str);
    if (reset_stream) this->m_cout_buffer->str(std::string());
    return are_equal;
}

bool EnergyPlusFixture::compare_cerr_stream(std::string const &expected_string, bool reset_stream)
{
    auto const stream_str = this->m_cerr_buffer->str();
    EXPECT_EQ(expected_string, stream_str);
    bool are_equal = (expected_string == stream_str);
    if (reset_stream) this->m_cerr_buffer->str(std::string());
    return are_equal;
}

bool EnergyPlusFixture::compare_dfs_stream(std::string const &expected_string, bool reset_stream)
{
    auto const stream_str = state.files.dfs.get_output();
    EXPECT_EQ(expected_string, stream_str);
    bool are_equal = (expected_string == stream_str);
    if (reset_stream) state.files.dfs.open_as_stringstream();
    return are_equal;
}

bool EnergyPlusFixture::has_json_output(bool reset_stream)
{
    auto const has_output = this->json_stream->str().size() > 0;
    if (reset_stream) this->json_stream->str(std::string());
    return has_output;
}

bool EnergyPlusFixture::has_eso_output(bool reset_stream)
{
    auto const has_output = !state.files.eso.get_output().empty();
    if (reset_stream) state.files.eso.open_as_stringstream();
    return has_output;
}

bool EnergyPlusFixture::has_eio_output(bool reset_stream)
{
    auto const has_output = !state.files.eio.get_output().empty();
    if (reset_stream) state.files.eio.open_as_stringstream();
    return has_output;
}

bool EnergyPlusFixture::has_mtr_output(bool reset_stream)
{
    auto const has_output = !state.files.mtr.get_output().empty();
    if (reset_stream) state.files.mtr.open_as_stringstream();
    return has_output;
}

bool EnergyPlusFixture::has_err_output(bool reset_stream)
{
    auto const has_output = this->err_stream->str().size() > 0;
    if (reset_stream) this->err_stream->str(std::string());
    return has_output;
}

bool EnergyPlusFixture::has_cout_output(bool reset_stream)
{
    auto const has_output = this->m_cout_buffer->str().size() > 0;
    if (reset_stream) this->m_cout_buffer->str(std::string());
    return has_output;
}

bool EnergyPlusFixture::has_cerr_output(bool reset_stream)
{
    auto const has_output = this->m_cerr_buffer->str().size() > 0;
    if (reset_stream) this->m_cerr_buffer->str(std::string());
    return has_output;
}

bool EnergyPlusFixture::has_dfs_output(bool reset_stream)
{
    auto const has_output = !state.files.dfs.get_output().empty();
    if (reset_stream) state.files.dfs.open_as_stringstream();
    return has_output;
}

bool EnergyPlusFixture::process_idf(std::string const &idf_snippet, bool use_assertions)
{
    bool success = true;
    inputProcessor->epJSON = inputProcessor->idf_parser->decode(idf_snippet, inputProcessor->schema, success);

    // Add common objects that will trigger a warning if not present
    if (inputProcessor->epJSON.find("Version") == inputProcessor->epJSON.end()) {
        inputProcessor->epJSON["Version"] = {{"", {{"idf_order", 0}, {"version_identifier", DataStringGlobals::MatchVersion}}}};
    }
    if (inputProcessor->epJSON.find("Building") == inputProcessor->epJSON.end()) {
        inputProcessor->epJSON["Building"] = {{"Bldg",
                                               {{"idf_order", 0},
                                                {"north_axis", 0.0},
                                                {"terrain", "Suburbs"},
                                                {"loads_convergence_tolerance_value", 0.04},
                                                {"temperature_convergence_tolerance_value", 0.4000},
                                                {"solar_distribution", "FullExterior"},
                                                {"maximum_number_of_warmup_days", 25},
                                                {"minimum_number_of_warmup_days", 6}}}};
    }
    if (inputProcessor->epJSON.find("GlobalGeometryRules") == inputProcessor->epJSON.end()) {
        inputProcessor->epJSON["GlobalGeometryRules"] = {{"",
                                                          {{"idf_order", 0},
                                                           {"starting_vertex_position", "UpperLeftCorner"},
                                                           {"vertex_entry_direction", "Counterclockwise"},
                                                           {"coordinate_system", "Relative"},
                                                           {"daylighting_reference_point_coordinate_system", "Relative"},
                                                           {"rectangular_surface_coordinate_system", "Relative"}}}};
    }

    int MaxArgs = 0;
    int MaxAlpha = 0;
    int MaxNumeric = 0;
    inputProcessor->getMaxSchemaArgs(MaxArgs, MaxAlpha, MaxNumeric);

    DataIPShortCuts::cAlphaFieldNames.allocate(MaxAlpha);
    DataIPShortCuts::cAlphaArgs.allocate(MaxAlpha);
    DataIPShortCuts::lAlphaFieldBlanks.dimension(MaxAlpha, false);
    DataIPShortCuts::cNumericFieldNames.allocate(MaxNumeric);
    DataIPShortCuts::rNumericArgs.dimension(MaxNumeric, 0.0);
    DataIPShortCuts::lNumericFieldBlanks.dimension(MaxNumeric, false);

    bool is_valid = inputProcessor->validation->validate(inputProcessor->epJSON);
    bool hasErrors = inputProcessor->processErrors();

    inputProcessor->initializeMaps();
    SimulationManager::PostIPProcessing();
    // inputProcessor->state->printErrors();

    bool successful_processing = success && is_valid && !hasErrors;

    if (!successful_processing && use_assertions) {
        EXPECT_TRUE(compare_err_stream(""));
    }

    return successful_processing;
}

bool EnergyPlusFixture::process_idd(std::string const &idd, bool &errors_found)
{

    std::unique_ptr<std::istream> idd_stream;
    if (!idd.empty()) {
        idd_stream = std::unique_ptr<std::istringstream>(new std::istringstream(idd));
    } else {
        static auto const exeDirectory = FileSystem::getParentDirectoryPath(FileSystem::getAbsolutePath(FileSystem::getProgramPath()));
        static auto idd_location = exeDirectory + "Energy+.schema.epJSON";
        static auto file_exists = FileSystem::fileExists(idd_location);

        if (!file_exists) {
            // Energy+.schema.epJSON is in parent Products folder instead of Debug/Release/RelWithDebInfo/MinSizeRel folder of exe
            idd_location = FileSystem::getParentDirectoryPath(exeDirectory) + "Energy+.schema.epJSON";
            file_exists = FileSystem::fileExists(idd_location);
        }

        if (!file_exists) {
            EXPECT_TRUE(file_exists) << "Energy+.schema.epJSON does not exist at search location." << std::endl
                                     << "epJSON Schema search location: \"" << idd_location << "\"";
            errors_found = true;
            return errors_found;
        }

        idd_stream = std::unique_ptr<std::ifstream>(new std::ifstream(idd_location, std::ios_base::in | std::ios_base::binary));
    }

    if (!idd_stream->good()) {
        errors_found = true;
        return errors_found;
    }

    inputProcessor->schema = json::parse(*idd_stream);

    return errors_found;
}

bool EnergyPlusFixture::compare_idf(std::string const &EP_UNUSED(name),
                                    int const EP_UNUSED(num_alphas),
                                    int const EP_UNUSED(num_numbers),
                                    std::vector<std::string> const &EP_UNUSED(alphas),
                                    std::vector<bool> const &EP_UNUSED(alphas_blank),
                                    std::vector<Real64> const &EP_UNUSED(numbers),
                                    std::vector<bool> const &EP_UNUSED(numbers_blank))
{
    // using namespace InputProcessor;

    // bool has_error = OverallErrorFlag;

    // EXPECT_FALSE( OverallErrorFlag );

    // auto index = FindItemInSortedList( name, ListOfObjects, NumObjectDefs );

    // EXPECT_GT( index, 0 ) << "Could not find \"" << name << "\". Make sure to run process_idf first.";
    // if ( index < 1 ) return false;

    // index = iListOfObjects( index );
    // index = ObjectStartRecord( index );

    // EXPECT_EQ( name, IDFRecords( index ).Name );
    // if ( name != IDFRecords( index ).Name ) has_error = true;
    // EXPECT_EQ( num_alphas, IDFRecords( index ).NumAlphas );
    // if ( num_alphas != IDFRecords( index ).NumAlphas ) has_error = true;
    // EXPECT_EQ( num_numbers, IDFRecords( index ).NumNumbers );
    // if ( num_numbers != IDFRecords( index ).NumNumbers ) has_error = true;
    // if ( ! compare_containers( alphas, IDFRecords( index ).Alphas ) ) has_error = true;
    // if ( ! compare_containers( alphas_blank, IDFRecords( index ).AlphBlank ) ) has_error = true;
    // if ( ! compare_containers( numbers, IDFRecords( index ).Numbers ) ) has_error = true;
    // if ( ! compare_containers( numbers_blank, IDFRecords( index ).NumBlank ) ) has_error = true;

    // return ! has_error;
    return false;
}

} // namespace EnergyPlus<|MERGE_RESOLUTION|>--- conflicted
+++ resolved
@@ -95,12 +95,7 @@
 
 void EnergyPlusFixture::SetUp()
 {
-<<<<<<< HEAD
-    EnergyPlus::clearThisState(state);
-    EnergyPlus::clearAllStates(state.files);
-=======
     EnergyPlus::clearAllStates(state);
->>>>>>> e7001b2e
 
     show_message();
 
@@ -143,12 +138,7 @@
         state.files.shade.del();
     }
 
-<<<<<<< HEAD
-    clearThisState(this->state);
-    clearAllStates(state.files);
-=======
     clearAllStates(this->state);
->>>>>>> e7001b2e
 }
 
 std::string EnergyPlusFixture::delimited_string(std::vector<std::string> const &strings, std::string const &delimiter)
