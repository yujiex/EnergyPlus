// EnergyPlus, Copyright (c) 1996-2022, The Board of Trustees of the University of Illinois,
// The Regents of the University of California, through Lawrence Berkeley National Laboratory
// (subject to receipt of any required approvals from the U.S. Dept. of Energy), Oak Ridge
// National Laboratory, managed by UT-Battelle, Alliance for Sustainable Energy, LLC, and other
// contributors. All rights reserved.
//
// NOTICE: This Software was developed under funding from the U.S. Department of Energy and the
// U.S. Government consequently retains certain rights. As such, the U.S. Government has been
// granted for itself and others acting on its behalf a paid-up, nonexclusive, irrevocable,
// worldwide license in the Software to reproduce, distribute copies to the public, prepare
// derivative works, and perform publicly and display publicly, and to permit others to do so.
//
// Redistribution and use in source and binary forms, with or without modification, are permitted
// provided that the following conditions are met:
//
// (1) Redistributions of source code must retain the above copyright notice, this list of
//     conditions and the following disclaimer.
//
// (2) Redistributions in binary form must reproduce the above copyright notice, this list of
//     conditions and the following disclaimer in the documentation and/or other materials
//     provided with the distribution.
//
// (3) Neither the name of the University of California, Lawrence Berkeley National Laboratory,
//     the University of Illinois, U.S. Dept. of Energy nor the names of its contributors may be
//     used to endorse or promote products derived from this software without specific prior
//     written permission.
//
// (4) Use of EnergyPlus(TM) Name. If Licensee (i) distributes the software in stand-alone form
//     without changes from the version obtained under this License, or (ii) Licensee makes a
//     reference solely to the software portion of its product, Licensee must refer to the
//     software as "EnergyPlus version X" software, where "X" is the version number Licensee
//     obtained under this License and may not use a different name for the software. Except as
//     specifically required in this Section (4), Licensee shall not use in a company name, a
//     product name, in advertising, publicity, or other promotional activities any name, trade
//     name, trademark, logo, or other designation of "EnergyPlus", "E+", "e+" or confusingly
//     similar designation, without the U.S. Department of Energy's prior written consent.
//
// THIS SOFTWARE IS PROVIDED BY THE COPYRIGHT HOLDERS AND CONTRIBUTORS "AS IS" AND ANY EXPRESS OR
// IMPLIED WARRANTIES, INCLUDING, BUT NOT LIMITED TO, THE IMPLIED WARRANTIES OF MERCHANTABILITY
// AND FITNESS FOR A PARTICULAR PURPOSE ARE DISCLAIMED. IN NO EVENT SHALL THE COPYRIGHT OWNER OR
// CONTRIBUTORS BE LIABLE FOR ANY DIRECT, INDIRECT, INCIDENTAL, SPECIAL, EXEMPLARY, OR
// CONSEQUENTIAL DAMAGES (INCLUDING, BUT NOT LIMITED TO, PROCUREMENT OF SUBSTITUTE GOODS OR
// SERVICES; LOSS OF USE, DATA, OR PROFITS; OR BUSINESS INTERRUPTION) HOWEVER CAUSED AND ON ANY
// THEORY OF LIABILITY, WHETHER IN CONTRACT, STRICT LIABILITY, OR TORT (INCLUDING NEGLIGENCE OR
// OTHERWISE) ARISING IN ANY WAY OUT OF THE USE OF THIS SOFTWARE, EVEN IF ADVISED OF THE
// POSSIBILITY OF SUCH DAMAGE.

#ifndef CTElectricGenerator_hh_INCLUDED
#define CTElectricGenerator_hh_INCLUDED

// ObjexxFCL Headers
#include <ObjexxFCL/Array1D.hh>

// EnergyPlus Headers
#include <EnergyPlus/Data/BaseData.hh>
#include <EnergyPlus/DataGlobals.hh>
#include <EnergyPlus/ElectricPowerServiceManager.hh>
#include <EnergyPlus/EnergyPlus.hh>
#include <EnergyPlus/Plant/Enums.hh>
#include <EnergyPlus/PlantComponent.hh>

namespace EnergyPlus {

// Forward declarations
struct EnergyPlusData;

namespace CTElectricGenerator {

    struct CTGeneratorData : PlantComponent
    {
        // Members
        std::string Name;   // user identifier
        std::string TypeOf; // Type of Generator
        GeneratorType CompType_Num;
        std::string FuelType;      // Type of Fuel - DIESEL, GASOLINE, GAS
        Real64 RatedPowerOutput;   // W - design nominal capacity of Generator
        int ElectricCircuitNode;   // Electric Circuit Node
        Real64 MinPartLoadRat;     // (CT MIN) min allowed operating frac full load
        Real64 MaxPartLoadRat;     // (CT MAX) max allowed operating frac full load
        Real64 OptPartLoadRat;     // (CT BEST) optimal operating frac full load
        Real64 FuelEnergyUseRate;  // (EFUEL) rate of Fuel Energy Required to run COMBUSTION turbine (W)
        Real64 FuelEnergy;         // Amount of Fuel Energy Required to run COMBUSTION turbine (J)
        int PLBasedFuelInputCurve; // (FUL1GC) Curve Index for Part Load Ratio Based Fuel Input
        // Coefficients Poly Fit
        int TempBasedFuelInputCurve; // (FUL2GC) Curve Index for Ambient Temperature Based Fuel Input
        // Coeff Poly Fit
        Real64 ExhaustFlow;          // (FEX) Exhaust Gas Flow Rate cubic meters per second???
        int ExhaustFlowCurve;        // (FEXGC) Curve Index for Exhaust Gas Flow Rate Input Coef Poly Fit
        Real64 ExhaustTemp;          // (TEX) Exhaust Gas Temperature in C
        int PLBasedExhaustTempCurve; // (TEX1GC) Curve Index for Part Load Ratio Based Exhaust Temp Input
        // Coeffs Poly Fit
        int TempBasedExhaustTempCurve; // (TEX2GC) Curve Index for Ambient Temperature Based Exhaust Gas Temp to
        // Fuel Energy Input Coeffs Poly Fit
<<<<<<< HEAD
        Real64 QLubeOilRecovered;         // (ELUBE) Recovered Lube Oil Energy (W)
        Real64 QExhaustRecovered;         // (EEX) Recovered Exhaust heat  (W)
        Real64 QTotalHeatRecovered;       // total heat recovered (W)
        Real64 LubeOilEnergyRec;          // Recovered Lube Oil Energy (J)
        Real64 ExhaustEnergyRec;          // Recovered Exhaust heat  (J)
        Real64 TotalHeatEnergyRec;        // total heat recovered (J)
        int QLubeOilRecoveredCurve;       // (ELUBEGC) Curve Index for Recoverable Lube Oil heat Input Coef Poly Fit
        Real64 UA;                        // (UACGC) exhaust gas Heat Exchanger UA
        Array1D<Real64> UACoef;           // Heat Exchanger UA  Coeffs Poly Fit
        Real64 MaxExhaustperCTPower;      // MAX EXHAUST FLOW PER W POWER OUTPUT COEFF
        Real64 DesignHeatRecVolFlowRate;  // m3/s, Design Water mass flow rate through heat recovery loop
        Real64 DesignHeatRecMassFlowRate; // kg/s, Design Water mass flow rate through heat recovery loop
        Real64 DesignMinExitGasTemp;      // Steam Saturation Temperature (C)
        Real64 DesignAirInletTemp;        // Design Turbine Air Inlet Temperature (C)
        Real64 ExhaustStackTemp;          // turbine exhaust gas temp (C)
        bool HeatRecActive;               // true when design max flow rate > 0
        int HeatRecInletNodeNum;          // Node number on the heat recovery inlet side of the condenser
        int HeatRecOutletNodeNum;         // Node number on the heat recovery outlet side of the condenser
        Real64 HeatRecInletTemp;          // Inlet Temperature of the heat recovery fluid
        Real64 HeatRecOutletTemp;         // Outlet Temperature of the heat recovery fluid
        Real64 HeatRecMdot;               // reporting: Heat Recovery Loop Mass flow rate
        PlantLocation HRPlantLoc;                    // cooling water plant loop component index, for heat recovery
        Real64 FuelMdot;                  // reporting: Fuel Amount used (kg/s)
        Real64 FuelHeatingValue;          // Heating Value for Fuel in (kJ/kg)
        Real64 ElecPowerGenerated;        // reporting: power generated (W)
        Real64 ElecEnergyGenerated;       // reporting: power generated (W)
        Real64 HeatRecMaxTemp;            // Max Temp that can be produced in heat recovery
        int OAInletNode;                  // optional inlet node index pointer for outdoor air for combustion
=======
        Real64 QLubeOilRecovered;                  // (ELUBE) Recovered Lube Oil Energy (W)
        Real64 QExhaustRecovered;                  // (EEX) Recovered Exhaust heat  (W)
        Real64 QTotalHeatRecovered;                // total heat recovered (W)
        Real64 LubeOilEnergyRec;                   // Recovered Lube Oil Energy (J)
        Real64 ExhaustEnergyRec;                   // Recovered Exhaust heat  (J)
        Real64 TotalHeatEnergyRec;                 // total heat recovered (J)
        int QLubeOilRecoveredCurve;                // (ELUBEGC) Curve Index for Recoverable Lube Oil heat Input Coef Poly Fit
        Real64 UA;                                 // (UACGC) exhaust gas Heat Exchanger UA
        Array1D<Real64> UACoef;                    // Heat Exchanger UA  Coeffs Poly Fit
        Real64 MaxExhaustperCTPower;               // MAX EXHAUST FLOW PER W POWER OUTPUT COEFF
        Real64 DesignHeatRecVolFlowRate;           // m3/s, Design Water mass flow rate through heat recovery loop
        Real64 DesignHeatRecMassFlowRate;          // kg/s, Design Water mass flow rate through heat recovery loop
        Real64 DesignMinExitGasTemp;               // Steam Saturation Temperature (C)
        Real64 DesignAirInletTemp;                 // Design Turbine Air Inlet Temperature (C)
        Real64 ExhaustStackTemp;                   // turbine exhaust gas temp (C)
        bool HeatRecActive;                        // true when design max flow rate > 0
        int HeatRecInletNodeNum;                   // Node number on the heat recovery inlet side of the condenser
        int HeatRecOutletNodeNum;                  // Node number on the heat recovery outlet side of the condenser
        Real64 HeatRecInletTemp;                   // Inlet Temperature of the heat recovery fluid
        Real64 HeatRecOutletTemp;                  // Outlet Temperature of the heat recovery fluid
        Real64 HeatRecMdot;                        // reporting: Heat Recovery Loop Mass flow rate
        int HRLoopNum;                             // cooling water plant loop index number, for heat recovery
        DataPlant::LoopSideLocation HRLoopSideNum; // cooling water plant loop side index, for heat recovery
        int HRBranchNum;                           // cooling water plant loop branch index, for heat recovery
        int HRCompNum;                             // cooling water plant loop component index, for heat recovery
        Real64 FuelMdot;                           // reporting: Fuel Amount used (kg/s)
        Real64 FuelHeatingValue;                   // Heating Value for Fuel in (kJ/kg)
        Real64 ElecPowerGenerated;                 // reporting: power generated (W)
        Real64 ElecEnergyGenerated;                // reporting: power generated (W)
        Real64 HeatRecMaxTemp;                     // Max Temp that can be produced in heat recovery
        int OAInletNode;                           // optional inlet node index pointer for outdoor air for combustion
>>>>>>> 2ee6bbc0
        bool MyEnvrnFlag;
        bool MyPlantScanFlag;
        bool MySizeAndNodeInitFlag;
        bool CheckEquipName;
        bool MyFlag;

        // Default Constructor
        CTGeneratorData()
            : TypeOf("Generator:CombustionTurbine"), CompType_Num(GeneratorType::CombTurbine), RatedPowerOutput(0.0), ElectricCircuitNode(0),
              MinPartLoadRat(0.0), MaxPartLoadRat(0.0), OptPartLoadRat(0.0), FuelEnergyUseRate(0.0), FuelEnergy(0.0), PLBasedFuelInputCurve(0),
              TempBasedFuelInputCurve(0), ExhaustFlow(0.0), ExhaustFlowCurve(0), ExhaustTemp(0.0), PLBasedExhaustTempCurve(0),
              TempBasedExhaustTempCurve(0), QLubeOilRecovered(0.0), QExhaustRecovered(0.0), QTotalHeatRecovered(0.0), LubeOilEnergyRec(0.0),
              ExhaustEnergyRec(0.0), TotalHeatEnergyRec(0.0), QLubeOilRecoveredCurve(0), UA(0.0), UACoef(2, 0.0), MaxExhaustperCTPower(0.0),
              DesignHeatRecVolFlowRate(0.0), DesignHeatRecMassFlowRate(0.0), DesignMinExitGasTemp(0.0), DesignAirInletTemp(0.0),
              ExhaustStackTemp(0.0), HeatRecActive(false), HeatRecInletNodeNum(0), HeatRecOutletNodeNum(0), HeatRecInletTemp(0.0),
<<<<<<< HEAD
              HeatRecOutletTemp(0.0), HeatRecMdot(0.0), HRPlantLoc{}, FuelMdot(0.0),
              FuelHeatingValue(0.0), ElecPowerGenerated(0.0), ElecEnergyGenerated(0.0), HeatRecMaxTemp(0.0), OAInletNode(0), MyEnvrnFlag(true),
              MyPlantScanFlag(true), MySizeAndNodeInitFlag(true), CheckEquipName(true), MyFlag(true)
=======
              HeatRecOutletTemp(0.0), HeatRecMdot(0.0), HRLoopNum(0), HRLoopSideNum(DataPlant::LoopSideLocation::Invalid), HRBranchNum(0),
              HRCompNum(0), FuelMdot(0.0), FuelHeatingValue(0.0), ElecPowerGenerated(0.0), ElecEnergyGenerated(0.0), HeatRecMaxTemp(0.0),
              OAInletNode(0), MyEnvrnFlag(true), MyPlantScanFlag(true), MySizeAndNodeInitFlag(true), CheckEquipName(true), MyFlag(true)
>>>>>>> 2ee6bbc0
        {
        }

        void
        simulate(EnergyPlusData &state, const PlantLocation &calledFromLocation, bool FirstHVACIteration, Real64 &CurLoad, bool RunFlag) override;

        void setupOutputVars(EnergyPlusData &state);

        void InitCTGenerators(EnergyPlusData &state, bool RunFlag, bool FirstHVACIteration);

        void CalcCTGeneratorModel(EnergyPlusData &state, bool RunFlag, Real64 MyLoad, bool FirstHVACIteration);

        static PlantComponent *factory(EnergyPlusData &state, std::string const &objectName);

        void oneTimeInit(EnergyPlusData &state) override;
    };

    void GetCTGeneratorInput(EnergyPlusData &state);

} // namespace CTElectricGenerator

struct CTElectricGeneratorData : BaseGlobalStruct
{

    int NumCTGenerators = 0;
    bool getCTInputFlag = true;
    Array1D<CTElectricGenerator::CTGeneratorData> CTGenerator;

    void clear_state() override
    {
        this->NumCTGenerators = 0;
        this->getCTInputFlag = true;
        this->CTGenerator.deallocate();
    }
};

} // namespace EnergyPlus

#endif<|MERGE_RESOLUTION|>--- conflicted
+++ resolved
@@ -91,36 +91,6 @@
         // Coeffs Poly Fit
         int TempBasedExhaustTempCurve; // (TEX2GC) Curve Index for Ambient Temperature Based Exhaust Gas Temp to
         // Fuel Energy Input Coeffs Poly Fit
-<<<<<<< HEAD
-        Real64 QLubeOilRecovered;         // (ELUBE) Recovered Lube Oil Energy (W)
-        Real64 QExhaustRecovered;         // (EEX) Recovered Exhaust heat  (W)
-        Real64 QTotalHeatRecovered;       // total heat recovered (W)
-        Real64 LubeOilEnergyRec;          // Recovered Lube Oil Energy (J)
-        Real64 ExhaustEnergyRec;          // Recovered Exhaust heat  (J)
-        Real64 TotalHeatEnergyRec;        // total heat recovered (J)
-        int QLubeOilRecoveredCurve;       // (ELUBEGC) Curve Index for Recoverable Lube Oil heat Input Coef Poly Fit
-        Real64 UA;                        // (UACGC) exhaust gas Heat Exchanger UA
-        Array1D<Real64> UACoef;           // Heat Exchanger UA  Coeffs Poly Fit
-        Real64 MaxExhaustperCTPower;      // MAX EXHAUST FLOW PER W POWER OUTPUT COEFF
-        Real64 DesignHeatRecVolFlowRate;  // m3/s, Design Water mass flow rate through heat recovery loop
-        Real64 DesignHeatRecMassFlowRate; // kg/s, Design Water mass flow rate through heat recovery loop
-        Real64 DesignMinExitGasTemp;      // Steam Saturation Temperature (C)
-        Real64 DesignAirInletTemp;        // Design Turbine Air Inlet Temperature (C)
-        Real64 ExhaustStackTemp;          // turbine exhaust gas temp (C)
-        bool HeatRecActive;               // true when design max flow rate > 0
-        int HeatRecInletNodeNum;          // Node number on the heat recovery inlet side of the condenser
-        int HeatRecOutletNodeNum;         // Node number on the heat recovery outlet side of the condenser
-        Real64 HeatRecInletTemp;          // Inlet Temperature of the heat recovery fluid
-        Real64 HeatRecOutletTemp;         // Outlet Temperature of the heat recovery fluid
-        Real64 HeatRecMdot;               // reporting: Heat Recovery Loop Mass flow rate
-        PlantLocation HRPlantLoc;                    // cooling water plant loop component index, for heat recovery
-        Real64 FuelMdot;                  // reporting: Fuel Amount used (kg/s)
-        Real64 FuelHeatingValue;          // Heating Value for Fuel in (kJ/kg)
-        Real64 ElecPowerGenerated;        // reporting: power generated (W)
-        Real64 ElecEnergyGenerated;       // reporting: power generated (W)
-        Real64 HeatRecMaxTemp;            // Max Temp that can be produced in heat recovery
-        int OAInletNode;                  // optional inlet node index pointer for outdoor air for combustion
-=======
         Real64 QLubeOilRecovered;                  // (ELUBE) Recovered Lube Oil Energy (W)
         Real64 QExhaustRecovered;                  // (EEX) Recovered Exhaust heat  (W)
         Real64 QTotalHeatRecovered;                // total heat recovered (W)
@@ -142,17 +112,13 @@
         Real64 HeatRecInletTemp;                   // Inlet Temperature of the heat recovery fluid
         Real64 HeatRecOutletTemp;                  // Outlet Temperature of the heat recovery fluid
         Real64 HeatRecMdot;                        // reporting: Heat Recovery Loop Mass flow rate
-        int HRLoopNum;                             // cooling water plant loop index number, for heat recovery
-        DataPlant::LoopSideLocation HRLoopSideNum; // cooling water plant loop side index, for heat recovery
-        int HRBranchNum;                           // cooling water plant loop branch index, for heat recovery
-        int HRCompNum;                             // cooling water plant loop component index, for heat recovery
+        PlantLocation HRPlantLoc;                             // cooling water plant loop component index, for heat recovery
         Real64 FuelMdot;                           // reporting: Fuel Amount used (kg/s)
         Real64 FuelHeatingValue;                   // Heating Value for Fuel in (kJ/kg)
         Real64 ElecPowerGenerated;                 // reporting: power generated (W)
         Real64 ElecEnergyGenerated;                // reporting: power generated (W)
         Real64 HeatRecMaxTemp;                     // Max Temp that can be produced in heat recovery
         int OAInletNode;                           // optional inlet node index pointer for outdoor air for combustion
->>>>>>> 2ee6bbc0
         bool MyEnvrnFlag;
         bool MyPlantScanFlag;
         bool MySizeAndNodeInitFlag;
@@ -168,15 +134,9 @@
               ExhaustEnergyRec(0.0), TotalHeatEnergyRec(0.0), QLubeOilRecoveredCurve(0), UA(0.0), UACoef(2, 0.0), MaxExhaustperCTPower(0.0),
               DesignHeatRecVolFlowRate(0.0), DesignHeatRecMassFlowRate(0.0), DesignMinExitGasTemp(0.0), DesignAirInletTemp(0.0),
               ExhaustStackTemp(0.0), HeatRecActive(false), HeatRecInletNodeNum(0), HeatRecOutletNodeNum(0), HeatRecInletTemp(0.0),
-<<<<<<< HEAD
-              HeatRecOutletTemp(0.0), HeatRecMdot(0.0), HRPlantLoc{}, FuelMdot(0.0),
-              FuelHeatingValue(0.0), ElecPowerGenerated(0.0), ElecEnergyGenerated(0.0), HeatRecMaxTemp(0.0), OAInletNode(0), MyEnvrnFlag(true),
-              MyPlantScanFlag(true), MySizeAndNodeInitFlag(true), CheckEquipName(true), MyFlag(true)
-=======
-              HeatRecOutletTemp(0.0), HeatRecMdot(0.0), HRLoopNum(0), HRLoopSideNum(DataPlant::LoopSideLocation::Invalid), HRBranchNum(0),
-              HRCompNum(0), FuelMdot(0.0), FuelHeatingValue(0.0), ElecPowerGenerated(0.0), ElecEnergyGenerated(0.0), HeatRecMaxTemp(0.0),
-              OAInletNode(0), MyEnvrnFlag(true), MyPlantScanFlag(true), MySizeAndNodeInitFlag(true), CheckEquipName(true), MyFlag(true)
->>>>>>> 2ee6bbc0
+              HeatRecOutletTemp(0.0), HeatRecMdot(0.0), HRPlantLoc{}, FuelMdot(0.0), FuelHeatingValue(0.0), ElecPowerGenerated(0.0),
+              ElecEnergyGenerated(0.0), HeatRecMaxTemp(0.0), OAInletNode(0), MyEnvrnFlag(true), MyPlantScanFlag(true), MySizeAndNodeInitFlag(true),
+              CheckEquipName(true), MyFlag(true)
         {
         }
 
