--- conflicted
+++ resolved
@@ -1156,13 +1156,11 @@
                                               cNumericFieldNames);
                 // Get the FMU name
                 FMU(Loop).Name = cAlphaArgs(1);
-<<<<<<< HEAD
+
                 std::string contextString = cCurrentModuleObject + ", " + cAlphaFieldNames(1) + ": ";
 
-                CheckForActualFileName(ioFiles, cAlphaArgs(1), fileExist, tempFullFileName, contextString);
-=======
-                CheckForActualFileName(state, cAlphaArgs(1), fileExist, tempFullFileName);
->>>>>>> ffdf8bdc
+                CheckForActualFileName(state, cAlphaArgs(1), fileExist, tempFullFileName, contextString);
+
                 if (fileExist) {
                     pos = index(FMU(Loop).Name, pathChar, true); // look backwards
                     if (pos != std::string::npos) {
