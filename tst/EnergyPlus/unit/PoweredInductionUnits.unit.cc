// EnergyPlus, Copyright (c) 1996-2020, The Board of Trustees of the University of Illinois,
// The Regents of the University of California, through Lawrence Berkeley National Laboratory
// (subject to receipt of any required approvals from the U.S. Dept. of Energy), Oak Ridge
// National Laboratory, managed by UT-Battelle, Alliance for Sustainable Energy, LLC, and other
// contributors. All rights reserved.
//
// NOTICE: This Software was developed under funding from the U.S. Department of Energy and the
// U.S. Government consequently retains certain rights. As such, the U.S. Government has been
// granted for itself and others acting on its behalf a paid-up, nonexclusive, irrevocable,
// worldwide license in the Software to reproduce, distribute copies to the public, prepare
// derivative works, and perform publicly and display publicly, and to permit others to do so.
//
// Redistribution and use in source and binary forms, with or without modification, are permitted
// provided that the following conditions are met:
//
// (1) Redistributions of source code must retain the above copyright notice, this list of
//     conditions and the following disclaimer.
//
// (2) Redistributions in binary form must reproduce the above copyright notice, this list of
//     conditions and the following disclaimer in the documentation and/or other materials
//     provided with the distribution.
//
// (3) Neither the name of the University of California, Lawrence Berkeley National Laboratory,
//     the University of Illinois, U.S. Dept. of Energy nor the names of its contributors may be
//     used to endorse or promote products derived from this software without specific prior
//     written permission.
//
// (4) Use of EnergyPlus(TM) Name. If Licensee (i) distributes the software in stand-alone form
//     without changes from the version obtained under this License, or (ii) Licensee makes a
//     reference solely to the software portion of its product, Licensee must refer to the
//     software as "EnergyPlus version X" software, where "X" is the version number Licensee
//     obtained under this License and may not use a different name for the software. Except as
//     specifically required in this Section (4), Licensee shall not use in a company name, a
//     product name, in advertising, publicity, or other promotional activities any name, trade
//     name, trademark, logo, or other designation of "EnergyPlus", "E+", "e+" or confusingly
//     similar designation, without the U.S. Department of Energy's prior written consent.
//
// THIS SOFTWARE IS PROVIDED BY THE COPYRIGHT HOLDERS AND CONTRIBUTORS "AS IS" AND ANY EXPRESS OR
// IMPLIED WARRANTIES, INCLUDING, BUT NOT LIMITED TO, THE IMPLIED WARRANTIES OF MERCHANTABILITY
// AND FITNESS FOR A PARTICULAR PURPOSE ARE DISCLAIMED. IN NO EVENT SHALL THE COPYRIGHT OWNER OR
// CONTRIBUTORS BE LIABLE FOR ANY DIRECT, INDIRECT, INCIDENTAL, SPECIAL, EXEMPLARY, OR
// CONSEQUENTIAL DAMAGES (INCLUDING, BUT NOT LIMITED TO, PROCUREMENT OF SUBSTITUTE GOODS OR
// SERVICES; LOSS OF USE, DATA, OR PROFITS; OR BUSINESS INTERRUPTION) HOWEVER CAUSED AND ON ANY
// THEORY OF LIABILITY, WHETHER IN CONTRACT, STRICT LIABILITY, OR TORT (INCLUDING NEGLIGENCE OR
// OTHERWISE) ARISING IN ANY WAY OUT OF THE USE OF THIS SOFTWARE, EVEN IF ADVISED OF THE
// POSSIBILITY OF SUCH DAMAGE.

// EnergyPlus::Standalone ERV Unit Tests

#include <fstream>

// Google Test Headers
#include <gtest/gtest.h>

// EnergyPlus Headers
#include "Fixtures/EnergyPlusFixture.hh"
#include <EnergyPlus/Data/EnergyPlusData.hh>
#include <EnergyPlus/DataAirLoop.hh>
#include <EnergyPlus/DataDefineEquip.hh>
#include <EnergyPlus/DataEnvironment.hh>
#include <EnergyPlus/DataHVACGlobals.hh>
#include <EnergyPlus/DataHeatBalFanSys.hh>
#include <EnergyPlus/DataHeatBalance.hh>
#include <EnergyPlus/DataLoopNode.hh>
#include <EnergyPlus/DataSizing.hh>
#include <EnergyPlus/DataZoneEnergyDemands.hh>
#include <EnergyPlus/DataZoneEquipment.hh>
#include <EnergyPlus/Fans.hh>
#include <EnergyPlus/General.hh>
#include <EnergyPlus/HeatBalanceManager.hh>
#include <EnergyPlus/HeatingCoils.hh>
#include <EnergyPlus/IOFiles.hh>
#include <EnergyPlus/OutputProcessor.hh>
#include <EnergyPlus/PoweredInductionUnits.hh>
#include <EnergyPlus/Psychrometrics.hh>
#include <EnergyPlus/ScheduleManager.hh>
#include <EnergyPlus/SimulationManager.hh>
#include <EnergyPlus/ZoneAirLoopEquipmentManager.hh>

using namespace EnergyPlus;
using namespace SimulationManager;
using namespace DataSizing;
using DataHeatBalance::Zone;

TEST_F(EnergyPlusFixture, ParallelPIUTest1)
{
    std::string const idf_objects = delimited_string({
        "  Zone,",
        "    SPACE2-1;                !- Name",
        "ZoneHVAC:EquipmentConnections,",
        "    SPACE2-1,                !- Zone Name",
        "    SPACE2-1 Equipment,             !- Zone Conditioning Equipment List Name",
        "    SPACE2-1 In Node,       !- Zone Air Inlet Node or NodeList Name",
        "    SPACE2-1 ATU Sec Node,      !- Zone Air Exhaust Node or NodeList Name",
        "    SPACE2-1 Air Node,           !- Zone Air Node Name",
        "    SPACE2-1 Return Node;       !- Zone Return Air Node Name",
        "ZoneHVAC:EquipmentList,",
        "    SPACE2-1 Equipment,             !- Name",
        "    SequentialLoad,          !- Load Distribution Scheme",
        "    ZoneHVAC:AirDistributionUnit,  !- Zone Equipment 1 Object Type",
        "    SPACE2-1 ADU,            !- Zone Equipment 1 Name",
        "    1,                       !- Zone Equipment 1 Cooling Sequence",
        "    1;                       !- Zone Equipment 1 Heating or No-Load Sequence",
        "ZoneHVAC:AirDistributionUnit,",
        "    SPACE2-1 ADU,    !- Name",
        "    SPACE2-1 In Node,     !- Air Distribution Unit Outlet Node Name",
        "    AirTerminal:SingleDuct:ParallelPIU:Reheat,  !- Air Terminal Object Type",
        "    SPACE2-1 Parallel PIU Reheat;           !- Air Terminal Name",
        " AirTerminal:SingleDuct:ParallelPIU:Reheat,",
        " SPACE2-1 Parallel PIU Reheat,     !- Name",
        " AlwaysOn,    !- Availability Schedule Name",
        " 0.1,                !- Maximum Primary Air Flow Rate {m3/s}",
        " 0.05,                !- Maximum Secondary Air Flow Rate {m3/s}",
        " 0.2,                !- Minimum Primary Air Flow Fraction",
        " 0.1,                !- Fan On Flow Fraction",
        " SPACE2-1 ATU In Node,    !- Supply Air Inlet Node Name",
        " SPACE2-1 ATU Sec Node,   !- Secondary Air Inlet Node Name",
        " SPACE2-1 In Node,        !- Outlet Node Name",
        " SPACE2-1 Zone Coil Air In Node,  !- Reheat Coil Air Inlet Node Name",
        " SPACE2-1 PIU Mixer,      !- Zone Mixer Name",
        " SPACE2-1 PIU Fan,        !- Fan Name",
        " Coil:Heating:Electric,      !- Reheat Coil Object Type",
        " SPACE2-1 Zone Coil,      !- Reheat Coil Name",
        " 0.0,                !- Maximum Hot Water or Steam Flow Rate {m3/s}",
        " 0.0,                     !- Minimum Hot Water or Steam Flow Rate {m3/s}",
        " 0.0001;                  !- Convergence Tolerance",
        "",
        " Fan:ConstantVolume,",
        " SPACE2-1 PIU Fan,        !- Name",
        " AlwaysOff,           !- Availability Schedule Name",
        " 0.5,                     !- Fan Total Efficiency",
        " 50.0,                    !- Pressure Rise {Pa}",
        " 0.05,                !- Maximum Flow Rate {m3/s}",
        " 0.9,                     !- Motor Efficiency",
        " 1.0,                     !- Motor In Airstream Fraction",
        " SPACE2-1 ATU Sec Node,   !- Air Inlet Node Name",
        " SPACE2-1 ATU Fan Outlet Node;  !- Air Outlet Node Name",
        "",
        " AirLoopHVAC:ZoneMixer,",
        " SPACE2-1 PIU Mixer,      !- Name",
        " SPACE2-1 Zone Coil Air In Node,  !- Outlet Node Name",
        " SPACE2-1 ATU In Node,    !- Inlet 1 Node Name",
        " SPACE2-1 ATU Fan Outlet Node;  !- Inlet 2 Node Name",
        "",
        " Coil:Heating:Electric,",
        " SPACE2-1 Zone Coil,      !- Name",
        " AlwaysOn,    !- Availability Schedule Name",
        " 1.0,                     !- Efficiency",
        " 1000,                !- Nominal Capacity",
        " SPACE2-1 Zone Coil Air In Node,  !- Air Inlet Node Name",
        " SPACE2-1 In Node;       !- Air Outlet Node Name",
        "",
        "Schedule:Constant,",
        "    AlwaysOff,               !- Name",
        "    ,                        !- Schedule Type Limits Name",
        "    0;                       !- Hourly Value",
        "Schedule:Constant,",
        "    AlwaysOn,               !- Name",
        "    ,                        !- Schedule Type Limits Name",
        "    1;                       !- Hourly Value",

    });

    ASSERT_TRUE(process_idf(idf_objects));

    DataGlobals::NumOfTimeStepInHour = 1;    // must initialize this to get schedules initialized
    DataGlobals::MinutesPerTimeStep = 60;    // must initialize this to get schedules initialized
    ScheduleManager::ProcessScheduleInput(state.files); // read schedules
    ScheduleManager::ScheduleInputProcessed = true;
    DataEnvironment::Month = 1;
    DataEnvironment::DayOfMonth = 21;
    DataGlobals::HourOfDay = 1;
    DataGlobals::TimeStep = 1;
    DataEnvironment::DSTIndicator = 0;
    DataEnvironment::DayOfWeek = 2;
    DataEnvironment::HolidayIndex = 0;
    DataEnvironment::DayOfYear_Schedule = General::OrdinalDay(DataEnvironment::Month, DataEnvironment::DayOfMonth, 1);
    DataEnvironment::StdRhoAir = Psychrometrics::PsyRhoAirFnPbTdbW(101325.0, 20.0, 0.0);
    ScheduleManager::UpdateScheduleValues();

    bool ErrorsFound = false;
    HeatBalanceManager::GetZoneData(ErrorsFound);
    ASSERT_FALSE(ErrorsFound);
    DataZoneEquipment::GetZoneEquipmentData1(state);
    ZoneAirLoopEquipmentManager::GetZoneAirLoopEquipment(state.dataZoneAirLoopEquipmentManager);
<<<<<<< HEAD
    Fans::GetFanInput(state.fans, state.files);
=======
    Fans::GetFanInput(state, state.fans);
>>>>>>> e7001b2e
    state.fans.GetFanInputFlag = false;
    PoweredInductionUnits::GetPIUs(state);
    EXPECT_TRUE(compare_err_stream(""));
    DataHeatBalFanSys::TempControlType.allocate(1);
    DataHeatBalFanSys::TempControlType(1) = DataHVACGlobals::DualSetPointWithDeadBand;

    // node number table
    //  1   SPACE2-1 Air Node
    //  2   SPACE2-1 Return Node
    //  3   SPACE2-1 In Node
    //  4   SPACE2-1 ATU Sec Node
    //  5   SPACE2-1 ATU Fan Outlet Node
    //  6   SPACE2-1 ATU In Node
    //  7   SPACE2-1 Zone Coil Air In Node

    DataZoneEnergyDemands::ZoneSysEnergyDemand.allocate(1);
    DataZoneEnergyDemands::CurDeadBandOrSetback.allocate(1);

    // Setup for Zone 1 VAV No Reheat
    int ZoneNum = 1;
    int SysNum = 1;
    int ZoneNodeNum = 1;
    int SecNodeNum = PoweredInductionUnits::PIU(SysNum).SecAirInNode;
    int PriNodeNum = PoweredInductionUnits::PIU(SysNum).PriAirInNode;
    bool FirstHVACIteration = true;
    Real64 SecMaxMassFlow = 0.05 * DataEnvironment::StdRhoAir; // From inputs

    DataGlobals::BeginEnvrnFlag = true; // Must be true for initial pass thru InitPIU for this terminal unit
    FirstHVACIteration = true;
    PoweredInductionUnits::InitPIU(state.dataBranchInputManager, SysNum, FirstHVACIteration); // Run thru init once with FirstHVACIteration set to true
    Fans::InitFan(state, 1, FirstHVACIteration);
    DataGlobals::BeginEnvrnFlag = false;
    FirstHVACIteration = false;

    // Note that the fan schedule is always off, so the PIU fan should only run if the night cycle turn on flag is true

    // First test - Heating load, TurnZoneFansOn is false, no primary flow - expecting no secondary flow
    DataLoopNode::Node(PriNodeNum).MassFlowRate = 0.0;
    DataZoneEnergyDemands::ZoneSysEnergyDemand(1).RemainingOutputRequired = 2000.0; // Heating load - expect min flow rate
    DataZoneEnergyDemands::CurDeadBandOrSetback(1) = false;
    DataHVACGlobals::TurnFansOn = false;
    DataHVACGlobals::TurnZoneFansOnlyOn = false;
    PoweredInductionUnits::CalcParallelPIU(state, SysNum, ZoneNum, ZoneNodeNum, FirstHVACIteration);
    EXPECT_EQ(0.0, DataLoopNode::Node(SecNodeNum).MassFlowRate);

    // Second test - Heating load, TurnZoneFansOn is true, no primary flow - expecting secondary flow
    DataLoopNode::Node(PriNodeNum).MassFlowRate = 0.0;
    DataZoneEnergyDemands::ZoneSysEnergyDemand(1).RemainingOutputRequired = 2000.0; // Heating load - expect min flow rate
    DataZoneEnergyDemands::CurDeadBandOrSetback(1) = false;
    DataHVACGlobals::TurnFansOn = false;
    DataHVACGlobals::TurnZoneFansOnlyOn = true;
    PoweredInductionUnits::CalcParallelPIU(state, SysNum, ZoneNum, ZoneNodeNum, FirstHVACIteration);
    EXPECT_EQ(SecMaxMassFlow, DataLoopNode::Node(SecNodeNum).MassFlowRate);

    // Third test - Cooling load TurnZoneFansOn is true, no primary flow - expecting no secondary flow
    DataLoopNode::Node(PriNodeNum).MassFlowRate = 0.0;
    DataZoneEnergyDemands::ZoneSysEnergyDemand(1).RemainingOutputRequired = -2000.0; // Heating load - expect min flow rate
    DataZoneEnergyDemands::CurDeadBandOrSetback(1) = false;
    DataHVACGlobals::TurnFansOn = false;
    DataHVACGlobals::TurnZoneFansOnlyOn = true;
    PoweredInductionUnits::CalcParallelPIU(state, SysNum, ZoneNum, ZoneNodeNum, FirstHVACIteration);
    EXPECT_EQ(0.0, DataLoopNode::Node(SecNodeNum).MassFlowRate);

    // Fourth test - Cooling load TurnFansOn is true, no primary flow - expecting no secondary flow
    DataLoopNode::Node(PriNodeNum).MassFlowRate = 0.0;
    DataZoneEnergyDemands::ZoneSysEnergyDemand(1).RemainingOutputRequired = -2000.0; // Heating load - expect min flow rate
    DataZoneEnergyDemands::CurDeadBandOrSetback(1) = false;
    DataHVACGlobals::TurnFansOn = true;
    DataHVACGlobals::TurnZoneFansOnlyOn = false;
    PoweredInductionUnits::CalcParallelPIU(state, SysNum, ZoneNum, ZoneNodeNum, FirstHVACIteration);
    EXPECT_EQ(0.0, DataLoopNode::Node(SecNodeNum).MassFlowRate);

    // Fifth test - Heating load TurnFansOn is true, no primary flow - expecting secondary flow
    DataLoopNode::Node(PriNodeNum).MassFlowRate = 0.0;
    DataZoneEnergyDemands::ZoneSysEnergyDemand(1).RemainingOutputRequired = 2000.0; // Heating load - expect min flow rate
    DataZoneEnergyDemands::CurDeadBandOrSetback(1) = false;
    DataHVACGlobals::TurnFansOn = true;
    DataHVACGlobals::TurnZoneFansOnlyOn = false;
    PoweredInductionUnits::CalcParallelPIU(state, SysNum, ZoneNum, ZoneNodeNum, FirstHVACIteration);
    EXPECT_EQ(SecMaxMassFlow, DataLoopNode::Node(SecNodeNum).MassFlowRate);

    // Sixth test - Heating load TurnFansOn is true, yes primary flow, deadbandorsetback is true - expecting no secondary flow
    DataLoopNode::Node(PriNodeNum).MassFlowRate = PoweredInductionUnits::PIU(SysNum).MaxPriAirMassFlow;
    DataLoopNode::Node(PriNodeNum).MassFlowRateMaxAvail = PoweredInductionUnits::PIU(SysNum).MaxPriAirMassFlow;
    DataZoneEnergyDemands::ZoneSysEnergyDemand(1).RemainingOutputRequired = 2000.0; // Heating load - expect min flow rate
    DataZoneEnergyDemands::CurDeadBandOrSetback(1) = true;
    DataHVACGlobals::TurnFansOn = true;
    DataHVACGlobals::TurnZoneFansOnlyOn = false;
    PoweredInductionUnits::CalcParallelPIU(state, SysNum, ZoneNum, ZoneNodeNum, FirstHVACIteration);
    EXPECT_EQ(0.0, DataLoopNode::Node(SecNodeNum).MassFlowRate);

    // Seventh test - Heating load TurnFansOn is true, yes primary flow - expecting secondary flow
    DataLoopNode::Node(PriNodeNum).MassFlowRate = PoweredInductionUnits::PIU(SysNum).MaxPriAirMassFlow;
    DataLoopNode::Node(PriNodeNum).MassFlowRateMaxAvail = PoweredInductionUnits::PIU(SysNum).MaxPriAirMassFlow;
    DataZoneEnergyDemands::ZoneSysEnergyDemand(1).RemainingOutputRequired = 2000.0; // Heating load - expect min flow rate
    DataZoneEnergyDemands::CurDeadBandOrSetback(1) = false;
    DataHVACGlobals::TurnFansOn = true;
    DataHVACGlobals::TurnZoneFansOnlyOn = false;
    PoweredInductionUnits::CalcParallelPIU(state, SysNum, ZoneNum, ZoneNodeNum, FirstHVACIteration);
    EXPECT_EQ(SecMaxMassFlow, DataLoopNode::Node(SecNodeNum).MassFlowRate);

    // Eighth test - Cooling load TurnFansOn is true, yes primary flow - expecting no secondary flow
    DataLoopNode::Node(PriNodeNum).MassFlowRate = PoweredInductionUnits::PIU(SysNum).MaxPriAirMassFlow;
    DataLoopNode::Node(PriNodeNum).MassFlowRateMaxAvail = PoweredInductionUnits::PIU(SysNum).MaxPriAirMassFlow;
    DataZoneEnergyDemands::ZoneSysEnergyDemand(1).RemainingOutputRequired = -2000.0; // Heating load - expect min flow rate
    DataZoneEnergyDemands::CurDeadBandOrSetback(1) = false;
    DataHVACGlobals::TurnFansOn = true;
    DataHVACGlobals::TurnZoneFansOnlyOn = false;
    PoweredInductionUnits::CalcParallelPIU(state, SysNum, ZoneNum, ZoneNodeNum, FirstHVACIteration);
    EXPECT_EQ(0.0, DataLoopNode::Node(SecNodeNum).MassFlowRate);

    // Cleanup
    DataHeatBalFanSys::TempControlType.deallocate();
    DataZoneEnergyDemands::ZoneSysEnergyDemand.deallocate();
    DataZoneEnergyDemands::CurDeadBandOrSetback.deallocate();
}

TEST_F(EnergyPlusFixture, SeriesPIUTest1)
{
    std::string const idf_objects = delimited_string({
        "  Zone,",
        "    SPACE2-1;                !- Name",
        "ZoneHVAC:EquipmentConnections,",
        "    SPACE2-1,                !- Zone Name",
        "    SPACE2-1 Equipment,             !- Zone Conditioning Equipment List Name",
        "    SPACE2-1 In Node,       !- Zone Air Inlet Node or NodeList Name",
        "    SPACE2-1 ATU Sec Node,      !- Zone Air Exhaust Node or NodeList Name",
        "    SPACE2-1 Air Node,           !- Zone Air Node Name",
        "    SPACE2-1 Return Node;       !- Zone Return Air Node Name",
        "ZoneHVAC:EquipmentList,",
        "    SPACE2-1 Equipment,             !- Name",
        "    SequentialLoad,          !- Load Distribution Scheme",
        "    ZoneHVAC:AirDistributionUnit,  !- Zone Equipment 1 Object Type",
        "    SPACE2-1 ADU,            !- Zone Equipment 1 Name",
        "    1,                       !- Zone Equipment 1 Cooling Sequence",
        "    1;                       !- Zone Equipment 1 Heating or No-Load Sequence",
        "ZoneHVAC:AirDistributionUnit,",
        "    SPACE2-1 ADU,    !- Name",
        "    SPACE2-1 In Node,     !- Air Distribution Unit Outlet Node Name",
        "    AirTerminal:SingleDuct:SeriesPIU:Reheat,  !- Air Terminal Object Type",
        "    SPACE2-1 Series PIU Reheat;           !- Air Terminal Name",
        " AirTerminal:SingleDuct:SeriesPIU:Reheat,",
        " SPACE2-1 Series PIU Reheat,     !- Name",
        " AlwaysOn,    !- Availability Schedule Name",
        " 0.15,                !- Maximum Air Flow Rate {m3/s}",
        " 0.05,                !- Maximum Primary Air Flow Rate {m3/s}",
        " 0.2,                !- Minimum Primary Air Flow Fraction",
        " SPACE2-1 ATU In Node,    !- Supply Air Inlet Node Name",
        " SPACE2-1 ATU Sec Node,   !- Secondary Air Inlet Node Name",
        " SPACE2-1 In Node,        !- Outlet Node Name",
        " SPACE2-1 Zone Coil Air In Node,  !- Reheat Coil Air Inlet Node Name",
        " SPACE2-1 PIU Mixer,      !- Zone Mixer Name",
        " SPACE2-1 PIU Fan,        !- Fan Name",
        " Coil:Heating:Electric,      !- Reheat Coil Object Type",
        " SPACE2-1 Zone Coil,      !- Reheat Coil Name",
        " 0.0,                !- Maximum Hot Water or Steam Flow Rate {m3/s}",
        " 0.0,                     !- Minimum Hot Water or Steam Flow Rate {m3/s}",
        " 0.0001;                  !- Convergence Tolerance",
        "",
        " Fan:ConstantVolume,",
        " SPACE2-1 PIU Fan,        !- Name",
        " AlwaysOff,           !- Availability Schedule Name",
        " 0.5,                     !- Fan Total Efficiency",
        " 50.0,                    !- Pressure Rise {Pa}",
        " 0.05,                !- Maximum Flow Rate {m3/s}",
        " 0.9,                     !- Motor Efficiency",
        " 1.0,                     !- Motor In Airstream Fraction",
        " SPACE2-1 ATU Fan Inlet Node,   !- Air Inlet Node Name",
        " SPACE2-1 Zone Coil Air In Node;  !- Air Outlet Node Name",
        "",
        " AirLoopHVAC:ZoneMixer,",
        " SPACE2-1 PIU Mixer,      !- Name",
        " SPACE2-1 ATU Fan Inlet Node,  !- Outlet Node Name",
        " SPACE2-1 ATU In Node,    !- Inlet 1 Node Name",
        " SPACE2-1 ATU Sec Node;  !- Inlet 2 Node Name",
        "",
        " Coil:Heating:Electric,",
        " SPACE2-1 Zone Coil,      !- Name",
        " AlwaysOn,    !- Availability Schedule Name",
        " 1.0,                     !- Efficiency",
        " 1000,                !- Nominal Capacity",
        " SPACE2-1 Zone Coil Air In Node,  !- Air Inlet Node Name",
        " SPACE2-1 In Node;       !- Air Outlet Node Name",
        "",
        "Schedule:Constant,",
        "    AlwaysOff,               !- Name",
        "    ,                        !- Schedule Type Limits Name",
        "    0;                       !- Hourly Value",
        "Schedule:Constant,",
        "    AlwaysOn,               !- Name",
        "    ,                        !- Schedule Type Limits Name",
        "    1;                       !- Hourly Value",

    });

    ASSERT_TRUE(process_idf(idf_objects));

    DataGlobals::NumOfTimeStepInHour = 1;    // must initialize this to get schedules initialized
    DataGlobals::MinutesPerTimeStep = 60;    // must initialize this to get schedules initialized
    ScheduleManager::ProcessScheduleInput(state.files); // read schedules
    ScheduleManager::ScheduleInputProcessed = true;
    DataEnvironment::Month = 1;
    DataEnvironment::DayOfMonth = 21;
    DataGlobals::HourOfDay = 1;
    DataGlobals::TimeStep = 1;
    DataEnvironment::DSTIndicator = 0;
    DataEnvironment::DayOfWeek = 2;
    DataEnvironment::HolidayIndex = 0;
    DataEnvironment::DayOfYear_Schedule = General::OrdinalDay(DataEnvironment::Month, DataEnvironment::DayOfMonth, 1);
    DataEnvironment::StdRhoAir = Psychrometrics::PsyRhoAirFnPbTdbW(101325.0, 20.0, 0.0);
    ScheduleManager::UpdateScheduleValues();

    bool ErrorsFound = false;
    HeatBalanceManager::GetZoneData(ErrorsFound);
    ASSERT_FALSE(ErrorsFound);
    DataZoneEquipment::GetZoneEquipmentData1(state);
    ZoneAirLoopEquipmentManager::GetZoneAirLoopEquipment(state.dataZoneAirLoopEquipmentManager);
<<<<<<< HEAD
    Fans::GetFanInput(state.fans, state.files);
=======
    Fans::GetFanInput(state, state.fans);
>>>>>>> e7001b2e
    state.fans.GetFanInputFlag = false;
    PoweredInductionUnits::GetPIUs(state);
    EXPECT_TRUE(compare_err_stream(""));
    DataHeatBalFanSys::TempControlType.allocate(1);
    DataHeatBalFanSys::TempControlType(1) = DataHVACGlobals::DualSetPointWithDeadBand;

    // node number table
    //  1   SPACE2-1 Air Node
    //  2   SPACE2-1 Return Node
    //  3   SPACE2-1 In Node
    //  4   SPACE2-1 ATU Sec Node
    //  5   SPACE2-1 ATU Fan Outlet Node
    //  6   SPACE2-1 ATU In Node
    //  7   SPACE2-1 Zone Coil Air In Node

    DataZoneEnergyDemands::ZoneSysEnergyDemand.allocate(1);
    DataZoneEnergyDemands::CurDeadBandOrSetback.allocate(1);

    // Setup for Zone 1 VAV No Reheat
    int ZoneNum = 1;
    int SysNum = 1;
    int ZoneNodeNum = 1;
    int SecNodeNum = PoweredInductionUnits::PIU(SysNum).SecAirInNode;
    int PriNodeNum = PoweredInductionUnits::PIU(SysNum).PriAirInNode;
    bool FirstHVACIteration = true;

    DataGlobals::BeginEnvrnFlag = true; // Must be true for initial pass thru InitPIU for this terminal unit
    FirstHVACIteration = true;
    PoweredInductionUnits::InitPIU(state.dataBranchInputManager, SysNum, FirstHVACIteration); // Run thru init once with FirstHVACIteration set to true
    Fans::InitFan(state, 1, FirstHVACIteration);
    DataGlobals::BeginEnvrnFlag = false;
    FirstHVACIteration = false;

    // From inputs
    Real64 SecMaxMassFlow = PoweredInductionUnits::PIU(SysNum).MaxTotAirMassFlow;
    Real64 PriMaxMassFlow = PoweredInductionUnits::PIU(SysNum).MaxPriAirMassFlow;
    Real64 PriMinMassFlow = PoweredInductionUnits::PIU(SysNum).MaxPriAirMassFlow * PoweredInductionUnits::PIU(SysNum).MinPriAirFlowFrac;
    Real64 SecMassFlowAtPrimMin = PoweredInductionUnits::PIU(SysNum).MaxTotAirMassFlow - PriMinMassFlow;
    Real64 SecMassFlowAtPrimMax = PoweredInductionUnits::PIU(SysNum).MaxTotAirMassFlow - PriMaxMassFlow;

    // Note that the fan schedule is always off, so the PIU fan should only run if the night cycle turn on flag is true

    // First test - Heating load, TurnZoneFansOn is false, no primary flow - expecting no secondary flow
    DataLoopNode::Node(PriNodeNum).MassFlowRate = 0.0;
    DataZoneEnergyDemands::ZoneSysEnergyDemand(1).RemainingOutputRequired = 2000.0; // Heating load - expect min flow rate
    DataZoneEnergyDemands::CurDeadBandOrSetback(1) = false;
    DataHVACGlobals::TurnFansOn = false;
    DataHVACGlobals::TurnZoneFansOnlyOn = false;
    PoweredInductionUnits::CalcSeriesPIU(state, SysNum, ZoneNum, ZoneNodeNum, FirstHVACIteration);
    EXPECT_EQ(0.0, DataLoopNode::Node(SecNodeNum).MassFlowRate);

    // Second test - Heating load, TurnZoneFansOn is true, no primary flow - expecting max secondary flow
    DataLoopNode::Node(PriNodeNum).MassFlowRate = 0.0;
    DataZoneEnergyDemands::ZoneSysEnergyDemand(1).RemainingOutputRequired = 2000.0; // Heating load - expect min flow rate
    DataZoneEnergyDemands::CurDeadBandOrSetback(1) = false;
    DataHVACGlobals::TurnFansOn = false;
    DataHVACGlobals::TurnZoneFansOnlyOn = true;
    PoweredInductionUnits::CalcSeriesPIU(state, SysNum, ZoneNum, ZoneNodeNum, FirstHVACIteration);
    EXPECT_EQ(SecMaxMassFlow, DataLoopNode::Node(SecNodeNum).MassFlowRate);

    // Third test - Cooling load TurnZoneFansOn is true, no primary flow - expecting no secondary flow
    DataLoopNode::Node(PriNodeNum).MassFlowRate = 0.0;
    DataZoneEnergyDemands::ZoneSysEnergyDemand(1).RemainingOutputRequired = -2000.0; // Heating load - expect min flow rate
    DataZoneEnergyDemands::CurDeadBandOrSetback(1) = false;
    DataHVACGlobals::TurnFansOn = false;
    DataHVACGlobals::TurnZoneFansOnlyOn = true;
    PoweredInductionUnits::CalcSeriesPIU(state, SysNum, ZoneNum, ZoneNodeNum, FirstHVACIteration);
    EXPECT_EQ(0.0, DataLoopNode::Node(SecNodeNum).MassFlowRate);

    // Fourth test - Cooling load TurnFansOn is true, no primary flow - expecting no secondary flow
    DataLoopNode::Node(PriNodeNum).MassFlowRate = 0.0;
    DataZoneEnergyDemands::ZoneSysEnergyDemand(1).RemainingOutputRequired = -2000.0; // Heating load - expect min flow rate
    DataZoneEnergyDemands::CurDeadBandOrSetback(1) = false;
    DataHVACGlobals::TurnFansOn = true;
    DataHVACGlobals::TurnZoneFansOnlyOn = false;
    PoweredInductionUnits::CalcSeriesPIU(state, SysNum, ZoneNum, ZoneNodeNum, FirstHVACIteration);
    EXPECT_EQ(0.0, DataLoopNode::Node(SecNodeNum).MassFlowRate);

    // Fifth test - Heating load TurnFansOn is true, no primary flow - expecting max secondary flow
    DataLoopNode::Node(PriNodeNum).MassFlowRate = 0.0;
    DataZoneEnergyDemands::ZoneSysEnergyDemand(1).RemainingOutputRequired = 2000.0; // Heating load - expect min flow rate
    DataZoneEnergyDemands::CurDeadBandOrSetback(1) = false;
    DataHVACGlobals::TurnFansOn = true;
    DataHVACGlobals::TurnZoneFansOnlyOn = false;
    PoweredInductionUnits::CalcSeriesPIU(state, SysNum, ZoneNum, ZoneNodeNum, FirstHVACIteration);
    EXPECT_EQ(SecMaxMassFlow, DataLoopNode::Node(SecNodeNum).MassFlowRate);

    // Sixth test - Heating load TurnFansOn is true, yes min primary flow, deadbandorsetback is true - expecting secondary flow at primary min flow
    DataLoopNode::Node(PriNodeNum).MassFlowRate = PriMinMassFlow;
    DataLoopNode::Node(PriNodeNum).MassFlowRateMaxAvail = PriMinMassFlow;
    DataLoopNode::Node(PriNodeNum).MassFlowRateMinAvail = PriMinMassFlow;
    DataZoneEnergyDemands::ZoneSysEnergyDemand(1).RemainingOutputRequired = 2000.0; // Heating load - expect min flow rate
    DataZoneEnergyDemands::CurDeadBandOrSetback(1) = true;
    DataHVACGlobals::TurnFansOn = true;
    DataHVACGlobals::TurnZoneFansOnlyOn = false;
    PoweredInductionUnits::CalcSeriesPIU(state, SysNum, ZoneNum, ZoneNodeNum, FirstHVACIteration);
    EXPECT_EQ(SecMassFlowAtPrimMin, DataLoopNode::Node(SecNodeNum).MassFlowRate);

    // Seventh test - Heating load TurnFansOn is true, yes min primary flow - expecting secondary flow at primary min flow
    DataLoopNode::Node(PriNodeNum).MassFlowRate = PriMinMassFlow;
    DataLoopNode::Node(PriNodeNum).MassFlowRateMaxAvail = PriMinMassFlow;
    DataLoopNode::Node(PriNodeNum).MassFlowRateMinAvail = PriMinMassFlow;
    DataZoneEnergyDemands::ZoneSysEnergyDemand(1).RemainingOutputRequired = 2000.0; // Heating load - expect min flow rate
    DataZoneEnergyDemands::CurDeadBandOrSetback(1) = false;
    DataHVACGlobals::TurnFansOn = true;
    DataHVACGlobals::TurnZoneFansOnlyOn = false;
    PoweredInductionUnits::CalcSeriesPIU(state, SysNum, ZoneNum, ZoneNodeNum, FirstHVACIteration);
    EXPECT_EQ(SecMassFlowAtPrimMin, DataLoopNode::Node(SecNodeNum).MassFlowRate);

    // Eighth test - Cooling load TurnFansOn is true, yes primary flow at max - expecting secondary flow at primary max flow
    DataLoopNode::Node(PriNodeNum).MassFlowRate = PriMaxMassFlow;
    DataLoopNode::Node(PriNodeNum).MassFlowRateMaxAvail = PriMaxMassFlow;
    DataZoneEnergyDemands::ZoneSysEnergyDemand(1).RemainingOutputRequired = -2000.0; // Heating load - expect min flow rate
    DataZoneEnergyDemands::CurDeadBandOrSetback(1) = false;
    DataHVACGlobals::TurnFansOn = true;
    DataHVACGlobals::TurnZoneFansOnlyOn = false;
    PoweredInductionUnits::CalcSeriesPIU(state, SysNum, ZoneNum, ZoneNodeNum, FirstHVACIteration);
    EXPECT_EQ(SecMassFlowAtPrimMax, DataLoopNode::Node(SecNodeNum).MassFlowRate);

    // Cleanup
    DataHeatBalFanSys::TempControlType.deallocate();
    DataZoneEnergyDemands::ZoneSysEnergyDemand.deallocate();
    DataZoneEnergyDemands::CurDeadBandOrSetback.deallocate();
}


// cf: https://github.com/NREL/EnergyPlus/issues/7183
TEST_F(EnergyPlusFixture, PIUArrayOutOfBounds) {

    PoweredInductionUnits::NumSeriesPIUs = 1;
    PoweredInductionUnits::NumPIUs = 1;
    PoweredInductionUnits::PIU.allocate(1);
    int PIUNum = 1;
    PoweredInductionUnits::PIU(PIUNum).Name = "Series PIU";
    PoweredInductionUnits::PIU(PIUNum).UnitType = PoweredInductionUnits::SingleDuct_SeriesPIU_Reheat;
    PoweredInductionUnits::PIU(PIUNum).HCoilType_Num = PoweredInductionUnits::HCoilType_Electric;

    // Go into all of the autosize blocks (aside from Heating/Steam coils)
    PoweredInductionUnits::PIU(PIUNum).MaxPriAirVolFlow = AutoSize;
    PoweredInductionUnits::PIU(PIUNum).MaxTotAirVolFlow = AutoSize;
    PoweredInductionUnits::PIU(PIUNum).MaxSecAirVolFlow = AutoSize;
    PoweredInductionUnits::PIU(PIUNum).MinPriAirFlowFrac = AutoSize;
    PoweredInductionUnits::PIU(PIUNum).FanOnFlowFrac = AutoSize;
    PoweredInductionUnits::PIU(PIUNum).MaxVolHotWaterFlow = AutoSize;
    PoweredInductionUnits::PIU(PIUNum).MaxVolHotSteamFlow = AutoSize;

    DataSizing::CurSysNum = 0;
    DataSizing::SysSizingRunDone = false;
    DataSizing::ZoneSizingRunDone = true;

    // Test array out of bounds error. Notice that CurZoneEqNum is 2, while CurTermUnitSizingNum is 1
    // CurZoneEqNum = Current Zone Equipment index (0 if not simulating ZoneEq)
    // CurTermUnitSizingNum = Current terminal unit sizing index for TermUnitSizing and TermUnitFinalZoneSizing
    DataSizing::CurZoneEqNum = 2;
    DataSizing::FinalZoneSizing.allocate(2);
    DataSizing::FinalZoneSizing(CurZoneEqNum).DesCoolVolFlow = 2.0;
    DataSizing::FinalZoneSizing(CurZoneEqNum).DesHeatVolFlow = 1.0;
    DataSizing::FinalZoneSizing(CurZoneEqNum).DesHeatCoilInTempTU = 10.0;
    DataSizing::FinalZoneSizing(CurZoneEqNum).ZoneTempAtHeatPeak = 21.0;
    DataSizing::FinalZoneSizing(CurZoneEqNum).DesHeatCoilInHumRatTU = 0.006;
    DataSizing::FinalZoneSizing(CurZoneEqNum).ZoneHumRatAtHeatPeak = 0.008;

    DataSizing::CurTermUnitSizingNum = 1;
    DataSizing::TermUnitSizing.allocate(1);
    DataSizing::TermUnitFinalZoneSizing.allocate(1);
    DataSizing::TermUnitSizing(CurTermUnitSizingNum).AirVolFlow = 1.0;
    DataSizing::TermUnitSizing(CurTermUnitSizingNum).MinFlowFrac = 0.5;
    DataSizing::TermUnitSingDuct = true;
    DataSizing::TermUnitFinalZoneSizing(CurTermUnitSizingNum) = FinalZoneSizing(CurZoneEqNum);

    // Call the sizing routine now
    PoweredInductionUnits::SizePIU(PIUNum);

    EXPECT_TRUE(compare_err_stream(""));

}

TEST_F(EnergyPlusFixture, SeriesPIUZoneOAVolumeFlowRateTest)
{
    std::string const idf_objects = delimited_string({
        "  Zone,",
        "    SPACE2-1;                !- Name",
        
        "ZoneHVAC:EquipmentConnections,",
        "    SPACE2-1,                !- Zone Name",
        "    SPACE2-1 Equipment,      !- Zone Conditioning Equipment List Name",
        "    SPACE2-1 In Node,        !- Zone Air Inlet Node or NodeList Name",
        "    SPACE2-1 ATU Sec Node,   !- Zone Air Exhaust Node or NodeList Name",
        "    SPACE2-1 Air Node,       !- Zone Air Node Name",
        "    SPACE2-1 Return Node;    !- Zone Return Air Node Name",
        
        "ZoneHVAC:EquipmentList,",
        "    SPACE2-1 Equipment,      !- Name",
        "    SequentialLoad,          !- Load Distribution Scheme",
        "    ZoneHVAC:AirDistributionUnit,  !- Zone Equipment 1 Object Type",
        "    SPACE2-1 ADU,            !- Zone Equipment 1 Name",
        "    1,                       !- Zone Equipment 1 Cooling Sequence",
        "    1;                       !- Zone Equipment 1 Heating or No-Load Sequence",

        "ZoneHVAC:AirDistributionUnit,",
        "    SPACE2-1 ADU,            !- Name",
        "    SPACE2-1 In Node,        !- Air Distribution Unit Outlet Node Name",
        "    AirTerminal:SingleDuct:SeriesPIU:Reheat,  !- Air Terminal Object Type",
        "    SPACE2-1 Series PIU Reheat;           !- Air Terminal Name",
        
        "AirTerminal:SingleDuct:SeriesPIU:Reheat,",
        "    SPACE2-1 Series PIU Reheat,     !- Name",
        "    ,                        !- Availability Schedule Name",
        "    0.15,                    !- Maximum Air Flow Rate {m3/s}",
        "    0.05,                    !- Maximum Primary Air Flow Rate {m3/s}",
        "    0.2,                     !- Minimum Primary Air Flow Fraction",
        "    SPACE2-1 ATU In Node,    !- Supply Air Inlet Node Name",
        "    SPACE2-1 ATU Sec Node,   !- Secondary Air Inlet Node Name",
        "    SPACE2-1 In Node,        !- Outlet Node Name",
        "    SPACE2-1 Zone Coil Air In Node,  !- Reheat Coil Air Inlet Node Name",
        "    SPACE2-1 PIU Mixer,      !- Zone Mixer Name",
        "    SPACE2-1 PIU Fan,        !- Fan Name",
        "    Coil:Heating:Electric,      !- Reheat Coil Object Type",
        "    SPACE2-1 Zone Coil,      !- Reheat Coil Name",
        "    0.0,                     !- Maximum Hot Water or Steam Flow Rate {m3/s}",
        "    0.0,                     !- Minimum Hot Water or Steam Flow Rate {m3/s}",
        "    0.0001;                  !- Convergence Tolerance",
        
        "Fan:ConstantVolume,",
        "    SPACE2-1 PIU Fan,        !- Name",
        "    ,                        !- Availability Schedule Name",
        "    0.5,                     !- Fan Total Efficiency",
        "    50.0,                    !- Pressure Rise {Pa}",
        "    0.05,                    !- Maximum Flow Rate {m3/s}",
        "    0.9,                     !- Motor Efficiency",
        "    1.0,                     !- Motor In Airstream Fraction",
        "    SPACE2-1 ATU Fan Inlet Node,   !- Air Inlet Node Name",
        "    SPACE2-1 Zone Coil Air In Node;  !- Air Outlet Node Name",
        
        "AirLoopHVAC:ZoneMixer,",
        "    SPACE2-1 PIU Mixer,      !- Name",
        "    SPACE2-1 ATU Fan Inlet Node,  !- Outlet Node Name",
        "    SPACE2-1 ATU In Node,    !- Inlet 1 Node Name",
        "    SPACE2-1 ATU Sec Node;   !- Inlet 2 Node Name",
        
        "Coil:Heating:Electric,",
        "    SPACE2-1 Zone Coil,      !- Name",
        "    ,                        !- Availability Schedule Name",
        "    1.0,                     !- Efficiency",
        "    2000,                    !- Nominal Capacity",
        "    SPACE2-1 Zone Coil Air In Node,  !- Air Inlet Node Name",
        "    SPACE2-1 In Node;        !- Air Outlet Node Name",
        
        });

    ASSERT_TRUE(process_idf(idf_objects));

    DataGlobals::NumOfTimeStepInHour = 1;    // must initialize this to get schedules initialized
    DataGlobals::MinutesPerTimeStep = 60;    // must initialize this to get schedules initialized
    ScheduleManager::ProcessScheduleInput(state.files); // read schedules
    ScheduleManager::ScheduleInputProcessed = true;
    DataEnvironment::Month = 1;
    DataEnvironment::DayOfMonth = 21;
    DataGlobals::HourOfDay = 1;
    DataGlobals::TimeStep = 1;
    DataEnvironment::DSTIndicator = 0;
    DataEnvironment::DayOfWeek = 2;
    DataEnvironment::HolidayIndex = 0;
    DataEnvironment::DayOfYear_Schedule = General::OrdinalDay(DataEnvironment::Month, DataEnvironment::DayOfMonth, 1);
    DataEnvironment::StdRhoAir = Psychrometrics::PsyRhoAirFnPbTdbW(101325.0, 20.0, 0.0);
    ScheduleManager::UpdateScheduleValues();

    bool ErrorsFound = false;
    HeatBalanceManager::GetZoneData(ErrorsFound);
    ASSERT_FALSE(ErrorsFound);
    DataZoneEquipment::GetZoneEquipmentData1(state);
    ZoneAirLoopEquipmentManager::GetZoneAirLoopEquipment(state.dataZoneAirLoopEquipmentManager);
<<<<<<< HEAD
    Fans::GetFanInput(state.fans, state.files);
=======
    Fans::GetFanInput(state, state.fans);
>>>>>>> e7001b2e
    state.fans.GetFanInputFlag = false;
    PoweredInductionUnits::GetPIUs(state);
    EXPECT_TRUE(compare_err_stream(""));
    DataHeatBalFanSys::TempControlType.allocate(1);
    DataHeatBalFanSys::TempControlType(1) = DataHVACGlobals::DualSetPointWithDeadBand;
    DataZoneEnergyDemands::ZoneSysEnergyDemand.allocate(1);
    DataZoneEnergyDemands::CurDeadBandOrSetback.allocate(1);
    DataZoneEnergyDemands::CurDeadBandOrSetback(1) = false;

    // Setup for Zone 1 series PIU Reheat air terminal
    int ZoneNum = 1;
    int PIUNum = 1;
    int ZoneNodeNum = 1;

    auto &thisSeriesAT = PoweredInductionUnits::PIU(PIUNum);
    int SecNodeNum = thisSeriesAT.SecAirInNode;
    int PriNodeNum = thisSeriesAT.PriAirInNode;
    bool FirstHVACIteration = true;

    DataGlobals::BeginEnvrnFlag = true;
    FirstHVACIteration = true;
    PoweredInductionUnits::InitPIU(state.dataBranchInputManager, PIUNum, FirstHVACIteration);
    Fans::InitFan(state, 1, FirstHVACIteration);
    DataGlobals::BeginEnvrnFlag = false;
    FirstHVACIteration = false;
    DataHVACGlobals::TurnFansOn = true;
    DataHVACGlobals::TurnZoneFansOnlyOn = false;

    // From inputs
    Real64 SecMaxMassFlow = thisSeriesAT.MaxTotAirMassFlow;
    Real64 PriMaxMassFlow = thisSeriesAT.MaxPriAirMassFlow;
    Real64 PriMinMassFlow = thisSeriesAT.MaxPriAirMassFlow * thisSeriesAT.MinPriAirFlowFrac;
    Real64 SecMassFlowAtPrimMin = thisSeriesAT.MaxTotAirMassFlow - PriMinMassFlow;
    Real64 SecMassFlowAtPrimMax = thisSeriesAT.MaxTotAirMassFlow - PriMaxMassFlow;

    // Needs an airloop, assume 20% outdoor air
    Real64 const AirLoopOAFraction = 0.20;
    thisSeriesAT.AirLoopNum = 1;
    DataAirLoop::AirLoopFlow.allocate(1);
    DataAirLoop::AirLoopFlow(thisSeriesAT.AirLoopNum).OAFrac = AirLoopOAFraction;

    DataZoneEquipment::ZoneEquipConfig(thisSeriesAT.CtrlZoneNum).InletNodeAirLoopNum(thisSeriesAT.ctrlZoneInNodeIndex) = 1;
    // set heating zone and AT unit inlet conditions
    DataLoopNode::Node(ZoneNodeNum).Temp = 20.0;
    DataLoopNode::Node(ZoneNodeNum).HumRat = 0.005;
    DataLoopNode::Node(ZoneNodeNum).Enthalpy = Psychrometrics::PsyHFnTdbW(DataLoopNode::Node(ZoneNodeNum).Temp, DataLoopNode::Node(ZoneNodeNum).HumRat);
    DataLoopNode::Node(SecNodeNum).Temp = DataLoopNode::Node(ZoneNodeNum).Temp;
    DataLoopNode::Node(SecNodeNum).HumRat = DataLoopNode::Node(ZoneNodeNum).HumRat;
    DataLoopNode::Node(SecNodeNum).Enthalpy = DataLoopNode::Node(ZoneNodeNum).Enthalpy;
    DataLoopNode::Node(PriNodeNum).Temp = 5.0;
    DataLoopNode::Node(PriNodeNum).HumRat = 0.006;
    DataLoopNode::Node(PriNodeNum).Enthalpy = Psychrometrics::PsyHFnTdbW(DataLoopNode::Node(PriNodeNum).Temp, DataLoopNode::Node(PriNodeNum).HumRat);

    // test 1:  Heating load, at 0.0 primary air flow rate
    DataLoopNode::Node(PriNodeNum).MassFlowRate = 0.0;
    DataZoneEnergyDemands::ZoneSysEnergyDemand(1).RemainingOutputRequired = 2000.0;
    PoweredInductionUnits::CalcSeriesPIU(state, PIUNum, ZoneNum, ZoneNodeNum, FirstHVACIteration);
    PoweredInductionUnits::ReportPIU(PIUNum);
    Real64 expect_OutdoorAirFlowRate = (0.0 / DataEnvironment::StdRhoAir) * AirLoopOAFraction;
    EXPECT_EQ(SecMaxMassFlow, DataLoopNode::Node(SecNodeNum).MassFlowRate);
    EXPECT_EQ(0.0, DataLoopNode::Node(PriNodeNum).MassFlowRate);
    EXPECT_EQ(expect_OutdoorAirFlowRate, thisSeriesAT.OutdoorAirFlowRate);

    // test 2:  Heating load, at minimum primary flow rate
    DataLoopNode::Node(PriNodeNum).MassFlowRate = PriMinMassFlow;
    DataLoopNode::Node(PriNodeNum).MassFlowRateMaxAvail = PriMinMassFlow;
    DataLoopNode::Node(PriNodeNum).MassFlowRateMinAvail = PriMinMassFlow;
    DataZoneEnergyDemands::ZoneSysEnergyDemand(1).RemainingOutputRequired = 2000.0;
    PoweredInductionUnits::CalcSeriesPIU(state, PIUNum, ZoneNum, ZoneNodeNum, FirstHVACIteration);
    PoweredInductionUnits::ReportPIU(PIUNum);
    expect_OutdoorAirFlowRate = (PriMinMassFlow / DataEnvironment::StdRhoAir) * AirLoopOAFraction;
    EXPECT_EQ(SecMassFlowAtPrimMin, DataLoopNode::Node(SecNodeNum).MassFlowRate);
    EXPECT_EQ(PriMinMassFlow, DataLoopNode::Node(PriNodeNum).MassFlowRate);
    EXPECT_EQ(expect_OutdoorAirFlowRate, thisSeriesAT.OutdoorAirFlowRate);

    // test 3: - Cooling load, at maximum primary air flow rate
    // set cooling zone and AT unit inlet conditions
    DataLoopNode::Node(ZoneNodeNum).Temp = 24.0;
    DataLoopNode::Node(ZoneNodeNum).HumRat = 0.0080;
    DataLoopNode::Node(ZoneNodeNum).Enthalpy = Psychrometrics::PsyHFnTdbW(DataLoopNode::Node(ZoneNodeNum).Temp, DataLoopNode::Node(ZoneNodeNum).HumRat);
    DataLoopNode::Node(SecNodeNum).Temp = DataLoopNode::Node(ZoneNodeNum).Temp;
    DataLoopNode::Node(SecNodeNum).HumRat = DataLoopNode::Node(ZoneNodeNum).HumRat;
    DataLoopNode::Node(SecNodeNum).Enthalpy = DataLoopNode::Node(ZoneNodeNum).Enthalpy;
    DataLoopNode::Node(PriNodeNum).Temp = 15.0;
    DataLoopNode::Node(PriNodeNum).HumRat = 0.0075;
    DataLoopNode::Node(PriNodeNum).Enthalpy = Psychrometrics::PsyHFnTdbW(DataLoopNode::Node(PriNodeNum).Temp, DataLoopNode::Node(PriNodeNum).HumRat);

    DataLoopNode::Node(PriNodeNum).MassFlowRate = PriMaxMassFlow;
    DataLoopNode::Node(PriNodeNum).MassFlowRateMaxAvail = PriMaxMassFlow;
    DataZoneEnergyDemands::ZoneSysEnergyDemand(1).RemainingOutputRequired = -3000.0;
    PoweredInductionUnits::CalcSeriesPIU(state, PIUNum, ZoneNum, ZoneNodeNum, FirstHVACIteration);
    PoweredInductionUnits::ReportPIU(PIUNum);
    expect_OutdoorAirFlowRate = (PriMaxMassFlow / DataEnvironment::StdRhoAir) * AirLoopOAFraction;
    EXPECT_EQ(SecMassFlowAtPrimMax, DataLoopNode::Node(SecNodeNum).MassFlowRate);
    EXPECT_EQ(PriMaxMassFlow, DataLoopNode::Node(PriNodeNum).MassFlowRate);
    EXPECT_EQ(expect_OutdoorAirFlowRate, thisSeriesAT.OutdoorAirFlowRate);
}<|MERGE_RESOLUTION|>--- conflicted
+++ resolved
@@ -183,11 +183,7 @@
     ASSERT_FALSE(ErrorsFound);
     DataZoneEquipment::GetZoneEquipmentData1(state);
     ZoneAirLoopEquipmentManager::GetZoneAirLoopEquipment(state.dataZoneAirLoopEquipmentManager);
-<<<<<<< HEAD
-    Fans::GetFanInput(state.fans, state.files);
-=======
-    Fans::GetFanInput(state, state.fans);
->>>>>>> e7001b2e
+    Fans::GetFanInput(state);
     state.fans.GetFanInputFlag = false;
     PoweredInductionUnits::GetPIUs(state);
     EXPECT_TRUE(compare_err_stream(""));
@@ -405,11 +401,7 @@
     ASSERT_FALSE(ErrorsFound);
     DataZoneEquipment::GetZoneEquipmentData1(state);
     ZoneAirLoopEquipmentManager::GetZoneAirLoopEquipment(state.dataZoneAirLoopEquipmentManager);
-<<<<<<< HEAD
-    Fans::GetFanInput(state.fans, state.files);
-=======
-    Fans::GetFanInput(state, state.fans);
->>>>>>> e7001b2e
+    Fans::GetFanInput(state);
     state.fans.GetFanInputFlag = false;
     PoweredInductionUnits::GetPIUs(state);
     EXPECT_TRUE(compare_err_stream(""));
@@ -682,11 +674,7 @@
     ASSERT_FALSE(ErrorsFound);
     DataZoneEquipment::GetZoneEquipmentData1(state);
     ZoneAirLoopEquipmentManager::GetZoneAirLoopEquipment(state.dataZoneAirLoopEquipmentManager);
-<<<<<<< HEAD
-    Fans::GetFanInput(state.fans, state.files);
-=======
-    Fans::GetFanInput(state, state.fans);
->>>>>>> e7001b2e
+    Fans::GetFanInput(state);
     state.fans.GetFanInputFlag = false;
     PoweredInductionUnits::GetPIUs(state);
     EXPECT_TRUE(compare_err_stream(""));
