--- conflicted
+++ resolved
@@ -135,63 +135,7 @@
 
     static std::string const BlankString;
 
-<<<<<<< HEAD
     void SimWatertoAirHPSimple(EnergyPlusData &state, std::string const &CompName,   // Coil Name
-=======
-    // DERIVED TYPE DEFINITIONS
-
-    // MODULE VARIABLE DECLARATIONS:
-
-    int NumWatertoAirHPs(0); // The Number of Water to Air Heat Pumps found in the Input
-    // INTEGER        :: WaterIndex = 0                   ! Water index
-    // INTEGER        :: Count = 0
-    bool GetCoilsInputFlag(true); // Flag set to make sure you get input once
-    Array1D_bool MySizeFlag;
-    Array1D_bool SimpleHPTimeStepFlag; // determines whether the previous operating mode for the coil and it's partner has been initialized
-
-    Real64 SourceSideMassFlowRate(0.0); // Source Side Mass flow rate [Kg/s]
-    Real64 SourceSideInletTemp(0.0);    // Source Side Inlet Temperature [C]
-    Real64 SourceSideInletEnth(0.0);    // Source Side Inlet Enthalpy [J/kg]
-    Real64 LoadSideMassFlowRate(0.0);   // Load Side Mass flow rate [Kg/s]
-    Real64 LoadSideInletDBTemp(0.0);    // Load Side Inlet Dry Bulb Temp [C]
-    Real64 LoadSideInletWBTemp(0.0);    // Load Side Inlet Wet Bulb Temp [C]
-    Real64 LoadSideInletHumRat(0.0);    // Load Side Outlet Humidity ratio
-    Real64 LoadSideInletEnth(0.0);      // Load Side Inlet Enthalpy [J/kg]
-    Real64 LoadSideOutletDBTemp(0.0);   // Load Side Outlet Dry Bulb Temp [C]
-    Real64 LoadSideOutletHumRat(0.0);   // Load Side Outlet Humidity ratio
-    Real64 LoadSideOutletEnth(0.0);     // Load Side Outlet Enthalpy [J/kg]
-    Real64 QSensible(0.0);              // Load side sensible heat transfer rate [W]
-    Real64 QLoadTotal(0.0);             // Load side total heat transfer rate [W]
-    Real64 QLatRated(0.0);              // Latent Capacity [W] rated at entering air conditions [Tdb=26.7C Twb=19.4C]
-    Real64 QLatActual(0.0);             // Actual Latent Capacity [W]
-    Real64 QSource(0.0);                // Source side heat transfer rate [W]
-    Real64 Winput(0.0);                 // Power Consumption [W]
-    Real64 PLRCorrLoadSideMdot(0.0);    // Load Side Mdot corrected for Part Load Ratio of the unit
-    bool MyOneTimeFlag(true);           // one time allocation flag
-    bool firstTime(true);
-    // Subroutine Specifications for the Module
-
-    // Object Data
-    Array1D<SimpleWatertoAirHPConditions> SimpleWatertoAirHP;
-
-    // MODULE SUBROUTINES:
-    //*************************************************************************
-
-    // Functions
-    void clear_state()
-    {
-        NumWatertoAirHPs = 0;
-        MyOneTimeFlag = true;
-        GetCoilsInputFlag = true;
-        MySizeFlag.clear();
-        SimpleHPTimeStepFlag.clear();
-        SimpleWatertoAirHP.deallocate();
-        firstTime = true;
-    }
-
-    void SimWatertoAirHPSimple(EnergyPlusData &state,
-                               std::string const &CompName,   // Coil Name
->>>>>>> 03eff357
                                int &CompIndex,                // Index for Component name
                                Real64 const SensLoad,         // Sensible demand load [W]
                                Real64 const LatentLoad,       // Latent demand load [W]
@@ -1265,19 +1209,11 @@
         if (CurSysNum > 0) {
             if (!IsAutoSize && !SizingDesRunThisAirSys) { // Simulation continue
                 HardSizeNoDesRun = true;
-<<<<<<< HEAD
                 if (state.dataWaterToAirHeatPumpSimple->SimpleWatertoAirHP(HPNum).RatedAirVolFlowRate > 0.0) {
-                    ReportSizingOutput("COIL:" + state.dataWaterToAirHeatPumpSimple->SimpleWatertoAirHP(HPNum).WatertoAirHPType + ":WATERTOAIRHEATPUMP:EQUATIONFIT",
-                                       state.dataWaterToAirHeatPumpSimple->SimpleWatertoAirHP(HPNum).Name,
-                                       "User-Specified Rated Air Flow Rate [m3/s]",
-                                       state.dataWaterToAirHeatPumpSimple->SimpleWatertoAirHP(HPNum).RatedAirVolFlowRate);
-=======
-                if (SimpleWatertoAirHP(HPNum).RatedAirVolFlowRate > 0.0) {
-                    BaseSizer::reportSizerOutput("COIL:" + SimpleWatertoAirHP(HPNum).WatertoAirHPType + ":WATERTOAIRHEATPUMP:EQUATIONFIT",
-                                                 SimpleWatertoAirHP(HPNum).Name,
+                    BaseSizer::reportSizerOutput("COIL:" + state.dataWaterToAirHeatPumpSimple->SimpleWatertoAirHP(HPNum).WatertoAirHPType + ":WATERTOAIRHEATPUMP:EQUATIONFIT",
+                                                 state.dataWaterToAirHeatPumpSimple->SimpleWatertoAirHP(HPNum).Name,
                                                  "User-Specified Rated Air Flow Rate [m3/s]",
-                                                 SimpleWatertoAirHP(HPNum).RatedAirVolFlowRate);
->>>>>>> 03eff357
+                                                 state.dataWaterToAirHeatPumpSimple->SimpleWatertoAirHP(HPNum).RatedAirVolFlowRate);
                 }
             } else {
                 CheckSysSizing("COIL:" + state.dataWaterToAirHeatPumpSimple->SimpleWatertoAirHP(HPNum).WatertoAirHPType + ":WATERTOAIRHEATPUMP:EQUATIONFIT",
@@ -1291,19 +1227,11 @@
         } else if (CurZoneEqNum > 0) {
             if (!IsAutoSize && !SizingDesRunThisZone) { // Simulation continue
                 HardSizeNoDesRun = true;
-<<<<<<< HEAD
                 if (state.dataWaterToAirHeatPumpSimple->SimpleWatertoAirHP(HPNum).RatedAirVolFlowRate > 0.0) {
-                    ReportSizingOutput("COIL:" + state.dataWaterToAirHeatPumpSimple->SimpleWatertoAirHP(HPNum).WatertoAirHPType + ":WATERTOAIRHEATPUMP:EQUATIONFIT",
-                                       state.dataWaterToAirHeatPumpSimple->SimpleWatertoAirHP(HPNum).Name,
-                                       "User-Specified Rated Air Flow Rate [m3/s]",
-                                       state.dataWaterToAirHeatPumpSimple->SimpleWatertoAirHP(HPNum).RatedAirVolFlowRate);
-=======
-                if (SimpleWatertoAirHP(HPNum).RatedAirVolFlowRate > 0.0) {
-                    BaseSizer::reportSizerOutput("COIL:" + SimpleWatertoAirHP(HPNum).WatertoAirHPType + ":WATERTOAIRHEATPUMP:EQUATIONFIT",
-                                                 SimpleWatertoAirHP(HPNum).Name,
+                    BaseSizer::reportSizerOutput("COIL:" + state.dataWaterToAirHeatPumpSimple->SimpleWatertoAirHP(HPNum).WatertoAirHPType + ":WATERTOAIRHEATPUMP:EQUATIONFIT",
+                                                 state.dataWaterToAirHeatPumpSimple->SimpleWatertoAirHP(HPNum).Name,
                                                  "User-Specified Rated Air Flow Rate [m3/s]",
-                                                 SimpleWatertoAirHP(HPNum).RatedAirVolFlowRate);
->>>>>>> 03eff357
+                                                 state.dataWaterToAirHeatPumpSimple->SimpleWatertoAirHP(HPNum).RatedAirVolFlowRate);
                 }
             } else {
                 CheckZoneSizing("COIL:" + state.dataWaterToAirHeatPumpSimple->SimpleWatertoAirHP(HPNum).WatertoAirHPType + ":WATERTOAIRHEATPUMP:EQUATIONFIT",
@@ -1316,37 +1244,20 @@
         }
         if (!HardSizeNoDesRun) {
             if (IsAutoSize) {
-<<<<<<< HEAD
                 state.dataWaterToAirHeatPumpSimple->SimpleWatertoAirHP(HPNum).RatedAirVolFlowRate = RatedAirVolFlowRateDes;
-                ReportSizingOutput("COIL:" + state.dataWaterToAirHeatPumpSimple->SimpleWatertoAirHP(HPNum).WatertoAirHPType + ":WATERTOAIRHEATPUMP:EQUATIONFIT",
-                                   state.dataWaterToAirHeatPumpSimple->SimpleWatertoAirHP(HPNum).Name,
-                                   "Design Size Rated Air Flow Rate [m3/s]",
-                                   RatedAirVolFlowRateDes);
+                BaseSizer::reportSizerOutput("COIL:" + state.dataWaterToAirHeatPumpSimple->SimpleWatertoAirHP(HPNum).WatertoAirHPType + ":WATERTOAIRHEATPUMP:EQUATIONFIT",
+                                             state.dataWaterToAirHeatPumpSimple->SimpleWatertoAirHP(HPNum).Name,
+                                             "Design Size Rated Air Flow Rate [m3/s]",
+                                             RatedAirVolFlowRateDes);
             } else {
                 if (state.dataWaterToAirHeatPumpSimple->SimpleWatertoAirHP(HPNum).RatedAirVolFlowRate > 0.0 && RatedAirVolFlowRateDes > 0.0 && !HardSizeNoDesRun) {
                     RatedAirVolFlowRateUser = state.dataWaterToAirHeatPumpSimple->SimpleWatertoAirHP(HPNum).RatedAirVolFlowRate;
-                    ReportSizingOutput("COIL:" + state.dataWaterToAirHeatPumpSimple->SimpleWatertoAirHP(HPNum).WatertoAirHPType + ":WATERTOAIRHEATPUMP:EQUATIONFIT",
-                                       state.dataWaterToAirHeatPumpSimple->SimpleWatertoAirHP(HPNum).Name,
-                                       "Design Size Rated Air Flow Rate [m3/s]",
-                                       RatedAirVolFlowRateDes,
-                                       "User-Specified Rated Air Flow Rate [m3/s]",
-                                       RatedAirVolFlowRateUser);
-=======
-                SimpleWatertoAirHP(HPNum).RatedAirVolFlowRate = RatedAirVolFlowRateDes;
-                BaseSizer::reportSizerOutput("COIL:" + SimpleWatertoAirHP(HPNum).WatertoAirHPType + ":WATERTOAIRHEATPUMP:EQUATIONFIT",
-                                             SimpleWatertoAirHP(HPNum).Name,
-                                             "Design Size Rated Air Flow Rate [m3/s]",
-                                             RatedAirVolFlowRateDes);
-            } else {
-                if (SimpleWatertoAirHP(HPNum).RatedAirVolFlowRate > 0.0 && RatedAirVolFlowRateDes > 0.0 && !HardSizeNoDesRun) {
-                    RatedAirVolFlowRateUser = SimpleWatertoAirHP(HPNum).RatedAirVolFlowRate;
-                    BaseSizer::reportSizerOutput("COIL:" + SimpleWatertoAirHP(HPNum).WatertoAirHPType + ":WATERTOAIRHEATPUMP:EQUATIONFIT",
-                                                 SimpleWatertoAirHP(HPNum).Name,
+                    BaseSizer::reportSizerOutput("COIL:" + state.dataWaterToAirHeatPumpSimple->SimpleWatertoAirHP(HPNum).WatertoAirHPType + ":WATERTOAIRHEATPUMP:EQUATIONFIT",
+                                                 state.dataWaterToAirHeatPumpSimple->SimpleWatertoAirHP(HPNum).Name,
                                                  "Design Size Rated Air Flow Rate [m3/s]",
                                                  RatedAirVolFlowRateDes,
                                                  "User-Specified Rated Air Flow Rate [m3/s]",
                                                  RatedAirVolFlowRateUser);
->>>>>>> 03eff357
                     if (DisplayExtraWarnings) {
                         if ((std::abs(RatedAirVolFlowRateDes - RatedAirVolFlowRateUser) / RatedAirVolFlowRateUser) > AutoVsHardSizingThreshold) {
                             ShowMessage("SizeHVACWaterToAir: Potential issue with equipment sizing for coil " +
@@ -1377,19 +1288,11 @@
             if (CurSysNum > 0) {
                 if (!RatedCapCoolTotalAutoSized && !SizingDesRunThisAirSys) { // Simulation continue
                     HardSizeNoDesRun = true;
-<<<<<<< HEAD
                     if (state.dataWaterToAirHeatPumpSimple->SimpleWatertoAirHP(HPNum).RatedCapCoolTotal > 0.0) {
-                        ReportSizingOutput("COIL:" + state.dataWaterToAirHeatPumpSimple->SimpleWatertoAirHP(HPNum).WatertoAirHPType + ":WATERTOAIRHEATPUMP:EQUATIONFIT",
-                                           state.dataWaterToAirHeatPumpSimple->SimpleWatertoAirHP(HPNum).Name,
-                                           "User-Specified Rated Total Cooling Capacity [W]",
-                                           state.dataWaterToAirHeatPumpSimple->SimpleWatertoAirHP(HPNum).RatedCapCoolTotal);
-=======
-                    if (SimpleWatertoAirHP(HPNum).RatedCapCoolTotal > 0.0) {
-                        BaseSizer::reportSizerOutput("COIL:" + SimpleWatertoAirHP(HPNum).WatertoAirHPType + ":WATERTOAIRHEATPUMP:EQUATIONFIT",
-                                                     SimpleWatertoAirHP(HPNum).Name,
+                        BaseSizer::reportSizerOutput("COIL:" + state.dataWaterToAirHeatPumpSimple->SimpleWatertoAirHP(HPNum).WatertoAirHPType + ":WATERTOAIRHEATPUMP:EQUATIONFIT",
+                                                     state.dataWaterToAirHeatPumpSimple->SimpleWatertoAirHP(HPNum).Name,
                                                      "User-Specified Rated Total Cooling Capacity [W]",
-                                                     SimpleWatertoAirHP(HPNum).RatedCapCoolTotal);
->>>>>>> 03eff357
+                                                     state.dataWaterToAirHeatPumpSimple->SimpleWatertoAirHP(HPNum).RatedCapCoolTotal);
                     }
                 } else {
                     CheckSysSizing("COIL:" + state.dataWaterToAirHeatPumpSimple->SimpleWatertoAirHP(HPNum).WatertoAirHPType + ":WATERTOAIRHEATPUMP:EQUATIONFIT",
@@ -1479,19 +1382,11 @@
             } else if (CurZoneEqNum > 0) {
                 if (!RatedCapCoolTotalAutoSized && !SizingDesRunThisZone) { // Simulation continue
                     HardSizeNoDesRun = true;
-<<<<<<< HEAD
                     if (state.dataWaterToAirHeatPumpSimple->SimpleWatertoAirHP(HPNum).RatedCapCoolTotal > 0.0) {
-                        ReportSizingOutput("COIL:" + state.dataWaterToAirHeatPumpSimple->SimpleWatertoAirHP(HPNum).WatertoAirHPType + ":WATERTOAIRHEATPUMP:EQUATIONFIT",
-                                           state.dataWaterToAirHeatPumpSimple->SimpleWatertoAirHP(HPNum).Name,
-                                           "User-Specified Rated Total Cooling Capacity [W]",
-                                           state.dataWaterToAirHeatPumpSimple->SimpleWatertoAirHP(HPNum).RatedCapCoolTotal);
-=======
-                    if (SimpleWatertoAirHP(HPNum).RatedCapCoolTotal > 0.0) {
-                        BaseSizer::reportSizerOutput("COIL:" + SimpleWatertoAirHP(HPNum).WatertoAirHPType + ":WATERTOAIRHEATPUMP:EQUATIONFIT",
-                                                     SimpleWatertoAirHP(HPNum).Name,
+                        BaseSizer::reportSizerOutput("COIL:" + state.dataWaterToAirHeatPumpSimple->SimpleWatertoAirHP(HPNum).WatertoAirHPType + ":WATERTOAIRHEATPUMP:EQUATIONFIT",
+                                                     state.dataWaterToAirHeatPumpSimple->SimpleWatertoAirHP(HPNum).Name,
                                                      "User-Specified Rated Total Cooling Capacity [W]",
-                                                     SimpleWatertoAirHP(HPNum).RatedCapCoolTotal);
->>>>>>> 03eff357
+                                                     state.dataWaterToAirHeatPumpSimple->SimpleWatertoAirHP(HPNum).RatedCapCoolTotal);
                     }
                 } else {
                     CheckZoneSizing("COIL:" + state.dataWaterToAirHeatPumpSimple->SimpleWatertoAirHP(HPNum).WatertoAirHPType + ":WATERTOAIRHEATPUMP:EQUATIONFIT",
@@ -1585,19 +1480,11 @@
             if (CurSysNum > 0) {
                 if (!RatedCapCoolSensAutoSized && !SizingDesRunThisAirSys) { // Simulation continue
                     HardSizeNoDesRun = true;
-<<<<<<< HEAD
                     if (state.dataWaterToAirHeatPumpSimple->SimpleWatertoAirHP(HPNum).RatedCapCoolSens > 0.0) {
-                        ReportSizingOutput("COIL:" + state.dataWaterToAirHeatPumpSimple->SimpleWatertoAirHP(HPNum).WatertoAirHPType + ":WATERTOAIRHEATPUMP:EQUATIONFIT",
-                                           state.dataWaterToAirHeatPumpSimple->SimpleWatertoAirHP(HPNum).Name,
-                                           "User-Specified Rated Sensible Cooling Capacity [W]",
-                                           state.dataWaterToAirHeatPumpSimple->SimpleWatertoAirHP(HPNum).RatedCapCoolSens);
-=======
-                    if (SimpleWatertoAirHP(HPNum).RatedCapCoolSens > 0.0) {
-                        BaseSizer::reportSizerOutput("COIL:" + SimpleWatertoAirHP(HPNum).WatertoAirHPType + ":WATERTOAIRHEATPUMP:EQUATIONFIT",
-                                                     SimpleWatertoAirHP(HPNum).Name,
+                        BaseSizer::reportSizerOutput("COIL:" + state.dataWaterToAirHeatPumpSimple->SimpleWatertoAirHP(HPNum).WatertoAirHPType + ":WATERTOAIRHEATPUMP:EQUATIONFIT",
+                                                     state.dataWaterToAirHeatPumpSimple->SimpleWatertoAirHP(HPNum).Name,
                                                      "User-Specified Rated Sensible Cooling Capacity [W]",
-                                                     SimpleWatertoAirHP(HPNum).RatedCapCoolSens);
->>>>>>> 03eff357
+                                                     state.dataWaterToAirHeatPumpSimple->SimpleWatertoAirHP(HPNum).RatedCapCoolSens);
                     }
                 } else {
                     CheckSysSizing("COIL:" + state.dataWaterToAirHeatPumpSimple->SimpleWatertoAirHP(HPNum).WatertoAirHPType + ":WATERTOAIRHEATPUMP:EQUATIONFIT",
@@ -1684,19 +1571,11 @@
             } else if (CurZoneEqNum > 0) {
                 if (!RatedCapCoolSensAutoSized && !SizingDesRunThisZone) { // Simulation continue
                     HardSizeNoDesRun = true;
-<<<<<<< HEAD
                     if (state.dataWaterToAirHeatPumpSimple->SimpleWatertoAirHP(HPNum).RatedCapCoolSens > 0.0) {
-                        ReportSizingOutput("COIL:" + state.dataWaterToAirHeatPumpSimple->SimpleWatertoAirHP(HPNum).WatertoAirHPType + ":WATERTOAIRHEATPUMP:EQUATIONFIT",
-                                           state.dataWaterToAirHeatPumpSimple->SimpleWatertoAirHP(HPNum).Name,
-                                           "User-Specified Rated Sensible Cooling Capacity [W]",
-                                           state.dataWaterToAirHeatPumpSimple->SimpleWatertoAirHP(HPNum).RatedCapCoolSens);
-=======
-                    if (SimpleWatertoAirHP(HPNum).RatedCapCoolSens > 0.0) {
-                        BaseSizer::reportSizerOutput("COIL:" + SimpleWatertoAirHP(HPNum).WatertoAirHPType + ":WATERTOAIRHEATPUMP:EQUATIONFIT",
-                                                     SimpleWatertoAirHP(HPNum).Name,
+                        BaseSizer::reportSizerOutput("COIL:" + state.dataWaterToAirHeatPumpSimple->SimpleWatertoAirHP(HPNum).WatertoAirHPType + ":WATERTOAIRHEATPUMP:EQUATIONFIT",
+                                                     state.dataWaterToAirHeatPumpSimple->SimpleWatertoAirHP(HPNum).Name,
                                                      "User-Specified Rated Sensible Cooling Capacity [W]",
-                                                     SimpleWatertoAirHP(HPNum).RatedCapCoolSens);
->>>>>>> 03eff357
+                                                     state.dataWaterToAirHeatPumpSimple->SimpleWatertoAirHP(HPNum).RatedCapCoolSens);
                     }
                 } else {
                     CheckZoneSizing("COIL:" + state.dataWaterToAirHeatPumpSimple->SimpleWatertoAirHP(HPNum).WatertoAirHPType + ":WATERTOAIRHEATPUMP:EQUATIONFIT",
@@ -1791,21 +1670,12 @@
             }
             if (!HardSizeNoDesRun) {
                 if (RatedCapCoolTotalAutoSized) {
-<<<<<<< HEAD
                     state.dataWaterToAirHeatPumpSimple->SimpleWatertoAirHP(HPNum).RatedCapCoolTotal = RatedCapCoolTotalDes;
-                    ReportSizingOutput("COIL:" + state.dataWaterToAirHeatPumpSimple->SimpleWatertoAirHP(HPNum).WatertoAirHPType + ":WATERTOAIRHEATPUMP:EQUATIONFIT",
-                                       state.dataWaterToAirHeatPumpSimple->SimpleWatertoAirHP(HPNum).Name,
-                                       "Design Size Rated Total Cooling Capacity [W]",
-                                       RatedCapCoolTotalDes);
-                    PreDefTableEntry(pdchCoolCoilTotCap, state.dataWaterToAirHeatPumpSimple->SimpleWatertoAirHP(HPNum).Name, state.dataWaterToAirHeatPumpSimple->SimpleWatertoAirHP(HPNum).RatedCapCoolTotal);
-=======
-                    SimpleWatertoAirHP(HPNum).RatedCapCoolTotal = RatedCapCoolTotalDes;
-                    BaseSizer::reportSizerOutput("COIL:" + SimpleWatertoAirHP(HPNum).WatertoAirHPType + ":WATERTOAIRHEATPUMP:EQUATIONFIT",
-                                                 SimpleWatertoAirHP(HPNum).Name,
+                    BaseSizer::reportSizerOutput("COIL:" + state.dataWaterToAirHeatPumpSimple->SimpleWatertoAirHP(HPNum).WatertoAirHPType + ":WATERTOAIRHEATPUMP:EQUATIONFIT",
+                                                 state.dataWaterToAirHeatPumpSimple->SimpleWatertoAirHP(HPNum).Name,
                                                  "Design Size Rated Total Cooling Capacity [W]",
                                                  RatedCapCoolTotalDes);
-                    PreDefTableEntry(pdchCoolCoilTotCap, SimpleWatertoAirHP(HPNum).Name, SimpleWatertoAirHP(HPNum).RatedCapCoolTotal);
->>>>>>> 03eff357
+                    PreDefTableEntry(pdchCoolCoilTotCap, state.dataWaterToAirHeatPumpSimple->SimpleWatertoAirHP(HPNum).Name, state.dataWaterToAirHeatPumpSimple->SimpleWatertoAirHP(HPNum).RatedCapCoolTotal);
                     PreDefTableEntry(pdchCoolCoilLatCap,
                                      state.dataWaterToAirHeatPumpSimple->SimpleWatertoAirHP(HPNum).Name,
                                      state.dataWaterToAirHeatPumpSimple->SimpleWatertoAirHP(HPNum).RatedCapCoolTotal - state.dataWaterToAirHeatPumpSimple->SimpleWatertoAirHP(HPNum).RatedCapCoolSens);
@@ -1821,25 +1691,14 @@
                         PreDefTableEntry(pdchCoolCoilNomEff, state.dataWaterToAirHeatPumpSimple->SimpleWatertoAirHP(HPNum).Name, 0.0);
                     }
                 } else { // Hardsized with sizing data
-<<<<<<< HEAD
                     if (state.dataWaterToAirHeatPumpSimple->SimpleWatertoAirHP(HPNum).RatedCapCoolTotal > 0.0 && RatedCapCoolTotalDes > 0.0 && !HardSizeNoDesRun) {
                         RatedCapCoolTotalUser = state.dataWaterToAirHeatPumpSimple->SimpleWatertoAirHP(HPNum).RatedCapCoolTotal;
-                        ReportSizingOutput("COIL:" + state.dataWaterToAirHeatPumpSimple->SimpleWatertoAirHP(HPNum).WatertoAirHPType + ":WATERTOAIRHEATPUMP:EQUATIONFIT",
-                                           state.dataWaterToAirHeatPumpSimple->SimpleWatertoAirHP(HPNum).Name,
-                                           "Design Size Rated Total Cooling Capacity [W]",
-                                           RatedCapCoolTotalDes,
-                                           "User-Specified Rated Total Cooling Capacity [W]",
-                                           RatedCapCoolTotalUser);
-=======
-                    if (SimpleWatertoAirHP(HPNum).RatedCapCoolTotal > 0.0 && RatedCapCoolTotalDes > 0.0 && !HardSizeNoDesRun) {
-                        RatedCapCoolTotalUser = SimpleWatertoAirHP(HPNum).RatedCapCoolTotal;
-                        BaseSizer::reportSizerOutput("COIL:" + SimpleWatertoAirHP(HPNum).WatertoAirHPType + ":WATERTOAIRHEATPUMP:EQUATIONFIT",
-                                                     SimpleWatertoAirHP(HPNum).Name,
+                        BaseSizer::reportSizerOutput("COIL:" + state.dataWaterToAirHeatPumpSimple->SimpleWatertoAirHP(HPNum).WatertoAirHPType + ":WATERTOAIRHEATPUMP:EQUATIONFIT",
+                                                     state.dataWaterToAirHeatPumpSimple->SimpleWatertoAirHP(HPNum).Name,
                                                      "Design Size Rated Total Cooling Capacity [W]",
                                                      RatedCapCoolTotalDes,
                                                      "User-Specified Rated Total Cooling Capacity [W]",
                                                      RatedCapCoolTotalUser);
->>>>>>> 03eff357
                         if (DisplayExtraWarnings) {
                             if ((std::abs(RatedCapCoolTotalDes - RatedCapCoolTotalUser) / RatedCapCoolTotalUser) > AutoVsHardSizingThreshold) {
                                 ShowMessage("SizeHVACWaterToAir: Potential issue with equipment sizing for coil " +
@@ -1856,7 +1715,7 @@
                     }
                 }
             }
-            coilSelectionReportObj->setCoilCoolingCapacity(state, 
+            coilSelectionReportObj->setCoilCoolingCapacity(state,
                                                            state.dataWaterToAirHeatPumpSimple->SimpleWatertoAirHP(HPNum).Name,
                                                            CompType,
                                                            state.dataWaterToAirHeatPumpSimple->SimpleWatertoAirHP(HPNum).RatedCapCoolTotal,
@@ -1870,21 +1729,12 @@
                                                            -999.0);
             if (!HardSizeNoDesRun) {
                 if (RatedCapCoolSensAutoSized) {
-<<<<<<< HEAD
                     state.dataWaterToAirHeatPumpSimple->SimpleWatertoAirHP(HPNum).RatedCapCoolSens = RatedCapCoolSensDes;
-                    ReportSizingOutput("COIL:" + state.dataWaterToAirHeatPumpSimple->SimpleWatertoAirHP(HPNum).WatertoAirHPType + ":WATERTOAIRHEATPUMP:EQUATIONFIT",
-                                       state.dataWaterToAirHeatPumpSimple->SimpleWatertoAirHP(HPNum).Name,
-                                       "Design Size Rated Sensible Cooling Capacity [W]",
-                                       RatedCapCoolSensDes);
-                    PreDefTableEntry(pdchCoolCoilSensCap, state.dataWaterToAirHeatPumpSimple->SimpleWatertoAirHP(HPNum).Name, state.dataWaterToAirHeatPumpSimple->SimpleWatertoAirHP(HPNum).RatedCapCoolSens);
-=======
-                    SimpleWatertoAirHP(HPNum).RatedCapCoolSens = RatedCapCoolSensDes;
-                    BaseSizer::reportSizerOutput("COIL:" + SimpleWatertoAirHP(HPNum).WatertoAirHPType + ":WATERTOAIRHEATPUMP:EQUATIONFIT",
-                                                 SimpleWatertoAirHP(HPNum).Name,
+                    BaseSizer::reportSizerOutput("COIL:" + state.dataWaterToAirHeatPumpSimple->SimpleWatertoAirHP(HPNum).WatertoAirHPType + ":WATERTOAIRHEATPUMP:EQUATIONFIT",
+                                                 state.dataWaterToAirHeatPumpSimple->SimpleWatertoAirHP(HPNum).Name,
                                                  "Design Size Rated Sensible Cooling Capacity [W]",
                                                  RatedCapCoolSensDes);
-                    PreDefTableEntry(pdchCoolCoilSensCap, SimpleWatertoAirHP(HPNum).Name, SimpleWatertoAirHP(HPNum).RatedCapCoolSens);
->>>>>>> 03eff357
+                    PreDefTableEntry(pdchCoolCoilSensCap, state.dataWaterToAirHeatPumpSimple->SimpleWatertoAirHP(HPNum).Name, state.dataWaterToAirHeatPumpSimple->SimpleWatertoAirHP(HPNum).RatedCapCoolSens);
                     PreDefTableEntry(pdchCoolCoilLatCap,
                                      state.dataWaterToAirHeatPumpSimple->SimpleWatertoAirHP(HPNum).Name,
                                      state.dataWaterToAirHeatPumpSimple->SimpleWatertoAirHP(HPNum).RatedCapCoolTotal - state.dataWaterToAirHeatPumpSimple->SimpleWatertoAirHP(HPNum).RatedCapCoolSens);
@@ -1896,25 +1746,14 @@
                         PreDefTableEntry(pdchCoolCoilSHR, state.dataWaterToAirHeatPumpSimple->SimpleWatertoAirHP(HPNum).Name, 0.0);
                     }
                 } else {
-<<<<<<< HEAD
                     if (state.dataWaterToAirHeatPumpSimple->SimpleWatertoAirHP(HPNum).RatedCapCoolSens > 0.0 && RatedCapCoolSensDes > 0.0) {
                         RatedCapCoolSensUser = state.dataWaterToAirHeatPumpSimple->SimpleWatertoAirHP(HPNum).RatedCapCoolSens;
-                        ReportSizingOutput("COIL:" + state.dataWaterToAirHeatPumpSimple->SimpleWatertoAirHP(HPNum).WatertoAirHPType + ":WATERTOAIRHEATPUMP:EQUATIONFIT",
-                                           state.dataWaterToAirHeatPumpSimple->SimpleWatertoAirHP(HPNum).Name,
-                                           "Design Size Rated Sensible Cooling Capacity [W]",
-                                           RatedCapCoolSensDes,
-                                           "User-Specified Rated Sensible Cooling Capacity [W]",
-                                           RatedCapCoolSensUser);
-=======
-                    if (SimpleWatertoAirHP(HPNum).RatedCapCoolSens > 0.0 && RatedCapCoolSensDes > 0.0) {
-                        RatedCapCoolSensUser = SimpleWatertoAirHP(HPNum).RatedCapCoolSens;
-                        BaseSizer::reportSizerOutput("COIL:" + SimpleWatertoAirHP(HPNum).WatertoAirHPType + ":WATERTOAIRHEATPUMP:EQUATIONFIT",
-                                                     SimpleWatertoAirHP(HPNum).Name,
+                        BaseSizer::reportSizerOutput("COIL:" + state.dataWaterToAirHeatPumpSimple->SimpleWatertoAirHP(HPNum).WatertoAirHPType + ":WATERTOAIRHEATPUMP:EQUATIONFIT",
+                                                     state.dataWaterToAirHeatPumpSimple->SimpleWatertoAirHP(HPNum).Name,
                                                      "Design Size Rated Sensible Cooling Capacity [W]",
                                                      RatedCapCoolSensDes,
                                                      "User-Specified Rated Sensible Cooling Capacity [W]",
                                                      RatedCapCoolSensUser);
->>>>>>> 03eff357
                         if (DisplayExtraWarnings) {
                             if ((std::abs(RatedCapCoolSensDes - RatedCapCoolSensUser) / RatedCapCoolSensUser) > AutoVsHardSizingThreshold) {
                                 ShowMessage("SizeHVACWaterToAir: Potential issue with equipment sizing for coil " +
@@ -2010,23 +1849,13 @@
                 }
             }
             if (IsAutoSize) {
-<<<<<<< HEAD
                 state.dataWaterToAirHeatPumpSimple->SimpleWatertoAirHP(HPNum).RatedCapHeat = RatedCapHeatDes;
-                ReportSizingOutput("COIL:" + state.dataWaterToAirHeatPumpSimple->SimpleWatertoAirHP(HPNum).WatertoAirHPType + ":WATERTOAIRHEATPUMP:EQUATIONFIT",
-                                   state.dataWaterToAirHeatPumpSimple->SimpleWatertoAirHP(HPNum).Name,
-                                   "Design Size Rated Heating Capacity [W]",
-                                   RatedCapHeatDes);
+                BaseSizer::reportSizerOutput("COIL:" + state.dataWaterToAirHeatPumpSimple->SimpleWatertoAirHP(HPNum).WatertoAirHPType + ":WATERTOAIRHEATPUMP:EQUATIONFIT",
+                                             state.dataWaterToAirHeatPumpSimple->SimpleWatertoAirHP(HPNum).Name,
+                                             "Design Size Rated Heating Capacity [W]",
+                                             RatedCapHeatDes);
                 PreDefTableEntry(pdchHeatCoilNomCap, state.dataWaterToAirHeatPumpSimple->SimpleWatertoAirHP(HPNum).Name, state.dataWaterToAirHeatPumpSimple->SimpleWatertoAirHP(HPNum).RatedCapHeat);
                 if (state.dataWaterToAirHeatPumpSimple->SimpleWatertoAirHP(HPNum).RatedCapHeat != 0.0) {
-=======
-                SimpleWatertoAirHP(HPNum).RatedCapHeat = RatedCapHeatDes;
-                BaseSizer::reportSizerOutput("COIL:" + SimpleWatertoAirHP(HPNum).WatertoAirHPType + ":WATERTOAIRHEATPUMP:EQUATIONFIT",
-                                             SimpleWatertoAirHP(HPNum).Name,
-                                             "Design Size Rated Heating Capacity [W]",
-                                             RatedCapHeatDes);
-                PreDefTableEntry(pdchHeatCoilNomCap, SimpleWatertoAirHP(HPNum).Name, SimpleWatertoAirHP(HPNum).RatedCapHeat);
-                if (SimpleWatertoAirHP(HPNum).RatedCapHeat != 0.0) {
->>>>>>> 03eff357
                     PreDefTableEntry(pdchHeatCoilNomEff,
                                      state.dataWaterToAirHeatPumpSimple->SimpleWatertoAirHP(HPNum).Name,
                                      state.dataWaterToAirHeatPumpSimple->SimpleWatertoAirHP(HPNum).RatedPowerHeat / state.dataWaterToAirHeatPumpSimple->SimpleWatertoAirHP(HPNum).RatedCapHeat);
@@ -2034,25 +1863,14 @@
                     PreDefTableEntry(pdchHeatCoilNomEff, state.dataWaterToAirHeatPumpSimple->SimpleWatertoAirHP(HPNum).Name, 0.0);
                 }
             } else {
-<<<<<<< HEAD
                 if (state.dataWaterToAirHeatPumpSimple->SimpleWatertoAirHP(HPNum).RatedCapHeat > 0.0 && RatedCapHeatDes > 0.0 && !HardSizeNoDesRun) {
                     RatedCapHeatUser = state.dataWaterToAirHeatPumpSimple->SimpleWatertoAirHP(HPNum).RatedCapHeat;
-                    ReportSizingOutput("COIL:" + state.dataWaterToAirHeatPumpSimple->SimpleWatertoAirHP(HPNum).WatertoAirHPType + ":WATERTOAIRHEATPUMP:EQUATIONFIT",
-                                       state.dataWaterToAirHeatPumpSimple->SimpleWatertoAirHP(HPNum).Name,
-                                       "Design Size Rated Heating Capacity [W]",
-                                       RatedCapHeatDes,
-                                       "User-Specified Rated Heating Capacity [W]",
-                                       RatedCapHeatUser);
-=======
-                if (SimpleWatertoAirHP(HPNum).RatedCapHeat > 0.0 && RatedCapHeatDes > 0.0 && !HardSizeNoDesRun) {
-                    RatedCapHeatUser = SimpleWatertoAirHP(HPNum).RatedCapHeat;
-                    BaseSizer::reportSizerOutput("COIL:" + SimpleWatertoAirHP(HPNum).WatertoAirHPType + ":WATERTOAIRHEATPUMP:EQUATIONFIT",
-                                                 SimpleWatertoAirHP(HPNum).Name,
+                    BaseSizer::reportSizerOutput("COIL:" + state.dataWaterToAirHeatPumpSimple->SimpleWatertoAirHP(HPNum).WatertoAirHPType + ":WATERTOAIRHEATPUMP:EQUATIONFIT",
+                                                 state.dataWaterToAirHeatPumpSimple->SimpleWatertoAirHP(HPNum).Name,
                                                  "Design Size Rated Heating Capacity [W]",
                                                  RatedCapHeatDes,
                                                  "User-Specified Rated Heating Capacity [W]",
                                                  RatedCapHeatUser);
->>>>>>> 03eff357
                     if (DisplayExtraWarnings) {
                         if ((std::abs(RatedCapHeatDes - RatedCapHeatUser) / RatedCapHeatUser) > AutoVsHardSizingThreshold) {
                             ShowMessage("SizeHVACWaterToAir: Potential issue with equipment sizing for coil " +
@@ -2065,21 +1883,12 @@
                         }
                     }
                 } else {
-<<<<<<< HEAD
                     if (state.dataWaterToAirHeatPumpSimple->SimpleWatertoAirHP(HPNum).RatedCapHeat > 0.0) {
                         RatedCapHeatUser = state.dataWaterToAirHeatPumpSimple->SimpleWatertoAirHP(HPNum).RatedCapHeat;
-                        ReportSizingOutput("COIL:" + state.dataWaterToAirHeatPumpSimple->SimpleWatertoAirHP(HPNum).WatertoAirHPType + ":WATERTOAIRHEATPUMP:EQUATIONFIT",
-                                           state.dataWaterToAirHeatPumpSimple->SimpleWatertoAirHP(HPNum).Name,
-                                           "User-Specified Rated Heating Capacity [W]",
-                                           RatedCapHeatUser);
-=======
-                    if (SimpleWatertoAirHP(HPNum).RatedCapHeat > 0.0) {
-                        RatedCapHeatUser = SimpleWatertoAirHP(HPNum).RatedCapHeat;
-                        BaseSizer::reportSizerOutput("COIL:" + SimpleWatertoAirHP(HPNum).WatertoAirHPType + ":WATERTOAIRHEATPUMP:EQUATIONFIT",
-                                                     SimpleWatertoAirHP(HPNum).Name,
+                        BaseSizer::reportSizerOutput("COIL:" + state.dataWaterToAirHeatPumpSimple->SimpleWatertoAirHP(HPNum).WatertoAirHPType + ":WATERTOAIRHEATPUMP:EQUATIONFIT",
+                                                     state.dataWaterToAirHeatPumpSimple->SimpleWatertoAirHP(HPNum).Name,
                                                      "User-Specified Rated Heating Capacity [W]",
                                                      RatedCapHeatUser);
->>>>>>> 03eff357
                     }
                 }
             }
@@ -2190,37 +1999,20 @@
             }
         }
         if (IsAutoSize) {
-<<<<<<< HEAD
             state.dataWaterToAirHeatPumpSimple->SimpleWatertoAirHP(HPNum).RatedWaterVolFlowRate = RatedWaterVolFlowRateDes;
-            ReportSizingOutput("COIL:" + state.dataWaterToAirHeatPumpSimple->SimpleWatertoAirHP(HPNum).WatertoAirHPType + ":WATERTOAIRHEATPUMP:EQUATIONFIT",
-                               state.dataWaterToAirHeatPumpSimple->SimpleWatertoAirHP(HPNum).Name,
-                               "Design Size Rated Water Flow Rate [m3/s]",
-                               RatedWaterVolFlowRateDes);
+            BaseSizer::reportSizerOutput("COIL:" + state.dataWaterToAirHeatPumpSimple->SimpleWatertoAirHP(HPNum).WatertoAirHPType + ":WATERTOAIRHEATPUMP:EQUATIONFIT",
+                                         state.dataWaterToAirHeatPumpSimple->SimpleWatertoAirHP(HPNum).Name,
+                                         "Design Size Rated Water Flow Rate [m3/s]",
+                                         RatedWaterVolFlowRateDes);
         } else {
             if (state.dataWaterToAirHeatPumpSimple->SimpleWatertoAirHP(HPNum).RatedWaterVolFlowRate > 0.0 && RatedWaterVolFlowRateDes > 0.0) {
                 RatedWaterVolFlowRateUser = state.dataWaterToAirHeatPumpSimple->SimpleWatertoAirHP(HPNum).RatedWaterVolFlowRate;
-                ReportSizingOutput("COIL:" + state.dataWaterToAirHeatPumpSimple->SimpleWatertoAirHP(HPNum).WatertoAirHPType + ":WATERTOAIRHEATPUMP:EQUATIONFIT",
-                                   state.dataWaterToAirHeatPumpSimple->SimpleWatertoAirHP(HPNum).Name,
-                                   "Design Size Rated Water Flow Rate [m3/s]",
-                                   RatedWaterVolFlowRateDes,
-                                   "User-Specified Rated Water Flow Rate [m3/s]",
-                                   RatedWaterVolFlowRateUser);
-=======
-            SimpleWatertoAirHP(HPNum).RatedWaterVolFlowRate = RatedWaterVolFlowRateDes;
-            BaseSizer::reportSizerOutput("COIL:" + SimpleWatertoAirHP(HPNum).WatertoAirHPType + ":WATERTOAIRHEATPUMP:EQUATIONFIT",
-                                         SimpleWatertoAirHP(HPNum).Name,
-                                         "Design Size Rated Water Flow Rate [m3/s]",
-                                         RatedWaterVolFlowRateDes);
-        } else {
-            if (SimpleWatertoAirHP(HPNum).RatedWaterVolFlowRate > 0.0 && RatedWaterVolFlowRateDes > 0.0) {
-                RatedWaterVolFlowRateUser = SimpleWatertoAirHP(HPNum).RatedWaterVolFlowRate;
-                BaseSizer::reportSizerOutput("COIL:" + SimpleWatertoAirHP(HPNum).WatertoAirHPType + ":WATERTOAIRHEATPUMP:EQUATIONFIT",
-                                             SimpleWatertoAirHP(HPNum).Name,
+                BaseSizer::reportSizerOutput("COIL:" + state.dataWaterToAirHeatPumpSimple->SimpleWatertoAirHP(HPNum).WatertoAirHPType + ":WATERTOAIRHEATPUMP:EQUATIONFIT",
+                                             state.dataWaterToAirHeatPumpSimple->SimpleWatertoAirHP(HPNum).Name,
                                              "Design Size Rated Water Flow Rate [m3/s]",
                                              RatedWaterVolFlowRateDes,
                                              "User-Specified Rated Water Flow Rate [m3/s]",
                                              RatedWaterVolFlowRateUser);
->>>>>>> 03eff357
                 if (DisplayExtraWarnings) {
                     if ((std::abs(RatedWaterVolFlowRateDes - RatedWaterVolFlowRateUser) / RatedWaterVolFlowRateUser) > AutoVsHardSizingThreshold) {
                         ShowMessage("SizeHVACWaterToAir: Potential issue with equipment sizing for coil " +
@@ -3156,12 +2948,8 @@
         return IndexNum;
     }
 
-<<<<<<< HEAD
-    Real64 GetCoilCapacity(EnergyPlusData &state, std::string const &CoilType, // must match coil types in this module
-=======
-    Real64 GetCoilCapacity(EnergyPlusData &EP_UNUSED(state),
+    Real64 GetCoilCapacity(EnergyPlusData &state,
                            std::string const &CoilType, // must match coil types in this module
->>>>>>> 03eff357
                            std::string const &CoilName, // must match coil names for the coil type
                            bool &ErrorsFound            // set to true if problem
     )
@@ -3265,12 +3053,8 @@
         return CoilAirFlowRate;
     }
 
-<<<<<<< HEAD
-    int GetCoilInletNode(EnergyPlusData &state, std::string const &CoilType, // must match coil types in this module
-=======
-    int GetCoilInletNode(EnergyPlusData &EP_UNUSED(state),
+    int GetCoilInletNode(EnergyPlusData &state,
                          std::string const &CoilType, // must match coil types in this module
->>>>>>> 03eff357
                          std::string const &CoilName, // must match coil names for the coil type
                          bool &ErrorsFound            // set to true if problem
     )
@@ -3317,12 +3101,8 @@
         return NodeNumber;
     }
 
-<<<<<<< HEAD
-    int GetCoilOutletNode(EnergyPlusData &state, std::string const &CoilType, // must match coil types in this module
-=======
-    int GetCoilOutletNode(EnergyPlusData &EP_UNUSED(state),
+    int GetCoilOutletNode(EnergyPlusData &state,
                           std::string const &CoilType, // must match coil types in this module
->>>>>>> 03eff357
                           std::string const &CoilName, // must match coil names for the coil type
                           bool &ErrorsFound            // set to true if problem
     )
