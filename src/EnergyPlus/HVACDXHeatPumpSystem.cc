// EnergyPlus, Copyright (c) 1996-2020, The Board of Trustees of the University of Illinois,
// The Regents of the University of California, through Lawrence Berkeley National Laboratory
// (subject to receipt of any required approvals from the U.S. Dept. of Energy), Oak Ridge
// National Laboratory, managed by UT-Battelle, Alliance for Sustainable Energy, LLC, and other
// contributors. All rights reserved.
//
// NOTICE: This Software was developed under funding from the U.S. Department of Energy and the
// U.S. Government consequently retains certain rights. As such, the U.S. Government has been
// granted for itself and others acting on its behalf a paid-up, nonexclusive, irrevocable,
// worldwide license in the Software to reproduce, distribute copies to the public, prepare
// derivative works, and perform publicly and display publicly, and to permit others to do so.
//
// Redistribution and use in source and binary forms, with or without modification, are permitted
// provided that the following conditions are met:
//
// (1) Redistributions of source code must retain the above copyright notice, this list of
//     conditions and the following disclaimer.
//
// (2) Redistributions in binary form must reproduce the above copyright notice, this list of
//     conditions and the following disclaimer in the documentation and/or other materials
//     provided with the distribution.
//
// (3) Neither the name of the University of California, Lawrence Berkeley National Laboratory,
//     the University of Illinois, U.S. Dept. of Energy nor the names of its contributors may be
//     used to endorse or promote products derived from this software without specific prior
//     written permission.
//
// (4) Use of EnergyPlus(TM) Name. If Licensee (i) distributes the software in stand-alone form
//     without changes from the version obtained under this License, or (ii) Licensee makes a
//     reference solely to the software portion of its product, Licensee must refer to the
//     software as "EnergyPlus version X" software, where "X" is the version number Licensee
//     obtained under this License and may not use a different name for the software. Except as
//     specifically required in this Section (4), Licensee shall not use in a company name, a
//     product name, in advertising, publicity, or other promotional activities any name, trade
//     name, trademark, logo, or other designation of "EnergyPlus", "E+", "e+" or confusingly
//     similar designation, without the U.S. Department of Energy's prior written consent.
//
// THIS SOFTWARE IS PROVIDED BY THE COPYRIGHT HOLDERS AND CONTRIBUTORS "AS IS" AND ANY EXPRESS OR
// IMPLIED WARRANTIES, INCLUDING, BUT NOT LIMITED TO, THE IMPLIED WARRANTIES OF MERCHANTABILITY
// AND FITNESS FOR A PARTICULAR PURPOSE ARE DISCLAIMED. IN NO EVENT SHALL THE COPYRIGHT OWNER OR
// CONTRIBUTORS BE LIABLE FOR ANY DIRECT, INDIRECT, INCIDENTAL, SPECIAL, EXEMPLARY, OR
// CONSEQUENTIAL DAMAGES (INCLUDING, BUT NOT LIMITED TO, PROCUREMENT OF SUBSTITUTE GOODS OR
// SERVICES; LOSS OF USE, DATA, OR PROFITS; OR BUSINESS INTERRUPTION) HOWEVER CAUSED AND ON ANY
// THEORY OF LIABILITY, WHETHER IN CONTRACT, STRICT LIABILITY, OR TORT (INCLUDING NEGLIGENCE OR
// OTHERWISE) ARISING IN ANY WAY OUT OF THE USE OF THIS SOFTWARE, EVEN IF ADVISED OF THE
// POSSIBILITY OF SUCH DAMAGE.

// C++ Headers
#include <cmath>

// EnergyPlus Headers
#include <EnergyPlus/BranchNodeConnections.hh>
#include <EnergyPlus/DXCoils.hh>
#include <EnergyPlus/DataAirLoop.hh>
#include <EnergyPlus/DataEnvironment.hh>
#include <EnergyPlus/DataHVACGlobals.hh>
#include <EnergyPlus/DataHeatBalance.hh>
#include <EnergyPlus/DataIPShortCuts.hh>
#include <EnergyPlus/DataLoopNode.hh>
#include <EnergyPlus/DataPrecisionGlobals.hh>
#include <EnergyPlus/EMSManager.hh>
#include <EnergyPlus/FaultsManager.hh>
#include <EnergyPlus/General.hh>
#include <EnergyPlus/GeneralRoutines.hh>
#include <EnergyPlus/Data/EnergyPlusData.hh>
#include <EnergyPlus/HVACDXHeatPumpSystem.hh>
#include <EnergyPlus/HVACHXAssistedCoolingCoil.hh>
#include <EnergyPlus/InputProcessing/InputProcessor.hh>
#include <EnergyPlus/NodeInputManager.hh>
#include <EnergyPlus/OutputProcessor.hh>
#include <EnergyPlus/Psychrometrics.hh>
#include <EnergyPlus/ScheduleManager.hh>
#include <EnergyPlus/TempSolveRoot.hh>
#include <EnergyPlus/UtilityRoutines.hh>
#include <EnergyPlus/VariableSpeedCoils.hh>

namespace EnergyPlus {

namespace HVACDXHeatPumpSystem {
    // Module containing the DXHeatPumpSystem simulation routines

    // MODULE INFORMATION:
    //       AUTHOR         Brent Griffith (derived from HVACDXSystem.cc by R.Liesen)
    //       DATE WRITTEN   May 2011
    //                      Feb 2013, Bo Shen, Oak Ridge National Lab
    //                      Add Coil:Heating:DX:VariableSpeed
    //       RE-ENGINEERED  na

    // PURPOSE OF THIS MODULE:
    // To encapsulate the data and algorithms required to
    // manage the DX Heat Pump System System Component
    // this wraps heat pump air-heating coils in coil-only wrapper with no fans.

    // METHODOLOGY EMPLOYED:

    // REFERENCES:

    // OTHER NOTES:

    // USE STATEMENTS:
    // Use statements for data only modules
    // Using/Aliasing
    using namespace DataPrecisionGlobals;
    using namespace DataLoopNode;
    using namespace DataGlobals;
    using namespace DataHVACGlobals;
    using namespace ScheduleManager;

    // Data
    // MODULE PARAMETER DEFINITIONS
    Real64 const MinAirMassFlow(0.001);
    // Compressor operation
    int const On(1);  // normal compressor operation
    int const Off(0); // signal DXCoil that compressor shouldn't run

    bool GetInputFlag(true); // Flag to get input only once

    // DERIVED TYPE DEFINITIONS

    // MODULE VARIABLE DECLARATIONS:
    int NumDXHeatPumpSystems(0); // The Number of DXHeatPumpSystems found in the Input
    bool EconomizerFlag(false);  // holds air loop economizer status

    // Make this type allocatable
    Array1D_bool CheckEquipName;

    // Subroutine Specifications for the Module
    // Driver/Manager Routines

    // Get Input routines for module

    // Update routine to check convergence and update nodes

    // Object Data
    Array1D<DXHeatPumpSystemStruct> DXHeatPumpSystem;

    // MODULE SUBROUTINES:
    //*************************************************************************

    // Functions

    void clear_state()
    {
        NumDXHeatPumpSystems = 0;
        EconomizerFlag = false;
        CheckEquipName.deallocate();
        DXHeatPumpSystem.deallocate();
    }

    void SimDXHeatPumpSystem(EnergyPlusData &state, std::string const &DXHeatPumpSystemName, // Name of DXSystem:Airloop object
                             bool const FirstHVACIteration,           // True when first HVAC iteration
                             int const AirLoopNum,                    // Primary air loop number
                             int &CompIndex,                          // Index to CoilSystem:Heating:DX object
                             Optional_int_const OAUnitNum,            // If the system is an equipment of OutdoorAirUnit
                             Optional<Real64 const> OAUCoilOutTemp,   // the coil inlet temperature of OutdoorAirUnit
                             Optional<Real64> QTotOut                 // the total cooling output of unit
    )
    {

        // SUBROUTINE INFORMATION:
        //       AUTHOR         Brent Griffith (derived from HVACDXSystem.cc by R.Liesen)
        //       DATE WRITTEN   May 2011
        //                      Feb 2013, Bo Shen, Oak Ridge National Lab
        //                      Add Coil:Heating:DX:VariableSpeed

        //       RE-ENGINEERED  na

        // PURPOSE OF THIS SUBROUTINE:
        // This subroutine manages DXHeatPumpSystem component simulation.

        // Using/Aliasing
        using DataAirLoop::AirLoopControlInfo;
        using DXCoils::SimDXCoil;
        using General::TrimSigDigits;
        using VariableSpeedCoils::SimVariableSpeedCoils;

        // SUBROUTINE LOCAL VARIABLE DECLARATIONS:
        std::string CompName; // Name of CoilSystem:Heating:DX object
        int DXSystemNum;      // Index to CoilSystem:Heating:DX object
        Real64 AirMassFlow;   // DX System air mass flow rate
        int InletNodeNum;     // DX System inlet node number
        int OutletNodeNum;    // DX System outlet node number
        // local variables for calling variable speed coil
        static Real64 QZnReq(0.001);              // Zone load (W), input to variable-speed DX coil
        static Real64 QLatReq(0.0);               // Zone latent load, input to variable-speed DX coil
        static Real64 MaxONOFFCyclesperHour(4.0); // Maximum cycling rate of heat pump [cycles/hr]
        static Real64 HPTimeConstant(0.0);        // Heat pump time constant [s]
        static Real64 FanDelayTime(0.0);          // Fan delay time, time delay for the HP's fan to
        static Real64 OnOffAirFlowRatio(1.0);     // ratio of compressor on flow to average flow over time step

        // Obtains and Allocates DX Cooling System related parameters from input file
        if (GetInputFlag) { // First time subroutine has been entered
            // Get the DXCoolingSystem input
            GetDXHeatPumpSystemInput(state);
            GetInputFlag = false;
        }

        // Find the correct DXSystemNumber
        if (CompIndex == 0) {
            DXSystemNum = UtilityRoutines::FindItemInList(DXHeatPumpSystemName, DXHeatPumpSystem);
            if (DXSystemNum == 0) {
                ShowFatalError("SimDXHeatPumpSystem: DXUnit not found=" + DXHeatPumpSystemName);
            }
            CompIndex = DXSystemNum;
        } else {
            DXSystemNum = CompIndex;
            if (DXSystemNum > NumDXHeatPumpSystems || DXSystemNum < 1) {
                ShowFatalError("SimDXHeatPumpSystem:  Invalid CompIndex passed=" + TrimSigDigits(DXSystemNum) +
                               ", Number of DX Units=" + TrimSigDigits(NumDXHeatPumpSystems) + ", DX Unit name=" + DXHeatPumpSystemName);
            }
            if (CheckEquipName(DXSystemNum)) {
                if (DXHeatPumpSystemName != DXHeatPumpSystem(DXSystemNum).Name) {
                    ShowFatalError("SimDXHeatPumpSystem: Invalid CompIndex passed=" + TrimSigDigits(DXSystemNum) + ", DX Unit name=" +
                                   DXHeatPumpSystemName + ", stored DX Unit Name for that index=" + DXHeatPumpSystem(DXSystemNum).Name);
                }
                CheckEquipName(DXSystemNum) = false;
            }
        }

        if (present(OAUnitNum)) {
            InitDXHeatPumpSystem(DXSystemNum, AirLoopNum, OAUnitNum, OAUCoilOutTemp);
        } else {
            InitDXHeatPumpSystem(DXSystemNum, AirLoopNum);
        }

        // Call the series of components that simulate a DX Heating System
        // Control the DX Heating System
        ControlDXHeatingSystem(state, DXSystemNum, FirstHVACIteration);

        // simulate DX Heating System
        CompName = DXHeatPumpSystem(DXSystemNum).HeatPumpCoilName;

        {
            auto const SELECT_CASE_var(DXHeatPumpSystem(DXSystemNum).HeatPumpCoilType_Num);

            if (SELECT_CASE_var == CoilDX_HeatingEmpirical) { // COIL:DX:COOLINGBYPASSFACTOREMPIRICAL

                SimDXCoil(state, CompName,
                          On,
                          FirstHVACIteration,
                          DXHeatPumpSystem(DXSystemNum).HeatPumpCoilIndex,
                          DXHeatPumpSystem(DXSystemNum).FanOpMode,
                          DXHeatPumpSystem(DXSystemNum).PartLoadFrac);

            } else if (SELECT_CASE_var == Coil_HeatingAirToAirVariableSpeed) { // Coil:Heating:DX:VariableSpeed
                SimVariableSpeedCoils(state, CompName,
                                      DXHeatPumpSystem(DXSystemNum).HeatPumpCoilIndex,
                                      DXHeatPumpSystem(DXSystemNum).FanOpMode,
                                      MaxONOFFCyclesperHour,
                                      HPTimeConstant,
                                      FanDelayTime,
                                      On,
                                      DXHeatPumpSystem(DXSystemNum).PartLoadFrac,
                                      DXHeatPumpSystem(DXSystemNum).SpeedNum,
                                      DXHeatPumpSystem(DXSystemNum).SpeedRatio,
                                      QZnReq,
                                      QLatReq,
                                      OnOffAirFlowRatio);

            } else {
                ShowFatalError("SimDXCoolingSystem: Invalid DX Heating System/Coil=" + DXHeatPumpSystem(DXSystemNum).HeatPumpCoilType);
            }
        }
        // set econo lockout flag
        // set econo lockout flag
        if (AirLoopNum != -1) { // IF the sysem is not an equipment of outdoor air unit

            if ((DXHeatPumpSystem(DXSystemNum).PartLoadFrac > 0.0) && AirLoopControlInfo(AirLoopNum).CanLockoutEconoWithCompressor) {
                AirLoopControlInfo(AirLoopNum).ReqstEconoLockoutWithCompressor = true;
            } else {
                AirLoopControlInfo(AirLoopNum).ReqstEconoLockoutWithCompressor = false;
            }
        }

        if (present(QTotOut)) {
            InletNodeNum = DXHeatPumpSystem(DXSystemNum).DXHeatPumpCoilInletNodeNum;
            OutletNodeNum = DXHeatPumpSystem(DXSystemNum).DXHeatPumpCoilOutletNodeNum;
            AirMassFlow = Node(OutletNodeNum).MassFlowRate;
            QTotOut = AirMassFlow * (Node(InletNodeNum).Enthalpy - Node(OutletNodeNum).Enthalpy);
        }
    }

    // Get Input Section of the Module
    //******************************************************************************

    void GetDXHeatPumpSystemInput(EnergyPlusData &state)
    {

        // SUBROUTINE INFORMATION:
        //       AUTHOR         Brent Griffith (derived from HVACDXSystem.cc by R.Liesen)
        //       DATE WRITTEN   May 2011
        //                      Feb 2013, Bo Shen, Oak Ridge National Lab
        //                      Add Coil:Heating:DX:VariableSpeed
        //       RE-ENGINEERED  na

        // PURPOSE OF THIS SUBROUTINE:
        // Obtains input data for system and stores it in System data structures

        // METHODOLOGY EMPLOYED:
        // Uses "Get" routines to read in data.

        // REFERENCES:

        // Using/Aliasing
        using BranchNodeConnections::SetUpCompSets;
        using BranchNodeConnections::TestCompSet;
        using HVACHXAssistedCoolingCoil::GetHXDXCoilName;
        using NodeInputManager::GetOnlySingleNode;
        using namespace DataIPShortCuts;
        using DXCoils::GetCoilInletNode;
        using DXCoils::GetCoilOutletNode;
        using DXCoils::SetCoilSystemHeatingDXFlag;
        using VariableSpeedCoils::GetCoilInletNodeVariableSpeed;
        using VariableSpeedCoils::GetCoilOutletNodeVariableSpeed;

        // SUBROUTINE LOCAL VARIABLE DECLARATIONS:
        int NumAlphas;
        int NumNums;
        int IOStat;
        static std::string const RoutineName("GetDXHeatPumpSystemInput: "); // include trailing blank space
        static bool ErrorsFound(false);                                     // If errors detected in input
        bool IsNotOK;                                                       // Flag to verify name
        int DXHeatSysNum;
        std::string CurrentModuleObject; // for ease in getting objects
        Array1D_string Alphas;           // Alpha input items for object
        Array1D_string cAlphaFields;     // Alpha field names
        Array1D_string cNumericFields;   // Numeric field names
        Array1D<Real64> Numbers;         // Numeric input items for object
        Array1D_bool lAlphaBlanks;       // Logical array, alpha field input BLANK = .TRUE.
        Array1D_bool lNumericBlanks;     // Logical array, numeric field input BLANK = .TRUE.
        static int TotalArgs(0);         // Total number of alpha and numeric arguments (max) for a
        //  certain object in the input file

        // Flow

        CurrentModuleObject = "CoilSystem:Heating:DX";
        NumDXHeatPumpSystems = inputProcessor->getNumObjectsFound(CurrentModuleObject);

        DXHeatPumpSystem.allocate(NumDXHeatPumpSystems);
        CheckEquipName.dimension(NumDXHeatPumpSystems, true);

        inputProcessor->getObjectDefMaxArgs("CoilSystem:Heating:DX", TotalArgs, NumAlphas, NumNums);

        Alphas.allocate(NumAlphas);
        cAlphaFields.allocate(NumAlphas);
        cNumericFields.allocate(NumNums);
        Numbers.dimension(NumNums, 0.0);
        lAlphaBlanks.dimension(NumAlphas, true);
        lNumericBlanks.dimension(NumNums, true);

        // Get the data for the DX Cooling System
        for (DXHeatSysNum = 1; DXHeatSysNum <= NumDXHeatPumpSystems; ++DXHeatSysNum) {

            inputProcessor->getObjectItem(CurrentModuleObject,
                                          DXHeatSysNum,
                                          Alphas,
                                          NumAlphas,
                                          Numbers,
                                          NumNums,
                                          IOStat,
                                          lNumericBlanks,
                                          lAlphaBlanks,
                                          cAlphaFields,
                                          cNumericFields);
            UtilityRoutines::IsNameEmpty(Alphas(1), CurrentModuleObject, ErrorsFound);
            DXHeatPumpSystem(DXHeatSysNum).DXHeatPumpSystemType = CurrentModuleObject; // push Object Name into data array
            DXHeatPumpSystem(DXHeatSysNum).Name = Alphas(1);
            if (lAlphaBlanks(2)) {
                DXHeatPumpSystem(DXHeatSysNum).SchedPtr = ScheduleAlwaysOn;
            } else {
                DXHeatPumpSystem(DXHeatSysNum).SchedPtr = GetScheduleIndex(Alphas(2));
                if (DXHeatPumpSystem(DXHeatSysNum).SchedPtr == 0) {
                    ShowSevereError(RoutineName + CurrentModuleObject + ": invalid " + cAlphaFields(2) + " entered =" + Alphas(2) + " for " +
                                    cAlphaFields(1) + '=' + Alphas(1));
                    ErrorsFound = true;
                }
            }

            if (UtilityRoutines::SameString(Alphas(3), "Coil:Heating:DX:SingleSpeed")) {

                DXHeatPumpSystem(DXHeatSysNum).HeatPumpCoilType = Alphas(3);
                DXHeatPumpSystem(DXHeatSysNum).HeatPumpCoilType_Num = CoilDX_HeatingEmpirical;

                DXHeatPumpSystem(DXHeatSysNum).HeatPumpCoilName = Alphas(4);
            } else if (UtilityRoutines::SameString(Alphas(3), "Coil:Heating:DX:VariableSpeed")) {

                DXHeatPumpSystem(DXHeatSysNum).HeatPumpCoilType = Alphas(3);
                DXHeatPumpSystem(DXHeatSysNum).HeatPumpCoilType_Num = Coil_HeatingAirToAirVariableSpeed;

                DXHeatPumpSystem(DXHeatSysNum).HeatPumpCoilName = Alphas(4);

            } else {
                ShowSevereError("Invalid entry for " + cAlphaFields(3) + " :" + Alphas(3));
                ShowContinueError("In " + CurrentModuleObject + "=\"" + DXHeatPumpSystem(DXHeatSysNum).Name + "\".");
                ErrorsFound = true;
            }

            if (DXHeatPumpSystem(DXHeatSysNum).HeatPumpCoilType_Num == Coil_HeatingAirToAirVariableSpeed) {
                DXHeatPumpSystem(DXHeatSysNum).DXHeatPumpCoilInletNodeNum = GetCoilInletNodeVariableSpeed(
                    DXHeatPumpSystem(DXHeatSysNum).HeatPumpCoilType, DXHeatPumpSystem(DXHeatSysNum).HeatPumpCoilName, ErrorsFound);
                DXHeatPumpSystem(DXHeatSysNum).DXHeatPumpCoilOutletNodeNum = GetCoilOutletNodeVariableSpeed(
                    DXHeatPumpSystem(DXHeatSysNum).HeatPumpCoilType, DXHeatPumpSystem(DXHeatSysNum).HeatPumpCoilName, ErrorsFound);
            } else {
                DXHeatPumpSystem(DXHeatSysNum).DXHeatPumpCoilInletNodeNum =
                    GetCoilInletNode(state, DXHeatPumpSystem(DXHeatSysNum).HeatPumpCoilType, DXHeatPumpSystem(DXHeatSysNum).HeatPumpCoilName, ErrorsFound);

                DXHeatPumpSystem(DXHeatSysNum).DXHeatPumpCoilOutletNodeNum =
                    GetCoilOutletNode(state, DXHeatPumpSystem(DXHeatSysNum).HeatPumpCoilType, DXHeatPumpSystem(DXHeatSysNum).HeatPumpCoilName, ErrorsFound);
            }

            // Coil air-side outlet node is the control node
            DXHeatPumpSystem(DXHeatSysNum).DXSystemControlNodeNum = DXHeatPumpSystem(DXHeatSysNum).DXHeatPumpCoilOutletNodeNum;

            TestCompSet(CurrentModuleObject,
                        DXHeatPumpSystem(DXHeatSysNum).Name,
                        NodeID(DXHeatPumpSystem(DXHeatSysNum).DXHeatPumpCoilInletNodeNum),
                        NodeID(DXHeatPumpSystem(DXHeatSysNum).DXHeatPumpCoilOutletNodeNum),
                        "Air Nodes");

            ValidateComponent(
                DXHeatPumpSystem(DXHeatSysNum).HeatPumpCoilType, DXHeatPumpSystem(DXHeatSysNum).HeatPumpCoilName, IsNotOK, CurrentModuleObject);
            if (IsNotOK) {
                ShowContinueError("In " + CurrentModuleObject + " = \"" + DXHeatPumpSystem(DXHeatSysNum).Name + "\".");
                ErrorsFound = true;
            }

            SetUpCompSets(DXHeatPumpSystem(DXHeatSysNum).DXHeatPumpSystemType,
                          DXHeatPumpSystem(DXHeatSysNum).Name,
                          DXHeatPumpSystem(DXHeatSysNum).HeatPumpCoilType,
                          DXHeatPumpSystem(DXHeatSysNum).HeatPumpCoilName,
                          NodeID(DXHeatPumpSystem(DXHeatSysNum).DXHeatPumpCoilInletNodeNum),
                          NodeID(DXHeatPumpSystem(DXHeatSysNum).DXHeatPumpCoilOutletNodeNum));

            // Supply air fan operating mode defaulted to constant fan cycling coil/compressor
            DXHeatPumpSystem(DXHeatSysNum).FanOpMode = ContFanCycCoil;

            if (DXHeatPumpSystem(DXHeatSysNum).HeatPumpCoilType_Num != Coil_HeatingAirToAirVariableSpeed) {
                SetCoilSystemHeatingDXFlag(DXHeatPumpSystem(DXHeatSysNum).HeatPumpCoilType, DXHeatPumpSystem(DXHeatSysNum).HeatPumpCoilName);
            }

        } // End of the DX System Loop

        if (ErrorsFound) {
            ShowFatalError(RoutineName + "Errors found in input.  Program terminates.");
        }

        for (DXHeatSysNum = 1; DXHeatSysNum <= NumDXHeatPumpSystems; ++DXHeatSysNum) {
            // Setup Report variables for the DXHeatingSystem that is not reported in the components themselves
            SetupOutputVariable("Coil System Part Load Ratio",
                                OutputProcessor::Unit::None,
                                DXHeatPumpSystem(DXHeatSysNum).PartLoadFrac,
                                "System",
                                "Average",
                                DXHeatPumpSystem(DXHeatSysNum).Name);
        }

        Alphas.deallocate();
        cAlphaFields.deallocate();
        cNumericFields.deallocate();
        Numbers.deallocate();
        lAlphaBlanks.deallocate();
        lNumericBlanks.deallocate();
    }

    // End of Get Input subroutines for the Module
    //******************************************************************************

    // Beginning of Initialization subroutines for the Module
    // *****************************************************************************

    void InitDXHeatPumpSystem(int const DXSystemNum,                // number of the current DX Sys being simulated
                              int const AirLoopNum,                 // number of the current air loop being simulated
                              Optional_int_const OAUnitNum,         // number of the current outdoor air unit being simulated
                              Optional<Real64 const> OAUCoilOutTemp // the coil inlet temperature of OutdoorAirUnit
    )
    {

        // SUBROUTINE INFORMATION:
        //       AUTHOR         Brent Griffith (derived from HVACDXSystem.cc by R.Liesen)
        //       DATE WRITTEN   May 2011
        //       RE-ENGINEERED  na

        // PURPOSE OF THIS SUBROUTINE:
        // This subroutine is for initializations of the DX heat pump Systems.

        // METHODOLOGY EMPLOYED:
        // Uses the status flags to trigger initializations.

        // REFERENCES:
        // na

        // Using/Aliasing
        using DataAirLoop::AirLoopControlInfo;
        using DataGlobals::AnyEnergyManagementSystemInModel;
        using DataHVACGlobals::DoSetPointTest;
        using EMSManager::CheckIfNodeSetPointManagedByEMS;
        using EMSManager::iTemperatureSetPoint;

        // Locals
        // SUBROUTINE ARGUMENT DEFINITIONS:

        // SUBROUTINE PARAMETER DEFINITIONS:
        // na

        // INTERFACE BLOCK SPECIFICATIONS
        // na

        // DERIVED TYPE DEFINITIONS
        // na

        // SUBROUTINE LOCAL VARIABLE DECLARATIONS:
        int ControlNode; // control node number
        int DXSysIndex;
        //  LOGICAL,SAVE        :: MyOneTimeFlag = .TRUE.
        static bool MySetPointCheckFlag(true);
        int OutdoorAirUnitNum;    // "ONLY" for ZoneHVAC:OutdoorAirUnit
        Real64 OAUCoilOutletTemp; // "ONLY" for zoneHVAC:OutdoorAirUnit
        // FLOW:

        //  IF (MyOneTimeFlag) THEN
        //    MyOneTimeFlag = .FALSE.
        //  END IF
        if (present(OAUnitNum)) { // This Dx system is component of ZoneHVAC:OutdoorAirUnit
            OutdoorAirUnitNum = OAUnitNum;
            OAUCoilOutletTemp = OAUCoilOutTemp;
        }

        if (!SysSizingCalc && MySetPointCheckFlag && DoSetPointTest) {
            for (DXSysIndex = 1; DXSysIndex <= NumDXHeatPumpSystems; ++DXSysIndex) {
                ControlNode = DXHeatPumpSystem(DXSysIndex).DXSystemControlNodeNum;
                if (ControlNode > 0) {
                    if (AirLoopNum == -1) {                                 // Outdoor Air Unit
                        Node(ControlNode).TempSetPoint = OAUCoilOutletTemp; // Set the coil outlet temperature
                    } else if (AirLoopNum != -1) {                          // Not an outdoor air unit

                        if (Node(ControlNode).TempSetPoint == SensedNodeFlagValue) {
                            if (!AnyEnergyManagementSystemInModel) {
                                ShowSevereError(DXHeatPumpSystem(DXSysIndex).DXHeatPumpSystemType +
                                                ": Missing temperature setpoint for DX unit= " + DXHeatPumpSystem(DXSysIndex).Name);
                                ShowContinueError("  use a Set Point Manager to establish a setpoint at the unit control node.");
                                SetPointErrorFlag = true;
                            } else {
                                CheckIfNodeSetPointManagedByEMS(ControlNode, iTemperatureSetPoint, SetPointErrorFlag);
                                if (SetPointErrorFlag) {
                                    ShowSevereError(DXHeatPumpSystem(DXSysIndex).DXHeatPumpSystemType +
                                                    ": Missing temperature setpoint for DX unit= " + DXHeatPumpSystem(DXSysIndex).Name);
                                    ShowContinueError("  use a Set Point Manager to establish a setpoint at the unit control node.");
                                    ShowContinueError("  or use an EMS actuator to establish a temperature setpoint at the unit control node.");
                                }
                            }
                        }
                    }
                }
            }
            MySetPointCheckFlag = false;
        }

        // These initializations are done every iteration
        if (AirLoopNum == -1) { // This IF-Then routine is just for ZoneHVAC:OUTDOORAIRUNIT

            DXHeatPumpSystem(DXSystemNum).DesiredOutletTemp = OAUCoilOutletTemp;

        } else if (AirLoopNum != -1) { // Not Outdoor Air Unit
            ControlNode = DXHeatPumpSystem(DXSystemNum).DXSystemControlNodeNum;
            EconomizerFlag = AirLoopControlInfo(AirLoopNum).EconoActive;
            DXHeatPumpSystem(DXSystemNum).DesiredOutletTemp = Node(ControlNode).TempSetPoint;
        }
    }

    // End of Initialization subroutines for the Module
    // *****************************************************************************

    // Beginning of Calculation subroutines for the DXCoolingSystem Module
    // *****************************************************************************

    void ControlDXHeatingSystem(EnergyPlusData &state, int const DXSystemNum,        // index to DXSystem
                                bool const FirstHVACIteration // First HVAC iteration flag
    )
    {
        // SUBROUTINE INFORMATION:
        //       AUTHOR         Brent Griffith (derived from ControlDXSystem by Richard Liesen)
        //       DATE WRITTEN   Jan 2012
        //       MODIFIED       Nov. 2003, R. Raustad, FSEC
        //                      Feb. 2005, M. J. Witte, GARD. Add dehumidification controls and support for multimode DX coil
        //                      Jan. 2008, R. Raustad, FSEC. Added coolreheat to all coil types
        //                      Feb. 2013, B. Shen, ORNL. Add Coil:Heating:DX:VariableSpeed
        //                      Nov. 2016, R. Zhang, LBNL. Applied the coil supply air temperature sensor offset fault model
        //       RE-ENGINEERED  na

        // PURPOSE OF THIS SUBROUTINE:
        //  This subroutine updates the System outlet nodes.

        // METHODOLOGY EMPLOYED:
        //  Data is moved from the System data structure to the System outlet nodes.

        // Using/Aliasing
        using namespace ScheduleManager;
        using DataGlobals::DoingSizing;
        using DataGlobals::KickOffSimulation;
        using DataGlobals::WarmupFlag;
        using DataHVACGlobals::TempControlTol;
        using DXCoils::DXCoilOutletTemp;
        using DXCoils::SimDXCoil;
        using FaultsManager::FaultsCoilSATSensor;
        using General::RoundSigDigits;
        using General::SolveRoot;
        using TempSolveRoot::SolveRoot;
        using Psychrometrics::PsyHFnTdbW;
        using Psychrometrics::PsyTdpFnWPb;
        using VariableSpeedCoils::SimVariableSpeedCoils;
        using VariableSpeedCoils::VarSpeedCoil;

        // SUBROUTINE PARAMETER DEFINITIONS:
        int const MaxIte(500);   // Maximum number of iterations for solver
        Real64 const Acc(1.e-3); // Accuracy of solver result

        // SUBROUTINE LOCAL VARIABLE DECLARATIONS:
        std::string CompName; // Name of the DX cooling coil
        Real64 NoOutput;      // Sensible capacity (outlet - inlet) when the compressor is off
        Real64 FullOutput;    // Sensible capacity (outlet - inlet) when the compressor is on
        Real64 ReqOutput;     // Sensible capacity (outlet - inlet) required to meet load or set point temperature
        int InletNode;        // Inlet node number of the DX cooling coil
        int OutletNode;       // Outlet node number of the DX cooling coil
        int ControlNode;      // The node number where a set point is placed to control the DX cooling coil
        Real64 PartLoadFrac;  // The part-load fraction of the compressor

        Real64 DesOutTemp;       // Desired outlet temperature of the DX cooling coil
        Real64 OutletTempDXCoil; // Actual outlet temperature of the DX cooling coil

        int SolFla;             // Flag of solver
        Array1D<Real64> Par(5); // Parameter array passed to solver
        bool SensibleLoad;      // True if there is a sensible cooling load on this system
        int FanOpMode;          // Supply air fan operating mode
        // added variables to call variable speed DX coils
        int SpeedNum;                 // speed number of variable speed DX cooling coil
        Real64 QZnReq;                // Zone load (W), input to variable-speed DX coil
        Real64 QLatReq;               // Zone latent load, input to variable-speed DX coil
        Real64 MaxONOFFCyclesperHour; // Maximum cycling rate of heat pump [cycles/hr]
        Real64 HPTimeConstant;        // Heat pump time constant [s]
        Real64 FanDelayTime;          // Fan delay time, time delay for the HP's fan to
        Real64 OnOffAirFlowRatio;     // ratio of compressor on flow to average flow over time step
        Real64 TempSpeedOut;          // output at one speed level
        Real64 TempSpeedReqst;        // request capacity at one speed level
        int NumOfSpeeds;              // maximum number of speed
        int VSCoilIndex;              // variable-speed coil index
        int I;                        // interation increment
        Real64 SpeedRatio;            // speed ratio between two neighboring speeds

        // Set local variables
        // Retrieve the load on the controlled zone
        OutletNode = DXHeatPumpSystem(DXSystemNum).DXHeatPumpCoilOutletNodeNum;
        InletNode = DXHeatPumpSystem(DXSystemNum).DXHeatPumpCoilInletNodeNum;
        ControlNode = DXHeatPumpSystem(DXSystemNum).DXSystemControlNodeNum;
        DesOutTemp = DXHeatPumpSystem(DXSystemNum).DesiredOutletTemp;
        CompName = DXHeatPumpSystem(DXSystemNum).HeatPumpCoilName;
        FanOpMode = DXHeatPumpSystem(DXSystemNum).FanOpMode;

        PartLoadFrac = 0.0;

        SensibleLoad = false;

        SpeedNum = 1;
        QZnReq = 0.0;
        QLatReq = 0.0;
        MaxONOFFCyclesperHour = 4.0; // default number
        HPTimeConstant = 0.0;
        FanDelayTime = 0.0;
        OnOffAirFlowRatio = 1.0;
        TempSpeedOut = 0.0;
        TempSpeedReqst = 0.0;
        NumOfSpeeds = 0;
        VSCoilIndex = 0;
        I = 1;
        SpeedRatio = 0.0;

        // If there is a fault of coil SAT Sensor (zrp_Nov2016)
        if (DXHeatPumpSystem(DXSystemNum).FaultyCoilSATFlag && (!WarmupFlag) && (!DoingSizing) && (!KickOffSimulation)) {
            // calculate the sensor offset using fault information
            int FaultIndex = DXHeatPumpSystem(DXSystemNum).FaultyCoilSATIndex;
            DXHeatPumpSystem(DXSystemNum).FaultyCoilSATOffset = FaultsCoilSATSensor(FaultIndex).CalFaultOffsetAct();
            // update the DesOutTemp
            DesOutTemp -= DXHeatPumpSystem(DXSystemNum).FaultyCoilSATOffset;
        }

        // If DXHeatingSystem is scheduled on and there is flow
        if ((GetCurrentScheduleValue(DXHeatPumpSystem(DXSystemNum).SchedPtr) > 0.0) && (Node(InletNode).MassFlowRate > MinAirMassFlow)) {

            // Determine if there is a sensible load on this system
            if ((Node(InletNode).Temp < Node(ControlNode).TempSetPoint) && (Node(InletNode).Temp < DesOutTemp) &&
                (std::abs(Node(InletNode).Temp - DesOutTemp) > TempControlTol))
                SensibleLoad = true;

            // If DXHeatingSystem runs with a heating load then set PartLoadFrac on Heating System
            if (SensibleLoad) {
                {
                    Real64 TempOut1;

                    auto const SELECT_CASE_var(DXHeatPumpSystem(DXSystemNum).HeatPumpCoilType_Num);

                    if (SELECT_CASE_var == CoilDX_HeatingEmpirical) { // Coil:Heating:DX:SingleSpeed

                        // Get no load result
                        PartLoadFrac = 0.0;
                        SimDXCoil(state, CompName, On, FirstHVACIteration, DXHeatPumpSystem(DXSystemNum).HeatPumpCoilIndex, FanOpMode, PartLoadFrac);
                        NoOutput = Node(InletNode).MassFlowRate * (PsyHFnTdbW(Node(OutletNode).Temp, Node(OutletNode).HumRat) -
                                                                   PsyHFnTdbW(Node(InletNode).Temp, Node(OutletNode).HumRat));

                        // Get full load result
                        PartLoadFrac = 1.0;
                        SimDXCoil(state, CompName, On, FirstHVACIteration, DXHeatPumpSystem(DXSystemNum).HeatPumpCoilIndex, FanOpMode, PartLoadFrac);

                        FullOutput = Node(InletNode).MassFlowRate * (PsyHFnTdbW(Node(OutletNode).Temp, Node(InletNode).HumRat) -
                                                                     PsyHFnTdbW(Node(InletNode).Temp, Node(InletNode).HumRat));

                        ReqOutput = Node(InletNode).MassFlowRate *
                                    (PsyHFnTdbW(DesOutTemp, Node(InletNode).HumRat) - PsyHFnTdbW(Node(InletNode).Temp, Node(InletNode).HumRat));
                        TempOut1 = Node(OutletNode).Temp;
                        //         IF NoOutput is higher than (more heating than required) or very near the ReqOutput, do not run the compressor
                        if ((NoOutput - ReqOutput) > Acc) {
                            PartLoadFrac = 0.0;
                            //         If the FullOutput is greater than (insufficient heating) or very near the ReqOutput,
                            //         run the compressor at PartLoadFrac = 1.
                        } else if ((FullOutput - ReqOutput) < Acc) {
                            PartLoadFrac = 1.0;
                            //         Else find the PLR to meet the load
                        } else {
                            //           OutletTempDXCoil is the full capacity outlet temperature at PartLoadFrac = 1 from the CALL above. If this
                            //           temp is greater than the desired outlet temp, then run the compressor at PartLoadFrac = 1, otherwise find the
                            //           operating PLR.
                            OutletTempDXCoil = DXCoilOutletTemp(DXHeatPumpSystem(DXSystemNum).HeatPumpCoilIndex);
                            if (OutletTempDXCoil < DesOutTemp) {
                                PartLoadFrac = 1.0;
                            } else {
                                if (DataGlobals::DoCoilDirectSolutions) {
                                    PartLoadFrac = (DesOutTemp - Node(InletNode).Temp) / (TempOut1 - Node(InletNode).Temp);
                                    SimDXCoil(state, 
                                        CompName, On, FirstHVACIteration, DXHeatPumpSystem(DXSystemNum).HeatPumpCoilIndex, FanOpMode, PartLoadFrac);
                                } else {
                                    Par(1) = double(DXHeatPumpSystem(DXSystemNum).HeatPumpCoilIndex);
                                    Par(2) = DesOutTemp;
                                    Par(3) = 1.0; // OnOffAirFlowFrac assume = 1.0 for continuous fan dx system
                                    Par(5) = double(FanOpMode);
                                    SolveRoot(Acc, MaxIte, SolFla, PartLoadFrac, DXHeatingCoilResidual, 0.0, 1.0, Par);
                                    if (SolFla == -1) {
                                        if (!WarmupFlag) {
                                            if (DXHeatPumpSystem(DXSystemNum).DXCoilSensPLRIter < 1) {
                                                ++DXHeatPumpSystem(DXSystemNum).DXCoilSensPLRIter;
                                                ShowWarningError(DXHeatPumpSystem(DXSystemNum).DXHeatPumpSystemType +
                                                                 " - Iteration limit exceeded calculating DX unit sensible part-load ratio for unit = " +
                                                                 DXHeatPumpSystem(DXSystemNum).Name);
                                                ShowContinueError("Estimated part-load ratio  = " + RoundSigDigits((ReqOutput / FullOutput), 3));
                                                ShowContinueError("Calculated part-load ratio = " + RoundSigDigits(PartLoadFrac, 3));
                                                ShowContinueErrorTimeStamp(
                                                    "The calculated part-load ratio will be used and the simulation continues. Occurrence info:");
                                            } else {
                                                ShowRecurringWarningErrorAtEnd(
                                                    DXHeatPumpSystem(DXSystemNum).DXHeatPumpSystemType + " \"" + DXHeatPumpSystem(DXSystemNum).Name +
                                                        "\" - Iteration limit exceeded calculating sensible part-load ratio error continues. Sensible "
                                                        "PLR statistics follow.",
                                                    DXHeatPumpSystem(DXSystemNum).DXCoilSensPLRIterIndex,
                                                    PartLoadFrac,
                                                    PartLoadFrac);
                                            }
                                        }
                                    } else if (SolFla == -2) {
                                        PartLoadFrac = ReqOutput / FullOutput;
                                        if (!WarmupFlag) {
                                            if (DXHeatPumpSystem(DXSystemNum).DXCoilSensPLRFail < 1) {
                                                ++DXHeatPumpSystem(DXSystemNum).DXCoilSensPLRFail;
                                                ShowWarningError(DXHeatPumpSystem(DXSystemNum).DXHeatPumpSystemType +
                                                                 " - DX unit sensible part-load ratio calculation failed: part-load ratio limits "
                                                                 "exceeded, for unit = " +
                                                                 DXHeatPumpSystem(DXSystemNum).Name);
                                                ShowContinueError("Estimated part-load ratio = " + RoundSigDigits(PartLoadFrac, 3));
                                                ShowContinueErrorTimeStamp(
                                                    "The estimated part-load ratio will be used and the simulation continues. Occurrence info:");
                                            } else {
                                                ShowRecurringWarningErrorAtEnd(
                                                    DXHeatPumpSystem(DXSystemNum).DXHeatPumpSystemType + " \"" + DXHeatPumpSystem(DXSystemNum).Name +
                                                        "\" - DX unit sensible part-load ratio calculation failed error continues. Sensible PLR "
                                                        "statistics follow.",
                                                    DXHeatPumpSystem(DXSystemNum).DXCoilSensPLRFailIndex,
                                                    PartLoadFrac,
                                                    PartLoadFrac);
                                            }
                                        }
                                    }
                                }
                            }
                        }

                        if (PartLoadFrac > 1.0) {
                            PartLoadFrac = 1.0;
                        } else if (PartLoadFrac < 0.0) {
                            PartLoadFrac = 0.0;
                        }

                    } else if (SELECT_CASE_var == Coil_HeatingAirToAirVariableSpeed) {
                        // variable-speed air-to-air heating coil, begin -------------------------
                        // Get no load result
                        PartLoadFrac = 0.0;
                        SpeedNum = 1;
                        QZnReq = 0.0;
                        QLatReq = 0.0;
                        MaxONOFFCyclesperHour = 4.0; // default number
                        HPTimeConstant = 0.0;
                        FanDelayTime = 0.0;
                        OnOffAirFlowRatio = 1.0;
                        SpeedRatio = 0.0;

                        SimVariableSpeedCoils(state, CompName,
                                              DXHeatPumpSystem(DXSystemNum).HeatPumpCoilIndex,
                                              FanOpMode,
                                              MaxONOFFCyclesperHour,
                                              HPTimeConstant,
                                              FanDelayTime,
                                              On,
                                              PartLoadFrac,
                                              SpeedNum,
                                              SpeedRatio,
                                              QZnReq,
                                              QLatReq,
                                              OnOffAirFlowRatio);

                        VSCoilIndex = DXHeatPumpSystem(DXSystemNum).HeatPumpCoilIndex;
                        NumOfSpeeds = VarSpeedCoil(VSCoilIndex).NumOfSpeeds;

                        NoOutput = Node(InletNode).MassFlowRate * (PsyHFnTdbW(Node(OutletNode).Temp, Node(OutletNode).HumRat) -
                                                                   PsyHFnTdbW(Node(InletNode).Temp, Node(OutletNode).HumRat));

                        // Get full load result
                        PartLoadFrac = 1.0;

                        SpeedNum = NumOfSpeeds;
                        SpeedRatio = 1.0;
                        QZnReq = 0.001; // to indicate the coil is running
                        SimVariableSpeedCoils(state, CompName,
                                              VSCoilIndex,
                                              FanOpMode,
                                              MaxONOFFCyclesperHour,
                                              HPTimeConstant,
                                              FanDelayTime,
                                              On,
                                              PartLoadFrac,
                                              SpeedNum,
                                              SpeedRatio,
                                              QZnReq,
                                              QLatReq,
                                              OnOffAirFlowRatio);

                        FullOutput = Node(InletNode).MassFlowRate * (PsyHFnTdbW(Node(OutletNode).Temp, Node(InletNode).HumRat) -
                                                                     PsyHFnTdbW(Node(InletNode).Temp, Node(InletNode).HumRat));

                        ReqOutput = Node(InletNode).MassFlowRate *
                                    (PsyHFnTdbW(DesOutTemp, Node(InletNode).HumRat) - PsyHFnTdbW(Node(InletNode).Temp, Node(InletNode).HumRat));
                        //         IF NoOutput is higher than (more heating than required) or very near the ReqOutput, do not run the compressor
                        if ((NoOutput - ReqOutput) > Acc) {
                            PartLoadFrac = 0.0;
                            SpeedNum = 1;
                            SpeedRatio = 0.0;
                            //         If the FullOutput is greater than (insufficient heating) or very near the ReqOutput,
                            //         run the compressor at PartLoadFrac = 1.
                        } else if ((FullOutput - ReqOutput) < Acc) {
                            PartLoadFrac = 1.0;
                            SpeedNum = NumOfSpeeds;
                            SpeedRatio = 1.0;
                            //         Else find the PLR to meet the load
                        } else {
                            //           OutletTempDXCoil is the full capacity outlet temperature at PartLoadFrac = 1 from the CALL above. If this
                            //           temp is greater than the desired outlet temp, then run the compressor at PartLoadFrac = 1, otherwise find the
                            //           operating PLR.
                            OutletTempDXCoil = VarSpeedCoil(VSCoilIndex).OutletAirDBTemp;
                            if (OutletTempDXCoil < DesOutTemp) {
                                PartLoadFrac = 1.0;
                                SpeedNum = NumOfSpeeds;
                                SpeedRatio = 1.0;
                            } else {
                                PartLoadFrac = 1.0;
                                SpeedNum = 1;
                                SpeedRatio = 1.0;
                                QZnReq = 0.001; // to indicate the coil is running
                                SimVariableSpeedCoils(state, CompName,
                                                      VSCoilIndex,
                                                      FanOpMode,
                                                      MaxONOFFCyclesperHour,
                                                      HPTimeConstant,
                                                      FanDelayTime,
                                                      On,
                                                      PartLoadFrac,
                                                      SpeedNum,
                                                      SpeedRatio,
                                                      QZnReq,
                                                      QLatReq,
                                                      OnOffAirFlowRatio);

                                TempSpeedOut = VarSpeedCoil(VSCoilIndex).OutletAirDBTemp;

                                if ((TempSpeedOut - DesOutTemp) < Acc) {
                                    // Check to see which speed to meet the load
                                    PartLoadFrac = 1.0;
                                    SpeedRatio = 1.0;
                                    TempOut1 = TempSpeedOut;
                                    for (I = 2; I <= NumOfSpeeds; ++I) {
                                        SpeedNum = I;
                                        SimVariableSpeedCoils(state, CompName,
                                                              VSCoilIndex,
                                                              FanOpMode,
                                                              MaxONOFFCyclesperHour,
                                                              HPTimeConstant,
                                                              FanDelayTime,
                                                              On,
                                                              PartLoadFrac,
                                                              SpeedNum,
                                                              SpeedRatio,
                                                              QZnReq,
                                                              QLatReq,
                                                              OnOffAirFlowRatio);

                                        TempSpeedOut = VarSpeedCoil(VSCoilIndex).OutletAirDBTemp;

                                        if ((TempSpeedOut - DesOutTemp) > Acc) {
                                            SpeedNum = I;
                                            break;
                                        }
                                        TempOut1 = TempSpeedOut;
                                    }
                                    if (DataGlobals::DoCoilDirectSolutions) {
                                        SpeedRatio = (DesOutTemp - TempOut1) / (TempSpeedOut - TempOut1);
                                        SimVariableSpeedCoils(state, CompName,
                                                              VSCoilIndex,
                                                              FanOpMode,
                                                              MaxONOFFCyclesperHour,
                                                              HPTimeConstant,
                                                              FanDelayTime,
                                                              On,
                                                              PartLoadFrac,
                                                              SpeedNum,
                                                              SpeedRatio,
                                                              QZnReq,
                                                              QLatReq,
                                                              OnOffAirFlowRatio);
                                    } else {
                                        Par(1) = double(VSCoilIndex);
                                        Par(2) = DesOutTemp;
                                        Par(5) = double(FanOpMode);
                                        Par(3) = double(SpeedNum);
                                        SolveRoot(state, Acc, MaxIte, SolFla, SpeedRatio, VSCoilSpeedResidual, 1.0e-10, 1.0, Par);

                                        if (SolFla == -1) {
                                            if (!WarmupFlag) {
                                                if (DXHeatPumpSystem(DXSystemNum).DXCoilSensPLRIter < 1) {
                                                    ++DXHeatPumpSystem(DXSystemNum).DXCoilSensPLRIter;
                                                    ShowWarningError(
                                                        DXHeatPumpSystem(DXSystemNum).DXHeatPumpSystemType +
                                                        " - Iteration limit exceeded calculating DX unit sensible part-load ratio for unit = " +
                                                        DXHeatPumpSystem(DXSystemNum).Name);
                                                    ShowContinueError("Estimated part-load ratio  = " + RoundSigDigits((ReqOutput / FullOutput), 3));
                                                    ShowContinueError("Calculated part-load ratio = " + RoundSigDigits(PartLoadFrac, 3));
                                                    ShowContinueErrorTimeStamp(
                                                        "The calculated part-load ratio will be used and the simulation continues. Occurrence info:");
                                                } else {
                                                    ShowRecurringWarningErrorAtEnd(
                                                        DXHeatPumpSystem(DXSystemNum).DXHeatPumpSystemType + " \"" + DXHeatPumpSystem(DXSystemNum).Name +
                                                            "\" - Iteration limit exceeded calculating sensible part-load ratio error continues. "
                                                            "Sensible PLR statistics follow.",
                                                        DXHeatPumpSystem(DXSystemNum).DXCoilSensPLRIterIndex,
                                                        PartLoadFrac,
                                                        PartLoadFrac);
                                                }
                                            }
                                        } else if (SolFla == -2) {
                                            PartLoadFrac = ReqOutput / FullOutput;
                                            if (!WarmupFlag) {
                                                if (DXHeatPumpSystem(DXSystemNum).DXCoilSensPLRFail < 1) {
                                                    ++DXHeatPumpSystem(DXSystemNum).DXCoilSensPLRFail;
                                                    ShowWarningError(DXHeatPumpSystem(DXSystemNum).DXHeatPumpSystemType +
                                                                     " - DX unit sensible part-load ratio calculation failed: part-load ratio limits "
                                                                     "exceeded, for unit = " +
                                                                     DXHeatPumpSystem(DXSystemNum).Name);
                                                    ShowContinueError("Estimated part-load ratio = " + RoundSigDigits(PartLoadFrac, 3));
                                                    ShowContinueErrorTimeStamp(
                                                        "The estimated part-load ratio will be used and the simulation continues. Occurrence info:");
                                                } else {
                                                    ShowRecurringWarningErrorAtEnd(
                                                        DXHeatPumpSystem(DXSystemNum).DXHeatPumpSystemType + " \"" + DXHeatPumpSystem(DXSystemNum).Name +
                                                            "\" - DX unit sensible part-load ratio calculation failed error continues. Sensible PLR "
                                                            "statistics follow.",
                                                        DXHeatPumpSystem(DXSystemNum).DXCoilSensPLRFailIndex,
                                                        PartLoadFrac,
                                                        PartLoadFrac);
                                                }
                                            }
                                        }
                                    }
                                } else {
                                    if (DataGlobals::DoCoilDirectSolutions) {
                                        PartLoadFrac = (DesOutTemp - Node(InletNode).Temp) / (TempSpeedOut - Node(InletNode).Temp);
                                        SimVariableSpeedCoils(state, CompName,
                                                              VSCoilIndex,
                                                              FanOpMode,
                                                              MaxONOFFCyclesperHour,
                                                              HPTimeConstant,
                                                              FanDelayTime,
                                                              On,
                                                              PartLoadFrac,
                                                              SpeedNum,
                                                              SpeedRatio,
                                                              QZnReq,
                                                              QLatReq,
                                                              OnOffAirFlowRatio);
                                    } else {
                                        Par(1) = double(VSCoilIndex);
                                        Par(2) = DesOutTemp;
                                        Par(5) = double(FanOpMode);
                                        SolveRoot(state, Acc, MaxIte, SolFla, PartLoadFrac, VSCoilCyclingResidual, 1.0e-10, 1.0, Par);
                                        if (SolFla == -1) {
                                            if (!WarmupFlag) {
                                                if (DXHeatPumpSystem(DXSystemNum).DXCoilSensPLRIter < 1) {
                                                    ++DXHeatPumpSystem(DXSystemNum).DXCoilSensPLRIter;
                                                    ShowWarningError(
                                                        DXHeatPumpSystem(DXSystemNum).DXHeatPumpSystemType +
                                                        " - Iteration limit exceeded calculating DX unit sensible part-load ratio for unit = " +
                                                        DXHeatPumpSystem(DXSystemNum).Name);
                                                    ShowContinueError("Estimated part-load ratio  = " + RoundSigDigits((ReqOutput / FullOutput), 3));
                                                    ShowContinueError("Calculated part-load ratio = " + RoundSigDigits(PartLoadFrac, 3));
                                                    ShowContinueErrorTimeStamp(
                                                        "The calculated part-load ratio will be used and the simulation continues. Occurrence info:");
                                                } else {
                                                    ShowRecurringWarningErrorAtEnd(
                                                        DXHeatPumpSystem(DXSystemNum).DXHeatPumpSystemType + " \"" + DXHeatPumpSystem(DXSystemNum).Name +
                                                            "\" - Iteration limit exceeded calculating sensible part-load ratio error continues. "
                                                            "Sensible PLR statistics follow.",
                                                        DXHeatPumpSystem(DXSystemNum).DXCoilSensPLRIterIndex,
                                                        PartLoadFrac,
                                                        PartLoadFrac);
                                                }
                                            }
                                        } else if (SolFla == -2) {
                                            PartLoadFrac = ReqOutput / FullOutput;
                                            if (!WarmupFlag) {
                                                if (DXHeatPumpSystem(DXSystemNum).DXCoilSensPLRFail < 1) {
                                                    ++DXHeatPumpSystem(DXSystemNum).DXCoilSensPLRFail;
                                                    ShowWarningError(DXHeatPumpSystem(DXSystemNum).DXHeatPumpSystemType +
                                                                     " - DX unit sensible part-load ratio calculation failed: part-load ratio limits "
                                                                     "exceeded, for unit = " +
                                                                     DXHeatPumpSystem(DXSystemNum).Name);
                                                    ShowContinueError("Estimated part-load ratio = " + RoundSigDigits(PartLoadFrac, 3));
                                                    ShowContinueErrorTimeStamp(
                                                        "The estimated part-load ratio will be used and the simulation continues. Occurrence info:");
                                                } else {
                                                    ShowRecurringWarningErrorAtEnd(
                                                        DXHeatPumpSystem(DXSystemNum).DXHeatPumpSystemType + " \"" + DXHeatPumpSystem(DXSystemNum).Name +
                                                            "\" - DX unit sensible part-load ratio calculation failed error continues. Sensible PLR "
                                                            "statistics follow.",
                                                        DXHeatPumpSystem(DXSystemNum).DXCoilSensPLRFailIndex,
                                                        PartLoadFrac,
                                                        PartLoadFrac);
                                                }
                                            }
                                        }
                                    }
                                }
                            }
                        }

                        if (PartLoadFrac > 1.0) {
                            PartLoadFrac = 1.0;
                        } else if (PartLoadFrac < 0.0) {
                            PartLoadFrac = 0.0;
                        }

                    } else {
                        ShowFatalError("ControlDXHeatingSystem: Invalid DXHeatPumpSystem coil type = " +
                                       DXHeatPumpSystem(DXSystemNum).HeatPumpCoilType);
                    }
                }
            } // End of cooling load type (sensible or latent) if block
        }     // End of If DXheatingSystem is scheduled on and there is flow

        // Set the final results
        DXHeatPumpSystem(DXSystemNum).PartLoadFrac = PartLoadFrac;
        DXHeatPumpSystem(DXSystemNum).SpeedRatio = SpeedRatio;
        DXHeatPumpSystem(DXSystemNum).SpeedNum = SpeedNum;
    }

    Real64 DXHeatingCoilResidual(Real64 const PartLoadFrac, // Compressor cycling ratio (1.0 is continuous, 0.0 is off)
                                 Array1<Real64> const &Par  // Par(1) = DX coil number
    )
    {
        // FUNCTION INFORMATION:
        //       AUTHOR         Richard Raustad, FSEC
        //       DATE WRITTEN   June 2006
        //       MODIFIED
        //       RE-ENGINEERED

        // PURPOSE OF THIS FUNCTION:
        // Calculates residual function (desired outlet temp - actual outlet temp)
        // DX Coil output depends on the part load ratio which is being varied to zero the residual.

        // METHODOLOGY EMPLOYED:
        // Calls CalcDoe2DXCoil to get outlet temperature at the given cycling ratio
        // and calculates the residual as defined above

        // REFERENCES:

        // Using/Aliasing
        using DXCoils::CalcDXHeatingCoil;
        using DXCoils::DXCoilOutletTemp;

        // Return value
        Real64 Residuum; // Residual to be minimized to zero

        // Argument array dimensioning

        // Locals
        // SUBROUTINE ARGUMENT DEFINITIONS:
        // Par(2) = desired air outlet temperature [C]

        // FUNCTION PARAMETER DEFINITIONS:
        // na

        // INTERFACE BLOCK SPECIFICATIONS
        // na

        // DERIVED TYPE DEFINITIONS
        // na

        // FUNCTION LOCAL VARIABLE DECLARATIONS:
        int CoilIndex;           // Index of this coil
        Real64 OutletAirTemp;    // Outlet air temperature [C]
        Real64 OnOffAirFlowFrac; // Ratio of compressor ON to compressor OFF air mass flow rate

        CoilIndex = int(Par(1));
        OnOffAirFlowFrac = Par(3);

        CalcDXHeatingCoil(CoilIndex, PartLoadFrac, ContFanCycCoil, OnOffAirFlowFrac);

        OutletAirTemp = DXCoilOutletTemp(CoilIndex);
        Residuum = Par(2) - OutletAirTemp;

        return Residuum;
    }

    //******************************************************************************

    Real64 VSCoilCyclingResidual(EnergyPlusData &state, Real64 const PartLoadRatio, // compressor cycling ratio (1.0 is continuous, 0.0 is off)
                                 Array1<Real64> const &Par   // Par(1) = DX coil number
    )
    {
        // FUNCTION INFORMATION:
        //       AUTHOR         Bo Shen
        //       DATE WRITTEN   Feb, 2013
        //       MODIFIED       na
        //       RE-ENGINEERED  na

        // PURPOSE OF THIS FUNCTION:
        //  Calculates residual function, iterate part-load ratio
        //  compare the desired temperature value with exit temperature from a variable-speed heating coil

        // REFERENCES:

        // USE STATEMENTS:
        // na
        // Using/Aliasing
        using VariableSpeedCoils::SimVariableSpeedCoils;
        using VariableSpeedCoils::VarSpeedCoil;

        // Return value
        Real64 Residuum; // residual to be minimized to zero

        // Argument array dimensioning

        // Locals
        // SUBROUTINE ARGUMENT DEFINITIONS:
        // par(2) = desired air outlet temperature [C]
        // par(5) = supply air fan operating mode (ContFanCycCoil)

        // FUNCTION PARAMETER DEFINITIONS:
        // na

        // INTERFACE BLOCK SPECIFICATIONS
        // na

        // DERIVED TYPE DEFINITIONS
        // na

        // FUNCTION LOCAL VARIABLE DECLARATIONS:
        int CoilIndex;                            // index of this coil
        Real64 OutletAirTemp;                     // outlet air temperature [C]
        int FanOpMode;                            // Supply air fan operating mode
        static int SpeedNum(1);                   // speed number of variable speed DX cooling coil
        static Real64 QZnReq(0.001);              // Zone load (W), input to variable-speed DX coil
        static Real64 QLatReq(0.0);               // Zone latent load, input to variable-speed DX coil
        static Real64 MaxONOFFCyclesperHour(4.0); // Maximum cycling rate of heat pump [cycles/hr]
        static Real64 HPTimeConstant(0.0);        // Heat pump time constant [s]
        static Real64 FanDelayTime(0.0);          // Fan delay time, time delay for the HP's fan to
        static Real64 OnOffAirFlowRatio(1.0);     // ratio of compressor on flow to average flow over time step
        static Real64 SpeedRatio(0.0);            // SpeedRatio varies between 1.0 (higher speed) and 0.0 (lower speed)

        CoilIndex = int(Par(1));
        FanOpMode = int(Par(5));

        SimVariableSpeedCoils(state, "",
                              CoilIndex,
                              FanOpMode,
                              MaxONOFFCyclesperHour,
                              HPTimeConstant,
                              FanDelayTime,
                              On,
                              PartLoadRatio,
                              SpeedNum,
                              SpeedRatio,
                              QZnReq,
                              QLatReq,
                              OnOffAirFlowRatio);

        OutletAirTemp = VarSpeedCoil(CoilIndex).OutletAirDBTemp;
        Residuum = Par(2) - OutletAirTemp;

        return Residuum;
    }

    //******************************************************************************

    Real64 VSCoilSpeedResidual(EnergyPlusData &state, Real64 const SpeedRatio,  // compressor cycling ratio (1.0 is continuous, 0.0 is off)
                               Array1<Real64> const &Par // Par(1) = DX coil number
    )
    {
        // FUNCTION INFORMATION:
        //       AUTHOR         Bo Shen
        //       DATE WRITTEN   Feb, 2013
        //       MODIFIED       na
        //       RE-ENGINEERED  na

        // PURPOSE OF THIS FUNCTION:
        //  Calculates residual function, iterate speed ratio
        //  compare the desired temperature value with exit temperature from a variable-speed heating coil

        // REFERENCES:

        // USE STATEMENTS:
        // na
        // Using/Aliasing
        using VariableSpeedCoils::SimVariableSpeedCoils;
        using VariableSpeedCoils::VarSpeedCoil;

        // Return value
        Real64 Residuum; // residual to be minimized to zero

        // Argument array dimensioning

        // Locals
        // SUBROUTINE ARGUMENT DEFINITIONS:
        // par(2) = desired air outlet temperature [C]
        // par(5) = supply air fan operating mode (ContFanCycCoil)

        // FUNCTION PARAMETER DEFINITIONS:
        // na

        // INTERFACE BLOCK SPECIFICATIONS
        // na

        // DERIVED TYPE DEFINITIONS
        // na

        // FUNCTION LOCAL VARIABLE DECLARATIONS:
        int CoilIndex;                            // index of this coil
        Real64 OutletAirTemp;                     // outlet air temperature [C]
        int FanOpMode;                            // Supply air fan operating mode
        static int SpeedNum(1);                   // speed number of variable speed DX cooling coil
        static Real64 QZnReq(0.001);              // Zone load (W), input to variable-speed DX coil
        static Real64 QLatReq(0.0);               // Zone latent load, input to variable-speed DX coil
        static Real64 MaxONOFFCyclesperHour(4.0); // Maximum cycling rate of heat pump [cycles/hr]
        static Real64 HPTimeConstant(0.0);        // Heat pump time constant [s]
        static Real64 FanDelayTime(0.0);          // Fan delay time, time delay for the HP's fan to
        static Real64 OnOffAirFlowRatio(1.0);     // ratio of compressor on flow to average flow over time step
        static Real64 PartLoadRatio(1.0);         // SpeedRatio varies between 1.0 (higher speed) and 0.0 (lower speed)

        CoilIndex = int(Par(1));
        FanOpMode = int(Par(5));
        SpeedNum = int(Par(3));

        SimVariableSpeedCoils(state, "",
                              CoilIndex,
                              FanOpMode,
                              MaxONOFFCyclesperHour,
                              HPTimeConstant,
                              FanDelayTime,
                              On,
                              PartLoadRatio,
                              SpeedNum,
                              SpeedRatio,
                              QZnReq,
                              QLatReq,
                              OnOffAirFlowRatio);

        OutletAirTemp = VarSpeedCoil(CoilIndex).OutletAirDBTemp;
        Residuum = Par(2) - OutletAirTemp;

        return Residuum;
    }

<<<<<<< HEAD
    int GetHeatingCoilInletNodeNum(EnergyPlusData &state,
        std::string const &DXHeatCoilSysName)
=======
    int GetHeatingCoilInletNodeNum(std::string const &DXHeatCoilSysName, bool &InletNodeErrFlag)
>>>>>>> 255a495e
    {
        // SUBROUTINE INFORMATION:
        //       AUTHOR         Lixing Gu, FSEC
        //       DATE WRITTEN   Apr. 2019
        // PURPOSE OF THIS SUBROUTINE:
        // Get inlet node number

        // SUBROUTINE LOCAL VARIABLE DECLARATIONS:
        int NodeNum;
        int DXHeatSysNum;

        if (GetInputFlag) { // First time subroutine has been entered
            GetDXHeatPumpSystemInput(state);
            GetInputFlag = false;
        }

        NodeNum = 0;
        if (NumDXHeatPumpSystems > 0) {
            DXHeatSysNum = UtilityRoutines::FindItemInList(DXHeatCoilSysName, DXHeatPumpSystem);
            if (DXHeatSysNum > 0 && DXHeatSysNum <= NumDXHeatPumpSystems) {
                NodeNum = DXHeatPumpSystem(DXHeatSysNum).DXHeatPumpCoilInletNodeNum;
            }
        }
        if (NodeNum == 0) InletNodeErrFlag = true;

        return NodeNum;
    }

<<<<<<< HEAD
    int GetHeatingCoilOutletNodeNum(EnergyPlusData &state,
        std::string const &DXHeatCoilSysName)
=======
    int GetHeatingCoilOutletNodeNum(std::string const &DXHeatCoilSysName, bool &OutletNodeErrFlag)
>>>>>>> 255a495e
    {
        // SUBROUTINE INFORMATION:
        //       AUTHOR         Lixing Gu, FSEC
        //       DATE WRITTEN   Apr. 2019
        // PURPOSE OF THIS SUBROUTINE:
        // Get Outlet node number

        // SUBROUTINE LOCAL VARIABLE DECLARATIONS:
        int NodeNum;
        int DXHeatSysNum;

        if (GetInputFlag) { // First time subroutine has been entered
            GetDXHeatPumpSystemInput(state);
            GetInputFlag = false;
        }

        NodeNum = 0;
        if (NumDXHeatPumpSystems > 0) {
            DXHeatSysNum = UtilityRoutines::FindItemInList(DXHeatCoilSysName, DXHeatPumpSystem);
            if (DXHeatSysNum > 0 && DXHeatSysNum <= NumDXHeatPumpSystems) {
                NodeNum = DXHeatPumpSystem(DXHeatSysNum).DXHeatPumpCoilOutletNodeNum;
            }
        }
        if (NodeNum == 0) OutletNodeErrFlag = true;

        return NodeNum;
    }

} // namespace HVACDXHeatPumpSystem

} // namespace EnergyPlus<|MERGE_RESOLUTION|>--- conflicted
+++ resolved
@@ -1300,12 +1300,7 @@
         return Residuum;
     }
 
-<<<<<<< HEAD
-    int GetHeatingCoilInletNodeNum(EnergyPlusData &state,
-        std::string const &DXHeatCoilSysName)
-=======
-    int GetHeatingCoilInletNodeNum(std::string const &DXHeatCoilSysName, bool &InletNodeErrFlag)
->>>>>>> 255a495e
+    int GetHeatingCoilInletNodeNum(EnergyPlusData &state, std::string const &DXHeatCoilSysName, bool &InletNodeErrFlag)
     {
         // SUBROUTINE INFORMATION:
         //       AUTHOR         Lixing Gu, FSEC
@@ -1334,12 +1329,7 @@
         return NodeNum;
     }
 
-<<<<<<< HEAD
-    int GetHeatingCoilOutletNodeNum(EnergyPlusData &state,
-        std::string const &DXHeatCoilSysName)
-=======
-    int GetHeatingCoilOutletNodeNum(std::string const &DXHeatCoilSysName, bool &OutletNodeErrFlag)
->>>>>>> 255a495e
+    int GetHeatingCoilOutletNodeNum(EnergyPlusData &state, std::string const &DXHeatCoilSysName, bool &OutletNodeErrFlag)
     {
         // SUBROUTINE INFORMATION:
         //       AUTHOR         Lixing Gu, FSEC
