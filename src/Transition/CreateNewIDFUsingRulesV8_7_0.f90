MODULE SetVersion

USE DataStringGlobals
USE DataVCompareGlobals

PUBLIC

CONTAINS

SUBROUTINE SetThisVersionVariables()
      VerString='Conversion 8.6 => 8.7'
      VersionNum=8.7
      sVersionNum='8.7'
      IDDFileNameWithPath=TRIM(ProgramPath)//'V8-6-0-Energy+.idd'
      NewIDDFileNameWithPath=TRIM(ProgramPath)//'V8-7-0-Energy+.idd'
      RepVarFileNameWithPath=TRIM(ProgramPath)//'Report Variables 8-6-0 to 8-7-0.csv'
END SUBROUTINE

END MODULE

SUBROUTINE CreateNewIDFUsingRules(EndOfFile,DiffOnly,InLfn,AskForInput,InputFileName,ArgFile,ArgIDFExtension)

          ! SUBROUTINE INFORMATION:
          !       AUTHOR         Linda Lawrie
          !       DATE WRITTEN   July 2002
          !       MODIFIED       For each release
          !       RE-ENGINEERED  na

          ! PURPOSE OF THIS SUBROUTINE:
          ! This subroutine creates new IDFs based on the rules specified by
          ! developers.  This will result in a more complete transition but
          ! takes more time to create.

          ! METHODOLOGY EMPLOYED:
          ! na

          ! REFERENCES:
          ! na

          ! USE STATEMENTS:
  USE InputProcessor
  USE DataVCompareGlobals
  USE VCompareGlobalRoutines
  USE DataStringGlobals, ONLY: ProgNameConversion
  USE General
  USE DataGlobals, ONLY: ShowMessage, ShowContinueError, ShowFatalError, ShowSevereError, ShowWarningError

  IMPLICIT NONE    ! Enforce explicit typing of all variables in this routine

          ! SUBROUTINE ARGUMENT DEFINITIONS:
  LOGICAL, INTENT(INOUT) :: EndOfFile
  LOGICAL, INTENT(IN)    :: DiffOnly
  INTEGER, INTENT(IN)    :: InLfn
  LOGICAL, INTENT(IN)    :: AskForInput
  CHARACTER(len=*), INTENT(IN) :: InputFileName
  LOGICAL, INTENT(IN)    :: ArgFile
  CHARACTER(len=*), INTENT(IN) :: ArgIDFExtension

          ! SUBROUTINE PARAMETER DEFINITIONS:
  CHARACTER(len=*), PARAMETER :: fmta="(A)"

          ! INTERFACE BLOCK SPECIFICATIONS
          ! na

          ! DERIVED TYPE DEFINITIONS

          ! SUBROUTINE LOCAL VARIABLE DECLARATIONS:
  INTEGER IoS
  INTEGER DotPos
  INTEGER NA
  INTEGER NN
  INTEGER CurArgs
  INTEGER DifLfn
  INTEGER xCount
  INTEGER Num
  INTEGER, EXTERNAL :: GetNewUnitNumber
  INTEGER Arg
  LOGICAL, SAVE :: FirstTime=.true.
  CHARACTER(len=30) UnitsArg
  CHARACTER(len=MaxNameLength) ::  ObjectName
  CHARACTER(len=30), EXTERNAL :: TrimTrailZeros
  CHARACTER(len=MaxNameLength) ::  UCRepVarName=blank
  CHARACTER(len=MaxNameLength) ::  UCCompRepVarName=blank
  LOGICAL DelThis
  INTEGER pos
  INTEGER pos2
  LOGICAL ExitBecauseBadFile
  LOGICAL StillWorking
  LOGICAL NoDiff
  LOGICAL checkrvi
  LOGICAL NoVersion
  LOGICAL DiffMinFields  ! Set to true when diff number of min-fields between the two objects
  LOGICAL Written
  INTEGER :: Var
  INTEGER :: CurVar
  LOGICAL ArgFileBeingDone
  LOGICAL LatestVersion
  CHARACTER(len=10) :: LocalFileExtension=' '
  LOGICAL :: WildMatch
  LOGICAL :: ConnComp
  LOGICAL :: ConnCompCtrl
  LOGICAL :: FileExist
  CHARACTER(len=MaxNameLength) :: CreatedOutputName
  LOGICAL, ALLOCATABLE, DIMENSION(:) :: DeleteThisRecord
  INTEGER :: COutArgs
  CHARACTER(len=16) :: UnitsField
  LOGICAL :: ScheduleTypeLimitsAnyNumber
  LOGICAL :: cycling
  LOGICAL :: continuous
  CHARACTER(len=MaxNameLength) :: OutScheduleName
  LOGICAL :: isDElightOutVar


  REAL MaterialDensity
  REAL EMPDCoeffA
  REAL EMPDCoeffB
  REAL EMPDCoeffC
  REAL EMPDCoeffD
  REAL EMPDCoeffDEMPD
  REAL MuEMPD
  INTEGER MatlSearchNum
  REAL, EXTERNAL :: CalculateMuEMPD
  LOGICAL FoundMaterial

  LOGICAL :: ErrFlag

  INTEGER :: I, CurField, NewField, KAindex=0, SearchNum
  INTEGER :: AlphaNumI

  If (FirstTime) THEN  ! do things that might be applicable only to this new version
    FirstTime=.false.
  EndIf

  StillWorking=.true.
  ArgFileBeingDone=.false.
  LatestVersion=.false.
  NoVersion=.true.
  LocalFileExtension=ArgIDFExtension
  EndOfFile=.false.
  IOS=0

  DO WHILE (StillWorking)

    ExitBecauseBadFile=.false.
    DO WHILE (.not. EndOfFile)
      IF (AskForInput) THEN
        WRITE(*,*) 'Enter input file name, with path'
        write(*,fmta,advance='no') '-->'
        READ(*,fmta) FullFileName
      ELSE
        IF (.not. ArgFile) THEN
          READ(InLfn,*,IOSTAT=IoS) FullFileName
        ELSEIF (.not. ArgFileBeingDone) THEN
          FullFileName=InputFileName
          IOS=0
          ArgFileBeingDone=.true.
        ELSE
          FullFileName=Blank
          IOS=1
        ENDIF
        IF (FullFileName(1:1) == '!') THEN
          FullFileName=Blank
          CYCLE
        ENDIF
      ENDIF
      UnitsArg=Blank
      IF (IoS /= 0) FullFileName=Blank
      FullFileName=ADJUSTL(FullFileName)
      IF (FullFileName /= Blank) THEN
        CALL DisplayString('Processing IDF -- '//TRIM(FullFileName))
        WRITE(Auditf,fmta) ' Processing IDF -- '//TRIM(FullFileName)
        DotPos=SCAN(FullFileName,'.',.true.) ! Scan backward looking for extension,
        IF (DotPos /= 0) THEN
          FileNamePath=FullFileName(1:DotPos-1)
          LocalFileExtension=MakeLowerCase(FullFileName(DotPos+1:))
        ELSE
          FileNamePath=FullFileName
          WRITE(*,*) ' assuming file extension of .idf'
          WRITE(Auditf,fmta) ' ..assuming file extension of .idf'
          FullFileName=TRIM(FullFileName)//'.idf'
          LocalFileExtension='idf'
        ENDIF
        ! Process the old input
        DifLfn=GetNewUnitNumber()
        INQUIRE(File=TRIM(FullFileName),EXIST=FileOK)
        IF (.not. FileOK) THEN
          WRITE(*,*) 'File not found='//TRIM(FullFileName)
          WRITE(Auditf,*) 'File not found='//TRIM(FullFileName)
          EndOfFile=.true.
          ExitBecauseBadFile=.true.
          EXIT
        ENDIF
        IF (LocalFileExtension == 'idf' .or. LocalFileExtension == 'imf') THEN
          checkrvi=.false.
          ConnComp=.false.
          ConnCompCtrl=.false.
          IF (DiffOnly) THEN
            OPEN(DifLfn,FILE=TRIM(FileNamePath)//'.'//TRIM(LocalFileExtension)//'dif')
          ELSE
            OPEN(DifLfn,FILE=TRIM(FileNamePath)//'.'//TRIM(LocalFileExtension)//'new')
          ENDIF
          IF (LocalFileExtension == 'imf') THEN
            CALL ShowWarningError('Note: IMF file being processed.  No guarantee of perfection.  Please check new file carefully.',Auditf)
            ProcessingIMFFile=.true.
          ELSE
            ProcessingIMFFile=.false.
          ENDIF
          CALL ProcessInput(IDDFileNameWithPath,NewIDDFileNameWithPath,FullFileName)
          IF (FatalError) THEN
            ExitBecauseBadFile=.true.
            EXIT
          ENDIF

          ! Clean up from any previous passes, then re-allocate
          IF(ALLOCATED(DeleteThisRecord)) DEALLOCATE(DeleteThisRecord)
          IF(ALLOCATED(Alphas)) DEALLOCATE(Alphas)
          IF(ALLOCATED(Numbers)) DEALLOCATE(Numbers)
          IF(ALLOCATED(InArgs)) DEALLOCATE(InArgs)
          IF(ALLOCATED(AorN)) DEALLOCATE(AorN)
          IF(ALLOCATED(ReqFld)) DEALLOCATE(ReqFld)
          IF(ALLOCATED(FldNames)) DEALLOCATE(FldNames)
          IF(ALLOCATED(FldDefaults)) DEALLOCATE(FldDefaults)
          IF(ALLOCATED(FldUnits)) DEALLOCATE(FldUnits)
          IF(ALLOCATED(NwAorN)) DEALLOCATE(NwAorN)
          IF(ALLOCATED(NwReqFld)) DEALLOCATE(NwReqFld)
          IF(ALLOCATED(NwFldNames)) DEALLOCATE(NwFldNames)
          IF(ALLOCATED(NwFldDefaults)) DEALLOCATE(NwFldDefaults)
          IF(ALLOCATED(NwFldUnits)) DEALLOCATE(NwFldUnits)
          IF(ALLOCATED(OutArgs)) DEALLOCATE(OutArgs)
          IF(ALLOCATED(MatchArg)) DEALLOCATE(MatchArg)
          ALLOCATE(Alphas(MaxAlphaArgsFound),Numbers(MaxNumericArgsFound))
          ALLOCATE(InArgs(MaxTotalArgs))
          ALLOCATE(AorN(MaxTotalArgs),ReqFld(MaxTotalArgs),FldNames(MaxTotalArgs),FldDefaults(MaxTotalArgs),FldUnits(MaxTotalArgs))
          ALLOCATE(NwAorN(MaxTotalArgs),NwReqFld(MaxTotalArgs),NwFldNames(MaxTotalArgs),NwFldDefaults(MaxTotalArgs),NwFldUnits(MaxTotalArgs))
          ALLOCATE(OutArgs(MaxTotalArgs))
          ALLOCATE(MatchArg(MaxTotalArgs))
          ALLOCATE(DeleteThisRecord(NumIDFRecords))
          DeleteThisRecord=.false.

          NoVersion=.true.
          DO Num=1,NumIDFRecords
            IF (MakeUPPERCase(IDFRecords(Num)%Name) /= 'VERSION') CYCLE
            NoVersion=.false.
            EXIT
          ENDDO

          ScheduleTypeLimitsAnyNumber=.false.
          DO Num=1,NumIDFRecords
            IF (.not. SameString(IDFRecords(Num)%Name,'ScheduleTypeLimits')) CYCLE
            IF (.not. SameString(IDFRecords(Num)%Alphas(1),'Any Number')) CYCLE
            ScheduleTypeLimitsAnyNumber=.true.
            EXIT
          ENDDO

          DO Num=1,NumIDFRecords
            IF (DeleteThisRecord(Num)) THEN
              Write(DifLfn,fmta) '! Deleting: '//TRIM(IDFRecords(Num)%Name)//'="'//TRIM(IDFRecords(Num)%Alphas(1))//'".'
            ENDIF
          ENDDO

          DO Num=1,NumIDFRecords

            IF (DeleteThisRecord(Num)) CYCLE
            DO xcount=IDFRecords(Num)%CommtS+1,IDFRecords(Num)%CommtE
              WRITE(DifLfn,fmta) TRIM(Comments(xcount))
              if (xcount == IDFRecords(Num)%CommtE) WRITE(DifLfn,fmta) ''
            ENDDO
            IF (NoVersion .and. Num == 1) THEN
              CALL GetNewObjectDefInIDD('VERSION',NwNumArgs,NwAorN,NwReqFld,NwObjMinFlds,NwFldNames,NwFldDefaults,NwFldUnits)
              OutArgs(1) = sVersionNum
              CurArgs=1
              CALL WriteOutIDFLinesAsComments(DifLfn,'Version',CurArgs,OutArgs,NwFldNames,NwFldUnits)
            ENDIF

     ! deleted objects.  no transition.
            IF (MakeUPPERCase(TRIM(IDFRecords(Num)%Name)) == 'PROGRAMCONTROL') CYCLE
            IF (MakeUPPERCase(TRIM(IDFRecords(Num)%Name)) == 'SKY RADIANCE DISTRIBUTION') CYCLE
            IF (MakeUPPERCase(TRIM(IDFRecords(Num)%Name)) == 'AIRFLOW MODEL') CYCLE
            IF (MakeUPPERCase(TRIM(IDFRecords(Num)%Name)) == 'GENERATOR:FC:BATTERY DATA') CYCLE
            IF (MakeUPPERCase(TRIM(IDFRecords(Num)%Name)) == 'AIRFLOWNETWORK:MULTIZONE:SITEWINDCONDITIONS') CYCLE
            IF (MakeUPPERCase(TRIM(IDFRecords(Num)%Name)) == 'WATER HEATER:SIMPLE') THEN
              WRITE(DifLfn,fmta) '! ** The WATER HEATER:SIMPLE object has been deleted'
              CALL writePreprocessorObject(DifLfn,PrognameConversion,'Warning','The WATER HEATER:SIMPLE object has been deleted')
              CYCLE
            ENDIF

            ObjectName=IDFRecords(Num)%Name
            IF (FindItemInList(ObjectName,ObjectDef%Name,NumObjectDefs) /= 0) THEN
              CALL GetObjectDefInIDD(ObjectName,NumArgs,AorN,ReqFld,ObjMinFlds,FldNames,FldDefaults,FldUnits)
              NumAlphas=IDFRecords(Num)%NumAlphas
              NumNumbers=IDFRecords(Num)%NumNumbers
              Alphas(1:NumAlphas)=IDFRecords(Num)%Alphas(1:NumAlphas)
              Numbers(1:NumNumbers)=IDFRecords(Num)%Numbers(1:NumNumbers)
              CurArgs=NumAlphas+NumNumbers
              InArgs=Blank
              OutArgs=Blank
              NA=0
              NN=0
              DO Arg=1,CurArgs
                IF (AorN(Arg)) THEN
                  NA=NA+1
                  InArgs(Arg)=Alphas(NA)
                ELSE
                  NN=NN+1
                  InArgs(Arg)=Numbers(NN)
                ENDIF
              ENDDO
            ELSE
              WRITE(Auditf,fmta) 'Object="'//TRIM(ObjectName)//'" does not seem to be on the "old" IDD.'
              WRITE(Auditf,fmta) '... will be listed as comments (no field names) on the new output file.'
              WRITE(Auditf,fmta) '... Alpha fields will be listed first, then numerics.'
              NumAlphas=IDFRecords(Num)%NumAlphas
              NumNumbers=IDFRecords(Num)%NumNumbers
              Alphas(1:NumAlphas)=IDFRecords(Num)%Alphas(1:NumAlphas)
              Numbers(1:NumNumbers)=IDFRecords(Num)%Numbers(1:NumNumbers)
              DO Arg=1,NumAlphas
                OutArgs(Arg)=Alphas(Arg)
              ENDDO
              NN=NumAlphas+1
              DO Arg=1,NumNumbers
                OutArgs(NN)=Numbers(Arg)
                NN=NN+1
              ENDDO
              CurArgs=NumAlphas+NumNumbers
              NwFldNames=Blank
              NwFldUnits=Blank
              CALL WriteOutIDFLinesAsComments(DifLfn,ObjectName,CurArgs,OutArgs,NwFldNames,NwFldUnits)
              CYCLE
            ENDIF

            Nodiff=.true.       ! Nodiff is true by default
            DiffMinFields=.false.
            Written=.false.

            IF (FindItemInList(MakeUPPERCase(ObjectName),NotInNew,SIZE(NotInNew)) == 0) THEN
              CALL GetNewObjectDefInIDD(ObjectName,NwNumArgs,NwAorN,NwReqFld,NwObjMinFlds,NwFldNames,NwFldDefaults,NwFldUnits)
              ! Check minfields
              IF (ObjMinFlds /= NwObjMinFlds) THEN
                DiffMinFields=.true.
              ELSE
                DiffMinFields=.false.
              ENDIF
            ENDIF

            IF (.not. MakingPretty) THEN

              SELECT CASE (MakeUPPERCase(TRIM(IDFRecords(Num)%Name)))

              CASE ('VERSION')
                IF ((InArgs(1)(1:3)) == sVersionNum .and. ArgFile) THEN
                  CALL ShowWarningError('File is already at latest version.  No new diff file made.',Auditf)
                  CLOSE(diflfn,STATUS='DELETE')
                  LatestVersion=.true.
                  EXIT
                ENDIF
                CALL GetNewObjectDefInIDD(ObjectName,NwNumArgs,NwAorN,NwReqFld,NwObjMinFlds,NwFldNames,NwFldDefaults,NwFldUnits)
                OutArgs(1) = sVersionNum
                nodiff=.false.

    ! changes for this version
              CASE('COIL:COOLING:DX:MULTISPEED', 'COIL:HEATING:DX:MULTISPEED')
                CALL GetNewObjectDefInIDD(ObjectName,NwNumArgs,NwAorN,NwReqFld,NwObjMinFlds,NwFldNames,NwFldDefaults,NwFldUnits)
                 nodiff=.false.
                 OutArgs=InArgs 
                 IF (SameString(InArgs(16), '')) THEN
                   OutArgs(16) = 'NaturalGas'
                 ELSEIF (SameString(InArgs(16), 'PropaneGas')) THEN
                   OutArgs(16) = 'Propane'
                 ENDIF

             CASE('COOLINGTOWER:SINGLESPEED')
                 ObjectName='CoolingTower:SingleSpeed'
                 CALL GetNewObjectDefInIDD(ObjectName,NwNumArgs,NwAorN,NwReqFld,NwObjMinFlds,NwFldNames,NwFldDefaults,NwFldUnits)
                 nodiff=.false.
                 OutArgs(1:12)=InArgs(1:12)  ! No change
                 OutArgs(13:16)=''           ! Added 4 New Input Fields, Set
                 OutArgs(17:CurArgs+4)=InArgs(13:CurArgs)  !
                 CurArgs = CurArgs + 4

             CASE('COOLINGTOWER:TWOSPEED')
                 ObjectName='CoolingTower:TwoSpeed'
                 CALL GetNewObjectDefInIDD(ObjectName,NwNumArgs,NwAorN,NwReqFld,NwObjMinFlds,NwFldNames,NwFldDefaults,NwFldUnits)
                 nodiff=.false.
                 OutArgs(1:20)=InArgs(1:20)  ! No change
                 OutArgs(21:24)=''           ! Added 4 New Input Fields, Set
                 OutArgs(25:CurArgs+4)=InArgs(21:CurArgs)  !
                 CurArgs = CurArgs + 4            
 
             CASE('COOLINGTOWER:VARIABLESPEED:MERKEL')
                 ObjectName='CoolingTower:VariableSpeed:Merkel'
                 CALL GetNewObjectDefInIDD(ObjectName,NwNumArgs,NwAorN,NwReqFld,NwObjMinFlds,NwFldNames,NwFldDefaults,NwFldUnits)
                 nodiff=.false.
                 OutArgs(1:16)=InArgs(1:16)  ! No change
                 OutArgs(17:20)=''           ! Added 4 New Input Fields, Set
                 OutArgs(21:CurArgs+4)=InArgs(17:CurArgs)  !
                 CurArgs = CurArgs + 4

<<<<<<< HEAD
             CASE('AIRFLOWNETWORK:SIMULATIONCONTROL')
                 ObjectName='AirflowNetwork:SimulationControl'
                 CALL GetNewObjectDefInIDD(ObjectName,NwNumArgs,NwAorN,NwReqFld,NwObjMinFlds,NwFldNames,NwFldDefaults,NwFldUnits)
                 nodiff=.false.
                 OutArgs(1:3)=InArgs(1:3)
                 OutArgs(4:(CurArgs-1))=InArgs(5:(CurArgs))
                 CurArgs = CurArgs-1
=======
             CASE('WATERHEATER:HEATPUMP:WRAPPEDCONDENSER')
                 ObjectName='WaterHeater:HeatPump:WrappedCondenser'
                 CALL GetNewObjectDefInIDD(ObjectName,NwNumArgs,NwAorN,NwReqFld,NwObjMinFlds,NwFldNames,NwFldDefaults,NwFldUnits)
                 nodiff=.false.
                 OutArgs=InArgs
                 IF (SameString(InArgs(35), 'MutuallyExlcusive')) THEN
                   OutArgs(35) = 'MutuallyExclusive'
                 END IF

>>>>>>> 8d398bbc

    !!!   Changes for report variables, meters, tables -- update names
              CASE('OUTPUT:VARIABLE')
                CALL GetNewObjectDefInIDD(ObjectName,NwNumArgs,NwAorN,NwReqFld,NwObjMinFlds,NwFldNames,NwFldDefaults,NwFldUnits)
                OutArgs(1:CurArgs)=InArgs(1:CurArgs)
                nodiff=.true.
                IF (OutArgs(1) == Blank) THEN
                  OutArgs(1)='*'
                  nodiff=.false.
                ENDIF

                CALL ScanOutputVariablesForReplacement(  &
                   2,  &
                   DelThis,  &
                   checkrvi,  &
                   nodiff,  &
                   ObjectName,  &
                   DifLfn,      &
                   .true.,  & !OutVar
                   .false., & !MtrVar
                   .false., & !TimeBinVar
                   CurArgs, &
                   Written, &
                   .false.)
                IF (DelThis) CYCLE

              CASE ('OUTPUT:METER','OUTPUT:METER:METERFILEONLY','OUTPUT:METER:CUMULATIVE','OUTPUT:METER:CUMULATIVE:METERFILEONLY')
                CALL GetNewObjectDefInIDD(ObjectName,NwNumArgs,NwAorN,NwReqFld,NwObjMinFlds,NwFldNames,NwFldDefaults,NwFldUnits)
                OutArgs(1:CurArgs)=InArgs(1:CurArgs)
                nodiff=.true.
                CALL ScanOutputVariablesForReplacement(  &
                   1,  &
                   DelThis,  &
                   checkrvi,  &
                   nodiff,  &
                   ObjectName,  &
                   DifLfn,      &
                   .false.,  & !OutVar
                   .true., & !MtrVar
                   .false., & !TimeBinVar
                   CurArgs, &
                   Written, &
                   .false.)
                IF (DelThis) CYCLE

              CASE('OUTPUT:TABLE:TIMEBINS')
                CALL GetNewObjectDefInIDD(ObjectName,NwNumArgs,NwAorN,NwReqFld,NwObjMinFlds,NwFldNames,NwFldDefaults,NwFldUnits)
                OutArgs(1:CurArgs)=InArgs(1:CurArgs)
                nodiff=.true.
                IF (OutArgs(1) == Blank) THEN
                  OutArgs(1)='*'
                  nodiff=.false.
                ENDIF
                CALL ScanOutputVariablesForReplacement(  &
                   2,  &
                   DelThis,  &
                   checkrvi,  &
                   nodiff,  &
                   ObjectName,  &
                   DifLfn,      &
                   .false.,  & !OutVar
                   .false., & !MtrVar
                   .true., & !TimeBinVar
                   CurArgs, &
                   Written, &
                   .false.)
                IF (DelThis) CYCLE

!ExternalInterface:FunctionalMockupUnitImport:From:Variable, field 2
!ExternalInterface:FunctionalMockupUnitExport:From:Variable, field 2
              CASE('EXTERNALINTERFACE:FUNCTIONALMOCKUPUNITIMPORT:FROM:VARIABLE',  &
                   'EXTERNALINTERFACE:FUNCTIONALMOCKUPUNITEXPORT:FROM:VARIABLE')
                CALL GetNewObjectDefInIDD(ObjectName,NwNumArgs,NwAorN,NwReqFld,NwObjMinFlds,NwFldNames,NwFldDefaults,NwFldUnits)
                OutArgs(1:CurArgs)=InArgs(1:CurArgs)
                nodiff=.true.
                IF (OutArgs(1) == Blank) THEN
                  OutArgs(1)='*'
                  nodiff=.false.
                ENDIF
                CALL ScanOutputVariablesForReplacement(  &
                   2,  &
                   DelThis,  &
                   checkrvi,  &
                   nodiff,  &
                   ObjectName,  &
                   DifLfn,      &
                   .false.,  & !OutVar
                   .false., & !MtrVar
                   .false., & !TimeBinVar
                   CurArgs, &
                   Written, &
                   .false.)
                IF (DelThis) CYCLE

!EnergyManagementSystem:Sensor, field 3
              CASE('ENERGYMANAGEMENTSYSTEM:SENSOR')
                CALL GetNewObjectDefInIDD(ObjectName,NwNumArgs,NwAorN,NwReqFld,NwObjMinFlds,NwFldNames,NwFldDefaults,NwFldUnits)
                OutArgs(1:CurArgs)=InArgs(1:CurArgs)
                nodiff=.true.
                CALL ScanOutputVariablesForReplacement(  &
                   3,  &
                   DelThis,  &
                   checkrvi,  &
                   nodiff,  &
                   ObjectName,  &
                   DifLfn,      &
                   .false.,  & !OutVar
                   .false., & !MtrVar
                   .false., & !TimeBinVar
                   CurArgs, &
                   Written, &
                   .true.)
                IF (DelThis) CYCLE

              CASE('OUTPUT:TABLE:MONTHLY')
                CALL GetNewObjectDefInIDD(ObjectName,NwNumArgs,NwAorN,NwReqFld,NwObjMinFlds,NwFldNames,NwFldDefaults,NwFldUnits)
                nodiff=.true.
                OutArgs(1:CurArgs)=InArgs(1:CurArgs)
                CurVar=3
                DO Var=3,CurArgs,2
                  UCRepVarName=MakeUPPERCase(InArgs(Var))
                  OutArgs(CurVar)=InArgs(Var)
                  OutArgs(CurVar+1)=InArgs(Var+1)
                  pos=INDEX(UCRepVarName,'[')
                  IF (pos > 0) THEN
                    UCRepVarName=UCRepVarName(1:pos-1)
                    OutArgs(CurVar)=InArgs(Var)(1:pos-1)
                    OutArgs(CurVar+1)=InArgs(Var+1)
                  ENDIF
                  DelThis=.false.
                  DO Arg=1,NumRepVarNames
                    UCCompRepVarName=MakeUPPERCase(OldRepVarName(Arg))
                    IF (UCCompRepVarName(Len_Trim(UCCompRepVarName):Len_Trim(UCCompRepVarName)) == '*') THEN
                      WildMatch=.true.
                      UCCompRepVarName(Len_Trim(UCCompRepVarName):Len_Trim(UCCompRepVarName))=' '
                      pos=INDEX(TRIM(UCRepVarname),TRIM(UCCompRepVarName))
                    ELSE
                      WildMatch=.false.
                      pos=0
                      if (UCRepVarName == UCCompRepVarName) pos=1
                    ENDIF
                    IF (pos > 0 .and. pos /= 1) CYCLE
                    IF (pos > 0) THEN
                      IF (NewRepVarName(Arg) /= '<DELETE>') THEN
                        IF (.not. WildMatch) THEN
                          OutArgs(CurVar)=NewRepVarName(Arg)
                        ELSE
                          OutArgs(CurVar)=TRIM(NewRepVarName(Arg))//OutArgs(CurVar)(Len_Trim(UCCompRepVarName)+1:)
                        ENDIF
                        IF (NewRepVarCaution(Arg) /= Blank .and. .not. SameString(NewRepVarCaution(Arg)(1:6),'Forkeq') ) THEN
                          IF (.not. OTMVarCaution(Arg)) THEN  ! caution message not written yet
                            CALL writePreprocessorObject(DifLfn,PrognameConversion,'Warning',  &
                               'Output Table Monthly (old)="'//trim(OldRepVarName(Arg))//  &
                               '" conversion to Output Table Monthly (new)="'//  &
                               trim(NewRepVarName(Arg))//'" has the following caution "'//trim(NewRepVarCaution(Arg))//'".')
                            write(diflfn,fmtA) ' '
                            OTMVarCaution(Arg)=.true.
                          ENDIF
                        ENDIF
                        OutArgs(CurVar+1)=InArgs(Var+1)
                        nodiff=.false.
                      ELSE
                        DelThis=.true.
                      ENDIF
                      IF (OldRepVarName(Arg) == OldRepVarName(Arg+1)) THEN
                        IF (.not. SameString(NewRepVarCaution(Arg)(1:6),'Forkeq')) THEN
                          ! Adding a var field.
                          CurVar=CurVar+2
                          IF (.not. WildMatch) THEN
                            OutArgs(CurVar)=NewRepVarName(Arg+1)
                          ELSE
                            OutArgs(CurVar)=TRIM(NewRepVarName(Arg+1))//OutArgs(CurVar)(Len_Trim(UCCompRepVarName)+1:)
                          ENDIF
                          IF (NewRepVarCaution(Arg+1) /= Blank) THEN
                            IF (.not. OTMVarCaution(Arg+1)) THEN  ! caution message not written yet
                              CALL writePreprocessorObject(DifLfn,PrognameConversion,'Warning',  &
                                 'Output Table Monthly (old)="'//trim(OldRepVarName(Arg))//  &
                                 '" conversion to Output Table Monthly (new)="'//  &
                                 trim(NewRepVarName(Arg+1))//'" has the following caution "'//trim(NewRepVarCaution(Arg+1))//'".')
                              write(diflfn,fmtA) ' '
                              OTMVarCaution(Arg+1)=.true.
                            ENDIF
                          ENDIF
                          OutArgs(CurVar+1)=InArgs(Var+1)
                          nodiff=.false.
                        ENDIF
                      ENDIF
                      IF (OldRepVarName(Arg) == OldRepVarName(Arg+2)) THEN  ! only 1 more... for ForkEq
                        ! Adding a var field.
                        CurVar=CurVar+2
                        IF (.not. WildMatch) THEN
                          OutArgs(CurVar)=NewRepVarName(Arg+2)
                        ELSE
                          OutArgs(CurVar)=TRIM(NewRepVarName(Arg+2))//OutArgs(CurVar)(Len_Trim(UCCompRepVarName)+1:)
                        ENDIF
                        IF (NewRepVarCaution(Arg+2) /= Blank) THEN
                          IF (.not. OTMVarCaution(Arg+2)) THEN  ! caution message not written yet
                            CALL writePreprocessorObject(DifLfn,PrognameConversion,'Warning',  &
                               'Output Table Monthly (old)="'//trim(OldRepVarName(Arg))//  &
                               '" conversion to Output Table Monthly (new)="'//  &
                               trim(NewRepVarName(Arg+2))//'" has the following caution "'//trim(NewRepVarCaution(Arg+2))//'".')
                            write(diflfn,fmtA) ' '
                            OTMVarCaution(Arg+2)=.true.
                          ENDIF
                        ENDIF
                        OutArgs(CurVar+1)=InArgs(Var+1)
                        nodiff=.false.
                      ENDIF
                      EXIT
                    ENDIF
                  ENDDO
                  IF (.not. DelThis) CurVar=CurVar+2
                ENDDO
                CurArgs=CurVar-1

              CASE('METER:CUSTOM')
                CALL GetNewObjectDefInIDD(ObjectName,NwNumArgs,NwAorN,NwReqFld,NwObjMinFlds,NwFldNames,NwFldDefaults,NwFldUnits)
                OutArgs(1:CurArgs)=InArgs(1:CurArgs)
                nodiff=.true.
                CurVar=4
                DO Var=4,CurArgs,2
                  UCRepVarName=MakeUPPERCase(InArgs(Var))
                  OutArgs(CurVar)=InArgs(Var)
                  OutArgs(CurVar+1)=InArgs(Var+1)
                  pos=INDEX(UCRepVarName,'[')
                  IF (pos > 0) THEN
                    UCRepVarName=UCRepVarName(1:pos-1)
                    OutArgs(CurVar)=InArgs(Var)(1:pos-1)
                    OutArgs(CurVar+1)=InArgs(Var+1)
                  ENDIF
                  DelThis=.false.
                  DO Arg=1,NumRepVarNames
                    UCCompRepVarName=MakeUPPERCase(OldRepVarName(Arg))
                    IF (UCCompRepVarName(Len_Trim(UCCompRepVarName):Len_Trim(UCCompRepVarName)) == '*') THEN
                      WildMatch=.true.
                      UCCompRepVarName(Len_Trim(UCCompRepVarName):Len_Trim(UCCompRepVarName))=' '
                      pos=INDEX(TRIM(UCRepVarname),TRIM(UCCompRepVarName))
                    ELSE
                      WildMatch=.false.
                      pos=0
                      if (UCRepVarName == UCCompRepVarName) pos=1
                    ENDIF
                    IF (pos > 0 .and. pos /= 1) CYCLE
                    IF (pos > 0) THEN
                      IF (NewRepVarName(Arg) /= '<DELETE>') THEN
                        IF (.not. WildMatch) THEN
                          OutArgs(CurVar)=NewRepVarName(Arg)
                        ELSE
                          OutArgs(CurVar)=TRIM(NewRepVarName(Arg))//OutArgs(CurVar)(Len_Trim(UCCompRepVarName)+1:)
                        ENDIF
                        IF (NewRepVarCaution(Arg) /= Blank .and. .not. SameString(NewRepVarCaution(Arg)(1:6),'Forkeq') ) THEN
                          IF (.not. CMtrVarCaution(Arg)) THEN  ! caution message not written yet
                            CALL writePreprocessorObject(DifLfn,PrognameConversion,'Warning',  &
                               'Custom Meter (old)="'//trim(OldRepVarName(Arg))//  &
                               '" conversion to Custom Meter (new)="'//  &
                               trim(NewRepVarName(Arg))//'" has the following caution "'//trim(NewRepVarCaution(Arg))//'".')
                            write(diflfn,fmtA) ' '
                            CMtrVarCaution(Arg)=.true.
                          ENDIF
                        ENDIF
                        OutArgs(CurVar+1)=InArgs(Var+1)
                        nodiff=.false.
                      ELSE
                        DelThis=.true.
                      ENDIF
                      IF (OldRepVarName(Arg) == OldRepVarName(Arg+1)) THEN
                        IF (.not. SameString(NewRepVarCaution(Arg)(1:6),'Forkeq')) THEN
                          ! Adding a var field.
                          CurVar=CurVar+2
                          IF (.not. WildMatch) THEN
                            OutArgs(CurVar)=NewRepVarName(Arg+1)
                          ELSE
                            OutArgs(CurVar)=TRIM(NewRepVarName(Arg+1))//OutArgs(CurVar)(Len_Trim(UCCompRepVarName)+1:)
                          ENDIF
                          IF (NewRepVarCaution(Arg+1) /= Blank .and. .not. SameString(NewRepVarCaution(Arg+1)(1:6),'Forkeq') ) THEN
                            IF (.not. CMtrVarCaution(Arg+1)) THEN  ! caution message not written yet
                              CALL writePreprocessorObject(DifLfn,PrognameConversion,'Warning',  &
                                 'Custom Meter (old)="'//trim(OldRepVarName(Arg))//  &
                                 '" conversion to Custom Meter (new)="'//  &
                                 trim(NewRepVarName(Arg+1))//'" has the following caution "'//trim(NewRepVarCaution(Arg+1))//'".')
                              write(diflfn,fmtA) ' '
                              CMtrVarCaution(Arg+1)=.true.
                            ENDIF
                          ENDIF
                          OutArgs(CurVar+1)=InArgs(Var+1)
                          nodiff=.false.
                        ENDIF
                      ENDIF
                      IF (OldRepVarName(Arg) == OldRepVarName(Arg+2)) THEN
                        ! Adding a var field.
                        CurVar=CurVar+2
                        IF (.not. WildMatch) THEN
                          OutArgs(CurVar)=NewRepVarName(Arg+2)
                        ELSE
                          OutArgs(CurVar)=TRIM(NewRepVarName(Arg+2))//OutArgs(CurVar)(Len_Trim(UCCompRepVarName)+1:)
                        ENDIF
                        IF (NewRepVarCaution(Arg+2) /= Blank) THEN
                          IF (.not. CMtrVarCaution(Arg+2)) THEN  ! caution message not written yet
                            CALL writePreprocessorObject(DifLfn,PrognameConversion,'Warning',  &
                               'Custom Meter (old)="'//trim(OldRepVarName(Arg))//  &
                               '" conversion to Custom Meter (new)="'//  &
                               trim(NewRepVarName(Arg+2))//'" has the following caution "'//trim(NewRepVarCaution(Arg+2))//'".')
                            write(diflfn,fmtA) ' '
                            CMtrVarCaution(Arg+2)=.true.
                          ENDIF
                        ENDIF
                        OutArgs(CurVar+1)=InArgs(Var+1)
                        nodiff=.false.
                      ENDIF
                      EXIT
                    ENDIF
                  ENDDO
                  IF (.not. DelThis) CurVar=CurVar+2
                ENDDO
                CurArgs=CurVar
                DO Arg=CurVar,1,-1
                  IF (OutArgs(Arg) == Blank) THEN
                    CurArgs=CurArgs-1
                  ELSE
                    EXIT
                  ENDIF
                ENDDO

              CASE('METER:CUSTOMDECREMENT')
                CALL GetNewObjectDefInIDD(ObjectName,NwNumArgs,NwAorN,NwReqFld,NwObjMinFlds,NwFldNames,NwFldDefaults,NwFldUnits)
                OutArgs(1:CurArgs)=InArgs(1:CurArgs)
                nodiff=.true.
                CurVar=4   ! In case Source Meter would change
                DO Var=4,CurArgs,2
                  UCRepVarName=MakeUPPERCase(InArgs(Var))
                  OutArgs(CurVar)=InArgs(Var)
                  OutArgs(CurVar+1)=InArgs(Var+1)
                  pos=INDEX(UCRepVarName,'[')
                  IF (pos > 0) THEN
                    UCRepVarName=UCRepVarName(1:pos-1)
                    OutArgs(CurVar)=InArgs(Var)(1:pos-1)
                    OutArgs(CurVar+1)=InArgs(Var+1)
                  ENDIF
                  DelThis=.false.
                  DO Arg=1,NumRepVarNames
                    UCCompRepVarName=MakeUPPERCase(OldRepVarName(Arg))
                    IF (UCCompRepVarName(Len_Trim(UCCompRepVarName):Len_Trim(UCCompRepVarName)) == '*') THEN
                      WildMatch=.true.
                      UCCompRepVarName(Len_Trim(UCCompRepVarName):Len_Trim(UCCompRepVarName))=' '
                      pos=INDEX(TRIM(UCRepVarname),TRIM(UCCompRepVarName))
                    ELSE
                      WildMatch=.false.
                      pos=0
                      if (UCRepVarName == UCCompRepVarName) pos=1
                    ENDIF
                    IF (pos > 0 .and. pos /= 1) CYCLE
                    IF (pos > 0) THEN
                      IF (NewRepVarName(Arg) /= '<DELETE>') THEN
                        IF (.not. WildMatch) THEN
                          OutArgs(CurVar)=NewRepVarName(Arg)
                        ELSE
                          OutArgs(CurVar)=TRIM(NewRepVarName(Arg))//OutArgs(CurVar)(Len_Trim(UCCompRepVarName)+1:)
                        ENDIF
                        IF (NewRepVarCaution(Arg) /= Blank .and. .not. SameString(NewRepVarCaution(Arg)(1:6),'Forkeq') ) THEN
                          IF (.not. CMtrDVarCaution(Arg)) THEN  ! caution message not written yet
                            CALL writePreprocessorObject(DifLfn,PrognameConversion,'Warning',  &
                               'Custom Decrement Meter (old)="'//trim(OldRepVarName(Arg))//  &
                               '" conversion to Custom Meter (new)="'//  &
                               trim(NewRepVarName(Arg))//'" has the following caution "'//trim(NewRepVarCaution(Arg))//'".')
                            write(diflfn,fmtA) ' '
                            CMtrDVarCaution(Arg)=.true.
                          ENDIF
                        ENDIF
                        OutArgs(CurVar+1)=InArgs(Var+1)
                        nodiff=.false.
                      ELSE
                        DelThis=.true.
                      ENDIF
                      IF (OldRepVarName(Arg) == OldRepVarName(Arg+1)) THEN
                        IF (.not. SameString(NewRepVarCaution(Arg)(1:6),'Forkeq')) THEN
                          ! Adding a var field.
                          CurVar=CurVar+2
                          IF (.not. WildMatch) THEN
                            OutArgs(CurVar)=NewRepVarName(Arg+1)
                          ELSE
                            OutArgs(CurVar)=TRIM(NewRepVarName(Arg+1))//OutArgs(CurVar)(Len_Trim(UCCompRepVarName)+1:)
                          ENDIF
                          IF (NewRepVarCaution(Arg+1) /= Blank .and. .not. SameString(NewRepVarCaution(Arg+1)(1:6),'Forkeq') ) THEN
                            IF (.not. CMtrDVarCaution(Arg+1)) THEN  ! caution message not written yet
                              CALL writePreprocessorObject(DifLfn,PrognameConversion,'Warning',  &
                                 'Custom Decrement Meter (old)="'//trim(OldRepVarName(Arg))//  &
                                 '" conversion to Custom Decrement Meter (new)="'//  &
                                 trim(NewRepVarName(Arg+1))//'" has the following caution "'//trim(NewRepVarCaution(Arg+1))//'".')
                              write(diflfn,fmtA) ' '
                              CMtrDVarCaution(Arg+1)=.true.
                            ENDIF
                          ENDIF
                          OutArgs(CurVar+1)=InArgs(Var+1)
                          nodiff=.false.
                        ENDIF
                      ENDIF
                      IF (OldRepVarName(Arg) == OldRepVarName(Arg+2)) THEN
                        ! Adding a var field.
                        CurVar=CurVar+2
                        IF (.not. WildMatch) THEN
                          OutArgs(CurVar)=NewRepVarName(Arg+2)
                        ELSE
                          OutArgs(CurVar)=TRIM(NewRepVarName(Arg+2))//OutArgs(CurVar)(Len_Trim(UCCompRepVarName)+1:)
                        ENDIF
                        IF (NewRepVarCaution(Arg+2) /= Blank) THEN
                          IF (.not. CMtrDVarCaution(Arg+2)) THEN  ! caution message not written yet
                            CALL writePreprocessorObject(DifLfn,PrognameConversion,'Warning',  &
                               'Custom Decrement Meter (old)="'//trim(OldRepVarName(Arg))//  &
                               '" conversion to Custom Meter (new)="'//  &
                               trim(NewRepVarName(Arg+2))//'" has the following caution "'//trim(NewRepVarCaution(Arg+2))//'".')
                            write(diflfn,fmtA) ' '
                            CMtrDVarCaution(Arg+2)=.true.
                          ENDIF
                        ENDIF
                        OutArgs(CurVar+1)=InArgs(Var+1)
                        nodiff=.false.
                      ENDIF
                      EXIT
                    ENDIF
                  ENDDO
                  IF (.not. DelThis) CurVar=CurVar+2
                ENDDO
                CurArgs=CurVar
                DO Arg=CurVar,1,-1
                  IF (OutArgs(Arg) == Blank) THEN
                    CurArgs=CurArgs-1
                  ELSE
                    EXIT
                  ENDIF
                ENDDO

              CASE DEFAULT
                  IF (FindItemInList(ObjectName,NotInNew,SIZE(NotInNew)) /= 0) THEN
                    WRITE(Auditf,fmta) 'Object="'//TRIM(ObjectName)//'" is not in the "new" IDD.'
                    WRITE(Auditf,fmta) '... will be listed as comments on the new output file.'
                    CALL WriteOutIDFLinesAsComments(DifLfn,ObjectName,CurArgs,InArgs,FldNames,FldUnits)
                    Written=.true.
                    !CYCLE
                  ELSE
                    CALL GetNewObjectDefInIDD(ObjectName,NwNumArgs,NwAorN,NwReqFld,NwObjMinFlds,NwFldNames,NwFldDefaults,NwFldUnits)
                    OutArgs(1:CurArgs)=InArgs(1:CurArgs)
                    NoDiff=.true.
                  ENDIF

              END SELECT

            ELSE   !!! Making Pretty

              ! Just making pretty -- no changes as above.
              CALL GetNewObjectDefInIDD(IDFRecords(Num)%Name,NwNumArgs,NwAorN,NwReqFld,NwObjMinFlds,NwFldNames,NwFldDefaults,NwFldUnits)
              OutArgs(1:CurArgs)=InArgs(1:CurArgs)
            ENDIF

            IF (DiffMinFields .and. nodiff) THEN
              ! Change in min-fields
                CALL GetNewObjectDefInIDD(ObjectName,NwNumArgs,NwAorN,NwReqFld,NwObjMinFlds,NwFldNames,NwFldDefaults,NwFldUnits)
                OutArgs(1:CurArgs)=InArgs(1:CurArgs)
                NoDiff=.false.
                DO Arg=CurArgs+1,NwObjMinFlds
                  OutArgs(Arg)=NwFldDefaults(Arg)
                ENDDO
                CurArgs=MAX(NwObjMinFlds,CurArgs)
            ENDIF

            IF (NoDiff .and. DiffOnly) CYCLE

            !! reformat for better readability
            !! BUILDING,SOLUTION ALGORITHM,OUTSIDE CONVECTION ALGORITHM,INSIDE CONVECTION ALGORITHM,REPORT VARIABLE,
            !! SURFACE:HEATTRANSFER,SURFACE:HEATTRANSFER:SUBSURFACE:SHADING:DETACHED,
            !! SURFACE:SHADING:DETACHED:FIXED,SURFACE:SHADING:DETACHED:BUILDING,
            !! SURFACE:SHADING:ATTACHED,
            !! WINDOWGLASSSPECTRALDATA,
            !! FLUIDPROPERTYTEMPERATURES,
            !! FLUIDPROPERTYSATURATED,FLUIDPROPERTYSUPERHEATED,FLUIDPROPERTYCONCENTRATION
            IF (.not. Written) THEN
              CALL CheckSpecialObjects(DifLfn,ObjectName,CurArgs,OutArgs,NwFldNames,NwFldUnits,Written)
            ENDIF

            IF (.not. Written) THEN
              CALL WriteOutIDFLines(DifLfn,ObjectName,CurArgs,OutArgs,NwFldNames,NwFldUnits)
            ENDIF

          ENDDO  ! IDFRecords

          IF (IDFRecords(NumIDFRecords)%CommtE /= CurComment) THEN
            DO xcount=IDFRecords(NumIDFRecords)%CommtE+1,CurComment
              WRITE(DifLfn,fmta) TRIM(Comments(xcount))
              if (xcount == IDFRecords(Num)%CommtE) WRITE(DifLfn,fmta) ''
            ENDDO
          ENDIF

          IF (GetNumSectionsFound('Report Variable Dictionary') > 0) THEN
            ObjectName='Output:VariableDictionary'
            CALL GetNewObjectDefInIDD(ObjectName,NwNumArgs,NwAorN,NwReqFld,NwObjMinFlds,NwFldNames,NwFldDefaults,NwFldUnits)
            nodiff=.false.
            OutArgs(1)='Regular'
            CurArgs=1
            CALL WriteOutIDFLines(DifLfn,ObjectName,CurArgs,OutArgs,NwFldNames,NwFldUnits)
          ENDIF

          INQUIRE(FILE=trim(FileNamePath)//'.rvi',EXIST=FileExist)
!          IF (FileExist) THEN
!            CALL writePreprocessorObject(DifLfn,PrognameConversion,'Warning',  &
!               'rvi file associated with this input is being processed. Review for accuracy.')
!            write(diflfn,fmtA) ' '
!          ENDIF
          CLOSE(DifLfn)
          CALL ProcessRviMviFiles(FileNamePath,'rvi')
          CALL ProcessRviMviFiles(FileNamePath,'mvi')
          CALL CloseOut
        ELSE  ! not a idf or imf
          CALL ProcessRviMviFiles(FileNamePath,'rvi')
          CALL ProcessRviMviFiles(FileNamePath,'mvi')
        ENDIF
      ELSE  ! Full name == Blank
        EndOfFile=.true.
      ENDIF

      CALL CreateNewName('Reallocate',CreatedOutputName,' ')

    ENDDO

    IF (.not. ExitBecauseBadFile) THEN
      StillWorking=.false.
      EXIT
    ELSE
      IF (.not. ArgFileBeingDone) THEN
        EndOfFile=.false.
      ELSE
        EndOfFile=.true.
        StillWorking=.false.
      ENDIF
    ENDIF
  ENDDO

  IF (ArgFileBeingDone .and. .not. LatestVersion .and. .not. ExitBecauseBadFile) THEN
    ! If this is true, then there was a "arg IDF File" on the command line and some files need to be renamed
    ErrFlag=.false.
    CALL copyfile(TRIM(FileNamePath)//'.'//TRIM(ArgIDFExtension),TRIM(FileNamePath)//'.'//TRIM(ArgIDFExtension)//'old',ErrFlag)
    CALL copyfile(TRIM(FileNamePath)//'.'//TRIM(ArgIDFExtension)//'new',TRIM(FileNamePath)//'.'//TRIM(ArgIDFExtension),ErrFlag)
    INQUIRE(File=TRIM(FileNamePath)//'.rvi',EXIST=FileExist)
    IF (FileExist) THEN
      CALL copyfile(TRIM(FileNamePath)//'.rvi',TRIM(FileNamePath)//'.rviold',ErrFlag)
    ENDIF
    INQUIRE(File=TRIM(FileNamePath)//'.rvinew',EXIST=FileExist)
    IF (FileExist) THEN
      CALL copyfile(TRIM(FileNamePath)//'.rvinew',TRIM(FileNamePath)//'.rvi',ErrFlag)
    ENDIF
    INQUIRE(File=TRIM(FileNamePath)//'.mvi',EXIST=FileExist)
    IF (FileExist) THEN
      CALL copyfile(TRIM(FileNamePath)//'.mvi',TRIM(FileNamePath)//'.mviold',ErrFlag)
    ENDIF
    INQUIRE(File=TRIM(FileNamePath)//'.mvinew',EXIST=FileExist)
    IF (FileExist) THEN
      CALL copyfile(TRIM(FileNamePath)//'.mvinew',TRIM(FileNamePath)//'.mvi',ErrFlag)
    ENDIF
  ENDIF

  RETURN

END SUBROUTINE CreateNewIDFUsingRules<|MERGE_RESOLUTION|>--- conflicted
+++ resolved
@@ -395,7 +395,6 @@
                  OutArgs(21:CurArgs+4)=InArgs(17:CurArgs)  !
                  CurArgs = CurArgs + 4
 
-<<<<<<< HEAD
              CASE('AIRFLOWNETWORK:SIMULATIONCONTROL')
                  ObjectName='AirflowNetwork:SimulationControl'
                  CALL GetNewObjectDefInIDD(ObjectName,NwNumArgs,NwAorN,NwReqFld,NwObjMinFlds,NwFldNames,NwFldDefaults,NwFldUnits)
@@ -403,7 +402,7 @@
                  OutArgs(1:3)=InArgs(1:3)
                  OutArgs(4:(CurArgs-1))=InArgs(5:(CurArgs))
                  CurArgs = CurArgs-1
-=======
+
              CASE('WATERHEATER:HEATPUMP:WRAPPEDCONDENSER')
                  ObjectName='WaterHeater:HeatPump:WrappedCondenser'
                  CALL GetNewObjectDefInIDD(ObjectName,NwNumArgs,NwAorN,NwReqFld,NwObjMinFlds,NwFldNames,NwFldDefaults,NwFldUnits)
@@ -412,8 +411,6 @@
                  IF (SameString(InArgs(35), 'MutuallyExlcusive')) THEN
                    OutArgs(35) = 'MutuallyExclusive'
                  END IF
-
->>>>>>> 8d398bbc
 
     !!!   Changes for report variables, meters, tables -- update names
               CASE('OUTPUT:VARIABLE')
