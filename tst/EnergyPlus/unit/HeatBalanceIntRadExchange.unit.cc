// EnergyPlus, Copyright (c) 1996-2020, The Board of Trustees of the University of Illinois,
// The Regents of the University of California, through Lawrence Berkeley National Laboratory
// (subject to receipt of any required approvals from the U.S. Dept. of Energy), Oak Ridge
// National Laboratory, managed by UT-Battelle, Alliance for Sustainable Energy, LLC, and other
// contributors. All rights reserved.
//
// NOTICE: This Software was developed under funding from the U.S. Department of Energy and the
// U.S. Government consequently retains certain rights. As such, the U.S. Government has been
// granted for itself and others acting on its behalf a paid-up, nonexclusive, irrevocable,
// worldwide license in the Software to reproduce, distribute copies to the public, prepare
// derivative works, and perform publicly and display publicly, and to permit others to do so.
//
// Redistribution and use in source and binary forms, with or without modification, are permitted
// provided that the following conditions are met:
//
// (1) Redistributions of source code must retain the above copyright notice, this list of
//     conditions and the following disclaimer.
//
// (2) Redistributions in binary form must reproduce the above copyright notice, this list of
//     conditions and the following disclaimer in the documentation and/or other materials
//     provided with the distribution.
//
// (3) Neither the name of the University of California, Lawrence Berkeley National Laboratory,
//     the University of Illinois, U.S. Dept. of Energy nor the names of its contributors may be
//     used to endorse or promote products derived from this software without specific prior
//     written permission.
//
// (4) Use of EnergyPlus(TM) Name. If Licensee (i) distributes the software in stand-alone form
//     without changes from the version obtained under this License, or (ii) Licensee makes a
//     reference solely to the software portion of its product, Licensee must refer to the
//     software as "EnergyPlus version X" software, where "X" is the version number Licensee
//     obtained under this License and may not use a different name for the software. Except as
//     specifically required in this Section (4), Licensee shall not use in a company name, a
//     product name, in advertising, publicity, or other promotional activities any name, trade
//     name, trademark, logo, or other designation of "EnergyPlus", "E+", "e+" or confusingly
//     similar designation, without the U.S. Department of Energy's prior written consent.
//
// THIS SOFTWARE IS PROVIDED BY THE COPYRIGHT HOLDERS AND CONTRIBUTORS "AS IS" AND ANY EXPRESS OR
// IMPLIED WARRANTIES, INCLUDING, BUT NOT LIMITED TO, THE IMPLIED WARRANTIES OF MERCHANTABILITY
// AND FITNESS FOR A PARTICULAR PURPOSE ARE DISCLAIMED. IN NO EVENT SHALL THE COPYRIGHT OWNER OR
// CONTRIBUTORS BE LIABLE FOR ANY DIRECT, INDIRECT, INCIDENTAL, SPECIAL, EXEMPLARY, OR
// CONSEQUENTIAL DAMAGES (INCLUDING, BUT NOT LIMITED TO, PROCUREMENT OF SUBSTITUTE GOODS OR
// SERVICES; LOSS OF USE, DATA, OR PROFITS; OR BUSINESS INTERRUPTION) HOWEVER CAUSED AND ON ANY
// THEORY OF LIABILITY, WHETHER IN CONTRACT, STRICT LIABILITY, OR TORT (INCLUDING NEGLIGENCE OR
// OTHERWISE) ARISING IN ANY WAY OUT OF THE USE OF THIS SOFTWARE, EVEN IF ADVISED OF THE
// POSSIBILITY OF SUCH DAMAGE.

// EnergyPlus::HeatBalFiniteDiffManager Unit Tests

// Google Test Headers
#include <gtest/gtest.h>

// Eigen Headers
#include <Eigen/Dense>

// EnergyPlus Headers
#include "Fixtures/EnergyPlusFixture.hh"
#include <EnergyPlus/DataGlobals.hh>
#include <EnergyPlus/DataHeatBalSurface.hh>
#include <EnergyPlus/DataHeatBalance.hh>
#include <EnergyPlus/DataSurfaces.hh>
#include <EnergyPlus/SurfaceGeometry.hh>
#include <EnergyPlus/SimulationManager.hh>
#include <EnergyPlus/OutputProcessor.hh>
#include <EnergyPlus/Psychrometrics.hh>
#include <EnergyPlus/ElectricPowerServiceManager.hh>
#include <EnergyPlus/DataEnvironment.hh>
#include <EnergyPlus/DataViewFactorInformation.hh>
#include <EnergyPlus/HeatBalanceIntRadExchange.hh>
#include <EnergyPlus/HeatBalanceManager.hh>
#include <EnergyPlus/HeatBalanceSurfaceManager.hh>
#include <EnergyPlus/InputProcessing/InputProcessor.hh>

using namespace EnergyPlus::HeatBalanceIntRadExchange;
using Eigen::MatrixXd;
using Eigen::ArrayXd;
using Eigen::Map;

namespace EnergyPlus {

<<<<<<< HEAD
TEST_F(EnergyPlusFixture, HeatBalanceIntRadExchange_CalcInteriorRadExchange)
{
    std::string const idf_objects = delimited_string({
         "Zone,",
         "  Space 0 ZN,                             !- Name",
         "  ,                                       !- Direction of Relative North {deg}",
         "  ,                                       !- X Origin {m}",
         "  ,                                       !- Y Origin {m}",
         "  ,                                       !- Z Origin {m}",
         "  ,                                       !- Type",
         "  ,                                       !- Multiplier",
         "  ,                                       !- Ceiling Height {m}",
         "  ,                                       !- Volume {m3}",
         "  ,                                       !- Floor Area {m2}",
         "  ,                                       !- Zone Inside Convection Algorithm",
         "  ;                                       !- Zone Outside Convection Algorithm",
         "",
         "BuildingSurface:Detailed,",
         "  Surface 1,                              !- Name",
         "  Floor,                                  !- Surface Type",
         "  Typical Insulated Carpeted 6in Slab Floor, !- Construction Name",
         "  Space 0 ZN,                             !- Zone Name",
         "  Ground,                                 !- Outside Boundary Condition",
         "  ,                                       !- Outside Boundary Condition Object",
         "  NoSun,                                  !- Sun Exposure",
         "  NoWind,                                 !- Wind Exposure",
         "  ,                                       !- View Factor to Ground",
         "  ,                                       !- Number of Vertices",
         "  101.900081235481, -2.49583216635773e-14, 0, !- X,Y,Z Vertex 1 {m}",
         "  101.409404492206, -9.98795456205172, 0, !- X,Y,Z Vertex 2 {m}",
         "  99.9420997476528, -19.8797196616996, 0, !- X,Y,Z Vertex 3 {m}",
         "  97.5122979486201, -29.580032193645, 0,  !- X,Y,Z Vertex 4 {m}",
         "  94.1433994146979, -38.9954728454752, 0, !- X,Y,Z Vertex 5 {m}",
         "  89.8678484803951, -48.0353657767096, 0, !- X,Y,Z Vertex 6 {m}",
         "  84.7268210384629, -56.6126518767123, 0, !- X,Y,Z Vertex 7 {m}",
         "  78.7698279935385, -64.6447271915188, 0, !- X,Y,Z Vertex 8 {m}",
         "  72.0542384450684, -72.0542384450684, 0, !- X,Y,Z Vertex 9 {m}",
         "  64.6447271915188, -78.7698279935386, 0, !- X,Y,Z Vertex 10 {m}",
         "  56.6126518767123, -84.7268210384629, 0, !- X,Y,Z Vertex 11 {m}",
         "  48.0353657767096, -89.8678484803951, 0, !- X,Y,Z Vertex 12 {m}",
         "  38.9954728454752, -94.1433994146979, 0, !- X,Y,Z Vertex 13 {m}",
         "  29.5800321936449, -97.5122979486201, 0, !- X,Y,Z Vertex 14 {m}",
         "  19.8797196616995, -99.9420997476528, 0, !- X,Y,Z Vertex 15 {m}",
         "  9.98795456205167, -101.409404492206, 0, !- X,Y,Z Vertex 16 {m}",
         "  -1.8718741247683e-14, -101.900081235481, 0, !- X,Y,Z Vertex 17 {m}",
         "  -9.98795456205171, -101.409404492206, 0, !- X,Y,Z Vertex 18 {m}",
         "  -19.8797196616996, -99.9420997476528, 0, !- X,Y,Z Vertex 19 {m}",
         "  -29.580032193645, -97.5122979486201, 0, !- X,Y,Z Vertex 20 {m}",
         "  -38.9954728454752, -94.1433994146979, 0, !- X,Y,Z Vertex 21 {m}",
         "  -48.0353657767096, -89.8678484803951, 0, !- X,Y,Z Vertex 22 {m}",
         "  -56.6126518767123, -84.7268210384629, 0, !- X,Y,Z Vertex 23 {m}",
         "  -64.6447271915188, -78.7698279935385, 0, !- X,Y,Z Vertex 24 {m}",
         "  -72.0542384450684, -72.0542384450684, 0, !- X,Y,Z Vertex 25 {m}",
         "  -78.7698279935386, -64.6447271915188, 0, !- X,Y,Z Vertex 26 {m}",
         "  -84.7268210384629, -56.6126518767123, 0, !- X,Y,Z Vertex 27 {m}",
         "  -89.8678484803951, -48.0353657767096, 0, !- X,Y,Z Vertex 28 {m}",
         "  -94.1433994146979, -38.9954728454752, 0, !- X,Y,Z Vertex 29 {m}",
         "  -97.5122979486201, -29.580032193645, 0, !- X,Y,Z Vertex 30 {m}",
         "  -99.9420997476528, -19.8797196616995, 0, !- X,Y,Z Vertex 31 {m}",
         "  -101.409404492206, -9.98795456205172, 0, !- X,Y,Z Vertex 32 {m}",
         "  -101.900081235481, 1.24791608317887e-14, 0, !- X,Y,Z Vertex 33 {m}",
         "  -101.409404492206, 9.98795456205175, 0, !- X,Y,Z Vertex 34 {m}",
         "  -99.9420997476528, 19.8797196616996, 0, !- X,Y,Z Vertex 35 {m}",
         "  -97.5122979486201, 29.580032193645, 0,  !- X,Y,Z Vertex 36 {m}",
         "  -94.1433994146979, 38.9954728454752, 0, !- X,Y,Z Vertex 37 {m}",
         "  -89.8678484803951, 48.0353657767096, 0, !- X,Y,Z Vertex 38 {m}",
         "  -84.7268210384629, 56.6126518767123, 0, !- X,Y,Z Vertex 39 {m}",
         "  -78.7698279935386, 64.6447271915188, 0, !- X,Y,Z Vertex 40 {m}",
         "  -72.0542384450684, 72.0542384450684, 0, !- X,Y,Z Vertex 41 {m}",
         "  -64.6447271915188, 78.7698279935386, 0, !- X,Y,Z Vertex 42 {m}",
         "  -56.6126518767123, 84.7268210384629, 0, !- X,Y,Z Vertex 43 {m}",
         "  -48.0353657767096, 89.8678484803951, 0, !- X,Y,Z Vertex 44 {m}",
         "  -38.9954728454752, 94.1433994146979, 0, !- X,Y,Z Vertex 45 {m}",
         "  -29.580032193645, 97.5122979486201, 0,  !- X,Y,Z Vertex 46 {m}",
         "  -19.8797196616995, 99.9420997476528, 0, !- X,Y,Z Vertex 47 {m}",
         "  -9.98795456205173, 101.409404492206, 0, !- X,Y,Z Vertex 48 {m}",
         "  6.23958041589433e-15, 101.900081235481, 0, !- X,Y,Z Vertex 49 {m}",
         "  9.98795456205174, 101.409404492206, 0,  !- X,Y,Z Vertex 50 {m}",
         "  19.8797196616995, 99.9420997476528, 0,  !- X,Y,Z Vertex 51 {m}",
         "  29.580032193645, 97.5122979486201, 0,   !- X,Y,Z Vertex 52 {m}",
         "  38.9954728454752, 94.1433994146979, 0,  !- X,Y,Z Vertex 53 {m}",
         "  48.0353657767096, 89.8678484803951, 0,  !- X,Y,Z Vertex 54 {m}",
         "  56.6126518767123, 84.7268210384629, 0,  !- X,Y,Z Vertex 55 {m}",
         "  64.6447271915188, 78.7698279935386, 0,  !- X,Y,Z Vertex 56 {m}",
         "  72.0542384450684, 72.0542384450684, 0,  !- X,Y,Z Vertex 57 {m}",
         "  78.7698279935386, 64.6447271915188, 0,  !- X,Y,Z Vertex 58 {m}",
         "  84.7268210384629, 56.6126518767123, 0,  !- X,Y,Z Vertex 59 {m}",
         "  89.8678484803951, 48.0353657767096, 0,  !- X,Y,Z Vertex 60 {m}",
         "  94.1433994146979, 38.9954728454752, 0,  !- X,Y,Z Vertex 61 {m}",
         "  97.5122979486201, 29.580032193645, 0,   !- X,Y,Z Vertex 62 {m}",
         "  99.9420997476528, 19.8797196616995, 0,  !- X,Y,Z Vertex 63 {m}",
         "  101.409404492206, 9.98795456205172, 0;  !- X,Y,Z Vertex 64 {m}",
         "",
         "BuildingSurface:Detailed,",
         "  Surface 10,                             !- Name",
         "  Wall,                                   !- Surface Type",
         "  Typical Insulated Exterior Mass Wall R-12.5, !- Construction Name",
         "  Space 0 ZN,                             !- Zone Name",
         "  Outdoors,                               !- Outside Boundary Condition",
         "  ,                                       !- Outside Boundary Condition Object",
         "  SunExposed,                             !- Sun Exposure",
         "  WindExposed,                            !- Wind Exposure",
         "  ,                                       !- View Factor to Ground",
         "  ,                                       !- Number of Vertices",
         "  64.6447271915188, -78.7698279935386, 12, !- X,Y,Z Vertex 1 {m}",
         "  64.6447271915188, -78.7698279935386, 0, !- X,Y,Z Vertex 2 {m}",
         "  72.0542384450684, -72.0542384450684, 0, !- X,Y,Z Vertex 3 {m}",
         "  72.0542384450684, -72.0542384450684, 12; !- X,Y,Z Vertex 4 {m}",
         "",
         "BuildingSurface:Detailed,",
         "  Surface 11,                             !- Name",
         "  Wall,                                   !- Surface Type",
         "  Typical Insulated Exterior Mass Wall R-12.5, !- Construction Name",
         "  Space 0 ZN,                             !- Zone Name",
         "  Outdoors,                               !- Outside Boundary Condition",
         "  ,                                       !- Outside Boundary Condition Object",
         "  SunExposed,                             !- Sun Exposure",
         "  WindExposed,                            !- Wind Exposure",
         "  ,                                       !- View Factor to Ground",
         "  ,                                       !- Number of Vertices",
         "  56.6126518767123, -84.7268210384629, 12, !- X,Y,Z Vertex 1 {m}",
         "  56.6126518767123, -84.7268210384629, 0, !- X,Y,Z Vertex 2 {m}",
         "  64.6447271915188, -78.7698279935386, 0, !- X,Y,Z Vertex 3 {m}",
         "  64.6447271915188, -78.7698279935386, 12; !- X,Y,Z Vertex 4 {m}",
         "",
         "BuildingSurface:Detailed,",
         "  Surface 12,                             !- Name",
         "  Wall,                                   !- Surface Type",
         "  Typical Insulated Exterior Mass Wall R-12.5, !- Construction Name",
         "  Space 0 ZN,                             !- Zone Name",
         "  Outdoors,                               !- Outside Boundary Condition",
         "  ,                                       !- Outside Boundary Condition Object",
         "  SunExposed,                             !- Sun Exposure",
         "  WindExposed,                            !- Wind Exposure",
         "  ,                                       !- View Factor to Ground",
         "  ,                                       !- Number of Vertices",
         "  48.0353657767096, -89.8678484803951, 12, !- X,Y,Z Vertex 1 {m}",
         "  48.0353657767096, -89.8678484803951, 0, !- X,Y,Z Vertex 2 {m}",
         "  56.6126518767123, -84.7268210384629, 0, !- X,Y,Z Vertex 3 {m}",
         "  56.6126518767123, -84.7268210384629, 12; !- X,Y,Z Vertex 4 {m}",
         "",
         "BuildingSurface:Detailed,",
         "  Surface 13,                             !- Name",
         "  Wall,                                   !- Surface Type",
         "  Typical Insulated Exterior Mass Wall R-12.5, !- Construction Name",
         "  Space 0 ZN,                             !- Zone Name",
         "  Outdoors,                               !- Outside Boundary Condition",
         "  ,                                       !- Outside Boundary Condition Object",
         "  SunExposed,                             !- Sun Exposure",
         "  WindExposed,                            !- Wind Exposure",
         "  ,                                       !- View Factor to Ground",
         "  ,                                       !- Number of Vertices",
         "  38.9954728454752, -94.1433994146979, 12, !- X,Y,Z Vertex 1 {m}",
         "  38.9954728454752, -94.1433994146979, 0, !- X,Y,Z Vertex 2 {m}",
         "  48.0353657767096, -89.8678484803951, 0, !- X,Y,Z Vertex 3 {m}",
         "  48.0353657767096, -89.8678484803951, 12; !- X,Y,Z Vertex 4 {m}",
         "",
         "BuildingSurface:Detailed,",
         "  Surface 14,                             !- Name",
         "  Wall,                                   !- Surface Type",
         "  Typical Insulated Exterior Mass Wall R-12.5, !- Construction Name",
         "  Space 0 ZN,                             !- Zone Name",
         "  Outdoors,                               !- Outside Boundary Condition",
         "  ,                                       !- Outside Boundary Condition Object",
         "  SunExposed,                             !- Sun Exposure",
         "  WindExposed,                            !- Wind Exposure",
         "  ,                                       !- View Factor to Ground",
         "  ,                                       !- Number of Vertices",
         "  29.5800321936449, -97.5122979486201, 12, !- X,Y,Z Vertex 1 {m}",
         "  29.5800321936449, -97.5122979486201, 0, !- X,Y,Z Vertex 2 {m}",
         "  38.9954728454752, -94.1433994146979, 0, !- X,Y,Z Vertex 3 {m}",
         "  38.9954728454752, -94.1433994146979, 12; !- X,Y,Z Vertex 4 {m}",
         "",
         "BuildingSurface:Detailed,",
         "  Surface 15,                             !- Name",
         "  Wall,                                   !- Surface Type",
         "  Typical Insulated Exterior Mass Wall R-12.5, !- Construction Name",
         "  Space 0 ZN,                             !- Zone Name",
         "  Outdoors,                               !- Outside Boundary Condition",
         "  ,                                       !- Outside Boundary Condition Object",
         "  SunExposed,                             !- Sun Exposure",
         "  WindExposed,                            !- Wind Exposure",
         "  ,                                       !- View Factor to Ground",
         "  ,                                       !- Number of Vertices",
         "  19.8797196616995, -99.9420997476528, 12, !- X,Y,Z Vertex 1 {m}",
         "  19.8797196616995, -99.9420997476528, 0, !- X,Y,Z Vertex 2 {m}",
         "  29.5800321936449, -97.5122979486201, 0, !- X,Y,Z Vertex 3 {m}",
         "  29.5800321936449, -97.5122979486201, 12; !- X,Y,Z Vertex 4 {m}",
         "",
         "BuildingSurface:Detailed,",
         "  Surface 16,                             !- Name",
         "  Wall,                                   !- Surface Type",
         "  Typical Insulated Exterior Mass Wall R-12.5, !- Construction Name",
         "  Space 0 ZN,                             !- Zone Name",
         "  Outdoors,                               !- Outside Boundary Condition",
         "  ,                                       !- Outside Boundary Condition Object",
         "  SunExposed,                             !- Sun Exposure",
         "  WindExposed,                            !- Wind Exposure",
         "  ,                                       !- View Factor to Ground",
         "  ,                                       !- Number of Vertices",
         "  9.98795456205167, -101.409404492206, 12, !- X,Y,Z Vertex 1 {m}",
         "  9.98795456205167, -101.409404492206, 0, !- X,Y,Z Vertex 2 {m}",
         "  19.8797196616995, -99.9420997476528, 0, !- X,Y,Z Vertex 3 {m}",
         "  19.8797196616995, -99.9420997476528, 12; !- X,Y,Z Vertex 4 {m}",
         "",
         "BuildingSurface:Detailed,",
         "  Surface 17,                             !- Name",
         "  Wall,                                   !- Surface Type",
         "  Typical Insulated Exterior Mass Wall R-12.5, !- Construction Name",
         "  Space 0 ZN,                             !- Zone Name",
         "  Outdoors,                               !- Outside Boundary Condition",
         "  ,                                       !- Outside Boundary Condition Object",
         "  SunExposed,                             !- Sun Exposure",
         "  WindExposed,                            !- Wind Exposure",
         "  ,                                       !- View Factor to Ground",
         "  ,                                       !- Number of Vertices",
         "  -1.8718741247683e-14, -101.900081235481, 12, !- X,Y,Z Vertex 1 {m}",
         "  -1.8718741247683e-14, -101.900081235481, 0, !- X,Y,Z Vertex 2 {m}",
         "  9.98795456205167, -101.409404492206, 0, !- X,Y,Z Vertex 3 {m}",
         "  9.98795456205167, -101.409404492206, 12; !- X,Y,Z Vertex 4 {m}",
         "",
         "BuildingSurface:Detailed,",
         "  Surface 18,                             !- Name",
         "  Wall,                                   !- Surface Type",
         "  Typical Insulated Exterior Mass Wall R-12.5, !- Construction Name",
         "  Space 0 ZN,                             !- Zone Name",
         "  Outdoors,                               !- Outside Boundary Condition",
         "  ,                                       !- Outside Boundary Condition Object",
         "  SunExposed,                             !- Sun Exposure",
         "  WindExposed,                            !- Wind Exposure",
         "  ,                                       !- View Factor to Ground",
         "  ,                                       !- Number of Vertices",
         "  -9.98795456205171, -101.409404492206, 12, !- X,Y,Z Vertex 1 {m}",
         "  -9.98795456205171, -101.409404492206, 0, !- X,Y,Z Vertex 2 {m}",
         "  -1.8718741247683e-14, -101.900081235481, 0, !- X,Y,Z Vertex 3 {m}",
         "  -1.8718741247683e-14, -101.900081235481, 12; !- X,Y,Z Vertex 4 {m}",
         "",
         "BuildingSurface:Detailed,",
         "  Surface 19,                             !- Name",
         "  Wall,                                   !- Surface Type",
         "  Typical Insulated Exterior Mass Wall R-12.5, !- Construction Name",
         "  Space 0 ZN,                             !- Zone Name",
         "  Outdoors,                               !- Outside Boundary Condition",
         "  ,                                       !- Outside Boundary Condition Object",
         "  SunExposed,                             !- Sun Exposure",
         "  WindExposed,                            !- Wind Exposure",
         "  ,                                       !- View Factor to Ground",
         "  ,                                       !- Number of Vertices",
         "  -19.8797196616996, -99.9420997476528, 12, !- X,Y,Z Vertex 1 {m}",
         "  -19.8797196616996, -99.9420997476528, 0, !- X,Y,Z Vertex 2 {m}",
         "  -9.98795456205171, -101.409404492206, 0, !- X,Y,Z Vertex 3 {m}",
         "  -9.98795456205171, -101.409404492206, 12; !- X,Y,Z Vertex 4 {m}",
         "",
         "BuildingSurface:Detailed,",
         "  Surface 2,                              !- Name",
         "  Wall,                                   !- Surface Type",
         "  Typical Insulated Exterior Mass Wall R-12.5, !- Construction Name",
         "  Space 0 ZN,                             !- Zone Name",
         "  Outdoors,                               !- Outside Boundary Condition",
         "  ,                                       !- Outside Boundary Condition Object",
         "  SunExposed,                             !- Sun Exposure",
         "  WindExposed,                            !- Wind Exposure",
         "  ,                                       !- View Factor to Ground",
         "  ,                                       !- Number of Vertices",
         "  101.409404492206, -9.98795456205172, 12, !- X,Y,Z Vertex 1 {m}",
         "  101.409404492206, -9.98795456205172, 0, !- X,Y,Z Vertex 2 {m}",
         "  101.900081235481, -2.49583216635773e-14, 0, !- X,Y,Z Vertex 3 {m}",
         "  101.900081235481, -2.49583216635773e-14, 12; !- X,Y,Z Vertex 4 {m}",
         "",
         "BuildingSurface:Detailed,",
         "  Surface 20,                             !- Name",
         "  Wall,                                   !- Surface Type",
         "  Typical Insulated Exterior Mass Wall R-12.5, !- Construction Name",
         "  Space 0 ZN,                             !- Zone Name",
         "  Outdoors,                               !- Outside Boundary Condition",
         "  ,                                       !- Outside Boundary Condition Object",
         "  SunExposed,                             !- Sun Exposure",
         "  WindExposed,                            !- Wind Exposure",
         "  ,                                       !- View Factor to Ground",
         "  ,                                       !- Number of Vertices",
         "  -29.580032193645, -97.5122979486201, 12, !- X,Y,Z Vertex 1 {m}",
         "  -29.580032193645, -97.5122979486201, 0, !- X,Y,Z Vertex 2 {m}",
         "  -19.8797196616996, -99.9420997476528, 0, !- X,Y,Z Vertex 3 {m}",
         "  -19.8797196616996, -99.9420997476528, 12; !- X,Y,Z Vertex 4 {m}",
         "",
         "BuildingSurface:Detailed,",
         "  Surface 21,                             !- Name",
         "  Wall,                                   !- Surface Type",
         "  Typical Insulated Exterior Mass Wall R-12.5, !- Construction Name",
         "  Space 0 ZN,                             !- Zone Name",
         "  Outdoors,                               !- Outside Boundary Condition",
         "  ,                                       !- Outside Boundary Condition Object",
         "  SunExposed,                             !- Sun Exposure",
         "  WindExposed,                            !- Wind Exposure",
         "  ,                                       !- View Factor to Ground",
         "  ,                                       !- Number of Vertices",
         "  -38.9954728454752, -94.1433994146979, 12, !- X,Y,Z Vertex 1 {m}",
         "  -38.9954728454752, -94.1433994146979, 0, !- X,Y,Z Vertex 2 {m}",
         "  -29.580032193645, -97.5122979486201, 0, !- X,Y,Z Vertex 3 {m}",
         "  -29.580032193645, -97.5122979486201, 12; !- X,Y,Z Vertex 4 {m}",
         "",
         "BuildingSurface:Detailed,",
         "  Surface 22,                             !- Name",
         "  Wall,                                   !- Surface Type",
         "  Typical Insulated Exterior Mass Wall R-12.5, !- Construction Name",
         "  Space 0 ZN,                             !- Zone Name",
         "  Outdoors,                               !- Outside Boundary Condition",
         "  ,                                       !- Outside Boundary Condition Object",
         "  SunExposed,                             !- Sun Exposure",
         "  WindExposed,                            !- Wind Exposure",
         "  ,                                       !- View Factor to Ground",
         "  ,                                       !- Number of Vertices",
         "  -48.0353657767096, -89.8678484803951, 12, !- X,Y,Z Vertex 1 {m}",
         "  -48.0353657767096, -89.8678484803951, 0, !- X,Y,Z Vertex 2 {m}",
         "  -38.9954728454752, -94.1433994146979, 0, !- X,Y,Z Vertex 3 {m}",
         "  -38.9954728454752, -94.1433994146979, 12; !- X,Y,Z Vertex 4 {m}",
         "",
         "BuildingSurface:Detailed,",
         "  Surface 23,                             !- Name",
         "  Wall,                                   !- Surface Type",
         "  Typical Insulated Exterior Mass Wall R-12.5, !- Construction Name",
         "  Space 0 ZN,                             !- Zone Name",
         "  Outdoors,                               !- Outside Boundary Condition",
         "  ,                                       !- Outside Boundary Condition Object",
         "  SunExposed,                             !- Sun Exposure",
         "  WindExposed,                            !- Wind Exposure",
         "  ,                                       !- View Factor to Ground",
         "  ,                                       !- Number of Vertices",
         "  -56.6126518767123, -84.7268210384629, 12, !- X,Y,Z Vertex 1 {m}",
         "  -56.6126518767123, -84.7268210384629, 0, !- X,Y,Z Vertex 2 {m}",
         "  -48.0353657767096, -89.8678484803951, 0, !- X,Y,Z Vertex 3 {m}",
         "  -48.0353657767096, -89.8678484803951, 12; !- X,Y,Z Vertex 4 {m}",
         "",
         "BuildingSurface:Detailed,",
         "  Surface 24,                             !- Name",
         "  Wall,                                   !- Surface Type",
         "  Typical Insulated Exterior Mass Wall R-12.5, !- Construction Name",
         "  Space 0 ZN,                             !- Zone Name",
         "  Outdoors,                               !- Outside Boundary Condition",
         "  ,                                       !- Outside Boundary Condition Object",
         "  SunExposed,                             !- Sun Exposure",
         "  WindExposed,                            !- Wind Exposure",
         "  ,                                       !- View Factor to Ground",
         "  ,                                       !- Number of Vertices",
         "  -64.6447271915188, -78.7698279935385, 12, !- X,Y,Z Vertex 1 {m}",
         "  -64.6447271915188, -78.7698279935385, 0, !- X,Y,Z Vertex 2 {m}",
         "  -56.6126518767123, -84.7268210384629, 0, !- X,Y,Z Vertex 3 {m}",
         "  -56.6126518767123, -84.7268210384629, 12; !- X,Y,Z Vertex 4 {m}",
         "",
         "BuildingSurface:Detailed,",
         "  Surface 25,                             !- Name",
         "  Wall,                                   !- Surface Type",
         "  Typical Insulated Exterior Mass Wall R-12.5, !- Construction Name",
         "  Space 0 ZN,                             !- Zone Name",
         "  Outdoors,                               !- Outside Boundary Condition",
         "  ,                                       !- Outside Boundary Condition Object",
         "  SunExposed,                             !- Sun Exposure",
         "  WindExposed,                            !- Wind Exposure",
         "  ,                                       !- View Factor to Ground",
         "  ,                                       !- Number of Vertices",
         "  -72.0542384450684, -72.0542384450684, 12, !- X,Y,Z Vertex 1 {m}",
         "  -72.0542384450684, -72.0542384450684, 0, !- X,Y,Z Vertex 2 {m}",
         "  -64.6447271915188, -78.7698279935385, 0, !- X,Y,Z Vertex 3 {m}",
         "  -64.6447271915188, -78.7698279935385, 12; !- X,Y,Z Vertex 4 {m}",
         "",
         "BuildingSurface:Detailed,",
         "  Surface 26,                             !- Name",
         "  Wall,                                   !- Surface Type",
         "  Typical Insulated Exterior Mass Wall R-12.5, !- Construction Name",
         "  Space 0 ZN,                             !- Zone Name",
         "  Outdoors,                               !- Outside Boundary Condition",
         "  ,                                       !- Outside Boundary Condition Object",
         "  SunExposed,                             !- Sun Exposure",
         "  WindExposed,                            !- Wind Exposure",
         "  ,                                       !- View Factor to Ground",
         "  ,                                       !- Number of Vertices",
         "  -78.7698279935386, -64.6447271915188, 12, !- X,Y,Z Vertex 1 {m}",
         "  -78.7698279935386, -64.6447271915188, 0, !- X,Y,Z Vertex 2 {m}",
         "  -72.0542384450684, -72.0542384450684, 0, !- X,Y,Z Vertex 3 {m}",
         "  -72.0542384450684, -72.0542384450684, 12; !- X,Y,Z Vertex 4 {m}",
         "",
         "BuildingSurface:Detailed,",
         "  Surface 27,                             !- Name",
         "  Wall,                                   !- Surface Type",
         "  Typical Insulated Exterior Mass Wall R-12.5, !- Construction Name",
         "  Space 0 ZN,                             !- Zone Name",
         "  Outdoors,                               !- Outside Boundary Condition",
         "  ,                                       !- Outside Boundary Condition Object",
         "  SunExposed,                             !- Sun Exposure",
         "  WindExposed,                            !- Wind Exposure",
         "  ,                                       !- View Factor to Ground",
         "  ,                                       !- Number of Vertices",
         "  -84.7268210384629, -56.6126518767123, 12, !- X,Y,Z Vertex 1 {m}",
         "  -84.7268210384629, -56.6126518767123, 0, !- X,Y,Z Vertex 2 {m}",
         "  -78.7698279935386, -64.6447271915188, 0, !- X,Y,Z Vertex 3 {m}",
         "  -78.7698279935386, -64.6447271915188, 12; !- X,Y,Z Vertex 4 {m}",
         "",
         "BuildingSurface:Detailed,",
         "  Surface 28,                             !- Name",
         "  Wall,                                   !- Surface Type",
         "  Typical Insulated Exterior Mass Wall R-12.5, !- Construction Name",
         "  Space 0 ZN,                             !- Zone Name",
         "  Outdoors,                               !- Outside Boundary Condition",
         "  ,                                       !- Outside Boundary Condition Object",
         "  SunExposed,                             !- Sun Exposure",
         "  WindExposed,                            !- Wind Exposure",
         "  ,                                       !- View Factor to Ground",
         "  ,                                       !- Number of Vertices",
         "  -89.8678484803951, -48.0353657767096, 12, !- X,Y,Z Vertex 1 {m}",
         "  -89.8678484803951, -48.0353657767096, 0, !- X,Y,Z Vertex 2 {m}",
         "  -84.7268210384629, -56.6126518767123, 0, !- X,Y,Z Vertex 3 {m}",
         "  -84.7268210384629, -56.6126518767123, 12; !- X,Y,Z Vertex 4 {m}",
         "",
         "BuildingSurface:Detailed,",
         "  Surface 29,                             !- Name",
         "  Wall,                                   !- Surface Type",
         "  Typical Insulated Exterior Mass Wall R-12.5, !- Construction Name",
         "  Space 0 ZN,                             !- Zone Name",
         "  Outdoors,                               !- Outside Boundary Condition",
         "  ,                                       !- Outside Boundary Condition Object",
         "  SunExposed,                             !- Sun Exposure",
         "  WindExposed,                            !- Wind Exposure",
         "  ,                                       !- View Factor to Ground",
         "  ,                                       !- Number of Vertices",
         "  -94.1433994146979, -38.9954728454752, 12, !- X,Y,Z Vertex 1 {m}",
         "  -94.1433994146979, -38.9954728454752, 0, !- X,Y,Z Vertex 2 {m}",
         "  -89.8678484803951, -48.0353657767096, 0, !- X,Y,Z Vertex 3 {m}",
         "  -89.8678484803951, -48.0353657767096, 12; !- X,Y,Z Vertex 4 {m}",
         "",
         "BuildingSurface:Detailed,",
         "  Surface 3,                              !- Name",
         "  Wall,                                   !- Surface Type",
         "  Typical Insulated Exterior Mass Wall R-12.5, !- Construction Name",
         "  Space 0 ZN,                             !- Zone Name",
         "  Outdoors,                               !- Outside Boundary Condition",
         "  ,                                       !- Outside Boundary Condition Object",
         "  SunExposed,                             !- Sun Exposure",
         "  WindExposed,                            !- Wind Exposure",
         "  ,                                       !- View Factor to Ground",
         "  ,                                       !- Number of Vertices",
         "  99.9420997476528, -19.8797196616996, 12, !- X,Y,Z Vertex 1 {m}",
         "  99.9420997476528, -19.8797196616996, 0, !- X,Y,Z Vertex 2 {m}",
         "  101.409404492206, -9.98795456205172, 0, !- X,Y,Z Vertex 3 {m}",
         "  101.409404492206, -9.98795456205172, 12; !- X,Y,Z Vertex 4 {m}",
         "",
         "BuildingSurface:Detailed,",
         "  Surface 30,                             !- Name",
         "  Wall,                                   !- Surface Type",
         "  Typical Insulated Exterior Mass Wall R-12.5, !- Construction Name",
         "  Space 0 ZN,                             !- Zone Name",
         "  Outdoors,                               !- Outside Boundary Condition",
         "  ,                                       !- Outside Boundary Condition Object",
         "  SunExposed,                             !- Sun Exposure",
         "  WindExposed,                            !- Wind Exposure",
         "  ,                                       !- View Factor to Ground",
         "  ,                                       !- Number of Vertices",
         "  -97.5122979486201, -29.580032193645, 12, !- X,Y,Z Vertex 1 {m}",
         "  -97.5122979486201, -29.580032193645, 0, !- X,Y,Z Vertex 2 {m}",
         "  -94.1433994146979, -38.9954728454752, 0, !- X,Y,Z Vertex 3 {m}",
         "  -94.1433994146979, -38.9954728454752, 12; !- X,Y,Z Vertex 4 {m}",
         "",
         "BuildingSurface:Detailed,",
         "  Surface 31,                             !- Name",
         "  Wall,                                   !- Surface Type",
         "  Typical Insulated Exterior Mass Wall R-12.5, !- Construction Name",
         "  Space 0 ZN,                             !- Zone Name",
         "  Outdoors,                               !- Outside Boundary Condition",
         "  ,                                       !- Outside Boundary Condition Object",
         "  SunExposed,                             !- Sun Exposure",
         "  WindExposed,                            !- Wind Exposure",
         "  ,                                       !- View Factor to Ground",
         "  ,                                       !- Number of Vertices",
         "  -99.9420997476528, -19.8797196616995, 12, !- X,Y,Z Vertex 1 {m}",
         "  -99.9420997476528, -19.8797196616995, 0, !- X,Y,Z Vertex 2 {m}",
         "  -97.5122979486201, -29.580032193645, 0, !- X,Y,Z Vertex 3 {m}",
         "  -97.5122979486201, -29.580032193645, 12; !- X,Y,Z Vertex 4 {m}",
         "",
         "BuildingSurface:Detailed,",
         "  Surface 32,                             !- Name",
         "  Wall,                                   !- Surface Type",
         "  Typical Insulated Exterior Mass Wall R-12.5, !- Construction Name",
         "  Space 0 ZN,                             !- Zone Name",
         "  Outdoors,                               !- Outside Boundary Condition",
         "  ,                                       !- Outside Boundary Condition Object",
         "  SunExposed,                             !- Sun Exposure",
         "  WindExposed,                            !- Wind Exposure",
         "  ,                                       !- View Factor to Ground",
         "  ,                                       !- Number of Vertices",
         "  -101.409404492206, -9.98795456205172, 12, !- X,Y,Z Vertex 1 {m}",
         "  -101.409404492206, -9.98795456205172, 0, !- X,Y,Z Vertex 2 {m}",
         "  -99.9420997476528, -19.8797196616995, 0, !- X,Y,Z Vertex 3 {m}",
         "  -99.9420997476528, -19.8797196616995, 12; !- X,Y,Z Vertex 4 {m}",
         "",
         "BuildingSurface:Detailed,",
         "  Surface 33,                             !- Name",
         "  Wall,                                   !- Surface Type",
         "  Typical Insulated Exterior Mass Wall R-12.5, !- Construction Name",
         "  Space 0 ZN,                             !- Zone Name",
         "  Outdoors,                               !- Outside Boundary Condition",
         "  ,                                       !- Outside Boundary Condition Object",
         "  SunExposed,                             !- Sun Exposure",
         "  WindExposed,                            !- Wind Exposure",
         "  ,                                       !- View Factor to Ground",
         "  ,                                       !- Number of Vertices",
         "  -101.900081235481, 1.24791608317887e-14, 12, !- X,Y,Z Vertex 1 {m}",
         "  -101.900081235481, 1.24791608317887e-14, 0, !- X,Y,Z Vertex 2 {m}",
         "  -101.409404492206, -9.98795456205172, 0, !- X,Y,Z Vertex 3 {m}",
         "  -101.409404492206, -9.98795456205172, 12; !- X,Y,Z Vertex 4 {m}",
         "",
         "BuildingSurface:Detailed,",
         "  Surface 34,                             !- Name",
         "  Wall,                                   !- Surface Type",
         "  Typical Insulated Exterior Mass Wall R-12.5, !- Construction Name",
         "  Space 0 ZN,                             !- Zone Name",
         "  Outdoors,                               !- Outside Boundary Condition",
         "  ,                                       !- Outside Boundary Condition Object",
         "  SunExposed,                             !- Sun Exposure",
         "  WindExposed,                            !- Wind Exposure",
         "  ,                                       !- View Factor to Ground",
         "  ,                                       !- Number of Vertices",
         "  -101.409404492206, 9.98795456205175, 12, !- X,Y,Z Vertex 1 {m}",
         "  -101.409404492206, 9.98795456205175, 0, !- X,Y,Z Vertex 2 {m}",
         "  -101.900081235481, 1.24791608317887e-14, 0, !- X,Y,Z Vertex 3 {m}",
         "  -101.900081235481, 1.24791608317887e-14, 12; !- X,Y,Z Vertex 4 {m}",
         "",
         "BuildingSurface:Detailed,",
         "  Surface 35,                             !- Name",
         "  Wall,                                   !- Surface Type",
         "  Typical Insulated Exterior Mass Wall R-12.5, !- Construction Name",
         "  Space 0 ZN,                             !- Zone Name",
         "  Outdoors,                               !- Outside Boundary Condition",
         "  ,                                       !- Outside Boundary Condition Object",
         "  SunExposed,                             !- Sun Exposure",
         "  WindExposed,                            !- Wind Exposure",
         "  ,                                       !- View Factor to Ground",
         "  ,                                       !- Number of Vertices",
         "  -99.9420997476528, 19.8797196616996, 12, !- X,Y,Z Vertex 1 {m}",
         "  -99.9420997476528, 19.8797196616996, 0, !- X,Y,Z Vertex 2 {m}",
         "  -101.409404492206, 9.98795456205175, 0, !- X,Y,Z Vertex 3 {m}",
         "  -101.409404492206, 9.98795456205175, 12; !- X,Y,Z Vertex 4 {m}",
         "",
         "BuildingSurface:Detailed,",
         "  Surface 36,                             !- Name",
         "  Wall,                                   !- Surface Type",
         "  Typical Insulated Exterior Mass Wall R-12.5, !- Construction Name",
         "  Space 0 ZN,                             !- Zone Name",
         "  Outdoors,                               !- Outside Boundary Condition",
         "  ,                                       !- Outside Boundary Condition Object",
         "  SunExposed,                             !- Sun Exposure",
         "  WindExposed,                            !- Wind Exposure",
         "  ,                                       !- View Factor to Ground",
         "  ,                                       !- Number of Vertices",
         "  -97.5122979486201, 29.580032193645, 12, !- X,Y,Z Vertex 1 {m}",
         "  -97.5122979486201, 29.580032193645, 0,  !- X,Y,Z Vertex 2 {m}",
         "  -99.9420997476528, 19.8797196616996, 0, !- X,Y,Z Vertex 3 {m}",
         "  -99.9420997476528, 19.8797196616996, 12; !- X,Y,Z Vertex 4 {m}",
         "",
         "BuildingSurface:Detailed,",
         "  Surface 37,                             !- Name",
         "  Wall,                                   !- Surface Type",
         "  Typical Insulated Exterior Mass Wall R-12.5, !- Construction Name",
         "  Space 0 ZN,                             !- Zone Name",
         "  Outdoors,                               !- Outside Boundary Condition",
         "  ,                                       !- Outside Boundary Condition Object",
         "  SunExposed,                             !- Sun Exposure",
         "  WindExposed,                            !- Wind Exposure",
         "  ,                                       !- View Factor to Ground",
         "  ,                                       !- Number of Vertices",
         "  -94.1433994146979, 38.9954728454752, 12, !- X,Y,Z Vertex 1 {m}",
         "  -94.1433994146979, 38.9954728454752, 0, !- X,Y,Z Vertex 2 {m}",
         "  -97.5122979486201, 29.580032193645, 0,  !- X,Y,Z Vertex 3 {m}",
         "  -97.5122979486201, 29.580032193645, 12; !- X,Y,Z Vertex 4 {m}",
         "",
         "BuildingSurface:Detailed,",
         "  Surface 38,                             !- Name",
         "  Wall,                                   !- Surface Type",
         "  Typical Insulated Exterior Mass Wall R-12.5, !- Construction Name",
         "  Space 0 ZN,                             !- Zone Name",
         "  Outdoors,                               !- Outside Boundary Condition",
         "  ,                                       !- Outside Boundary Condition Object",
         "  SunExposed,                             !- Sun Exposure",
         "  WindExposed,                            !- Wind Exposure",
         "  ,                                       !- View Factor to Ground",
         "  ,                                       !- Number of Vertices",
         "  -89.8678484803951, 48.0353657767096, 12, !- X,Y,Z Vertex 1 {m}",
         "  -89.8678484803951, 48.0353657767096, 0, !- X,Y,Z Vertex 2 {m}",
         "  -94.1433994146979, 38.9954728454752, 0, !- X,Y,Z Vertex 3 {m}",
         "  -94.1433994146979, 38.9954728454752, 12; !- X,Y,Z Vertex 4 {m}",
         "",
         "BuildingSurface:Detailed,",
         "  Surface 39,                             !- Name",
         "  Wall,                                   !- Surface Type",
         "  Typical Insulated Exterior Mass Wall R-12.5, !- Construction Name",
         "  Space 0 ZN,                             !- Zone Name",
         "  Outdoors,                               !- Outside Boundary Condition",
         "  ,                                       !- Outside Boundary Condition Object",
         "  SunExposed,                             !- Sun Exposure",
         "  WindExposed,                            !- Wind Exposure",
         "  ,                                       !- View Factor to Ground",
         "  ,                                       !- Number of Vertices",
         "  -84.7268210384629, 56.6126518767123, 12, !- X,Y,Z Vertex 1 {m}",
         "  -84.7268210384629, 56.6126518767123, 0, !- X,Y,Z Vertex 2 {m}",
         "  -89.8678484803951, 48.0353657767096, 0, !- X,Y,Z Vertex 3 {m}",
         "  -89.8678484803951, 48.0353657767096, 12; !- X,Y,Z Vertex 4 {m}",
         "",
         "BuildingSurface:Detailed,",
         "  Surface 4,                              !- Name",
         "  Wall,                                   !- Surface Type",
         "  Typical Insulated Exterior Mass Wall R-12.5, !- Construction Name",
         "  Space 0 ZN,                             !- Zone Name",
         "  Outdoors,                               !- Outside Boundary Condition",
         "  ,                                       !- Outside Boundary Condition Object",
         "  SunExposed,                             !- Sun Exposure",
         "  WindExposed,                            !- Wind Exposure",
         "  ,                                       !- View Factor to Ground",
         "  ,                                       !- Number of Vertices",
         "  97.5122979486201, -29.580032193645, 12, !- X,Y,Z Vertex 1 {m}",
         "  97.5122979486201, -29.580032193645, 0,  !- X,Y,Z Vertex 2 {m}",
         "  99.9420997476528, -19.8797196616996, 0, !- X,Y,Z Vertex 3 {m}",
         "  99.9420997476528, -19.8797196616996, 12; !- X,Y,Z Vertex 4 {m}",
         "",
         "BuildingSurface:Detailed,",
         "  Surface 40,                             !- Name",
         "  Wall,                                   !- Surface Type",
         "  Typical Insulated Exterior Mass Wall R-12.5, !- Construction Name",
         "  Space 0 ZN,                             !- Zone Name",
         "  Outdoors,                               !- Outside Boundary Condition",
         "  ,                                       !- Outside Boundary Condition Object",
         "  SunExposed,                             !- Sun Exposure",
         "  WindExposed,                            !- Wind Exposure",
         "  ,                                       !- View Factor to Ground",
         "  ,                                       !- Number of Vertices",
         "  -78.7698279935386, 64.6447271915188, 12, !- X,Y,Z Vertex 1 {m}",
         "  -78.7698279935386, 64.6447271915188, 0, !- X,Y,Z Vertex 2 {m}",
         "  -84.7268210384629, 56.6126518767123, 0, !- X,Y,Z Vertex 3 {m}",
         "  -84.7268210384629, 56.6126518767123, 12; !- X,Y,Z Vertex 4 {m}",
         "",
         "BuildingSurface:Detailed,",
         "  Surface 41,                             !- Name",
         "  Wall,                                   !- Surface Type",
         "  Typical Insulated Exterior Mass Wall R-12.5, !- Construction Name",
         "  Space 0 ZN,                             !- Zone Name",
         "  Outdoors,                               !- Outside Boundary Condition",
         "  ,                                       !- Outside Boundary Condition Object",
         "  SunExposed,                             !- Sun Exposure",
         "  WindExposed,                            !- Wind Exposure",
         "  ,                                       !- View Factor to Ground",
         "  ,                                       !- Number of Vertices",
         "  -72.0542384450684, 72.0542384450684, 12, !- X,Y,Z Vertex 1 {m}",
         "  -72.0542384450684, 72.0542384450684, 0, !- X,Y,Z Vertex 2 {m}",
         "  -78.7698279935386, 64.6447271915188, 0, !- X,Y,Z Vertex 3 {m}",
         "  -78.7698279935386, 64.6447271915188, 12; !- X,Y,Z Vertex 4 {m}",
         "",
         "BuildingSurface:Detailed,",
         "  Surface 42,                             !- Name",
         "  Wall,                                   !- Surface Type",
         "  Typical Insulated Exterior Mass Wall R-12.5, !- Construction Name",
         "  Space 0 ZN,                             !- Zone Name",
         "  Outdoors,                               !- Outside Boundary Condition",
         "  ,                                       !- Outside Boundary Condition Object",
         "  SunExposed,                             !- Sun Exposure",
         "  WindExposed,                            !- Wind Exposure",
         "  ,                                       !- View Factor to Ground",
         "  ,                                       !- Number of Vertices",
         "  -64.6447271915188, 78.7698279935386, 12, !- X,Y,Z Vertex 1 {m}",
         "  -64.6447271915188, 78.7698279935386, 0, !- X,Y,Z Vertex 2 {m}",
         "  -72.0542384450684, 72.0542384450684, 0, !- X,Y,Z Vertex 3 {m}",
         "  -72.0542384450684, 72.0542384450684, 12; !- X,Y,Z Vertex 4 {m}",
         "",
         "BuildingSurface:Detailed,",
         "  Surface 43,                             !- Name",
         "  Wall,                                   !- Surface Type",
         "  Typical Insulated Exterior Mass Wall R-12.5, !- Construction Name",
         "  Space 0 ZN,                             !- Zone Name",
         "  Outdoors,                               !- Outside Boundary Condition",
         "  ,                                       !- Outside Boundary Condition Object",
         "  SunExposed,                             !- Sun Exposure",
         "  WindExposed,                            !- Wind Exposure",
         "  ,                                       !- View Factor to Ground",
         "  ,                                       !- Number of Vertices",
         "  -56.6126518767123, 84.7268210384629, 12, !- X,Y,Z Vertex 1 {m}",
         "  -56.6126518767123, 84.7268210384629, 0, !- X,Y,Z Vertex 2 {m}",
         "  -64.6447271915188, 78.7698279935386, 0, !- X,Y,Z Vertex 3 {m}",
         "  -64.6447271915188, 78.7698279935386, 12; !- X,Y,Z Vertex 4 {m}",
         "",
         "BuildingSurface:Detailed,",
         "  Surface 44,                             !- Name",
         "  Wall,                                   !- Surface Type",
         "  Typical Insulated Exterior Mass Wall R-12.5, !- Construction Name",
         "  Space 0 ZN,                             !- Zone Name",
         "  Outdoors,                               !- Outside Boundary Condition",
         "  ,                                       !- Outside Boundary Condition Object",
         "  SunExposed,                             !- Sun Exposure",
         "  WindExposed,                            !- Wind Exposure",
         "  ,                                       !- View Factor to Ground",
         "  ,                                       !- Number of Vertices",
         "  -48.0353657767096, 89.8678484803951, 12, !- X,Y,Z Vertex 1 {m}",
         "  -48.0353657767096, 89.8678484803951, 0, !- X,Y,Z Vertex 2 {m}",
         "  -56.6126518767123, 84.7268210384629, 0, !- X,Y,Z Vertex 3 {m}",
         "  -56.6126518767123, 84.7268210384629, 12; !- X,Y,Z Vertex 4 {m}",
         "",
         "BuildingSurface:Detailed,",
         "  Surface 45,                             !- Name",
         "  Wall,                                   !- Surface Type",
         "  Typical Insulated Exterior Mass Wall R-12.5, !- Construction Name",
         "  Space 0 ZN,                             !- Zone Name",
         "  Outdoors,                               !- Outside Boundary Condition",
         "  ,                                       !- Outside Boundary Condition Object",
         "  SunExposed,                             !- Sun Exposure",
         "  WindExposed,                            !- Wind Exposure",
         "  ,                                       !- View Factor to Ground",
         "  ,                                       !- Number of Vertices",
         "  -38.9954728454752, 94.1433994146979, 12, !- X,Y,Z Vertex 1 {m}",
         "  -38.9954728454752, 94.1433994146979, 0, !- X,Y,Z Vertex 2 {m}",
         "  -48.0353657767096, 89.8678484803951, 0, !- X,Y,Z Vertex 3 {m}",
         "  -48.0353657767096, 89.8678484803951, 12; !- X,Y,Z Vertex 4 {m}",
         "",
         "BuildingSurface:Detailed,",
         "  Surface 46,                             !- Name",
         "  Wall,                                   !- Surface Type",
         "  Typical Insulated Exterior Mass Wall R-12.5, !- Construction Name",
         "  Space 0 ZN,                             !- Zone Name",
         "  Outdoors,                               !- Outside Boundary Condition",
         "  ,                                       !- Outside Boundary Condition Object",
         "  SunExposed,                             !- Sun Exposure",
         "  WindExposed,                            !- Wind Exposure",
         "  ,                                       !- View Factor to Ground",
         "  ,                                       !- Number of Vertices",
         "  -29.580032193645, 97.5122979486201, 12, !- X,Y,Z Vertex 1 {m}",
         "  -29.580032193645, 97.5122979486201, 0,  !- X,Y,Z Vertex 2 {m}",
         "  -38.9954728454752, 94.1433994146979, 0, !- X,Y,Z Vertex 3 {m}",
         "  -38.9954728454752, 94.1433994146979, 12; !- X,Y,Z Vertex 4 {m}",
         "",
         "BuildingSurface:Detailed,",
         "  Surface 47,                             !- Name",
         "  Wall,                                   !- Surface Type",
         "  Typical Insulated Exterior Mass Wall R-12.5, !- Construction Name",
         "  Space 0 ZN,                             !- Zone Name",
         "  Outdoors,                               !- Outside Boundary Condition",
         "  ,                                       !- Outside Boundary Condition Object",
         "  SunExposed,                             !- Sun Exposure",
         "  WindExposed,                            !- Wind Exposure",
         "  ,                                       !- View Factor to Ground",
         "  ,                                       !- Number of Vertices",
         "  -19.8797196616995, 99.9420997476528, 12, !- X,Y,Z Vertex 1 {m}",
         "  -19.8797196616995, 99.9420997476528, 0, !- X,Y,Z Vertex 2 {m}",
         "  -29.580032193645, 97.5122979486201, 0,  !- X,Y,Z Vertex 3 {m}",
         "  -29.580032193645, 97.5122979486201, 12; !- X,Y,Z Vertex 4 {m}",
         "",
         "BuildingSurface:Detailed,",
         "  Surface 48,                             !- Name",
         "  Wall,                                   !- Surface Type",
         "  Typical Insulated Exterior Mass Wall R-12.5, !- Construction Name",
         "  Space 0 ZN,                             !- Zone Name",
         "  Outdoors,                               !- Outside Boundary Condition",
         "  ,                                       !- Outside Boundary Condition Object",
         "  SunExposed,                             !- Sun Exposure",
         "  WindExposed,                            !- Wind Exposure",
         "  ,                                       !- View Factor to Ground",
         "  ,                                       !- Number of Vertices",
         "  -9.98795456205173, 101.409404492206, 12, !- X,Y,Z Vertex 1 {m}",
         "  -9.98795456205173, 101.409404492206, 0, !- X,Y,Z Vertex 2 {m}",
         "  -19.8797196616995, 99.9420997476528, 0, !- X,Y,Z Vertex 3 {m}",
         "  -19.8797196616995, 99.9420997476528, 12; !- X,Y,Z Vertex 4 {m}",
         "",
         "BuildingSurface:Detailed,",
         "  Surface 49,                             !- Name",
         "  Wall,                                   !- Surface Type",
         "  Typical Insulated Exterior Mass Wall R-12.5, !- Construction Name",
         "  Space 0 ZN,                             !- Zone Name",
         "  Outdoors,                               !- Outside Boundary Condition",
         "  ,                                       !- Outside Boundary Condition Object",
         "  SunExposed,                             !- Sun Exposure",
         "  WindExposed,                            !- Wind Exposure",
         "  ,                                       !- View Factor to Ground",
         "  ,                                       !- Number of Vertices",
         "  6.23958041589433e-15, 101.900081235481, 12, !- X,Y,Z Vertex 1 {m}",
         "  6.23958041589433e-15, 101.900081235481, 0, !- X,Y,Z Vertex 2 {m}",
         "  -9.98795456205173, 101.409404492206, 0, !- X,Y,Z Vertex 3 {m}",
         "  -9.98795456205173, 101.409404492206, 12; !- X,Y,Z Vertex 4 {m}",
         "",
         "BuildingSurface:Detailed,",
         "  Surface 5,                              !- Name",
         "  Wall,                                   !- Surface Type",
         "  Typical Insulated Exterior Mass Wall R-12.5, !- Construction Name",
         "  Space 0 ZN,                             !- Zone Name",
         "  Outdoors,                               !- Outside Boundary Condition",
         "  ,                                       !- Outside Boundary Condition Object",
         "  SunExposed,                             !- Sun Exposure",
         "  WindExposed,                            !- Wind Exposure",
         "  ,                                       !- View Factor to Ground",
         "  ,                                       !- Number of Vertices",
         "  94.1433994146979, -38.9954728454752, 12, !- X,Y,Z Vertex 1 {m}",
         "  94.1433994146979, -38.9954728454752, 0, !- X,Y,Z Vertex 2 {m}",
         "  97.5122979486201, -29.580032193645, 0,  !- X,Y,Z Vertex 3 {m}",
         "  97.5122979486201, -29.580032193645, 12; !- X,Y,Z Vertex 4 {m}",
         "",
         "BuildingSurface:Detailed,",
         "  Surface 50,                             !- Name",
         "  Wall,                                   !- Surface Type",
         "  Typical Insulated Exterior Mass Wall R-12.5, !- Construction Name",
         "  Space 0 ZN,                             !- Zone Name",
         "  Outdoors,                               !- Outside Boundary Condition",
         "  ,                                       !- Outside Boundary Condition Object",
         "  SunExposed,                             !- Sun Exposure",
         "  WindExposed,                            !- Wind Exposure",
         "  ,                                       !- View Factor to Ground",
         "  ,                                       !- Number of Vertices",
         "  9.98795456205174, 101.409404492206, 12, !- X,Y,Z Vertex 1 {m}",
         "  9.98795456205174, 101.409404492206, 0,  !- X,Y,Z Vertex 2 {m}",
         "  6.23958041589433e-15, 101.900081235481, 0, !- X,Y,Z Vertex 3 {m}",
         "  6.23958041589433e-15, 101.900081235481, 12; !- X,Y,Z Vertex 4 {m}",
         "",
         "BuildingSurface:Detailed,",
         "  Surface 51,                             !- Name",
         "  Wall,                                   !- Surface Type",
         "  Typical Insulated Exterior Mass Wall R-12.5, !- Construction Name",
         "  Space 0 ZN,                             !- Zone Name",
         "  Outdoors,                               !- Outside Boundary Condition",
         "  ,                                       !- Outside Boundary Condition Object",
         "  SunExposed,                             !- Sun Exposure",
         "  WindExposed,                            !- Wind Exposure",
         "  ,                                       !- View Factor to Ground",
         "  ,                                       !- Number of Vertices",
         "  19.8797196616995, 99.9420997476528, 12, !- X,Y,Z Vertex 1 {m}",
         "  19.8797196616995, 99.9420997476528, 0,  !- X,Y,Z Vertex 2 {m}",
         "  9.98795456205174, 101.409404492206, 0,  !- X,Y,Z Vertex 3 {m}",
         "  9.98795456205174, 101.409404492206, 12; !- X,Y,Z Vertex 4 {m}",
         "",
         "BuildingSurface:Detailed,",
         "  Surface 52,                             !- Name",
         "  Wall,                                   !- Surface Type",
         "  Typical Insulated Exterior Mass Wall R-12.5, !- Construction Name",
         "  Space 0 ZN,                             !- Zone Name",
         "  Outdoors,                               !- Outside Boundary Condition",
         "  ,                                       !- Outside Boundary Condition Object",
         "  SunExposed,                             !- Sun Exposure",
         "  WindExposed,                            !- Wind Exposure",
         "  ,                                       !- View Factor to Ground",
         "  ,                                       !- Number of Vertices",
         "  29.580032193645, 97.5122979486201, 12,  !- X,Y,Z Vertex 1 {m}",
         "  29.580032193645, 97.5122979486201, 0,   !- X,Y,Z Vertex 2 {m}",
         "  19.8797196616995, 99.9420997476528, 0,  !- X,Y,Z Vertex 3 {m}",
         "  19.8797196616995, 99.9420997476528, 12; !- X,Y,Z Vertex 4 {m}",
         "",
         "BuildingSurface:Detailed,",
         "  Surface 53,                             !- Name",
         "  Wall,                                   !- Surface Type",
         "  Typical Insulated Exterior Mass Wall R-12.5, !- Construction Name",
         "  Space 0 ZN,                             !- Zone Name",
         "  Outdoors,                               !- Outside Boundary Condition",
         "  ,                                       !- Outside Boundary Condition Object",
         "  SunExposed,                             !- Sun Exposure",
         "  WindExposed,                            !- Wind Exposure",
         "  ,                                       !- View Factor to Ground",
         "  ,                                       !- Number of Vertices",
         "  38.9954728454752, 94.1433994146979, 12, !- X,Y,Z Vertex 1 {m}",
         "  38.9954728454752, 94.1433994146979, 0,  !- X,Y,Z Vertex 2 {m}",
         "  29.580032193645, 97.5122979486201, 0,   !- X,Y,Z Vertex 3 {m}",
         "  29.580032193645, 97.5122979486201, 12;  !- X,Y,Z Vertex 4 {m}",
         "",
         "BuildingSurface:Detailed,",
         "  Surface 54,                             !- Name",
         "  Wall,                                   !- Surface Type",
         "  Typical Insulated Exterior Mass Wall R-12.5, !- Construction Name",
         "  Space 0 ZN,                             !- Zone Name",
         "  Outdoors,                               !- Outside Boundary Condition",
         "  ,                                       !- Outside Boundary Condition Object",
         "  SunExposed,                             !- Sun Exposure",
         "  WindExposed,                            !- Wind Exposure",
         "  ,                                       !- View Factor to Ground",
         "  ,                                       !- Number of Vertices",
         "  48.0353657767096, 89.8678484803951, 12, !- X,Y,Z Vertex 1 {m}",
         "  48.0353657767096, 89.8678484803951, 0,  !- X,Y,Z Vertex 2 {m}",
         "  38.9954728454752, 94.1433994146979, 0,  !- X,Y,Z Vertex 3 {m}",
         "  38.9954728454752, 94.1433994146979, 12; !- X,Y,Z Vertex 4 {m}",
         "",
         "BuildingSurface:Detailed,",
         "  Surface 55,                             !- Name",
         "  Wall,                                   !- Surface Type",
         "  Typical Insulated Exterior Mass Wall R-12.5, !- Construction Name",
         "  Space 0 ZN,                             !- Zone Name",
         "  Outdoors,                               !- Outside Boundary Condition",
         "  ,                                       !- Outside Boundary Condition Object",
         "  SunExposed,                             !- Sun Exposure",
         "  WindExposed,                            !- Wind Exposure",
         "  ,                                       !- View Factor to Ground",
         "  ,                                       !- Number of Vertices",
         "  56.6126518767123, 84.7268210384629, 12, !- X,Y,Z Vertex 1 {m}",
         "  56.6126518767123, 84.7268210384629, 0,  !- X,Y,Z Vertex 2 {m}",
         "  48.0353657767096, 89.8678484803951, 0,  !- X,Y,Z Vertex 3 {m}",
         "  48.0353657767096, 89.8678484803951, 12; !- X,Y,Z Vertex 4 {m}",
         "",
         "BuildingSurface:Detailed,",
         "  Surface 56,                             !- Name",
         "  Wall,                                   !- Surface Type",
         "  Typical Insulated Exterior Mass Wall R-12.5, !- Construction Name",
         "  Space 0 ZN,                             !- Zone Name",
         "  Outdoors,                               !- Outside Boundary Condition",
         "  ,                                       !- Outside Boundary Condition Object",
         "  SunExposed,                             !- Sun Exposure",
         "  WindExposed,                            !- Wind Exposure",
         "  ,                                       !- View Factor to Ground",
         "  ,                                       !- Number of Vertices",
         "  64.6447271915188, 78.7698279935386, 12, !- X,Y,Z Vertex 1 {m}",
         "  64.6447271915188, 78.7698279935386, 0,  !- X,Y,Z Vertex 2 {m}",
         "  56.6126518767123, 84.7268210384629, 0,  !- X,Y,Z Vertex 3 {m}",
         "  56.6126518767123, 84.7268210384629, 12; !- X,Y,Z Vertex 4 {m}",
         "",
         "BuildingSurface:Detailed,",
         "  Surface 57,                             !- Name",
         "  Wall,                                   !- Surface Type",
         "  Typical Insulated Exterior Mass Wall R-12.5, !- Construction Name",
         "  Space 0 ZN,                             !- Zone Name",
         "  Outdoors,                               !- Outside Boundary Condition",
         "  ,                                       !- Outside Boundary Condition Object",
         "  SunExposed,                             !- Sun Exposure",
         "  WindExposed,                            !- Wind Exposure",
         "  ,                                       !- View Factor to Ground",
         "  ,                                       !- Number of Vertices",
         "  72.0542384450684, 72.0542384450684, 12, !- X,Y,Z Vertex 1 {m}",
         "  72.0542384450684, 72.0542384450684, 0,  !- X,Y,Z Vertex 2 {m}",
         "  64.6447271915188, 78.7698279935386, 0,  !- X,Y,Z Vertex 3 {m}",
         "  64.6447271915188, 78.7698279935386, 12; !- X,Y,Z Vertex 4 {m}",
         "",
         "BuildingSurface:Detailed,",
         "  Surface 58,                             !- Name",
         "  Wall,                                   !- Surface Type",
         "  Typical Insulated Exterior Mass Wall R-12.5, !- Construction Name",
         "  Space 0 ZN,                             !- Zone Name",
         "  Outdoors,                               !- Outside Boundary Condition",
         "  ,                                       !- Outside Boundary Condition Object",
         "  SunExposed,                             !- Sun Exposure",
         "  WindExposed,                            !- Wind Exposure",
         "  ,                                       !- View Factor to Ground",
         "  ,                                       !- Number of Vertices",
         "  78.7698279935386, 64.6447271915188, 12, !- X,Y,Z Vertex 1 {m}",
         "  78.7698279935386, 64.6447271915188, 0,  !- X,Y,Z Vertex 2 {m}",
         "  72.0542384450684, 72.0542384450684, 0,  !- X,Y,Z Vertex 3 {m}",
         "  72.0542384450684, 72.0542384450684, 12; !- X,Y,Z Vertex 4 {m}",
         "",
         "BuildingSurface:Detailed,",
         "  Surface 59,                             !- Name",
         "  Wall,                                   !- Surface Type",
         "  Typical Insulated Exterior Mass Wall R-12.5, !- Construction Name",
         "  Space 0 ZN,                             !- Zone Name",
         "  Outdoors,                               !- Outside Boundary Condition",
         "  ,                                       !- Outside Boundary Condition Object",
         "  SunExposed,                             !- Sun Exposure",
         "  WindExposed,                            !- Wind Exposure",
         "  ,                                       !- View Factor to Ground",
         "  ,                                       !- Number of Vertices",
         "  84.7268210384629, 56.6126518767123, 12, !- X,Y,Z Vertex 1 {m}",
         "  84.7268210384629, 56.6126518767123, 0,  !- X,Y,Z Vertex 2 {m}",
         "  78.7698279935386, 64.6447271915188, 0,  !- X,Y,Z Vertex 3 {m}",
         "  78.7698279935386, 64.6447271915188, 12; !- X,Y,Z Vertex 4 {m}",
         "",
         "BuildingSurface:Detailed,",
         "  Surface 6,                              !- Name",
         "  Wall,                                   !- Surface Type",
         "  Typical Insulated Exterior Mass Wall R-12.5, !- Construction Name",
         "  Space 0 ZN,                             !- Zone Name",
         "  Outdoors,                               !- Outside Boundary Condition",
         "  ,                                       !- Outside Boundary Condition Object",
         "  SunExposed,                             !- Sun Exposure",
         "  WindExposed,                            !- Wind Exposure",
         "  ,                                       !- View Factor to Ground",
         "  ,                                       !- Number of Vertices",
         "  89.8678484803951, -48.0353657767096, 12, !- X,Y,Z Vertex 1 {m}",
         "  89.8678484803951, -48.0353657767096, 0, !- X,Y,Z Vertex 2 {m}",
         "  94.1433994146979, -38.9954728454752, 0, !- X,Y,Z Vertex 3 {m}",
         "  94.1433994146979, -38.9954728454752, 12; !- X,Y,Z Vertex 4 {m}",
         "",
         "BuildingSurface:Detailed,",
         "  Surface 60,                             !- Name",
         "  Wall,                                   !- Surface Type",
         "  Typical Insulated Exterior Mass Wall R-12.5, !- Construction Name",
         "  Space 0 ZN,                             !- Zone Name",
         "  Outdoors,                               !- Outside Boundary Condition",
         "  ,                                       !- Outside Boundary Condition Object",
         "  SunExposed,                             !- Sun Exposure",
         "  WindExposed,                            !- Wind Exposure",
         "  ,                                       !- View Factor to Ground",
         "  ,                                       !- Number of Vertices",
         "  89.8678484803951, 48.0353657767096, 12, !- X,Y,Z Vertex 1 {m}",
         "  89.8678484803951, 48.0353657767096, 0,  !- X,Y,Z Vertex 2 {m}",
         "  84.7268210384629, 56.6126518767123, 0,  !- X,Y,Z Vertex 3 {m}",
         "  84.7268210384629, 56.6126518767123, 12; !- X,Y,Z Vertex 4 {m}",
         "",
         "BuildingSurface:Detailed,",
         "  Surface 61,                             !- Name",
         "  Wall,                                   !- Surface Type",
         "  Typical Insulated Exterior Mass Wall R-12.5, !- Construction Name",
         "  Space 0 ZN,                             !- Zone Name",
         "  Outdoors,                               !- Outside Boundary Condition",
         "  ,                                       !- Outside Boundary Condition Object",
         "  SunExposed,                             !- Sun Exposure",
         "  WindExposed,                            !- Wind Exposure",
         "  ,                                       !- View Factor to Ground",
         "  ,                                       !- Number of Vertices",
         "  94.1433994146979, 38.9954728454752, 12, !- X,Y,Z Vertex 1 {m}",
         "  94.1433994146979, 38.9954728454752, 0,  !- X,Y,Z Vertex 2 {m}",
         "  89.8678484803951, 48.0353657767096, 0,  !- X,Y,Z Vertex 3 {m}",
         "  89.8678484803951, 48.0353657767096, 12; !- X,Y,Z Vertex 4 {m}",
         "",
         "BuildingSurface:Detailed,",
         "  Surface 62,                             !- Name",
         "  Wall,                                   !- Surface Type",
         "  Typical Insulated Exterior Mass Wall R-12.5, !- Construction Name",
         "  Space 0 ZN,                             !- Zone Name",
         "  Outdoors,                               !- Outside Boundary Condition",
         "  ,                                       !- Outside Boundary Condition Object",
         "  SunExposed,                             !- Sun Exposure",
         "  WindExposed,                            !- Wind Exposure",
         "  ,                                       !- View Factor to Ground",
         "  ,                                       !- Number of Vertices",
         "  97.5122979486201, 29.580032193645, 12,  !- X,Y,Z Vertex 1 {m}",
         "  97.5122979486201, 29.580032193645, 0,   !- X,Y,Z Vertex 2 {m}",
         "  94.1433994146979, 38.9954728454752, 0,  !- X,Y,Z Vertex 3 {m}",
         "  94.1433994146979, 38.9954728454752, 12; !- X,Y,Z Vertex 4 {m}",
         "",
         "BuildingSurface:Detailed,",
         "  Surface 63,                             !- Name",
         "  Wall,                                   !- Surface Type",
         "  Typical Insulated Exterior Mass Wall R-12.5, !- Construction Name",
         "  Space 0 ZN,                             !- Zone Name",
         "  Outdoors,                               !- Outside Boundary Condition",
         "  ,                                       !- Outside Boundary Condition Object",
         "  SunExposed,                             !- Sun Exposure",
         "  WindExposed,                            !- Wind Exposure",
         "  ,                                       !- View Factor to Ground",
         "  ,                                       !- Number of Vertices",
         "  99.9420997476528, 19.8797196616995, 12, !- X,Y,Z Vertex 1 {m}",
         "  99.9420997476528, 19.8797196616995, 0,  !- X,Y,Z Vertex 2 {m}",
         "  97.5122979486201, 29.580032193645, 0,   !- X,Y,Z Vertex 3 {m}",
         "  97.5122979486201, 29.580032193645, 12;  !- X,Y,Z Vertex 4 {m}",
         "",
         "BuildingSurface:Detailed,",
         "  Surface 64,                             !- Name",
         "  Wall,                                   !- Surface Type",
         "  Typical Insulated Exterior Mass Wall R-12.5, !- Construction Name",
         "  Space 0 ZN,                             !- Zone Name",
         "  Outdoors,                               !- Outside Boundary Condition",
         "  ,                                       !- Outside Boundary Condition Object",
         "  SunExposed,                             !- Sun Exposure",
         "  WindExposed,                            !- Wind Exposure",
         "  ,                                       !- View Factor to Ground",
         "  ,                                       !- Number of Vertices",
         "  101.409404492206, 9.98795456205172, 12, !- X,Y,Z Vertex 1 {m}",
         "  101.409404492206, 9.98795456205172, 0,  !- X,Y,Z Vertex 2 {m}",
         "  99.9420997476528, 19.8797196616995, 0,  !- X,Y,Z Vertex 3 {m}",
         "  99.9420997476528, 19.8797196616995, 12; !- X,Y,Z Vertex 4 {m}",
         "",
         "BuildingSurface:Detailed,",
         "  Surface 65,                             !- Name",
         "  Wall,                                   !- Surface Type",
         "  Typical Insulated Exterior Mass Wall R-12.5, !- Construction Name",
         "  Space 0 ZN,                             !- Zone Name",
         "  Outdoors,                               !- Outside Boundary Condition",
         "  ,                                       !- Outside Boundary Condition Object",
         "  SunExposed,                             !- Sun Exposure",
         "  WindExposed,                            !- Wind Exposure",
         "  ,                                       !- View Factor to Ground",
         "  ,                                       !- Number of Vertices",
         "  101.900081235481, -2.49583216635773e-14, 12, !- X,Y,Z Vertex 1 {m}",
         "  101.900081235481, -2.49583216635773e-14, 0, !- X,Y,Z Vertex 2 {m}",
         "  101.409404492206, 9.98795456205172, 0,  !- X,Y,Z Vertex 3 {m}",
         "  101.409404492206, 9.98795456205172, 12; !- X,Y,Z Vertex 4 {m}",
         "",
         "BuildingSurface:Detailed,",
         "  Surface 66,                             !- Name",
         "  Roof,                                   !- Surface Type",
         "  Typical IEAD Roof R-20.83,              !- Construction Name",
         "  Space 0 ZN,                             !- Zone Name",
         "  Outdoors,                               !- Outside Boundary Condition",
         "  ,                                       !- Outside Boundary Condition Object",
         "  SunExposed,                             !- Sun Exposure",
         "  WindExposed,                            !- Wind Exposure",
         "  ,                                       !- View Factor to Ground",
         "  ,                                       !- Number of Vertices",
         "  101.409404492206, 9.98795456205172, 12, !- X,Y,Z Vertex 1 {m}",
         "  99.9420997476528, 19.8797196616995, 12, !- X,Y,Z Vertex 2 {m}",
         "  97.5122979486201, 29.580032193645, 12,  !- X,Y,Z Vertex 3 {m}",
         "  94.1433994146979, 38.9954728454752, 12, !- X,Y,Z Vertex 4 {m}",
         "  89.8678484803951, 48.0353657767096, 12, !- X,Y,Z Vertex 5 {m}",
         "  84.7268210384629, 56.6126518767123, 12, !- X,Y,Z Vertex 6 {m}",
         "  78.7698279935386, 64.6447271915188, 12, !- X,Y,Z Vertex 7 {m}",
         "  72.0542384450684, 72.0542384450684, 12, !- X,Y,Z Vertex 8 {m}",
         "  64.6447271915188, 78.7698279935386, 12, !- X,Y,Z Vertex 9 {m}",
         "  56.6126518767123, 84.7268210384629, 12, !- X,Y,Z Vertex 10 {m}",
         "  48.0353657767096, 89.8678484803951, 12, !- X,Y,Z Vertex 11 {m}",
         "  38.9954728454752, 94.1433994146979, 12, !- X,Y,Z Vertex 12 {m}",
         "  29.580032193645, 97.5122979486201, 12,  !- X,Y,Z Vertex 13 {m}",
         "  19.8797196616995, 99.9420997476528, 12, !- X,Y,Z Vertex 14 {m}",
         "  9.98795456205174, 101.409404492206, 12, !- X,Y,Z Vertex 15 {m}",
         "  6.23958041589433e-15, 101.900081235481, 12, !- X,Y,Z Vertex 16 {m}",
         "  -9.98795456205173, 101.409404492206, 12, !- X,Y,Z Vertex 17 {m}",
         "  -19.8797196616995, 99.9420997476528, 12, !- X,Y,Z Vertex 18 {m}",
         "  -29.580032193645, 97.5122979486201, 12, !- X,Y,Z Vertex 19 {m}",
         "  -38.9954728454752, 94.1433994146979, 12, !- X,Y,Z Vertex 20 {m}",
         "  -48.0353657767096, 89.8678484803951, 12, !- X,Y,Z Vertex 21 {m}",
         "  -56.6126518767123, 84.7268210384629, 12, !- X,Y,Z Vertex 22 {m}",
         "  -64.6447271915188, 78.7698279935386, 12, !- X,Y,Z Vertex 23 {m}",
         "  -72.0542384450684, 72.0542384450684, 12, !- X,Y,Z Vertex 24 {m}",
         "  -78.7698279935386, 64.6447271915188, 12, !- X,Y,Z Vertex 25 {m}",
         "  -84.7268210384629, 56.6126518767123, 12, !- X,Y,Z Vertex 26 {m}",
         "  -89.8678484803951, 48.0353657767096, 12, !- X,Y,Z Vertex 27 {m}",
         "  -94.1433994146979, 38.9954728454752, 12, !- X,Y,Z Vertex 28 {m}",
         "  -97.5122979486201, 29.580032193645, 12, !- X,Y,Z Vertex 29 {m}",
         "  -99.9420997476528, 19.8797196616996, 12, !- X,Y,Z Vertex 30 {m}",
         "  -101.409404492206, 9.98795456205175, 12, !- X,Y,Z Vertex 31 {m}",
         "  -101.900081235481, 1.24791608317887e-14, 12, !- X,Y,Z Vertex 32 {m}",
         "  -101.409404492206, -9.98795456205172, 12, !- X,Y,Z Vertex 33 {m}",
         "  -99.9420997476528, -19.8797196616995, 12, !- X,Y,Z Vertex 34 {m}",
         "  -97.5122979486201, -29.580032193645, 12, !- X,Y,Z Vertex 35 {m}",
         "  -94.1433994146979, -38.9954728454752, 12, !- X,Y,Z Vertex 36 {m}",
         "  -89.8678484803951, -48.0353657767096, 12, !- X,Y,Z Vertex 37 {m}",
         "  -84.7268210384629, -56.6126518767123, 12, !- X,Y,Z Vertex 38 {m}",
         "  -78.7698279935386, -64.6447271915188, 12, !- X,Y,Z Vertex 39 {m}",
         "  -72.0542384450684, -72.0542384450684, 12, !- X,Y,Z Vertex 40 {m}",
         "  -64.6447271915188, -78.7698279935385, 12, !- X,Y,Z Vertex 41 {m}",
         "  -56.6126518767123, -84.7268210384629, 12, !- X,Y,Z Vertex 42 {m}",
         "  -48.0353657767096, -89.8678484803951, 12, !- X,Y,Z Vertex 43 {m}",
         "  -38.9954728454752, -94.1433994146979, 12, !- X,Y,Z Vertex 44 {m}",
         "  -29.580032193645, -97.5122979486201, 12, !- X,Y,Z Vertex 45 {m}",
         "  -19.8797196616996, -99.9420997476528, 12, !- X,Y,Z Vertex 46 {m}",
         "  -9.98795456205171, -101.409404492206, 12, !- X,Y,Z Vertex 47 {m}",
         "  -1.8718741247683e-14, -101.900081235481, 12, !- X,Y,Z Vertex 48 {m}",
         "  9.98795456205167, -101.409404492206, 12, !- X,Y,Z Vertex 49 {m}",
         "  19.8797196616995, -99.9420997476528, 12, !- X,Y,Z Vertex 50 {m}",
         "  29.5800321936449, -97.5122979486201, 12, !- X,Y,Z Vertex 51 {m}",
         "  38.9954728454752, -94.1433994146979, 12, !- X,Y,Z Vertex 52 {m}",
         "  48.0353657767096, -89.8678484803951, 12, !- X,Y,Z Vertex 53 {m}",
         "  56.6126518767123, -84.7268210384629, 12, !- X,Y,Z Vertex 54 {m}",
         "  64.6447271915188, -78.7698279935386, 12, !- X,Y,Z Vertex 55 {m}",
         "  72.0542384450684, -72.0542384450684, 12, !- X,Y,Z Vertex 56 {m}",
         "  78.7698279935385, -64.6447271915188, 12, !- X,Y,Z Vertex 57 {m}",
         "  84.7268210384629, -56.6126518767123, 12, !- X,Y,Z Vertex 58 {m}",
         "  89.8678484803951, -48.0353657767096, 12, !- X,Y,Z Vertex 59 {m}",
         "  94.1433994146979, -38.9954728454752, 12, !- X,Y,Z Vertex 60 {m}",
         "  97.5122979486201, -29.580032193645, 12, !- X,Y,Z Vertex 61 {m}",
         "  99.9420997476528, -19.8797196616996, 12, !- X,Y,Z Vertex 62 {m}",
         "  101.409404492206, -9.98795456205172, 12, !- X,Y,Z Vertex 63 {m}",
         "  101.900081235481, -2.49583216635773e-14, 12; !- X,Y,Z Vertex 64 {m}",
         "",
         "BuildingSurface:Detailed,",
         "  Surface 7,                              !- Name",
         "  Wall,                                   !- Surface Type",
         "  Typical Insulated Exterior Mass Wall R-12.5, !- Construction Name",
         "  Space 0 ZN,                             !- Zone Name",
         "  Outdoors,                               !- Outside Boundary Condition",
         "  ,                                       !- Outside Boundary Condition Object",
         "  SunExposed,                             !- Sun Exposure",
         "  WindExposed,                            !- Wind Exposure",
         "  ,                                       !- View Factor to Ground",
         "  ,                                       !- Number of Vertices",
         "  84.7268210384629, -56.6126518767123, 12, !- X,Y,Z Vertex 1 {m}",
         "  84.7268210384629, -56.6126518767123, 0, !- X,Y,Z Vertex 2 {m}",
         "  89.8678484803951, -48.0353657767096, 0, !- X,Y,Z Vertex 3 {m}",
         "  89.8678484803951, -48.0353657767096, 12; !- X,Y,Z Vertex 4 {m}",
         "",
         "BuildingSurface:Detailed,",
         "  Surface 8,                              !- Name",
         "  Wall,                                   !- Surface Type",
         "  Typical Insulated Exterior Mass Wall R-12.5, !- Construction Name",
         "  Space 0 ZN,                             !- Zone Name",
         "  Outdoors,                               !- Outside Boundary Condition",
         "  ,                                       !- Outside Boundary Condition Object",
         "  SunExposed,                             !- Sun Exposure",
         "  WindExposed,                            !- Wind Exposure",
         "  ,                                       !- View Factor to Ground",
         "  ,                                       !- Number of Vertices",
         "  78.7698279935385, -64.6447271915188, 12, !- X,Y,Z Vertex 1 {m}",
         "  78.7698279935385, -64.6447271915188, 0, !- X,Y,Z Vertex 2 {m}",
         "  84.7268210384629, -56.6126518767123, 0, !- X,Y,Z Vertex 3 {m}",
         "  84.7268210384629, -56.6126518767123, 12; !- X,Y,Z Vertex 4 {m}",
         "",
         "BuildingSurface:Detailed,",
         "  Surface 9,                              !- Name",
         "  Wall,                                   !- Surface Type",
         "  Typical Insulated Exterior Mass Wall R-12.5, !- Construction Name",
         "  Space 0 ZN,                             !- Zone Name",
         "  Outdoors,                               !- Outside Boundary Condition",
         "  ,                                       !- Outside Boundary Condition Object",
         "  SunExposed,                             !- Sun Exposure",
         "  WindExposed,                            !- Wind Exposure",
         "  ,                                       !- View Factor to Ground",
         "  ,                                       !- Number of Vertices",
         "  72.0542384450684, -72.0542384450684, 12, !- X,Y,Z Vertex 1 {m}",
         "  72.0542384450684, -72.0542384450684, 0, !- X,Y,Z Vertex 2 {m}",
         "  78.7698279935385, -64.6447271915188, 0, !- X,Y,Z Vertex 3 {m}",
         "  78.7698279935385, -64.6447271915188, 12; !- X,Y,Z Vertex 4 {m}",
         "",
         "RunPeriod,",
         "  Run Period 1,                           !- Name",
         "  1,                                      !- Begin Month",
         "  1,                                      !- Begin Day of Month",
         "   ,                                      !- Begin Year",
         "  12,                                     !- End Month",
         "  31,                                     !- End Day of Month",
         "   ,                                      !- End Year",
         "  Sunday,                                 !- Day of Week for Start Day",
         "  No,                                     !- Use Weather File Holidays and Special Days",
         "  No,                                     !- Use Weather File Daylight Saving Period",
         "  No,                                     !- Apply Weekend Holiday Rule",
         "  Yes,                                    !- Use Weather File Rain Indicators",
         "  Yes,                                    !- Use Weather File Snow Indicators",
         "  No;                                     !- Treat Weather as Actual",
         "",
         "GlobalGeometryRules,",
         "  UpperLeftCorner,                        !- Starting Vertex Position",
         "  Counterclockwise,                       !- Vertex Entry Direction",
         "  Relative,                               !- Coordinate System",
         "  Relative,                               !- Daylighting Reference Point Coordinate System",
         "  Relative;                               !- Rectangular Surface Coordinate System",
         "",
         "Material,",
         "  1/2IN Gypsum,                           !- Name",
         "  Smooth,                                 !- Roughness",
         "  0.0127,                                 !- Thickness {m}",
         "  0.16,                                   !- Conductivity {W/m-K}",
         "  784.9,                                  !- Density {kg/m3}",
         "  830.000000000001,                       !- Specific Heat {J/kg-K}",
         "  0.9,                                    !- Thermal Absorptance",
         "  0.4,                                    !- Solar Absorptance",
         "  0.4;                                    !- Visible Absorptance",
         "",
         "Material,",
         "  100mm Normalweight concrete floor,      !- Name",
         "  MediumSmooth,                           !- Roughness",
         "  0.1016,                                 !- Thickness {m}",
         "  2.31,                                   !- Conductivity {W/m-K}",
         "  2322,                                   !- Density {kg/m3}",
         "  832,                                    !- Specific Heat {J/kg-K}",
         "  0.9,                                    !- Thermal Absorptance",
         "  0.7,                                    !- Solar Absorptance",
         "  0.7;                                    !- Visible Absorptance",
         "",
         "Material,",
         "  1IN Stucco,                             !- Name",
         "  Smooth,                                 !- Roughness",
         "  0.0253,                                 !- Thickness {m}",
         "  0.691799999999999,                      !- Conductivity {W/m-K}",
         "  1858,                                   !- Density {kg/m3}",
         "  836.999999999999,                       !- Specific Heat {J/kg-K}",
         "  0.9,                                    !- Thermal Absorptance",
         "  0.7,                                    !- Solar Absorptance",
         "  0.92;                                   !- Visible Absorptance",
         "",
         "Material,",
         "  4 in. Normalweight Concrete Floor,      !- Name",
         "  MediumRough,                            !- Roughness",
         "  0.1016,                                 !- Thickness {m}",
         "  2.31,                                   !- Conductivity {W/m-K}",
         "  2321.99999999999,                       !- Density {kg/m3}",
         "  831.999999999997,                       !- Specific Heat {J/kg-K}",
         "  0.9,                                    !- Thermal Absorptance",
         "  0.7,                                    !- Solar Absorptance",
         "  0.7;                                    !- Visible Absorptance",
         "",
         "Material,",
         "  6 in. Normalweight Concrete Floor,      !- Name",
         "  MediumRough,                            !- Roughness",
         "  0.1524,                                 !- Thickness {m}",
         "  2.31,                                   !- Conductivity {W/m-K}",
         "  2321.99999999999,                       !- Density {kg/m3}",
         "  831.999999999997,                       !- Specific Heat {J/kg-K}",
         "  0.9,                                    !- Thermal Absorptance",
         "  0.7,                                    !- Solar Absorptance",
         "  0.7;                                    !- Visible Absorptance",
         "",
         "Material,",
         "  8 in. Concrete Block Basement Wall,     !- Name",
         "  MediumRough,                            !- Roughness",
         "  0.2032,                                 !- Thickness {m}",
         "  1.326,                                  !- Conductivity {W/m-K}",
         "  1841.99999999999,                       !- Density {kg/m3}",
         "  911.999999999999,                       !- Specific Heat {J/kg-K}",
         "  0.9,                                    !- Thermal Absorptance",
         "  0.7,                                    !- Solar Absorptance",
         "  0.7;                                    !- Visible Absorptance",
         "",
         "Material,",
         "  8IN CONCRETE HW RefBldg,                !- Name",
         "  Rough,                                  !- Roughness",
         "  0.2032,                                 !- Thickness {m}",
         "  1.311,                                  !- Conductivity {W/m-K}",
         "  2240,                                   !- Density {kg/m3}",
         "  836.800000000001,                       !- Specific Heat {J/kg-K}",
         "  0.9,                                    !- Thermal Absorptance",
         "  0.7,                                    !- Solar Absorptance",
         "  0.7;                                    !- Visible Absorptance",
         "",
         "Material,",
         "  F08 Metal surface,                      !- Name",
         "  Smooth,                                 !- Roughness",
         "  0.0008,                                 !- Thickness {m}",
         "  45.2800000000001,                       !- Conductivity {W/m-K}",
         "  7823.99999999999,                       !- Density {kg/m3}",
         "  500,                                    !- Specific Heat {J/kg-K}",
         "  0.9,                                    !- Thermal Absorptance",
         "  0.7,                                    !- Solar Absorptance",
         "  0.7;                                    !- Visible Absorptance",
         "",
         "Material,",
         "  G01 13mm gypsum board,                  !- Name",
         "  Smooth,                                 !- Roughness",
         "  0.0127,                                 !- Thickness {m}",
         "  0.16,                                   !- Conductivity {W/m-K}",
         "  800,                                    !- Density {kg/m3}",
         "  1090,                                   !- Specific Heat {J/kg-K}",
         "  0.9,                                    !- Thermal Absorptance",
         "  0.7,                                    !- Solar Absorptance",
         "  0.5;                                    !- Visible Absorptance",
         "",
         "Material,",
         "  G05 25mm wood,                          !- Name",
         "  MediumSmooth,                           !- Roughness",
         "  0.0254,                                 !- Thickness {m}",
         "  0.15,                                   !- Conductivity {W/m-K}",
         "  608,                                    !- Density {kg/m3}",
         "  1630,                                   !- Specific Heat {J/kg-K}",
         "  0.9,                                    !- Thermal Absorptance",
         "  0.5,                                    !- Solar Absorptance",
         "  0.5;                                    !- Visible Absorptance",
         "",
         "Material,",
         "  M10 200mm concrete block basement wall, !- Name",
         "  MediumRough,                            !- Roughness",
         "  0.2032,                                 !- Thickness {m}",
         "  1.326,                                  !- Conductivity {W/m-K}",
         "  1842,                                   !- Density {kg/m3}",
         "  912,                                    !- Specific Heat {J/kg-K}",
         "  0.9,                                    !- Thermal Absorptance",
         "  0.7,                                    !- Solar Absorptance",
         "  0.7;                                    !- Visible Absorptance",
         "",
         "Material,",
         "  Metal Roof Surface,                     !- Name",
         "  Smooth,                                 !- Roughness",
         "  0.000799999999999998,                   !- Thickness {m}",
         "  45.2799999999999,                       !- Conductivity {W/m-K}",
         "  7823.99999999999,                       !- Density {kg/m3}",
         "  499.999999999996,                       !- Specific Heat {J/kg-K}",
         "  0.9,                                    !- Thermal Absorptance",
         "  0.7,                                    !- Solar Absorptance",
         "  0.7;                                    !- Visible Absorptance",
         "",
         "Material,",
         "  Roof Membrane,                          !- Name",
         "  VeryRough,                              !- Roughness",
         "  0.0095,                                 !- Thickness {m}",
         "  0.16,                                   !- Conductivity {W/m-K}",
         "  1121.29,                                !- Density {kg/m3}",
         "  1460,                                   !- Specific Heat {J/kg-K}",
         "  0.9,                                    !- Thermal Absorptance",
         "  0.77,                                   !- Solar Absorptance",
         "  0.7;                                    !- Visible Absorptance",
         "",
         "Material,",
         "  Std Wood 6inch,                         !- Name",
         "  MediumSmooth,                           !- Roughness",
         "  0.15,                                   !- Thickness {m}",
         "  0.12,                                   !- Conductivity {W/m-K}",
         "  540,                                    !- Density {kg/m3}",
         "  1210,                                   !- Specific Heat {J/kg-K}",
         "  0.9,                                    !- Thermal Absorptance",
         "  0.7,                                    !- Solar Absorptance",
         "  0.7;                                    !- Visible Absorptance",
         "",
         "Material:NoMass,",
         "  CP02 CARPET PAD,                        !- Name",
         "  VeryRough,                              !- Roughness",
         "  0.21648,                                !- Thermal Resistance {m2-K/W}",
         "  0.9,                                    !- Thermal Absorptance",
         "  0.7,                                    !- Solar Absorptance",
         "  0.8;                                    !- Visible Absorptance",
         "",
         "Material:NoMass,",
         "  Nonres_Floor_Insulation,                !- Name",
         "  MediumSmooth,                           !- Roughness",
         "  2.88291975297193,                       !- Thermal Resistance {m2-K/W}",
         "  0.9,                                    !- Thermal Absorptance",
         "  0.7,                                    !- Solar Absorptance",
         "  0.7;                                    !- Visible Absorptance",
         "",
         "Material:NoMass,",
         "  Typical Carpet Pad,                     !- Name",
         "  Smooth,                                 !- Roughness",
         "  0.216479986995276,                      !- Thermal Resistance {m2-K/W}",
         "  0.9,                                    !- Thermal Absorptance",
         "  0.7,                                    !- Solar Absorptance",
         "  0.8;                                    !- Visible Absorptance",
         "",
         "Material:NoMass,",
         "  Typical Insulation R-0.58,              !- Name",
         "  Smooth,                                 !- Roughness",
         "  0.101874652714525,                      !- Thermal Resistance {m2-K/W}",
         "  0.9,                                    !- Thermal Absorptance",
         "  0.7,                                    !- Solar Absorptance",
         "  0.7;                                    !- Visible Absorptance",
         "",
         "Material:NoMass,",
         "  Typical Insulation R-1.15,              !- Name",
         "  Smooth,                                 !- Roughness",
         "  0.202526711234652,                      !- Thermal Resistance {m2-K/W}",
         "  0.9,                                    !- Thermal Absorptance",
         "  0.7,                                    !- Solar Absorptance",
         "  0.7;                                    !- Visible Absorptance",
         "",
         "Material:NoMass,",
         "  Typical Insulation R-10.11,             !- Name",
         "  Smooth,                                 !- Roughness",
         "  1.78074119041048,                       !- Thermal Resistance {m2-K/W}",
         "  0.9,                                    !- Thermal Absorptance",
         "  0.7,                                    !- Solar Absorptance",
         "  0.7;                                    !- Visible Absorptance",
         "",
         "Material:NoMass,",
         "  Typical Insulation R-13.06,             !- Name",
         "  Smooth,                                 !- Roughness",
         "  2.29929884884436,                       !- Thermal Resistance {m2-K/W}",
         "  0.9,                                    !- Thermal Absorptance",
         "  0.7,                                    !- Solar Absorptance",
         "  0.7;                                    !- Visible Absorptance",
         "",
         "Material:NoMass,",
         "  Typical Insulation R-19.72,             !- Name",
         "  Smooth,                                 !- Roughness",
         "  3.47220354893132,                       !- Thermal Resistance {m2-K/W}",
         "  0.9,                                    !- Thermal Absorptance",
         "  0.7,                                    !- Solar Absorptance",
         "  0.7;                                    !- Visible Absorptance",
         "",
         "WindowMaterial:Gas,",
         "  AIR 13MM,                               !- Name",
         "  Air,                                    !- Gas Type",
         "  0.0127;                                 !- Thickness {m}",
         "",
         "WindowMaterial:Glazing,",
         "  Clear 3mm,                              !- Name",
         "  SpectralAverage,                        !- Optical Data Type",
         "  ,                                       !- Window Glass Spectral Data Set Name",
         "  0.00299999999999999,                    !- Thickness {m}",
         "  0.837,                                  !- Solar Transmittance at Normal Incidence",
         "  0.075,                                  !- Front Side Solar Reflectance at Normal Incidence",
         "  0.075,                                  !- Back Side Solar Reflectance at Normal Incidence",
         "  0.898,                                  !- Visible Transmittance at Normal Incidence",
         "  0.081,                                  !- Front Side Visible Reflectance at Normal Incidence",
         "  0.081,                                  !- Back Side Visible Reflectance at Normal Incidence",
         "  0,                                      !- Infrared Transmittance at Normal Incidence",
         "  0.84,                                   !- Front Side Infrared Hemispherical Emissivity",
         "  0.84,                                   !- Back Side Infrared Hemispherical Emissivity",
         "  0.9,                                    !- Conductivity {W/m-K}",
         "  1,                                      !- Dirt Correction Factor for Solar and Visible Transmittance",
         "  No;                                     !- Solar Diffusing",
         "",
         "WindowMaterial:Glazing,",
         "  CLEAR 6MM,                              !- Name",
         "  SpectralAverage,                        !- Optical Data Type",
         "  ,                                       !- Window Glass Spectral Data Set Name",
         "  0.00599999999999998,                    !- Thickness {m}",
         "  0.775,                                  !- Solar Transmittance at Normal Incidence",
         "  0.071,                                  !- Front Side Solar Reflectance at Normal Incidence",
         "  0.071,                                  !- Back Side Solar Reflectance at Normal Incidence",
         "  0.881,                                  !- Visible Transmittance at Normal Incidence",
         "  0.08,                                   !- Front Side Visible Reflectance at Normal Incidence",
         "  0.08,                                   !- Back Side Visible Reflectance at Normal Incidence",
         "  0,                                      !- Infrared Transmittance at Normal Incidence",
         "  0.84,                                   !- Front Side Infrared Hemispherical Emissivity",
         "  0.84,                                   !- Back Side Infrared Hemispherical Emissivity",
         "  0.9,                                    !- Conductivity {W/m-K}",
         "  1,                                      !- Dirt Correction Factor for Solar and Visible Transmittance",
         "  No;                                     !- Solar Diffusing",
         "",
         "WindowMaterial:Glazing,",
         "  REF D CLEAR 6MM,                        !- Name",
         "  SpectralAverage,                        !- Optical Data Type",
         "  ,                                       !- Window Glass Spectral Data Set Name",
         "  0.00599999999999998,                    !- Thickness {m}",
         "  0.429,                                  !- Solar Transmittance at Normal Incidence",
         "  0.308,                                  !- Front Side Solar Reflectance at Normal Incidence",
         "  0.379,                                  !- Back Side Solar Reflectance at Normal Incidence",
         "  0.334,                                  !- Visible Transmittance at Normal Incidence",
         "  0.453,                                  !- Front Side Visible Reflectance at Normal Incidence",
         "  0.505,                                  !- Back Side Visible Reflectance at Normal Incidence",
         "  0,                                      !- Infrared Transmittance at Normal Incidence",
         "  0.84,                                   !- Front Side Infrared Hemispherical Emissivity",
         "  0.82,                                   !- Back Side Infrared Hemispherical Emissivity",
         "  0.9,                                    !- Conductivity {W/m-K}",
         "  1,                                      !- Dirt Correction Factor for Solar and Visible Transmittance",
         "  No;                                     !- Solar Diffusing",
         "",
         "WindowMaterial:SimpleGlazingSystem,",
         "  U 1.17 SHGC 0.49 Simple Glazing,        !- Name",
         "  6.64356810910278,                       !- U-Factor {W/m2-K}",
         "  0.49,                                   !- Solar Heat Gain Coefficient",
         "  0.38;                                   !- Visible Transmittance",
         "",
         "Construction,",
         "  Basement Floor construction,            !- Name",
         "  M10 200mm concrete block basement wall, !- Layer 1",
         "  CP02 CARPET PAD;                        !- Layer 2",
         "",
         "Construction,",
         "  Basement Wall construction,             !- Name",
         "  M10 200mm concrete block basement wall; !- Layer 1",
         "",
         "Construction,",
         "  Floor Adiabatic construction,           !- Name",
         "  CP02 CARPET PAD,                        !- Layer 1",
         "  100mm Normalweight concrete floor,      !- Layer 2",
         "  Nonres_Floor_Insulation;                !- Layer 3",
         "",
         "Construction,",
         "  InteriorFurnishings,                    !- Name",
         "  Std Wood 6inch;                         !- Layer 1",
         "",
         "Construction,",
         "  Typical IEAD Roof R-20.83,              !- Name",
         "  Roof Membrane,                          !- Layer 1",
         "  Typical Insulation R-19.72,             !- Layer 2",
         "  Metal Roof Surface;                     !- Layer 3",
         "",
         "Construction,",
         "  Typical Insulated Basement Mass Wall,   !- Name",
         "  8 in. Concrete Block Basement Wall;     !- Layer 1",
         "",
         "Construction,",
         "  Typical Insulated Carpeted 6in Slab Floor, !- Name",
         "  6 in. Normalweight Concrete Floor,      !- Layer 1",
         "  Typical Carpet Pad;                     !- Layer 2",
         "",
         "Construction,",
         "  Typical Insulated Exterior Mass Floor R-15.63, !- Name",
         "  Typical Insulation R-13.06,             !- Layer 1",
         "  4 in. Normalweight Concrete Floor,      !- Layer 2",
         "  Typical Carpet Pad;                     !- Layer 3",
         "",
         "Construction,",
         "  Typical Insulated Exterior Mass Wall R-12.5, !- Name",
         "  1IN Stucco,                             !- Layer 1",
         "  8IN CONCRETE HW RefBldg,                !- Layer 2",
         "  Typical Insulation R-10.11,             !- Layer 3",
         "  1/2IN Gypsum;                           !- Layer 4",
         "",
         "Construction,",
         "  Typical Insulated Metal Door R-1.43,    !- Name",
         "  F08 Metal surface,                      !- Layer 1",
         "  Typical Insulation R-0.58;              !- Layer 2",
         "",
         "Construction,",
         "  Typical Interior Ceiling,               !- Name",
         "  CP02 CARPET PAD,                        !- Layer 1",
         "  100mm Normalweight concrete floor;      !- Layer 2",
         "",
         "Construction,",
         "  Typical Interior Door,                  !- Name",
         "  G05 25mm wood;                          !- Layer 1",
         "",
         "Construction,",
         "  Typical Interior Floor,                 !- Name",
         "  100mm Normalweight concrete floor,      !- Layer 1",
         "  CP02 CARPET PAD;                        !- Layer 2",
         "",
         "Construction,",
         "  Typical Interior Partition,             !- Name",
         "  G05 25mm wood;                          !- Layer 1",
         "",
         "Construction,",
         "  Typical Interior Wall,                  !- Name",
         "  G01 13mm gypsum board,                  !- Layer 1",
         "  G01 13mm gypsum board;                  !- Layer 2",
         "",
         "Construction,",
         "  Typical Interior Window,                !- Name",
         "  Clear 3mm;                              !- Layer 1",
         "",
         "Construction,",
         "  Typical Overhead Door R-2.0,            !- Name",
         "  Typical Insulation R-1.15;              !- Layer 1",
         "",
         "Construction,",
         "  U 0.48 SHGC 0.40 Dbl Ref-D Clr 6mm/13mm, !- Name",
         "  REF D CLEAR 6MM,                        !- Layer 1",
         "  AIR 13MM,                               !- Layer 2",
         "  CLEAR 6MM;                              !- Layer 3",
         "",
         "Construction,",
         "  U 1.17 SHGC 0.49 Simple Glazing Skylight, !- Name",
         "  U 1.17 SHGC 0.49 Simple Glazing;        !- Layer 1",
         "",
         "InternalMass,",
         "  Space 0 Mass,                           !- Name",
         "  InteriorFurnishings,                    !- Construction Name",
         "  Space 0 ZN,                             !- Zone Name",
         "  65137.496399959;                        !- Surface Area {m2}",
         ""
    });
    ASSERT_TRUE(process_idf(idf_objects));

    int N = 67;
    Array1D<Real64> NetLWRadtoSurf(N);
    DataGlobals::BeginEnvrnFlag = true;
    DataGlobals::BeginSimFlag = true;
    bool ErrorsFound = false;
    DataHeatBalance::ZoneIntGain.allocate(1);

    createFacilityElectricPowerServiceObject();
    HeatBalanceManager::SetPreConstructionInputParameters();
    HeatBalanceManager::GetProjectControlData(ErrorsFound);
    HeatBalanceManager::GetFrameAndDividerData(ErrorsFound);
    HeatBalanceManager::GetMaterialData(ErrorsFound);
    HeatBalanceManager::GetConstructData(ErrorsFound);
    HeatBalanceManager::GetBuildingData(ErrorsFound);

    Psychrometrics::InitializePsychRoutines();

    DataGlobals::TimeStep = 1;
    DataGlobals::TimeStepZone = 1;
    DataGlobals::HourOfDay = 1;
    DataGlobals::NumOfTimeStepInHour = 1;
    DataGlobals::BeginSimFlag = true;
    DataGlobals::BeginEnvrnFlag = true;
    DataEnvironment::OutBaroPress = 100000;

    HeatBalanceSurfaceManager::AllocateSurfaceHeatBalArrays();

    {
        Array1D<Real64> NetLWRadtoSurf_expected{-0.3425735192323175,-0.3425735192323175,-0.3425735192323173,-0.3425735192323183,-0.3425735192323187,-0.3425735192323188,-0.3425735192323182,-0.3425735192323174,-0.3425735192323185,-0.3425735192323167,-0.3425735192323172,-0.342573519232318,-0.3425735192323172,-0.3425735192323177,-0.3425735192323177,-0.3425735192323172,-0.3425735192323181,-0.3425735192323183,-0.3425735192323182,-0.3425735192323173,-0.3425735192323177,-0.3425735192323167,-0.3425735192323183,-0.3425735192323171,-0.3425735192323295,-0.3425735191521347,-0.3425729526425549,-0.342572952561826,-0.3425729525618361,-0.3425729525618371,-0.3425729525618361,-0.3425729525618361,-0.3425735192323177,-0.3425729525618366,-0.3425729525618371,-0.3425729525618368,-0.3425729525618366,-0.3425729525618363,-0.3425729525618365,-0.3425729525602763,-0.3425729525533314,-0.3425729306877724,-0.3425018823817422,-0.3425735192323181,-0.3270671531134264,-0.3272403380435988,-0.3426839358557595,-0.3425729677153186,-0.3425729525652054,-0.3425729525618373,-0.3425729525618367,-0.3425729525618366,-0.3425729525618366,-0.3425729525618367,-0.3425735192323177,-0.3425729525618251,-0.3425729526425549,-0.3425735191521347,-0.3425735192323286,-0.3425735192323175,-0.3425735192323175,-0.3425735192323175,-0.3425735192323176,-0.3425735192323175,-0.09278284035219624,-0.5700925603104247,0.371771871092954};
        Array1D<Real64> Surface_Temps{23.89487898208168,23.89487898208168,23.89487898208168,23.89487898208168,23.89487898208168,23.89487898208168,23.89487898208168,23.89487898208168,23.89487898208168,23.89487898208168,23.89487898208168,23.89487898208168,23.89487898208168,23.89487898208168,23.89487898208168,23.89487898208168,23.89487898208168,23.89487898208168,23.89487898208168,23.89487898208168,23.89487898208168,23.89487898208168,23.89487898208168,23.89487898208168,23.89487898208168,23.89487898208908,23.89487887621731,23.89487887622465,23.89487887622465,23.89487887622465,23.89487887622465,23.89487887622465,23.89487898208168,23.89487887622465,23.89487887622465,23.89487887622465,23.89487887622465,23.89487887622465,23.89487887622465,23.89487887622438,23.89487887622452,23.89487887689728,23.89487829411545,23.89487898208168,23.90529879087763,23.90529971690676,23.89487530607031,23.89487887567004,23.89487887622426,23.89487887622465,23.89487887622465,23.89487887622465,23.89487887622465,23.89487887622465,23.89487898208168,23.89487887622465,23.89487887621731,23.89487898208908,23.89487898208168,23.89487898208168,23.89487898208168,23.89487898208168,23.89487898208168,23.89487898208168,23.84735203238828,23.93059779469495,23.81384335202301};

        CalcInteriorRadExchange(Surface_Temps, 0, NetLWRadtoSurf);

        for (int i = 0; i < N; ++i) {
            EXPECT_NEAR(NetLWRadtoSurf[i], NetLWRadtoSurf_expected[i], 1e-6) << "index: " << i;
        }
    }

    {
        Array1D<Real64> Surface_Temps{23.28065276242635,23.28065276242635,23.28065276242635,23.28065276242635,23.28065276242635,23.28065276242635,23.28065276242635,23.28065276242635,23.28065276242635,23.28065276242635,23.28065276242635,23.28065276242635,23.28065276242635,23.28065276242635,23.28065276242635,23.28065276242635,23.28065276242635,23.28065276242635,23.28065276242635,23.28065276242635,23.28065276242635,23.28065276242635,23.28065276242635,23.28065276242635,23.28065276242635,23.28065276242635,23.28065276242686,23.28065276242686,23.28065276242686,23.28065276242686,23.28065276242686,23.28065276242686,23.28065276242635,23.28065276242686,23.28065276242686,23.28065276242686,23.28065276242686,23.28065276242686,23.28065276242686,23.28065276242685,23.28065276242551,23.2806527586819,23.28064035615369,23.28065276242635,23.28344365773561,23.28347281048904,23.28066911977259,23.28065276539241,23.28065276242774,23.28065276242686,23.28065276242686,23.28065276242686,23.28065276242686,23.28065276242686,23.28065276242635,23.28065276242686,23.28065276242686,23.28065276242635,23.28065276242635,23.28065276242635,23.28065276242635,23.28065276242635,23.28065276242635,23.28065276242635,23.61746540810387,23.46925015349246,23.46557584975521};
        Array1D<Real64> NetLWRadtoSurf_expected{1.046890058984696,1.046890058984696,1.046890058984695,1.046890058984699,1.046890058984699,1.046890058984699,1.046890058984698,1.046890058984696,1.046890058984697,1.046890058984693,1.046890058984695,1.046890058984698,1.046890058984694,1.046890058984697,1.046890058984697,1.046890058984694,1.046890058984697,1.046890058984698,1.046890058984698,1.046890058984694,1.046890058984696,1.046890058984693,1.046890058984698,1.046890058984695,1.046890058984697,1.046890058984696,1.046890058981969,1.04689005898197,1.046890058981968,1.04689005898197,1.046890058981968,1.046890058981968,1.046890058984696,1.046890058981969,1.04689005898197,1.04689005898197,1.046890058981969,1.046890058981968,1.04689005898197,1.046890058982205,1.046890058964635,1.046890011304996,1.046732038035725,1.046890058984697,1.082388320082436,1.082759648795467,1.047098391317256,1.04689009672507,1.046890058993232,1.046890058981972,1.046890058981969,1.046890058981969,1.046890058981969,1.046890058981969,1.046890058984696,1.046890058981968,1.046890058981969,1.046890058984695,1.046890058984695,1.046890058984696,1.046890058984695,1.046890058984696,1.046890058984696,1.046890058984696,-0.8005193697278674,0.04634571035732391,0.253522273536903};

        CalcInteriorRadExchange(Surface_Temps, 0, NetLWRadtoSurf);

        for (int i = 0; i < N; ++i) {
            EXPECT_NEAR(NetLWRadtoSurf[i], NetLWRadtoSurf_expected[i], 1e-6) << "index: " << i;
        }
    }
}

TEST_F(EnergyPlusFixture, HeatBalanceIntRadExchange_CalcInverse)
{
    std::vector<double> cinverse67{-0.000833345,-1.16678e-08,-3.12956e-08,-3.12951e-08,-3.12951e-08,-3.12951e-08,-3.12951e-08,-3.12951e-08,-3.12951e-08,-3.12951e-08,-3.12951e-08,-3.12951e-08,-3.12951e-08,-3.12951e-08,-3.12951e-08,-3.12951e-08,-3.12951e-08,-3.12951e-08,-3.12951e-08,-3.12951e-08,-3.12951e-08,-3.12951e-08,-3.12951e-08,-3.12951e-08,-3.12951e-08,-3.12951e-08,-3.12951e-08,-3.12951e-08,-3.12951e-08,-3.12951e-08,-3.12951e-08,-3.12951e-08,-3.12951e-08,-3.12951e-08,-3.12951e-08,-3.12951e-08,-3.12951e-08,-3.12951e-08,-3.12951e-08,-3.12951e-08,-3.12951e-08,-3.12951e-08,-3.12856e-08,-3.12951e-08,-5.61046e-08,-5.61251e-08,-3.13034e-08,-3.12951e-08,-3.12951e-08,-3.12951e-08,-3.12951e-08,-3.12951e-08,-3.12951e-08,-3.12951e-08,-3.12951e-08,-3.12951e-08,-3.12951e-08,-3.12951e-08,-3.12951e-08,-3.12951e-08,-3.12951e-08,-3.12951e-08,-3.12956e-08,-1.16678e-08,-3.45458e-08,-3.45458e-08,-1.32363e-07,
        -1.16678e-08,-0.000833345,-1.16678e-08,-3.12956e-08,-3.12951e-08,-3.12951e-08,-3.12951e-08,-3.12951e-08,-3.12951e-08,-3.12951e-08,-3.12951e-08,-3.12951e-08,-3.12951e-08,-3.12951e-08,-3.12951e-08,-3.12951e-08,-3.12951e-08,-3.12951e-08,-3.12951e-08,-3.12951e-08,-3.12951e-08,-3.12951e-08,-3.12951e-08,-3.12951e-08,-3.12951e-08,-3.12951e-08,-3.12951e-08,-3.12951e-08,-3.12951e-08,-3.12951e-08,-3.12951e-08,-3.12951e-08,-3.12951e-08,-3.12951e-08,-3.12951e-08,-3.12951e-08,-3.12951e-08,-3.12951e-08,-3.12951e-08,-3.12951e-08,-3.12951e-08,-3.12951e-08,-3.12856e-08,-3.12951e-08,-5.61046e-08,-5.61251e-08,-3.13034e-08,-3.12951e-08,-3.12951e-08,-3.12951e-08,-3.12951e-08,-3.12951e-08,-3.12951e-08,-3.12951e-08,-3.12951e-08,-3.12951e-08,-3.12951e-08,-3.12951e-08,-3.12951e-08,-3.12951e-08,-3.12951e-08,-3.12951e-08,-3.12951e-08,-3.12956e-08,-3.45458e-08,-3.45458e-08,-1.32363e-07,
        -3.12956e-08,-1.16678e-08,-0.000833345,-1.16678e-08,-3.12956e-08,-3.12951e-08,-3.12951e-08,-3.12951e-08,-3.12951e-08,-3.12951e-08,-3.12951e-08,-3.12951e-08,-3.12951e-08,-3.12951e-08,-3.12951e-08,-3.12951e-08,-3.12951e-08,-3.12951e-08,-3.12951e-08,-3.12951e-08,-3.12951e-08,-3.12951e-08,-3.12951e-08,-3.12951e-08,-3.12951e-08,-3.12951e-08,-3.12951e-08,-3.12951e-08,-3.12951e-08,-3.12951e-08,-3.12951e-08,-3.12951e-08,-3.12951e-08,-3.12951e-08,-3.12951e-08,-3.12951e-08,-3.12951e-08,-3.12951e-08,-3.12951e-08,-3.12951e-08,-3.12951e-08,-3.12951e-08,-3.12856e-08,-3.12951e-08,-5.61046e-08,-5.61251e-08,-3.13034e-08,-3.12951e-08,-3.12951e-08,-3.12951e-08,-3.12951e-08,-3.12951e-08,-3.12951e-08,-3.12951e-08,-3.12951e-08,-3.12951e-08,-3.12951e-08,-3.12951e-08,-3.12951e-08,-3.12951e-08,-3.12951e-08,-3.12951e-08,-3.12951e-08,-3.12951e-08,-3.45458e-08,-3.45458e-08,-1.32363e-07,
        -3.12951e-08,-3.12956e-08,-1.16678e-08,-0.000833345,-1.16678e-08,-3.12956e-08,-3.12951e-08,-3.12951e-08,-3.12951e-08,-3.12951e-08,-3.12951e-08,-3.12951e-08,-3.12951e-08,-3.12951e-08,-3.12951e-08,-3.12951e-08,-3.12951e-08,-3.12951e-08,-3.12951e-08,-3.12951e-08,-3.12951e-08,-3.12951e-08,-3.12951e-08,-3.12951e-08,-3.12951e-08,-3.12951e-08,-3.12951e-08,-3.12951e-08,-3.12951e-08,-3.12951e-08,-3.12951e-08,-3.12951e-08,-3.12951e-08,-3.12951e-08,-3.12951e-08,-3.12951e-08,-3.12951e-08,-3.12951e-08,-3.12951e-08,-3.12951e-08,-3.12951e-08,-3.12951e-08,-3.12856e-08,-3.12951e-08,-5.61046e-08,-5.61251e-08,-3.13034e-08,-3.12951e-08,-3.12951e-08,-3.12951e-08,-3.12951e-08,-3.12951e-08,-3.12951e-08,-3.12951e-08,-3.12951e-08,-3.12951e-08,-3.12951e-08,-3.12951e-08,-3.12951e-08,-3.12951e-08,-3.12951e-08,-3.12951e-08,-3.12951e-08,-3.12951e-08,-3.45458e-08,-3.45458e-08,-1.32363e-07,
        -3.12951e-08,-3.12951e-08,-3.12956e-08,-1.16678e-08,-0.000833345,-1.16678e-08,-3.12956e-08,-3.12951e-08,-3.12951e-08,-3.12951e-08,-3.12951e-08,-3.12951e-08,-3.12951e-08,-3.12951e-08,-3.12951e-08,-3.12951e-08,-3.12951e-08,-3.12951e-08,-3.12951e-08,-3.12951e-08,-3.12951e-08,-3.12951e-08,-3.12951e-08,-3.12951e-08,-3.12951e-08,-3.12951e-08,-3.12951e-08,-3.12951e-08,-3.12951e-08,-3.12951e-08,-3.12951e-08,-3.12951e-08,-3.12951e-08,-3.12951e-08,-3.12951e-08,-3.12951e-08,-3.12951e-08,-3.12951e-08,-3.12951e-08,-3.12951e-08,-3.12951e-08,-3.12951e-08,-3.12856e-08,-3.12951e-08,-5.61046e-08,-5.61251e-08,-3.13034e-08,-3.12951e-08,-3.12951e-08,-3.12951e-08,-3.12951e-08,-3.12951e-08,-3.12951e-08,-3.12951e-08,-3.12951e-08,-3.12951e-08,-3.12951e-08,-3.12951e-08,-3.12951e-08,-3.12951e-08,-3.12951e-08,-3.12951e-08,-3.12951e-08,-3.12951e-08,-3.45458e-08,-3.45458e-08,-1.32363e-07,
        -3.12951e-08,-3.12951e-08,-3.12951e-08,-3.12956e-08,-1.16678e-08,-0.000833345,-1.16678e-08,-3.12956e-08,-3.12951e-08,-3.12951e-08,-3.12951e-08,-3.12951e-08,-3.12951e-08,-3.12951e-08,-3.12951e-08,-3.12951e-08,-3.12951e-08,-3.12951e-08,-3.12951e-08,-3.12951e-08,-3.12951e-08,-3.12951e-08,-3.12951e-08,-3.12951e-08,-3.12951e-08,-3.12951e-08,-3.12951e-08,-3.12951e-08,-3.12951e-08,-3.12951e-08,-3.12951e-08,-3.12951e-08,-3.12951e-08,-3.12951e-08,-3.12951e-08,-3.12951e-08,-3.12951e-08,-3.12951e-08,-3.12951e-08,-3.12951e-08,-3.12951e-08,-3.12951e-08,-3.12856e-08,-3.12951e-08,-5.61046e-08,-5.61251e-08,-3.13034e-08,-3.12951e-08,-3.12951e-08,-3.12951e-08,-3.12951e-08,-3.12951e-08,-3.12951e-08,-3.12951e-08,-3.12951e-08,-3.12951e-08,-3.12951e-08,-3.12951e-08,-3.12951e-08,-3.12951e-08,-3.12951e-08,-3.12951e-08,-3.12951e-08,-3.12951e-08,-3.45458e-08,-3.45458e-08,-1.32363e-07,
        -3.12951e-08,-3.12951e-08,-3.12951e-08,-3.12951e-08,-3.12956e-08,-1.16678e-08,-0.000833345,-1.16678e-08,-3.12956e-08,-3.12951e-08,-3.12951e-08,-3.12951e-08,-3.12951e-08,-3.12951e-08,-3.12951e-08,-3.12951e-08,-3.12951e-08,-3.12951e-08,-3.12951e-08,-3.12951e-08,-3.12951e-08,-3.12951e-08,-3.12951e-08,-3.12951e-08,-3.12951e-08,-3.12951e-08,-3.12951e-08,-3.12951e-08,-3.12951e-08,-3.12951e-08,-3.12951e-08,-3.12951e-08,-3.12951e-08,-3.12951e-08,-3.12951e-08,-3.12951e-08,-3.12951e-08,-3.12951e-08,-3.12951e-08,-3.12951e-08,-3.12951e-08,-3.12951e-08,-3.12856e-08,-3.12951e-08,-5.61046e-08,-5.61251e-08,-3.13034e-08,-3.12951e-08,-3.12951e-08,-3.12951e-08,-3.12951e-08,-3.12951e-08,-3.12951e-08,-3.12951e-08,-3.12951e-08,-3.12951e-08,-3.12951e-08,-3.12951e-08,-3.12951e-08,-3.12951e-08,-3.12951e-08,-3.12951e-08,-3.12951e-08,-3.12951e-08,-3.45458e-08,-3.45458e-08,-1.32363e-07,
        -3.12951e-08,-3.12951e-08,-3.12951e-08,-3.12951e-08,-3.12951e-08,-3.12956e-08,-1.16678e-08,-0.000833345,-1.16678e-08,-3.12956e-08,-3.12951e-08,-3.12951e-08,-3.12951e-08,-3.12951e-08,-3.12951e-08,-3.12951e-08,-3.12951e-08,-3.12951e-08,-3.12951e-08,-3.12951e-08,-3.12951e-08,-3.12951e-08,-3.12951e-08,-3.12951e-08,-3.12951e-08,-3.12951e-08,-3.12951e-08,-3.12951e-08,-3.12951e-08,-3.12951e-08,-3.12951e-08,-3.12951e-08,-3.12951e-08,-3.12951e-08,-3.12951e-08,-3.12951e-08,-3.12951e-08,-3.12951e-08,-3.12951e-08,-3.12951e-08,-3.12951e-08,-3.12951e-08,-3.12856e-08,-3.12951e-08,-5.61046e-08,-5.61251e-08,-3.13034e-08,-3.12951e-08,-3.12951e-08,-3.12951e-08,-3.12951e-08,-3.12951e-08,-3.12951e-08,-3.12951e-08,-3.12951e-08,-3.12951e-08,-3.12951e-08,-3.12951e-08,-3.12951e-08,-3.12951e-08,-3.12951e-08,-3.12951e-08,-3.12951e-08,-3.12951e-08,-3.45458e-08,-3.45458e-08,-1.32363e-07,
        -3.12951e-08,-3.12951e-08,-3.12951e-08,-3.12951e-08,-3.12951e-08,-3.12951e-08,-3.12956e-08,-1.16678e-08,-0.000833345,-1.16678e-08,-3.12951e-08,-3.12956e-08,-3.12951e-08,-3.12951e-08,-3.12951e-08,-3.12951e-08,-3.12951e-08,-3.12951e-08,-3.12951e-08,-3.12951e-08,-3.12951e-08,-3.12951e-08,-3.12951e-08,-3.12951e-08,-3.12951e-08,-3.12951e-08,-3.12951e-08,-3.12951e-08,-3.12951e-08,-3.12951e-08,-3.12951e-08,-3.12951e-08,-3.12951e-08,-3.12951e-08,-3.12951e-08,-3.12951e-08,-3.12951e-08,-3.12951e-08,-3.12951e-08,-3.12951e-08,-3.12951e-08,-3.12951e-08,-3.12856e-08,-3.12951e-08,-5.61046e-08,-5.61251e-08,-3.13034e-08,-3.12951e-08,-3.12951e-08,-3.12951e-08,-3.12951e-08,-3.12951e-08,-3.12951e-08,-3.12951e-08,-3.12951e-08,-3.12951e-08,-3.12951e-08,-3.12951e-08,-3.12951e-08,-3.12951e-08,-3.12951e-08,-3.12951e-08,-3.12951e-08,-3.12951e-08,-3.45458e-08,-3.45458e-08,-1.32363e-07,
        -3.12951e-08,-3.12951e-08,-3.12951e-08,-3.12951e-08,-3.12951e-08,-3.12951e-08,-3.12951e-08,-3.12956e-08,-1.16678e-08,-0.000833345,-3.12951e-08,-1.16678e-08,-3.12956e-08,-3.12951e-08,-3.12951e-08,-3.12951e-08,-3.12951e-08,-3.12951e-08,-3.12951e-08,-3.12951e-08,-3.12951e-08,-3.12951e-08,-3.12951e-08,-3.12951e-08,-3.12951e-08,-3.12951e-08,-3.12951e-08,-3.12951e-08,-3.12951e-08,-3.12951e-08,-3.12951e-08,-3.12951e-08,-3.12951e-08,-3.12951e-08,-3.12951e-08,-3.12951e-08,-3.12951e-08,-3.12951e-08,-3.12951e-08,-3.12951e-08,-3.12951e-08,-3.12951e-08,-3.12856e-08,-3.12951e-08,-5.61046e-08,-5.61251e-08,-3.13034e-08,-3.12951e-08,-3.12951e-08,-3.12951e-08,-3.12951e-08,-3.12951e-08,-3.12951e-08,-3.12951e-08,-3.12951e-08,-3.12951e-08,-3.12951e-08,-3.12951e-08,-3.12951e-08,-3.12951e-08,-3.12951e-08,-3.12951e-08,-3.12951e-08,-3.12951e-08,-3.45458e-08,-3.45458e-08,-1.32363e-07,
        -3.12951e-08,-3.12951e-08,-3.12951e-08,-3.12951e-08,-3.12951e-08,-3.12951e-08,-3.12951e-08,-3.12951e-08,-3.12951e-08,-3.12951e-08,-0.000833345,-3.12951e-08,-3.12951e-08,-3.12951e-08,-3.12951e-08,-3.12951e-08,-3.12951e-08,-3.12951e-08,-3.12951e-08,-3.12951e-08,-3.12951e-08,-1.16678e-08,-3.12951e-08,-3.12951e-08,-3.12951e-08,-3.12951e-08,-3.12951e-08,-3.12951e-08,-3.12951e-08,-3.12951e-08,-3.12951e-08,-3.12951e-08,-3.12956e-08,-3.12951e-08,-3.12951e-08,-3.12951e-08,-3.12951e-08,-3.12951e-08,-3.12951e-08,-3.12951e-08,-3.12951e-08,-3.12951e-08,-3.12856e-08,-3.12951e-08,-5.61046e-08,-5.61251e-08,-3.13034e-08,-3.12951e-08,-3.12951e-08,-3.12951e-08,-3.12951e-08,-3.12951e-08,-3.12951e-08,-3.12951e-08,-3.12951e-08,-3.12951e-08,-3.12951e-08,-3.12951e-08,-3.12951e-08,-3.12956e-08,-1.16678e-08,-3.12951e-08,-3.12951e-08,-3.12951e-08,-3.45458e-08,-3.45458e-08,-1.32363e-07,
        -3.12951e-08,-3.12951e-08,-3.12951e-08,-3.12951e-08,-3.12951e-08,-3.12951e-08,-3.12951e-08,-3.12951e-08,-3.12956e-08,-1.16678e-08,-3.12951e-08,-0.000833345,-1.16678e-08,-3.12956e-08,-3.12951e-08,-3.12951e-08,-3.12951e-08,-3.12951e-08,-3.12951e-08,-3.12951e-08,-3.12951e-08,-3.12951e-08,-3.12951e-08,-3.12951e-08,-3.12951e-08,-3.12951e-08,-3.12951e-08,-3.12951e-08,-3.12951e-08,-3.12951e-08,-3.12951e-08,-3.12951e-08,-3.12951e-08,-3.12951e-08,-3.12951e-08,-3.12951e-08,-3.12951e-08,-3.12951e-08,-3.12951e-08,-3.12951e-08,-3.12951e-08,-3.12951e-08,-3.12856e-08,-3.12951e-08,-5.61046e-08,-5.61251e-08,-3.13034e-08,-3.12951e-08,-3.12951e-08,-3.12951e-08,-3.12951e-08,-3.12951e-08,-3.12951e-08,-3.12951e-08,-3.12951e-08,-3.12951e-08,-3.12951e-08,-3.12951e-08,-3.12951e-08,-3.12951e-08,-3.12951e-08,-3.12951e-08,-3.12951e-08,-3.12951e-08,-3.45458e-08,-3.45458e-08,-1.32363e-07,
        -3.12951e-08,-3.12951e-08,-3.12951e-08,-3.12951e-08,-3.12951e-08,-3.12951e-08,-3.12951e-08,-3.12951e-08,-3.12951e-08,-3.12956e-08,-3.12951e-08,-1.16678e-08,-0.000833345,-1.16678e-08,-3.12956e-08,-3.12951e-08,-3.12951e-08,-3.12951e-08,-3.12951e-08,-3.12951e-08,-3.12951e-08,-3.12951e-08,-3.12951e-08,-3.12951e-08,-3.12951e-08,-3.12951e-08,-3.12951e-08,-3.12951e-08,-3.12951e-08,-3.12951e-08,-3.12951e-08,-3.12951e-08,-3.12951e-08,-3.12951e-08,-3.12951e-08,-3.12951e-08,-3.12951e-08,-3.12951e-08,-3.12951e-08,-3.12951e-08,-3.12951e-08,-3.12951e-08,-3.12856e-08,-3.12951e-08,-5.61046e-08,-5.61251e-08,-3.13034e-08,-3.12951e-08,-3.12951e-08,-3.12951e-08,-3.12951e-08,-3.12951e-08,-3.12951e-08,-3.12951e-08,-3.12951e-08,-3.12951e-08,-3.12951e-08,-3.12951e-08,-3.12951e-08,-3.12951e-08,-3.12951e-08,-3.12951e-08,-3.12951e-08,-3.12951e-08,-3.45458e-08,-3.45458e-08,-1.32363e-07,
        -3.12951e-08,-3.12951e-08,-3.12951e-08,-3.12951e-08,-3.12951e-08,-3.12951e-08,-3.12951e-08,-3.12951e-08,-3.12951e-08,-3.12951e-08,-3.12951e-08,-3.12956e-08,-1.16678e-08,-0.000833345,-1.16678e-08,-3.12956e-08,-3.12951e-08,-3.12951e-08,-3.12951e-08,-3.12951e-08,-3.12951e-08,-3.12951e-08,-3.12951e-08,-3.12951e-08,-3.12951e-08,-3.12951e-08,-3.12951e-08,-3.12951e-08,-3.12951e-08,-3.12951e-08,-3.12951e-08,-3.12951e-08,-3.12951e-08,-3.12951e-08,-3.12951e-08,-3.12951e-08,-3.12951e-08,-3.12951e-08,-3.12951e-08,-3.12951e-08,-3.12951e-08,-3.12951e-08,-3.12856e-08,-3.12951e-08,-5.61046e-08,-5.61251e-08,-3.13034e-08,-3.12951e-08,-3.12951e-08,-3.12951e-08,-3.12951e-08,-3.12951e-08,-3.12951e-08,-3.12951e-08,-3.12951e-08,-3.12951e-08,-3.12951e-08,-3.12951e-08,-3.12951e-08,-3.12951e-08,-3.12951e-08,-3.12951e-08,-3.12951e-08,-3.12951e-08,-3.45458e-08,-3.45458e-08,-1.32363e-07,
        -3.12951e-08,-3.12951e-08,-3.12951e-08,-3.12951e-08,-3.12951e-08,-3.12951e-08,-3.12951e-08,-3.12951e-08,-3.12951e-08,-3.12951e-08,-3.12951e-08,-3.12951e-08,-3.12956e-08,-1.16678e-08,-0.000833345,-1.16678e-08,-3.12956e-08,-3.12951e-08,-3.12951e-08,-3.12951e-08,-3.12951e-08,-3.12951e-08,-3.12951e-08,-3.12951e-08,-3.12951e-08,-3.12951e-08,-3.12951e-08,-3.12951e-08,-3.12951e-08,-3.12951e-08,-3.12951e-08,-3.12951e-08,-3.12951e-08,-3.12951e-08,-3.12951e-08,-3.12951e-08,-3.12951e-08,-3.12951e-08,-3.12951e-08,-3.12951e-08,-3.12951e-08,-3.12951e-08,-3.12856e-08,-3.12951e-08,-5.61046e-08,-5.61251e-08,-3.13034e-08,-3.12951e-08,-3.12951e-08,-3.12951e-08,-3.12951e-08,-3.12951e-08,-3.12951e-08,-3.12951e-08,-3.12951e-08,-3.12951e-08,-3.12951e-08,-3.12951e-08,-3.12951e-08,-3.12951e-08,-3.12951e-08,-3.12951e-08,-3.12951e-08,-3.12951e-08,-3.45458e-08,-3.45458e-08,-1.32363e-07,
        -3.12951e-08,-3.12951e-08,-3.12951e-08,-3.12951e-08,-3.12951e-08,-3.12951e-08,-3.12951e-08,-3.12951e-08,-3.12951e-08,-3.12951e-08,-3.12951e-08,-3.12951e-08,-3.12951e-08,-3.12956e-08,-1.16678e-08,-0.000833345,-1.16678e-08,-3.12956e-08,-3.12951e-08,-3.12951e-08,-3.12951e-08,-3.12951e-08,-3.12951e-08,-3.12951e-08,-3.12951e-08,-3.12951e-08,-3.12951e-08,-3.12951e-08,-3.12951e-08,-3.12951e-08,-3.12951e-08,-3.12951e-08,-3.12951e-08,-3.12951e-08,-3.12951e-08,-3.12951e-08,-3.12951e-08,-3.12951e-08,-3.12951e-08,-3.12951e-08,-3.12951e-08,-3.12951e-08,-3.12856e-08,-3.12951e-08,-5.61046e-08,-5.61251e-08,-3.13034e-08,-3.12951e-08,-3.12951e-08,-3.12951e-08,-3.12951e-08,-3.12951e-08,-3.12951e-08,-3.12951e-08,-3.12951e-08,-3.12951e-08,-3.12951e-08,-3.12951e-08,-3.12951e-08,-3.12951e-08,-3.12951e-08,-3.12951e-08,-3.12951e-08,-3.12951e-08,-3.45458e-08,-3.45458e-08,-1.32363e-07,
        -3.12951e-08,-3.12951e-08,-3.12951e-08,-3.12951e-08,-3.12951e-08,-3.12951e-08,-3.12951e-08,-3.12951e-08,-3.12951e-08,-3.12951e-08,-3.12951e-08,-3.12951e-08,-3.12951e-08,-3.12951e-08,-3.12956e-08,-1.16678e-08,-0.000833345,-1.16678e-08,-3.12956e-08,-3.12951e-08,-3.12951e-08,-3.12951e-08,-3.12951e-08,-3.12951e-08,-3.12951e-08,-3.12951e-08,-3.12951e-08,-3.12951e-08,-3.12951e-08,-3.12951e-08,-3.12951e-08,-3.12951e-08,-3.12951e-08,-3.12951e-08,-3.12951e-08,-3.12951e-08,-3.12951e-08,-3.12951e-08,-3.12951e-08,-3.12951e-08,-3.12951e-08,-3.12951e-08,-3.12856e-08,-3.12951e-08,-5.61046e-08,-5.61251e-08,-3.13034e-08,-3.12951e-08,-3.12951e-08,-3.12951e-08,-3.12951e-08,-3.12951e-08,-3.12951e-08,-3.12951e-08,-3.12951e-08,-3.12951e-08,-3.12951e-08,-3.12951e-08,-3.12951e-08,-3.12951e-08,-3.12951e-08,-3.12951e-08,-3.12951e-08,-3.12951e-08,-3.45458e-08,-3.45458e-08,-1.32363e-07,
        -3.12951e-08,-3.12951e-08,-3.12951e-08,-3.12951e-08,-3.12951e-08,-3.12951e-08,-3.12951e-08,-3.12951e-08,-3.12951e-08,-3.12951e-08,-3.12951e-08,-3.12951e-08,-3.12951e-08,-3.12951e-08,-3.12951e-08,-3.12956e-08,-1.16678e-08,-0.000833345,-1.16678e-08,-3.12956e-08,-3.12951e-08,-3.12951e-08,-3.12951e-08,-3.12951e-08,-3.12951e-08,-3.12951e-08,-3.12951e-08,-3.12951e-08,-3.12951e-08,-3.12951e-08,-3.12951e-08,-3.12951e-08,-3.12951e-08,-3.12951e-08,-3.12951e-08,-3.12951e-08,-3.12951e-08,-3.12951e-08,-3.12951e-08,-3.12951e-08,-3.12951e-08,-3.12951e-08,-3.12856e-08,-3.12951e-08,-5.61046e-08,-5.61251e-08,-3.13034e-08,-3.12951e-08,-3.12951e-08,-3.12951e-08,-3.12951e-08,-3.12951e-08,-3.12951e-08,-3.12951e-08,-3.12951e-08,-3.12951e-08,-3.12951e-08,-3.12951e-08,-3.12951e-08,-3.12951e-08,-3.12951e-08,-3.12951e-08,-3.12951e-08,-3.12951e-08,-3.45458e-08,-3.45458e-08,-1.32363e-07,
        -3.12951e-08,-3.12951e-08,-3.12951e-08,-3.12951e-08,-3.12951e-08,-3.12951e-08,-3.12951e-08,-3.12951e-08,-3.12951e-08,-3.12951e-08,-3.12951e-08,-3.12951e-08,-3.12951e-08,-3.12951e-08,-3.12951e-08,-3.12951e-08,-3.12956e-08,-1.16678e-08,-0.000833345,-1.16678e-08,-3.12956e-08,-3.12951e-08,-3.12951e-08,-3.12951e-08,-3.12951e-08,-3.12951e-08,-3.12951e-08,-3.12951e-08,-3.12951e-08,-3.12951e-08,-3.12951e-08,-3.12951e-08,-3.12951e-08,-3.12951e-08,-3.12951e-08,-3.12951e-08,-3.12951e-08,-3.12951e-08,-3.12951e-08,-3.12951e-08,-3.12951e-08,-3.12951e-08,-3.12856e-08,-3.12951e-08,-5.61046e-08,-5.61251e-08,-3.13034e-08,-3.12951e-08,-3.12951e-08,-3.12951e-08,-3.12951e-08,-3.12951e-08,-3.12951e-08,-3.12951e-08,-3.12951e-08,-3.12951e-08,-3.12951e-08,-3.12951e-08,-3.12951e-08,-3.12951e-08,-3.12951e-08,-3.12951e-08,-3.12951e-08,-3.12951e-08,-3.45458e-08,-3.45458e-08,-1.32363e-07,
        -3.12951e-08,-3.12951e-08,-3.12951e-08,-3.12951e-08,-3.12951e-08,-3.12951e-08,-3.12951e-08,-3.12951e-08,-3.12951e-08,-3.12951e-08,-3.12951e-08,-3.12951e-08,-3.12951e-08,-3.12951e-08,-3.12951e-08,-3.12951e-08,-3.12951e-08,-3.12956e-08,-1.16678e-08,-0.000833345,-1.16678e-08,-3.12951e-08,-3.12956e-08,-3.12951e-08,-3.12951e-08,-3.12951e-08,-3.12951e-08,-3.12951e-08,-3.12951e-08,-3.12951e-08,-3.12951e-08,-3.12951e-08,-3.12951e-08,-3.12951e-08,-3.12951e-08,-3.12951e-08,-3.12951e-08,-3.12951e-08,-3.12951e-08,-3.12951e-08,-3.12951e-08,-3.12951e-08,-3.12856e-08,-3.12951e-08,-5.61046e-08,-5.61251e-08,-3.13034e-08,-3.12951e-08,-3.12951e-08,-3.12951e-08,-3.12951e-08,-3.12951e-08,-3.12951e-08,-3.12951e-08,-3.12951e-08,-3.12951e-08,-3.12951e-08,-3.12951e-08,-3.12951e-08,-3.12951e-08,-3.12951e-08,-3.12951e-08,-3.12951e-08,-3.12951e-08,-3.45458e-08,-3.45458e-08,-1.32363e-07,
        -3.12951e-08,-3.12951e-08,-3.12951e-08,-3.12951e-08,-3.12951e-08,-3.12951e-08,-3.12951e-08,-3.12951e-08,-3.12951e-08,-3.12951e-08,-3.12951e-08,-3.12951e-08,-3.12951e-08,-3.12951e-08,-3.12951e-08,-3.12951e-08,-3.12951e-08,-3.12951e-08,-3.12956e-08,-1.16678e-08,-0.000833345,-3.12951e-08,-1.16678e-08,-3.12956e-08,-3.12951e-08,-3.12951e-08,-3.12951e-08,-3.12951e-08,-3.12951e-08,-3.12951e-08,-3.12951e-08,-3.12951e-08,-3.12951e-08,-3.12951e-08,-3.12951e-08,-3.12951e-08,-3.12951e-08,-3.12951e-08,-3.12951e-08,-3.12951e-08,-3.12951e-08,-3.12951e-08,-3.12856e-08,-3.12951e-08,-5.61046e-08,-5.61251e-08,-3.13034e-08,-3.12951e-08,-3.12951e-08,-3.12951e-08,-3.12951e-08,-3.12951e-08,-3.12951e-08,-3.12951e-08,-3.12951e-08,-3.12951e-08,-3.12951e-08,-3.12951e-08,-3.12951e-08,-3.12951e-08,-3.12951e-08,-3.12951e-08,-3.12951e-08,-3.12951e-08,-3.45458e-08,-3.45458e-08,-1.32363e-07,
        -3.12951e-08,-3.12951e-08,-3.12951e-08,-3.12951e-08,-3.12951e-08,-3.12951e-08,-3.12951e-08,-3.12951e-08,-3.12951e-08,-3.12951e-08,-1.16678e-08,-3.12951e-08,-3.12951e-08,-3.12951e-08,-3.12951e-08,-3.12951e-08,-3.12951e-08,-3.12951e-08,-3.12951e-08,-3.12951e-08,-3.12951e-08,-0.000833345,-3.12951e-08,-3.12951e-08,-3.12951e-08,-3.12951e-08,-3.12951e-08,-3.12951e-08,-3.12951e-08,-3.12951e-08,-3.12951e-08,-3.12951e-08,-1.16678e-08,-3.12951e-08,-3.12951e-08,-3.12951e-08,-3.12951e-08,-3.12951e-08,-3.12951e-08,-3.12951e-08,-3.12951e-08,-3.12951e-08,-3.12856e-08,-3.12956e-08,-5.61046e-08,-5.61251e-08,-3.13034e-08,-3.12951e-08,-3.12951e-08,-3.12951e-08,-3.12951e-08,-3.12951e-08,-3.12951e-08,-3.12951e-08,-3.12951e-08,-3.12951e-08,-3.12951e-08,-3.12951e-08,-3.12951e-08,-3.12951e-08,-3.12956e-08,-3.12951e-08,-3.12951e-08,-3.12951e-08,-3.45458e-08,-3.45458e-08,-1.32363e-07,
        -3.12951e-08,-3.12951e-08,-3.12951e-08,-3.12951e-08,-3.12951e-08,-3.12951e-08,-3.12951e-08,-3.12951e-08,-3.12951e-08,-3.12951e-08,-3.12951e-08,-3.12951e-08,-3.12951e-08,-3.12951e-08,-3.12951e-08,-3.12951e-08,-3.12951e-08,-3.12951e-08,-3.12951e-08,-3.12956e-08,-1.16678e-08,-3.12951e-08,-0.000833345,-1.16678e-08,-3.12956e-08,-3.12951e-08,-3.12951e-08,-3.12951e-08,-3.12951e-08,-3.12951e-08,-3.12951e-08,-3.12951e-08,-3.12951e-08,-3.12951e-08,-3.12951e-08,-3.12951e-08,-3.12951e-08,-3.12951e-08,-3.12951e-08,-3.12951e-08,-3.12951e-08,-3.12951e-08,-3.12856e-08,-3.12951e-08,-5.61046e-08,-5.61251e-08,-3.13034e-08,-3.12951e-08,-3.12951e-08,-3.12951e-08,-3.12951e-08,-3.12951e-08,-3.12951e-08,-3.12951e-08,-3.12951e-08,-3.12951e-08,-3.12951e-08,-3.12951e-08,-3.12951e-08,-3.12951e-08,-3.12951e-08,-3.12951e-08,-3.12951e-08,-3.12951e-08,-3.45458e-08,-3.45458e-08,-1.32363e-07,
        -3.12951e-08,-3.12951e-08,-3.12951e-08,-3.12951e-08,-3.12951e-08,-3.12951e-08,-3.12951e-08,-3.12951e-08,-3.12951e-08,-3.12951e-08,-3.12951e-08,-3.12951e-08,-3.12951e-08,-3.12951e-08,-3.12951e-08,-3.12951e-08,-3.12951e-08,-3.12951e-08,-3.12951e-08,-3.12951e-08,-3.12956e-08,-3.12951e-08,-1.16678e-08,-0.000833345,-1.16678e-08,-3.12956e-08,-3.12951e-08,-3.12951e-08,-3.12951e-08,-3.12951e-08,-3.12951e-08,-3.12951e-08,-3.12951e-08,-3.12951e-08,-3.12951e-08,-3.12951e-08,-3.12951e-08,-3.12951e-08,-3.12951e-08,-3.12951e-08,-3.12951e-08,-3.12951e-08,-3.12856e-08,-3.12951e-08,-5.61046e-08,-5.61251e-08,-3.13034e-08,-3.12951e-08,-3.12951e-08,-3.12951e-08,-3.12951e-08,-3.12951e-08,-3.12951e-08,-3.12951e-08,-3.12951e-08,-3.12951e-08,-3.12951e-08,-3.12951e-08,-3.12951e-08,-3.12951e-08,-3.12951e-08,-3.12951e-08,-3.12951e-08,-3.12951e-08,-3.45458e-08,-3.45458e-08,-1.32363e-07,
        -3.12951e-08,-3.12951e-08,-3.12951e-08,-3.12951e-08,-3.12951e-08,-3.12951e-08,-3.12951e-08,-3.12951e-08,-3.12951e-08,-3.12951e-08,-3.12951e-08,-3.12951e-08,-3.12951e-08,-3.12951e-08,-3.12951e-08,-3.12951e-08,-3.12951e-08,-3.12951e-08,-3.12951e-08,-3.12951e-08,-3.12951e-08,-3.12951e-08,-3.12956e-08,-1.16678e-08,-0.000833345,-1.16678e-08,-3.12956e-08,-3.12951e-08,-3.12951e-08,-3.12951e-08,-3.12951e-08,-3.12951e-08,-3.12951e-08,-3.12951e-08,-3.12951e-08,-3.12951e-08,-3.12951e-08,-3.12951e-08,-3.12951e-08,-3.12951e-08,-3.12951e-08,-3.12951e-08,-3.12856e-08,-3.12951e-08,-5.61046e-08,-5.61251e-08,-3.13034e-08,-3.12951e-08,-3.12951e-08,-3.12951e-08,-3.12951e-08,-3.12951e-08,-3.12951e-08,-3.12951e-08,-3.12951e-08,-3.12951e-08,-3.12951e-08,-3.12951e-08,-3.12951e-08,-3.12951e-08,-3.12951e-08,-3.12951e-08,-3.12951e-08,-3.12951e-08,-3.45458e-08,-3.45458e-08,-1.32363e-07,
        -3.12951e-08,-3.12951e-08,-3.12951e-08,-3.12951e-08,-3.12951e-08,-3.12951e-08,-3.12951e-08,-3.12951e-08,-3.12951e-08,-3.12951e-08,-3.12951e-08,-3.12951e-08,-3.12951e-08,-3.12951e-08,-3.12951e-08,-3.12951e-08,-3.12951e-08,-3.12951e-08,-3.12951e-08,-3.12951e-08,-3.12951e-08,-3.12951e-08,-3.12951e-08,-3.12956e-08,-1.16678e-08,-0.000833345,-1.16678e-08,-3.12956e-08,-3.12951e-08,-3.12951e-08,-3.12951e-08,-3.12951e-08,-3.12951e-08,-3.12951e-08,-3.12951e-08,-3.12951e-08,-3.12951e-08,-3.12951e-08,-3.12951e-08,-3.12951e-08,-3.12951e-08,-3.12951e-08,-3.12856e-08,-3.12951e-08,-5.61046e-08,-5.61251e-08,-3.13034e-08,-3.12951e-08,-3.12951e-08,-3.12951e-08,-3.12951e-08,-3.12951e-08,-3.12951e-08,-3.12951e-08,-3.12951e-08,-3.12951e-08,-3.12951e-08,-3.12951e-08,-3.12951e-08,-3.12951e-08,-3.12951e-08,-3.12951e-08,-3.12951e-08,-3.12951e-08,-3.45458e-08,-3.45458e-08,-1.32363e-07,
        -3.12951e-08,-3.12951e-08,-3.12951e-08,-3.12951e-08,-3.12951e-08,-3.12951e-08,-3.12951e-08,-3.12951e-08,-3.12951e-08,-3.12951e-08,-3.12951e-08,-3.12951e-08,-3.12951e-08,-3.12951e-08,-3.12951e-08,-3.12951e-08,-3.12951e-08,-3.12951e-08,-3.12951e-08,-3.12951e-08,-3.12951e-08,-3.12951e-08,-3.12951e-08,-3.12951e-08,-3.12956e-08,-1.16678e-08,-0.000833345,-1.16678e-08,-3.12956e-08,-3.12951e-08,-3.12951e-08,-3.12951e-08,-3.12951e-08,-3.12951e-08,-3.12951e-08,-3.12951e-08,-3.12951e-08,-3.12951e-08,-3.12951e-08,-3.12951e-08,-3.12951e-08,-3.12951e-08,-3.12856e-08,-3.12951e-08,-5.61046e-08,-5.61251e-08,-3.13034e-08,-3.12951e-08,-3.12951e-08,-3.12951e-08,-3.12951e-08,-3.12951e-08,-3.12951e-08,-3.12951e-08,-3.12951e-08,-3.12951e-08,-3.12951e-08,-3.12951e-08,-3.12951e-08,-3.12951e-08,-3.12951e-08,-3.12951e-08,-3.12951e-08,-3.12951e-08,-3.45458e-08,-3.45458e-08,-1.32363e-07,
        -3.12951e-08,-3.12951e-08,-3.12951e-08,-3.12951e-08,-3.12951e-08,-3.12951e-08,-3.12951e-08,-3.12951e-08,-3.12951e-08,-3.12951e-08,-3.12951e-08,-3.12951e-08,-3.12951e-08,-3.12951e-08,-3.12951e-08,-3.12951e-08,-3.12951e-08,-3.12951e-08,-3.12951e-08,-3.12951e-08,-3.12951e-08,-3.12951e-08,-3.12951e-08,-3.12951e-08,-3.12951e-08,-3.12956e-08,-1.16678e-08,-0.000833345,-1.16678e-08,-3.12956e-08,-3.12951e-08,-3.12951e-08,-3.12951e-08,-3.12951e-08,-3.12951e-08,-3.12951e-08,-3.12951e-08,-3.12951e-08,-3.12951e-08,-3.12951e-08,-3.12951e-08,-3.12951e-08,-3.12856e-08,-3.12951e-08,-5.61046e-08,-5.61251e-08,-3.13034e-08,-3.12951e-08,-3.12951e-08,-3.12951e-08,-3.12951e-08,-3.12951e-08,-3.12951e-08,-3.12951e-08,-3.12951e-08,-3.12951e-08,-3.12951e-08,-3.12951e-08,-3.12951e-08,-3.12951e-08,-3.12951e-08,-3.12951e-08,-3.12951e-08,-3.12951e-08,-3.45458e-08,-3.45458e-08,-1.32363e-07,
        -3.12951e-08,-3.12951e-08,-3.12951e-08,-3.12951e-08,-3.12951e-08,-3.12951e-08,-3.12951e-08,-3.12951e-08,-3.12951e-08,-3.12951e-08,-3.12951e-08,-3.12951e-08,-3.12951e-08,-3.12951e-08,-3.12951e-08,-3.12951e-08,-3.12951e-08,-3.12951e-08,-3.12951e-08,-3.12951e-08,-3.12951e-08,-3.12951e-08,-3.12951e-08,-3.12951e-08,-3.12951e-08,-3.12951e-08,-3.12956e-08,-1.16678e-08,-0.000833345,-1.16678e-08,-3.12956e-08,-3.12951e-08,-3.12951e-08,-3.12951e-08,-3.12951e-08,-3.12951e-08,-3.12951e-08,-3.12951e-08,-3.12951e-08,-3.12951e-08,-3.12951e-08,-3.12951e-08,-3.12856e-08,-3.12951e-08,-5.61046e-08,-5.61251e-08,-3.13034e-08,-3.12951e-08,-3.12951e-08,-3.12951e-08,-3.12951e-08,-3.12951e-08,-3.12951e-08,-3.12951e-08,-3.12951e-08,-3.12951e-08,-3.12951e-08,-3.12951e-08,-3.12951e-08,-3.12951e-08,-3.12951e-08,-3.12951e-08,-3.12951e-08,-3.12951e-08,-3.45458e-08,-3.45458e-08,-1.32363e-07,
        -3.12951e-08,-3.12951e-08,-3.12951e-08,-3.12951e-08,-3.12951e-08,-3.12951e-08,-3.12951e-08,-3.12951e-08,-3.12951e-08,-3.12951e-08,-3.12951e-08,-3.12951e-08,-3.12951e-08,-3.12951e-08,-3.12951e-08,-3.12951e-08,-3.12951e-08,-3.12951e-08,-3.12951e-08,-3.12951e-08,-3.12951e-08,-3.12951e-08,-3.12951e-08,-3.12951e-08,-3.12951e-08,-3.12951e-08,-3.12951e-08,-3.12956e-08,-1.16678e-08,-0.000833345,-1.16678e-08,-3.12956e-08,-3.12951e-08,-3.12951e-08,-3.12951e-08,-3.12951e-08,-3.12951e-08,-3.12951e-08,-3.12951e-08,-3.12951e-08,-3.12951e-08,-3.12951e-08,-3.12856e-08,-3.12951e-08,-5.61046e-08,-5.61251e-08,-3.13034e-08,-3.12951e-08,-3.12951e-08,-3.12951e-08,-3.12951e-08,-3.12951e-08,-3.12951e-08,-3.12951e-08,-3.12951e-08,-3.12951e-08,-3.12951e-08,-3.12951e-08,-3.12951e-08,-3.12951e-08,-3.12951e-08,-3.12951e-08,-3.12951e-08,-3.12951e-08,-3.45458e-08,-3.45458e-08,-1.32363e-07,
        -3.12951e-08,-3.12951e-08,-3.12951e-08,-3.12951e-08,-3.12951e-08,-3.12951e-08,-3.12951e-08,-3.12951e-08,-3.12951e-08,-3.12951e-08,-3.12951e-08,-3.12951e-08,-3.12951e-08,-3.12951e-08,-3.12951e-08,-3.12951e-08,-3.12951e-08,-3.12951e-08,-3.12951e-08,-3.12951e-08,-3.12951e-08,-3.12951e-08,-3.12951e-08,-3.12951e-08,-3.12951e-08,-3.12951e-08,-3.12951e-08,-3.12951e-08,-3.12956e-08,-1.16678e-08,-0.000833345,-1.16678e-08,-3.12951e-08,-3.12956e-08,-3.12951e-08,-3.12951e-08,-3.12951e-08,-3.12951e-08,-3.12951e-08,-3.12951e-08,-3.12951e-08,-3.12951e-08,-3.12856e-08,-3.12951e-08,-5.61046e-08,-5.61251e-08,-3.13034e-08,-3.12951e-08,-3.12951e-08,-3.12951e-08,-3.12951e-08,-3.12951e-08,-3.12951e-08,-3.12951e-08,-3.12951e-08,-3.12951e-08,-3.12951e-08,-3.12951e-08,-3.12951e-08,-3.12951e-08,-3.12951e-08,-3.12951e-08,-3.12951e-08,-3.12951e-08,-3.45458e-08,-3.45458e-08,-1.32363e-07,
        -3.12951e-08,-3.12951e-08,-3.12951e-08,-3.12951e-08,-3.12951e-08,-3.12951e-08,-3.12951e-08,-3.12951e-08,-3.12951e-08,-3.12951e-08,-3.12951e-08,-3.12951e-08,-3.12951e-08,-3.12951e-08,-3.12951e-08,-3.12951e-08,-3.12951e-08,-3.12951e-08,-3.12951e-08,-3.12951e-08,-3.12951e-08,-3.12951e-08,-3.12951e-08,-3.12951e-08,-3.12951e-08,-3.12951e-08,-3.12951e-08,-3.12951e-08,-3.12951e-08,-3.12956e-08,-1.16678e-08,-0.000833345,-3.12951e-08,-1.16678e-08,-3.12956e-08,-3.12951e-08,-3.12951e-08,-3.12951e-08,-3.12951e-08,-3.12951e-08,-3.12951e-08,-3.12951e-08,-3.12856e-08,-3.12951e-08,-5.61046e-08,-5.61251e-08,-3.13034e-08,-3.12951e-08,-3.12951e-08,-3.12951e-08,-3.12951e-08,-3.12951e-08,-3.12951e-08,-3.12951e-08,-3.12951e-08,-3.12951e-08,-3.12951e-08,-3.12951e-08,-3.12951e-08,-3.12951e-08,-3.12951e-08,-3.12951e-08,-3.12951e-08,-3.12951e-08,-3.45458e-08,-3.45458e-08,-1.32363e-07,
        -3.12951e-08,-3.12951e-08,-3.12951e-08,-3.12951e-08,-3.12951e-08,-3.12951e-08,-3.12951e-08,-3.12951e-08,-3.12951e-08,-3.12951e-08,-3.12956e-08,-3.12951e-08,-3.12951e-08,-3.12951e-08,-3.12951e-08,-3.12951e-08,-3.12951e-08,-3.12951e-08,-3.12951e-08,-3.12951e-08,-3.12951e-08,-1.16678e-08,-3.12951e-08,-3.12951e-08,-3.12951e-08,-3.12951e-08,-3.12951e-08,-3.12951e-08,-3.12951e-08,-3.12951e-08,-3.12951e-08,-3.12951e-08,-0.000833345,-3.12951e-08,-3.12951e-08,-3.12951e-08,-3.12951e-08,-3.12951e-08,-3.12951e-08,-3.12951e-08,-3.12951e-08,-3.12951e-08,-3.12856e-08,-1.16678e-08,-5.61046e-08,-5.61251e-08,-3.13034e-08,-3.12951e-08,-3.12951e-08,-3.12951e-08,-3.12951e-08,-3.12951e-08,-3.12951e-08,-3.12951e-08,-3.12956e-08,-3.12951e-08,-3.12951e-08,-3.12951e-08,-3.12951e-08,-3.12951e-08,-3.12951e-08,-3.12951e-08,-3.12951e-08,-3.12951e-08,-3.45458e-08,-3.45458e-08,-1.32363e-07,
        -3.12951e-08,-3.12951e-08,-3.12951e-08,-3.12951e-08,-3.12951e-08,-3.12951e-08,-3.12951e-08,-3.12951e-08,-3.12951e-08,-3.12951e-08,-3.12951e-08,-3.12951e-08,-3.12951e-08,-3.12951e-08,-3.12951e-08,-3.12951e-08,-3.12951e-08,-3.12951e-08,-3.12951e-08,-3.12951e-08,-3.12951e-08,-3.12951e-08,-3.12951e-08,-3.12951e-08,-3.12951e-08,-3.12951e-08,-3.12951e-08,-3.12951e-08,-3.12951e-08,-3.12951e-08,-3.12956e-08,-1.16678e-08,-3.12951e-08,-0.000833345,-1.16678e-08,-3.12956e-08,-3.12951e-08,-3.12951e-08,-3.12951e-08,-3.12951e-08,-3.12951e-08,-3.12951e-08,-3.12856e-08,-3.12951e-08,-5.61046e-08,-5.61251e-08,-3.13034e-08,-3.12951e-08,-3.12951e-08,-3.12951e-08,-3.12951e-08,-3.12951e-08,-3.12951e-08,-3.12951e-08,-3.12951e-08,-3.12951e-08,-3.12951e-08,-3.12951e-08,-3.12951e-08,-3.12951e-08,-3.12951e-08,-3.12951e-08,-3.12951e-08,-3.12951e-08,-3.45458e-08,-3.45458e-08,-1.32363e-07,
        -3.12951e-08,-3.12951e-08,-3.12951e-08,-3.12951e-08,-3.12951e-08,-3.12951e-08,-3.12951e-08,-3.12951e-08,-3.12951e-08,-3.12951e-08,-3.12951e-08,-3.12951e-08,-3.12951e-08,-3.12951e-08,-3.12951e-08,-3.12951e-08,-3.12951e-08,-3.12951e-08,-3.12951e-08,-3.12951e-08,-3.12951e-08,-3.12951e-08,-3.12951e-08,-3.12951e-08,-3.12951e-08,-3.12951e-08,-3.12951e-08,-3.12951e-08,-3.12951e-08,-3.12951e-08,-3.12951e-08,-3.12956e-08,-3.12951e-08,-1.16678e-08,-0.000833345,-1.16678e-08,-3.12956e-08,-3.12951e-08,-3.12951e-08,-3.12951e-08,-3.12951e-08,-3.12951e-08,-3.12856e-08,-3.12951e-08,-5.61046e-08,-5.61251e-08,-3.13034e-08,-3.12951e-08,-3.12951e-08,-3.12951e-08,-3.12951e-08,-3.12951e-08,-3.12951e-08,-3.12951e-08,-3.12951e-08,-3.12951e-08,-3.12951e-08,-3.12951e-08,-3.12951e-08,-3.12951e-08,-3.12951e-08,-3.12951e-08,-3.12951e-08,-3.12951e-08,-3.45458e-08,-3.45458e-08,-1.32363e-07,
        -3.12951e-08,-3.12951e-08,-3.12951e-08,-3.12951e-08,-3.12951e-08,-3.12951e-08,-3.12951e-08,-3.12951e-08,-3.12951e-08,-3.12951e-08,-3.12951e-08,-3.12951e-08,-3.12951e-08,-3.12951e-08,-3.12951e-08,-3.12951e-08,-3.12951e-08,-3.12951e-08,-3.12951e-08,-3.12951e-08,-3.12951e-08,-3.12951e-08,-3.12951e-08,-3.12951e-08,-3.12951e-08,-3.12951e-08,-3.12951e-08,-3.12951e-08,-3.12951e-08,-3.12951e-08,-3.12951e-08,-3.12951e-08,-3.12951e-08,-3.12956e-08,-1.16678e-08,-0.000833345,-1.16678e-08,-3.12956e-08,-3.12951e-08,-3.12951e-08,-3.12951e-08,-3.12951e-08,-3.12856e-08,-3.12951e-08,-5.61046e-08,-5.61251e-08,-3.13034e-08,-3.12951e-08,-3.12951e-08,-3.12951e-08,-3.12951e-08,-3.12951e-08,-3.12951e-08,-3.12951e-08,-3.12951e-08,-3.12951e-08,-3.12951e-08,-3.12951e-08,-3.12951e-08,-3.12951e-08,-3.12951e-08,-3.12951e-08,-3.12951e-08,-3.12951e-08,-3.45458e-08,-3.45458e-08,-1.32363e-07,
        -3.12951e-08,-3.12951e-08,-3.12951e-08,-3.12951e-08,-3.12951e-08,-3.12951e-08,-3.12951e-08,-3.12951e-08,-3.12951e-08,-3.12951e-08,-3.12951e-08,-3.12951e-08,-3.12951e-08,-3.12951e-08,-3.12951e-08,-3.12951e-08,-3.12951e-08,-3.12951e-08,-3.12951e-08,-3.12951e-08,-3.12951e-08,-3.12951e-08,-3.12951e-08,-3.12951e-08,-3.12951e-08,-3.12951e-08,-3.12951e-08,-3.12951e-08,-3.12951e-08,-3.12951e-08,-3.12951e-08,-3.12951e-08,-3.12951e-08,-3.12951e-08,-3.12956e-08,-1.16678e-08,-0.000833345,-1.16678e-08,-3.12956e-08,-3.12951e-08,-3.12951e-08,-3.12951e-08,-3.12856e-08,-3.12951e-08,-5.61046e-08,-5.61251e-08,-3.13034e-08,-3.12951e-08,-3.12951e-08,-3.12951e-08,-3.12951e-08,-3.12951e-08,-3.12951e-08,-3.12951e-08,-3.12951e-08,-3.12951e-08,-3.12951e-08,-3.12951e-08,-3.12951e-08,-3.12951e-08,-3.12951e-08,-3.12951e-08,-3.12951e-08,-3.12951e-08,-3.45458e-08,-3.45458e-08,-1.32363e-07,
        -3.12951e-08,-3.12951e-08,-3.12951e-08,-3.12951e-08,-3.12951e-08,-3.12951e-08,-3.12951e-08,-3.12951e-08,-3.12951e-08,-3.12951e-08,-3.12951e-08,-3.12951e-08,-3.12951e-08,-3.12951e-08,-3.12951e-08,-3.12951e-08,-3.12951e-08,-3.12951e-08,-3.12951e-08,-3.12951e-08,-3.12951e-08,-3.12951e-08,-3.12951e-08,-3.12951e-08,-3.12951e-08,-3.12951e-08,-3.12951e-08,-3.12951e-08,-3.12951e-08,-3.12951e-08,-3.12951e-08,-3.12951e-08,-3.12951e-08,-3.12951e-08,-3.12951e-08,-3.12956e-08,-1.16678e-08,-0.000833345,-1.16678e-08,-3.12956e-08,-3.12951e-08,-3.12951e-08,-3.12856e-08,-3.12951e-08,-5.61046e-08,-5.61251e-08,-3.13034e-08,-3.12951e-08,-3.12951e-08,-3.12951e-08,-3.12951e-08,-3.12951e-08,-3.12951e-08,-3.12951e-08,-3.12951e-08,-3.12951e-08,-3.12951e-08,-3.12951e-08,-3.12951e-08,-3.12951e-08,-3.12951e-08,-3.12951e-08,-3.12951e-08,-3.12951e-08,-3.45458e-08,-3.45458e-08,-1.32363e-07,
        -3.12951e-08,-3.12951e-08,-3.12951e-08,-3.12951e-08,-3.12951e-08,-3.12951e-08,-3.12951e-08,-3.12951e-08,-3.12951e-08,-3.12951e-08,-3.12951e-08,-3.12951e-08,-3.12951e-08,-3.12951e-08,-3.12951e-08,-3.12951e-08,-3.12951e-08,-3.12951e-08,-3.12951e-08,-3.12951e-08,-3.12951e-08,-3.12951e-08,-3.12951e-08,-3.12951e-08,-3.12951e-08,-3.12951e-08,-3.12951e-08,-3.12951e-08,-3.12951e-08,-3.12951e-08,-3.12951e-08,-3.12951e-08,-3.12951e-08,-3.12951e-08,-3.12951e-08,-3.12951e-08,-3.12956e-08,-1.16678e-08,-0.000833345,-1.16678e-08,-3.12956e-08,-3.12951e-08,-3.12856e-08,-3.12951e-08,-5.61046e-08,-5.61251e-08,-3.13034e-08,-3.12951e-08,-3.12951e-08,-3.12951e-08,-3.12951e-08,-3.12951e-08,-3.12951e-08,-3.12951e-08,-3.12951e-08,-3.12951e-08,-3.12951e-08,-3.12951e-08,-3.12951e-08,-3.12951e-08,-3.12951e-08,-3.12951e-08,-3.12951e-08,-3.12951e-08,-3.45458e-08,-3.45458e-08,-1.32363e-07,
        -3.12951e-08,-3.12951e-08,-3.12951e-08,-3.12951e-08,-3.12951e-08,-3.12951e-08,-3.12951e-08,-3.12951e-08,-3.12951e-08,-3.12951e-08,-3.12951e-08,-3.12951e-08,-3.12951e-08,-3.12951e-08,-3.12951e-08,-3.12951e-08,-3.12951e-08,-3.12951e-08,-3.12951e-08,-3.12951e-08,-3.12951e-08,-3.12951e-08,-3.12951e-08,-3.12951e-08,-3.12951e-08,-3.12951e-08,-3.12951e-08,-3.12951e-08,-3.12951e-08,-3.12951e-08,-3.12951e-08,-3.12951e-08,-3.12951e-08,-3.12951e-08,-3.12951e-08,-3.12951e-08,-3.12951e-08,-3.12956e-08,-1.16678e-08,-0.000833345,-1.16678e-08,-3.12956e-08,-3.12856e-08,-3.12951e-08,-5.61046e-08,-5.61251e-08,-3.13034e-08,-3.12951e-08,-3.12951e-08,-3.12951e-08,-3.12951e-08,-3.12951e-08,-3.12951e-08,-3.12951e-08,-3.12951e-08,-3.12951e-08,-3.12951e-08,-3.12951e-08,-3.12951e-08,-3.12951e-08,-3.12951e-08,-3.12951e-08,-3.12951e-08,-3.12951e-08,-3.45458e-08,-3.45458e-08,-1.32363e-07,
        -3.12951e-08,-3.12951e-08,-3.12951e-08,-3.12951e-08,-3.12951e-08,-3.12951e-08,-3.12951e-08,-3.12951e-08,-3.12951e-08,-3.12951e-08,-3.12951e-08,-3.12951e-08,-3.12951e-08,-3.12951e-08,-3.12951e-08,-3.12951e-08,-3.12951e-08,-3.12951e-08,-3.12951e-08,-3.12951e-08,-3.12951e-08,-3.12951e-08,-3.12951e-08,-3.12951e-08,-3.12951e-08,-3.12951e-08,-3.12951e-08,-3.12951e-08,-3.12951e-08,-3.12951e-08,-3.12951e-08,-3.12951e-08,-3.12951e-08,-3.12951e-08,-3.12951e-08,-3.12951e-08,-3.12951e-08,-3.12951e-08,-3.12956e-08,-1.16678e-08,-0.000833345,-1.16678e-08,-3.12861e-08,-3.12951e-08,-5.61046e-08,-5.61251e-08,-3.13034e-08,-3.12951e-08,-3.12951e-08,-3.12951e-08,-3.12951e-08,-3.12951e-08,-3.12951e-08,-3.12951e-08,-3.12951e-08,-3.12951e-08,-3.12951e-08,-3.12951e-08,-3.12951e-08,-3.12951e-08,-3.12951e-08,-3.12951e-08,-3.12951e-08,-3.12951e-08,-3.45458e-08,-3.45458e-08,-1.32363e-07,
        -3.12951e-08,-3.12951e-08,-3.12951e-08,-3.12951e-08,-3.12951e-08,-3.12951e-08,-3.12951e-08,-3.12951e-08,-3.12951e-08,-3.12951e-08,-3.12951e-08,-3.12951e-08,-3.12951e-08,-3.12951e-08,-3.12951e-08,-3.12951e-08,-3.12951e-08,-3.12951e-08,-3.12951e-08,-3.12951e-08,-3.12951e-08,-3.12951e-08,-3.12951e-08,-3.12951e-08,-3.12951e-08,-3.12951e-08,-3.12951e-08,-3.12951e-08,-3.12951e-08,-3.12951e-08,-3.12951e-08,-3.12951e-08,-3.12951e-08,-3.12951e-08,-3.12951e-08,-3.12951e-08,-3.12951e-08,-3.12951e-08,-3.12951e-08,-3.12956e-08,-1.16678e-08,-0.000833345,-1.16659e-08,-3.12951e-08,-5.61046e-08,-5.61251e-08,-3.13034e-08,-3.12951e-08,-3.12951e-08,-3.12951e-08,-3.12951e-08,-3.12951e-08,-3.12951e-08,-3.12951e-08,-3.12951e-08,-3.12951e-08,-3.12951e-08,-3.12951e-08,-3.12951e-08,-3.12951e-08,-3.12951e-08,-3.12951e-08,-3.12951e-08,-3.12951e-08,-3.45458e-08,-3.45458e-08,-1.32363e-07,
        -3.12856e-08,-3.12856e-08,-3.12856e-08,-3.12856e-08,-3.12856e-08,-3.12856e-08,-3.12856e-08,-3.12856e-08,-3.12856e-08,-3.12856e-08,-3.12856e-08,-3.12856e-08,-3.12856e-08,-3.12856e-08,-3.12856e-08,-3.12856e-08,-3.12856e-08,-3.12856e-08,-3.12856e-08,-3.12856e-08,-3.12856e-08,-3.12856e-08,-3.12856e-08,-3.12856e-08,-3.12856e-08,-3.12856e-08,-3.12856e-08,-3.12856e-08,-3.12856e-08,-3.12856e-08,-3.12856e-08,-3.12856e-08,-3.12856e-08,-3.12856e-08,-3.12856e-08,-3.12856e-08,-3.12856e-08,-3.12856e-08,-3.12856e-08,-3.12856e-08,-3.12861e-08,-1.16659e-08,-0.000833345,-3.12856e-08,-5.60874e-08,-5.6108e-08,-3.12939e-08,-3.12856e-08,-3.12856e-08,-3.12856e-08,-3.12856e-08,-3.12856e-08,-3.12856e-08,-3.12856e-08,-3.12856e-08,-3.12856e-08,-3.12856e-08,-3.12856e-08,-3.12856e-08,-3.12856e-08,-3.12856e-08,-3.12856e-08,-3.12856e-08,-3.12856e-08,-3.45369e-08,-3.45369e-08,-1.32337e-07,
        -3.12951e-08,-3.12951e-08,-3.12951e-08,-3.12951e-08,-3.12951e-08,-3.12951e-08,-3.12951e-08,-3.12951e-08,-3.12951e-08,-3.12951e-08,-3.12951e-08,-3.12951e-08,-3.12951e-08,-3.12951e-08,-3.12951e-08,-3.12951e-08,-3.12951e-08,-3.12951e-08,-3.12951e-08,-3.12951e-08,-3.12951e-08,-3.12956e-08,-3.12951e-08,-3.12951e-08,-3.12951e-08,-3.12951e-08,-3.12951e-08,-3.12951e-08,-3.12951e-08,-3.12951e-08,-3.12951e-08,-3.12951e-08,-1.16678e-08,-3.12951e-08,-3.12951e-08,-3.12951e-08,-3.12951e-08,-3.12951e-08,-3.12951e-08,-3.12951e-08,-3.12951e-08,-3.12951e-08,-3.12856e-08,-0.000833345,-5.61046e-08,-5.61251e-08,-3.13034e-08,-3.12951e-08,-3.12951e-08,-3.12951e-08,-3.12951e-08,-3.12951e-08,-3.12951e-08,-3.12951e-08,-1.16678e-08,-3.12951e-08,-3.12951e-08,-3.12951e-08,-3.12951e-08,-3.12951e-08,-3.12951e-08,-3.12956e-08,-3.12951e-08,-3.12951e-08,-3.45458e-08,-3.45458e-08,-1.32363e-07,
        -5.61046e-08,-5.61046e-08,-5.61046e-08,-5.61046e-08,-5.61046e-08,-5.61046e-08,-5.61046e-08,-5.61046e-08,-5.61046e-08,-5.61046e-08,-5.61046e-08,-5.61046e-08,-5.61046e-08,-5.61046e-08,-5.61046e-08,-5.61046e-08,-5.61046e-08,-5.61046e-08,-5.61046e-08,-5.61046e-08,-5.61046e-08,-5.61046e-08,-5.61046e-08,-5.61046e-08,-5.61046e-08,-5.61046e-08,-5.61046e-08,-5.61046e-08,-5.61046e-08,-5.61046e-08,-5.61046e-08,-5.61046e-08,-5.61046e-08,-5.61046e-08,-5.61046e-08,-5.61046e-08,-5.61046e-08,-5.61046e-08,-5.61046e-08,-5.61046e-08,-5.61046e-08,-5.61046e-08,-5.60874e-08,-5.61046e-08,-0.000833342,-8.70162e-09,-5.61237e-08,-5.61046e-08,-5.61046e-08,-5.61046e-08,-5.61046e-08,-5.61046e-08,-5.61046e-08,-5.61046e-08,-5.61046e-08,-5.61046e-08,-5.61046e-08,-5.61046e-08,-5.61046e-08,-5.61046e-08,-5.61046e-08,-5.61046e-08,-5.61046e-08,-5.61046e-08,-6.18331e-08,-6.18331e-08,-1.02307e-07,
        -5.61251e-08,-5.61251e-08,-5.61251e-08,-5.61251e-08,-5.61251e-08,-5.61251e-08,-5.61251e-08,-5.61251e-08,-5.61251e-08,-5.61251e-08,-5.61251e-08,-5.61251e-08,-5.61251e-08,-5.61251e-08,-5.61251e-08,-5.61251e-08,-5.61251e-08,-5.61251e-08,-5.61251e-08,-5.61251e-08,-5.61251e-08,-5.61251e-08,-5.61251e-08,-5.61251e-08,-5.61251e-08,-5.61251e-08,-5.61251e-08,-5.61251e-08,-5.61251e-08,-5.61251e-08,-5.61251e-08,-5.61251e-08,-5.61251e-08,-5.61251e-08,-5.61251e-08,-5.61251e-08,-5.61251e-08,-5.61251e-08,-5.61251e-08,-5.61251e-08,-5.61251e-08,-5.61251e-08,-5.6108e-08,-5.61251e-08,-8.70162e-09,-0.000833342,-9.5786e-09,-5.61262e-08,-5.61251e-08,-5.61251e-08,-5.61251e-08,-5.61251e-08,-5.61251e-08,-5.61251e-08,-5.61251e-08,-5.61251e-08,-5.61251e-08,-5.61251e-08,-5.61251e-08,-5.61251e-08,-5.61251e-08,-5.61251e-08,-5.61251e-08,-5.61251e-08,-6.18516e-08,-6.18516e-08,-1.02372e-07,
        -3.13034e-08,-3.13034e-08,-3.13034e-08,-3.13034e-08,-3.13034e-08,-3.13034e-08,-3.13034e-08,-3.13034e-08,-3.13034e-08,-3.13034e-08,-3.13034e-08,-3.13034e-08,-3.13034e-08,-3.13034e-08,-3.13034e-08,-3.13034e-08,-3.13034e-08,-3.13034e-08,-3.13034e-08,-3.13034e-08,-3.13034e-08,-3.13034e-08,-3.13034e-08,-3.13034e-08,-3.13034e-08,-3.13034e-08,-3.13034e-08,-3.13034e-08,-3.13034e-08,-3.13034e-08,-3.13034e-08,-3.13034e-08,-3.13034e-08,-3.13034e-08,-3.13034e-08,-3.13034e-08,-3.13034e-08,-3.13034e-08,-3.13034e-08,-3.13034e-08,-3.13034e-08,-3.13034e-08,-3.12939e-08,-3.13034e-08,-5.61237e-08,-9.5786e-09,-0.000833345,-1.16691e-08,-3.13038e-08,-3.13034e-08,-3.13034e-08,-3.13034e-08,-3.13034e-08,-3.13034e-08,-3.13034e-08,-3.13034e-08,-3.13034e-08,-3.13034e-08,-3.13034e-08,-3.13034e-08,-3.13034e-08,-3.13034e-08,-3.13034e-08,-3.13034e-08,-3.4555e-08,-3.4555e-08,-1.32403e-07,
        -3.12951e-08,-3.12951e-08,-3.12951e-08,-3.12951e-08,-3.12951e-08,-3.12951e-08,-3.12951e-08,-3.12951e-08,-3.12951e-08,-3.12951e-08,-3.12951e-08,-3.12951e-08,-3.12951e-08,-3.12951e-08,-3.12951e-08,-3.12951e-08,-3.12951e-08,-3.12951e-08,-3.12951e-08,-3.12951e-08,-3.12951e-08,-3.12951e-08,-3.12951e-08,-3.12951e-08,-3.12951e-08,-3.12951e-08,-3.12951e-08,-3.12951e-08,-3.12951e-08,-3.12951e-08,-3.12951e-08,-3.12951e-08,-3.12951e-08,-3.12951e-08,-3.12951e-08,-3.12951e-08,-3.12951e-08,-3.12951e-08,-3.12951e-08,-3.12951e-08,-3.12951e-08,-3.12951e-08,-3.12856e-08,-3.12951e-08,-5.61046e-08,-5.61262e-08,-1.16691e-08,-0.000833345,-1.16678e-08,-3.12956e-08,-3.12951e-08,-3.12951e-08,-3.12951e-08,-3.12951e-08,-3.12951e-08,-3.12951e-08,-3.12951e-08,-3.12951e-08,-3.12951e-08,-3.12951e-08,-3.12951e-08,-3.12951e-08,-3.12951e-08,-3.12951e-08,-3.45458e-08,-3.45458e-08,-1.32363e-07,
        -3.12951e-08,-3.12951e-08,-3.12951e-08,-3.12951e-08,-3.12951e-08,-3.12951e-08,-3.12951e-08,-3.12951e-08,-3.12951e-08,-3.12951e-08,-3.12951e-08,-3.12951e-08,-3.12951e-08,-3.12951e-08,-3.12951e-08,-3.12951e-08,-3.12951e-08,-3.12951e-08,-3.12951e-08,-3.12951e-08,-3.12951e-08,-3.12951e-08,-3.12951e-08,-3.12951e-08,-3.12951e-08,-3.12951e-08,-3.12951e-08,-3.12951e-08,-3.12951e-08,-3.12951e-08,-3.12951e-08,-3.12951e-08,-3.12951e-08,-3.12951e-08,-3.12951e-08,-3.12951e-08,-3.12951e-08,-3.12951e-08,-3.12951e-08,-3.12951e-08,-3.12951e-08,-3.12951e-08,-3.12856e-08,-3.12951e-08,-5.61046e-08,-5.61251e-08,-3.13038e-08,-1.16678e-08,-0.000833345,-1.16678e-08,-3.12956e-08,-3.12951e-08,-3.12951e-08,-3.12951e-08,-3.12951e-08,-3.12951e-08,-3.12951e-08,-3.12951e-08,-3.12951e-08,-3.12951e-08,-3.12951e-08,-3.12951e-08,-3.12951e-08,-3.12951e-08,-3.45458e-08,-3.45458e-08,-1.32363e-07,
        -3.12951e-08,-3.12951e-08,-3.12951e-08,-3.12951e-08,-3.12951e-08,-3.12951e-08,-3.12951e-08,-3.12951e-08,-3.12951e-08,-3.12951e-08,-3.12951e-08,-3.12951e-08,-3.12951e-08,-3.12951e-08,-3.12951e-08,-3.12951e-08,-3.12951e-08,-3.12951e-08,-3.12951e-08,-3.12951e-08,-3.12951e-08,-3.12951e-08,-3.12951e-08,-3.12951e-08,-3.12951e-08,-3.12951e-08,-3.12951e-08,-3.12951e-08,-3.12951e-08,-3.12951e-08,-3.12951e-08,-3.12951e-08,-3.12951e-08,-3.12951e-08,-3.12951e-08,-3.12951e-08,-3.12951e-08,-3.12951e-08,-3.12951e-08,-3.12951e-08,-3.12951e-08,-3.12951e-08,-3.12856e-08,-3.12951e-08,-5.61046e-08,-5.61251e-08,-3.13034e-08,-3.12956e-08,-1.16678e-08,-0.000833345,-1.16678e-08,-3.12956e-08,-3.12951e-08,-3.12951e-08,-3.12951e-08,-3.12951e-08,-3.12951e-08,-3.12951e-08,-3.12951e-08,-3.12951e-08,-3.12951e-08,-3.12951e-08,-3.12951e-08,-3.12951e-08,-3.45458e-08,-3.45458e-08,-1.32363e-07,
        -3.12951e-08,-3.12951e-08,-3.12951e-08,-3.12951e-08,-3.12951e-08,-3.12951e-08,-3.12951e-08,-3.12951e-08,-3.12951e-08,-3.12951e-08,-3.12951e-08,-3.12951e-08,-3.12951e-08,-3.12951e-08,-3.12951e-08,-3.12951e-08,-3.12951e-08,-3.12951e-08,-3.12951e-08,-3.12951e-08,-3.12951e-08,-3.12951e-08,-3.12951e-08,-3.12951e-08,-3.12951e-08,-3.12951e-08,-3.12951e-08,-3.12951e-08,-3.12951e-08,-3.12951e-08,-3.12951e-08,-3.12951e-08,-3.12951e-08,-3.12951e-08,-3.12951e-08,-3.12951e-08,-3.12951e-08,-3.12951e-08,-3.12951e-08,-3.12951e-08,-3.12951e-08,-3.12951e-08,-3.12856e-08,-3.12951e-08,-5.61046e-08,-5.61251e-08,-3.13034e-08,-3.12951e-08,-3.12956e-08,-1.16678e-08,-0.000833345,-1.16678e-08,-3.12956e-08,-3.12951e-08,-3.12951e-08,-3.12951e-08,-3.12951e-08,-3.12951e-08,-3.12951e-08,-3.12951e-08,-3.12951e-08,-3.12951e-08,-3.12951e-08,-3.12951e-08,-3.45458e-08,-3.45458e-08,-1.32363e-07,
        -3.12951e-08,-3.12951e-08,-3.12951e-08,-3.12951e-08,-3.12951e-08,-3.12951e-08,-3.12951e-08,-3.12951e-08,-3.12951e-08,-3.12951e-08,-3.12951e-08,-3.12951e-08,-3.12951e-08,-3.12951e-08,-3.12951e-08,-3.12951e-08,-3.12951e-08,-3.12951e-08,-3.12951e-08,-3.12951e-08,-3.12951e-08,-3.12951e-08,-3.12951e-08,-3.12951e-08,-3.12951e-08,-3.12951e-08,-3.12951e-08,-3.12951e-08,-3.12951e-08,-3.12951e-08,-3.12951e-08,-3.12951e-08,-3.12951e-08,-3.12951e-08,-3.12951e-08,-3.12951e-08,-3.12951e-08,-3.12951e-08,-3.12951e-08,-3.12951e-08,-3.12951e-08,-3.12951e-08,-3.12856e-08,-3.12951e-08,-5.61046e-08,-5.61251e-08,-3.13034e-08,-3.12951e-08,-3.12951e-08,-3.12956e-08,-1.16678e-08,-0.000833345,-1.16678e-08,-3.12956e-08,-3.12951e-08,-3.12951e-08,-3.12951e-08,-3.12951e-08,-3.12951e-08,-3.12951e-08,-3.12951e-08,-3.12951e-08,-3.12951e-08,-3.12951e-08,-3.45458e-08,-3.45458e-08,-1.32363e-07,
        -3.12951e-08,-3.12951e-08,-3.12951e-08,-3.12951e-08,-3.12951e-08,-3.12951e-08,-3.12951e-08,-3.12951e-08,-3.12951e-08,-3.12951e-08,-3.12951e-08,-3.12951e-08,-3.12951e-08,-3.12951e-08,-3.12951e-08,-3.12951e-08,-3.12951e-08,-3.12951e-08,-3.12951e-08,-3.12951e-08,-3.12951e-08,-3.12951e-08,-3.12951e-08,-3.12951e-08,-3.12951e-08,-3.12951e-08,-3.12951e-08,-3.12951e-08,-3.12951e-08,-3.12951e-08,-3.12951e-08,-3.12951e-08,-3.12951e-08,-3.12951e-08,-3.12951e-08,-3.12951e-08,-3.12951e-08,-3.12951e-08,-3.12951e-08,-3.12951e-08,-3.12951e-08,-3.12951e-08,-3.12856e-08,-3.12951e-08,-5.61046e-08,-5.61251e-08,-3.13034e-08,-3.12951e-08,-3.12951e-08,-3.12951e-08,-3.12956e-08,-1.16678e-08,-0.000833345,-1.16678e-08,-3.12951e-08,-3.12956e-08,-3.12951e-08,-3.12951e-08,-3.12951e-08,-3.12951e-08,-3.12951e-08,-3.12951e-08,-3.12951e-08,-3.12951e-08,-3.45458e-08,-3.45458e-08,-1.32363e-07,
        -3.12951e-08,-3.12951e-08,-3.12951e-08,-3.12951e-08,-3.12951e-08,-3.12951e-08,-3.12951e-08,-3.12951e-08,-3.12951e-08,-3.12951e-08,-3.12951e-08,-3.12951e-08,-3.12951e-08,-3.12951e-08,-3.12951e-08,-3.12951e-08,-3.12951e-08,-3.12951e-08,-3.12951e-08,-3.12951e-08,-3.12951e-08,-3.12951e-08,-3.12951e-08,-3.12951e-08,-3.12951e-08,-3.12951e-08,-3.12951e-08,-3.12951e-08,-3.12951e-08,-3.12951e-08,-3.12951e-08,-3.12951e-08,-3.12951e-08,-3.12951e-08,-3.12951e-08,-3.12951e-08,-3.12951e-08,-3.12951e-08,-3.12951e-08,-3.12951e-08,-3.12951e-08,-3.12951e-08,-3.12856e-08,-3.12951e-08,-5.61046e-08,-5.61251e-08,-3.13034e-08,-3.12951e-08,-3.12951e-08,-3.12951e-08,-3.12951e-08,-3.12956e-08,-1.16678e-08,-0.000833345,-3.12951e-08,-1.16678e-08,-3.12956e-08,-3.12951e-08,-3.12951e-08,-3.12951e-08,-3.12951e-08,-3.12951e-08,-3.12951e-08,-3.12951e-08,-3.45458e-08,-3.45458e-08,-1.32363e-07,
        -3.12951e-08,-3.12951e-08,-3.12951e-08,-3.12951e-08,-3.12951e-08,-3.12951e-08,-3.12951e-08,-3.12951e-08,-3.12951e-08,-3.12951e-08,-3.12951e-08,-3.12951e-08,-3.12951e-08,-3.12951e-08,-3.12951e-08,-3.12951e-08,-3.12951e-08,-3.12951e-08,-3.12951e-08,-3.12951e-08,-3.12951e-08,-3.12951e-08,-3.12951e-08,-3.12951e-08,-3.12951e-08,-3.12951e-08,-3.12951e-08,-3.12951e-08,-3.12951e-08,-3.12951e-08,-3.12951e-08,-3.12951e-08,-3.12956e-08,-3.12951e-08,-3.12951e-08,-3.12951e-08,-3.12951e-08,-3.12951e-08,-3.12951e-08,-3.12951e-08,-3.12951e-08,-3.12951e-08,-3.12856e-08,-1.16678e-08,-5.61046e-08,-5.61251e-08,-3.13034e-08,-3.12951e-08,-3.12951e-08,-3.12951e-08,-3.12951e-08,-3.12951e-08,-3.12951e-08,-3.12951e-08,-0.000833345,-3.12951e-08,-3.12951e-08,-3.12951e-08,-3.12951e-08,-3.12951e-08,-3.12951e-08,-1.16678e-08,-3.12956e-08,-3.12951e-08,-3.45458e-08,-3.45458e-08,-1.32363e-07,
        -3.12951e-08,-3.12951e-08,-3.12951e-08,-3.12951e-08,-3.12951e-08,-3.12951e-08,-3.12951e-08,-3.12951e-08,-3.12951e-08,-3.12951e-08,-3.12951e-08,-3.12951e-08,-3.12951e-08,-3.12951e-08,-3.12951e-08,-3.12951e-08,-3.12951e-08,-3.12951e-08,-3.12951e-08,-3.12951e-08,-3.12951e-08,-3.12951e-08,-3.12951e-08,-3.12951e-08,-3.12951e-08,-3.12951e-08,-3.12951e-08,-3.12951e-08,-3.12951e-08,-3.12951e-08,-3.12951e-08,-3.12951e-08,-3.12951e-08,-3.12951e-08,-3.12951e-08,-3.12951e-08,-3.12951e-08,-3.12951e-08,-3.12951e-08,-3.12951e-08,-3.12951e-08,-3.12951e-08,-3.12856e-08,-3.12951e-08,-5.61046e-08,-5.61251e-08,-3.13034e-08,-3.12951e-08,-3.12951e-08,-3.12951e-08,-3.12951e-08,-3.12951e-08,-3.12956e-08,-1.16678e-08,-3.12951e-08,-0.000833345,-1.16678e-08,-3.12956e-08,-3.12951e-08,-3.12951e-08,-3.12951e-08,-3.12951e-08,-3.12951e-08,-3.12951e-08,-3.45458e-08,-3.45458e-08,-1.32363e-07,
        -3.12951e-08,-3.12951e-08,-3.12951e-08,-3.12951e-08,-3.12951e-08,-3.12951e-08,-3.12951e-08,-3.12951e-08,-3.12951e-08,-3.12951e-08,-3.12951e-08,-3.12951e-08,-3.12951e-08,-3.12951e-08,-3.12951e-08,-3.12951e-08,-3.12951e-08,-3.12951e-08,-3.12951e-08,-3.12951e-08,-3.12951e-08,-3.12951e-08,-3.12951e-08,-3.12951e-08,-3.12951e-08,-3.12951e-08,-3.12951e-08,-3.12951e-08,-3.12951e-08,-3.12951e-08,-3.12951e-08,-3.12951e-08,-3.12951e-08,-3.12951e-08,-3.12951e-08,-3.12951e-08,-3.12951e-08,-3.12951e-08,-3.12951e-08,-3.12951e-08,-3.12951e-08,-3.12951e-08,-3.12856e-08,-3.12951e-08,-5.61046e-08,-5.61251e-08,-3.13034e-08,-3.12951e-08,-3.12951e-08,-3.12951e-08,-3.12951e-08,-3.12951e-08,-3.12951e-08,-3.12956e-08,-3.12951e-08,-1.16678e-08,-0.000833345,-1.16678e-08,-3.12956e-08,-3.12951e-08,-3.12951e-08,-3.12951e-08,-3.12951e-08,-3.12951e-08,-3.45458e-08,-3.45458e-08,-1.32363e-07,
        -3.12951e-08,-3.12951e-08,-3.12951e-08,-3.12951e-08,-3.12951e-08,-3.12951e-08,-3.12951e-08,-3.12951e-08,-3.12951e-08,-3.12951e-08,-3.12951e-08,-3.12951e-08,-3.12951e-08,-3.12951e-08,-3.12951e-08,-3.12951e-08,-3.12951e-08,-3.12951e-08,-3.12951e-08,-3.12951e-08,-3.12951e-08,-3.12951e-08,-3.12951e-08,-3.12951e-08,-3.12951e-08,-3.12951e-08,-3.12951e-08,-3.12951e-08,-3.12951e-08,-3.12951e-08,-3.12951e-08,-3.12951e-08,-3.12951e-08,-3.12951e-08,-3.12951e-08,-3.12951e-08,-3.12951e-08,-3.12951e-08,-3.12951e-08,-3.12951e-08,-3.12951e-08,-3.12951e-08,-3.12856e-08,-3.12951e-08,-5.61046e-08,-5.61251e-08,-3.13034e-08,-3.12951e-08,-3.12951e-08,-3.12951e-08,-3.12951e-08,-3.12951e-08,-3.12951e-08,-3.12951e-08,-3.12951e-08,-3.12956e-08,-1.16678e-08,-0.000833345,-1.16678e-08,-3.12956e-08,-3.12951e-08,-3.12951e-08,-3.12951e-08,-3.12951e-08,-3.45458e-08,-3.45458e-08,-1.32363e-07,
        -3.12951e-08,-3.12951e-08,-3.12951e-08,-3.12951e-08,-3.12951e-08,-3.12951e-08,-3.12951e-08,-3.12951e-08,-3.12951e-08,-3.12951e-08,-3.12951e-08,-3.12951e-08,-3.12951e-08,-3.12951e-08,-3.12951e-08,-3.12951e-08,-3.12951e-08,-3.12951e-08,-3.12951e-08,-3.12951e-08,-3.12951e-08,-3.12951e-08,-3.12951e-08,-3.12951e-08,-3.12951e-08,-3.12951e-08,-3.12951e-08,-3.12951e-08,-3.12951e-08,-3.12951e-08,-3.12951e-08,-3.12951e-08,-3.12951e-08,-3.12951e-08,-3.12951e-08,-3.12951e-08,-3.12951e-08,-3.12951e-08,-3.12951e-08,-3.12951e-08,-3.12951e-08,-3.12951e-08,-3.12856e-08,-3.12951e-08,-5.61046e-08,-5.61251e-08,-3.13034e-08,-3.12951e-08,-3.12951e-08,-3.12951e-08,-3.12951e-08,-3.12951e-08,-3.12951e-08,-3.12951e-08,-3.12951e-08,-3.12951e-08,-3.12956e-08,-1.16678e-08,-0.000833345,-1.16678e-08,-3.12956e-08,-3.12951e-08,-3.12951e-08,-3.12951e-08,-3.45458e-08,-3.45458e-08,-1.32363e-07,
        -3.12951e-08,-3.12951e-08,-3.12951e-08,-3.12951e-08,-3.12951e-08,-3.12951e-08,-3.12951e-08,-3.12951e-08,-3.12951e-08,-3.12951e-08,-3.12956e-08,-3.12951e-08,-3.12951e-08,-3.12951e-08,-3.12951e-08,-3.12951e-08,-3.12951e-08,-3.12951e-08,-3.12951e-08,-3.12951e-08,-3.12951e-08,-3.12951e-08,-3.12951e-08,-3.12951e-08,-3.12951e-08,-3.12951e-08,-3.12951e-08,-3.12951e-08,-3.12951e-08,-3.12951e-08,-3.12951e-08,-3.12951e-08,-3.12951e-08,-3.12951e-08,-3.12951e-08,-3.12951e-08,-3.12951e-08,-3.12951e-08,-3.12951e-08,-3.12951e-08,-3.12951e-08,-3.12951e-08,-3.12856e-08,-3.12951e-08,-5.61046e-08,-5.61251e-08,-3.13034e-08,-3.12951e-08,-3.12951e-08,-3.12951e-08,-3.12951e-08,-3.12951e-08,-3.12951e-08,-3.12951e-08,-3.12951e-08,-3.12951e-08,-3.12951e-08,-3.12956e-08,-1.16678e-08,-0.000833345,-1.16678e-08,-3.12951e-08,-3.12951e-08,-3.12951e-08,-3.45458e-08,-3.45458e-08,-1.32363e-07,
        -3.12951e-08,-3.12951e-08,-3.12951e-08,-3.12951e-08,-3.12951e-08,-3.12951e-08,-3.12951e-08,-3.12951e-08,-3.12951e-08,-3.12951e-08,-1.16678e-08,-3.12951e-08,-3.12951e-08,-3.12951e-08,-3.12951e-08,-3.12951e-08,-3.12951e-08,-3.12951e-08,-3.12951e-08,-3.12951e-08,-3.12951e-08,-3.12956e-08,-3.12951e-08,-3.12951e-08,-3.12951e-08,-3.12951e-08,-3.12951e-08,-3.12951e-08,-3.12951e-08,-3.12951e-08,-3.12951e-08,-3.12951e-08,-3.12951e-08,-3.12951e-08,-3.12951e-08,-3.12951e-08,-3.12951e-08,-3.12951e-08,-3.12951e-08,-3.12951e-08,-3.12951e-08,-3.12951e-08,-3.12856e-08,-3.12951e-08,-5.61046e-08,-5.61251e-08,-3.13034e-08,-3.12951e-08,-3.12951e-08,-3.12951e-08,-3.12951e-08,-3.12951e-08,-3.12951e-08,-3.12951e-08,-3.12951e-08,-3.12951e-08,-3.12951e-08,-3.12951e-08,-3.12956e-08,-1.16678e-08,-0.000833345,-3.12951e-08,-3.12951e-08,-3.12951e-08,-3.45458e-08,-3.45458e-08,-1.32363e-07,
        -3.12951e-08,-3.12951e-08,-3.12951e-08,-3.12951e-08,-3.12951e-08,-3.12951e-08,-3.12951e-08,-3.12951e-08,-3.12951e-08,-3.12951e-08,-3.12951e-08,-3.12951e-08,-3.12951e-08,-3.12951e-08,-3.12951e-08,-3.12951e-08,-3.12951e-08,-3.12951e-08,-3.12951e-08,-3.12951e-08,-3.12951e-08,-3.12951e-08,-3.12951e-08,-3.12951e-08,-3.12951e-08,-3.12951e-08,-3.12951e-08,-3.12951e-08,-3.12951e-08,-3.12951e-08,-3.12951e-08,-3.12951e-08,-3.12951e-08,-3.12951e-08,-3.12951e-08,-3.12951e-08,-3.12951e-08,-3.12951e-08,-3.12951e-08,-3.12951e-08,-3.12951e-08,-3.12951e-08,-3.12856e-08,-3.12956e-08,-5.61046e-08,-5.61251e-08,-3.13034e-08,-3.12951e-08,-3.12951e-08,-3.12951e-08,-3.12951e-08,-3.12951e-08,-3.12951e-08,-3.12951e-08,-1.16678e-08,-3.12951e-08,-3.12951e-08,-3.12951e-08,-3.12951e-08,-3.12951e-08,-3.12951e-08,-0.000833345,-1.16678e-08,-3.12956e-08,-3.45458e-08,-3.45458e-08,-1.32363e-07,
        -3.12956e-08,-3.12951e-08,-3.12951e-08,-3.12951e-08,-3.12951e-08,-3.12951e-08,-3.12951e-08,-3.12951e-08,-3.12951e-08,-3.12951e-08,-3.12951e-08,-3.12951e-08,-3.12951e-08,-3.12951e-08,-3.12951e-08,-3.12951e-08,-3.12951e-08,-3.12951e-08,-3.12951e-08,-3.12951e-08,-3.12951e-08,-3.12951e-08,-3.12951e-08,-3.12951e-08,-3.12951e-08,-3.12951e-08,-3.12951e-08,-3.12951e-08,-3.12951e-08,-3.12951e-08,-3.12951e-08,-3.12951e-08,-3.12951e-08,-3.12951e-08,-3.12951e-08,-3.12951e-08,-3.12951e-08,-3.12951e-08,-3.12951e-08,-3.12951e-08,-3.12951e-08,-3.12951e-08,-3.12856e-08,-3.12951e-08,-5.61046e-08,-5.61251e-08,-3.13034e-08,-3.12951e-08,-3.12951e-08,-3.12951e-08,-3.12951e-08,-3.12951e-08,-3.12951e-08,-3.12951e-08,-3.12956e-08,-3.12951e-08,-3.12951e-08,-3.12951e-08,-3.12951e-08,-3.12951e-08,-3.12951e-08,-1.16678e-08,-0.000833345,-1.16678e-08,-3.45458e-08,-3.45458e-08,-1.32363e-07,
        -1.16678e-08,-3.12956e-08,-3.12951e-08,-3.12951e-08,-3.12951e-08,-3.12951e-08,-3.12951e-08,-3.12951e-08,-3.12951e-08,-3.12951e-08,-3.12951e-08,-3.12951e-08,-3.12951e-08,-3.12951e-08,-3.12951e-08,-3.12951e-08,-3.12951e-08,-3.12951e-08,-3.12951e-08,-3.12951e-08,-3.12951e-08,-3.12951e-08,-3.12951e-08,-3.12951e-08,-3.12951e-08,-3.12951e-08,-3.12951e-08,-3.12951e-08,-3.12951e-08,-3.12951e-08,-3.12951e-08,-3.12951e-08,-3.12951e-08,-3.12951e-08,-3.12951e-08,-3.12951e-08,-3.12951e-08,-3.12951e-08,-3.12951e-08,-3.12951e-08,-3.12951e-08,-3.12951e-08,-3.12856e-08,-3.12951e-08,-5.61046e-08,-5.61251e-08,-3.13034e-08,-3.12951e-08,-3.12951e-08,-3.12951e-08,-3.12951e-08,-3.12951e-08,-3.12951e-08,-3.12951e-08,-3.12951e-08,-3.12951e-08,-3.12951e-08,-3.12951e-08,-3.12951e-08,-3.12951e-08,-3.12951e-08,-3.12956e-08,-1.16678e-08,-0.000833345,-3.45458e-08,-3.45458e-08,-1.32363e-07,
        -3.45458e-08,-3.45458e-08,-3.45458e-08,-3.45458e-08,-3.45458e-08,-3.45458e-08,-3.45458e-08,-3.45458e-08,-3.45458e-08,-3.45458e-08,-3.45458e-08,-3.45458e-08,-3.45458e-08,-3.45458e-08,-3.45458e-08,-3.45458e-08,-3.45458e-08,-3.45458e-08,-3.45458e-08,-3.45458e-08,-3.45458e-08,-3.45458e-08,-3.45458e-08,-3.45458e-08,-3.45458e-08,-3.45458e-08,-3.45458e-08,-3.45458e-08,-3.45458e-08,-3.45458e-08,-3.45458e-08,-3.45458e-08,-3.45458e-08,-3.45458e-08,-3.45458e-08,-3.45458e-08,-3.45458e-08,-3.45458e-08,-3.45458e-08,-3.45458e-08,-3.45458e-08,-3.45458e-08,-3.45369e-08,-3.45458e-08,-6.18331e-08,-6.18516e-08,-3.4555e-08,-3.45458e-08,-3.45458e-08,-3.45458e-08,-3.45458e-08,-3.45458e-08,-3.45458e-08,-3.45458e-08,-3.45458e-08,-3.45458e-08,-3.45458e-08,-3.45458e-08,-3.45458e-08,-3.45458e-08,-3.45458e-08,-3.45458e-08,-3.45458e-08,-3.45458e-08,-3.08352e-06,-3.75956e-08,-1.41067e-07,
        -3.45458e-08,-3.45458e-08,-3.45458e-08,-3.45458e-08,-3.45458e-08,-3.45458e-08,-3.45458e-08,-3.45458e-08,-3.45458e-08,-3.45458e-08,-3.45458e-08,-3.45458e-08,-3.45458e-08,-3.45458e-08,-3.45458e-08,-3.45458e-08,-3.45458e-08,-3.45458e-08,-3.45458e-08,-3.45458e-08,-3.45458e-08,-3.45458e-08,-3.45458e-08,-3.45458e-08,-3.45458e-08,-3.45458e-08,-3.45458e-08,-3.45458e-08,-3.45458e-08,-3.45458e-08,-3.45458e-08,-3.45458e-08,-3.45458e-08,-3.45458e-08,-3.45458e-08,-3.45458e-08,-3.45458e-08,-3.45458e-08,-3.45458e-08,-3.45458e-08,-3.45458e-08,-3.45458e-08,-3.45369e-08,-3.45458e-08,-6.18331e-08,-6.18516e-08,-3.4555e-08,-3.45458e-08,-3.45458e-08,-3.45458e-08,-3.45458e-08,-3.45458e-08,-3.45458e-08,-3.45458e-08,-3.45458e-08,-3.45458e-08,-3.45458e-08,-3.45458e-08,-3.45458e-08,-3.45458e-08,-3.45458e-08,-3.45458e-08,-3.45458e-08,-3.45458e-08,-3.75956e-08,-3.08352e-06,-1.41067e-07,
        -1.32363e-07,-1.32363e-07,-1.32363e-07,-1.32363e-07,-1.32363e-07,-1.32363e-07,-1.32363e-07,-1.32363e-07,-1.32363e-07,-1.32363e-07,-1.32363e-07,-1.32363e-07,-1.32363e-07,-1.32363e-07,-1.32363e-07,-1.32363e-07,-1.32363e-07,-1.32363e-07,-1.32363e-07,-1.32363e-07,-1.32363e-07,-1.32363e-07,-1.32363e-07,-1.32363e-07,-1.32363e-07,-1.32363e-07,-1.32363e-07,-1.32363e-07,-1.32363e-07,-1.32363e-07,-1.32363e-07,-1.32363e-07,-1.32363e-07,-1.32363e-07,-1.32363e-07,-1.32363e-07,-1.32363e-07,-1.32363e-07,-1.32363e-07,-1.32363e-07,-1.32363e-07,-1.32363e-07,-1.32337e-07,-1.32363e-07,-1.02307e-07,-1.02372e-07,-1.32403e-07,-1.32363e-07,-1.32363e-07,-1.32363e-07,-1.32363e-07,-1.32363e-07,-1.32363e-07,-1.32363e-07,-1.32363e-07,-1.32363e-07,-1.32363e-07,-1.32363e-07,-1.32363e-07,-1.32363e-07,-1.32363e-07,-1.32363e-07,-1.32363e-07,-1.32363e-07,-1.41067e-07,-1.41067e-07,-1.54923e-06};

    std::vector<double> cmatrix67{-1200,0,0.0282646,0.0282646,0.0282646,0.0282646,0.0282646,0.0282646,0.0282646,0.0282646,0.0282646,0.0282646,0.0282646,0.0282646,0.0282646,0.0282646,0.0282646,0.0282646,0.0282646,0.0282646,0.0282646,0.0282646,0.0282646,0.0282646,0.0282646,0.0282646,0.0282646,0.0282646,0.0282646,0.0282646,0.0282646,0.0282646,0.0282646,0.0282646,0.0282646,0.0282646,0.0282646,0.0282646,0.0282646,0.0282646,0.0282646,0.0282646,0.0282537,0.0282646,0.0670113,0.0670342,0.0282746,0.0282646,0.0282646,0.0282646,0.0282646,0.0282646,0.0282646,0.0282646,0.0282646,0.0282646,0.0282646,0.0282646,0.0282646,0.0282646,0.0282646,0.0282646,0.0282646,0,8.70559,8.70559,100.789,
        0,-1200,0,0.0282646,0.0282646,0.0282646,0.0282646,0.0282646,0.0282646,0.0282646,0.0282646,0.0282646,0.0282646,0.0282646,0.0282646,0.0282646,0.0282646,0.0282646,0.0282646,0.0282646,0.0282646,0.0282646,0.0282646,0.0282646,0.0282646,0.0282646,0.0282646,0.0282646,0.0282646,0.0282646,0.0282646,0.0282646,0.0282646,0.0282646,0.0282646,0.0282646,0.0282646,0.0282646,0.0282646,0.0282646,0.0282646,0.0282646,0.0282537,0.0282646,0.0670113,0.0670342,0.0282746,0.0282646,0.0282646,0.0282646,0.0282646,0.0282646,0.0282646,0.0282646,0.0282646,0.0282646,0.0282646,0.0282646,0.0282646,0.0282646,0.0282646,0.0282646,0.0282646,0.0282646,8.70559,8.70559,100.789,
        0.0282646,0,-1200,0,0.0282646,0.0282646,0.0282646,0.0282646,0.0282646,0.0282646,0.0282646,0.0282646,0.0282646,0.0282646,0.0282646,0.0282646,0.0282646,0.0282646,0.0282646,0.0282646,0.0282646,0.0282646,0.0282646,0.0282646,0.0282646,0.0282646,0.0282646,0.0282646,0.0282646,0.0282646,0.0282646,0.0282646,0.0282646,0.0282646,0.0282646,0.0282646,0.0282646,0.0282646,0.0282646,0.0282646,0.0282646,0.0282646,0.0282537,0.0282646,0.0670113,0.0670342,0.0282746,0.0282646,0.0282646,0.0282646,0.0282646,0.0282646,0.0282646,0.0282646,0.0282646,0.0282646,0.0282646,0.0282646,0.0282646,0.0282646,0.0282646,0.0282646,0.0282646,0.0282646,8.70559,8.70559,100.789,
        0.0282646,0.0282646,0,-1200,0,0.0282646,0.0282646,0.0282646,0.0282646,0.0282646,0.0282646,0.0282646,0.0282646,0.0282646,0.0282646,0.0282646,0.0282646,0.0282646,0.0282646,0.0282646,0.0282646,0.0282646,0.0282646,0.0282646,0.0282646,0.0282646,0.0282646,0.0282646,0.0282646,0.0282646,0.0282646,0.0282646,0.0282646,0.0282646,0.0282646,0.0282646,0.0282646,0.0282646,0.0282646,0.0282646,0.0282646,0.0282646,0.0282537,0.0282646,0.0670113,0.0670342,0.0282746,0.0282646,0.0282646,0.0282646,0.0282646,0.0282646,0.0282646,0.0282646,0.0282646,0.0282646,0.0282646,0.0282646,0.0282646,0.0282646,0.0282646,0.0282646,0.0282646,0.0282646,8.70559,8.70559,100.789,
        0.0282646,0.0282646,0.0282646,0,-1200,0,0.0282646,0.0282646,0.0282646,0.0282646,0.0282646,0.0282646,0.0282646,0.0282646,0.0282646,0.0282646,0.0282646,0.0282646,0.0282646,0.0282646,0.0282646,0.0282646,0.0282646,0.0282646,0.0282646,0.0282646,0.0282646,0.0282646,0.0282646,0.0282646,0.0282646,0.0282646,0.0282646,0.0282646,0.0282646,0.0282646,0.0282646,0.0282646,0.0282646,0.0282646,0.0282646,0.0282646,0.0282537,0.0282646,0.0670113,0.0670342,0.0282746,0.0282646,0.0282646,0.0282646,0.0282646,0.0282646,0.0282646,0.0282646,0.0282646,0.0282646,0.0282646,0.0282646,0.0282646,0.0282646,0.0282646,0.0282646,0.0282646,0.0282646,8.70559,8.70559,100.789,
        0.0282646,0.0282646,0.0282646,0.0282646,0,-1200,0,0.0282646,0.0282646,0.0282646,0.0282646,0.0282646,0.0282646,0.0282646,0.0282646,0.0282646,0.0282646,0.0282646,0.0282646,0.0282646,0.0282646,0.0282646,0.0282646,0.0282646,0.0282646,0.0282646,0.0282646,0.0282646,0.0282646,0.0282646,0.0282646,0.0282646,0.0282646,0.0282646,0.0282646,0.0282646,0.0282646,0.0282646,0.0282646,0.0282646,0.0282646,0.0282646,0.0282537,0.0282646,0.0670113,0.0670342,0.0282746,0.0282646,0.0282646,0.0282646,0.0282646,0.0282646,0.0282646,0.0282646,0.0282646,0.0282646,0.0282646,0.0282646,0.0282646,0.0282646,0.0282646,0.0282646,0.0282646,0.0282646,8.70559,8.70559,100.789,
        0.0282646,0.0282646,0.0282646,0.0282646,0.0282646,0,-1200,0,0.0282646,0.0282646,0.0282646,0.0282646,0.0282646,0.0282646,0.0282646,0.0282646,0.0282646,0.0282646,0.0282646,0.0282646,0.0282646,0.0282646,0.0282646,0.0282646,0.0282646,0.0282646,0.0282646,0.0282646,0.0282646,0.0282646,0.0282646,0.0282646,0.0282646,0.0282646,0.0282646,0.0282646,0.0282646,0.0282646,0.0282646,0.0282646,0.0282646,0.0282646,0.0282537,0.0282646,0.0670113,0.0670342,0.0282746,0.0282646,0.0282646,0.0282646,0.0282646,0.0282646,0.0282646,0.0282646,0.0282646,0.0282646,0.0282646,0.0282646,0.0282646,0.0282646,0.0282646,0.0282646,0.0282646,0.0282646,8.70559,8.70559,100.789,
        0.0282646,0.0282646,0.0282646,0.0282646,0.0282646,0.0282646,0,-1200,0,0.0282646,0.0282646,0.0282646,0.0282646,0.0282646,0.0282646,0.0282646,0.0282646,0.0282646,0.0282646,0.0282646,0.0282646,0.0282646,0.0282646,0.0282646,0.0282646,0.0282646,0.0282646,0.0282646,0.0282646,0.0282646,0.0282646,0.0282646,0.0282646,0.0282646,0.0282646,0.0282646,0.0282646,0.0282646,0.0282646,0.0282646,0.0282646,0.0282646,0.0282537,0.0282646,0.0670113,0.0670342,0.0282746,0.0282646,0.0282646,0.0282646,0.0282646,0.0282646,0.0282646,0.0282646,0.0282646,0.0282646,0.0282646,0.0282646,0.0282646,0.0282646,0.0282646,0.0282646,0.0282646,0.0282646,8.70559,8.70559,100.789,
        0.0282646,0.0282646,0.0282646,0.0282646,0.0282646,0.0282646,0.0282646,0,-1200,0,0.0282646,0.0282646,0.0282646,0.0282646,0.0282646,0.0282646,0.0282646,0.0282646,0.0282646,0.0282646,0.0282646,0.0282646,0.0282646,0.0282646,0.0282646,0.0282646,0.0282646,0.0282646,0.0282646,0.0282646,0.0282646,0.0282646,0.0282646,0.0282646,0.0282646,0.0282646,0.0282646,0.0282646,0.0282646,0.0282646,0.0282646,0.0282646,0.0282537,0.0282646,0.0670113,0.0670342,0.0282746,0.0282646,0.0282646,0.0282646,0.0282646,0.0282646,0.0282646,0.0282646,0.0282646,0.0282646,0.0282646,0.0282646,0.0282646,0.0282646,0.0282646,0.0282646,0.0282646,0.0282646,8.70559,8.70559,100.789,
        0.0282646,0.0282646,0.0282646,0.0282646,0.0282646,0.0282646,0.0282646,0.0282646,0,-1200,0.0282646,0,0.0282646,0.0282646,0.0282646,0.0282646,0.0282646,0.0282646,0.0282646,0.0282646,0.0282646,0.0282646,0.0282646,0.0282646,0.0282646,0.0282646,0.0282646,0.0282646,0.0282646,0.0282646,0.0282646,0.0282646,0.0282646,0.0282646,0.0282646,0.0282646,0.0282646,0.0282646,0.0282646,0.0282646,0.0282646,0.0282646,0.0282537,0.0282646,0.0670113,0.0670342,0.0282746,0.0282646,0.0282646,0.0282646,0.0282646,0.0282646,0.0282646,0.0282646,0.0282646,0.0282646,0.0282646,0.0282646,0.0282646,0.0282646,0.0282646,0.0282646,0.0282646,0.0282646,8.70559,8.70559,100.789,
        0.0282646,0.0282646,0.0282646,0.0282646,0.0282646,0.0282646,0.0282646,0.0282646,0.0282646,0.0282646,-1200,0.0282646,0.0282646,0.0282646,0.0282646,0.0282646,0.0282646,0.0282646,0.0282646,0.0282646,0.0282646,0,0.0282646,0.0282646,0.0282646,0.0282646,0.0282646,0.0282646,0.0282646,0.0282646,0.0282646,0.0282646,0.0282646,0.0282646,0.0282646,0.0282646,0.0282646,0.0282646,0.0282646,0.0282646,0.0282646,0.0282646,0.0282537,0.0282646,0.0670113,0.0670342,0.0282746,0.0282646,0.0282646,0.0282646,0.0282646,0.0282646,0.0282646,0.0282646,0.0282646,0.0282646,0.0282646,0.0282646,0.0282646,0.0282646,0,0.0282646,0.0282646,0.0282646,8.70559,8.70559,100.789,
        0.0282646,0.0282646,0.0282646,0.0282646,0.0282646,0.0282646,0.0282646,0.0282646,0.0282646,0,0.0282646,-1200,0,0.0282646,0.0282646,0.0282646,0.0282646,0.0282646,0.0282646,0.0282646,0.0282646,0.0282646,0.0282646,0.0282646,0.0282646,0.0282646,0.0282646,0.0282646,0.0282646,0.0282646,0.0282646,0.0282646,0.0282646,0.0282646,0.0282646,0.0282646,0.0282646,0.0282646,0.0282646,0.0282646,0.0282646,0.0282646,0.0282537,0.0282646,0.0670113,0.0670342,0.0282746,0.0282646,0.0282646,0.0282646,0.0282646,0.0282646,0.0282646,0.0282646,0.0282646,0.0282646,0.0282646,0.0282646,0.0282646,0.0282646,0.0282646,0.0282646,0.0282646,0.0282646,8.70559,8.70559,100.789,
        0.0282646,0.0282646,0.0282646,0.0282646,0.0282646,0.0282646,0.0282646,0.0282646,0.0282646,0.0282646,0.0282646,0,-1200,0,0.0282646,0.0282646,0.0282646,0.0282646,0.0282646,0.0282646,0.0282646,0.0282646,0.0282646,0.0282646,0.0282646,0.0282646,0.0282646,0.0282646,0.0282646,0.0282646,0.0282646,0.0282646,0.0282646,0.0282646,0.0282646,0.0282646,0.0282646,0.0282646,0.0282646,0.0282646,0.0282646,0.0282646,0.0282537,0.0282646,0.0670113,0.0670342,0.0282746,0.0282646,0.0282646,0.0282646,0.0282646,0.0282646,0.0282646,0.0282646,0.0282646,0.0282646,0.0282646,0.0282646,0.0282646,0.0282646,0.0282646,0.0282646,0.0282646,0.0282646,8.70559,8.70559,100.789,
        0.0282646,0.0282646,0.0282646,0.0282646,0.0282646,0.0282646,0.0282646,0.0282646,0.0282646,0.0282646,0.0282646,0.0282646,0,-1200,0,0.0282646,0.0282646,0.0282646,0.0282646,0.0282646,0.0282646,0.0282646,0.0282646,0.0282646,0.0282646,0.0282646,0.0282646,0.0282646,0.0282646,0.0282646,0.0282646,0.0282646,0.0282646,0.0282646,0.0282646,0.0282646,0.0282646,0.0282646,0.0282646,0.0282646,0.0282646,0.0282646,0.0282537,0.0282646,0.0670113,0.0670342,0.0282746,0.0282646,0.0282646,0.0282646,0.0282646,0.0282646,0.0282646,0.0282646,0.0282646,0.0282646,0.0282646,0.0282646,0.0282646,0.0282646,0.0282646,0.0282646,0.0282646,0.0282646,8.70559,8.70559,100.789,
        0.0282646,0.0282646,0.0282646,0.0282646,0.0282646,0.0282646,0.0282646,0.0282646,0.0282646,0.0282646,0.0282646,0.0282646,0.0282646,0,-1200,0,0.0282646,0.0282646,0.0282646,0.0282646,0.0282646,0.0282646,0.0282646,0.0282646,0.0282646,0.0282646,0.0282646,0.0282646,0.0282646,0.0282646,0.0282646,0.0282646,0.0282646,0.0282646,0.0282646,0.0282646,0.0282646,0.0282646,0.0282646,0.0282646,0.0282646,0.0282646,0.0282537,0.0282646,0.0670113,0.0670342,0.0282746,0.0282646,0.0282646,0.0282646,0.0282646,0.0282646,0.0282646,0.0282646,0.0282646,0.0282646,0.0282646,0.0282646,0.0282646,0.0282646,0.0282646,0.0282646,0.0282646,0.0282646,8.70559,8.70559,100.789,
        0.0282646,0.0282646,0.0282646,0.0282646,0.0282646,0.0282646,0.0282646,0.0282646,0.0282646,0.0282646,0.0282646,0.0282646,0.0282646,0.0282646,0,-1200,0,0.0282646,0.0282646,0.0282646,0.0282646,0.0282646,0.0282646,0.0282646,0.0282646,0.0282646,0.0282646,0.0282646,0.0282646,0.0282646,0.0282646,0.0282646,0.0282646,0.0282646,0.0282646,0.0282646,0.0282646,0.0282646,0.0282646,0.0282646,0.0282646,0.0282646,0.0282537,0.0282646,0.0670113,0.0670342,0.0282746,0.0282646,0.0282646,0.0282646,0.0282646,0.0282646,0.0282646,0.0282646,0.0282646,0.0282646,0.0282646,0.0282646,0.0282646,0.0282646,0.0282646,0.0282646,0.0282646,0.0282646,8.70559,8.70559,100.789,
        0.0282646,0.0282646,0.0282646,0.0282646,0.0282646,0.0282646,0.0282646,0.0282646,0.0282646,0.0282646,0.0282646,0.0282646,0.0282646,0.0282646,0.0282646,0,-1200,0,0.0282646,0.0282646,0.0282646,0.0282646,0.0282646,0.0282646,0.0282646,0.0282646,0.0282646,0.0282646,0.0282646,0.0282646,0.0282646,0.0282646,0.0282646,0.0282646,0.0282646,0.0282646,0.0282646,0.0282646,0.0282646,0.0282646,0.0282646,0.0282646,0.0282537,0.0282646,0.0670113,0.0670342,0.0282746,0.0282646,0.0282646,0.0282646,0.0282646,0.0282646,0.0282646,0.0282646,0.0282646,0.0282646,0.0282646,0.0282646,0.0282646,0.0282646,0.0282646,0.0282646,0.0282646,0.0282646,8.70559,8.70559,100.789,
        0.0282646,0.0282646,0.0282646,0.0282646,0.0282646,0.0282646,0.0282646,0.0282646,0.0282646,0.0282646,0.0282646,0.0282646,0.0282646,0.0282646,0.0282646,0.0282646,0,-1200,0,0.0282646,0.0282646,0.0282646,0.0282646,0.0282646,0.0282646,0.0282646,0.0282646,0.0282646,0.0282646,0.0282646,0.0282646,0.0282646,0.0282646,0.0282646,0.0282646,0.0282646,0.0282646,0.0282646,0.0282646,0.0282646,0.0282646,0.0282646,0.0282537,0.0282646,0.0670113,0.0670342,0.0282746,0.0282646,0.0282646,0.0282646,0.0282646,0.0282646,0.0282646,0.0282646,0.0282646,0.0282646,0.0282646,0.0282646,0.0282646,0.0282646,0.0282646,0.0282646,0.0282646,0.0282646,8.70559,8.70559,100.789,
        0.0282646,0.0282646,0.0282646,0.0282646,0.0282646,0.0282646,0.0282646,0.0282646,0.0282646,0.0282646,0.0282646,0.0282646,0.0282646,0.0282646,0.0282646,0.0282646,0.0282646,0,-1200,0,0.0282646,0.0282646,0.0282646,0.0282646,0.0282646,0.0282646,0.0282646,0.0282646,0.0282646,0.0282646,0.0282646,0.0282646,0.0282646,0.0282646,0.0282646,0.0282646,0.0282646,0.0282646,0.0282646,0.0282646,0.0282646,0.0282646,0.0282537,0.0282646,0.0670113,0.0670342,0.0282746,0.0282646,0.0282646,0.0282646,0.0282646,0.0282646,0.0282646,0.0282646,0.0282646,0.0282646,0.0282646,0.0282646,0.0282646,0.0282646,0.0282646,0.0282646,0.0282646,0.0282646,8.70559,8.70559,100.789,
        0.0282646,0.0282646,0.0282646,0.0282646,0.0282646,0.0282646,0.0282646,0.0282646,0.0282646,0.0282646,0.0282646,0.0282646,0.0282646,0.0282646,0.0282646,0.0282646,0.0282646,0.0282646,0,-1200,0,0.0282646,0.0282646,0.0282646,0.0282646,0.0282646,0.0282646,0.0282646,0.0282646,0.0282646,0.0282646,0.0282646,0.0282646,0.0282646,0.0282646,0.0282646,0.0282646,0.0282646,0.0282646,0.0282646,0.0282646,0.0282646,0.0282537,0.0282646,0.0670113,0.0670342,0.0282746,0.0282646,0.0282646,0.0282646,0.0282646,0.0282646,0.0282646,0.0282646,0.0282646,0.0282646,0.0282646,0.0282646,0.0282646,0.0282646,0.0282646,0.0282646,0.0282646,0.0282646,8.70559,8.70559,100.789,
        0.0282646,0.0282646,0.0282646,0.0282646,0.0282646,0.0282646,0.0282646,0.0282646,0.0282646,0.0282646,0.0282646,0.0282646,0.0282646,0.0282646,0.0282646,0.0282646,0.0282646,0.0282646,0.0282646,0,-1200,0.0282646,0,0.0282646,0.0282646,0.0282646,0.0282646,0.0282646,0.0282646,0.0282646,0.0282646,0.0282646,0.0282646,0.0282646,0.0282646,0.0282646,0.0282646,0.0282646,0.0282646,0.0282646,0.0282646,0.0282646,0.0282537,0.0282646,0.0670113,0.0670342,0.0282746,0.0282646,0.0282646,0.0282646,0.0282646,0.0282646,0.0282646,0.0282646,0.0282646,0.0282646,0.0282646,0.0282646,0.0282646,0.0282646,0.0282646,0.0282646,0.0282646,0.0282646,8.70559,8.70559,100.789,
        0.0282646,0.0282646,0.0282646,0.0282646,0.0282646,0.0282646,0.0282646,0.0282646,0.0282646,0.0282646,0,0.0282646,0.0282646,0.0282646,0.0282646,0.0282646,0.0282646,0.0282646,0.0282646,0.0282646,0.0282646,-1200,0.0282646,0.0282646,0.0282646,0.0282646,0.0282646,0.0282646,0.0282646,0.0282646,0.0282646,0.0282646,0,0.0282646,0.0282646,0.0282646,0.0282646,0.0282646,0.0282646,0.0282646,0.0282646,0.0282646,0.0282537,0.0282646,0.0670113,0.0670342,0.0282746,0.0282646,0.0282646,0.0282646,0.0282646,0.0282646,0.0282646,0.0282646,0.0282646,0.0282646,0.0282646,0.0282646,0.0282646,0.0282646,0.0282646,0.0282646,0.0282646,0.0282646,8.70559,8.70559,100.789,
        0.0282646,0.0282646,0.0282646,0.0282646,0.0282646,0.0282646,0.0282646,0.0282646,0.0282646,0.0282646,0.0282646,0.0282646,0.0282646,0.0282646,0.0282646,0.0282646,0.0282646,0.0282646,0.0282646,0.0282646,0,0.0282646,-1200,0,0.0282646,0.0282646,0.0282646,0.0282646,0.0282646,0.0282646,0.0282646,0.0282646,0.0282646,0.0282646,0.0282646,0.0282646,0.0282646,0.0282646,0.0282646,0.0282646,0.0282646,0.0282646,0.0282537,0.0282646,0.0670113,0.0670342,0.0282746,0.0282646,0.0282646,0.0282646,0.0282646,0.0282646,0.0282646,0.0282646,0.0282646,0.0282646,0.0282646,0.0282646,0.0282646,0.0282646,0.0282646,0.0282646,0.0282646,0.0282646,8.70559,8.70559,100.789,
        0.0282646,0.0282646,0.0282646,0.0282646,0.0282646,0.0282646,0.0282646,0.0282646,0.0282646,0.0282646,0.0282646,0.0282646,0.0282646,0.0282646,0.0282646,0.0282646,0.0282646,0.0282646,0.0282646,0.0282646,0.0282646,0.0282646,0,-1200,0,0.0282646,0.0282646,0.0282646,0.0282646,0.0282646,0.0282646,0.0282646,0.0282646,0.0282646,0.0282646,0.0282646,0.0282646,0.0282646,0.0282646,0.0282646,0.0282646,0.0282646,0.0282537,0.0282646,0.0670113,0.0670342,0.0282746,0.0282646,0.0282646,0.0282646,0.0282646,0.0282646,0.0282646,0.0282646,0.0282646,0.0282646,0.0282646,0.0282646,0.0282646,0.0282646,0.0282646,0.0282646,0.0282646,0.0282646,8.70559,8.70559,100.789,
        0.0282646,0.0282646,0.0282646,0.0282646,0.0282646,0.0282646,0.0282646,0.0282646,0.0282646,0.0282646,0.0282646,0.0282646,0.0282646,0.0282646,0.0282646,0.0282646,0.0282646,0.0282646,0.0282646,0.0282646,0.0282646,0.0282646,0.0282646,0,-1200,0,0.0282646,0.0282646,0.0282646,0.0282646,0.0282646,0.0282646,0.0282646,0.0282646,0.0282646,0.0282646,0.0282646,0.0282646,0.0282646,0.0282646,0.0282646,0.0282646,0.0282537,0.0282646,0.0670113,0.0670342,0.0282746,0.0282646,0.0282646,0.0282646,0.0282646,0.0282646,0.0282646,0.0282646,0.0282646,0.0282646,0.0282646,0.0282646,0.0282646,0.0282646,0.0282646,0.0282646,0.0282646,0.0282646,8.70559,8.70559,100.789,
        0.0282646,0.0282646,0.0282646,0.0282646,0.0282646,0.0282646,0.0282646,0.0282646,0.0282646,0.0282646,0.0282646,0.0282646,0.0282646,0.0282646,0.0282646,0.0282646,0.0282646,0.0282646,0.0282646,0.0282646,0.0282646,0.0282646,0.0282646,0.0282646,0,-1200,0,0.0282646,0.0282646,0.0282646,0.0282646,0.0282646,0.0282646,0.0282646,0.0282646,0.0282646,0.0282646,0.0282646,0.0282646,0.0282646,0.0282646,0.0282646,0.0282537,0.0282646,0.0670113,0.0670342,0.0282746,0.0282646,0.0282646,0.0282646,0.0282646,0.0282646,0.0282646,0.0282646,0.0282646,0.0282646,0.0282646,0.0282646,0.0282646,0.0282646,0.0282646,0.0282646,0.0282646,0.0282646,8.70559,8.70559,100.789,
        0.0282646,0.0282646,0.0282646,0.0282646,0.0282646,0.0282646,0.0282646,0.0282646,0.0282646,0.0282646,0.0282646,0.0282646,0.0282646,0.0282646,0.0282646,0.0282646,0.0282646,0.0282646,0.0282646,0.0282646,0.0282646,0.0282646,0.0282646,0.0282646,0.0282646,0,-1200,0,0.0282646,0.0282646,0.0282646,0.0282646,0.0282646,0.0282646,0.0282646,0.0282646,0.0282646,0.0282646,0.0282646,0.0282646,0.0282646,0.0282646,0.0282537,0.0282646,0.0670113,0.0670342,0.0282746,0.0282646,0.0282646,0.0282646,0.0282646,0.0282646,0.0282646,0.0282646,0.0282646,0.0282646,0.0282646,0.0282646,0.0282646,0.0282646,0.0282646,0.0282646,0.0282646,0.0282646,8.70559,8.70559,100.789,
        0.0282646,0.0282646,0.0282646,0.0282646,0.0282646,0.0282646,0.0282646,0.0282646,0.0282646,0.0282646,0.0282646,0.0282646,0.0282646,0.0282646,0.0282646,0.0282646,0.0282646,0.0282646,0.0282646,0.0282646,0.0282646,0.0282646,0.0282646,0.0282646,0.0282646,0.0282646,0,-1200,0,0.0282646,0.0282646,0.0282646,0.0282646,0.0282646,0.0282646,0.0282646,0.0282646,0.0282646,0.0282646,0.0282646,0.0282646,0.0282646,0.0282537,0.0282646,0.0670113,0.0670342,0.0282746,0.0282646,0.0282646,0.0282646,0.0282646,0.0282646,0.0282646,0.0282646,0.0282646,0.0282646,0.0282646,0.0282646,0.0282646,0.0282646,0.0282646,0.0282646,0.0282646,0.0282646,8.70559,8.70559,100.789,
        0.0282646,0.0282646,0.0282646,0.0282646,0.0282646,0.0282646,0.0282646,0.0282646,0.0282646,0.0282646,0.0282646,0.0282646,0.0282646,0.0282646,0.0282646,0.0282646,0.0282646,0.0282646,0.0282646,0.0282646,0.0282646,0.0282646,0.0282646,0.0282646,0.0282646,0.0282646,0.0282646,0,-1200,0,0.0282646,0.0282646,0.0282646,0.0282646,0.0282646,0.0282646,0.0282646,0.0282646,0.0282646,0.0282646,0.0282646,0.0282646,0.0282537,0.0282646,0.0670113,0.0670342,0.0282746,0.0282646,0.0282646,0.0282646,0.0282646,0.0282646,0.0282646,0.0282646,0.0282646,0.0282646,0.0282646,0.0282646,0.0282646,0.0282646,0.0282646,0.0282646,0.0282646,0.0282646,8.70559,8.70559,100.789,
        0.0282646,0.0282646,0.0282646,0.0282646,0.0282646,0.0282646,0.0282646,0.0282646,0.0282646,0.0282646,0.0282646,0.0282646,0.0282646,0.0282646,0.0282646,0.0282646,0.0282646,0.0282646,0.0282646,0.0282646,0.0282646,0.0282646,0.0282646,0.0282646,0.0282646,0.0282646,0.0282646,0.0282646,0,-1200,0,0.0282646,0.0282646,0.0282646,0.0282646,0.0282646,0.0282646,0.0282646,0.0282646,0.0282646,0.0282646,0.0282646,0.0282537,0.0282646,0.0670113,0.0670342,0.0282746,0.0282646,0.0282646,0.0282646,0.0282646,0.0282646,0.0282646,0.0282646,0.0282646,0.0282646,0.0282646,0.0282646,0.0282646,0.0282646,0.0282646,0.0282646,0.0282646,0.0282646,8.70559,8.70559,100.789,
        0.0282646,0.0282646,0.0282646,0.0282646,0.0282646,0.0282646,0.0282646,0.0282646,0.0282646,0.0282646,0.0282646,0.0282646,0.0282646,0.0282646,0.0282646,0.0282646,0.0282646,0.0282646,0.0282646,0.0282646,0.0282646,0.0282646,0.0282646,0.0282646,0.0282646,0.0282646,0.0282646,0.0282646,0.0282646,0,-1200,0,0.0282646,0.0282646,0.0282646,0.0282646,0.0282646,0.0282646,0.0282646,0.0282646,0.0282646,0.0282646,0.0282537,0.0282646,0.0670113,0.0670342,0.0282746,0.0282646,0.0282646,0.0282646,0.0282646,0.0282646,0.0282646,0.0282646,0.0282646,0.0282646,0.0282646,0.0282646,0.0282646,0.0282646,0.0282646,0.0282646,0.0282646,0.0282646,8.70559,8.70559,100.789,
        0.0282646,0.0282646,0.0282646,0.0282646,0.0282646,0.0282646,0.0282646,0.0282646,0.0282646,0.0282646,0.0282646,0.0282646,0.0282646,0.0282646,0.0282646,0.0282646,0.0282646,0.0282646,0.0282646,0.0282646,0.0282646,0.0282646,0.0282646,0.0282646,0.0282646,0.0282646,0.0282646,0.0282646,0.0282646,0.0282646,0,-1200,0.0282646,0,0.0282646,0.0282646,0.0282646,0.0282646,0.0282646,0.0282646,0.0282646,0.0282646,0.0282537,0.0282646,0.0670113,0.0670342,0.0282746,0.0282646,0.0282646,0.0282646,0.0282646,0.0282646,0.0282646,0.0282646,0.0282646,0.0282646,0.0282646,0.0282646,0.0282646,0.0282646,0.0282646,0.0282646,0.0282646,0.0282646,8.70559,8.70559,100.789,
        0.0282646,0.0282646,0.0282646,0.0282646,0.0282646,0.0282646,0.0282646,0.0282646,0.0282646,0.0282646,0.0282646,0.0282646,0.0282646,0.0282646,0.0282646,0.0282646,0.0282646,0.0282646,0.0282646,0.0282646,0.0282646,0,0.0282646,0.0282646,0.0282646,0.0282646,0.0282646,0.0282646,0.0282646,0.0282646,0.0282646,0.0282646,-1200,0.0282646,0.0282646,0.0282646,0.0282646,0.0282646,0.0282646,0.0282646,0.0282646,0.0282646,0.0282537,0,0.0670113,0.0670342,0.0282746,0.0282646,0.0282646,0.0282646,0.0282646,0.0282646,0.0282646,0.0282646,0.0282646,0.0282646,0.0282646,0.0282646,0.0282646,0.0282646,0.0282646,0.0282646,0.0282646,0.0282646,8.70559,8.70559,100.789,
        0.0282646,0.0282646,0.0282646,0.0282646,0.0282646,0.0282646,0.0282646,0.0282646,0.0282646,0.0282646,0.0282646,0.0282646,0.0282646,0.0282646,0.0282646,0.0282646,0.0282646,0.0282646,0.0282646,0.0282646,0.0282646,0.0282646,0.0282646,0.0282646,0.0282646,0.0282646,0.0282646,0.0282646,0.0282646,0.0282646,0.0282646,0,0.0282646,-1200,0,0.0282646,0.0282646,0.0282646,0.0282646,0.0282646,0.0282646,0.0282646,0.0282537,0.0282646,0.0670113,0.0670342,0.0282746,0.0282646,0.0282646,0.0282646,0.0282646,0.0282646,0.0282646,0.0282646,0.0282646,0.0282646,0.0282646,0.0282646,0.0282646,0.0282646,0.0282646,0.0282646,0.0282646,0.0282646,8.70559,8.70559,100.789,
        0.0282646,0.0282646,0.0282646,0.0282646,0.0282646,0.0282646,0.0282646,0.0282646,0.0282646,0.0282646,0.0282646,0.0282646,0.0282646,0.0282646,0.0282646,0.0282646,0.0282646,0.0282646,0.0282646,0.0282646,0.0282646,0.0282646,0.0282646,0.0282646,0.0282646,0.0282646,0.0282646,0.0282646,0.0282646,0.0282646,0.0282646,0.0282646,0.0282646,0,-1200,0,0.0282646,0.0282646,0.0282646,0.0282646,0.0282646,0.0282646,0.0282537,0.0282646,0.0670113,0.0670342,0.0282746,0.0282646,0.0282646,0.0282646,0.0282646,0.0282646,0.0282646,0.0282646,0.0282646,0.0282646,0.0282646,0.0282646,0.0282646,0.0282646,0.0282646,0.0282646,0.0282646,0.0282646,8.70559,8.70559,100.789,
        0.0282646,0.0282646,0.0282646,0.0282646,0.0282646,0.0282646,0.0282646,0.0282646,0.0282646,0.0282646,0.0282646,0.0282646,0.0282646,0.0282646,0.0282646,0.0282646,0.0282646,0.0282646,0.0282646,0.0282646,0.0282646,0.0282646,0.0282646,0.0282646,0.0282646,0.0282646,0.0282646,0.0282646,0.0282646,0.0282646,0.0282646,0.0282646,0.0282646,0.0282646,0,-1200,0,0.0282646,0.0282646,0.0282646,0.0282646,0.0282646,0.0282537,0.0282646,0.0670113,0.0670342,0.0282746,0.0282646,0.0282646,0.0282646,0.0282646,0.0282646,0.0282646,0.0282646,0.0282646,0.0282646,0.0282646,0.0282646,0.0282646,0.0282646,0.0282646,0.0282646,0.0282646,0.0282646,8.70559,8.70559,100.789,
        0.0282646,0.0282646,0.0282646,0.0282646,0.0282646,0.0282646,0.0282646,0.0282646,0.0282646,0.0282646,0.0282646,0.0282646,0.0282646,0.0282646,0.0282646,0.0282646,0.0282646,0.0282646,0.0282646,0.0282646,0.0282646,0.0282646,0.0282646,0.0282646,0.0282646,0.0282646,0.0282646,0.0282646,0.0282646,0.0282646,0.0282646,0.0282646,0.0282646,0.0282646,0.0282646,0,-1200,0,0.0282646,0.0282646,0.0282646,0.0282646,0.0282537,0.0282646,0.0670113,0.0670342,0.0282746,0.0282646,0.0282646,0.0282646,0.0282646,0.0282646,0.0282646,0.0282646,0.0282646,0.0282646,0.0282646,0.0282646,0.0282646,0.0282646,0.0282646,0.0282646,0.0282646,0.0282646,8.70559,8.70559,100.789,
        0.0282646,0.0282646,0.0282646,0.0282646,0.0282646,0.0282646,0.0282646,0.0282646,0.0282646,0.0282646,0.0282646,0.0282646,0.0282646,0.0282646,0.0282646,0.0282646,0.0282646,0.0282646,0.0282646,0.0282646,0.0282646,0.0282646,0.0282646,0.0282646,0.0282646,0.0282646,0.0282646,0.0282646,0.0282646,0.0282646,0.0282646,0.0282646,0.0282646,0.0282646,0.0282646,0.0282646,0,-1200,0,0.0282646,0.0282646,0.0282646,0.0282537,0.0282646,0.0670113,0.0670342,0.0282746,0.0282646,0.0282646,0.0282646,0.0282646,0.0282646,0.0282646,0.0282646,0.0282646,0.0282646,0.0282646,0.0282646,0.0282646,0.0282646,0.0282646,0.0282646,0.0282646,0.0282646,8.70559,8.70559,100.789,
        0.0282646,0.0282646,0.0282646,0.0282646,0.0282646,0.0282646,0.0282646,0.0282646,0.0282646,0.0282646,0.0282646,0.0282646,0.0282646,0.0282646,0.0282646,0.0282646,0.0282646,0.0282646,0.0282646,0.0282646,0.0282646,0.0282646,0.0282646,0.0282646,0.0282646,0.0282646,0.0282646,0.0282646,0.0282646,0.0282646,0.0282646,0.0282646,0.0282646,0.0282646,0.0282646,0.0282646,0.0282646,0,-1200,0,0.0282646,0.0282646,0.0282537,0.0282646,0.0670113,0.0670342,0.0282746,0.0282646,0.0282646,0.0282646,0.0282646,0.0282646,0.0282646,0.0282646,0.0282646,0.0282646,0.0282646,0.0282646,0.0282646,0.0282646,0.0282646,0.0282646,0.0282646,0.0282646,8.70559,8.70559,100.789,
        0.0282646,0.0282646,0.0282646,0.0282646,0.0282646,0.0282646,0.0282646,0.0282646,0.0282646,0.0282646,0.0282646,0.0282646,0.0282646,0.0282646,0.0282646,0.0282646,0.0282646,0.0282646,0.0282646,0.0282646,0.0282646,0.0282646,0.0282646,0.0282646,0.0282646,0.0282646,0.0282646,0.0282646,0.0282646,0.0282646,0.0282646,0.0282646,0.0282646,0.0282646,0.0282646,0.0282646,0.0282646,0.0282646,0,-1200,0,0.0282646,0.0282537,0.0282646,0.0670113,0.0670342,0.0282746,0.0282646,0.0282646,0.0282646,0.0282646,0.0282646,0.0282646,0.0282646,0.0282646,0.0282646,0.0282646,0.0282646,0.0282646,0.0282646,0.0282646,0.0282646,0.0282646,0.0282646,8.70559,8.70559,100.789,
        0.0282646,0.0282646,0.0282646,0.0282646,0.0282646,0.0282646,0.0282646,0.0282646,0.0282646,0.0282646,0.0282646,0.0282646,0.0282646,0.0282646,0.0282646,0.0282646,0.0282646,0.0282646,0.0282646,0.0282646,0.0282646,0.0282646,0.0282646,0.0282646,0.0282646,0.0282646,0.0282646,0.0282646,0.0282646,0.0282646,0.0282646,0.0282646,0.0282646,0.0282646,0.0282646,0.0282646,0.0282646,0.0282646,0.0282646,0,-1200,0,0.0282537,0.0282646,0.0670113,0.0670342,0.0282746,0.0282646,0.0282646,0.0282646,0.0282646,0.0282646,0.0282646,0.0282646,0.0282646,0.0282646,0.0282646,0.0282646,0.0282646,0.0282646,0.0282646,0.0282646,0.0282646,0.0282646,8.70559,8.70559,100.789,
        0.0282646,0.0282646,0.0282646,0.0282646,0.0282646,0.0282646,0.0282646,0.0282646,0.0282646,0.0282646,0.0282646,0.0282646,0.0282646,0.0282646,0.0282646,0.0282646,0.0282646,0.0282646,0.0282646,0.0282646,0.0282646,0.0282646,0.0282646,0.0282646,0.0282646,0.0282646,0.0282646,0.0282646,0.0282646,0.0282646,0.0282646,0.0282646,0.0282646,0.0282646,0.0282646,0.0282646,0.0282646,0.0282646,0.0282646,0.0282646,0,-1200,0,0.0282646,0.0670113,0.0670342,0.0282746,0.0282646,0.0282646,0.0282646,0.0282646,0.0282646,0.0282646,0.0282646,0.0282646,0.0282646,0.0282646,0.0282646,0.0282646,0.0282646,0.0282646,0.0282646,0.0282646,0.0282646,8.70559,8.70559,100.789,
        0.0282537,0.0282537,0.0282537,0.0282537,0.0282537,0.0282537,0.0282537,0.0282537,0.0282537,0.0282537,0.0282537,0.0282537,0.0282537,0.0282537,0.0282537,0.0282537,0.0282537,0.0282537,0.0282537,0.0282537,0.0282537,0.0282537,0.0282537,0.0282537,0.0282537,0.0282537,0.0282537,0.0282537,0.0282537,0.0282537,0.0282537,0.0282537,0.0282537,0.0282537,0.0282537,0.0282537,0.0282537,0.0282537,0.0282537,0.0282537,0.0282537,0,-1200,0.0282537,0.0669879,0.0670108,0.0282637,0.0282537,0.0282537,0.0282537,0.0282537,0.0282537,0.0282537,0.0282537,0.0282537,0.0282537,0.0282537,0.0282537,0.0282537,0.0282537,0.0282537,0.0282537,0.0282537,0.0282537,8.70284,8.70284,100.767,
        0.0282646,0.0282646,0.0282646,0.0282646,0.0282646,0.0282646,0.0282646,0.0282646,0.0282646,0.0282646,0.0282646,0.0282646,0.0282646,0.0282646,0.0282646,0.0282646,0.0282646,0.0282646,0.0282646,0.0282646,0.0282646,0.0282646,0.0282646,0.0282646,0.0282646,0.0282646,0.0282646,0.0282646,0.0282646,0.0282646,0.0282646,0.0282646,0,0.0282646,0.0282646,0.0282646,0.0282646,0.0282646,0.0282646,0.0282646,0.0282646,0.0282646,0.0282537,-1200,0.0670113,0.0670342,0.0282746,0.0282646,0.0282646,0.0282646,0.0282646,0.0282646,0.0282646,0.0282646,0,0.0282646,0.0282646,0.0282646,0.0282646,0.0282646,0.0282646,0.0282646,0.0282646,0.0282646,8.70559,8.70559,100.789,
        0.0670113,0.0670113,0.0670113,0.0670113,0.0670113,0.0670113,0.0670113,0.0670113,0.0670113,0.0670113,0.0670113,0.0670113,0.0670113,0.0670113,0.0670113,0.0670113,0.0670113,0.0670113,0.0670113,0.0670113,0.0670113,0.0670113,0.0670113,0.0670113,0.0670113,0.0670113,0.0670113,0.0670113,0.0670113,0.0670113,0.0670113,0.0670113,0.0670113,0.0670113,0.0670113,0.0670113,0.0670113,0.0670113,0.0670113,0.0670113,0.0670113,0.0670113,0.0669879,0.0670113,-1200,0,0.0670333,0.0670113,0.0670113,0.0670113,0.0670113,0.0670113,0.0670113,0.0670113,0.0670113,0.0670113,0.0670113,0.0670113,0.0670113,0.0670113,0.0670113,0.0670113,0.0670113,0.0670113,20.3292,20.3292,75.1877,
        0.0670342,0.0670342,0.0670342,0.0670342,0.0670342,0.0670342,0.0670342,0.0670342,0.0670342,0.0670342,0.0670342,0.0670342,0.0670342,0.0670342,0.0670342,0.0670342,0.0670342,0.0670342,0.0670342,0.0670342,0.0670342,0.0670342,0.0670342,0.0670342,0.0670342,0.0670342,0.0670342,0.0670342,0.0670342,0.0670342,0.0670342,0.0670342,0.0670342,0.0670342,0.0670342,0.0670342,0.0670342,0.0670342,0.0670342,0.0670342,0.0670342,0.0670342,0.0670108,0.0670342,0,-1200,0,0.0670342,0.0670342,0.0670342,0.0670342,0.0670342,0.0670342,0.0670342,0.0670342,0.0670342,0.0670342,0.0670342,0.0670342,0.0670342,0.0670342,0.0670342,0.0670342,0.0670342,20.3346,20.3346,75.2426,
        0.0282746,0.0282746,0.0282746,0.0282746,0.0282746,0.0282746,0.0282746,0.0282746,0.0282746,0.0282746,0.0282746,0.0282746,0.0282746,0.0282746,0.0282746,0.0282746,0.0282746,0.0282746,0.0282746,0.0282746,0.0282746,0.0282746,0.0282746,0.0282746,0.0282746,0.0282746,0.0282746,0.0282746,0.0282746,0.0282746,0.0282746,0.0282746,0.0282746,0.0282746,0.0282746,0.0282746,0.0282746,0.0282746,0.0282746,0.0282746,0.0282746,0.0282746,0.0282637,0.0282746,0.0670333,0,-1200,0,0.0282746,0.0282746,0.0282746,0.0282746,0.0282746,0.0282746,0.0282746,0.0282746,0.0282746,0.0282746,0.0282746,0.0282746,0.0282746,0.0282746,0.0282746,0.0282746,8.70866,8.70866,100.821,
        0.0282646,0.0282646,0.0282646,0.0282646,0.0282646,0.0282646,0.0282646,0.0282646,0.0282646,0.0282646,0.0282646,0.0282646,0.0282646,0.0282646,0.0282646,0.0282646,0.0282646,0.0282646,0.0282646,0.0282646,0.0282646,0.0282646,0.0282646,0.0282646,0.0282646,0.0282646,0.0282646,0.0282646,0.0282646,0.0282646,0.0282646,0.0282646,0.0282646,0.0282646,0.0282646,0.0282646,0.0282646,0.0282646,0.0282646,0.0282646,0.0282646,0.0282646,0.0282537,0.0282646,0.0670113,0.0670342,0,-1200,0,0.0282646,0.0282646,0.0282646,0.0282646,0.0282646,0.0282646,0.0282646,0.0282646,0.0282646,0.0282646,0.0282646,0.0282646,0.0282646,0.0282646,0.0282646,8.70559,8.70559,100.789,
        0.0282646,0.0282646,0.0282646,0.0282646,0.0282646,0.0282646,0.0282646,0.0282646,0.0282646,0.0282646,0.0282646,0.0282646,0.0282646,0.0282646,0.0282646,0.0282646,0.0282646,0.0282646,0.0282646,0.0282646,0.0282646,0.0282646,0.0282646,0.0282646,0.0282646,0.0282646,0.0282646,0.0282646,0.0282646,0.0282646,0.0282646,0.0282646,0.0282646,0.0282646,0.0282646,0.0282646,0.0282646,0.0282646,0.0282646,0.0282646,0.0282646,0.0282646,0.0282537,0.0282646,0.0670113,0.0670342,0.0282746,0,-1200,0,0.0282646,0.0282646,0.0282646,0.0282646,0.0282646,0.0282646,0.0282646,0.0282646,0.0282646,0.0282646,0.0282646,0.0282646,0.0282646,0.0282646,8.70559,8.70559,100.789,
        0.0282646,0.0282646,0.0282646,0.0282646,0.0282646,0.0282646,0.0282646,0.0282646,0.0282646,0.0282646,0.0282646,0.0282646,0.0282646,0.0282646,0.0282646,0.0282646,0.0282646,0.0282646,0.0282646,0.0282646,0.0282646,0.0282646,0.0282646,0.0282646,0.0282646,0.0282646,0.0282646,0.0282646,0.0282646,0.0282646,0.0282646,0.0282646,0.0282646,0.0282646,0.0282646,0.0282646,0.0282646,0.0282646,0.0282646,0.0282646,0.0282646,0.0282646,0.0282537,0.0282646,0.0670113,0.0670342,0.0282746,0.0282646,0,-1200,0,0.0282646,0.0282646,0.0282646,0.0282646,0.0282646,0.0282646,0.0282646,0.0282646,0.0282646,0.0282646,0.0282646,0.0282646,0.0282646,8.70559,8.70559,100.789,
        0.0282646,0.0282646,0.0282646,0.0282646,0.0282646,0.0282646,0.0282646,0.0282646,0.0282646,0.0282646,0.0282646,0.0282646,0.0282646,0.0282646,0.0282646,0.0282646,0.0282646,0.0282646,0.0282646,0.0282646,0.0282646,0.0282646,0.0282646,0.0282646,0.0282646,0.0282646,0.0282646,0.0282646,0.0282646,0.0282646,0.0282646,0.0282646,0.0282646,0.0282646,0.0282646,0.0282646,0.0282646,0.0282646,0.0282646,0.0282646,0.0282646,0.0282646,0.0282537,0.0282646,0.0670113,0.0670342,0.0282746,0.0282646,0.0282646,0,-1200,0,0.0282646,0.0282646,0.0282646,0.0282646,0.0282646,0.0282646,0.0282646,0.0282646,0.0282646,0.0282646,0.0282646,0.0282646,8.70559,8.70559,100.789,
        0.0282646,0.0282646,0.0282646,0.0282646,0.0282646,0.0282646,0.0282646,0.0282646,0.0282646,0.0282646,0.0282646,0.0282646,0.0282646,0.0282646,0.0282646,0.0282646,0.0282646,0.0282646,0.0282646,0.0282646,0.0282646,0.0282646,0.0282646,0.0282646,0.0282646,0.0282646,0.0282646,0.0282646,0.0282646,0.0282646,0.0282646,0.0282646,0.0282646,0.0282646,0.0282646,0.0282646,0.0282646,0.0282646,0.0282646,0.0282646,0.0282646,0.0282646,0.0282537,0.0282646,0.0670113,0.0670342,0.0282746,0.0282646,0.0282646,0.0282646,0,-1200,0,0.0282646,0.0282646,0.0282646,0.0282646,0.0282646,0.0282646,0.0282646,0.0282646,0.0282646,0.0282646,0.0282646,8.70559,8.70559,100.789,
        0.0282646,0.0282646,0.0282646,0.0282646,0.0282646,0.0282646,0.0282646,0.0282646,0.0282646,0.0282646,0.0282646,0.0282646,0.0282646,0.0282646,0.0282646,0.0282646,0.0282646,0.0282646,0.0282646,0.0282646,0.0282646,0.0282646,0.0282646,0.0282646,0.0282646,0.0282646,0.0282646,0.0282646,0.0282646,0.0282646,0.0282646,0.0282646,0.0282646,0.0282646,0.0282646,0.0282646,0.0282646,0.0282646,0.0282646,0.0282646,0.0282646,0.0282646,0.0282537,0.0282646,0.0670113,0.0670342,0.0282746,0.0282646,0.0282646,0.0282646,0.0282646,0,-1200,0,0.0282646,0.0282646,0.0282646,0.0282646,0.0282646,0.0282646,0.0282646,0.0282646,0.0282646,0.0282646,8.70559,8.70559,100.789,
        0.0282646,0.0282646,0.0282646,0.0282646,0.0282646,0.0282646,0.0282646,0.0282646,0.0282646,0.0282646,0.0282646,0.0282646,0.0282646,0.0282646,0.0282646,0.0282646,0.0282646,0.0282646,0.0282646,0.0282646,0.0282646,0.0282646,0.0282646,0.0282646,0.0282646,0.0282646,0.0282646,0.0282646,0.0282646,0.0282646,0.0282646,0.0282646,0.0282646,0.0282646,0.0282646,0.0282646,0.0282646,0.0282646,0.0282646,0.0282646,0.0282646,0.0282646,0.0282537,0.0282646,0.0670113,0.0670342,0.0282746,0.0282646,0.0282646,0.0282646,0.0282646,0.0282646,0,-1200,0.0282646,0,0.0282646,0.0282646,0.0282646,0.0282646,0.0282646,0.0282646,0.0282646,0.0282646,8.70559,8.70559,100.789,
        0.0282646,0.0282646,0.0282646,0.0282646,0.0282646,0.0282646,0.0282646,0.0282646,0.0282646,0.0282646,0.0282646,0.0282646,0.0282646,0.0282646,0.0282646,0.0282646,0.0282646,0.0282646,0.0282646,0.0282646,0.0282646,0.0282646,0.0282646,0.0282646,0.0282646,0.0282646,0.0282646,0.0282646,0.0282646,0.0282646,0.0282646,0.0282646,0.0282646,0.0282646,0.0282646,0.0282646,0.0282646,0.0282646,0.0282646,0.0282646,0.0282646,0.0282646,0.0282537,0,0.0670113,0.0670342,0.0282746,0.0282646,0.0282646,0.0282646,0.0282646,0.0282646,0.0282646,0.0282646,-1200,0.0282646,0.0282646,0.0282646,0.0282646,0.0282646,0.0282646,0,0.0282646,0.0282646,8.70559,8.70559,100.789,
        0.0282646,0.0282646,0.0282646,0.0282646,0.0282646,0.0282646,0.0282646,0.0282646,0.0282646,0.0282646,0.0282646,0.0282646,0.0282646,0.0282646,0.0282646,0.0282646,0.0282646,0.0282646,0.0282646,0.0282646,0.0282646,0.0282646,0.0282646,0.0282646,0.0282646,0.0282646,0.0282646,0.0282646,0.0282646,0.0282646,0.0282646,0.0282646,0.0282646,0.0282646,0.0282646,0.0282646,0.0282646,0.0282646,0.0282646,0.0282646,0.0282646,0.0282646,0.0282537,0.0282646,0.0670113,0.0670342,0.0282746,0.0282646,0.0282646,0.0282646,0.0282646,0.0282646,0.0282646,0,0.0282646,-1200,0,0.0282646,0.0282646,0.0282646,0.0282646,0.0282646,0.0282646,0.0282646,8.70559,8.70559,100.789,
        0.0282646,0.0282646,0.0282646,0.0282646,0.0282646,0.0282646,0.0282646,0.0282646,0.0282646,0.0282646,0.0282646,0.0282646,0.0282646,0.0282646,0.0282646,0.0282646,0.0282646,0.0282646,0.0282646,0.0282646,0.0282646,0.0282646,0.0282646,0.0282646,0.0282646,0.0282646,0.0282646,0.0282646,0.0282646,0.0282646,0.0282646,0.0282646,0.0282646,0.0282646,0.0282646,0.0282646,0.0282646,0.0282646,0.0282646,0.0282646,0.0282646,0.0282646,0.0282537,0.0282646,0.0670113,0.0670342,0.0282746,0.0282646,0.0282646,0.0282646,0.0282646,0.0282646,0.0282646,0.0282646,0.0282646,0,-1200,0,0.0282646,0.0282646,0.0282646,0.0282646,0.0282646,0.0282646,8.70559,8.70559,100.789,
        0.0282646,0.0282646,0.0282646,0.0282646,0.0282646,0.0282646,0.0282646,0.0282646,0.0282646,0.0282646,0.0282646,0.0282646,0.0282646,0.0282646,0.0282646,0.0282646,0.0282646,0.0282646,0.0282646,0.0282646,0.0282646,0.0282646,0.0282646,0.0282646,0.0282646,0.0282646,0.0282646,0.0282646,0.0282646,0.0282646,0.0282646,0.0282646,0.0282646,0.0282646,0.0282646,0.0282646,0.0282646,0.0282646,0.0282646,0.0282646,0.0282646,0.0282646,0.0282537,0.0282646,0.0670113,0.0670342,0.0282746,0.0282646,0.0282646,0.0282646,0.0282646,0.0282646,0.0282646,0.0282646,0.0282646,0.0282646,0,-1200,0,0.0282646,0.0282646,0.0282646,0.0282646,0.0282646,8.70559,8.70559,100.789,
        0.0282646,0.0282646,0.0282646,0.0282646,0.0282646,0.0282646,0.0282646,0.0282646,0.0282646,0.0282646,0.0282646,0.0282646,0.0282646,0.0282646,0.0282646,0.0282646,0.0282646,0.0282646,0.0282646,0.0282646,0.0282646,0.0282646,0.0282646,0.0282646,0.0282646,0.0282646,0.0282646,0.0282646,0.0282646,0.0282646,0.0282646,0.0282646,0.0282646,0.0282646,0.0282646,0.0282646,0.0282646,0.0282646,0.0282646,0.0282646,0.0282646,0.0282646,0.0282537,0.0282646,0.0670113,0.0670342,0.0282746,0.0282646,0.0282646,0.0282646,0.0282646,0.0282646,0.0282646,0.0282646,0.0282646,0.0282646,0.0282646,0,-1200,0,0.0282646,0.0282646,0.0282646,0.0282646,8.70559,8.70559,100.789,
        0.0282646,0.0282646,0.0282646,0.0282646,0.0282646,0.0282646,0.0282646,0.0282646,0.0282646,0.0282646,0.0282646,0.0282646,0.0282646,0.0282646,0.0282646,0.0282646,0.0282646,0.0282646,0.0282646,0.0282646,0.0282646,0.0282646,0.0282646,0.0282646,0.0282646,0.0282646,0.0282646,0.0282646,0.0282646,0.0282646,0.0282646,0.0282646,0.0282646,0.0282646,0.0282646,0.0282646,0.0282646,0.0282646,0.0282646,0.0282646,0.0282646,0.0282646,0.0282537,0.0282646,0.0670113,0.0670342,0.0282746,0.0282646,0.0282646,0.0282646,0.0282646,0.0282646,0.0282646,0.0282646,0.0282646,0.0282646,0.0282646,0.0282646,0,-1200,0,0.0282646,0.0282646,0.0282646,8.70559,8.70559,100.789,
        0.0282646,0.0282646,0.0282646,0.0282646,0.0282646,0.0282646,0.0282646,0.0282646,0.0282646,0.0282646,0,0.0282646,0.0282646,0.0282646,0.0282646,0.0282646,0.0282646,0.0282646,0.0282646,0.0282646,0.0282646,0.0282646,0.0282646,0.0282646,0.0282646,0.0282646,0.0282646,0.0282646,0.0282646,0.0282646,0.0282646,0.0282646,0.0282646,0.0282646,0.0282646,0.0282646,0.0282646,0.0282646,0.0282646,0.0282646,0.0282646,0.0282646,0.0282537,0.0282646,0.0670113,0.0670342,0.0282746,0.0282646,0.0282646,0.0282646,0.0282646,0.0282646,0.0282646,0.0282646,0.0282646,0.0282646,0.0282646,0.0282646,0.0282646,0,-1200,0.0282646,0.0282646,0.0282646,8.70559,8.70559,100.789,
        0.0282646,0.0282646,0.0282646,0.0282646,0.0282646,0.0282646,0.0282646,0.0282646,0.0282646,0.0282646,0.0282646,0.0282646,0.0282646,0.0282646,0.0282646,0.0282646,0.0282646,0.0282646,0.0282646,0.0282646,0.0282646,0.0282646,0.0282646,0.0282646,0.0282646,0.0282646,0.0282646,0.0282646,0.0282646,0.0282646,0.0282646,0.0282646,0.0282646,0.0282646,0.0282646,0.0282646,0.0282646,0.0282646,0.0282646,0.0282646,0.0282646,0.0282646,0.0282537,0.0282646,0.0670113,0.0670342,0.0282746,0.0282646,0.0282646,0.0282646,0.0282646,0.0282646,0.0282646,0.0282646,0,0.0282646,0.0282646,0.0282646,0.0282646,0.0282646,0.0282646,-1200,0,0.0282646,8.70559,8.70559,100.789,
        0.0282646,0.0282646,0.0282646,0.0282646,0.0282646,0.0282646,0.0282646,0.0282646,0.0282646,0.0282646,0.0282646,0.0282646,0.0282646,0.0282646,0.0282646,0.0282646,0.0282646,0.0282646,0.0282646,0.0282646,0.0282646,0.0282646,0.0282646,0.0282646,0.0282646,0.0282646,0.0282646,0.0282646,0.0282646,0.0282646,0.0282646,0.0282646,0.0282646,0.0282646,0.0282646,0.0282646,0.0282646,0.0282646,0.0282646,0.0282646,0.0282646,0.0282646,0.0282537,0.0282646,0.0670113,0.0670342,0.0282746,0.0282646,0.0282646,0.0282646,0.0282646,0.0282646,0.0282646,0.0282646,0.0282646,0.0282646,0.0282646,0.0282646,0.0282646,0.0282646,0.0282646,0,-1200,0,8.70559,8.70559,100.789,
        0,0.0282646,0.0282646,0.0282646,0.0282646,0.0282646,0.0282646,0.0282646,0.0282646,0.0282646,0.0282646,0.0282646,0.0282646,0.0282646,0.0282646,0.0282646,0.0282646,0.0282646,0.0282646,0.0282646,0.0282646,0.0282646,0.0282646,0.0282646,0.0282646,0.0282646,0.0282646,0.0282646,0.0282646,0.0282646,0.0282646,0.0282646,0.0282646,0.0282646,0.0282646,0.0282646,0.0282646,0.0282646,0.0282646,0.0282646,0.0282646,0.0282646,0.0282537,0.0282646,0.0670113,0.0670342,0.0282746,0.0282646,0.0282646,0.0282646,0.0282646,0.0282646,0.0282646,0.0282646,0.0282646,0.0282646,0.0282646,0.0282646,0.0282646,0.0282646,0.0282646,0.0282646,0,-1200,8.70559,8.70559,100.789,
        8.70559,8.70559,8.70559,8.70559,8.70559,8.70559,8.70559,8.70559,8.70559,8.70559,8.70559,8.70559,8.70559,8.70559,8.70559,8.70559,8.70559,8.70559,8.70559,8.70559,8.70559,8.70559,8.70559,8.70559,8.70559,8.70559,8.70559,8.70559,8.70559,8.70559,8.70559,8.70559,8.70559,8.70559,8.70559,8.70559,8.70559,8.70559,8.70559,8.70559,8.70559,8.70559,8.70284,8.70559,20.3292,20.3346,8.70866,8.70559,8.70559,8.70559,8.70559,8.70559,8.70559,8.70559,8.70559,8.70559,8.70559,8.70559,8.70559,8.70559,8.70559,8.70559,8.70559,8.70559,-325687,2620.5,29368.4,
        8.70559,8.70559,8.70559,8.70559,8.70559,8.70559,8.70559,8.70559,8.70559,8.70559,8.70559,8.70559,8.70559,8.70559,8.70559,8.70559,8.70559,8.70559,8.70559,8.70559,8.70559,8.70559,8.70559,8.70559,8.70559,8.70559,8.70559,8.70559,8.70559,8.70559,8.70559,8.70559,8.70559,8.70559,8.70559,8.70559,8.70559,8.70559,8.70559,8.70559,8.70559,8.70559,8.70284,8.70559,20.3292,20.3346,8.70866,8.70559,8.70559,8.70559,8.70559,8.70559,8.70559,8.70559,8.70559,8.70559,8.70559,8.70559,8.70559,8.70559,8.70559,8.70559,8.70559,8.70559,2620.5,-325687,29368.4,
        100.789,100.789,100.789,100.789,100.789,100.789,100.789,100.789,100.789,100.789,100.789,100.789,100.789,100.789,100.789,100.789,100.789,100.789,100.789,100.789,100.789,100.789,100.789,100.789,100.789,100.789,100.789,100.789,100.789,100.789,100.789,100.789,100.789,100.789,100.789,100.789,100.789,100.789,100.789,100.789,100.789,100.789,100.767,100.789,75.1877,75.2426,100.821,100.789,100.789,100.789,100.789,100.789,100.789,100.789,100.789,100.789,100.789,100.789,100.789,100.789,100.789,100.789,100.789,100.789,29368.4,29368.4,-651375};

    std::vector<double> cinverse7{-0.000834781,-1.39589e-05,-1.39589e-05,-1.39589e-05,-1.3606e-05,-1.3606e-05,-1.59713e-05,
        -1.39589e-05,-0.000834781,-1.39589e-05,-1.39589e-05,-1.3606e-05,-1.3606e-05,-1.59713e-05,
        -1.39589e-05,-1.39589e-05,-0.000834781,-1.39589e-05,-1.3606e-05,-1.3606e-05,-1.59713e-05,
        -1.39589e-05,-1.39589e-05,-1.39589e-05,-0.000834781,-1.3606e-05,-1.3606e-05,-1.59713e-05,
        -1.3606e-05,-1.3606e-05,-1.3606e-05,-1.3606e-05,-0.00100141,-1.32592e-05,-1.55829e-05,
        -1.3606e-05,-1.3606e-05,-1.3606e-05,-1.3606e-05,-1.32592e-05,-0.00100141,-1.55829e-05,
        -1.59713e-05,-1.59713e-05,-1.59713e-05,-1.59713e-05,-1.55829e-05,-1.55829e-05,-0.000501584};
    std::vector<double> cmatrix7{-1200,18.2915,18.2915,18.2915,14.8095,14.8095,35.5427,
        18.2915,-1200,18.2915,18.2915,14.8095,14.8095,35.5427,
        18.2915,18.2915,-1200,18.2915,14.8095,14.8095,35.5427,
        18.2915,18.2915,18.2915,-1200,14.8095,14.8095,35.5427,
        14.8095,14.8095,14.8095,14.8095,-1000,11.9874,28.8087,
        14.8095,14.8095,14.8095,14.8095,11.9874,-1000,28.8087,
        35.5427,35.5427,35.5427,35.5427,28.8087,28.8087,-2000};

    int N = 67;
    Array2D<Real64> Cinverse_expected(N, N);
    Array2D<Real64> Cinverse(N, N);
    Array2D<Real64> Cmatrix(N, N);

    for (int i = 0; i < N * N; ++i)
    {
        Cinverse_expected[i] = cinverse67[i];
        Cmatrix[i] = cmatrix67[i];
    }

    // CalcMatrixInverse(Cmatrix, Cinverse);
    Map<MatrixXd> CMatrixXd(Cmatrix.data(), N, N);
    Map<MatrixXd> CinverseXd(Cinverse.data(), N, N);
    CinverseXd = CMatrixXd.inverse();

    for (int i = 0; i < N * N; ++i) {
        EXPECT_NEAR(Cinverse[i], Cinverse_expected[i], 1e-6) << "index: " << i;
    }

    N = 7;
    Cinverse_expected = Array2D<Real64>(N, N);
    Cinverse = Array2D<Real64>(N, N);
    Cmatrix = Array2D<Real64>(N, N);

    for (int i = 0; i < N * N; ++i)
    {
        Cinverse_expected[i] = cinverse7[i];
        Cmatrix[i] = cmatrix7[i];
    }

    // CalcMatrixInverse(Cmatrix, Cinverse);
    Map<MatrixXd> CMatrixXd2(Cmatrix.data(), N, N);
    Map<MatrixXd> CinverseXd2(Cinverse.data(), N, N);
    CinverseXd2 = CMatrixXd2.inverse();

    for (int i = 0; i < N * N; ++i) {
        EXPECT_NEAR(Cinverse[i], Cinverse_expected[i], 1e-6) << "index: " << i;
    }
}

TEST_F(EnergyPlusFixture, HeatBalanceIntRadExchange_CalcScriptF)
{
    std::vector<double> a{120,120,120,120,120,120,120,120,120,120,120,120,120,120,120,120,120,120,120,120,120,120,120,120,120,120,120,120,120,120,120,120,120,120,120,120,120,120,120,120,120,120,120,120,120,120,120,120,120,120,120,120,120,120,120,120,120,120,120,120,120,120,120,120,32568.7,32568.7,65137.5};
    std::vector<double> f{0,0,0.000235538,0.000235538,0.000235538,0.000235538,0.000235538,0.000235538,0.000235538,0.000235538,0.000235538,0.000235538,0.000235538,0.000235538,0.000235538,0.000235538,0.000235538,0.000235538,0.000235538,0.000235538,0.000235538,0.000235538,0.000235538,0.000235538,0.000235538,0.000235538,0.000235538,0.000235538,0.000235538,0.000235538,0.000235538,0.000235538,0.000235538,0.000235538,0.000235538,0.000235538,0.000235538,0.000235538,0.000235538,0.000235538,0.000235538,0.000235538,0.000235447,0.000235538,0.000558427,0.000558618,0.000235622,0.000235538,0.000235538,0.000235538,0.000235538,0.000235538,0.000235538,0.000235538,0.000235538,0.000235538,0.000235538,0.000235538,0.000235538,0.000235538,0.000235538,0.000235538,0.000235538,0,0.000267299,0.000267299,0.00154733,
    0,0,0,0.000235538,0.000235538,0.000235538,0.000235538,0.000235538,0.000235538,0.000235538,0.000235538,0.000235538,0.000235538,0.000235538,0.000235538,0.000235538,0.000235538,0.000235538,0.000235538,0.000235538,0.000235538,0.000235538,0.000235538,0.000235538,0.000235538,0.000235538,0.000235538,0.000235538,0.000235538,0.000235538,0.000235538,0.000235538,0.000235538,0.000235538,0.000235538,0.000235538,0.000235538,0.000235538,0.000235538,0.000235538,0.000235538,0.000235538,0.000235447,0.000235538,0.000558427,0.000558618,0.000235622,0.000235538,0.000235538,0.000235538,0.000235538,0.000235538,0.000235538,0.000235538,0.000235538,0.000235538,0.000235538,0.000235538,0.000235538,0.000235538,0.000235538,0.000235538,0.000235538,0.000235538,0.000267299,0.000267299,0.00154733,
    0.000235538,0,0,0,0.000235538,0.000235538,0.000235538,0.000235538,0.000235538,0.000235538,0.000235538,0.000235538,0.000235538,0.000235538,0.000235538,0.000235538,0.000235538,0.000235538,0.000235538,0.000235538,0.000235538,0.000235538,0.000235538,0.000235538,0.000235538,0.000235538,0.000235538,0.000235538,0.000235538,0.000235538,0.000235538,0.000235538,0.000235538,0.000235538,0.000235538,0.000235538,0.000235538,0.000235538,0.000235538,0.000235538,0.000235538,0.000235538,0.000235447,0.000235538,0.000558427,0.000558618,0.000235622,0.000235538,0.000235538,0.000235538,0.000235538,0.000235538,0.000235538,0.000235538,0.000235538,0.000235538,0.000235538,0.000235538,0.000235538,0.000235538,0.000235538,0.000235538,0.000235538,0.000235538,0.000267299,0.000267299,0.00154733,
    0.000235538,0.000235538,0,0,0,0.000235538,0.000235538,0.000235538,0.000235538,0.000235538,0.000235538,0.000235538,0.000235538,0.000235538,0.000235538,0.000235538,0.000235538,0.000235538,0.000235538,0.000235538,0.000235538,0.000235538,0.000235538,0.000235538,0.000235538,0.000235538,0.000235538,0.000235538,0.000235538,0.000235538,0.000235538,0.000235538,0.000235538,0.000235538,0.000235538,0.000235538,0.000235538,0.000235538,0.000235538,0.000235538,0.000235538,0.000235538,0.000235447,0.000235538,0.000558427,0.000558618,0.000235622,0.000235538,0.000235538,0.000235538,0.000235538,0.000235538,0.000235538,0.000235538,0.000235538,0.000235538,0.000235538,0.000235538,0.000235538,0.000235538,0.000235538,0.000235538,0.000235538,0.000235538,0.000267299,0.000267299,0.00154733,
    0.000235538,0.000235538,0.000235538,0,0,0,0.000235538,0.000235538,0.000235538,0.000235538,0.000235538,0.000235538,0.000235538,0.000235538,0.000235538,0.000235538,0.000235538,0.000235538,0.000235538,0.000235538,0.000235538,0.000235538,0.000235538,0.000235538,0.000235538,0.000235538,0.000235538,0.000235538,0.000235538,0.000235538,0.000235538,0.000235538,0.000235538,0.000235538,0.000235538,0.000235538,0.000235538,0.000235538,0.000235538,0.000235538,0.000235538,0.000235538,0.000235447,0.000235538,0.000558427,0.000558618,0.000235622,0.000235538,0.000235538,0.000235538,0.000235538,0.000235538,0.000235538,0.000235538,0.000235538,0.000235538,0.000235538,0.000235538,0.000235538,0.000235538,0.000235538,0.000235538,0.000235538,0.000235538,0.000267299,0.000267299,0.00154733,
    0.000235538,0.000235538,0.000235538,0.000235538,0,0,0,0.000235538,0.000235538,0.000235538,0.000235538,0.000235538,0.000235538,0.000235538,0.000235538,0.000235538,0.000235538,0.000235538,0.000235538,0.000235538,0.000235538,0.000235538,0.000235538,0.000235538,0.000235538,0.000235538,0.000235538,0.000235538,0.000235538,0.000235538,0.000235538,0.000235538,0.000235538,0.000235538,0.000235538,0.000235538,0.000235538,0.000235538,0.000235538,0.000235538,0.000235538,0.000235538,0.000235447,0.000235538,0.000558427,0.000558618,0.000235622,0.000235538,0.000235538,0.000235538,0.000235538,0.000235538,0.000235538,0.000235538,0.000235538,0.000235538,0.000235538,0.000235538,0.000235538,0.000235538,0.000235538,0.000235538,0.000235538,0.000235538,0.000267299,0.000267299,0.00154733,
    0.000235538,0.000235538,0.000235538,0.000235538,0.000235538,0,0,0,0.000235538,0.000235538,0.000235538,0.000235538,0.000235538,0.000235538,0.000235538,0.000235538,0.000235538,0.000235538,0.000235538,0.000235538,0.000235538,0.000235538,0.000235538,0.000235538,0.000235538,0.000235538,0.000235538,0.000235538,0.000235538,0.000235538,0.000235538,0.000235538,0.000235538,0.000235538,0.000235538,0.000235538,0.000235538,0.000235538,0.000235538,0.000235538,0.000235538,0.000235538,0.000235447,0.000235538,0.000558427,0.000558618,0.000235622,0.000235538,0.000235538,0.000235538,0.000235538,0.000235538,0.000235538,0.000235538,0.000235538,0.000235538,0.000235538,0.000235538,0.000235538,0.000235538,0.000235538,0.000235538,0.000235538,0.000235538,0.000267299,0.000267299,0.00154733,
    0.000235538,0.000235538,0.000235538,0.000235538,0.000235538,0.000235538,0,0,0,0.000235538,0.000235538,0.000235538,0.000235538,0.000235538,0.000235538,0.000235538,0.000235538,0.000235538,0.000235538,0.000235538,0.000235538,0.000235538,0.000235538,0.000235538,0.000235538,0.000235538,0.000235538,0.000235538,0.000235538,0.000235538,0.000235538,0.000235538,0.000235538,0.000235538,0.000235538,0.000235538,0.000235538,0.000235538,0.000235538,0.000235538,0.000235538,0.000235538,0.000235447,0.000235538,0.000558427,0.000558618,0.000235622,0.000235538,0.000235538,0.000235538,0.000235538,0.000235538,0.000235538,0.000235538,0.000235538,0.000235538,0.000235538,0.000235538,0.000235538,0.000235538,0.000235538,0.000235538,0.000235538,0.000235538,0.000267299,0.000267299,0.00154733,
    0.000235538,0.000235538,0.000235538,0.000235538,0.000235538,0.000235538,0.000235538,0,0,0,0.000235538,0.000235538,0.000235538,0.000235538,0.000235538,0.000235538,0.000235538,0.000235538,0.000235538,0.000235538,0.000235538,0.000235538,0.000235538,0.000235538,0.000235538,0.000235538,0.000235538,0.000235538,0.000235538,0.000235538,0.000235538,0.000235538,0.000235538,0.000235538,0.000235538,0.000235538,0.000235538,0.000235538,0.000235538,0.000235538,0.000235538,0.000235538,0.000235447,0.000235538,0.000558427,0.000558618,0.000235622,0.000235538,0.000235538,0.000235538,0.000235538,0.000235538,0.000235538,0.000235538,0.000235538,0.000235538,0.000235538,0.000235538,0.000235538,0.000235538,0.000235538,0.000235538,0.000235538,0.000235538,0.000267299,0.000267299,0.00154733,
    0.000235538,0.000235538,0.000235538,0.000235538,0.000235538,0.000235538,0.000235538,0.000235538,0,0,0.000235538,0,0.000235538,0.000235538,0.000235538,0.000235538,0.000235538,0.000235538,0.000235538,0.000235538,0.000235538,0.000235538,0.000235538,0.000235538,0.000235538,0.000235538,0.000235538,0.000235538,0.000235538,0.000235538,0.000235538,0.000235538,0.000235538,0.000235538,0.000235538,0.000235538,0.000235538,0.000235538,0.000235538,0.000235538,0.000235538,0.000235538,0.000235447,0.000235538,0.000558427,0.000558618,0.000235622,0.000235538,0.000235538,0.000235538,0.000235538,0.000235538,0.000235538,0.000235538,0.000235538,0.000235538,0.000235538,0.000235538,0.000235538,0.000235538,0.000235538,0.000235538,0.000235538,0.000235538,0.000267299,0.000267299,0.00154733,
    0.000235538,0.000235538,0.000235538,0.000235538,0.000235538,0.000235538,0.000235538,0.000235538,0.000235538,0.000235538,0,0.000235538,0.000235538,0.000235538,0.000235538,0.000235538,0.000235538,0.000235538,0.000235538,0.000235538,0.000235538,0,0.000235538,0.000235538,0.000235538,0.000235538,0.000235538,0.000235538,0.000235538,0.000235538,0.000235538,0.000235538,0.000235538,0.000235538,0.000235538,0.000235538,0.000235538,0.000235538,0.000235538,0.000235538,0.000235538,0.000235538,0.000235447,0.000235538,0.000558427,0.000558618,0.000235622,0.000235538,0.000235538,0.000235538,0.000235538,0.000235538,0.000235538,0.000235538,0.000235538,0.000235538,0.000235538,0.000235538,0.000235538,0.000235538,0,0.000235538,0.000235538,0.000235538,0.000267299,0.000267299,0.00154733,
    0.000235538,0.000235538,0.000235538,0.000235538,0.000235538,0.000235538,0.000235538,0.000235538,0.000235538,0,0.000235538,0,0,0.000235538,0.000235538,0.000235538,0.000235538,0.000235538,0.000235538,0.000235538,0.000235538,0.000235538,0.000235538,0.000235538,0.000235538,0.000235538,0.000235538,0.000235538,0.000235538,0.000235538,0.000235538,0.000235538,0.000235538,0.000235538,0.000235538,0.000235538,0.000235538,0.000235538,0.000235538,0.000235538,0.000235538,0.000235538,0.000235447,0.000235538,0.000558427,0.000558618,0.000235622,0.000235538,0.000235538,0.000235538,0.000235538,0.000235538,0.000235538,0.000235538,0.000235538,0.000235538,0.000235538,0.000235538,0.000235538,0.000235538,0.000235538,0.000235538,0.000235538,0.000235538,0.000267299,0.000267299,0.00154733,
    0.000235538,0.000235538,0.000235538,0.000235538,0.000235538,0.000235538,0.000235538,0.000235538,0.000235538,0.000235538,0.000235538,0,0,0,0.000235538,0.000235538,0.000235538,0.000235538,0.000235538,0.000235538,0.000235538,0.000235538,0.000235538,0.000235538,0.000235538,0.000235538,0.000235538,0.000235538,0.000235538,0.000235538,0.000235538,0.000235538,0.000235538,0.000235538,0.000235538,0.000235538,0.000235538,0.000235538,0.000235538,0.000235538,0.000235538,0.000235538,0.000235447,0.000235538,0.000558427,0.000558618,0.000235622,0.000235538,0.000235538,0.000235538,0.000235538,0.000235538,0.000235538,0.000235538,0.000235538,0.000235538,0.000235538,0.000235538,0.000235538,0.000235538,0.000235538,0.000235538,0.000235538,0.000235538,0.000267299,0.000267299,0.00154733,
    0.000235538,0.000235538,0.000235538,0.000235538,0.000235538,0.000235538,0.000235538,0.000235538,0.000235538,0.000235538,0.000235538,0.000235538,0,0,0,0.000235538,0.000235538,0.000235538,0.000235538,0.000235538,0.000235538,0.000235538,0.000235538,0.000235538,0.000235538,0.000235538,0.000235538,0.000235538,0.000235538,0.000235538,0.000235538,0.000235538,0.000235538,0.000235538,0.000235538,0.000235538,0.000235538,0.000235538,0.000235538,0.000235538,0.000235538,0.000235538,0.000235447,0.000235538,0.000558427,0.000558618,0.000235622,0.000235538,0.000235538,0.000235538,0.000235538,0.000235538,0.000235538,0.000235538,0.000235538,0.000235538,0.000235538,0.000235538,0.000235538,0.000235538,0.000235538,0.000235538,0.000235538,0.000235538,0.000267299,0.000267299,0.00154733,
    0.000235538,0.000235538,0.000235538,0.000235538,0.000235538,0.000235538,0.000235538,0.000235538,0.000235538,0.000235538,0.000235538,0.000235538,0.000235538,0,0,0,0.000235538,0.000235538,0.000235538,0.000235538,0.000235538,0.000235538,0.000235538,0.000235538,0.000235538,0.000235538,0.000235538,0.000235538,0.000235538,0.000235538,0.000235538,0.000235538,0.000235538,0.000235538,0.000235538,0.000235538,0.000235538,0.000235538,0.000235538,0.000235538,0.000235538,0.000235538,0.000235447,0.000235538,0.000558427,0.000558618,0.000235622,0.000235538,0.000235538,0.000235538,0.000235538,0.000235538,0.000235538,0.000235538,0.000235538,0.000235538,0.000235538,0.000235538,0.000235538,0.000235538,0.000235538,0.000235538,0.000235538,0.000235538,0.000267299,0.000267299,0.00154733,
    0.000235538,0.000235538,0.000235538,0.000235538,0.000235538,0.000235538,0.000235538,0.000235538,0.000235538,0.000235538,0.000235538,0.000235538,0.000235538,0.000235538,0,0,0,0.000235538,0.000235538,0.000235538,0.000235538,0.000235538,0.000235538,0.000235538,0.000235538,0.000235538,0.000235538,0.000235538,0.000235538,0.000235538,0.000235538,0.000235538,0.000235538,0.000235538,0.000235538,0.000235538,0.000235538,0.000235538,0.000235538,0.000235538,0.000235538,0.000235538,0.000235447,0.000235538,0.000558427,0.000558618,0.000235622,0.000235538,0.000235538,0.000235538,0.000235538,0.000235538,0.000235538,0.000235538,0.000235538,0.000235538,0.000235538,0.000235538,0.000235538,0.000235538,0.000235538,0.000235538,0.000235538,0.000235538,0.000267299,0.000267299,0.00154733,
    0.000235538,0.000235538,0.000235538,0.000235538,0.000235538,0.000235538,0.000235538,0.000235538,0.000235538,0.000235538,0.000235538,0.000235538,0.000235538,0.000235538,0.000235538,0,0,0,0.000235538,0.000235538,0.000235538,0.000235538,0.000235538,0.000235538,0.000235538,0.000235538,0.000235538,0.000235538,0.000235538,0.000235538,0.000235538,0.000235538,0.000235538,0.000235538,0.000235538,0.000235538,0.000235538,0.000235538,0.000235538,0.000235538,0.000235538,0.000235538,0.000235447,0.000235538,0.000558427,0.000558618,0.000235622,0.000235538,0.000235538,0.000235538,0.000235538,0.000235538,0.000235538,0.000235538,0.000235538,0.000235538,0.000235538,0.000235538,0.000235538,0.000235538,0.000235538,0.000235538,0.000235538,0.000235538,0.000267299,0.000267299,0.00154733,
    0.000235538,0.000235538,0.000235538,0.000235538,0.000235538,0.000235538,0.000235538,0.000235538,0.000235538,0.000235538,0.000235538,0.000235538,0.000235538,0.000235538,0.000235538,0.000235538,0,0,0,0.000235538,0.000235538,0.000235538,0.000235538,0.000235538,0.000235538,0.000235538,0.000235538,0.000235538,0.000235538,0.000235538,0.000235538,0.000235538,0.000235538,0.000235538,0.000235538,0.000235538,0.000235538,0.000235538,0.000235538,0.000235538,0.000235538,0.000235538,0.000235447,0.000235538,0.000558427,0.000558618,0.000235622,0.000235538,0.000235538,0.000235538,0.000235538,0.000235538,0.000235538,0.000235538,0.000235538,0.000235538,0.000235538,0.000235538,0.000235538,0.000235538,0.000235538,0.000235538,0.000235538,0.000235538,0.000267299,0.000267299,0.00154733,
    0.000235538,0.000235538,0.000235538,0.000235538,0.000235538,0.000235538,0.000235538,0.000235538,0.000235538,0.000235538,0.000235538,0.000235538,0.000235538,0.000235538,0.000235538,0.000235538,0.000235538,0,0,0,0.000235538,0.000235538,0.000235538,0.000235538,0.000235538,0.000235538,0.000235538,0.000235538,0.000235538,0.000235538,0.000235538,0.000235538,0.000235538,0.000235538,0.000235538,0.000235538,0.000235538,0.000235538,0.000235538,0.000235538,0.000235538,0.000235538,0.000235447,0.000235538,0.000558427,0.000558618,0.000235622,0.000235538,0.000235538,0.000235538,0.000235538,0.000235538,0.000235538,0.000235538,0.000235538,0.000235538,0.000235538,0.000235538,0.000235538,0.000235538,0.000235538,0.000235538,0.000235538,0.000235538,0.000267299,0.000267299,0.00154733,
    0.000235538,0.000235538,0.000235538,0.000235538,0.000235538,0.000235538,0.000235538,0.000235538,0.000235538,0.000235538,0.000235538,0.000235538,0.000235538,0.000235538,0.000235538,0.000235538,0.000235538,0.000235538,0,0,0,0.000235538,0.000235538,0.000235538,0.000235538,0.000235538,0.000235538,0.000235538,0.000235538,0.000235538,0.000235538,0.000235538,0.000235538,0.000235538,0.000235538,0.000235538,0.000235538,0.000235538,0.000235538,0.000235538,0.000235538,0.000235538,0.000235447,0.000235538,0.000558427,0.000558618,0.000235622,0.000235538,0.000235538,0.000235538,0.000235538,0.000235538,0.000235538,0.000235538,0.000235538,0.000235538,0.000235538,0.000235538,0.000235538,0.000235538,0.000235538,0.000235538,0.000235538,0.000235538,0.000267299,0.000267299,0.00154733,
    0.000235538,0.000235538,0.000235538,0.000235538,0.000235538,0.000235538,0.000235538,0.000235538,0.000235538,0.000235538,0.000235538,0.000235538,0.000235538,0.000235538,0.000235538,0.000235538,0.000235538,0.000235538,0.000235538,0,0,0.000235538,0,0.000235538,0.000235538,0.000235538,0.000235538,0.000235538,0.000235538,0.000235538,0.000235538,0.000235538,0.000235538,0.000235538,0.000235538,0.000235538,0.000235538,0.000235538,0.000235538,0.000235538,0.000235538,0.000235538,0.000235447,0.000235538,0.000558427,0.000558618,0.000235622,0.000235538,0.000235538,0.000235538,0.000235538,0.000235538,0.000235538,0.000235538,0.000235538,0.000235538,0.000235538,0.000235538,0.000235538,0.000235538,0.000235538,0.000235538,0.000235538,0.000235538,0.000267299,0.000267299,0.00154733,
    0.000235538,0.000235538,0.000235538,0.000235538,0.000235538,0.000235538,0.000235538,0.000235538,0.000235538,0.000235538,0,0.000235538,0.000235538,0.000235538,0.000235538,0.000235538,0.000235538,0.000235538,0.000235538,0.000235538,0.000235538,0,0.000235538,0.000235538,0.000235538,0.000235538,0.000235538,0.000235538,0.000235538,0.000235538,0.000235538,0.000235538,0,0.000235538,0.000235538,0.000235538,0.000235538,0.000235538,0.000235538,0.000235538,0.000235538,0.000235538,0.000235447,0.000235538,0.000558427,0.000558618,0.000235622,0.000235538,0.000235538,0.000235538,0.000235538,0.000235538,0.000235538,0.000235538,0.000235538,0.000235538,0.000235538,0.000235538,0.000235538,0.000235538,0.000235538,0.000235538,0.000235538,0.000235538,0.000267299,0.000267299,0.00154733,
    0.000235538,0.000235538,0.000235538,0.000235538,0.000235538,0.000235538,0.000235538,0.000235538,0.000235538,0.000235538,0.000235538,0.000235538,0.000235538,0.000235538,0.000235538,0.000235538,0.000235538,0.000235538,0.000235538,0.000235538,0,0.000235538,0,0,0.000235538,0.000235538,0.000235538,0.000235538,0.000235538,0.000235538,0.000235538,0.000235538,0.000235538,0.000235538,0.000235538,0.000235538,0.000235538,0.000235538,0.000235538,0.000235538,0.000235538,0.000235538,0.000235447,0.000235538,0.000558427,0.000558618,0.000235622,0.000235538,0.000235538,0.000235538,0.000235538,0.000235538,0.000235538,0.000235538,0.000235538,0.000235538,0.000235538,0.000235538,0.000235538,0.000235538,0.000235538,0.000235538,0.000235538,0.000235538,0.000267299,0.000267299,0.00154733,
    0.000235538,0.000235538,0.000235538,0.000235538,0.000235538,0.000235538,0.000235538,0.000235538,0.000235538,0.000235538,0.000235538,0.000235538,0.000235538,0.000235538,0.000235538,0.000235538,0.000235538,0.000235538,0.000235538,0.000235538,0.000235538,0.000235538,0,0,0,0.000235538,0.000235538,0.000235538,0.000235538,0.000235538,0.000235538,0.000235538,0.000235538,0.000235538,0.000235538,0.000235538,0.000235538,0.000235538,0.000235538,0.000235538,0.000235538,0.000235538,0.000235447,0.000235538,0.000558427,0.000558618,0.000235622,0.000235538,0.000235538,0.000235538,0.000235538,0.000235538,0.000235538,0.000235538,0.000235538,0.000235538,0.000235538,0.000235538,0.000235538,0.000235538,0.000235538,0.000235538,0.000235538,0.000235538,0.000267299,0.000267299,0.00154733,
    0.000235538,0.000235538,0.000235538,0.000235538,0.000235538,0.000235538,0.000235538,0.000235538,0.000235538,0.000235538,0.000235538,0.000235538,0.000235538,0.000235538,0.000235538,0.000235538,0.000235538,0.000235538,0.000235538,0.000235538,0.000235538,0.000235538,0.000235538,0,0,0,0.000235538,0.000235538,0.000235538,0.000235538,0.000235538,0.000235538,0.000235538,0.000235538,0.000235538,0.000235538,0.000235538,0.000235538,0.000235538,0.000235538,0.000235538,0.000235538,0.000235447,0.000235538,0.000558427,0.000558618,0.000235622,0.000235538,0.000235538,0.000235538,0.000235538,0.000235538,0.000235538,0.000235538,0.000235538,0.000235538,0.000235538,0.000235538,0.000235538,0.000235538,0.000235538,0.000235538,0.000235538,0.000235538,0.000267299,0.000267299,0.00154733,
    0.000235538,0.000235538,0.000235538,0.000235538,0.000235538,0.000235538,0.000235538,0.000235538,0.000235538,0.000235538,0.000235538,0.000235538,0.000235538,0.000235538,0.000235538,0.000235538,0.000235538,0.000235538,0.000235538,0.000235538,0.000235538,0.000235538,0.000235538,0.000235538,0,0,0,0.000235538,0.000235538,0.000235538,0.000235538,0.000235538,0.000235538,0.000235538,0.000235538,0.000235538,0.000235538,0.000235538,0.000235538,0.000235538,0.000235538,0.000235538,0.000235447,0.000235538,0.000558427,0.000558618,0.000235622,0.000235538,0.000235538,0.000235538,0.000235538,0.000235538,0.000235538,0.000235538,0.000235538,0.000235538,0.000235538,0.000235538,0.000235538,0.000235538,0.000235538,0.000235538,0.000235538,0.000235538,0.000267299,0.000267299,0.00154733,
    0.000235538,0.000235538,0.000235538,0.000235538,0.000235538,0.000235538,0.000235538,0.000235538,0.000235538,0.000235538,0.000235538,0.000235538,0.000235538,0.000235538,0.000235538,0.000235538,0.000235538,0.000235538,0.000235538,0.000235538,0.000235538,0.000235538,0.000235538,0.000235538,0.000235538,0,0,0,0.000235538,0.000235538,0.000235538,0.000235538,0.000235538,0.000235538,0.000235538,0.000235538,0.000235538,0.000235538,0.000235538,0.000235538,0.000235538,0.000235538,0.000235447,0.000235538,0.000558427,0.000558618,0.000235622,0.000235538,0.000235538,0.000235538,0.000235538,0.000235538,0.000235538,0.000235538,0.000235538,0.000235538,0.000235538,0.000235538,0.000235538,0.000235538,0.000235538,0.000235538,0.000235538,0.000235538,0.000267299,0.000267299,0.00154733,
    0.000235538,0.000235538,0.000235538,0.000235538,0.000235538,0.000235538,0.000235538,0.000235538,0.000235538,0.000235538,0.000235538,0.000235538,0.000235538,0.000235538,0.000235538,0.000235538,0.000235538,0.000235538,0.000235538,0.000235538,0.000235538,0.000235538,0.000235538,0.000235538,0.000235538,0.000235538,0,0,0,0.000235538,0.000235538,0.000235538,0.000235538,0.000235538,0.000235538,0.000235538,0.000235538,0.000235538,0.000235538,0.000235538,0.000235538,0.000235538,0.000235447,0.000235538,0.000558427,0.000558618,0.000235622,0.000235538,0.000235538,0.000235538,0.000235538,0.000235538,0.000235538,0.000235538,0.000235538,0.000235538,0.000235538,0.000235538,0.000235538,0.000235538,0.000235538,0.000235538,0.000235538,0.000235538,0.000267299,0.000267299,0.00154733,
    0.000235538,0.000235538,0.000235538,0.000235538,0.000235538,0.000235538,0.000235538,0.000235538,0.000235538,0.000235538,0.000235538,0.000235538,0.000235538,0.000235538,0.000235538,0.000235538,0.000235538,0.000235538,0.000235538,0.000235538,0.000235538,0.000235538,0.000235538,0.000235538,0.000235538,0.000235538,0.000235538,0,0,0,0.000235538,0.000235538,0.000235538,0.000235538,0.000235538,0.000235538,0.000235538,0.000235538,0.000235538,0.000235538,0.000235538,0.000235538,0.000235447,0.000235538,0.000558427,0.000558618,0.000235622,0.000235538,0.000235538,0.000235538,0.000235538,0.000235538,0.000235538,0.000235538,0.000235538,0.000235538,0.000235538,0.000235538,0.000235538,0.000235538,0.000235538,0.000235538,0.000235538,0.000235538,0.000267299,0.000267299,0.00154733,
    0.000235538,0.000235538,0.000235538,0.000235538,0.000235538,0.000235538,0.000235538,0.000235538,0.000235538,0.000235538,0.000235538,0.000235538,0.000235538,0.000235538,0.000235538,0.000235538,0.000235538,0.000235538,0.000235538,0.000235538,0.000235538,0.000235538,0.000235538,0.000235538,0.000235538,0.000235538,0.000235538,0.000235538,0,0,0,0.000235538,0.000235538,0.000235538,0.000235538,0.000235538,0.000235538,0.000235538,0.000235538,0.000235538,0.000235538,0.000235538,0.000235447,0.000235538,0.000558427,0.000558618,0.000235622,0.000235538,0.000235538,0.000235538,0.000235538,0.000235538,0.000235538,0.000235538,0.000235538,0.000235538,0.000235538,0.000235538,0.000235538,0.000235538,0.000235538,0.000235538,0.000235538,0.000235538,0.000267299,0.000267299,0.00154733,
    0.000235538,0.000235538,0.000235538,0.000235538,0.000235538,0.000235538,0.000235538,0.000235538,0.000235538,0.000235538,0.000235538,0.000235538,0.000235538,0.000235538,0.000235538,0.000235538,0.000235538,0.000235538,0.000235538,0.000235538,0.000235538,0.000235538,0.000235538,0.000235538,0.000235538,0.000235538,0.000235538,0.000235538,0.000235538,0,0,0,0.000235538,0.000235538,0.000235538,0.000235538,0.000235538,0.000235538,0.000235538,0.000235538,0.000235538,0.000235538,0.000235447,0.000235538,0.000558427,0.000558618,0.000235622,0.000235538,0.000235538,0.000235538,0.000235538,0.000235538,0.000235538,0.000235538,0.000235538,0.000235538,0.000235538,0.000235538,0.000235538,0.000235538,0.000235538,0.000235538,0.000235538,0.000235538,0.000267299,0.000267299,0.00154733,
    0.000235538,0.000235538,0.000235538,0.000235538,0.000235538,0.000235538,0.000235538,0.000235538,0.000235538,0.000235538,0.000235538,0.000235538,0.000235538,0.000235538,0.000235538,0.000235538,0.000235538,0.000235538,0.000235538,0.000235538,0.000235538,0.000235538,0.000235538,0.000235538,0.000235538,0.000235538,0.000235538,0.000235538,0.000235538,0.000235538,0,0,0.000235538,0,0.000235538,0.000235538,0.000235538,0.000235538,0.000235538,0.000235538,0.000235538,0.000235538,0.000235447,0.000235538,0.000558427,0.000558618,0.000235622,0.000235538,0.000235538,0.000235538,0.000235538,0.000235538,0.000235538,0.000235538,0.000235538,0.000235538,0.000235538,0.000235538,0.000235538,0.000235538,0.000235538,0.000235538,0.000235538,0.000235538,0.000267299,0.000267299,0.00154733,
    0.000235538,0.000235538,0.000235538,0.000235538,0.000235538,0.000235538,0.000235538,0.000235538,0.000235538,0.000235538,0.000235538,0.000235538,0.000235538,0.000235538,0.000235538,0.000235538,0.000235538,0.000235538,0.000235538,0.000235538,0.000235538,0,0.000235538,0.000235538,0.000235538,0.000235538,0.000235538,0.000235538,0.000235538,0.000235538,0.000235538,0.000235538,0,0.000235538,0.000235538,0.000235538,0.000235538,0.000235538,0.000235538,0.000235538,0.000235538,0.000235538,0.000235447,0,0.000558427,0.000558618,0.000235622,0.000235538,0.000235538,0.000235538,0.000235538,0.000235538,0.000235538,0.000235538,0.000235538,0.000235538,0.000235538,0.000235538,0.000235538,0.000235538,0.000235538,0.000235538,0.000235538,0.000235538,0.000267299,0.000267299,0.00154733,
    0.000235538,0.000235538,0.000235538,0.000235538,0.000235538,0.000235538,0.000235538,0.000235538,0.000235538,0.000235538,0.000235538,0.000235538,0.000235538,0.000235538,0.000235538,0.000235538,0.000235538,0.000235538,0.000235538,0.000235538,0.000235538,0.000235538,0.000235538,0.000235538,0.000235538,0.000235538,0.000235538,0.000235538,0.000235538,0.000235538,0.000235538,0,0.000235538,0,0,0.000235538,0.000235538,0.000235538,0.000235538,0.000235538,0.000235538,0.000235538,0.000235447,0.000235538,0.000558427,0.000558618,0.000235622,0.000235538,0.000235538,0.000235538,0.000235538,0.000235538,0.000235538,0.000235538,0.000235538,0.000235538,0.000235538,0.000235538,0.000235538,0.000235538,0.000235538,0.000235538,0.000235538,0.000235538,0.000267299,0.000267299,0.00154733,
    0.000235538,0.000235538,0.000235538,0.000235538,0.000235538,0.000235538,0.000235538,0.000235538,0.000235538,0.000235538,0.000235538,0.000235538,0.000235538,0.000235538,0.000235538,0.000235538,0.000235538,0.000235538,0.000235538,0.000235538,0.000235538,0.000235538,0.000235538,0.000235538,0.000235538,0.000235538,0.000235538,0.000235538,0.000235538,0.000235538,0.000235538,0.000235538,0.000235538,0,0,0,0.000235538,0.000235538,0.000235538,0.000235538,0.000235538,0.000235538,0.000235447,0.000235538,0.000558427,0.000558618,0.000235622,0.000235538,0.000235538,0.000235538,0.000235538,0.000235538,0.000235538,0.000235538,0.000235538,0.000235538,0.000235538,0.000235538,0.000235538,0.000235538,0.000235538,0.000235538,0.000235538,0.000235538,0.000267299,0.000267299,0.00154733,
    0.000235538,0.000235538,0.000235538,0.000235538,0.000235538,0.000235538,0.000235538,0.000235538,0.000235538,0.000235538,0.000235538,0.000235538,0.000235538,0.000235538,0.000235538,0.000235538,0.000235538,0.000235538,0.000235538,0.000235538,0.000235538,0.000235538,0.000235538,0.000235538,0.000235538,0.000235538,0.000235538,0.000235538,0.000235538,0.000235538,0.000235538,0.000235538,0.000235538,0.000235538,0,0,0,0.000235538,0.000235538,0.000235538,0.000235538,0.000235538,0.000235447,0.000235538,0.000558427,0.000558618,0.000235622,0.000235538,0.000235538,0.000235538,0.000235538,0.000235538,0.000235538,0.000235538,0.000235538,0.000235538,0.000235538,0.000235538,0.000235538,0.000235538,0.000235538,0.000235538,0.000235538,0.000235538,0.000267299,0.000267299,0.00154733,
    0.000235538,0.000235538,0.000235538,0.000235538,0.000235538,0.000235538,0.000235538,0.000235538,0.000235538,0.000235538,0.000235538,0.000235538,0.000235538,0.000235538,0.000235538,0.000235538,0.000235538,0.000235538,0.000235538,0.000235538,0.000235538,0.000235538,0.000235538,0.000235538,0.000235538,0.000235538,0.000235538,0.000235538,0.000235538,0.000235538,0.000235538,0.000235538,0.000235538,0.000235538,0.000235538,0,0,0,0.000235538,0.000235538,0.000235538,0.000235538,0.000235447,0.000235538,0.000558427,0.000558618,0.000235622,0.000235538,0.000235538,0.000235538,0.000235538,0.000235538,0.000235538,0.000235538,0.000235538,0.000235538,0.000235538,0.000235538,0.000235538,0.000235538,0.000235538,0.000235538,0.000235538,0.000235538,0.000267299,0.000267299,0.00154733,
    0.000235538,0.000235538,0.000235538,0.000235538,0.000235538,0.000235538,0.000235538,0.000235538,0.000235538,0.000235538,0.000235538,0.000235538,0.000235538,0.000235538,0.000235538,0.000235538,0.000235538,0.000235538,0.000235538,0.000235538,0.000235538,0.000235538,0.000235538,0.000235538,0.000235538,0.000235538,0.000235538,0.000235538,0.000235538,0.000235538,0.000235538,0.000235538,0.000235538,0.000235538,0.000235538,0.000235538,0,0,0,0.000235538,0.000235538,0.000235538,0.000235447,0.000235538,0.000558427,0.000558618,0.000235622,0.000235538,0.000235538,0.000235538,0.000235538,0.000235538,0.000235538,0.000235538,0.000235538,0.000235538,0.000235538,0.000235538,0.000235538,0.000235538,0.000235538,0.000235538,0.000235538,0.000235538,0.000267299,0.000267299,0.00154733,
    0.000235538,0.000235538,0.000235538,0.000235538,0.000235538,0.000235538,0.000235538,0.000235538,0.000235538,0.000235538,0.000235538,0.000235538,0.000235538,0.000235538,0.000235538,0.000235538,0.000235538,0.000235538,0.000235538,0.000235538,0.000235538,0.000235538,0.000235538,0.000235538,0.000235538,0.000235538,0.000235538,0.000235538,0.000235538,0.000235538,0.000235538,0.000235538,0.000235538,0.000235538,0.000235538,0.000235538,0.000235538,0,0,0,0.000235538,0.000235538,0.000235447,0.000235538,0.000558427,0.000558618,0.000235622,0.000235538,0.000235538,0.000235538,0.000235538,0.000235538,0.000235538,0.000235538,0.000235538,0.000235538,0.000235538,0.000235538,0.000235538,0.000235538,0.000235538,0.000235538,0.000235538,0.000235538,0.000267299,0.000267299,0.00154733,
    0.000235538,0.000235538,0.000235538,0.000235538,0.000235538,0.000235538,0.000235538,0.000235538,0.000235538,0.000235538,0.000235538,0.000235538,0.000235538,0.000235538,0.000235538,0.000235538,0.000235538,0.000235538,0.000235538,0.000235538,0.000235538,0.000235538,0.000235538,0.000235538,0.000235538,0.000235538,0.000235538,0.000235538,0.000235538,0.000235538,0.000235538,0.000235538,0.000235538,0.000235538,0.000235538,0.000235538,0.000235538,0.000235538,0,0,0,0.000235538,0.000235447,0.000235538,0.000558427,0.000558618,0.000235622,0.000235538,0.000235538,0.000235538,0.000235538,0.000235538,0.000235538,0.000235538,0.000235538,0.000235538,0.000235538,0.000235538,0.000235538,0.000235538,0.000235538,0.000235538,0.000235538,0.000235538,0.000267299,0.000267299,0.00154733,
    0.000235538,0.000235538,0.000235538,0.000235538,0.000235538,0.000235538,0.000235538,0.000235538,0.000235538,0.000235538,0.000235538,0.000235538,0.000235538,0.000235538,0.000235538,0.000235538,0.000235538,0.000235538,0.000235538,0.000235538,0.000235538,0.000235538,0.000235538,0.000235538,0.000235538,0.000235538,0.000235538,0.000235538,0.000235538,0.000235538,0.000235538,0.000235538,0.000235538,0.000235538,0.000235538,0.000235538,0.000235538,0.000235538,0.000235538,0,0,0,0.000235447,0.000235538,0.000558427,0.000558618,0.000235622,0.000235538,0.000235538,0.000235538,0.000235538,0.000235538,0.000235538,0.000235538,0.000235538,0.000235538,0.000235538,0.000235538,0.000235538,0.000235538,0.000235538,0.000235538,0.000235538,0.000235538,0.000267299,0.000267299,0.00154733,
    0.000235538,0.000235538,0.000235538,0.000235538,0.000235538,0.000235538,0.000235538,0.000235538,0.000235538,0.000235538,0.000235538,0.000235538,0.000235538,0.000235538,0.000235538,0.000235538,0.000235538,0.000235538,0.000235538,0.000235538,0.000235538,0.000235538,0.000235538,0.000235538,0.000235538,0.000235538,0.000235538,0.000235538,0.000235538,0.000235538,0.000235538,0.000235538,0.000235538,0.000235538,0.000235538,0.000235538,0.000235538,0.000235538,0.000235538,0.000235538,0,0,0,0.000235538,0.000558427,0.000558618,0.000235622,0.000235538,0.000235538,0.000235538,0.000235538,0.000235538,0.000235538,0.000235538,0.000235538,0.000235538,0.000235538,0.000235538,0.000235538,0.000235538,0.000235538,0.000235538,0.000235538,0.000235538,0.000267299,0.000267299,0.00154733,
    0.000235447,0.000235447,0.000235447,0.000235447,0.000235447,0.000235447,0.000235447,0.000235447,0.000235447,0.000235447,0.000235447,0.000235447,0.000235447,0.000235447,0.000235447,0.000235447,0.000235447,0.000235447,0.000235447,0.000235447,0.000235447,0.000235447,0.000235447,0.000235447,0.000235447,0.000235447,0.000235447,0.000235447,0.000235447,0.000235447,0.000235447,0.000235447,0.000235447,0.000235447,0.000235447,0.000235447,0.000235447,0.000235447,0.000235447,0.000235447,0.000235447,0,0,0.000235447,0.000558232,0.000558423,0.000235531,0.000235447,0.000235447,0.000235447,0.000235447,0.000235447,0.000235447,0.000235447,0.000235447,0.000235447,0.000235447,0.000235447,0.000235447,0.000235447,0.000235447,0.000235447,0.000235447,0.000235447,0.000267215,0.000267215,0.00154699,
    0.000235538,0.000235538,0.000235538,0.000235538,0.000235538,0.000235538,0.000235538,0.000235538,0.000235538,0.000235538,0.000235538,0.000235538,0.000235538,0.000235538,0.000235538,0.000235538,0.000235538,0.000235538,0.000235538,0.000235538,0.000235538,0.000235538,0.000235538,0.000235538,0.000235538,0.000235538,0.000235538,0.000235538,0.000235538,0.000235538,0.000235538,0.000235538,0,0.000235538,0.000235538,0.000235538,0.000235538,0.000235538,0.000235538,0.000235538,0.000235538,0.000235538,0.000235447,0,0.000558427,0.000558618,0.000235622,0.000235538,0.000235538,0.000235538,0.000235538,0.000235538,0.000235538,0.000235538,0,0.000235538,0.000235538,0.000235538,0.000235538,0.000235538,0.000235538,0.000235538,0.000235538,0.000235538,0.000267299,0.000267299,0.00154733,
    0.000558427,0.000558427,0.000558427,0.000558427,0.000558427,0.000558427,0.000558427,0.000558427,0.000558427,0.000558427,0.000558427,0.000558427,0.000558427,0.000558427,0.000558427,0.000558427,0.000558427,0.000558427,0.000558427,0.000558427,0.000558427,0.000558427,0.000558427,0.000558427,0.000558427,0.000558427,0.000558427,0.000558427,0.000558427,0.000558427,0.000558427,0.000558427,0.000558427,0.000558427,0.000558427,0.000558427,0.000558427,0.000558427,0.000558427,0.000558427,0.000558427,0.000558427,0.000558232,0.000558427,0,0,0.000558611,0.000558427,0.000558427,0.000558427,0.000558427,0.000558427,0.000558427,0.000558427,0.000558427,0.000558427,0.000558427,0.000558427,0.000558427,0.000558427,0.000558427,0.000558427,0.000558427,0.000558427,0.000624193,0.000624193,0.00115429,
    0.000558618,0.000558618,0.000558618,0.000558618,0.000558618,0.000558618,0.000558618,0.000558618,0.000558618,0.000558618,0.000558618,0.000558618,0.000558618,0.000558618,0.000558618,0.000558618,0.000558618,0.000558618,0.000558618,0.000558618,0.000558618,0.000558618,0.000558618,0.000558618,0.000558618,0.000558618,0.000558618,0.000558618,0.000558618,0.000558618,0.000558618,0.000558618,0.000558618,0.000558618,0.000558618,0.000558618,0.000558618,0.000558618,0.000558618,0.000558618,0.000558618,0.000558618,0.000558423,0.000558618,0,0,0,0.000558618,0.000558618,0.000558618,0.000558618,0.000558618,0.000558618,0.000558618,0.000558618,0.000558618,0.000558618,0.000558618,0.000558618,0.000558618,0.000558618,0.000558618,0.000558618,0.000558618,0.000624358,0.000624358,0.00115513,
    0.000235622,0.000235622,0.000235622,0.000235622,0.000235622,0.000235622,0.000235622,0.000235622,0.000235622,0.000235622,0.000235622,0.000235622,0.000235622,0.000235622,0.000235622,0.000235622,0.000235622,0.000235622,0.000235622,0.000235622,0.000235622,0.000235622,0.000235622,0.000235622,0.000235622,0.000235622,0.000235622,0.000235622,0.000235622,0.000235622,0.000235622,0.000235622,0.000235622,0.000235622,0.000235622,0.000235622,0.000235622,0.000235622,0.000235622,0.000235622,0.000235622,0.000235622,0.000235531,0.000235622,0.000558611,0,0,0,0.000235622,0.000235622,0.000235622,0.000235622,0.000235622,0.000235622,0.000235622,0.000235622,0.000235622,0.000235622,0.000235622,0.000235622,0.000235622,0.000235622,0.000235622,0.000235622,0.000267393,0.000267393,0.00154782,
    0.000235538,0.000235538,0.000235538,0.000235538,0.000235538,0.000235538,0.000235538,0.000235538,0.000235538,0.000235538,0.000235538,0.000235538,0.000235538,0.000235538,0.000235538,0.000235538,0.000235538,0.000235538,0.000235538,0.000235538,0.000235538,0.000235538,0.000235538,0.000235538,0.000235538,0.000235538,0.000235538,0.000235538,0.000235538,0.000235538,0.000235538,0.000235538,0.000235538,0.000235538,0.000235538,0.000235538,0.000235538,0.000235538,0.000235538,0.000235538,0.000235538,0.000235538,0.000235447,0.000235538,0.000558427,0.000558618,0,0,0,0.000235538,0.000235538,0.000235538,0.000235538,0.000235538,0.000235538,0.000235538,0.000235538,0.000235538,0.000235538,0.000235538,0.000235538,0.000235538,0.000235538,0.000235538,0.000267299,0.000267299,0.00154733,
    0.000235538,0.000235538,0.000235538,0.000235538,0.000235538,0.000235538,0.000235538,0.000235538,0.000235538,0.000235538,0.000235538,0.000235538,0.000235538,0.000235538,0.000235538,0.000235538,0.000235538,0.000235538,0.000235538,0.000235538,0.000235538,0.000235538,0.000235538,0.000235538,0.000235538,0.000235538,0.000235538,0.000235538,0.000235538,0.000235538,0.000235538,0.000235538,0.000235538,0.000235538,0.000235538,0.000235538,0.000235538,0.000235538,0.000235538,0.000235538,0.000235538,0.000235538,0.000235447,0.000235538,0.000558427,0.000558618,0.000235622,0,0,0,0.000235538,0.000235538,0.000235538,0.000235538,0.000235538,0.000235538,0.000235538,0.000235538,0.000235538,0.000235538,0.000235538,0.000235538,0.000235538,0.000235538,0.000267299,0.000267299,0.00154733,
    0.000235538,0.000235538,0.000235538,0.000235538,0.000235538,0.000235538,0.000235538,0.000235538,0.000235538,0.000235538,0.000235538,0.000235538,0.000235538,0.000235538,0.000235538,0.000235538,0.000235538,0.000235538,0.000235538,0.000235538,0.000235538,0.000235538,0.000235538,0.000235538,0.000235538,0.000235538,0.000235538,0.000235538,0.000235538,0.000235538,0.000235538,0.000235538,0.000235538,0.000235538,0.000235538,0.000235538,0.000235538,0.000235538,0.000235538,0.000235538,0.000235538,0.000235538,0.000235447,0.000235538,0.000558427,0.000558618,0.000235622,0.000235538,0,0,0,0.000235538,0.000235538,0.000235538,0.000235538,0.000235538,0.000235538,0.000235538,0.000235538,0.000235538,0.000235538,0.000235538,0.000235538,0.000235538,0.000267299,0.000267299,0.00154733,
    0.000235538,0.000235538,0.000235538,0.000235538,0.000235538,0.000235538,0.000235538,0.000235538,0.000235538,0.000235538,0.000235538,0.000235538,0.000235538,0.000235538,0.000235538,0.000235538,0.000235538,0.000235538,0.000235538,0.000235538,0.000235538,0.000235538,0.000235538,0.000235538,0.000235538,0.000235538,0.000235538,0.000235538,0.000235538,0.000235538,0.000235538,0.000235538,0.000235538,0.000235538,0.000235538,0.000235538,0.000235538,0.000235538,0.000235538,0.000235538,0.000235538,0.000235538,0.000235447,0.000235538,0.000558427,0.000558618,0.000235622,0.000235538,0.000235538,0,0,0,0.000235538,0.000235538,0.000235538,0.000235538,0.000235538,0.000235538,0.000235538,0.000235538,0.000235538,0.000235538,0.000235538,0.000235538,0.000267299,0.000267299,0.00154733,
    0.000235538,0.000235538,0.000235538,0.000235538,0.000235538,0.000235538,0.000235538,0.000235538,0.000235538,0.000235538,0.000235538,0.000235538,0.000235538,0.000235538,0.000235538,0.000235538,0.000235538,0.000235538,0.000235538,0.000235538,0.000235538,0.000235538,0.000235538,0.000235538,0.000235538,0.000235538,0.000235538,0.000235538,0.000235538,0.000235538,0.000235538,0.000235538,0.000235538,0.000235538,0.000235538,0.000235538,0.000235538,0.000235538,0.000235538,0.000235538,0.000235538,0.000235538,0.000235447,0.000235538,0.000558427,0.000558618,0.000235622,0.000235538,0.000235538,0.000235538,0,0,0,0.000235538,0.000235538,0.000235538,0.000235538,0.000235538,0.000235538,0.000235538,0.000235538,0.000235538,0.000235538,0.000235538,0.000267299,0.000267299,0.00154733,
    0.000235538,0.000235538,0.000235538,0.000235538,0.000235538,0.000235538,0.000235538,0.000235538,0.000235538,0.000235538,0.000235538,0.000235538,0.000235538,0.000235538,0.000235538,0.000235538,0.000235538,0.000235538,0.000235538,0.000235538,0.000235538,0.000235538,0.000235538,0.000235538,0.000235538,0.000235538,0.000235538,0.000235538,0.000235538,0.000235538,0.000235538,0.000235538,0.000235538,0.000235538,0.000235538,0.000235538,0.000235538,0.000235538,0.000235538,0.000235538,0.000235538,0.000235538,0.000235447,0.000235538,0.000558427,0.000558618,0.000235622,0.000235538,0.000235538,0.000235538,0.000235538,0,0,0,0.000235538,0.000235538,0.000235538,0.000235538,0.000235538,0.000235538,0.000235538,0.000235538,0.000235538,0.000235538,0.000267299,0.000267299,0.00154733,
    0.000235538,0.000235538,0.000235538,0.000235538,0.000235538,0.000235538,0.000235538,0.000235538,0.000235538,0.000235538,0.000235538,0.000235538,0.000235538,0.000235538,0.000235538,0.000235538,0.000235538,0.000235538,0.000235538,0.000235538,0.000235538,0.000235538,0.000235538,0.000235538,0.000235538,0.000235538,0.000235538,0.000235538,0.000235538,0.000235538,0.000235538,0.000235538,0.000235538,0.000235538,0.000235538,0.000235538,0.000235538,0.000235538,0.000235538,0.000235538,0.000235538,0.000235538,0.000235447,0.000235538,0.000558427,0.000558618,0.000235622,0.000235538,0.000235538,0.000235538,0.000235538,0.000235538,0,0,0.000235538,0,0.000235538,0.000235538,0.000235538,0.000235538,0.000235538,0.000235538,0.000235538,0.000235538,0.000267299,0.000267299,0.00154733,
    0.000235538,0.000235538,0.000235538,0.000235538,0.000235538,0.000235538,0.000235538,0.000235538,0.000235538,0.000235538,0.000235538,0.000235538,0.000235538,0.000235538,0.000235538,0.000235538,0.000235538,0.000235538,0.000235538,0.000235538,0.000235538,0.000235538,0.000235538,0.000235538,0.000235538,0.000235538,0.000235538,0.000235538,0.000235538,0.000235538,0.000235538,0.000235538,0.000235538,0.000235538,0.000235538,0.000235538,0.000235538,0.000235538,0.000235538,0.000235538,0.000235538,0.000235538,0.000235447,0,0.000558427,0.000558618,0.000235622,0.000235538,0.000235538,0.000235538,0.000235538,0.000235538,0.000235538,0.000235538,0,0.000235538,0.000235538,0.000235538,0.000235538,0.000235538,0.000235538,0,0.000235538,0.000235538,0.000267299,0.000267299,0.00154733,
    0.000235538,0.000235538,0.000235538,0.000235538,0.000235538,0.000235538,0.000235538,0.000235538,0.000235538,0.000235538,0.000235538,0.000235538,0.000235538,0.000235538,0.000235538,0.000235538,0.000235538,0.000235538,0.000235538,0.000235538,0.000235538,0.000235538,0.000235538,0.000235538,0.000235538,0.000235538,0.000235538,0.000235538,0.000235538,0.000235538,0.000235538,0.000235538,0.000235538,0.000235538,0.000235538,0.000235538,0.000235538,0.000235538,0.000235538,0.000235538,0.000235538,0.000235538,0.000235447,0.000235538,0.000558427,0.000558618,0.000235622,0.000235538,0.000235538,0.000235538,0.000235538,0.000235538,0.000235538,0,0.000235538,0,0,0.000235538,0.000235538,0.000235538,0.000235538,0.000235538,0.000235538,0.000235538,0.000267299,0.000267299,0.00154733,
    0.000235538,0.000235538,0.000235538,0.000235538,0.000235538,0.000235538,0.000235538,0.000235538,0.000235538,0.000235538,0.000235538,0.000235538,0.000235538,0.000235538,0.000235538,0.000235538,0.000235538,0.000235538,0.000235538,0.000235538,0.000235538,0.000235538,0.000235538,0.000235538,0.000235538,0.000235538,0.000235538,0.000235538,0.000235538,0.000235538,0.000235538,0.000235538,0.000235538,0.000235538,0.000235538,0.000235538,0.000235538,0.000235538,0.000235538,0.000235538,0.000235538,0.000235538,0.000235447,0.000235538,0.000558427,0.000558618,0.000235622,0.000235538,0.000235538,0.000235538,0.000235538,0.000235538,0.000235538,0.000235538,0.000235538,0,0,0,0.000235538,0.000235538,0.000235538,0.000235538,0.000235538,0.000235538,0.000267299,0.000267299,0.00154733,
    0.000235538,0.000235538,0.000235538,0.000235538,0.000235538,0.000235538,0.000235538,0.000235538,0.000235538,0.000235538,0.000235538,0.000235538,0.000235538,0.000235538,0.000235538,0.000235538,0.000235538,0.000235538,0.000235538,0.000235538,0.000235538,0.000235538,0.000235538,0.000235538,0.000235538,0.000235538,0.000235538,0.000235538,0.000235538,0.000235538,0.000235538,0.000235538,0.000235538,0.000235538,0.000235538,0.000235538,0.000235538,0.000235538,0.000235538,0.000235538,0.000235538,0.000235538,0.000235447,0.000235538,0.000558427,0.000558618,0.000235622,0.000235538,0.000235538,0.000235538,0.000235538,0.000235538,0.000235538,0.000235538,0.000235538,0.000235538,0,0,0,0.000235538,0.000235538,0.000235538,0.000235538,0.000235538,0.000267299,0.000267299,0.00154733,
    0.000235538,0.000235538,0.000235538,0.000235538,0.000235538,0.000235538,0.000235538,0.000235538,0.000235538,0.000235538,0.000235538,0.000235538,0.000235538,0.000235538,0.000235538,0.000235538,0.000235538,0.000235538,0.000235538,0.000235538,0.000235538,0.000235538,0.000235538,0.000235538,0.000235538,0.000235538,0.000235538,0.000235538,0.000235538,0.000235538,0.000235538,0.000235538,0.000235538,0.000235538,0.000235538,0.000235538,0.000235538,0.000235538,0.000235538,0.000235538,0.000235538,0.000235538,0.000235447,0.000235538,0.000558427,0.000558618,0.000235622,0.000235538,0.000235538,0.000235538,0.000235538,0.000235538,0.000235538,0.000235538,0.000235538,0.000235538,0.000235538,0,0,0,0.000235538,0.000235538,0.000235538,0.000235538,0.000267299,0.000267299,0.00154733,
    0.000235538,0.000235538,0.000235538,0.000235538,0.000235538,0.000235538,0.000235538,0.000235538,0.000235538,0.000235538,0.000235538,0.000235538,0.000235538,0.000235538,0.000235538,0.000235538,0.000235538,0.000235538,0.000235538,0.000235538,0.000235538,0.000235538,0.000235538,0.000235538,0.000235538,0.000235538,0.000235538,0.000235538,0.000235538,0.000235538,0.000235538,0.000235538,0.000235538,0.000235538,0.000235538,0.000235538,0.000235538,0.000235538,0.000235538,0.000235538,0.000235538,0.000235538,0.000235447,0.000235538,0.000558427,0.000558618,0.000235622,0.000235538,0.000235538,0.000235538,0.000235538,0.000235538,0.000235538,0.000235538,0.000235538,0.000235538,0.000235538,0.000235538,0,0,0,0.000235538,0.000235538,0.000235538,0.000267299,0.000267299,0.00154733,
    0.000235538,0.000235538,0.000235538,0.000235538,0.000235538,0.000235538,0.000235538,0.000235538,0.000235538,0.000235538,0,0.000235538,0.000235538,0.000235538,0.000235538,0.000235538,0.000235538,0.000235538,0.000235538,0.000235538,0.000235538,0.000235538,0.000235538,0.000235538,0.000235538,0.000235538,0.000235538,0.000235538,0.000235538,0.000235538,0.000235538,0.000235538,0.000235538,0.000235538,0.000235538,0.000235538,0.000235538,0.000235538,0.000235538,0.000235538,0.000235538,0.000235538,0.000235447,0.000235538,0.000558427,0.000558618,0.000235622,0.000235538,0.000235538,0.000235538,0.000235538,0.000235538,0.000235538,0.000235538,0.000235538,0.000235538,0.000235538,0.000235538,0.000235538,0,0,0.000235538,0.000235538,0.000235538,0.000267299,0.000267299,0.00154733,
    0.000235538,0.000235538,0.000235538,0.000235538,0.000235538,0.000235538,0.000235538,0.000235538,0.000235538,0.000235538,0.000235538,0.000235538,0.000235538,0.000235538,0.000235538,0.000235538,0.000235538,0.000235538,0.000235538,0.000235538,0.000235538,0.000235538,0.000235538,0.000235538,0.000235538,0.000235538,0.000235538,0.000235538,0.000235538,0.000235538,0.000235538,0.000235538,0.000235538,0.000235538,0.000235538,0.000235538,0.000235538,0.000235538,0.000235538,0.000235538,0.000235538,0.000235538,0.000235447,0.000235538,0.000558427,0.000558618,0.000235622,0.000235538,0.000235538,0.000235538,0.000235538,0.000235538,0.000235538,0.000235538,0,0.000235538,0.000235538,0.000235538,0.000235538,0.000235538,0.000235538,0,0,0.000235538,0.000267299,0.000267299,0.00154733,
    0.000235538,0.000235538,0.000235538,0.000235538,0.000235538,0.000235538,0.000235538,0.000235538,0.000235538,0.000235538,0.000235538,0.000235538,0.000235538,0.000235538,0.000235538,0.000235538,0.000235538,0.000235538,0.000235538,0.000235538,0.000235538,0.000235538,0.000235538,0.000235538,0.000235538,0.000235538,0.000235538,0.000235538,0.000235538,0.000235538,0.000235538,0.000235538,0.000235538,0.000235538,0.000235538,0.000235538,0.000235538,0.000235538,0.000235538,0.000235538,0.000235538,0.000235538,0.000235447,0.000235538,0.000558427,0.000558618,0.000235622,0.000235538,0.000235538,0.000235538,0.000235538,0.000235538,0.000235538,0.000235538,0.000235538,0.000235538,0.000235538,0.000235538,0.000235538,0.000235538,0.000235538,0,0,0,0.000267299,0.000267299,0.00154733,
    0,0.000235538,0.000235538,0.000235538,0.000235538,0.000235538,0.000235538,0.000235538,0.000235538,0.000235538,0.000235538,0.000235538,0.000235538,0.000235538,0.000235538,0.000235538,0.000235538,0.000235538,0.000235538,0.000235538,0.000235538,0.000235538,0.000235538,0.000235538,0.000235538,0.000235538,0.000235538,0.000235538,0.000235538,0.000235538,0.000235538,0.000235538,0.000235538,0.000235538,0.000235538,0.000235538,0.000235538,0.000235538,0.000235538,0.000235538,0.000235538,0.000235538,0.000235447,0.000235538,0.000558427,0.000558618,0.000235622,0.000235538,0.000235538,0.000235538,0.000235538,0.000235538,0.000235538,0.000235538,0.000235538,0.000235538,0.000235538,0.000235538,0.000235538,0.000235538,0.000235538,0.000235538,0,0,0.000267299,0.000267299,0.00154733,
    0.0725466,0.0725466,0.0725466,0.0725466,0.0725466,0.0725466,0.0725466,0.0725466,0.0725466,0.0725466,0.0725466,0.0725466,0.0725466,0.0725466,0.0725466,0.0725466,0.0725466,0.0725466,0.0725466,0.0725466,0.0725466,0.0725466,0.0725466,0.0725466,0.0725466,0.0725466,0.0725466,0.0725466,0.0725466,0.0725466,0.0725466,0.0725466,0.0725466,0.0725466,0.0725466,0.0725466,0.0725466,0.0725466,0.0725466,0.0725466,0.0725466,0.0725466,0.0725237,0.0725466,0.16941,0.169455,0.0725722,0.0725466,0.0725466,0.0725466,0.0725466,0.0725466,0.0725466,0.0725466,0.0725466,0.0725466,0.0725466,0.0725466,0.0725466,0.0725466,0.0725466,0.0725466,0.0725466,0.0725466,0,0.0804606,0.450868,
    0.0725466,0.0725466,0.0725466,0.0725466,0.0725466,0.0725466,0.0725466,0.0725466,0.0725466,0.0725466,0.0725466,0.0725466,0.0725466,0.0725466,0.0725466,0.0725466,0.0725466,0.0725466,0.0725466,0.0725466,0.0725466,0.0725466,0.0725466,0.0725466,0.0725466,0.0725466,0.0725466,0.0725466,0.0725466,0.0725466,0.0725466,0.0725466,0.0725466,0.0725466,0.0725466,0.0725466,0.0725466,0.0725466,0.0725466,0.0725466,0.0725466,0.0725466,0.0725237,0.0725466,0.16941,0.169455,0.0725722,0.0725466,0.0725466,0.0725466,0.0725466,0.0725466,0.0725466,0.0725466,0.0725466,0.0725466,0.0725466,0.0725466,0.0725466,0.0725466,0.0725466,0.0725466,0.0725466,0.0725466,0.0804606,0,0.450868,
    0.839908,0.839908,0.839908,0.839908,0.839908,0.839908,0.839908,0.839908,0.839908,0.839908,0.839908,0.839908,0.839908,0.839908,0.839908,0.839908,0.839908,0.839908,0.839908,0.839908,0.839908,0.839908,0.839908,0.839908,0.839908,0.839908,0.839908,0.839908,0.839908,0.839908,0.839908,0.839908,0.839908,0.839908,0.839908,0.839908,0.839908,0.839908,0.839908,0.839908,0.839908,0.839908,0.839724,0.839908,0.626564,0.627021,0.840175,0.839908,0.839908,0.839908,0.839908,0.839908,0.839908,0.839908,0.839908,0.839908,0.839908,0.839908,0.839908,0.839908,0.839908,0.839908,0.839908,0.839908,0.901736,0.901736,0};

    std::vector<double> emiss{0.9,0.9,0.9,0.9,0.9,0.9,0.9,0.9,0.9,0.9,0.9,0.9,0.9,0.9,0.9,0.9,0.9,0.9,0.9,0.9,0.9,0.9,0.9,0.9,0.9,0.9,0.9,0.9,0.9,0.9,0.9,0.9,0.9,0.9,0.9,0.9,0.9,0.9,0.9,0.9,0.9,0.9,0.9,0.9,0.9,0.9,0.9,0.9,0.9,0.9,0.9,0.9,0.9,0.9,0.9,0.9,0.9,0.9,0.9,0.9,0.9,0.9,0.9,0.9,0.9,0.9,0.9};

    std::vector<double> scriptf{0.000113416,0.000113411,0.000304193,0.000304188,0.000304188,0.000304188,0.000304188,0.000304188,0.000304188,0.000304188,0.000304188,0.000304188,0.000304188,0.000304188,0.000304188,0.000304188,0.000304188,0.000304188,0.000304188,0.000304188,0.000304188,0.000304188,0.000304188,0.000304188,0.000304188,0.000304188,0.000304188,0.000304188,0.000304188,0.000304188,0.000304188,0.000304188,0.000304188,0.000304188,0.000304188,0.000304188,0.000304188,0.000304188,0.000304188,0.000304188,0.000304188,0.000304188,0.000304096,0.000304188,0.000545336,0.000545536,0.000304269,0.000304188,0.000304188,0.000304188,0.000304188,0.000304188,0.000304188,0.000304188,0.000304188,0.000304188,0.000304188,0.000304188,0.000304188,0.000304188,0.000304188,0.000304188,0.000304193,0.000113411,0.0911343,0.0911343,0.698366,
    0.000113411,0.000113416,0.000113411,0.000304193,0.000304188,0.000304188,0.000304188,0.000304188,0.000304188,0.000304188,0.000304188,0.000304188,0.000304188,0.000304188,0.000304188,0.000304188,0.000304188,0.000304188,0.000304188,0.000304188,0.000304188,0.000304188,0.000304188,0.000304188,0.000304188,0.000304188,0.000304188,0.000304188,0.000304188,0.000304188,0.000304188,0.000304188,0.000304188,0.000304188,0.000304188,0.000304188,0.000304188,0.000304188,0.000304188,0.000304188,0.000304188,0.000304188,0.000304096,0.000304188,0.000545336,0.000545536,0.000304269,0.000304188,0.000304188,0.000304188,0.000304188,0.000304188,0.000304188,0.000304188,0.000304188,0.000304188,0.000304188,0.000304188,0.000304188,0.000304188,0.000304188,0.000304188,0.000304188,0.000304193,0.0911343,0.0911343,0.698366,
    0.000304193,0.000113411,0.000113416,0.000113411,0.000304193,0.000304188,0.000304188,0.000304188,0.000304188,0.000304188,0.000304188,0.000304188,0.000304188,0.000304188,0.000304188,0.000304188,0.000304188,0.000304188,0.000304188,0.000304188,0.000304188,0.000304188,0.000304188,0.000304188,0.000304188,0.000304188,0.000304188,0.000304188,0.000304188,0.000304188,0.000304188,0.000304188,0.000304188,0.000304188,0.000304188,0.000304188,0.000304188,0.000304188,0.000304188,0.000304188,0.000304188,0.000304188,0.000304096,0.000304188,0.000545336,0.000545536,0.000304269,0.000304188,0.000304188,0.000304188,0.000304188,0.000304188,0.000304188,0.000304188,0.000304188,0.000304188,0.000304188,0.000304188,0.000304188,0.000304188,0.000304188,0.000304188,0.000304188,0.000304188,0.0911343,0.0911343,0.698366,
    0.000304188,0.000304193,0.000113411,0.000113416,0.000113411,0.000304193,0.000304188,0.000304188,0.000304188,0.000304188,0.000304188,0.000304188,0.000304188,0.000304188,0.000304188,0.000304188,0.000304188,0.000304188,0.000304188,0.000304188,0.000304188,0.000304188,0.000304188,0.000304188,0.000304188,0.000304188,0.000304188,0.000304188,0.000304188,0.000304188,0.000304188,0.000304188,0.000304188,0.000304188,0.000304188,0.000304188,0.000304188,0.000304188,0.000304188,0.000304188,0.000304188,0.000304188,0.000304096,0.000304188,0.000545336,0.000545536,0.000304269,0.000304188,0.000304188,0.000304188,0.000304188,0.000304188,0.000304188,0.000304188,0.000304188,0.000304188,0.000304188,0.000304188,0.000304188,0.000304188,0.000304188,0.000304188,0.000304188,0.000304188,0.0911343,0.0911343,0.698366,
    0.000304188,0.000304188,0.000304193,0.000113411,0.000113416,0.000113411,0.000304193,0.000304188,0.000304188,0.000304188,0.000304188,0.000304188,0.000304188,0.000304188,0.000304188,0.000304188,0.000304188,0.000304188,0.000304188,0.000304188,0.000304188,0.000304188,0.000304188,0.000304188,0.000304188,0.000304188,0.000304188,0.000304188,0.000304188,0.000304188,0.000304188,0.000304188,0.000304188,0.000304188,0.000304188,0.000304188,0.000304188,0.000304188,0.000304188,0.000304188,0.000304188,0.000304188,0.000304096,0.000304188,0.000545336,0.000545536,0.000304269,0.000304188,0.000304188,0.000304188,0.000304188,0.000304188,0.000304188,0.000304188,0.000304188,0.000304188,0.000304188,0.000304188,0.000304188,0.000304188,0.000304188,0.000304188,0.000304188,0.000304188,0.0911343,0.0911343,0.698366,
    0.000304188,0.000304188,0.000304188,0.000304193,0.000113411,0.000113416,0.000113411,0.000304193,0.000304188,0.000304188,0.000304188,0.000304188,0.000304188,0.000304188,0.000304188,0.000304188,0.000304188,0.000304188,0.000304188,0.000304188,0.000304188,0.000304188,0.000304188,0.000304188,0.000304188,0.000304188,0.000304188,0.000304188,0.000304188,0.000304188,0.000304188,0.000304188,0.000304188,0.000304188,0.000304188,0.000304188,0.000304188,0.000304188,0.000304188,0.000304188,0.000304188,0.000304188,0.000304096,0.000304188,0.000545336,0.000545536,0.000304269,0.000304188,0.000304188,0.000304188,0.000304188,0.000304188,0.000304188,0.000304188,0.000304188,0.000304188,0.000304188,0.000304188,0.000304188,0.000304188,0.000304188,0.000304188,0.000304188,0.000304188,0.0911343,0.0911343,0.698366,
    0.000304188,0.000304188,0.000304188,0.000304188,0.000304193,0.000113411,0.000113416,0.000113411,0.000304193,0.000304188,0.000304188,0.000304188,0.000304188,0.000304188,0.000304188,0.000304188,0.000304188,0.000304188,0.000304188,0.000304188,0.000304188,0.000304188,0.000304188,0.000304188,0.000304188,0.000304188,0.000304188,0.000304188,0.000304188,0.000304188,0.000304188,0.000304188,0.000304188,0.000304188,0.000304188,0.000304188,0.000304188,0.000304188,0.000304188,0.000304188,0.000304188,0.000304188,0.000304096,0.000304188,0.000545336,0.000545536,0.000304269,0.000304188,0.000304188,0.000304188,0.000304188,0.000304188,0.000304188,0.000304188,0.000304188,0.000304188,0.000304188,0.000304188,0.000304188,0.000304188,0.000304188,0.000304188,0.000304188,0.000304188,0.0911343,0.0911343,0.698366,
    0.000304188,0.000304188,0.000304188,0.000304188,0.000304188,0.000304193,0.000113411,0.000113416,0.000113411,0.000304193,0.000304188,0.000304188,0.000304188,0.000304188,0.000304188,0.000304188,0.000304188,0.000304188,0.000304188,0.000304188,0.000304188,0.000304188,0.000304188,0.000304188,0.000304188,0.000304188,0.000304188,0.000304188,0.000304188,0.000304188,0.000304188,0.000304188,0.000304188,0.000304188,0.000304188,0.000304188,0.000304188,0.000304188,0.000304188,0.000304188,0.000304188,0.000304188,0.000304096,0.000304188,0.000545336,0.000545536,0.000304269,0.000304188,0.000304188,0.000304188,0.000304188,0.000304188,0.000304188,0.000304188,0.000304188,0.000304188,0.000304188,0.000304188,0.000304188,0.000304188,0.000304188,0.000304188,0.000304188,0.000304188,0.0911343,0.0911343,0.698366,
    0.000304188,0.000304188,0.000304188,0.000304188,0.000304188,0.000304188,0.000304193,0.000113411,0.000113416,0.000113411,0.000304188,0.000304193,0.000304188,0.000304188,0.000304188,0.000304188,0.000304188,0.000304188,0.000304188,0.000304188,0.000304188,0.000304188,0.000304188,0.000304188,0.000304188,0.000304188,0.000304188,0.000304188,0.000304188,0.000304188,0.000304188,0.000304188,0.000304188,0.000304188,0.000304188,0.000304188,0.000304188,0.000304188,0.000304188,0.000304188,0.000304188,0.000304188,0.000304096,0.000304188,0.000545336,0.000545536,0.000304269,0.000304188,0.000304188,0.000304188,0.000304188,0.000304188,0.000304188,0.000304188,0.000304188,0.000304188,0.000304188,0.000304188,0.000304188,0.000304188,0.000304188,0.000304188,0.000304188,0.000304188,0.0911343,0.0911343,0.698366,
    0.000304188,0.000304188,0.000304188,0.000304188,0.000304188,0.000304188,0.000304188,0.000304193,0.000113411,0.000113416,0.000304188,0.000113411,0.000304193,0.000304188,0.000304188,0.000304188,0.000304188,0.000304188,0.000304188,0.000304188,0.000304188,0.000304188,0.000304188,0.000304188,0.000304188,0.000304188,0.000304188,0.000304188,0.000304188,0.000304188,0.000304188,0.000304188,0.000304188,0.000304188,0.000304188,0.000304188,0.000304188,0.000304188,0.000304188,0.000304188,0.000304188,0.000304188,0.000304096,0.000304188,0.000545336,0.000545536,0.000304269,0.000304188,0.000304188,0.000304188,0.000304188,0.000304188,0.000304188,0.000304188,0.000304188,0.000304188,0.000304188,0.000304188,0.000304188,0.000304188,0.000304188,0.000304188,0.000304188,0.000304188,0.0911343,0.0911343,0.698366,
    0.000304188,0.000304188,0.000304188,0.000304188,0.000304188,0.000304188,0.000304188,0.000304188,0.000304188,0.000304188,0.000113416,0.000304188,0.000304188,0.000304188,0.000304188,0.000304188,0.000304188,0.000304188,0.000304188,0.000304188,0.000304188,0.000113411,0.000304188,0.000304188,0.000304188,0.000304188,0.000304188,0.000304188,0.000304188,0.000304188,0.000304188,0.000304188,0.000304193,0.000304188,0.000304188,0.000304188,0.000304188,0.000304188,0.000304188,0.000304188,0.000304188,0.000304188,0.000304096,0.000304188,0.000545336,0.000545536,0.000304269,0.000304188,0.000304188,0.000304188,0.000304188,0.000304188,0.000304188,0.000304188,0.000304188,0.000304188,0.000304188,0.000304188,0.000304188,0.000304193,0.000113411,0.000304188,0.000304188,0.000304188,0.0911343,0.0911343,0.698366,
    0.000304188,0.000304188,0.000304188,0.000304188,0.000304188,0.000304188,0.000304188,0.000304188,0.000304193,0.000113411,0.000304188,0.000113416,0.000113411,0.000304193,0.000304188,0.000304188,0.000304188,0.000304188,0.000304188,0.000304188,0.000304188,0.000304188,0.000304188,0.000304188,0.000304188,0.000304188,0.000304188,0.000304188,0.000304188,0.000304188,0.000304188,0.000304188,0.000304188,0.000304188,0.000304188,0.000304188,0.000304188,0.000304188,0.000304188,0.000304188,0.000304188,0.000304188,0.000304096,0.000304188,0.000545336,0.000545536,0.000304269,0.000304188,0.000304188,0.000304188,0.000304188,0.000304188,0.000304188,0.000304188,0.000304188,0.000304188,0.000304188,0.000304188,0.000304188,0.000304188,0.000304188,0.000304188,0.000304188,0.000304188,0.0911343,0.0911343,0.698366,
    0.000304188,0.000304188,0.000304188,0.000304188,0.000304188,0.000304188,0.000304188,0.000304188,0.000304188,0.000304193,0.000304188,0.000113411,0.000113416,0.000113411,0.000304193,0.000304188,0.000304188,0.000304188,0.000304188,0.000304188,0.000304188,0.000304188,0.000304188,0.000304188,0.000304188,0.000304188,0.000304188,0.000304188,0.000304188,0.000304188,0.000304188,0.000304188,0.000304188,0.000304188,0.000304188,0.000304188,0.000304188,0.000304188,0.000304188,0.000304188,0.000304188,0.000304188,0.000304096,0.000304188,0.000545336,0.000545536,0.000304269,0.000304188,0.000304188,0.000304188,0.000304188,0.000304188,0.000304188,0.000304188,0.000304188,0.000304188,0.000304188,0.000304188,0.000304188,0.000304188,0.000304188,0.000304188,0.000304188,0.000304188,0.0911343,0.0911343,0.698366,
    0.000304188,0.000304188,0.000304188,0.000304188,0.000304188,0.000304188,0.000304188,0.000304188,0.000304188,0.000304188,0.000304188,0.000304193,0.000113411,0.000113416,0.000113411,0.000304193,0.000304188,0.000304188,0.000304188,0.000304188,0.000304188,0.000304188,0.000304188,0.000304188,0.000304188,0.000304188,0.000304188,0.000304188,0.000304188,0.000304188,0.000304188,0.000304188,0.000304188,0.000304188,0.000304188,0.000304188,0.000304188,0.000304188,0.000304188,0.000304188,0.000304188,0.000304188,0.000304096,0.000304188,0.000545336,0.000545536,0.000304269,0.000304188,0.000304188,0.000304188,0.000304188,0.000304188,0.000304188,0.000304188,0.000304188,0.000304188,0.000304188,0.000304188,0.000304188,0.000304188,0.000304188,0.000304188,0.000304188,0.000304188,0.0911343,0.0911343,0.698366,
    0.000304188,0.000304188,0.000304188,0.000304188,0.000304188,0.000304188,0.000304188,0.000304188,0.000304188,0.000304188,0.000304188,0.000304188,0.000304193,0.000113411,0.000113416,0.000113411,0.000304193,0.000304188,0.000304188,0.000304188,0.000304188,0.000304188,0.000304188,0.000304188,0.000304188,0.000304188,0.000304188,0.000304188,0.000304188,0.000304188,0.000304188,0.000304188,0.000304188,0.000304188,0.000304188,0.000304188,0.000304188,0.000304188,0.000304188,0.000304188,0.000304188,0.000304188,0.000304096,0.000304188,0.000545336,0.000545536,0.000304269,0.000304188,0.000304188,0.000304188,0.000304188,0.000304188,0.000304188,0.000304188,0.000304188,0.000304188,0.000304188,0.000304188,0.000304188,0.000304188,0.000304188,0.000304188,0.000304188,0.000304188,0.0911343,0.0911343,0.698366,
    0.000304188,0.000304188,0.000304188,0.000304188,0.000304188,0.000304188,0.000304188,0.000304188,0.000304188,0.000304188,0.000304188,0.000304188,0.000304188,0.000304193,0.000113411,0.000113416,0.000113411,0.000304193,0.000304188,0.000304188,0.000304188,0.000304188,0.000304188,0.000304188,0.000304188,0.000304188,0.000304188,0.000304188,0.000304188,0.000304188,0.000304188,0.000304188,0.000304188,0.000304188,0.000304188,0.000304188,0.000304188,0.000304188,0.000304188,0.000304188,0.000304188,0.000304188,0.000304096,0.000304188,0.000545336,0.000545536,0.000304269,0.000304188,0.000304188,0.000304188,0.000304188,0.000304188,0.000304188,0.000304188,0.000304188,0.000304188,0.000304188,0.000304188,0.000304188,0.000304188,0.000304188,0.000304188,0.000304188,0.000304188,0.0911343,0.0911343,0.698366,
    0.000304188,0.000304188,0.000304188,0.000304188,0.000304188,0.000304188,0.000304188,0.000304188,0.000304188,0.000304188,0.000304188,0.000304188,0.000304188,0.000304188,0.000304193,0.000113411,0.000113416,0.000113411,0.000304193,0.000304188,0.000304188,0.000304188,0.000304188,0.000304188,0.000304188,0.000304188,0.000304188,0.000304188,0.000304188,0.000304188,0.000304188,0.000304188,0.000304188,0.000304188,0.000304188,0.000304188,0.000304188,0.000304188,0.000304188,0.000304188,0.000304188,0.000304188,0.000304096,0.000304188,0.000545336,0.000545536,0.000304269,0.000304188,0.000304188,0.000304188,0.000304188,0.000304188,0.000304188,0.000304188,0.000304188,0.000304188,0.000304188,0.000304188,0.000304188,0.000304188,0.000304188,0.000304188,0.000304188,0.000304188,0.0911343,0.0911343,0.698366,
    0.000304188,0.000304188,0.000304188,0.000304188,0.000304188,0.000304188,0.000304188,0.000304188,0.000304188,0.000304188,0.000304188,0.000304188,0.000304188,0.000304188,0.000304188,0.000304193,0.000113411,0.000113416,0.000113411,0.000304193,0.000304188,0.000304188,0.000304188,0.000304188,0.000304188,0.000304188,0.000304188,0.000304188,0.000304188,0.000304188,0.000304188,0.000304188,0.000304188,0.000304188,0.000304188,0.000304188,0.000304188,0.000304188,0.000304188,0.000304188,0.000304188,0.000304188,0.000304096,0.000304188,0.000545336,0.000545536,0.000304269,0.000304188,0.000304188,0.000304188,0.000304188,0.000304188,0.000304188,0.000304188,0.000304188,0.000304188,0.000304188,0.000304188,0.000304188,0.000304188,0.000304188,0.000304188,0.000304188,0.000304188,0.0911343,0.0911343,0.698366,
    0.000304188,0.000304188,0.000304188,0.000304188,0.000304188,0.000304188,0.000304188,0.000304188,0.000304188,0.000304188,0.000304188,0.000304188,0.000304188,0.000304188,0.000304188,0.000304188,0.000304193,0.000113411,0.000113416,0.000113411,0.000304193,0.000304188,0.000304188,0.000304188,0.000304188,0.000304188,0.000304188,0.000304188,0.000304188,0.000304188,0.000304188,0.000304188,0.000304188,0.000304188,0.000304188,0.000304188,0.000304188,0.000304188,0.000304188,0.000304188,0.000304188,0.000304188,0.000304096,0.000304188,0.000545336,0.000545536,0.000304269,0.000304188,0.000304188,0.000304188,0.000304188,0.000304188,0.000304188,0.000304188,0.000304188,0.000304188,0.000304188,0.000304188,0.000304188,0.000304188,0.000304188,0.000304188,0.000304188,0.000304188,0.0911343,0.0911343,0.698366,
    0.000304188,0.000304188,0.000304188,0.000304188,0.000304188,0.000304188,0.000304188,0.000304188,0.000304188,0.000304188,0.000304188,0.000304188,0.000304188,0.000304188,0.000304188,0.000304188,0.000304188,0.000304193,0.000113411,0.000113416,0.000113411,0.000304188,0.000304193,0.000304188,0.000304188,0.000304188,0.000304188,0.000304188,0.000304188,0.000304188,0.000304188,0.000304188,0.000304188,0.000304188,0.000304188,0.000304188,0.000304188,0.000304188,0.000304188,0.000304188,0.000304188,0.000304188,0.000304096,0.000304188,0.000545336,0.000545536,0.000304269,0.000304188,0.000304188,0.000304188,0.000304188,0.000304188,0.000304188,0.000304188,0.000304188,0.000304188,0.000304188,0.000304188,0.000304188,0.000304188,0.000304188,0.000304188,0.000304188,0.000304188,0.0911343,0.0911343,0.698366,
    0.000304188,0.000304188,0.000304188,0.000304188,0.000304188,0.000304188,0.000304188,0.000304188,0.000304188,0.000304188,0.000304188,0.000304188,0.000304188,0.000304188,0.000304188,0.000304188,0.000304188,0.000304188,0.000304193,0.000113411,0.000113416,0.000304188,0.000113411,0.000304193,0.000304188,0.000304188,0.000304188,0.000304188,0.000304188,0.000304188,0.000304188,0.000304188,0.000304188,0.000304188,0.000304188,0.000304188,0.000304188,0.000304188,0.000304188,0.000304188,0.000304188,0.000304188,0.000304096,0.000304188,0.000545336,0.000545536,0.000304269,0.000304188,0.000304188,0.000304188,0.000304188,0.000304188,0.000304188,0.000304188,0.000304188,0.000304188,0.000304188,0.000304188,0.000304188,0.000304188,0.000304188,0.000304188,0.000304188,0.000304188,0.0911343,0.0911343,0.698366,
    0.000304188,0.000304188,0.000304188,0.000304188,0.000304188,0.000304188,0.000304188,0.000304188,0.000304188,0.000304188,0.000113411,0.000304188,0.000304188,0.000304188,0.000304188,0.000304188,0.000304188,0.000304188,0.000304188,0.000304188,0.000304188,0.000113416,0.000304188,0.000304188,0.000304188,0.000304188,0.000304188,0.000304188,0.000304188,0.000304188,0.000304188,0.000304188,0.000113411,0.000304188,0.000304188,0.000304188,0.000304188,0.000304188,0.000304188,0.000304188,0.000304188,0.000304188,0.000304096,0.000304193,0.000545336,0.000545536,0.000304269,0.000304188,0.000304188,0.000304188,0.000304188,0.000304188,0.000304188,0.000304188,0.000304188,0.000304188,0.000304188,0.000304188,0.000304188,0.000304188,0.000304193,0.000304188,0.000304188,0.000304188,0.0911343,0.0911343,0.698366,
    0.000304188,0.000304188,0.000304188,0.000304188,0.000304188,0.000304188,0.000304188,0.000304188,0.000304188,0.000304188,0.000304188,0.000304188,0.000304188,0.000304188,0.000304188,0.000304188,0.000304188,0.000304188,0.000304188,0.000304193,0.000113411,0.000304188,0.000113416,0.000113411,0.000304193,0.000304188,0.000304188,0.000304188,0.000304188,0.000304188,0.000304188,0.000304188,0.000304188,0.000304188,0.000304188,0.000304188,0.000304188,0.000304188,0.000304188,0.000304188,0.000304188,0.000304188,0.000304096,0.000304188,0.000545336,0.000545536,0.000304269,0.000304188,0.000304188,0.000304188,0.000304188,0.000304188,0.000304188,0.000304188,0.000304188,0.000304188,0.000304188,0.000304188,0.000304188,0.000304188,0.000304188,0.000304188,0.000304188,0.000304188,0.0911343,0.0911343,0.698366,
    0.000304188,0.000304188,0.000304188,0.000304188,0.000304188,0.000304188,0.000304188,0.000304188,0.000304188,0.000304188,0.000304188,0.000304188,0.000304188,0.000304188,0.000304188,0.000304188,0.000304188,0.000304188,0.000304188,0.000304188,0.000304193,0.000304188,0.000113411,0.000113416,0.000113411,0.000304193,0.000304188,0.000304188,0.000304188,0.000304188,0.000304188,0.000304188,0.000304188,0.000304188,0.000304188,0.000304188,0.000304188,0.000304188,0.000304188,0.000304188,0.000304188,0.000304188,0.000304096,0.000304188,0.000545336,0.000545536,0.000304269,0.000304188,0.000304188,0.000304188,0.000304188,0.000304188,0.000304188,0.000304188,0.000304188,0.000304188,0.000304188,0.000304188,0.000304188,0.000304188,0.000304188,0.000304188,0.000304188,0.000304188,0.0911343,0.0911343,0.698366,
    0.000304188,0.000304188,0.000304188,0.000304188,0.000304188,0.000304188,0.000304188,0.000304188,0.000304188,0.000304188,0.000304188,0.000304188,0.000304188,0.000304188,0.000304188,0.000304188,0.000304188,0.000304188,0.000304188,0.000304188,0.000304188,0.000304188,0.000304193,0.000113411,0.000113416,0.000113411,0.000304193,0.000304188,0.000304188,0.000304188,0.000304188,0.000304188,0.000304188,0.000304188,0.000304188,0.000304188,0.000304188,0.000304188,0.000304188,0.000304188,0.000304188,0.000304188,0.000304096,0.000304188,0.000545336,0.000545536,0.000304269,0.000304188,0.000304188,0.000304188,0.000304188,0.000304188,0.000304188,0.000304188,0.000304188,0.000304188,0.000304188,0.000304188,0.000304188,0.000304188,0.000304188,0.000304188,0.000304188,0.000304188,0.0911343,0.0911343,0.698366,
    0.000304188,0.000304188,0.000304188,0.000304188,0.000304188,0.000304188,0.000304188,0.000304188,0.000304188,0.000304188,0.000304188,0.000304188,0.000304188,0.000304188,0.000304188,0.000304188,0.000304188,0.000304188,0.000304188,0.000304188,0.000304188,0.000304188,0.000304188,0.000304193,0.000113411,0.000113416,0.000113411,0.000304193,0.000304188,0.000304188,0.000304188,0.000304188,0.000304188,0.000304188,0.000304188,0.000304188,0.000304188,0.000304188,0.000304188,0.000304188,0.000304188,0.000304188,0.000304096,0.000304188,0.000545336,0.000545536,0.000304269,0.000304188,0.000304188,0.000304188,0.000304188,0.000304188,0.000304188,0.000304188,0.000304188,0.000304188,0.000304188,0.000304188,0.000304188,0.000304188,0.000304188,0.000304188,0.000304188,0.000304188,0.0911343,0.0911343,0.698366,
    0.000304188,0.000304188,0.000304188,0.000304188,0.000304188,0.000304188,0.000304188,0.000304188,0.000304188,0.000304188,0.000304188,0.000304188,0.000304188,0.000304188,0.000304188,0.000304188,0.000304188,0.000304188,0.000304188,0.000304188,0.000304188,0.000304188,0.000304188,0.000304188,0.000304193,0.000113411,0.000113416,0.000113411,0.000304193,0.000304188,0.000304188,0.000304188,0.000304188,0.000304188,0.000304188,0.000304188,0.000304188,0.000304188,0.000304188,0.000304188,0.000304188,0.000304188,0.000304096,0.000304188,0.000545336,0.000545536,0.000304269,0.000304188,0.000304188,0.000304188,0.000304188,0.000304188,0.000304188,0.000304188,0.000304188,0.000304188,0.000304188,0.000304188,0.000304188,0.000304188,0.000304188,0.000304188,0.000304188,0.000304188,0.0911343,0.0911343,0.698366,
    0.000304188,0.000304188,0.000304188,0.000304188,0.000304188,0.000304188,0.000304188,0.000304188,0.000304188,0.000304188,0.000304188,0.000304188,0.000304188,0.000304188,0.000304188,0.000304188,0.000304188,0.000304188,0.000304188,0.000304188,0.000304188,0.000304188,0.000304188,0.000304188,0.000304188,0.000304193,0.000113411,0.000113416,0.000113411,0.000304193,0.000304188,0.000304188,0.000304188,0.000304188,0.000304188,0.000304188,0.000304188,0.000304188,0.000304188,0.000304188,0.000304188,0.000304188,0.000304096,0.000304188,0.000545336,0.000545536,0.000304269,0.000304188,0.000304188,0.000304188,0.000304188,0.000304188,0.000304188,0.000304188,0.000304188,0.000304188,0.000304188,0.000304188,0.000304188,0.000304188,0.000304188,0.000304188,0.000304188,0.000304188,0.0911343,0.0911343,0.698366,
    0.000304188,0.000304188,0.000304188,0.000304188,0.000304188,0.000304188,0.000304188,0.000304188,0.000304188,0.000304188,0.000304188,0.000304188,0.000304188,0.000304188,0.000304188,0.000304188,0.000304188,0.000304188,0.000304188,0.000304188,0.000304188,0.000304188,0.000304188,0.000304188,0.000304188,0.000304188,0.000304193,0.000113411,0.000113416,0.000113411,0.000304193,0.000304188,0.000304188,0.000304188,0.000304188,0.000304188,0.000304188,0.000304188,0.000304188,0.000304188,0.000304188,0.000304188,0.000304096,0.000304188,0.000545336,0.000545536,0.000304269,0.000304188,0.000304188,0.000304188,0.000304188,0.000304188,0.000304188,0.000304188,0.000304188,0.000304188,0.000304188,0.000304188,0.000304188,0.000304188,0.000304188,0.000304188,0.000304188,0.000304188,0.0911343,0.0911343,0.698366,
    0.000304188,0.000304188,0.000304188,0.000304188,0.000304188,0.000304188,0.000304188,0.000304188,0.000304188,0.000304188,0.000304188,0.000304188,0.000304188,0.000304188,0.000304188,0.000304188,0.000304188,0.000304188,0.000304188,0.000304188,0.000304188,0.000304188,0.000304188,0.000304188,0.000304188,0.000304188,0.000304188,0.000304193,0.000113411,0.000113416,0.000113411,0.000304193,0.000304188,0.000304188,0.000304188,0.000304188,0.000304188,0.000304188,0.000304188,0.000304188,0.000304188,0.000304188,0.000304096,0.000304188,0.000545336,0.000545536,0.000304269,0.000304188,0.000304188,0.000304188,0.000304188,0.000304188,0.000304188,0.000304188,0.000304188,0.000304188,0.000304188,0.000304188,0.000304188,0.000304188,0.000304188,0.000304188,0.000304188,0.000304188,0.0911343,0.0911343,0.698366,
    0.000304188,0.000304188,0.000304188,0.000304188,0.000304188,0.000304188,0.000304188,0.000304188,0.000304188,0.000304188,0.000304188,0.000304188,0.000304188,0.000304188,0.000304188,0.000304188,0.000304188,0.000304188,0.000304188,0.000304188,0.000304188,0.000304188,0.000304188,0.000304188,0.000304188,0.000304188,0.000304188,0.000304188,0.000304193,0.000113411,0.000113416,0.000113411,0.000304188,0.000304193,0.000304188,0.000304188,0.000304188,0.000304188,0.000304188,0.000304188,0.000304188,0.000304188,0.000304096,0.000304188,0.000545336,0.000545536,0.000304269,0.000304188,0.000304188,0.000304188,0.000304188,0.000304188,0.000304188,0.000304188,0.000304188,0.000304188,0.000304188,0.000304188,0.000304188,0.000304188,0.000304188,0.000304188,0.000304188,0.000304188,0.0911343,0.0911343,0.698366,
    0.000304188,0.000304188,0.000304188,0.000304188,0.000304188,0.000304188,0.000304188,0.000304188,0.000304188,0.000304188,0.000304188,0.000304188,0.000304188,0.000304188,0.000304188,0.000304188,0.000304188,0.000304188,0.000304188,0.000304188,0.000304188,0.000304188,0.000304188,0.000304188,0.000304188,0.000304188,0.000304188,0.000304188,0.000304188,0.000304193,0.000113411,0.000113416,0.000304188,0.000113411,0.000304193,0.000304188,0.000304188,0.000304188,0.000304188,0.000304188,0.000304188,0.000304188,0.000304096,0.000304188,0.000545336,0.000545536,0.000304269,0.000304188,0.000304188,0.000304188,0.000304188,0.000304188,0.000304188,0.000304188,0.000304188,0.000304188,0.000304188,0.000304188,0.000304188,0.000304188,0.000304188,0.000304188,0.000304188,0.000304188,0.0911343,0.0911343,0.698366,
    0.000304188,0.000304188,0.000304188,0.000304188,0.000304188,0.000304188,0.000304188,0.000304188,0.000304188,0.000304188,0.000304193,0.000304188,0.000304188,0.000304188,0.000304188,0.000304188,0.000304188,0.000304188,0.000304188,0.000304188,0.000304188,0.000113411,0.000304188,0.000304188,0.000304188,0.000304188,0.000304188,0.000304188,0.000304188,0.000304188,0.000304188,0.000304188,0.000113416,0.000304188,0.000304188,0.000304188,0.000304188,0.000304188,0.000304188,0.000304188,0.000304188,0.000304188,0.000304096,0.000113411,0.000545336,0.000545536,0.000304269,0.000304188,0.000304188,0.000304188,0.000304188,0.000304188,0.000304188,0.000304188,0.000304193,0.000304188,0.000304188,0.000304188,0.000304188,0.000304188,0.000304188,0.000304188,0.000304188,0.000304188,0.0911343,0.0911343,0.698366,
    0.000304188,0.000304188,0.000304188,0.000304188,0.000304188,0.000304188,0.000304188,0.000304188,0.000304188,0.000304188,0.000304188,0.000304188,0.000304188,0.000304188,0.000304188,0.000304188,0.000304188,0.000304188,0.000304188,0.000304188,0.000304188,0.000304188,0.000304188,0.000304188,0.000304188,0.000304188,0.000304188,0.000304188,0.000304188,0.000304188,0.000304193,0.000113411,0.000304188,0.000113416,0.000113411,0.000304193,0.000304188,0.000304188,0.000304188,0.000304188,0.000304188,0.000304188,0.000304096,0.000304188,0.000545336,0.000545536,0.000304269,0.000304188,0.000304188,0.000304188,0.000304188,0.000304188,0.000304188,0.000304188,0.000304188,0.000304188,0.000304188,0.000304188,0.000304188,0.000304188,0.000304188,0.000304188,0.000304188,0.000304188,0.0911343,0.0911343,0.698366,
    0.000304188,0.000304188,0.000304188,0.000304188,0.000304188,0.000304188,0.000304188,0.000304188,0.000304188,0.000304188,0.000304188,0.000304188,0.000304188,0.000304188,0.000304188,0.000304188,0.000304188,0.000304188,0.000304188,0.000304188,0.000304188,0.000304188,0.000304188,0.000304188,0.000304188,0.000304188,0.000304188,0.000304188,0.000304188,0.000304188,0.000304188,0.000304193,0.000304188,0.000113411,0.000113416,0.000113411,0.000304193,0.000304188,0.000304188,0.000304188,0.000304188,0.000304188,0.000304096,0.000304188,0.000545336,0.000545536,0.000304269,0.000304188,0.000304188,0.000304188,0.000304188,0.000304188,0.000304188,0.000304188,0.000304188,0.000304188,0.000304188,0.000304188,0.000304188,0.000304188,0.000304188,0.000304188,0.000304188,0.000304188,0.0911343,0.0911343,0.698366,
    0.000304188,0.000304188,0.000304188,0.000304188,0.000304188,0.000304188,0.000304188,0.000304188,0.000304188,0.000304188,0.000304188,0.000304188,0.000304188,0.000304188,0.000304188,0.000304188,0.000304188,0.000304188,0.000304188,0.000304188,0.000304188,0.000304188,0.000304188,0.000304188,0.000304188,0.000304188,0.000304188,0.000304188,0.000304188,0.000304188,0.000304188,0.000304188,0.000304188,0.000304193,0.000113411,0.000113416,0.000113411,0.000304193,0.000304188,0.000304188,0.000304188,0.000304188,0.000304096,0.000304188,0.000545336,0.000545536,0.000304269,0.000304188,0.000304188,0.000304188,0.000304188,0.000304188,0.000304188,0.000304188,0.000304188,0.000304188,0.000304188,0.000304188,0.000304188,0.000304188,0.000304188,0.000304188,0.000304188,0.000304188,0.0911343,0.0911343,0.698366,
    0.000304188,0.000304188,0.000304188,0.000304188,0.000304188,0.000304188,0.000304188,0.000304188,0.000304188,0.000304188,0.000304188,0.000304188,0.000304188,0.000304188,0.000304188,0.000304188,0.000304188,0.000304188,0.000304188,0.000304188,0.000304188,0.000304188,0.000304188,0.000304188,0.000304188,0.000304188,0.000304188,0.000304188,0.000304188,0.000304188,0.000304188,0.000304188,0.000304188,0.000304188,0.000304193,0.000113411,0.000113416,0.000113411,0.000304193,0.000304188,0.000304188,0.000304188,0.000304096,0.000304188,0.000545336,0.000545536,0.000304269,0.000304188,0.000304188,0.000304188,0.000304188,0.000304188,0.000304188,0.000304188,0.000304188,0.000304188,0.000304188,0.000304188,0.000304188,0.000304188,0.000304188,0.000304188,0.000304188,0.000304188,0.0911343,0.0911343,0.698366,
    0.000304188,0.000304188,0.000304188,0.000304188,0.000304188,0.000304188,0.000304188,0.000304188,0.000304188,0.000304188,0.000304188,0.000304188,0.000304188,0.000304188,0.000304188,0.000304188,0.000304188,0.000304188,0.000304188,0.000304188,0.000304188,0.000304188,0.000304188,0.000304188,0.000304188,0.000304188,0.000304188,0.000304188,0.000304188,0.000304188,0.000304188,0.000304188,0.000304188,0.000304188,0.000304188,0.000304193,0.000113411,0.000113416,0.000113411,0.000304193,0.000304188,0.000304188,0.000304096,0.000304188,0.000545336,0.000545536,0.000304269,0.000304188,0.000304188,0.000304188,0.000304188,0.000304188,0.000304188,0.000304188,0.000304188,0.000304188,0.000304188,0.000304188,0.000304188,0.000304188,0.000304188,0.000304188,0.000304188,0.000304188,0.0911343,0.0911343,0.698366,
    0.000304188,0.000304188,0.000304188,0.000304188,0.000304188,0.000304188,0.000304188,0.000304188,0.000304188,0.000304188,0.000304188,0.000304188,0.000304188,0.000304188,0.000304188,0.000304188,0.000304188,0.000304188,0.000304188,0.000304188,0.000304188,0.000304188,0.000304188,0.000304188,0.000304188,0.000304188,0.000304188,0.000304188,0.000304188,0.000304188,0.000304188,0.000304188,0.000304188,0.000304188,0.000304188,0.000304188,0.000304193,0.000113411,0.000113416,0.000113411,0.000304193,0.000304188,0.000304096,0.000304188,0.000545336,0.000545536,0.000304269,0.000304188,0.000304188,0.000304188,0.000304188,0.000304188,0.000304188,0.000304188,0.000304188,0.000304188,0.000304188,0.000304188,0.000304188,0.000304188,0.000304188,0.000304188,0.000304188,0.000304188,0.0911343,0.0911343,0.698366,
    0.000304188,0.000304188,0.000304188,0.000304188,0.000304188,0.000304188,0.000304188,0.000304188,0.000304188,0.000304188,0.000304188,0.000304188,0.000304188,0.000304188,0.000304188,0.000304188,0.000304188,0.000304188,0.000304188,0.000304188,0.000304188,0.000304188,0.000304188,0.000304188,0.000304188,0.000304188,0.000304188,0.000304188,0.000304188,0.000304188,0.000304188,0.000304188,0.000304188,0.000304188,0.000304188,0.000304188,0.000304188,0.000304193,0.000113411,0.000113416,0.000113411,0.000304193,0.000304096,0.000304188,0.000545336,0.000545536,0.000304269,0.000304188,0.000304188,0.000304188,0.000304188,0.000304188,0.000304188,0.000304188,0.000304188,0.000304188,0.000304188,0.000304188,0.000304188,0.000304188,0.000304188,0.000304188,0.000304188,0.000304188,0.0911343,0.0911343,0.698366,
    0.000304188,0.000304188,0.000304188,0.000304188,0.000304188,0.000304188,0.000304188,0.000304188,0.000304188,0.000304188,0.000304188,0.000304188,0.000304188,0.000304188,0.000304188,0.000304188,0.000304188,0.000304188,0.000304188,0.000304188,0.000304188,0.000304188,0.000304188,0.000304188,0.000304188,0.000304188,0.000304188,0.000304188,0.000304188,0.000304188,0.000304188,0.000304188,0.000304188,0.000304188,0.000304188,0.000304188,0.000304188,0.000304188,0.000304193,0.000113411,0.000113416,0.000113411,0.000304101,0.000304188,0.000545336,0.000545536,0.000304269,0.000304188,0.000304188,0.000304188,0.000304188,0.000304188,0.000304188,0.000304188,0.000304188,0.000304188,0.000304188,0.000304188,0.000304188,0.000304188,0.000304188,0.000304188,0.000304188,0.000304188,0.0911343,0.0911343,0.698366,
    0.000304188,0.000304188,0.000304188,0.000304188,0.000304188,0.000304188,0.000304188,0.000304188,0.000304188,0.000304188,0.000304188,0.000304188,0.000304188,0.000304188,0.000304188,0.000304188,0.000304188,0.000304188,0.000304188,0.000304188,0.000304188,0.000304188,0.000304188,0.000304188,0.000304188,0.000304188,0.000304188,0.000304188,0.000304188,0.000304188,0.000304188,0.000304188,0.000304188,0.000304188,0.000304188,0.000304188,0.000304188,0.000304188,0.000304188,0.000304193,0.000113411,0.000113416,0.000113393,0.000304188,0.000545336,0.000545536,0.000304269,0.000304188,0.000304188,0.000304188,0.000304188,0.000304188,0.000304188,0.000304188,0.000304188,0.000304188,0.000304188,0.000304188,0.000304188,0.000304188,0.000304188,0.000304188,0.000304188,0.000304188,0.0911342,0.0911342,0.698366,
    0.000304096,0.000304096,0.000304096,0.000304096,0.000304096,0.000304096,0.000304096,0.000304096,0.000304096,0.000304096,0.000304096,0.000304096,0.000304096,0.000304096,0.000304096,0.000304096,0.000304096,0.000304096,0.000304096,0.000304096,0.000304096,0.000304096,0.000304096,0.000304096,0.000304096,0.000304096,0.000304096,0.000304096,0.000304096,0.000304096,0.000304096,0.000304096,0.000304096,0.000304096,0.000304096,0.000304096,0.000304096,0.000304096,0.000304096,0.000304096,0.000304101,0.000113393,0.000113375,0.000304096,0.00054517,0.00054537,0.000304177,0.000304096,0.000304096,0.000304096,0.000304096,0.000304096,0.000304096,0.000304096,0.000304096,0.000304096,0.000304096,0.000304096,0.000304096,0.000304096,0.000304096,0.000304096,0.000304096,0.000304096,0.0911106,0.0911106,0.698228,
    0.000304188,0.000304188,0.000304188,0.000304188,0.000304188,0.000304188,0.000304188,0.000304188,0.000304188,0.000304188,0.000304188,0.000304188,0.000304188,0.000304188,0.000304188,0.000304188,0.000304188,0.000304188,0.000304188,0.000304188,0.000304188,0.000304193,0.000304188,0.000304188,0.000304188,0.000304188,0.000304188,0.000304188,0.000304188,0.000304188,0.000304188,0.000304188,0.000113411,0.000304188,0.000304188,0.000304188,0.000304188,0.000304188,0.000304188,0.000304188,0.000304188,0.000304188,0.000304096,0.000113416,0.000545336,0.000545536,0.000304269,0.000304188,0.000304188,0.000304188,0.000304188,0.000304188,0.000304188,0.000304188,0.000113411,0.000304188,0.000304188,0.000304188,0.000304188,0.000304188,0.000304188,0.000304193,0.000304188,0.000304188,0.0911343,0.0911343,0.698366,
    0.000545336,0.000545336,0.000545336,0.000545336,0.000545336,0.000545336,0.000545336,0.000545336,0.000545336,0.000545336,0.000545336,0.000545336,0.000545336,0.000545336,0.000545336,0.000545336,0.000545336,0.000545336,0.000545336,0.000545336,0.000545336,0.000545336,0.000545336,0.000545336,0.000545336,0.000545336,0.000545336,0.000545336,0.000545336,0.000545336,0.000545336,0.000545336,0.000545336,0.000545336,0.000545336,0.000545336,0.000545336,0.000545336,0.000545336,0.000545336,0.000545336,0.000545336,0.00054517,0.000545336,8.45588e-05,8.45798e-05,0.000545523,0.000545336,0.000545336,0.000545336,0.000545336,0.000545336,0.000545336,0.000545336,0.000545336,0.000545336,0.000545336,0.000545336,0.000545336,0.000545336,0.000545336,0.000545336,0.000545336,0.000545336,0.16312,0.16312,0.539785,
    0.000545536,0.000545536,0.000545536,0.000545536,0.000545536,0.000545536,0.000545536,0.000545536,0.000545536,0.000545536,0.000545536,0.000545536,0.000545536,0.000545536,0.000545536,0.000545536,0.000545536,0.000545536,0.000545536,0.000545536,0.000545536,0.000545536,0.000545536,0.000545536,0.000545536,0.000545536,0.000545536,0.000545536,0.000545536,0.000545536,0.000545536,0.000545536,0.000545536,0.000545536,0.000545536,0.000545536,0.000545536,0.000545536,0.000545536,0.000545536,0.000545536,0.000545536,0.00054537,0.000545536,8.45798e-05,8.46261e-05,9.3104e-05,0.000545547,0.000545536,0.000545536,0.000545536,0.000545536,0.000545536,0.000545536,0.000545536,0.000545536,0.000545536,0.000545536,0.000545536,0.000545536,0.000545536,0.000545536,0.000545536,0.000545536,0.163169,0.163169,0.540128,
    0.000304269,0.000304269,0.000304269,0.000304269,0.000304269,0.000304269,0.000304269,0.000304269,0.000304269,0.000304269,0.000304269,0.000304269,0.000304269,0.000304269,0.000304269,0.000304269,0.000304269,0.000304269,0.000304269,0.000304269,0.000304269,0.000304269,0.000304269,0.000304269,0.000304269,0.000304269,0.000304269,0.000304269,0.000304269,0.000304269,0.000304269,0.000304269,0.000304269,0.000304269,0.000304269,0.000304269,0.000304269,0.000304269,0.000304269,0.000304269,0.000304269,0.000304269,0.000304177,0.000304269,0.000545523,9.3104e-05,0.000113462,0.000113424,0.000304273,0.000304269,0.000304269,0.000304269,0.000304269,0.000304269,0.000304269,0.000304269,0.000304269,0.000304269,0.000304269,0.000304269,0.000304269,0.000304269,0.000304269,0.000304269,0.0911583,0.0911583,0.698574,
    0.000304188,0.000304188,0.000304188,0.000304188,0.000304188,0.000304188,0.000304188,0.000304188,0.000304188,0.000304188,0.000304188,0.000304188,0.000304188,0.000304188,0.000304188,0.000304188,0.000304188,0.000304188,0.000304188,0.000304188,0.000304188,0.000304188,0.000304188,0.000304188,0.000304188,0.000304188,0.000304188,0.000304188,0.000304188,0.000304188,0.000304188,0.000304188,0.000304188,0.000304188,0.000304188,0.000304188,0.000304188,0.000304188,0.000304188,0.000304188,0.000304188,0.000304188,0.000304096,0.000304188,0.000545336,0.000545547,0.000113424,0.000113416,0.000113411,0.000304193,0.000304188,0.000304188,0.000304188,0.000304188,0.000304188,0.000304188,0.000304188,0.000304188,0.000304188,0.000304188,0.000304188,0.000304188,0.000304188,0.000304188,0.0911343,0.0911343,0.698366,
    0.000304188,0.000304188,0.000304188,0.000304188,0.000304188,0.000304188,0.000304188,0.000304188,0.000304188,0.000304188,0.000304188,0.000304188,0.000304188,0.000304188,0.000304188,0.000304188,0.000304188,0.000304188,0.000304188,0.000304188,0.000304188,0.000304188,0.000304188,0.000304188,0.000304188,0.000304188,0.000304188,0.000304188,0.000304188,0.000304188,0.000304188,0.000304188,0.000304188,0.000304188,0.000304188,0.000304188,0.000304188,0.000304188,0.000304188,0.000304188,0.000304188,0.000304188,0.000304096,0.000304188,0.000545336,0.000545536,0.000304273,0.000113411,0.000113416,0.000113411,0.000304193,0.000304188,0.000304188,0.000304188,0.000304188,0.000304188,0.000304188,0.000304188,0.000304188,0.000304188,0.000304188,0.000304188,0.000304188,0.000304188,0.0911343,0.0911343,0.698366,
    0.000304188,0.000304188,0.000304188,0.000304188,0.000304188,0.000304188,0.000304188,0.000304188,0.000304188,0.000304188,0.000304188,0.000304188,0.000304188,0.000304188,0.000304188,0.000304188,0.000304188,0.000304188,0.000304188,0.000304188,0.000304188,0.000304188,0.000304188,0.000304188,0.000304188,0.000304188,0.000304188,0.000304188,0.000304188,0.000304188,0.000304188,0.000304188,0.000304188,0.000304188,0.000304188,0.000304188,0.000304188,0.000304188,0.000304188,0.000304188,0.000304188,0.000304188,0.000304096,0.000304188,0.000545336,0.000545536,0.000304269,0.000304193,0.000113411,0.000113416,0.000113411,0.000304193,0.000304188,0.000304188,0.000304188,0.000304188,0.000304188,0.000304188,0.000304188,0.000304188,0.000304188,0.000304188,0.000304188,0.000304188,0.0911343,0.0911343,0.698366,
    0.000304188,0.000304188,0.000304188,0.000304188,0.000304188,0.000304188,0.000304188,0.000304188,0.000304188,0.000304188,0.000304188,0.000304188,0.000304188,0.000304188,0.000304188,0.000304188,0.000304188,0.000304188,0.000304188,0.000304188,0.000304188,0.000304188,0.000304188,0.000304188,0.000304188,0.000304188,0.000304188,0.000304188,0.000304188,0.000304188,0.000304188,0.000304188,0.000304188,0.000304188,0.000304188,0.000304188,0.000304188,0.000304188,0.000304188,0.000304188,0.000304188,0.000304188,0.000304096,0.000304188,0.000545336,0.000545536,0.000304269,0.000304188,0.000304193,0.000113411,0.000113416,0.000113411,0.000304193,0.000304188,0.000304188,0.000304188,0.000304188,0.000304188,0.000304188,0.000304188,0.000304188,0.000304188,0.000304188,0.000304188,0.0911343,0.0911343,0.698366,
    0.000304188,0.000304188,0.000304188,0.000304188,0.000304188,0.000304188,0.000304188,0.000304188,0.000304188,0.000304188,0.000304188,0.000304188,0.000304188,0.000304188,0.000304188,0.000304188,0.000304188,0.000304188,0.000304188,0.000304188,0.000304188,0.000304188,0.000304188,0.000304188,0.000304188,0.000304188,0.000304188,0.000304188,0.000304188,0.000304188,0.000304188,0.000304188,0.000304188,0.000304188,0.000304188,0.000304188,0.000304188,0.000304188,0.000304188,0.000304188,0.000304188,0.000304188,0.000304096,0.000304188,0.000545336,0.000545536,0.000304269,0.000304188,0.000304188,0.000304193,0.000113411,0.000113416,0.000113411,0.000304193,0.000304188,0.000304188,0.000304188,0.000304188,0.000304188,0.000304188,0.000304188,0.000304188,0.000304188,0.000304188,0.0911343,0.0911343,0.698366,
    0.000304188,0.000304188,0.000304188,0.000304188,0.000304188,0.000304188,0.000304188,0.000304188,0.000304188,0.000304188,0.000304188,0.000304188,0.000304188,0.000304188,0.000304188,0.000304188,0.000304188,0.000304188,0.000304188,0.000304188,0.000304188,0.000304188,0.000304188,0.000304188,0.000304188,0.000304188,0.000304188,0.000304188,0.000304188,0.000304188,0.000304188,0.000304188,0.000304188,0.000304188,0.000304188,0.000304188,0.000304188,0.000304188,0.000304188,0.000304188,0.000304188,0.000304188,0.000304096,0.000304188,0.000545336,0.000545536,0.000304269,0.000304188,0.000304188,0.000304188,0.000304193,0.000113411,0.000113416,0.000113411,0.000304188,0.000304193,0.000304188,0.000304188,0.000304188,0.000304188,0.000304188,0.000304188,0.000304188,0.000304188,0.0911343,0.0911343,0.698366,
    0.000304188,0.000304188,0.000304188,0.000304188,0.000304188,0.000304188,0.000304188,0.000304188,0.000304188,0.000304188,0.000304188,0.000304188,0.000304188,0.000304188,0.000304188,0.000304188,0.000304188,0.000304188,0.000304188,0.000304188,0.000304188,0.000304188,0.000304188,0.000304188,0.000304188,0.000304188,0.000304188,0.000304188,0.000304188,0.000304188,0.000304188,0.000304188,0.000304188,0.000304188,0.000304188,0.000304188,0.000304188,0.000304188,0.000304188,0.000304188,0.000304188,0.000304188,0.000304096,0.000304188,0.000545336,0.000545536,0.000304269,0.000304188,0.000304188,0.000304188,0.000304188,0.000304193,0.000113411,0.000113416,0.000304188,0.000113411,0.000304193,0.000304188,0.000304188,0.000304188,0.000304188,0.000304188,0.000304188,0.000304188,0.0911343,0.0911343,0.698366,
    0.000304188,0.000304188,0.000304188,0.000304188,0.000304188,0.000304188,0.000304188,0.000304188,0.000304188,0.000304188,0.000304188,0.000304188,0.000304188,0.000304188,0.000304188,0.000304188,0.000304188,0.000304188,0.000304188,0.000304188,0.000304188,0.000304188,0.000304188,0.000304188,0.000304188,0.000304188,0.000304188,0.000304188,0.000304188,0.000304188,0.000304188,0.000304188,0.000304193,0.000304188,0.000304188,0.000304188,0.000304188,0.000304188,0.000304188,0.000304188,0.000304188,0.000304188,0.000304096,0.000113411,0.000545336,0.000545536,0.000304269,0.000304188,0.000304188,0.000304188,0.000304188,0.000304188,0.000304188,0.000304188,0.000113416,0.000304188,0.000304188,0.000304188,0.000304188,0.000304188,0.000304188,0.000113411,0.000304193,0.000304188,0.0911343,0.0911343,0.698366,
    0.000304188,0.000304188,0.000304188,0.000304188,0.000304188,0.000304188,0.000304188,0.000304188,0.000304188,0.000304188,0.000304188,0.000304188,0.000304188,0.000304188,0.000304188,0.000304188,0.000304188,0.000304188,0.000304188,0.000304188,0.000304188,0.000304188,0.000304188,0.000304188,0.000304188,0.000304188,0.000304188,0.000304188,0.000304188,0.000304188,0.000304188,0.000304188,0.000304188,0.000304188,0.000304188,0.000304188,0.000304188,0.000304188,0.000304188,0.000304188,0.000304188,0.000304188,0.000304096,0.000304188,0.000545336,0.000545536,0.000304269,0.000304188,0.000304188,0.000304188,0.000304188,0.000304188,0.000304193,0.000113411,0.000304188,0.000113416,0.000113411,0.000304193,0.000304188,0.000304188,0.000304188,0.000304188,0.000304188,0.000304188,0.0911343,0.0911343,0.698366,
    0.000304188,0.000304188,0.000304188,0.000304188,0.000304188,0.000304188,0.000304188,0.000304188,0.000304188,0.000304188,0.000304188,0.000304188,0.000304188,0.000304188,0.000304188,0.000304188,0.000304188,0.000304188,0.000304188,0.000304188,0.000304188,0.000304188,0.000304188,0.000304188,0.000304188,0.000304188,0.000304188,0.000304188,0.000304188,0.000304188,0.000304188,0.000304188,0.000304188,0.000304188,0.000304188,0.000304188,0.000304188,0.000304188,0.000304188,0.000304188,0.000304188,0.000304188,0.000304096,0.000304188,0.000545336,0.000545536,0.000304269,0.000304188,0.000304188,0.000304188,0.000304188,0.000304188,0.000304188,0.000304193,0.000304188,0.000113411,0.000113416,0.000113411,0.000304193,0.000304188,0.000304188,0.000304188,0.000304188,0.000304188,0.0911343,0.0911343,0.698366,
    0.000304188,0.000304188,0.000304188,0.000304188,0.000304188,0.000304188,0.000304188,0.000304188,0.000304188,0.000304188,0.000304188,0.000304188,0.000304188,0.000304188,0.000304188,0.000304188,0.000304188,0.000304188,0.000304188,0.000304188,0.000304188,0.000304188,0.000304188,0.000304188,0.000304188,0.000304188,0.000304188,0.000304188,0.000304188,0.000304188,0.000304188,0.000304188,0.000304188,0.000304188,0.000304188,0.000304188,0.000304188,0.000304188,0.000304188,0.000304188,0.000304188,0.000304188,0.000304096,0.000304188,0.000545336,0.000545536,0.000304269,0.000304188,0.000304188,0.000304188,0.000304188,0.000304188,0.000304188,0.000304188,0.000304188,0.000304193,0.000113411,0.000113416,0.000113411,0.000304193,0.000304188,0.000304188,0.000304188,0.000304188,0.0911343,0.0911343,0.698366,
    0.000304188,0.000304188,0.000304188,0.000304188,0.000304188,0.000304188,0.000304188,0.000304188,0.000304188,0.000304188,0.000304188,0.000304188,0.000304188,0.000304188,0.000304188,0.000304188,0.000304188,0.000304188,0.000304188,0.000304188,0.000304188,0.000304188,0.000304188,0.000304188,0.000304188,0.000304188,0.000304188,0.000304188,0.000304188,0.000304188,0.000304188,0.000304188,0.000304188,0.000304188,0.000304188,0.000304188,0.000304188,0.000304188,0.000304188,0.000304188,0.000304188,0.000304188,0.000304096,0.000304188,0.000545336,0.000545536,0.000304269,0.000304188,0.000304188,0.000304188,0.000304188,0.000304188,0.000304188,0.000304188,0.000304188,0.000304188,0.000304193,0.000113411,0.000113416,0.000113411,0.000304193,0.000304188,0.000304188,0.000304188,0.0911343,0.0911343,0.698366,
    0.000304188,0.000304188,0.000304188,0.000304188,0.000304188,0.000304188,0.000304188,0.000304188,0.000304188,0.000304188,0.000304193,0.000304188,0.000304188,0.000304188,0.000304188,0.000304188,0.000304188,0.000304188,0.000304188,0.000304188,0.000304188,0.000304188,0.000304188,0.000304188,0.000304188,0.000304188,0.000304188,0.000304188,0.000304188,0.000304188,0.000304188,0.000304188,0.000304188,0.000304188,0.000304188,0.000304188,0.000304188,0.000304188,0.000304188,0.000304188,0.000304188,0.000304188,0.000304096,0.000304188,0.000545336,0.000545536,0.000304269,0.000304188,0.000304188,0.000304188,0.000304188,0.000304188,0.000304188,0.000304188,0.000304188,0.000304188,0.000304188,0.000304193,0.000113411,0.000113416,0.000113411,0.000304188,0.000304188,0.000304188,0.0911343,0.0911343,0.698366,
    0.000304188,0.000304188,0.000304188,0.000304188,0.000304188,0.000304188,0.000304188,0.000304188,0.000304188,0.000304188,0.000113411,0.000304188,0.000304188,0.000304188,0.000304188,0.000304188,0.000304188,0.000304188,0.000304188,0.000304188,0.000304188,0.000304193,0.000304188,0.000304188,0.000304188,0.000304188,0.000304188,0.000304188,0.000304188,0.000304188,0.000304188,0.000304188,0.000304188,0.000304188,0.000304188,0.000304188,0.000304188,0.000304188,0.000304188,0.000304188,0.000304188,0.000304188,0.000304096,0.000304188,0.000545336,0.000545536,0.000304269,0.000304188,0.000304188,0.000304188,0.000304188,0.000304188,0.000304188,0.000304188,0.000304188,0.000304188,0.000304188,0.000304188,0.000304193,0.000113411,0.000113416,0.000304188,0.000304188,0.000304188,0.0911343,0.0911343,0.698366,
    0.000304188,0.000304188,0.000304188,0.000304188,0.000304188,0.000304188,0.000304188,0.000304188,0.000304188,0.000304188,0.000304188,0.000304188,0.000304188,0.000304188,0.000304188,0.000304188,0.000304188,0.000304188,0.000304188,0.000304188,0.000304188,0.000304188,0.000304188,0.000304188,0.000304188,0.000304188,0.000304188,0.000304188,0.000304188,0.000304188,0.000304188,0.000304188,0.000304188,0.000304188,0.000304188,0.000304188,0.000304188,0.000304188,0.000304188,0.000304188,0.000304188,0.000304188,0.000304096,0.000304193,0.000545336,0.000545536,0.000304269,0.000304188,0.000304188,0.000304188,0.000304188,0.000304188,0.000304188,0.000304188,0.000113411,0.000304188,0.000304188,0.000304188,0.000304188,0.000304188,0.000304188,0.000113416,0.000113411,0.000304193,0.0911343,0.0911343,0.698366,
    0.000304193,0.000304188,0.000304188,0.000304188,0.000304188,0.000304188,0.000304188,0.000304188,0.000304188,0.000304188,0.000304188,0.000304188,0.000304188,0.000304188,0.000304188,0.000304188,0.000304188,0.000304188,0.000304188,0.000304188,0.000304188,0.000304188,0.000304188,0.000304188,0.000304188,0.000304188,0.000304188,0.000304188,0.000304188,0.000304188,0.000304188,0.000304188,0.000304188,0.000304188,0.000304188,0.000304188,0.000304188,0.000304188,0.000304188,0.000304188,0.000304188,0.000304188,0.000304096,0.000304188,0.000545336,0.000545536,0.000304269,0.000304188,0.000304188,0.000304188,0.000304188,0.000304188,0.000304188,0.000304188,0.000304193,0.000304188,0.000304188,0.000304188,0.000304188,0.000304188,0.000304188,0.000113411,0.000113416,0.000113411,0.0911343,0.0911343,0.698366,
    0.000113411,0.000304193,0.000304188,0.000304188,0.000304188,0.000304188,0.000304188,0.000304188,0.000304188,0.000304188,0.000304188,0.000304188,0.000304188,0.000304188,0.000304188,0.000304188,0.000304188,0.000304188,0.000304188,0.000304188,0.000304188,0.000304188,0.000304188,0.000304188,0.000304188,0.000304188,0.000304188,0.000304188,0.000304188,0.000304188,0.000304188,0.000304188,0.000304188,0.000304188,0.000304188,0.000304188,0.000304188,0.000304188,0.000304188,0.000304188,0.000304188,0.000304188,0.000304096,0.000304188,0.000545336,0.000545536,0.000304269,0.000304188,0.000304188,0.000304188,0.000304188,0.000304188,0.000304188,0.000304188,0.000304188,0.000304188,0.000304188,0.000304188,0.000304188,0.000304188,0.000304188,0.000304193,0.000113411,0.000113416,0.0911343,0.0911343,0.698366,
    0.000335785,0.000335785,0.000335785,0.000335785,0.000335785,0.000335785,0.000335785,0.000335785,0.000335785,0.000335785,0.000335785,0.000335785,0.000335785,0.000335785,0.000335785,0.000335785,0.000335785,0.000335785,0.000335785,0.000335785,0.000335785,0.000335785,0.000335785,0.000335785,0.000335785,0.000335785,0.000335785,0.000335785,0.000335785,0.000335785,0.000335785,0.000335785,0.000335785,0.000335785,0.000335785,0.000335785,0.000335785,0.000335785,0.000335785,0.000335785,0.000335785,0.000335785,0.000335698,0.000335785,0.000601018,0.000601198,0.000335874,0.000335785,0.000335785,0.000335785,0.000335785,0.000335785,0.000335785,0.000335785,0.000335785,0.000335785,0.000335785,0.000335785,0.000335785,0.000335785,0.000335785,0.000335785,0.000335785,0.000335785,0.0345269,0.0991798,0.744287,
    0.000335785,0.000335785,0.000335785,0.000335785,0.000335785,0.000335785,0.000335785,0.000335785,0.000335785,0.000335785,0.000335785,0.000335785,0.000335785,0.000335785,0.000335785,0.000335785,0.000335785,0.000335785,0.000335785,0.000335785,0.000335785,0.000335785,0.000335785,0.000335785,0.000335785,0.000335785,0.000335785,0.000335785,0.000335785,0.000335785,0.000335785,0.000335785,0.000335785,0.000335785,0.000335785,0.000335785,0.000335785,0.000335785,0.000335785,0.000335785,0.000335785,0.000335785,0.000335698,0.000335785,0.000601018,0.000601198,0.000335874,0.000335785,0.000335785,0.000335785,0.000335785,0.000335785,0.000335785,0.000335785,0.000335785,0.000335785,0.000335785,0.000335785,0.000335785,0.000335785,0.000335785,0.000335785,0.000335785,0.000335785,0.0991798,0.0345269,0.744287,
    0.00128657,0.00128657,0.00128657,0.00128657,0.00128657,0.00128657,0.00128657,0.00128657,0.00128657,0.00128657,0.00128657,0.00128657,0.00128657,0.00128657,0.00128657,0.00128657,0.00128657,0.00128657,0.00128657,0.00128657,0.00128657,0.00128657,0.00128657,0.00128657,0.00128657,0.00128657,0.00128657,0.00128657,0.00128657,0.00128657,0.00128657,0.00128657,0.00128657,0.00128657,0.00128657,0.00128657,0.00128657,0.00128657,0.00128657,0.00128657,0.00128657,0.00128657,0.00128632,0.00128657,0.000994424,0.000995054,0.00128695,0.00128657,0.00128657,0.00128657,0.00128657,0.00128657,0.00128657,0.00128657,0.00128657,0.00128657,0.00128657,0.00128657,0.00128657,0.00128657,0.00128657,0.00128657,0.00128657,0.00128657,0.372144,0.372144,0.0739395};


    int N = 67;
    Array1D<Real64> A(N);
    Array2D<Real64> F(N, N);
    Array1D<Real64> EMISS(N);
    Array2D<Real64> ScriptF(N, N);
    Array2D<Real64> ScriptF_expected(N, N);

    for (int i = 0; i < N; ++i)
    {
        A[i] = a[i];
        EMISS[i] = emiss[i];
        for (int j = 0; j < N; ++j)
        {
            F[i*N+j] = f[i*N+j];
            ScriptF_expected[i*N+j] = scriptf[i*N+j];
        }
    }

    CalcScriptF(N, A, F, EMISS, ScriptF);

    for (int i = 0; i < N * N; ++i) {
        EXPECT_NEAR(ScriptF[i], ScriptF_expected[i], 1e-6) << "index: " << i;
    }

    a = std::vector<double>{120,120,120,120,100,100,200};
    f = std::vector<double>{0,0.152429,0.152429,0.152429,0.148095,0.148095,0.177713,
        0.152429,0,0.152429,0.152429,0.148095,0.148095,0.177713,
        0.152429,0.152429,0,0.152429,0.148095,0.148095,0.177713,
        0.152429,0.152429,0.152429,0,0.148095,0.148095,0.177713,
        0.123412,0.123412,0.123412,0.123412,0,0.119874,0.144044,
        0.123412,0.123412,0.123412,0.123412,0.119874,0,0.144044,
        0.296189,0.296189,0.296189,0.296189,0.288087,0.288087,0};
    emiss = std::vector<double>{0.9,0.9,0.9,0.9,0.9,0.9,0.9};
    scriptf = std::vector<double>{0.0140668,0.13568,0.13568,0.13568,0.110209,0.110209,0.258736,
        0.13568,0.0140668,0.13568,0.13568,0.110209,0.110209,0.258736,
        0.13568,0.13568,0.0140668,0.13568,0.110209,0.110209,0.258736,
        0.13568,0.13568,0.13568,0.0140668,0.110209,0.110209,0.258736,
        0.132251,0.132251,0.132251,0.132251,0.0114523,0.1074,0.252443,
        0.132251,0.132251,0.132251,0.132251,0.1074,0.0114523,0.252443,
        0.155241,0.155241,0.155241,0.155241,0.126222,0.126222,0.0256649};

    N = 7;
    A = Array1D<Real64>(N);
    F = Array2D<Real64>(N, N);
    EMISS = Array1D<Real64>(N);
    ScriptF = Array2D<Real64>(N, N);
    ScriptF_expected = Array2D<Real64>(N, N);

    for (int i = 0; i < N; ++i)
    {
        A[i] = a[i];
        EMISS[i] = emiss[i];
        for (int j = 0; j < N; ++j)
        {
            F[i*N+j] = f[i*N+j];
            ScriptF_expected[i*N+j] = scriptf[i*N+j];
        }
    }

    CalcScriptF(N, A, F, EMISS, ScriptF);

    for (int i = 0; i < N * N; ++i) {
        EXPECT_NEAR(ScriptF[i], ScriptF_expected[i], 1e-6) << "index: " << i;
    }
=======
TEST_F(EnergyPlusFixture, HeatBalanceIntRadExchange_CarrollMRT) {
    int N;                     // NUMBER OF SURFACES
    Array1D<Real64> A;         // AREA VECTOR- ASSUMED,BE N ELEMENTS LONG
    Array1D<Real64> FMRT;      // MRT "VIEW FACTORS"
    Array1D<Real64> EMISS;     // Gray body emissivities
    Array1D<Real64> Fp;        // Gray body radiative resistance

    // Three surfaces of equal size
    N = 3;

    A.allocate(N);
    A(1) = 1.0;
    A(2) = 1.0;
    A(3) = 1.0;

    FMRT.allocate(N);
    CalcFMRT(N, A, FMRT);

    EMISS.allocate(N);
    EMISS(1) = 1.0;
    EMISS(2) = 1.0;
    EMISS(3) = 1.0;

    Fp.allocate(N);
    CalcFp(N, EMISS, FMRT, Fp);

    EXPECT_NEAR(FMRT(1), 1.5, 0.001);
    EXPECT_NEAR(FMRT(2), 1.5, 0.001);
    EXPECT_NEAR(FMRT(3), 1.5, 0.001);

    // Special case where surfaces are equal area (each 50% of total).
    N = 2;

    A.redimension(N);
    A(1) = 1.0;
    A(2) = 1.0;

    FMRT.redimension(N);

    CalcFMRT(N, A, FMRT);

    EXPECT_NEAR(FMRT(1), 2.0, 0.001);
    EXPECT_NEAR(FMRT(2), 2.0, 0.001);

    EMISS.redimension(N);
    EMISS(1) = 1.0;
    EMISS(2) = 1.0;

    Fp.redimension(N);
    CalcFp(N, EMISS, FMRT, Fp);

    // Imbalanced areas
    A(1) = 2.0;
    A(2) = 1.0;

    CalcFMRT(N, A, FMRT);

    std::string const error_string = delimited_string({"   ** Severe  ** Geometry not compatible with Carroll MRT Zone Radiant Exchange method."});
    EXPECT_TRUE(compare_err_stream(error_string, true));

    CalcFp(N, EMISS, FMRT, Fp);

>>>>>>> cc126b86
}

TEST_F(EnergyPlusFixture, HeatBalanceIntRadExchange_FixViewFactorsTest)
{

    int N;                     // NUMBER OF SURFACES
    Array1D<Real64> A;         // AREA VECTOR- ASSUMED,BE N ELEMENTS LONG
    Array2D<Real64> F;         // APPROXIMATE DIRECT VIEW FACTOR MATRIX (N X N)
    int ZoneNum;               // Zone number being fixed
    Real64 OriginalCheckValue; // check of SUM(F) - N
    Real64 FixedCheckValue;    // check after fixed of SUM(F) - N
    Real64 FinalCheckValue;    // the one to go with
    int NumIterations;         // number of iterations to fixed
    Real64 RowSum;             // RowSum of Fixed

    N = 3;

    A.allocate(N);
    F.allocate(N, N);

    A(1) = 1.0;
    A(2) = 1.0;
    A(3) = 1.0;

    F(1, 1) = 0.0;
    F(1, 2) = 0.5;
    F(1, 3) = 0.5;
    F(2, 1) = 0.5;
    F(2, 2) = 0.0;
    F(2, 3) = 0.5;
    F(3, 1) = 0.5;
    F(3, 2) = 0.5;
    F(3, 3) = 0.0;

    ZoneNum = 1;

    DataHeatBalance::Zone.allocate(ZoneNum);
    DataHeatBalance::Zone(ZoneNum).Name = "Test";
    DataViewFactorInformation::ZoneRadiantInfo.allocate(ZoneNum);
    DataViewFactorInformation::ZoneRadiantInfo(ZoneNum).Name = DataHeatBalance::Zone(ZoneNum).Name;
    DataViewFactorInformation::ZoneRadiantInfo(ZoneNum).ZoneNums.push_back(ZoneNum);

    FixViewFactors(N,
                   A,
                   F,
                   DataViewFactorInformation::ZoneRadiantInfo(ZoneNum).Name,
                   DataViewFactorInformation::ZoneRadiantInfo(ZoneNum).ZoneNums,
                   OriginalCheckValue,
                   FixedCheckValue,
                   FinalCheckValue,
                   NumIterations,
                   RowSum);

    std::string const error_string = delimited_string({
        "   ** Warning ** Surfaces in Zone/Enclosure=\"Test\" do not define an enclosure.",
        "   **   ~~~   ** Number of surfaces <= 3, view factors are set to force reciprocity but may not fulfill completeness.",
        "   **   ~~~   ** Reciprocity means that radiant exchange between two surfaces will match and not lead to an energy loss.",
        "   **   ~~~   ** Completeness means that all of the view factors between a surface and the other surfaces in a zone add up to unity.",
        "   **   ~~~   ** So, when there are three or less surfaces in a zone, EnergyPlus will make sure there are no losses of energy but",
        "   **   ~~~   ** it will not exchange the full amount of radiation with the rest of the zone as it would if there was a completed "
        "enclosure.",
    });

    EXPECT_TRUE(compare_err_stream(error_string, true));

    // Tests for correction of view factors based on GitHub Issue #5772

    A(1) = 20.0;
    A(2) = 180.0;
    A(3) = 180.0;
    F(1, 1) = 0.0;
    F(1, 2) = 0.5;
    F(1, 3) = 0.5;
    F(2, 1) = 0.1;
    F(2, 2) = 0.0;
    F(2, 3) = 0.9;
    F(3, 1) = 0.1;
    F(3, 2) = 0.9;
    F(3, 3) = 0.0;

    FixViewFactors(N,
        A,
        F,
        DataViewFactorInformation::ZoneRadiantInfo(ZoneNum).Name,
        DataViewFactorInformation::ZoneRadiantInfo(ZoneNum).ZoneNums,
        OriginalCheckValue,
        FixedCheckValue,
        FinalCheckValue,
        NumIterations,
        RowSum);

    EXPECT_NEAR(F(1, 2), 0.07986, 0.001);
    EXPECT_NEAR(F(2, 1), 0.71875, 0.001);
    EXPECT_NEAR(F(3, 2), 0.28125, 0.001);

    A(1) = 100.0;
    A(2) = 100.0;
    A(3) = 200.0;
    F(1, 1) = 0.0;
    F(1, 2) = 1.0 / 3.0;
    F(1, 3) = 2.0 / 3.0;
    F(2, 1) = 1.0 / 3.0;
    F(2, 2) = 0.0;
    F(2, 3) = 2.0 / 3.0;
    F(3, 1) = 0.5;
    F(3, 2) = 0.5;
    F(3, 3) = 0.0;

    FixViewFactors(N,
        A,
        F,
        DataViewFactorInformation::ZoneRadiantInfo(ZoneNum).Name,
        DataViewFactorInformation::ZoneRadiantInfo(ZoneNum).ZoneNums,
        OriginalCheckValue,
        FixedCheckValue,
        FinalCheckValue,
        NumIterations,
        RowSum);

    EXPECT_NEAR(F(1, 2), 0.181818, 0.001);
    EXPECT_NEAR(F(2, 3), 0.25, 0.001);
    EXPECT_NEAR(F(3, 2), 0.5, 0.001);

    A(1) = 100.0;
    A(2) = 150.0;
    A(3) = 200.0;
    F(1, 1) = 0.0;
    F(1, 2) = 150.0 / 350.0;
    F(1, 3) = 200.0 / 350.0;
    F(2, 1) = 1.0 / 3.0;
    F(2, 2) = 0.0;
    F(2, 3) = 2.0 / 3.0;
    F(3, 1) = 0.4;
    F(3, 2) = 0.6;
    F(3, 3) = 0.0;

    FixViewFactors(N,
        A,
        F,
        DataViewFactorInformation::ZoneRadiantInfo(ZoneNum).Name,
        DataViewFactorInformation::ZoneRadiantInfo(ZoneNum).ZoneNums,
        OriginalCheckValue,
        FixedCheckValue,
        FinalCheckValue,
        NumIterations,
        RowSum);

    EXPECT_NEAR(F(1, 2), 0.21466, 0.001);
    EXPECT_NEAR(F(1, 3), 0.25445, 0.001);
    EXPECT_NEAR(F(2, 1), 0.32199, 0.001);
    EXPECT_NEAR(F(2, 3), 0.36832, 0.001);
    EXPECT_NEAR(F(3, 1), 0.50890, 0.001);
    EXPECT_NEAR(F(3, 2), 0.49110, 0.001);

    A.deallocate();
    F.deallocate();
}

TEST_F(EnergyPlusFixture, HeatBalanceIntRadExchange_UpdateMovableInsulationFlagTest)
{

    bool DidMIChange;
    int SurfNum;

    DataHeatBalance::Construct.allocate(1);
    DataHeatBalance::Material.allocate(1);
    DataSurfaces::Surface.allocate(1);

    SurfNum = 1;
    DataSurfaces::Surface(1).MaterialMovInsulInt = 1;
    DataSurfaces::Surface(1).MovInsulIntPresent = false;
    DataSurfaces::Surface(1).MovInsulIntPresentPrevTS = false;
    DataSurfaces::Surface(1).Construction = 1;
    DataSurfaces::Surface(1).MaterialMovInsulInt = 1;
    DataHeatBalance::Construct(1).InsideAbsorpThermal = 0.9;
    DataHeatBalance::Material(1).AbsorpThermal = 0.5;
    DataHeatBalance::Material(1).Resistance = 1.25;
    DataSurfaces::Surface(1).SchedMovInsulInt = -1;
    DataHeatBalance::Material(1).AbsorpSolar = 0.25;

    // Test 1: Movable insulation present but wasn't in previous time step, also movable insulation emissivity different than base construction
    //         This should result in a true value from the algorithm which will cause interior radiant exchange matrices to be recalculated
    HeatBalanceIntRadExchange::UpdateMovableInsulationFlag(DidMIChange, SurfNum);
    EXPECT_TRUE(DidMIChange);

    // Test 2: Movable insulation present and was also present in previous time step.  This should result in a false value since nothing has changed.
    DataSurfaces::Surface(1).MovInsulIntPresentPrevTS = true;
    HeatBalanceIntRadExchange::UpdateMovableInsulationFlag(DidMIChange, SurfNum);
    EXPECT_TRUE(!DidMIChange);

    // Test 2: Movable insulation present but wasn't in previous time step.  However, the emissivity of the movable insulation and that of the
    // 		   construction are the same so nothing has actually changed.  This should result in a false value.
    DataSurfaces::Surface(1).MovInsulIntPresentPrevTS = false;
    DataHeatBalance::Material(1).AbsorpThermal = DataHeatBalance::Construct(1).InsideAbsorpThermal;
    HeatBalanceIntRadExchange::UpdateMovableInsulationFlag(DidMIChange, SurfNum);
    EXPECT_TRUE(!DidMIChange);
}

TEST_F(EnergyPlusFixture, HeatBalanceIntRadExchange_AlignInputViewFactorsTest)
{

    std::string const idf_objects = delimited_string({
        "Zone,",
        "Zone 1;             !- Name",

        "Zone,",
        "Zone 2;             !- Name",

        "Zone,",
        "Zone 3;             !- Name",

        "Zone,",
        "Zone 4;             !- Name",

        "Zone,",
        "Zone 5;             !- Name",

        "ZoneProperty:UserViewFactors:bySurfaceName,",
        "Zone 3,",
        "SB51,SB51,0.000000,",
        "SB51,SB52,2.672021E-002,",
        "SB51,SB53,8.311358E-002,",
        "SB51,SB54,2.672021E-002;",

        "ZoneProperty:UserViewFactors:bySurfaceName,",
        "Perimeter Zones,",
        "SB51,SB51,0.000000,",
        "SB51,SB52,2.672021E-002,",
        "SB51,SB53,8.311358E-002,",
        "SB51,SB54,2.672021E-002;",

        "ZoneList,",
        "Perimeter Zones, !- Name",
        "Zone 5, !- Zone 1 Name",
        "Zone 2; !- Zone 2 Name",

        "ZoneProperty:UserViewFactors:bySurfaceName,",
        "Zone 6,",
        "SB51,SB51,0.000000,",
        "SB51,SB52,2.672021E-002,",
        "SB51,SB53,8.311358E-002,",
        "SB51,SB54,2.672021E-002;",
        });
    ASSERT_TRUE(process_idf(idf_objects));
    bool ErrorsFound = false;
    HeatBalanceManager::GetZoneData(ErrorsFound);
    EXPECT_FALSE(ErrorsFound);

    DataViewFactorInformation::NumOfRadiantEnclosures = 3;
    DataViewFactorInformation::ZoneRadiantInfo.allocate(3);
    DataViewFactorInformation::ZoneRadiantInfo(1).Name = "Enclosure 1";
    DataViewFactorInformation::ZoneRadiantInfo(1).ZoneNums.push_back(UtilityRoutines::FindItemInList(
        UtilityRoutines::MakeUPPERCase("Zone 2"), DataHeatBalance::Zone, DataGlobals::NumOfZones));
    DataViewFactorInformation::ZoneRadiantInfo(1).ZoneNums.push_back(UtilityRoutines::FindItemInList(
        UtilityRoutines::MakeUPPERCase("Zone 1"), DataHeatBalance::Zone, DataGlobals::NumOfZones));
    DataViewFactorInformation::ZoneRadiantInfo(2).Name = "Enclosure 2";
    DataViewFactorInformation::ZoneRadiantInfo(2).ZoneNums.push_back(UtilityRoutines::FindItemInList(
        UtilityRoutines::MakeUPPERCase("Zone 4"), DataHeatBalance::Zone, DataGlobals::NumOfZones));
    DataViewFactorInformation::ZoneRadiantInfo(2).ZoneNums.push_back(UtilityRoutines::FindItemInList(
        UtilityRoutines::MakeUPPERCase("Zone 5"), DataHeatBalance::Zone, DataGlobals::NumOfZones));
    DataViewFactorInformation::ZoneRadiantInfo(3).Name = "Zone 3";
    DataViewFactorInformation::ZoneRadiantInfo(3).ZoneNums.push_back(UtilityRoutines::FindItemInList(
        UtilityRoutines::MakeUPPERCase("Zone 3"), DataHeatBalance::Zone, DataGlobals::NumOfZones));

    ErrorsFound = false;
    HeatBalanceIntRadExchange::AlignInputViewFactors("ZoneProperty:UserViewFactors:bySurfaceName", ErrorsFound);
    EXPECT_TRUE(ErrorsFound);
    std::string const error_string = delimited_string({
    "   ** Severe  ** AlignInputViewFactors: ZoneProperty:UserViewFactors:bySurfaceName=\"Perimeter Zones\" found a matching ZoneList, but did not find a matching radiant or solar enclosure with the same zones.",
    "   ** Severe  ** AlignInputViewFactors: ZoneProperty:UserViewFactors:bySurfaceName=\"Zone 6\" did not find a matching radiant or solar enclosure name."
        });
    EXPECT_TRUE(compare_err_stream(error_string, true));

    EXPECT_EQ(DataViewFactorInformation::ZoneRadiantInfo(1).Name, "Enclosure 1");
    EXPECT_EQ(DataViewFactorInformation::ZoneRadiantInfo(2).Name, "Enclosure 2");
    EXPECT_EQ(DataViewFactorInformation::ZoneRadiantInfo(3).Name, "Zone 3");
}

TEST_F(EnergyPlusFixture, HeatBalanceIntRadExchange_AlignInputViewFactorsTest2)
{

    std::string const idf_objects = delimited_string({
        "Zone,",
        "Zone 1;             !- Name",

        "Zone,",
        "Zone 2;             !- Name",

        "Zone,",
        "Zone 3;             !- Name",

        "Zone,",
        "Zone 4;             !- Name",

        "Zone,",
        "Zone 5;             !- Name",

        "ZoneProperty:UserViewFactors:bySurfaceName,",
        "Zone 3,",
        "SB51,SB51,0.000000,",
        "SB51,SB52,2.672021E-002,",
        "SB51,SB53,8.311358E-002,",
        "SB51,SB54,2.672021E-002;",

        "ZoneProperty:UserViewFactors:bySurfaceName,",
        "Perimeter Zones,",
        "SB51,SB51,0.000000,",
        "SB51,SB52,2.672021E-002,",
        "SB51,SB53,8.311358E-002,",
        "SB51,SB54,2.672021E-002;",

        "ZoneList,",
        "Perimeter Zones, !- Name",
        "Zone 5, !- Zone 1 Name",
        "Zone 2; !- Zone 2 Name",

        "ZoneProperty:UserViewFactors:bySurfaceName,",
        "Zone 6,",
        "SB51,SB51,0.000000,",
        "SB51,SB52,2.672021E-002,",
        "SB51,SB53,8.311358E-002,",
        "SB51,SB54,2.672021E-002;",
        });
    ASSERT_TRUE(process_idf(idf_objects));
    bool ErrorsFound = false;
    HeatBalanceManager::GetZoneData(ErrorsFound);
    EXPECT_FALSE(ErrorsFound);

    DataViewFactorInformation::NumOfSolarEnclosures = 3;
    DataViewFactorInformation::ZoneSolarInfo.allocate(3);
    DataViewFactorInformation::ZoneSolarInfo(1).Name = "Enclosure 1";
    DataViewFactorInformation::ZoneSolarInfo(1).ZoneNums.push_back(UtilityRoutines::FindItemInList(
        UtilityRoutines::MakeUPPERCase("Zone 2"), DataHeatBalance::Zone, DataGlobals::NumOfZones));
    DataViewFactorInformation::ZoneSolarInfo(1).ZoneNums.push_back(UtilityRoutines::FindItemInList(
        UtilityRoutines::MakeUPPERCase("Zone 5"), DataHeatBalance::Zone, DataGlobals::NumOfZones));
    DataViewFactorInformation::ZoneSolarInfo(2).Name = "Enclosure 2";
    DataViewFactorInformation::ZoneSolarInfo(2).ZoneNums.push_back(UtilityRoutines::FindItemInList(
        UtilityRoutines::MakeUPPERCase("Zone 4"), DataHeatBalance::Zone, DataGlobals::NumOfZones));
    DataViewFactorInformation::ZoneSolarInfo(2).ZoneNums.push_back(UtilityRoutines::FindItemInList(
        UtilityRoutines::MakeUPPERCase("Zone 5"), DataHeatBalance::Zone, DataGlobals::NumOfZones));
    DataViewFactorInformation::ZoneSolarInfo(3).Name = "Zone 3";
    DataViewFactorInformation::ZoneSolarInfo(3).ZoneNums.push_back(UtilityRoutines::FindItemInList(
        UtilityRoutines::MakeUPPERCase("Zone 3"), DataHeatBalance::Zone, DataGlobals::NumOfZones));

    ErrorsFound = false;
    HeatBalanceIntRadExchange::AlignInputViewFactors("ZoneProperty:UserViewFactors:bySurfaceName", ErrorsFound);
    EXPECT_TRUE(ErrorsFound);
    std::string const error_string = delimited_string({
    "   ** Severe  ** AlignInputViewFactors: ZoneProperty:UserViewFactors:bySurfaceName=\"Zone 6\" did not find a matching radiant or solar enclosure name."
        });
    EXPECT_TRUE(compare_err_stream(error_string, true));

    EXPECT_EQ(DataViewFactorInformation::ZoneSolarInfo(1).Name, "Perimeter Zones");
    EXPECT_EQ(DataViewFactorInformation::ZoneSolarInfo(2).Name, "Enclosure 2");
    EXPECT_EQ(DataViewFactorInformation::ZoneSolarInfo(3).Name, "Zone 3");
}

TEST_F(EnergyPlusFixture, HeatBalanceIntRadExchange_AlignInputViewFactorsTest3)
{

    std::string const idf_objects = delimited_string({
        "Zone,",
        "Zone 1;             !- Name",

        "Zone,",
        "Zone 2;             !- Name",

        "Zone,",
        "Zone 3;             !- Name",

        "Zone,",
        "Zone 4;             !- Name",

        "Zone,",
        "Zone 5;             !- Name",

        "ZoneProperty:UserViewFactors:bySurfaceName,",
        "Zone 3,",
        "SB51,SB51,0.000000,",
        "SB51,SB52,2.672021E-002,",
        "SB51,SB53,8.311358E-002,",
        "SB51,SB54,2.672021E-002;",

        "ZoneProperty:UserViewFactors:bySurfaceName,",
        "Perimeter Zones,",
        "SB51,SB51,0.000000,",
        "SB51,SB52,2.672021E-002,",
        "SB51,SB53,8.311358E-002,",
        "SB51,SB54,2.672021E-002;",

        "ZoneList,",
        "Perimeter Zones, !- Name",
        "Zone 5, !- Zone 1 Name",
        "Zone 2; !- Zone 2 Name",

        "ZoneProperty:UserViewFactors:bySurfaceName,",
        "Zone 6,",
        "SB51,SB51,0.000000,",
        "SB51,SB52,2.672021E-002,",
        "SB51,SB53,8.311358E-002,",
        "SB51,SB54,2.672021E-002;",
        });
    ASSERT_TRUE(process_idf(idf_objects));
    bool ErrorsFound = false;
    HeatBalanceManager::GetZoneData(ErrorsFound);
    EXPECT_FALSE(ErrorsFound);

    DataViewFactorInformation::NumOfSolarEnclosures = 3;
    DataViewFactorInformation::ZoneSolarInfo.allocate(3);
    DataViewFactorInformation::ZoneSolarInfo(1).Name = "Enclosure 1";
    DataViewFactorInformation::ZoneSolarInfo(1).ZoneNums.push_back(UtilityRoutines::FindItemInList(
        UtilityRoutines::MakeUPPERCase("Zone 2"), DataHeatBalance::Zone, DataGlobals::NumOfZones));
    DataViewFactorInformation::ZoneSolarInfo(1).ZoneNums.push_back(UtilityRoutines::FindItemInList(
        UtilityRoutines::MakeUPPERCase("Zone 1"), DataHeatBalance::Zone, DataGlobals::NumOfZones));
    DataViewFactorInformation::ZoneSolarInfo(2).Name = "Enclosure 2";
    DataViewFactorInformation::ZoneSolarInfo(2).ZoneNums.push_back(UtilityRoutines::FindItemInList(
        UtilityRoutines::MakeUPPERCase("Zone 4"), DataHeatBalance::Zone, DataGlobals::NumOfZones));
    DataViewFactorInformation::ZoneSolarInfo(2).ZoneNums.push_back(UtilityRoutines::FindItemInList(
        UtilityRoutines::MakeUPPERCase("Zone 5"), DataHeatBalance::Zone, DataGlobals::NumOfZones));
    DataViewFactorInformation::ZoneSolarInfo(3).Name = "Zone 3";
    DataViewFactorInformation::ZoneSolarInfo(3).ZoneNums.push_back(UtilityRoutines::FindItemInList(
        UtilityRoutines::MakeUPPERCase("Zone 3"), DataHeatBalance::Zone, DataGlobals::NumOfZones));

    ErrorsFound = false;
    HeatBalanceIntRadExchange::AlignInputViewFactors("ZoneProperty:UserViewFactors:bySurfaceName", ErrorsFound);
    EXPECT_TRUE(ErrorsFound);
    std::string const error_string = delimited_string({
    "   ** Severe  ** AlignInputViewFactors: ZoneProperty:UserViewFactors:bySurfaceName=\"Perimeter Zones\" found a matching ZoneList, but did not find a matching radiant or solar enclosure with the same zones.",
    "   ** Severe  ** AlignInputViewFactors: ZoneProperty:UserViewFactors:bySurfaceName=\"Zone 6\" did not find a matching radiant or solar enclosure name."
        });
    EXPECT_TRUE(compare_err_stream(error_string, true));

    EXPECT_EQ(DataViewFactorInformation::ZoneSolarInfo(1).Name, "Enclosure 1");
    EXPECT_EQ(DataViewFactorInformation::ZoneSolarInfo(2).Name, "Enclosure 2");
    EXPECT_EQ(DataViewFactorInformation::ZoneSolarInfo(3).Name, "Zone 3");
}

TEST_F(EnergyPlusFixture, HeatBalanceIntRadExchange_AlignInputViewFactorsTest4)
{

    std::string const idf_objects = delimited_string({
        "Zone,",
        "Zone 1;             !- Name",

        "Zone,",
        "Zone 2;             !- Name",

        "Zone,",
        "Zone 3;             !- Name",

        "Zone,",
        "Zone 4;             !- Name",

        "Zone,",
        "Zone 5;             !- Name",

        "ZoneProperty:UserViewFactors:bySurfaceName,",
        "Zone 3,",
        "SB51,SB51,0.000000,",
        "SB51,SB52,2.672021E-002,",
        "SB51,SB53,8.311358E-002,",
        "SB51,SB54,2.672021E-002;",

        "ZoneProperty:UserViewFactors:bySurfaceName,",
        "Perimeter Zones,",
        "SB51,SB51,0.000000,",
        "SB51,SB52,2.672021E-002,",
        "SB51,SB53,8.311358E-002,",
        "SB51,SB54,2.672021E-002;",

        "ZoneList,",
        "Perimeter Zones, !- Name",
        "Zone 5, !- Zone 1 Name",
        "Zone 2; !- Zone 2 Name",

        "ZoneProperty:UserViewFactors:bySurfaceName,",
        "Zone 6,",
        "SB51,SB51,0.000000,",
        "SB51,SB52,2.672021E-002,",
        "SB51,SB53,8.311358E-002,",
        "SB51,SB54,2.672021E-002;",
        });
    ASSERT_TRUE(process_idf(idf_objects));
    bool ErrorsFound = false;
    HeatBalanceManager::GetZoneData(ErrorsFound);
    EXPECT_FALSE(ErrorsFound);

    DataViewFactorInformation::NumOfRadiantEnclosures = 3;
    DataViewFactorInformation::ZoneRadiantInfo.allocate(3);
    DataViewFactorInformation::ZoneRadiantInfo(1).Name = "Enclosure 1";
    DataViewFactorInformation::ZoneRadiantInfo(1).ZoneNums.push_back(UtilityRoutines::FindItemInList(
        UtilityRoutines::MakeUPPERCase("Zone 2"), DataHeatBalance::Zone, DataGlobals::NumOfZones));
    DataViewFactorInformation::ZoneRadiantInfo(1).ZoneNums.push_back(UtilityRoutines::FindItemInList(
        UtilityRoutines::MakeUPPERCase("Zone 5"), DataHeatBalance::Zone, DataGlobals::NumOfZones));
    DataViewFactorInformation::ZoneRadiantInfo(2).Name = "Enclosure 2";
    DataViewFactorInformation::ZoneRadiantInfo(2).ZoneNums.push_back(UtilityRoutines::FindItemInList(
        UtilityRoutines::MakeUPPERCase("Zone 4"), DataHeatBalance::Zone, DataGlobals::NumOfZones));
    DataViewFactorInformation::ZoneRadiantInfo(2).ZoneNums.push_back(UtilityRoutines::FindItemInList(
        UtilityRoutines::MakeUPPERCase("Zone 5"), DataHeatBalance::Zone, DataGlobals::NumOfZones));
    DataViewFactorInformation::ZoneRadiantInfo(3).Name = "Zone 3";
    DataViewFactorInformation::ZoneRadiantInfo(3).ZoneNums.push_back(UtilityRoutines::FindItemInList(
        UtilityRoutines::MakeUPPERCase("Zone 3"), DataHeatBalance::Zone, DataGlobals::NumOfZones));

    ErrorsFound = false;
    HeatBalanceIntRadExchange::AlignInputViewFactors("ZoneProperty:UserViewFactors:bySurfaceName", ErrorsFound);
    EXPECT_TRUE(ErrorsFound);
    std::string const error_string = delimited_string({
    "   ** Severe  ** AlignInputViewFactors: ZoneProperty:UserViewFactors:bySurfaceName=\"Zone 6\" did not find a matching radiant or solar enclosure name."
        });
    EXPECT_TRUE(compare_err_stream(error_string, true));

    EXPECT_EQ(DataViewFactorInformation::ZoneRadiantInfo(1).Name, "Perimeter Zones");
    EXPECT_EQ(DataViewFactorInformation::ZoneRadiantInfo(2).Name, "Enclosure 2");
    EXPECT_EQ(DataViewFactorInformation::ZoneRadiantInfo(3).Name, "Zone 3");
}

} // namespace EnergyPlus<|MERGE_RESOLUTION|>--- conflicted
+++ resolved
@@ -78,7 +78,6 @@
 
 namespace EnergyPlus {
 
-<<<<<<< HEAD
 TEST_F(EnergyPlusFixture, HeatBalanceIntRadExchange_CalcInteriorRadExchange)
 {
     std::string const idf_objects = delimited_string({
@@ -2130,7 +2129,8 @@
     for (int i = 0; i < N * N; ++i) {
         EXPECT_NEAR(ScriptF[i], ScriptF_expected[i], 1e-6) << "index: " << i;
     }
-=======
+}
+
 TEST_F(EnergyPlusFixture, HeatBalanceIntRadExchange_CarrollMRT) {
     int N;                     // NUMBER OF SURFACES
     Array1D<Real64> A;         // AREA VECTOR- ASSUMED,BE N ELEMENTS LONG
@@ -2192,9 +2192,7 @@
     EXPECT_TRUE(compare_err_stream(error_string, true));
 
     CalcFp(N, EMISS, FMRT, Fp);
-
->>>>>>> cc126b86
-}
+ }
 
 TEST_F(EnergyPlusFixture, HeatBalanceIntRadExchange_FixViewFactorsTest)
 {
