// EnergyPlus, Copyright (c) 1996-2024, The Board of Trustees of the University of Illinois,
// The Regents of the University of California, through Lawrence Berkeley National Laboratory
// (subject to receipt of any required approvals from the U.S. Dept. of Energy), Oak Ridge
// National Laboratory, managed by UT-Battelle, Alliance for Sustainable Energy, LLC, and other
// contributors. All rights reserved.
//
// NOTICE: This Software was developed under funding from the U.S. Department of Energy and the
// U.S. Government consequently retains certain rights. As such, the U.S. Government has been
// granted for itself and others acting on its behalf a paid-up, nonexclusive, irrevocable,
// worldwide license in the Software to reproduce, distribute copies to the public, prepare
// derivative works, and perform publicly and display publicly, and to permit others to do so.
//
// Redistribution and use in source and binary forms, with or without modification, are permitted
// provided that the following conditions are met:
//
// (1) Redistributions of source code must retain the above copyright notice, this list of
//     conditions and the following disclaimer.
//
// (2) Redistributions in binary form must reproduce the above copyright notice, this list of
//     conditions and the following disclaimer in the documentation and/or other materials
//     provided with the distribution.
//
// (3) Neither the name of the University of California, Lawrence Berkeley National Laboratory,
//     the University of Illinois, U.S. Dept. of Energy nor the names of its contributors may be
//     used to endorse or promote products derived from this software without specific prior
//     written permission.
//
// (4) Use of EnergyPlus(TM) Name. If Licensee (i) distributes the software in stand-alone form
//     without changes from the version obtained under this License, or (ii) Licensee makes a
//     reference solely to the software portion of its product, Licensee must refer to the
//     software as "EnergyPlus version X" software, where "X" is the version number Licensee
//     obtained under this License and may not use a different name for the software. Except as
//     specifically required in this Section (4), Licensee shall not use in a company name, a
//     product name, in advertising, publicity, or other promotional activities any name, trade
//     name, trademark, logo, or other designation of "EnergyPlus", "E+", "e+" or confusingly
//     similar designation, without the U.S. Department of Energy's prior written consent.
//
// THIS SOFTWARE IS PROVIDED BY THE COPYRIGHT HOLDERS AND CONTRIBUTORS "AS IS" AND ANY EXPRESS OR
// IMPLIED WARRANTIES, INCLUDING, BUT NOT LIMITED TO, THE IMPLIED WARRANTIES OF MERCHANTABILITY
// AND FITNESS FOR A PARTICULAR PURPOSE ARE DISCLAIMED. IN NO EVENT SHALL THE COPYRIGHT OWNER OR
// CONTRIBUTORS BE LIABLE FOR ANY DIRECT, INDIRECT, INCIDENTAL, SPECIAL, EXEMPLARY, OR
// CONSEQUENTIAL DAMAGES (INCLUDING, BUT NOT LIMITED TO, PROCUREMENT OF SUBSTITUTE GOODS OR
// SERVICES; LOSS OF USE, DATA, OR PROFITS; OR BUSINESS INTERRUPTION) HOWEVER CAUSED AND ON ANY
// THEORY OF LIABILITY, WHETHER IN CONTRACT, STRICT LIABILITY, OR TORT (INCLUDING NEGLIGENCE OR
// OTHERWISE) ARISING IN ANY WAY OUT OF THE USE OF THIS SOFTWARE, EVEN IF ADVISED OF THE
// POSSIBILITY OF SUCH DAMAGE.

#ifndef UFADManager_hh_INCLUDED
#define UFADManager_hh_INCLUDED

// EnergyPlus Headers
#include <EnergyPlus/Data/BaseData.hh>
#include <EnergyPlus/EnergyPlus.hh>

namespace EnergyPlus {

// Forward declarations
struct EnergyPlusData;

namespace RoomAir {

    struct UFADConvCoef
    {
        Real64 HAT_MX = 0.0;    // HAT_MX Convection Coefficient times Area times Temperature for the upper subzone
        Real64 HAT_MXWin = 0.0; // HAT_MX Convection Coefficient times Area times Temperature for the upper subzone (windows only)
        Real64 HA_MX = 0.0;     // HA_MX Convection Coefficient times Area for the upper subzone
        Real64 HA_MXWin = 0.0;  // HA_MX Convection Coefficient times Area for the upper subzone (windows only)
        Real64 HAT_OC = 0.0;    // HAT_OC Convection Coefficient times Area times Temperature for the lower subzone
        Real64 HAT_OCWin = 0.0; // HAT_OC Convection Coefficient times Area times Temperature for the lower subzone (windows only)
        Real64 HA_OC = 0.0;     // HA_OC Convection Coefficient times Area for the lower subzone
        Real64 HA_OCWin = 0.0;  // HA_OC Convection Coefficient times Area for the lower subzone (windows only)
        Real64 HAT_FLOOR = 0.0; // HAT_FLOOR Convection Coefficient times Area times Temperature for the floor(?) subzone
        Real64 HA_FLOOR = 0.0;  // HA_FLOOR Convection Coefficient times Area for the floor(?) subzone
    };

    void ManageUFAD(EnergyPlusData &state,
                    int const ZoneNum,                        // index number for the specified zone
                    RoomAir::RoomAirModel const ZoneModelType // type of zone model; UCSDUFI = 6
    );

    void InitUFAD(EnergyPlusData &state,
                  int const ZoneNum,
                  RoomAir::RoomAirModel const ZoneModelType // type of zone model; UCSDUFI = 6
    );

    void SizeUFAD(EnergyPlusData &state,
                  int const ZoneNum,
                  RoomAir::RoomAirModel const ZoneModelType // type of zone model; UCSDUFI = 6
    );

    Real64 sumUFADConvGainPerPlume(EnergyPlusData &state, int const zoneNum, Real64 const numOccupants);

    void HcUFAD(EnergyPlusData &state, int const ZoneNum, Real64 const FractionHeight, UFADConvCoef &ufadCC);

    void CalcUFADInt(EnergyPlusData &state, int const ZoneNum); // index number for the specified zone

    void CalcUFADExt(EnergyPlusData &state, int const ZoneNum); // index number for the specified zone

} // namespace RoomAir

struct UFADManagerData : BaseGlobalStruct
{

    Real64 HeightFloorSubzoneTop = 0.2;   // Assumed thickness of floor subzone
    Real64 ThickOccupiedSubzoneMin = 0.2; // Minimum thickness of occupied subzone
    Real64 HeightIntMass = 0.0;           // Height of internal mass surfaces, assumed vertical, cannot exceed ceiling height
    Real64 HeightIntMassDefault = 2.0;    // Default height of internal mass surfaces

    bool MyOneTimeFlag = true;
    Array1D_bool MySizeFlag;

    void init_state([[maybe_unused]] EnergyPlusData &state) override
    {
    }
<<<<<<< HEAD
        
=======

>>>>>>> 391ba016
    void clear_state() override
    {
        this->MyOneTimeFlag = true;
        this->MySizeFlag.deallocate();
    }

    // Default Constructor
    UFADManagerData() = default;
};
} // namespace EnergyPlus

#endif<|MERGE_RESOLUTION|>--- conflicted
+++ resolved
@@ -112,11 +112,7 @@
     void init_state([[maybe_unused]] EnergyPlusData &state) override
     {
     }
-<<<<<<< HEAD
-        
-=======
 
->>>>>>> 391ba016
     void clear_state() override
     {
         this->MyOneTimeFlag = true;
