// EnergyPlus, Copyright (c) 1996-2020, The Board of Trustees of the University of Illinois,
// The Regents of the University of California, through Lawrence Berkeley National Laboratory
// (subject to receipt of any required approvals from the U.S. Dept. of Energy), Oak Ridge
// National Laboratory, managed by UT-Battelle, Alliance for Sustainable Energy, LLC, and other
// contributors. All rights reserved.
//
// NOTICE: This Software was developed under funding from the U.S. Department of Energy and the
// U.S. Government consequently retains certain rights. As such, the U.S. Government has been
// granted for itself and others acting on its behalf a paid-up, nonexclusive, irrevocable,
// worldwide license in the Software to reproduce, distribute copies to the public, prepare
// derivative works, and perform publicly and display publicly, and to permit others to do so.
//
// Redistribution and use in source and binary forms, with or without modification, are permitted
// provided that the following conditions are met:
//
// (1) Redistributions of source code must retain the above copyright notice, this list of
//     conditions and the following disclaimer.
//
// (2) Redistributions in binary form must reproduce the above copyright notice, this list of
//     conditions and the following disclaimer in the documentation and/or other materials
//     provided with the distribution.
//
// (3) Neither the name of the University of California, Lawrence Berkeley National Laboratory,
//     the University of Illinois, U.S. Dept. of Energy nor the names of its contributors may be
//     used to endorse or promote products derived from this software without specific prior
//     written permission.
//
// (4) Use of EnergyPlus(TM) Name. If Licensee (i) distributes the software in stand-alone form
//     without changes from the version obtained under this License, or (ii) Licensee makes a
//     reference solely to the software portion of its product, Licensee must refer to the
//     software as "EnergyPlus version X" software, where "X" is the version number Licensee
//     obtained under this License and may not use a different name for the software. Except as
//     specifically required in this Section (4), Licensee shall not use in a company name, a
//     product name, in advertising, publicity, or other promotional activities any name, trade
//     name, trademark, logo, or other designation of "EnergyPlus", "E+", "e+" or confusingly
//     similar designation, without the U.S. Department of Energy's prior written consent.
//
// THIS SOFTWARE IS PROVIDED BY THE COPYRIGHT HOLDERS AND CONTRIBUTORS "AS IS" AND ANY EXPRESS OR
// IMPLIED WARRANTIES, INCLUDING, BUT NOT LIMITED TO, THE IMPLIED WARRANTIES OF MERCHANTABILITY
// AND FITNESS FOR A PARTICULAR PURPOSE ARE DISCLAIMED. IN NO EVENT SHALL THE COPYRIGHT OWNER OR
// CONTRIBUTORS BE LIABLE FOR ANY DIRECT, INDIRECT, INCIDENTAL, SPECIAL, EXEMPLARY, OR
// CONSEQUENTIAL DAMAGES (INCLUDING, BUT NOT LIMITED TO, PROCUREMENT OF SUBSTITUTE GOODS OR
// SERVICES; LOSS OF USE, DATA, OR PROFITS; OR BUSINESS INTERRUPTION) HOWEVER CAUSED AND ON ANY
// THEORY OF LIABILITY, WHETHER IN CONTRACT, STRICT LIABILITY, OR TORT (INCLUDING NEGLIGENCE OR
// OTHERWISE) ARISING IN ANY WAY OUT OF THE USE OF THIS SOFTWARE, EVEN IF ADVISED OF THE
// POSSIBILITY OF SUCH DAMAGE.

// EnergyPlus::HVACInterfaceManager Unit Tests

// Google Test Headers
#include <gtest/gtest.h>

// ObjexxFCL Headers
#include <ObjexxFCL/Array1D.hh>

// EnergyPlus Headers
#include "Fixtures/EnergyPlusFixture.hh"
#include <EnergyPlus/DataHVACGlobals.hh>
#include <EnergyPlus/DataLoopNode.hh>
#include <EnergyPlus/Plant/DataPlant.hh>
#include <EnergyPlus/HVACInterfaceManager.hh>
<<<<<<< HEAD
#include <EnergyPlus/Plant/PlantManager.hh>
=======
#include <EnergyPlus/Data/EnergyPlusData.hh>
>>>>>>> 236ca3fd

namespace EnergyPlus {
TEST_F(EnergyPlusFixture, ExcessiveHeatStorage_Test)
{
    using namespace DataPlant;
    using namespace HVACInterfaceManager;
    using namespace DataHVACGlobals;
    Real64 TankOutletTemp;
    TimeStepSys = 1;
    TotNumLoops = 1;
    PlantLoop.allocate(TotNumLoops);
    for (int i = 1; i <= TotNumLoops; ++i) {
        auto &loop(PlantLoop(i));
        loop.LoopSide.allocate(2);
    }
    // Set Up PlantLoop Variables
    PlantLoop(1).Mass = 50;
    PlantLoop(1).FluidName = "Water";
    PlantLoop(1).FluidIndex = 1;
    PlantLoop(1).LoopSide(1).NodeNumOut = 1;
    PlantLoop(1).LoopSide(1).NodeNumIn = 1;
    // Note LastTempInterfaceTankOutlet ends up getting reset to zero on the first pass
    PlantLoop(1).LoopSide(2).LastTempInterfaceTankOutlet = 80;
    PlantLoop(1).LoopSide(2).TotalPumpHeat = 500;
    DataLoopNode::Node.allocate(TotNumLoops);
    DataLoopNode::Node(1).Temp = 100;
    DataLoopNode::Node(1).MassFlowRate = 10;
    PlantLoop(1).OutletNodeFlowrate = 10;

    // LoopSideInlet_MdotCpDeltaT should be < LoopSideInlet_McpDTdt
    // Therefore CapExcessStorageTime AND TotalTime will increase by 1 timestep
<<<<<<< HEAD
    UpdateHalfLoopInletTemp(1, 1, TankOutletTemp);
    // Excess storage calcs moved here
    PlantManager::UpdateNodeThermalHistory();
=======
    UpdateHalfLoopInletTemp(*state, 1, 1, TankOutletTemp);
>>>>>>> 236ca3fd
    EXPECT_NEAR(-500, PlantLoop(1).LoopSide(2).LoopSideInlet_MdotCpDeltaT, 0.001);
    EXPECT_NEAR(2928.82, PlantLoop(1).LoopSide(2).LoopSideInlet_McpDTdt, 0.001);
    EXPECT_EQ(1, PlantLoop(1).LoopSide(2).LoopSideInlet_CapExcessStorageTime);
    EXPECT_EQ(1, PlantLoop(1).LoopSide(2).LoopSideInlet_TotalTime);

    PlantLoop(1).LoopSide(2).LastTempInterfaceTankOutlet = 120; // random

    // LoopSideInlet_MdotCpDeltaT should be > LoopSideInlet_McpDTdt
    // Therefore TotalTime will increase by 1 more timestep, but CapExcessStorageTime will NOT increase
<<<<<<< HEAD
    UpdateHalfLoopInletTemp(1, 1, TankOutletTemp);
    // Excess storage calcs moved here
    PlantManager::UpdateNodeThermalHistory();
=======
    UpdateHalfLoopInletTemp(*state, 1, 1, TankOutletTemp);
>>>>>>> 236ca3fd
    EXPECT_NEAR(-500, PlantLoop(1).LoopSide(2).LoopSideInlet_MdotCpDeltaT, .001);
    EXPECT_NEAR(-588.264, PlantLoop(1).LoopSide(2).LoopSideInlet_McpDTdt, .001);
    EXPECT_EQ(1, PlantLoop(1).LoopSide(2).LoopSideInlet_CapExcessStorageTime);
    EXPECT_EQ(2, PlantLoop(1).LoopSide(2).LoopSideInlet_TotalTime);
}
} // namespace EnergyPlus<|MERGE_RESOLUTION|>--- conflicted
+++ resolved
@@ -59,11 +59,8 @@
 #include <EnergyPlus/DataLoopNode.hh>
 #include <EnergyPlus/Plant/DataPlant.hh>
 #include <EnergyPlus/HVACInterfaceManager.hh>
-<<<<<<< HEAD
 #include <EnergyPlus/Plant/PlantManager.hh>
-=======
 #include <EnergyPlus/Data/EnergyPlusData.hh>
->>>>>>> 236ca3fd
 
 namespace EnergyPlus {
 TEST_F(EnergyPlusFixture, ExcessiveHeatStorage_Test)
@@ -95,13 +92,9 @@
 
     // LoopSideInlet_MdotCpDeltaT should be < LoopSideInlet_McpDTdt
     // Therefore CapExcessStorageTime AND TotalTime will increase by 1 timestep
-<<<<<<< HEAD
-    UpdateHalfLoopInletTemp(1, 1, TankOutletTemp);
+    UpdateHalfLoopInletTemp(*state, 1, 1, TankOutletTemp);
     // Excess storage calcs moved here
     PlantManager::UpdateNodeThermalHistory();
-=======
-    UpdateHalfLoopInletTemp(*state, 1, 1, TankOutletTemp);
->>>>>>> 236ca3fd
     EXPECT_NEAR(-500, PlantLoop(1).LoopSide(2).LoopSideInlet_MdotCpDeltaT, 0.001);
     EXPECT_NEAR(2928.82, PlantLoop(1).LoopSide(2).LoopSideInlet_McpDTdt, 0.001);
     EXPECT_EQ(1, PlantLoop(1).LoopSide(2).LoopSideInlet_CapExcessStorageTime);
@@ -111,13 +104,9 @@
 
     // LoopSideInlet_MdotCpDeltaT should be > LoopSideInlet_McpDTdt
     // Therefore TotalTime will increase by 1 more timestep, but CapExcessStorageTime will NOT increase
-<<<<<<< HEAD
-    UpdateHalfLoopInletTemp(1, 1, TankOutletTemp);
+    UpdateHalfLoopInletTemp(*state, 1, 1, TankOutletTemp);
     // Excess storage calcs moved here
     PlantManager::UpdateNodeThermalHistory();
-=======
-    UpdateHalfLoopInletTemp(*state, 1, 1, TankOutletTemp);
->>>>>>> 236ca3fd
     EXPECT_NEAR(-500, PlantLoop(1).LoopSide(2).LoopSideInlet_MdotCpDeltaT, .001);
     EXPECT_NEAR(-588.264, PlantLoop(1).LoopSide(2).LoopSideInlet_McpDTdt, .001);
     EXPECT_EQ(1, PlantLoop(1).LoopSide(2).LoopSideInlet_CapExcessStorageTime);
