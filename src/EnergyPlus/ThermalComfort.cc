--- conflicted
+++ resolved
@@ -66,7 +66,6 @@
 #include <EnergyPlus/DataIPShortCuts.hh>
 #include <EnergyPlus/DataPrecisionGlobals.hh>
 #include <EnergyPlus/DataRoomAirModel.hh>
-#include <EnergyPlus/DataSurfaces.hh>
 #include <EnergyPlus/DataZoneEnergyDemands.hh>
 #include <EnergyPlus/FileSystem.hh>
 #include <EnergyPlus/General.hh>
@@ -1907,15 +1906,9 @@
         // Note that area*emissivity needs to be recalculated because of the possibility of changes to the emissivity via the EMS
         SumAET = 0.0;
         ZoneAESum(ZoneNum) = 0.0;
-<<<<<<< HEAD
-        for (SurfNum2 = state.dataHeatBal->Zone(ZoneNum).SurfaceFirst; SurfNum2 <= state.dataHeatBal->Zone(ZoneNum).SurfaceLast; ++SurfNum2) {
-            if ((state.dataSurface->Surface(SurfNum2).HeatTransSurf) && (SurfNum2 != SurfNum)) {
-                SurfaceAE(SurfNum2) = state.dataSurface->Surface(SurfNum2).Area * state.dataConstruction->Construct(state.dataSurface->Surface(SurfNum2).Construction).InsideAbsorpThermal;
-=======
         for (SurfNum2 = state.dataHeatBal->Zone(ZoneNum).HTSurfaceFirst; SurfNum2 <= state.dataHeatBal->Zone(ZoneNum).HTSurfaceLast; ++SurfNum2) {
             if (SurfNum2 != SurfNum) {
-                SurfaceAE(SurfNum2) = Surface(SurfNum2).Area * state.dataConstruction->Construct(Surface(SurfNum2).Construction).InsideAbsorpThermal;
->>>>>>> b94803ca
+                SurfaceAE(SurfNum2) = state.dataSurface->Surface(SurfNum2).Area * state.dataConstruction->Construct(state.dataSurface->Surface(SurfNum2).Construction).InsideAbsorpThermal;
                 SumAET += SurfaceAE(SurfNum2) * TH(2, 1, SurfNum2);
                 ZoneAESum(ZoneNum) += SurfaceAE(SurfNum2);
             }
