// EnergyPlus, Copyright (c) 1996-2023, The Board of Trustees of the University of Illinois,
// The Regents of the University of California, through Lawrence Berkeley National Laboratory
// (subject to receipt of any required approvals from the U.S. Dept. of Energy), Oak Ridge
// National Laboratory, managed by UT-Battelle, Alliance for Sustainable Energy, LLC, and other
// contributors. All rights reserved.
//
// NOTICE: This Software was developed under funding from the U.S. Department of Energy and the
// U.S. Government consequently retains certain rights. As such, the U.S. Government has been
// granted for itself and others acting on its behalf a paid-up, nonexclusive, irrevocable,
// worldwide license in the Software to reproduce, distribute copies to the public, prepare
// derivative works, and perform publicly and display publicly, and to permit others to do so.
//
// Redistribution and use in source and binary forms, with or without modification, are permitted
// provided that the following conditions are met:
//
// (1) Redistributions of source code must retain the above copyright notice, this list of
//     conditions and the following disclaimer.
//
// (2) Redistributions in binary form must reproduce the above copyright notice, this list of
//     conditions and the following disclaimer in the documentation and/or other materials
//     provided with the distribution.
//
// (3) Neither the name of the University of California, Lawrence Berkeley National Laboratory,
//     the University of Illinois, U.S. Dept. of Energy nor the names of its contributors may be
//     used to endorse or promote products derived from this software without specific prior
//     written permission.
//
// (4) Use of EnergyPlus(TM) Name. If Licensee (i) distributes the software in stand-alone form
//     without changes from the version obtained under this License, or (ii) Licensee makes a
//     reference solely to the software portion of its product, Licensee must refer to the
//     software as "EnergyPlus version X" software, where "X" is the version number Licensee
//     obtained under this License and may not use a different name for the software. Except as
//     specifically required in this Section (4), Licensee shall not use in a company name, a
//     product name, in advertising, publicity, or other promotional activities any name, trade
//     name, trademark, logo, or other designation of "EnergyPlus", "E+", "e+" or confusingly
//     similar designation, without the U.S. Department of Energy's prior written consent.
//
// THIS SOFTWARE IS PROVIDED BY THE COPYRIGHT HOLDERS AND CONTRIBUTORS "AS IS" AND ANY EXPRESS OR
// IMPLIED WARRANTIES, INCLUDING, BUT NOT LIMITED TO, THE IMPLIED WARRANTIES OF MERCHANTABILITY
// AND FITNESS FOR A PARTICULAR PURPOSE ARE DISCLAIMED. IN NO EVENT SHALL THE COPYRIGHT OWNER OR
// CONTRIBUTORS BE LIABLE FOR ANY DIRECT, INDIRECT, INCIDENTAL, SPECIAL, EXEMPLARY, OR
// CONSEQUENTIAL DAMAGES (INCLUDING, BUT NOT LIMITED TO, PROCUREMENT OF SUBSTITUTE GOODS OR
// SERVICES; LOSS OF USE, DATA, OR PROFITS; OR BUSINESS INTERRUPTION) HOWEVER CAUSED AND ON ANY
// THEORY OF LIABILITY, WHETHER IN CONTRACT, STRICT LIABILITY, OR TORT (INCLUDING NEGLIGENCE OR
// OTHERWISE) ARISING IN ANY WAY OUT OF THE USE OF THIS SOFTWARE, EVEN IF ADVISED OF THE
// POSSIBILITY OF SUCH DAMAGE.

// C++ Headers
#include <cmath>

// ObjexxFCL Headers
#include <ObjexxFCL/Array.functions.hh>
#include <ObjexxFCL/Fmath.hh>

// EnergyPlus Headers
#include <EnergyPlus/BranchNodeConnections.hh>
#include <EnergyPlus/CurveManager.hh>
#include <EnergyPlus/Data/EnergyPlusData.hh>
#include <EnergyPlus/DataEnvironment.hh>
#include <EnergyPlus/DataGlobalConstants.hh>
#include <EnergyPlus/DataHVACGlobals.hh>
#include <EnergyPlus/DataIPShortCuts.hh>
#include <EnergyPlus/DataLoopNode.hh>
#include <EnergyPlus/DataPrecisionGlobals.hh>
#include <EnergyPlus/FluidProperties.hh>
#include <EnergyPlus/General.hh>
#include <EnergyPlus/InputProcessing/InputProcessor.hh>
#include <EnergyPlus/MicroturbineElectricGenerator.hh>
#include <EnergyPlus/NodeInputManager.hh>
#include <EnergyPlus/OutAirNodeManager.hh>
#include <EnergyPlus/OutputProcessor.hh>
#include <EnergyPlus/Plant/DataPlant.hh>
#include <EnergyPlus/PlantUtilities.hh>
#include <EnergyPlus/Psychrometrics.hh>
#include <EnergyPlus/UtilityRoutines.hh>

namespace EnergyPlus::MicroturbineElectricGenerator {

// MODULE INFORMATION:
//       AUTHOR         R. Raustad/D. Shirey
//       DATE WRITTEN   Mar 2008
//       MODIFIED       na
//       RE-ENGINEERED  na

// PURPOSE OF THIS MODULE:
//  This module simulates the performance of microturbine electric
//  generators.

// METHODOLOGY EMPLOYED:
//  Once the electric power manager determines that the MT Generator
//  is available, it calls SimMTGenerator which in turn calls the
//  appropriate microturbine generator model.
//  MT Generator models are based on polynomial curve fits of generator
//  performance data.

PlantComponent *MTGeneratorSpecs::factory(EnergyPlusData &state, std::string const &objectName)
{
    // Process the input data for generator if it hasn't been done already
    if (state.dataMircoturbElectGen->GetMTInput) {
        GetMTGeneratorInput(state);
        state.dataMircoturbElectGen->GetMTInput = false;
    }

    // Now look for this particular gen in the list
    for (auto &thisMTG : state.dataMircoturbElectGen->MTGenerator) {
        if (thisMTG.Name == objectName) {
            return &thisMTG;
        }
    }
    // If we didn't find it, fatal
    ShowFatalError(
        state, format("LocalMicroTurbineGeneratorFactory: Error getting inputs for microturbine generator named: {}", objectName)); // LCOV_EXCL_LINE
    // Shut up the compiler
    return nullptr; // LCOV_EXCL_LINE
}

void GetMTGeneratorInput(EnergyPlusData &state)
{
    // SUBROUTINE INFORMATION:
    //       AUTHOR         R. Raustad/D. Shirey
    //       DATE WRITTEN   Mar 2008
    //       MODIFIED       na
    //       RE-ENGINEERED  na

    // PURPOSE OF THIS SUBROUTINE:
    //  This routine gets the input information for the Microturbine (MT) Generator model.

    bool ErrorsFound(false);

    state.dataIPShortCut->cCurrentModuleObject = "Generator:MicroTurbine";
    state.dataMircoturbElectGen->NumMTGenerators =
        state.dataInputProcessing->inputProcessor->getNumObjectsFound(state, state.dataIPShortCut->cCurrentModuleObject);

    if (state.dataMircoturbElectGen->NumMTGenerators <= 0) {
        ShowSevereError(state, format("No {} equipment specified in input file", state.dataIPShortCut->cCurrentModuleObject));
        ErrorsFound = true;
    }

    // ALLOCATE ARRAYS
    state.dataMircoturbElectGen->MTGenerator.allocate(state.dataMircoturbElectGen->NumMTGenerators);

    // LOAD ARRAYS WITH MICROTURBINE GENERATOR DATA
    for (int GeneratorNum = 1; GeneratorNum <= state.dataMircoturbElectGen->NumMTGenerators; ++GeneratorNum) {
        int NumAlphas;
        int NumNums;
        int IOStat;
        Array1D<Real64> NumArray(19);
        Array1D_string AlphArray(20);
        state.dataInputProcessing->inputProcessor->getObjectItem(state,
                                                                 state.dataIPShortCut->cCurrentModuleObject,
                                                                 GeneratorNum,
                                                                 AlphArray,
                                                                 NumAlphas,
                                                                 NumArray,
                                                                 NumNums,
                                                                 IOStat,
                                                                 state.dataIPShortCut->lNumericFieldBlanks,
                                                                 state.dataIPShortCut->lAlphaFieldBlanks,
                                                                 state.dataIPShortCut->cAlphaFieldNames,
                                                                 state.dataIPShortCut->cNumericFieldNames);
        UtilityRoutines::IsNameEmpty(state, state.dataIPShortCut->cAlphaArgs(1), state.dataIPShortCut->cCurrentModuleObject, ErrorsFound);
        state.dataMircoturbElectGen->MTGenerator(GeneratorNum).Name = AlphArray(1);

        state.dataMircoturbElectGen->MTGenerator(GeneratorNum).RefElecPowerOutput = NumArray(1);
        if (state.dataMircoturbElectGen->MTGenerator(GeneratorNum).RefElecPowerOutput <= 0.0) {
            ShowSevereError(state, format("Invalid {}={:.2R}", state.dataIPShortCut->cNumericFieldNames(1), NumArray(1)));
            ShowContinueError(state, format("Entered in {}={}", state.dataIPShortCut->cCurrentModuleObject, AlphArray(1)));
            ShowContinueError(state, format("{} must be greater than 0.", state.dataIPShortCut->cNumericFieldNames(1)));
            ErrorsFound = true;
        }

        state.dataMircoturbElectGen->MTGenerator(GeneratorNum).MinElecPowerOutput = NumArray(2);
        state.dataMircoturbElectGen->MTGenerator(GeneratorNum).MaxElecPowerOutput = NumArray(3);

        if (state.dataMircoturbElectGen->MTGenerator(GeneratorNum).MinElecPowerOutput < 0.0) {
            ShowSevereError(state, format("Invalid {}={:.2R}", state.dataIPShortCut->cNumericFieldNames(2), NumArray(2)));
            ShowContinueError(state, format("Entered in {}={}", state.dataIPShortCut->cCurrentModuleObject, AlphArray(1)));
            ShowContinueError(state, format("{} must be greater than 0.", state.dataIPShortCut->cNumericFieldNames(2)));
            ErrorsFound = true;
        }

        if (state.dataIPShortCut->lNumericFieldBlanks(3)) {
            state.dataMircoturbElectGen->MTGenerator(GeneratorNum).MaxElecPowerOutput =
                state.dataMircoturbElectGen->MTGenerator(GeneratorNum).RefElecPowerOutput;
        } else {
            if (state.dataMircoturbElectGen->MTGenerator(GeneratorNum).MaxElecPowerOutput <= 0.0) {
                ShowSevereError(state, format("Invalid {}={:.2R}", state.dataIPShortCut->cNumericFieldNames(3), NumArray(3)));
                ShowContinueError(state, format("Entered in {}={}", state.dataIPShortCut->cCurrentModuleObject, AlphArray(1)));
                ShowContinueError(state, format("{} must be greater than 0.", state.dataIPShortCut->cNumericFieldNames(3)));
                ErrorsFound = true;
            }
        }

        if (state.dataMircoturbElectGen->MTGenerator(GeneratorNum).MinElecPowerOutput >=
            state.dataMircoturbElectGen->MTGenerator(GeneratorNum).MaxElecPowerOutput) {
            ShowSevereError(
                state, format("{}= {}", state.dataIPShortCut->cCurrentModuleObject, state.dataMircoturbElectGen->MTGenerator(GeneratorNum).Name));
            ShowContinueError(state,
                              format("{} [{:.2R}] > {} [{:.2R}]",
                                     state.dataIPShortCut->cNumericFieldNames(2),
                                     NumArray(2),
                                     state.dataIPShortCut->cNumericFieldNames(3),
                                     NumArray(3)));
            ShowContinueError(state, "Minimum Full Load Electrical Power Output must be less than or equal");
            ShowContinueError(state, "to Maximum Full Load Electrical Power Output.");
            ErrorsFound = true;
        }

        if (state.dataMircoturbElectGen->MTGenerator(GeneratorNum).RefElecPowerOutput >
                state.dataMircoturbElectGen->MTGenerator(GeneratorNum).MaxElecPowerOutput ||
            state.dataMircoturbElectGen->MTGenerator(GeneratorNum).RefElecPowerOutput <
                state.dataMircoturbElectGen->MTGenerator(GeneratorNum).MinElecPowerOutput) {
            ShowSevereError(
                state, format("{}= {}", state.dataIPShortCut->cCurrentModuleObject, state.dataMircoturbElectGen->MTGenerator(GeneratorNum).Name));
            ShowContinueError(state,
                              format("{} must be >= {}", state.dataIPShortCut->cNumericFieldNames(1), state.dataIPShortCut->cNumericFieldNames(2)));
            ShowContinueError(state,
                              format("{} must be <= {}", state.dataIPShortCut->cNumericFieldNames(1), state.dataIPShortCut->cNumericFieldNames(3)));
            ShowContinueError(state, format("{} = {:.2R}", state.dataIPShortCut->cNumericFieldNames(1), NumArray(1)));
            ShowContinueError(state, format("{} = {:.2R}", state.dataIPShortCut->cNumericFieldNames(2), NumArray(2)));
            ShowContinueError(state, format("{} = {:.2R}", state.dataIPShortCut->cNumericFieldNames(3), NumArray(3)));
            ErrorsFound = true;
        }

        state.dataMircoturbElectGen->MTGenerator(GeneratorNum).RefElecEfficiencyLHV = NumArray(4);

        if (state.dataMircoturbElectGen->MTGenerator(GeneratorNum).RefElecEfficiencyLHV <= 0.0) {
            ShowSevereError(state, format("Invalid {}={:.2R}", state.dataIPShortCut->cNumericFieldNames(4), NumArray(4)));
            ShowContinueError(state, format("Entered in {}={}", state.dataIPShortCut->cCurrentModuleObject, AlphArray(1)));
            ShowContinueError(state, format("{} must be greater than 0.", state.dataIPShortCut->cNumericFieldNames(4)));
            ErrorsFound = true;
        }

        state.dataMircoturbElectGen->MTGenerator(GeneratorNum).RefCombustAirInletTemp = NumArray(5);
        state.dataMircoturbElectGen->MTGenerator(GeneratorNum).RefCombustAirInletHumRat = NumArray(6);
        state.dataMircoturbElectGen->MTGenerator(GeneratorNum).RefElevation = NumArray(7);

        if (state.dataMircoturbElectGen->MTGenerator(GeneratorNum).RefCombustAirInletHumRat <= 0.0) {
            ShowSevereError(state, format("Invalid {}={:.2R}", state.dataIPShortCut->cNumericFieldNames(6), NumArray(6)));
            ShowContinueError(state, format("Entered in {}={}", state.dataIPShortCut->cCurrentModuleObject, AlphArray(1)));
            ShowContinueError(state, format("{} must be greater than 0.", state.dataIPShortCut->cNumericFieldNames(6)));
            ErrorsFound = true;
        } else {
            // Reference barometric pressure, adjusted for reference elevation (Pa)
            Real64 RefBaroPressure =
                101325.0 * std::pow(1.0 - 2.25577e-05 * state.dataMircoturbElectGen->MTGenerator(GeneratorNum).RefElevation, 5.2559);
            state.dataMircoturbElectGen->MTGenerator(GeneratorNum).RefCombustAirInletDensity =
                Psychrometrics::PsyRhoAirFnPbTdbW(state,
                                                  RefBaroPressure,
                                                  state.dataMircoturbElectGen->MTGenerator(GeneratorNum).RefCombustAirInletTemp,
                                                  state.dataMircoturbElectGen->MTGenerator(GeneratorNum).RefCombustAirInletHumRat);
        }

        state.dataMircoturbElectGen->MTGenerator(GeneratorNum).ElecPowFTempElevCurveNum =
            Curve::GetCurveIndex(state, AlphArray(2)); // Convert curve name to number
        if (state.dataMircoturbElectGen->MTGenerator(GeneratorNum).ElecPowFTempElevCurveNum == 0) {
            ShowSevereError(state, format("Invalid {}={}", state.dataIPShortCut->cAlphaFieldNames(2), AlphArray(2)));
            ShowContinueError(state, format("Entered in {}={}", state.dataIPShortCut->cCurrentModuleObject, AlphArray(1)));
            ErrorsFound = true;
        } else {
            // Verify curve object, only legal type is BiQuadratic

            if (!ErrorsFound) {
                // Check electrical power output at reference combustion inlet temp and elevation
                // Output of Electrical Power Output Modifier Curve (function of temp and elev)
                Real64 ElectOutFTempElevOutput = Curve::CurveValue(state,
                                                                   state.dataMircoturbElectGen->MTGenerator(GeneratorNum).ElecPowFTempElevCurveNum,
                                                                   state.dataMircoturbElectGen->MTGenerator(GeneratorNum).RefCombustAirInletTemp,
                                                                   state.dataMircoturbElectGen->MTGenerator(GeneratorNum).RefElevation);
                if (std::abs(ElectOutFTempElevOutput - 1.0) > 0.1) {
                    ShowWarningError(
                        state,
                        format("{} \"{}\"", state.dataIPShortCut->cCurrentModuleObject, state.dataMircoturbElectGen->MTGenerator(GeneratorNum).Name));
                    ShowContinueError(state, format("{} = {}", state.dataIPShortCut->cAlphaFieldNames(2), AlphArray(2)));
                    ShowContinueError(state, "... Curve output at reference conditions should equal 1 (+-10%).");
                    ShowContinueError(state,
                                      format("...Reference combustion air inlet temperature = {:.4T} C",
                                             state.dataMircoturbElectGen->MTGenerator(GeneratorNum).RefCombustAirInletTemp));
                    ShowContinueError(state,
                                      format("...Reference elevation                        = {:.4T} m",
                                             state.dataMircoturbElectGen->MTGenerator(GeneratorNum).RefElevation));
                    ShowContinueError(state, format("...Curve output                               = {:.4T}", ElectOutFTempElevOutput));
                }
            }
        }

        state.dataMircoturbElectGen->MTGenerator(GeneratorNum).ElecEffFTempCurveNum =
            Curve::GetCurveIndex(state, AlphArray(3)); // Convert curve name to number
        if (state.dataMircoturbElectGen->MTGenerator(GeneratorNum).ElecEffFTempCurveNum == 0) {
            ShowSevereError(
                state, format("{} \"{}\"", state.dataIPShortCut->cCurrentModuleObject, state.dataMircoturbElectGen->MTGenerator(GeneratorNum).Name));
            ShowSevereError(state, format("{} not found = {}", state.dataIPShortCut->cAlphaFieldNames(3), AlphArray(3)));
            ErrorsFound = true;
        } else {
            // Verify curve object, only legal types are Quadratic and Cubic

            if (!ErrorsFound) {
                // Check electrical efficiency at reference combustion inlet temp
                // Output of Electrical Efficiency Modifier Curve (function of temp)
                Real64 ElecEfficFTempOutput = Curve::CurveValue(state,
                                                                state.dataMircoturbElectGen->MTGenerator(GeneratorNum).ElecEffFTempCurveNum,
                                                                state.dataMircoturbElectGen->MTGenerator(GeneratorNum).RefCombustAirInletTemp);
                if (std::abs(ElecEfficFTempOutput - 1.0) > 0.1) {
                    ShowWarningError(
                        state,
                        format("{} \"{}\"", state.dataIPShortCut->cCurrentModuleObject, state.dataMircoturbElectGen->MTGenerator(GeneratorNum).Name));
                    ShowContinueError(state, format("{} = {}", state.dataIPShortCut->cAlphaFieldNames(3), AlphArray(3)));
                    ShowContinueError(state, "... Curve output at reference condition should equal 1 (+-10%).");
                    ShowContinueError(state,
                                      format("... Reference combustion air inlet temperature = {:.4T} C",
                                             state.dataMircoturbElectGen->MTGenerator(GeneratorNum).RefCombustAirInletTemp));
                    ShowContinueError(state, format("... Curve output                               = {:.4T}", ElecEfficFTempOutput));
                }
            }
        }

        state.dataMircoturbElectGen->MTGenerator(GeneratorNum).ElecEffFPLRCurveNum =
            Curve::GetCurveIndex(state, AlphArray(4)); // Convert curve name to number
        if (state.dataMircoturbElectGen->MTGenerator(GeneratorNum).ElecEffFPLRCurveNum == 0) {
            ShowSevereError(
                state, format("{} \"{}\"", state.dataIPShortCut->cCurrentModuleObject, state.dataMircoturbElectGen->MTGenerator(GeneratorNum).Name));
            ShowSevereError(state, format("{} not found = {}", state.dataIPShortCut->cAlphaFieldNames(4), AlphArray(4)));
            ErrorsFound = true;
        } else {
            // Verify curve object, only legal types are Quadratic and Cubic

            if (!ErrorsFound) {
                // Check electrical efficiency at PLR = 1
                // Output of Electrical Efficiency Modifier Curve (function of PLR)
                Real64 ElecEfficFPLROutput =
                    Curve::CurveValue(state, state.dataMircoturbElectGen->MTGenerator(GeneratorNum).ElecEffFPLRCurveNum, 1.0);
                if (std::abs(ElecEfficFPLROutput - 1.0) > 0.1) {
                    ShowWarningError(
                        state,
                        format("{} \"{}\"", state.dataIPShortCut->cCurrentModuleObject, state.dataMircoturbElectGen->MTGenerator(GeneratorNum).Name));
                    ShowContinueError(state, format("{} = {}", state.dataIPShortCut->cAlphaFieldNames(4), AlphArray(4)));
                    ShowContinueError(state, "... Curve output at a part-load ratio of 1 should equal 1 (+-10%).");
                    ShowContinueError(state, format("... Curve output = {:.4T}", ElecEfficFPLROutput));
                }

                Real64 Var1Min(0.0);
                Real64 Var1Max(0.0);
                Curve::GetCurveMinMaxValues(state, state.dataMircoturbElectGen->MTGenerator(GeneratorNum).ElecEffFPLRCurveNum, Var1Min, Var1Max);
                state.dataMircoturbElectGen->MTGenerator(GeneratorNum).MinPartLoadRat = Var1Min;
                state.dataMircoturbElectGen->MTGenerator(GeneratorNum).MaxPartLoadRat = Var1Max;
            }
        }

        // Validate fuel type input
<<<<<<< HEAD
        bool FuelTypeError(false);
        UtilityRoutines::ValidateFuelType(state, AlphArray(5), state.dataMircoturbElectGen->MTGenerator(GeneratorNum).FuelType, FuelTypeError);
        if (FuelTypeError) {
            ShowSevereError(
                state, format("{} \"{}\"", state.dataIPShortCut->cCurrentModuleObject, state.dataMircoturbElectGen->MTGenerator(GeneratorNum).Name));
            ShowSevereError(state, format("Invalid {}  = {}", state.dataIPShortCut->cAlphaFieldNames(5), AlphArray(5)));
=======
        state.dataMircoturbElectGen->MTGenerator(GeneratorNum).FuelType = static_cast<DataGlobalConstants::eResource>(
            getEnumerationValue(DataGlobalConstants::ResourceTypeNamesUC, UtilityRoutines::MakeUPPERCase(AlphArray(5))));
        if (state.dataMircoturbElectGen->MTGenerator(GeneratorNum).FuelType == DataGlobalConstants::eResource::Invalid) {
            ShowSevereError(state,
                            state.dataIPShortCut->cCurrentModuleObject + " \"" + state.dataMircoturbElectGen->MTGenerator(GeneratorNum).Name + "\"");
            ShowSevereError(state, "Invalid " + state.dataIPShortCut->cAlphaFieldNames(5) + "  = " + AlphArray(5));
>>>>>>> 4fcead25
            ErrorsFound = true;
        }

        state.dataMircoturbElectGen->MTGenerator(GeneratorNum).FuelHigherHeatingValue = NumArray(8);
        state.dataMircoturbElectGen->MTGenerator(GeneratorNum).FuelLowerHeatingValue = NumArray(9);

        if (state.dataMircoturbElectGen->MTGenerator(GeneratorNum).FuelLowerHeatingValue <= 0.0) {
            ShowSevereError(state, format("Invalid {}={:.2R}", state.dataIPShortCut->cNumericFieldNames(9), NumArray(9)));
            ShowContinueError(state, format("Entered in {}={}", state.dataIPShortCut->cCurrentModuleObject, AlphArray(1)));
            ShowContinueError(state, format("{} must be greater than 0.", state.dataIPShortCut->cNumericFieldNames(9)));
            ErrorsFound = true;
        }

        if (state.dataMircoturbElectGen->MTGenerator(GeneratorNum).FuelHigherHeatingValue <= 0.0) {
            ShowSevereError(state, format("Invalid {}={:.2R}", state.dataIPShortCut->cNumericFieldNames(8), NumArray(8)));
            ShowContinueError(state, format("Entered in {}={}", state.dataIPShortCut->cCurrentModuleObject, AlphArray(1)));
            ShowContinueError(state, format("{} must be greater than 0.", state.dataIPShortCut->cNumericFieldNames(8)));
            ErrorsFound = true;
        }

        if (state.dataMircoturbElectGen->MTGenerator(GeneratorNum).FuelLowerHeatingValue >
            state.dataMircoturbElectGen->MTGenerator(GeneratorNum).FuelHigherHeatingValue) {
            ShowSevereError(
                state, format("{} \"{}\"", state.dataIPShortCut->cCurrentModuleObject, state.dataMircoturbElectGen->MTGenerator(GeneratorNum).Name));
            ShowContinueError(
                state,
                format("{} must be greater than the {}", state.dataIPShortCut->cNumericFieldNames(8), state.dataIPShortCut->cNumericFieldNames(9)));
            ShowContinueError(state, format("{}={:.2R}", state.dataIPShortCut->cNumericFieldNames(8), NumArray(8)));
            ShowContinueError(state, format("{}={:.2R}", state.dataIPShortCut->cNumericFieldNames(9), NumArray(9)));
            ErrorsFound = true;
        }

        state.dataMircoturbElectGen->MTGenerator(GeneratorNum).StandbyPower = NumArray(10);
        if (state.dataMircoturbElectGen->MTGenerator(GeneratorNum).StandbyPower < 0.0) {
            ShowWarningError(state, format("Invalid {}={:.2R}", state.dataIPShortCut->cNumericFieldNames(10), NumArray(10)));
            ShowContinueError(state, format("Entered in {}={}", state.dataIPShortCut->cCurrentModuleObject, AlphArray(1)));
            ShowContinueError(state, format("{} must be greater than 0.", state.dataIPShortCut->cNumericFieldNames(10)));
            ShowContinueError(state, "Resetting to 0 and the simulation continues.");
            state.dataMircoturbElectGen->MTGenerator(GeneratorNum).StandbyPower = 0.0;
        }

        state.dataMircoturbElectGen->MTGenerator(GeneratorNum).AncillaryPower = NumArray(11);
        if (state.dataMircoturbElectGen->MTGenerator(GeneratorNum).AncillaryPower < 0.0) {
            ShowWarningError(state, format("Invalid {}={:.2R}", state.dataIPShortCut->cNumericFieldNames(11), NumArray(11)));
            ShowContinueError(state, format("Entered in {}={}", state.dataIPShortCut->cCurrentModuleObject, AlphArray(1)));
            ShowContinueError(state, format("{} must be greater than 0.", state.dataIPShortCut->cNumericFieldNames(11)));
            ShowContinueError(state, "Resetting to 0 and the simulation continues.");
            state.dataMircoturbElectGen->MTGenerator(GeneratorNum).AncillaryPower = 0.0;
        }

        state.dataMircoturbElectGen->MTGenerator(GeneratorNum).AncillaryPowerFuelCurveNum =
            Curve::GetCurveIndex(state, AlphArray(6)); // Convert curve name to number
        //   If blank, then the calc routine assumes modifier curve value = 1 for entire simulation
        if (!state.dataIPShortCut->lAlphaFieldBlanks(6) && state.dataMircoturbElectGen->MTGenerator(GeneratorNum).AncillaryPowerFuelCurveNum == 0) {
            ShowSevereError(state, format("Invalid {}={}", state.dataIPShortCut->cAlphaFieldNames(6), AlphArray(6)));
            ShowContinueError(state, format("Entered in {}={}", state.dataIPShortCut->cCurrentModuleObject, AlphArray(1)));
            ErrorsFound = true;
        } else if (state.dataMircoturbElectGen->MTGenerator(GeneratorNum).AncillaryPowerFuelCurveNum > 0) {
            // Verify curve object, only legal type is Quadratic

            if (!ErrorsFound) {
                // Fuel mass flow rate at reference conditions (kg/s)
                Real64 RefFuelUseMdot = (state.dataMircoturbElectGen->MTGenerator(GeneratorNum).RefElecPowerOutput /
                                         state.dataMircoturbElectGen->MTGenerator(GeneratorNum).RefElecEfficiencyLHV) /
                                        (state.dataMircoturbElectGen->MTGenerator(GeneratorNum).FuelLowerHeatingValue * 1000.0);
                // Output of Ancillary Power Modifer Curve (function of temps and fuel flow)
                Real64 AncillaryPowerOutput =
                    Curve::CurveValue(state, state.dataMircoturbElectGen->MTGenerator(GeneratorNum).AncillaryPowerFuelCurveNum, RefFuelUseMdot);
                if (std::abs(AncillaryPowerOutput - 1.0) > 0.1) {
                    ShowWarningError(
                        state,
                        format("{} \"{}\"", state.dataIPShortCut->cCurrentModuleObject, state.dataMircoturbElectGen->MTGenerator(GeneratorNum).Name));
                    ShowContinueError(state, format("{} = {}", state.dataIPShortCut->cAlphaFieldNames(6), AlphArray(6)));
                    ShowContinueError(state, "... Curve output at reference conditions should equal 1 (+-10%).");
                    ShowContinueError(state,
                                      format("... Reference Electrical Power Output           = {:.2T} W",
                                             state.dataMircoturbElectGen->MTGenerator(GeneratorNum).RefElecPowerOutput));
                    ShowContinueError(state,
                                      format("... Reference Electrical Efficiency (LHV basis) = {:.4T}",
                                             state.dataMircoturbElectGen->MTGenerator(GeneratorNum).RefElecEfficiencyLHV));
                    ShowContinueError(state,
                                      format("... Fuel Lower Heating Value                    = {:.2T} kJ/kg",
                                             state.dataMircoturbElectGen->MTGenerator(GeneratorNum).FuelLowerHeatingValue));
                    ShowContinueError(state, format("... Calculated fuel flow                        = {:.4T} kg/s", RefFuelUseMdot));
                    ShowContinueError(state, format("... Curve output                                = {:.4T}", AncillaryPowerOutput));
                }
            }
        }

        if (!state.dataIPShortCut->lAlphaFieldBlanks(7)) {
            state.dataMircoturbElectGen->MTGenerator(GeneratorNum).HeatRecInletNodeNum =
                NodeInputManager::GetOnlySingleNode(state,
                                                    AlphArray(7),
                                                    ErrorsFound,
                                                    DataLoopNode::ConnectionObjectType::GeneratorMicroTurbine,
                                                    state.dataMircoturbElectGen->MTGenerator(GeneratorNum).Name,
                                                    DataLoopNode::NodeFluidType::Water,
                                                    DataLoopNode::ConnectionType::Inlet,
                                                    NodeInputManager::CompFluidStream::Primary,
                                                    DataLoopNode::ObjectIsNotParent);
        }

        if (!state.dataIPShortCut->lAlphaFieldBlanks(8)) {
            state.dataMircoturbElectGen->MTGenerator(GeneratorNum).HeatRecOutletNodeNum =
                NodeInputManager::GetOnlySingleNode(state,
                                                    AlphArray(8),
                                                    ErrorsFound,
                                                    DataLoopNode::ConnectionObjectType::GeneratorMicroTurbine,
                                                    state.dataMircoturbElectGen->MTGenerator(GeneratorNum).Name,
                                                    DataLoopNode::NodeFluidType::Water,
                                                    DataLoopNode::ConnectionType::Outlet,
                                                    NodeInputManager::CompFluidStream::Primary,
                                                    DataLoopNode::ObjectIsNotParent);
        }

        if (state.dataMircoturbElectGen->MTGenerator(GeneratorNum).HeatRecInletNodeNum > 0 &&
            state.dataMircoturbElectGen->MTGenerator(GeneratorNum).HeatRecOutletNodeNum > 0) {
            BranchNodeConnections::TestCompSet(state,
                                               state.dataIPShortCut->cCurrentModuleObject,
                                               state.dataMircoturbElectGen->MTGenerator(GeneratorNum).Name,
                                               AlphArray(7),
                                               AlphArray(8),
                                               "Heat Recovery Nodes");
        }

        if ((state.dataMircoturbElectGen->MTGenerator(GeneratorNum).HeatRecOutletNodeNum > 0 &&
             state.dataMircoturbElectGen->MTGenerator(GeneratorNum).HeatRecInletNodeNum == 0) ||
            (state.dataMircoturbElectGen->MTGenerator(GeneratorNum).HeatRecOutletNodeNum == 0 &&
             state.dataMircoturbElectGen->MTGenerator(GeneratorNum).HeatRecInletNodeNum > 0)) {
            ShowSevereError(
                state, format("{} \"{}\"", state.dataIPShortCut->cCurrentModuleObject, state.dataMircoturbElectGen->MTGenerator(GeneratorNum).Name));
            ShowContinueError(state, "... If one Heat Recovery Water Node Name is specified, then both the Inlet and Outlet Heat Recovery");
            ShowContinueError(state, "... Water Node Names must be specified. Only one water node is being specified for this generator.");
            ErrorsFound = true;
        }

        //   Heat recovery to water input fields only valid if water nodes are defined
        if (state.dataMircoturbElectGen->MTGenerator(GeneratorNum).HeatRecInletNodeNum != 0 &&
            state.dataMircoturbElectGen->MTGenerator(GeneratorNum).HeatRecOutletNodeNum != 0) {

            state.dataMircoturbElectGen->MTGenerator(GeneratorNum).HeatRecActive = true;

            state.dataMircoturbElectGen->MTGenerator(GeneratorNum).RefThermalEffLHV = NumArray(12);
            if (state.dataMircoturbElectGen->MTGenerator(GeneratorNum).RefThermalEffLHV < 0.0) {
                ShowWarningError(
                    state,
                    format("{} \"{}\"", state.dataIPShortCut->cCurrentModuleObject, state.dataMircoturbElectGen->MTGenerator(GeneratorNum).Name));
                ShowContinueError(state, format("{} must be >= 0.", state.dataIPShortCut->cNumericFieldNames(12)));
                ShowContinueError(state, "Resetting to 0 and the simulation continues.");
                state.dataMircoturbElectGen->MTGenerator(GeneratorNum).RefThermalEffLHV = 0.0;
            }

            // Next store thermal power output ranges using nominal thermal to electrical efficiency ratio and electrical power data
            state.dataMircoturbElectGen->MTGenerator(GeneratorNum).RefThermalPowerOutput =
                state.dataMircoturbElectGen->MTGenerator(GeneratorNum).RefElecPowerOutput *
                state.dataMircoturbElectGen->MTGenerator(GeneratorNum).RefThermalEffLHV /
                state.dataMircoturbElectGen->MTGenerator(GeneratorNum).RefElecEfficiencyLHV;
            state.dataMircoturbElectGen->MTGenerator(GeneratorNum).MinThermalPowerOutput =
                state.dataMircoturbElectGen->MTGenerator(GeneratorNum).MinElecPowerOutput *
                state.dataMircoturbElectGen->MTGenerator(GeneratorNum).RefThermalEffLHV /
                state.dataMircoturbElectGen->MTGenerator(GeneratorNum).RefElecEfficiencyLHV;
            state.dataMircoturbElectGen->MTGenerator(GeneratorNum).MaxThermalPowerOutput =
                state.dataMircoturbElectGen->MTGenerator(GeneratorNum).MaxElecPowerOutput *
                state.dataMircoturbElectGen->MTGenerator(GeneratorNum).RefThermalEffLHV /
                state.dataMircoturbElectGen->MTGenerator(GeneratorNum).RefElecEfficiencyLHV;

            state.dataMircoturbElectGen->MTGenerator(GeneratorNum).RefInletWaterTemp = NumArray(13);

            if (UtilityRoutines::SameString(AlphArray(9), "InternalControl")) {
                state.dataMircoturbElectGen->MTGenerator(GeneratorNum).InternalFlowControl =
                    true; //  A9, \field Heat Recovery Water Flow Operating Mode
                state.dataMircoturbElectGen->MTGenerator(GeneratorNum).PlantFlowControl = false;
            }
            if ((!(UtilityRoutines::SameString(AlphArray(9), "InternalControl"))) && (!(UtilityRoutines::SameString(AlphArray(9), "PlantControl")))) {
                ShowSevereError(state, format("Invalid {}={}", state.dataIPShortCut->cAlphaFieldNames(9), AlphArray(9)));
                ShowContinueError(state, format("Entered in {}={}", state.dataIPShortCut->cCurrentModuleObject, AlphArray(1)));
                ShowContinueError(state, "Operating Mode must be INTERNAL CONTROL or PLANT CONTROL.");
                ErrorsFound = true;
            }

            state.dataMircoturbElectGen->MTGenerator(GeneratorNum).RefHeatRecVolFlowRate = NumArray(14);

            if (state.dataMircoturbElectGen->MTGenerator(GeneratorNum).RefHeatRecVolFlowRate <= 0.0) {
                ShowSevereError(state, format("Invalid {}={:.2R}", state.dataIPShortCut->cNumericFieldNames(14), NumArray(14)));
                ShowContinueError(state, format("Entered in {}={}", state.dataIPShortCut->cCurrentModuleObject, AlphArray(1)));
                ShowContinueError(state, format("{} must be greater than 0.", state.dataIPShortCut->cNumericFieldNames(14)));
                ErrorsFound = true;
            }

            if (state.dataMircoturbElectGen->MTGenerator(GeneratorNum).InternalFlowControl) { // Get Heat Recovery Water Flow Rate Modifier Curve

                state.dataMircoturbElectGen->MTGenerator(GeneratorNum).HeatRecFlowFTempPowCurveNum = Curve::GetCurveIndex(state, AlphArray(10));
                if (state.dataMircoturbElectGen->MTGenerator(GeneratorNum).HeatRecFlowFTempPowCurveNum != 0) {
                    // Verify curve object, only legal type is BiQuadratic
                }

            } // End of IF (MTGenerator(GeneratorNum)%InternalFlowControl) THEN

            state.dataMircoturbElectGen->MTGenerator(GeneratorNum).ThermEffFTempElevCurveNum =
                Curve::GetCurveIndex(state, AlphArray(11)); // convert curve name to number
            if (state.dataMircoturbElectGen->MTGenerator(GeneratorNum).ThermEffFTempElevCurveNum != 0) {
                // Verify curve object, only legal types are BiQuadratic and BiCubic

                if (!ErrorsFound) {
                    // Output of Thermal Efficiency Modifier Curve (function of temp and elevation)
                    Real64 ThermalEffTempElevOutput =
                        Curve::CurveValue(state,
                                          state.dataMircoturbElectGen->MTGenerator(GeneratorNum).ThermEffFTempElevCurveNum,
                                          state.dataMircoturbElectGen->MTGenerator(GeneratorNum).RefCombustAirInletTemp,
                                          state.dataMircoturbElectGen->MTGenerator(GeneratorNum).RefElevation);

                    if (std::abs(ThermalEffTempElevOutput - 1.0) > 0.1) {
                        ShowWarningError(state,
                                         format("{} \"{}\"",
                                                state.dataIPShortCut->cCurrentModuleObject,
                                                state.dataMircoturbElectGen->MTGenerator(GeneratorNum).Name));
                        ShowContinueError(state, format("{} = {}", state.dataIPShortCut->cAlphaFieldNames(11), AlphArray(11)));
                        ShowContinueError(state, "... Curve output at reference conditions should equal 1 (+-10%).");
                        ShowContinueError(state,
                                          format("... Reference combustion air inlet temperature      = {:.4T} C",
                                                 state.dataMircoturbElectGen->MTGenerator(GeneratorNum).RefCombustAirInletTemp));
                        ShowContinueError(state,
                                          format("... Reference elevation                             = {:.4T} m",
                                                 state.dataMircoturbElectGen->MTGenerator(GeneratorNum).RefElevation));
                    }
                }
            }

            state.dataMircoturbElectGen->MTGenerator(GeneratorNum).HeatRecRateFPLRCurveNum =
                Curve::GetCurveIndex(state, AlphArray(12)); // convert curve name to number
            if (state.dataMircoturbElectGen->MTGenerator(GeneratorNum).HeatRecRateFPLRCurveNum != 0) {
                // Verify curve object, only legal types are Quadratic or Cubic

                if (!ErrorsFound) {
                    // Output of Heat Recovery Rate Modifier Curve (function of PLR)
                    Real64 HeatRecRateFPLROutput =
                        Curve::CurveValue(state, state.dataMircoturbElectGen->MTGenerator(GeneratorNum).HeatRecRateFPLRCurveNum, 1.0);

                    if (std::abs(HeatRecRateFPLROutput - 1.0) > 0.1) {
                        ShowWarningError(state,
                                         format("{} \"{}\"",
                                                state.dataIPShortCut->cCurrentModuleObject,
                                                state.dataMircoturbElectGen->MTGenerator(GeneratorNum).Name));
                        ShowContinueError(state, format("{} = {}", state.dataIPShortCut->cAlphaFieldNames(12), AlphArray(12)));
                        ShowContinueError(state, "... Curve output at a part-load ratio of 1 should equal 1 (+-10%).");
                        ShowContinueError(state, format("... Curve output = {:.4T}", HeatRecRateFPLROutput));
                    }
                }
            }

            state.dataMircoturbElectGen->MTGenerator(GeneratorNum).HeatRecRateFTempCurveNum =
                Curve::GetCurveIndex(state, AlphArray(13)); // convert curve name to number
            if (state.dataMircoturbElectGen->MTGenerator(GeneratorNum).HeatRecRateFTempCurveNum != 0) {
                // Verify curve object, only legal type is Quadratic

                if (!ErrorsFound) {
                    // Output of Heat Recovery Rate Modifier Curve (function of inlet water temp)
                    Real64 HeatRecRateFTempOutput = Curve::CurveValue(state,
                                                                      state.dataMircoturbElectGen->MTGenerator(GeneratorNum).HeatRecRateFTempCurveNum,
                                                                      state.dataMircoturbElectGen->MTGenerator(GeneratorNum).RefInletWaterTemp);

                    if (std::abs(HeatRecRateFTempOutput - 1.0) > 0.1) {
                        ShowWarningError(state,
                                         format("{} \"{}\"",
                                                state.dataIPShortCut->cCurrentModuleObject,
                                                state.dataMircoturbElectGen->MTGenerator(GeneratorNum).Name));
                        ShowContinueError(state, format("{} = {}", state.dataIPShortCut->cAlphaFieldNames(13), AlphArray(13)));
                        ShowContinueError(state, "... Curve output at reference condition should equal 1 (+-10%).");
                        ShowContinueError(state,
                                          format("... Reference inlet water temperature temperature      = {:.4T} C",
                                                 state.dataMircoturbElectGen->MTGenerator(GeneratorNum).RefInletWaterTemp));
                        ShowContinueError(state, format("... Curve output = {:.4T}", HeatRecRateFTempOutput));
                    }
                }
            }

            state.dataMircoturbElectGen->MTGenerator(GeneratorNum).HeatRecRateFWaterFlowCurveNum = Curve::GetCurveIndex(state, AlphArray(14));
            if (state.dataMircoturbElectGen->MTGenerator(GeneratorNum).HeatRecRateFWaterFlowCurveNum != 0) {
                // Verify curve object, only legal type is Quadratic

                if (!ErrorsFound) {
                    // Output of Heat Recovery Rate Modifier Curve (function of water flow rate)
                    Real64 HeatRecRateFFlowOutput =
                        Curve::CurveValue(state,
                                          state.dataMircoturbElectGen->MTGenerator(GeneratorNum).HeatRecRateFWaterFlowCurveNum,
                                          state.dataMircoturbElectGen->MTGenerator(GeneratorNum).RefHeatRecVolFlowRate);

                    if (std::abs(HeatRecRateFFlowOutput - 1.0) > 0.1) {
                        ShowWarningError(state,
                                         format("{} \"{}\"",
                                                state.dataIPShortCut->cCurrentModuleObject,
                                                state.dataMircoturbElectGen->MTGenerator(GeneratorNum).Name));
                        ShowContinueError(state, format("{} = {}", state.dataIPShortCut->cAlphaFieldNames(14), AlphArray(14)));
                        ShowContinueError(state, "... Curve output at reference condition should equal 1 (+-10%).");
                        ShowContinueError(state,
                                          format("... Reference Heat Recovery Water Flow Rate      = {:.4T} m3/s",
                                                 state.dataMircoturbElectGen->MTGenerator(GeneratorNum).RefHeatRecVolFlowRate));
                        ShowContinueError(state, format("... Curve output = {:.4T}", HeatRecRateFFlowOutput));
                    }
                }
            }

            state.dataMircoturbElectGen->MTGenerator(GeneratorNum).HeatRecMinVolFlowRate = NumArray(15);
            if (state.dataMircoturbElectGen->MTGenerator(GeneratorNum).HeatRecMinVolFlowRate < 0.0) {
                ShowWarningError(
                    state,
                    format("{} \"{}\"", state.dataIPShortCut->cCurrentModuleObject, state.dataMircoturbElectGen->MTGenerator(GeneratorNum).Name));
                ShowContinueError(state, format("{} must be >= 0.", state.dataIPShortCut->cNumericFieldNames(15)));
                ShowContinueError(state, "Resetting to 0 and the simulation continues.");
                state.dataMircoturbElectGen->MTGenerator(GeneratorNum).HeatRecMinVolFlowRate = 0.0;
            }

            state.dataMircoturbElectGen->MTGenerator(GeneratorNum).HeatRecMaxVolFlowRate = NumArray(16);
            if (state.dataMircoturbElectGen->MTGenerator(GeneratorNum).HeatRecMaxVolFlowRate < 0.0) {
                ShowWarningError(
                    state,
                    format("{} \"{}\"", state.dataIPShortCut->cCurrentModuleObject, state.dataMircoturbElectGen->MTGenerator(GeneratorNum).Name));
                ShowContinueError(state, format("{} must be >= 0.", state.dataIPShortCut->cNumericFieldNames(16)));
                ShowContinueError(state, "Resetting to 0 and the simulation continues.");
                state.dataMircoturbElectGen->MTGenerator(GeneratorNum).HeatRecMaxVolFlowRate = 0.0;
            }

            if (state.dataMircoturbElectGen->MTGenerator(GeneratorNum).HeatRecMaxVolFlowRate <
                state.dataMircoturbElectGen->MTGenerator(GeneratorNum).HeatRecMinVolFlowRate) {
                ShowWarningError(
                    state,
                    format("{} \"{}\"", state.dataIPShortCut->cCurrentModuleObject, state.dataMircoturbElectGen->MTGenerator(GeneratorNum).Name));
                ShowContinueError(
                    state, format("{} must be >= {}", state.dataIPShortCut->cNumericFieldNames(16), state.dataIPShortCut->cNumericFieldNames(15)));
                ShowContinueError(state,
                                  format("Resetting {} = {} and the simulation continues.",
                                         state.dataIPShortCut->cNumericFieldNames(16),
                                         state.dataIPShortCut->cNumericFieldNames(15)));
                state.dataMircoturbElectGen->MTGenerator(GeneratorNum).HeatRecMaxVolFlowRate =
                    state.dataMircoturbElectGen->MTGenerator(GeneratorNum).HeatRecMinVolFlowRate;
            }

            //     Check if reference heat recovery water flow rate is below the minimum flow rate
            if (state.dataMircoturbElectGen->MTGenerator(GeneratorNum).RefHeatRecVolFlowRate <
                state.dataMircoturbElectGen->MTGenerator(GeneratorNum).HeatRecMinVolFlowRate) {
                ShowWarningError(
                    state,
                    format("{} \"{}\"", state.dataIPShortCut->cCurrentModuleObject, state.dataMircoturbElectGen->MTGenerator(GeneratorNum).Name));
                ShowContinueError(
                    state, format("{} must be >= {}", state.dataIPShortCut->cNumericFieldNames(14), state.dataIPShortCut->cNumericFieldNames(15)));
                ShowContinueError(state,
                                  format("Resetting {} = {} and the simulation continues.",
                                         state.dataIPShortCut->cNumericFieldNames(14),
                                         state.dataIPShortCut->cNumericFieldNames(15)));
                state.dataMircoturbElectGen->MTGenerator(GeneratorNum).RefHeatRecVolFlowRate =
                    state.dataMircoturbElectGen->MTGenerator(GeneratorNum).HeatRecMinVolFlowRate;
            }

            //     Check if reference heat recovery water flow rate is above the maximum flow rate
            if (state.dataMircoturbElectGen->MTGenerator(GeneratorNum).RefHeatRecVolFlowRate >
                state.dataMircoturbElectGen->MTGenerator(GeneratorNum).HeatRecMaxVolFlowRate) {
                ShowWarningError(
                    state,
                    format("{} \"{}\"", state.dataIPShortCut->cCurrentModuleObject, state.dataMircoturbElectGen->MTGenerator(GeneratorNum).Name));
                ShowContinueError(
                    state, format("{} must be <= {}", state.dataIPShortCut->cNumericFieldNames(14), state.dataIPShortCut->cNumericFieldNames(16)));
                ShowContinueError(state,
                                  format("Resetting {} = {} and the simulation continues.",
                                         state.dataIPShortCut->cNumericFieldNames(14),
                                         state.dataIPShortCut->cNumericFieldNames(16)));
                state.dataMircoturbElectGen->MTGenerator(GeneratorNum).RefHeatRecVolFlowRate =
                    state.dataMircoturbElectGen->MTGenerator(GeneratorNum).HeatRecMaxVolFlowRate;
            }

            PlantUtilities::RegisterPlantCompDesignFlow(state,
                                                        state.dataMircoturbElectGen->MTGenerator(GeneratorNum).HeatRecInletNodeNum,
                                                        state.dataMircoturbElectGen->MTGenerator(GeneratorNum).HeatRecMaxVolFlowRate);

            state.dataMircoturbElectGen->MTGenerator(GeneratorNum).HeatRecMaxWaterTemp = NumArray(17);

        } // End of 'IF (MTGenerator(GeneratorNum)%HeatRecInletNodeNum .NE. 0 .AND. &
        //             MTGenerator(GeneratorNum)%HeatRecOutletNodeNum .NE. 0) THEN'

        if (!state.dataIPShortCut->lAlphaFieldBlanks(15)) {
            state.dataMircoturbElectGen->MTGenerator(GeneratorNum).CombustionAirInletNodeNum =
                NodeInputManager::GetOnlySingleNode(state,
                                                    AlphArray(15),
                                                    ErrorsFound,
                                                    DataLoopNode::ConnectionObjectType::GeneratorMicroTurbine,
                                                    AlphArray(1),
                                                    DataLoopNode::NodeFluidType::Air,
                                                    DataLoopNode::ConnectionType::Inlet,
                                                    NodeInputManager::CompFluidStream::Secondary,
                                                    DataLoopNode::ObjectIsNotParent);
        }

        //    Combustion air inlet node must be an outside air node
        if (!state.dataIPShortCut->lAlphaFieldBlanks(15) &&
            !OutAirNodeManager::CheckOutAirNodeNumber(state, state.dataMircoturbElectGen->MTGenerator(GeneratorNum).CombustionAirInletNodeNum)) {
            ShowSevereError(
                state, format("{} \"{}\"", state.dataIPShortCut->cCurrentModuleObject, state.dataMircoturbElectGen->MTGenerator(GeneratorNum).Name));
            ShowContinueError(state, format("{} is not a valid Outdoor Air Node = {}", state.dataIPShortCut->cAlphaFieldNames(15), AlphArray(15)));
            ShowContinueError(state, "it does not appear in an OutdoorAir:NodeList or as an OutdoorAir:Node.");
            ErrorsFound = true;
        }

        if (!state.dataIPShortCut->lAlphaFieldBlanks(16)) {
            state.dataMircoturbElectGen->MTGenerator(GeneratorNum).CombustionAirOutletNodeNum =
                NodeInputManager::GetOnlySingleNode(state,
                                                    AlphArray(16),
                                                    ErrorsFound,
                                                    DataLoopNode::ConnectionObjectType::GeneratorMicroTurbine,
                                                    AlphArray(1),
                                                    DataLoopNode::NodeFluidType::Air,
                                                    DataLoopNode::ConnectionType::Outlet,
                                                    NodeInputManager::CompFluidStream::Secondary,
                                                    DataLoopNode::ObjectIsNotParent);
        }

        if (state.dataMircoturbElectGen->MTGenerator(GeneratorNum).CombustionAirOutletNodeNum > 0 &&
            state.dataMircoturbElectGen->MTGenerator(GeneratorNum).CombustionAirInletNodeNum == 0) {
            ShowSevereError(
                state, format("{} \"{}\"", state.dataIPShortCut->cCurrentModuleObject, state.dataMircoturbElectGen->MTGenerator(GeneratorNum).Name));
            ShowContinueError(state,
                              format("A {} must be specified when a {} is specified.",
                                     state.dataIPShortCut->cAlphaFieldNames(15),
                                     state.dataIPShortCut->cAlphaFieldNames(16)));
            ErrorsFound = true;
        }

        //   Get other exhaust air inputs only if combustion air inlet and outlet nodes are valid
        if (state.dataMircoturbElectGen->MTGenerator(GeneratorNum).CombustionAirOutletNodeNum > 0 &&
            state.dataMircoturbElectGen->MTGenerator(GeneratorNum).CombustionAirInletNodeNum > 0) {

            state.dataMircoturbElectGen->MTGenerator(GeneratorNum).ExhAirCalcsActive = true;
            state.dataMircoturbElectGen->MTGenerator(GeneratorNum).RefExhaustAirMassFlowRate = NumArray(18);
            if (state.dataMircoturbElectGen->MTGenerator(GeneratorNum).RefExhaustAirMassFlowRate <= 0.0 &&
                !state.dataIPShortCut->lNumericFieldBlanks(18)) {
                ShowSevereError(state, format("Invalid {}={:.2R}", state.dataIPShortCut->cNumericFieldNames(18), NumArray(18)));
                ShowContinueError(state, format("Entered in {}={}", state.dataIPShortCut->cCurrentModuleObject, AlphArray(1)));
                ShowContinueError(state, format("{} must be greater than 0.", state.dataIPShortCut->cNumericFieldNames(18)));
                ErrorsFound = true;
            }

            state.dataMircoturbElectGen->MTGenerator(GeneratorNum).ExhFlowFTempCurveNum = Curve::GetCurveIndex(state, AlphArray(17));
            if (state.dataMircoturbElectGen->MTGenerator(GeneratorNum).ExhFlowFTempCurveNum != 0) {
                // Verify curve object, only legal types are Quadratic and Cubic

                if (!ErrorsFound) {
                    // Output of Exhaust Air Flow Modifier Curve (function of inlet air temp)
                    Real64 ExhFlowFTempOutput = Curve::CurveValue(state,
                                                                  state.dataMircoturbElectGen->MTGenerator(GeneratorNum).ExhFlowFTempCurveNum,
                                                                  state.dataMircoturbElectGen->MTGenerator(GeneratorNum).RefCombustAirInletTemp);

                    if (std::abs(ExhFlowFTempOutput - 1.0) > 0.1) {
                        ShowWarningError(state,
                                         format("{} \"{}\"",
                                                state.dataIPShortCut->cCurrentModuleObject,
                                                state.dataMircoturbElectGen->MTGenerator(GeneratorNum).Name));
                        ShowContinueError(state, format("{} = {}", state.dataIPShortCut->cAlphaFieldNames(17), AlphArray(17)));
                        ShowContinueError(state, "... Curve output at reference condition should equal 1 (+-10%).");
                        ShowContinueError(state,
                                          format("... Reference combustion air inlet temperature      = {:.4T} C",
                                                 state.dataMircoturbElectGen->MTGenerator(GeneratorNum).RefCombustAirInletTemp));
                        ShowContinueError(state, format("... Curve output = {:.4T}", ExhFlowFTempOutput));
                    }
                }
            }

            state.dataMircoturbElectGen->MTGenerator(GeneratorNum).ExhFlowFPLRCurveNum =
                Curve::GetCurveIndex(state, AlphArray(18)); // convert curve name to number
            if (state.dataMircoturbElectGen->MTGenerator(GeneratorNum).ExhFlowFPLRCurveNum != 0) {
                // Verify curve object, legal types are Quadratic or Cubic

                if (!ErrorsFound) {
                    // Output of Exhaust Air Flow Modifier Curve (function of PLR)
                    Real64 ExhFlowFPLROutput =
                        Curve::CurveValue(state, state.dataMircoturbElectGen->MTGenerator(GeneratorNum).ExhFlowFPLRCurveNum, 1.0);

                    if (std::abs(ExhFlowFPLROutput - 1.0) > 0.1) {
                        ShowWarningError(state,
                                         format("{} \"{}\"",
                                                state.dataIPShortCut->cCurrentModuleObject,
                                                state.dataMircoturbElectGen->MTGenerator(GeneratorNum).Name));
                        ShowContinueError(state, format("{} = {}", state.dataIPShortCut->cAlphaFieldNames(18), AlphArray(18)));
                        ShowContinueError(state, "... Curve output at a part-load ratio of 1 should equal 1 (+-10%).");
                        ShowContinueError(state, format("... Curve output = {:.4T}", ExhFlowFPLROutput));
                    }
                }
            }

            state.dataMircoturbElectGen->MTGenerator(GeneratorNum).NomExhAirOutletTemp = NumArray(19);

            state.dataMircoturbElectGen->MTGenerator(GeneratorNum).ExhAirTempFTempCurveNum = Curve::GetCurveIndex(state, AlphArray(19));
            if (state.dataMircoturbElectGen->MTGenerator(GeneratorNum).ExhAirTempFTempCurveNum != 0) {
                // Verify curve object, only legal types are Quadratic and Cubic

                if (!ErrorsFound) {
                    // Output of Exhaust Air Temperature Modifier Curve (function of inlet air temp)
                    Real64 ExhAirTempFTempOutput = Curve::CurveValue(state,
                                                                     state.dataMircoturbElectGen->MTGenerator(GeneratorNum).ExhAirTempFTempCurveNum,
                                                                     state.dataMircoturbElectGen->MTGenerator(GeneratorNum).RefCombustAirInletTemp);

                    if (std::abs(ExhAirTempFTempOutput - 1.0) > 0.1) {
                        ShowWarningError(state,
                                         format("{} \"{}\"",
                                                state.dataIPShortCut->cCurrentModuleObject,
                                                state.dataMircoturbElectGen->MTGenerator(GeneratorNum).Name));
                        ShowContinueError(state, format("{} = {}", state.dataIPShortCut->cAlphaFieldNames(19), AlphArray(19)));
                        ShowContinueError(state, "... Curve output at reference condition should equal 1 (+-10%).");
                        ShowContinueError(state,
                                          format("... Reference combustion air inlet temperature      = {:.4T} C",
                                                 state.dataMircoturbElectGen->MTGenerator(GeneratorNum).RefCombustAirInletTemp));
                        ShowContinueError(state, format("... Curve output = {:.4T}", ExhAirTempFTempOutput));
                    }
                }
            }

            state.dataMircoturbElectGen->MTGenerator(GeneratorNum).ExhAirTempFPLRCurveNum =
                Curve::GetCurveIndex(state, AlphArray(20)); // convert curve name to number
            if (state.dataMircoturbElectGen->MTGenerator(GeneratorNum).ExhAirTempFPLRCurveNum != 0) {
                // Verify curve object, legal types are Quadratic or Cubic

                if (!ErrorsFound) {
                    // Output of Exhaust Air Temperature Modifier Curve (function of PLR)
                    Real64 ExhOutAirTempFPLROutput =
                        Curve::CurveValue(state, state.dataMircoturbElectGen->MTGenerator(GeneratorNum).ExhAirTempFPLRCurveNum, 1.0);

                    if (std::abs(ExhOutAirTempFPLROutput - 1.0) > 0.1) {
                        ShowWarningError(state,
                                         format("{} \"{}\"",
                                                state.dataIPShortCut->cCurrentModuleObject,
                                                state.dataMircoturbElectGen->MTGenerator(GeneratorNum).Name));
                        ShowContinueError(state, format("{} = {}", state.dataIPShortCut->cAlphaFieldNames(20), AlphArray(20)));
                        ShowContinueError(state, "... Curve output at a part-load ratio of 1 should equal 1 (+-10%).");
                        ShowContinueError(state, format("... Curve output = {:.4T}", ExhOutAirTempFPLROutput));
                    }
                }
            }

        } // End of '    IF (MTGenerator(GeneratorNum)%CombustionAirOutletNodeNum .GT. 0 .AND. &
          //                 MTGenerator(GeneratorNum)%CombustionAirInletNodeNum .GT. 0) THEN
    }

    if (ErrorsFound) {
        ShowFatalError(state, format("Errors found in processing input for {}", state.dataIPShortCut->cCurrentModuleObject));
    }
}

void MTGeneratorSpecs::setupOutputVars(EnergyPlusData &state)
{
    std::string_view const sFuelType = DataGlobalConstants::ResourceTypeNames[static_cast<int>(this->FuelType)];
    SetupOutputVariable(state,
                        "Generator Produced AC Electricity Rate",
                        OutputProcessor::Unit::W,
                        this->ElecPowerGenerated,
                        OutputProcessor::SOVTimeStepType::System,
                        OutputProcessor::SOVStoreType::Average,
                        this->Name);

    SetupOutputVariable(state,
                        "Generator Produced AC Electricity Energy",
                        OutputProcessor::Unit::J,
                        this->EnergyGen,
                        OutputProcessor::SOVTimeStepType::System,
                        OutputProcessor::SOVStoreType::Summed,
                        this->Name,
                        _,
                        "ElectricityProduced",
                        "COGENERATION",
                        _,
                        "Plant");

    SetupOutputVariable(state,
                        "Generator LHV Basis Electric Efficiency",
                        OutputProcessor::Unit::None,
                        this->ElectricEfficiencyLHV,
                        OutputProcessor::SOVTimeStepType::System,
                        OutputProcessor::SOVStoreType::Average,
                        this->Name);

    //    Fuel specific report variables
    SetupOutputVariable(state,
                        format("Generator {} HHV Basis Rate", sFuelType),
                        OutputProcessor::Unit::W,
                        this->FuelEnergyUseRateHHV,
                        OutputProcessor::SOVTimeStepType::System,
                        OutputProcessor::SOVStoreType::Average,
                        this->Name);

    SetupOutputVariable(state,
                        format("Generator {} HHV Basis Energy", sFuelType),
                        OutputProcessor::Unit::J,
                        this->FuelEnergyHHV,
                        OutputProcessor::SOVTimeStepType::System,
                        OutputProcessor::SOVStoreType::Summed,
                        this->Name,
                        _,
                        sFuelType,
                        "COGENERATION",
                        _,
                        "Plant");

    SetupOutputVariable(state,
                        format("Generator {} Mass Flow Rate", sFuelType),
                        OutputProcessor::Unit::kg_s,
                        this->FuelMdot,
                        OutputProcessor::SOVTimeStepType::System,
                        OutputProcessor::SOVStoreType::Average,
                        this->Name);

    //    general fuel use report (to match other generators)
    SetupOutputVariable(state,
                        "Generator Fuel HHV Basis Rate",
                        OutputProcessor::Unit::W,
                        this->FuelEnergyUseRateHHV,
                        OutputProcessor::SOVTimeStepType::System,
                        OutputProcessor::SOVStoreType::Average,
                        this->Name);

    SetupOutputVariable(state,
                        "Generator Fuel HHV Basis Energy",
                        OutputProcessor::Unit::J,
                        this->FuelEnergyHHV,
                        OutputProcessor::SOVTimeStepType::System,
                        OutputProcessor::SOVStoreType::Summed,
                        this->Name);

    //    Heat recovery (to water) report variables
    if (this->HeatRecActive) {

        SetupOutputVariable(state,
                            "Generator Produced Thermal Rate",
                            OutputProcessor::Unit::W,
                            this->QHeatRecovered,
                            OutputProcessor::SOVTimeStepType::System,
                            OutputProcessor::SOVStoreType::Average,
                            this->Name);

        SetupOutputVariable(state,
                            "Generator Produced Thermal Energy",
                            OutputProcessor::Unit::J,
                            this->ExhaustEnergyRec,
                            OutputProcessor::SOVTimeStepType::System,
                            OutputProcessor::SOVStoreType::Summed,
                            this->Name,
                            _,
                            "ENERGYTRANSFER",
                            "HEATRECOVERY",
                            _,
                            "Plant");

        SetupOutputVariable(state,
                            "Generator Thermal Efficiency LHV Basis",
                            OutputProcessor::Unit::None,
                            this->ThermalEfficiencyLHV,
                            OutputProcessor::SOVTimeStepType::System,
                            OutputProcessor::SOVStoreType::Average,
                            this->Name);

        SetupOutputVariable(state,
                            "Generator Heat Recovery Inlet Temperature",
                            OutputProcessor::Unit::C,
                            this->HeatRecInletTemp,
                            OutputProcessor::SOVTimeStepType::System,
                            OutputProcessor::SOVStoreType::Average,
                            this->Name);

        SetupOutputVariable(state,
                            "Generator Heat Recovery Outlet Temperature",
                            OutputProcessor::Unit::C,
                            this->HeatRecOutletTemp,
                            OutputProcessor::SOVTimeStepType::System,
                            OutputProcessor::SOVStoreType::Average,
                            this->Name);

        SetupOutputVariable(state,
                            "Generator Heat Recovery Water Mass Flow Rate",
                            OutputProcessor::Unit::kg_s,
                            this->HeatRecMdot,
                            OutputProcessor::SOVTimeStepType::System,
                            OutputProcessor::SOVStoreType::Average,
                            this->Name);
    }

    if (this->StandbyPower > 0.0) { // Report Standby Power if entered by user
        SetupOutputVariable(state,
                            "Generator Standby Electricity Rate",
                            OutputProcessor::Unit::W,
                            this->StandbyPowerRate,
                            OutputProcessor::SOVTimeStepType::System,
                            OutputProcessor::SOVStoreType::Average,
                            this->Name);

        SetupOutputVariable(state,
                            "Generator Standby Electricity Energy",
                            OutputProcessor::Unit::J,
                            this->StandbyEnergy,
                            OutputProcessor::SOVTimeStepType::System,
                            OutputProcessor::SOVStoreType::Summed,
                            this->Name,
                            _,
                            "Electricity",
                            "Cogeneration",
                            _,
                            "Plant");
    }

    if (this->AncillaryPower > 0.0) { // Report Ancillary Power if entered by user
        SetupOutputVariable(state,
                            "Generator Ancillary Electricity Rate",
                            OutputProcessor::Unit::W,
                            this->AncillaryPowerRate,
                            OutputProcessor::SOVTimeStepType::System,
                            OutputProcessor::SOVStoreType::Average,
                            this->Name);

        SetupOutputVariable(state,
                            "Generator Ancillary Electricity Energy",
                            OutputProcessor::Unit::J,
                            this->AncillaryEnergy,
                            OutputProcessor::SOVTimeStepType::System,
                            OutputProcessor::SOVStoreType::Summed,
                            this->Name);
    }

    //   Report combustion air outlet conditions if exhaust air calculations are active
    if (this->ExhAirCalcsActive) {
        SetupOutputVariable(state,
                            "Generator Exhaust Air Mass Flow Rate",
                            OutputProcessor::Unit::kg_s,
                            this->ExhaustAirMassFlowRate,
                            OutputProcessor::SOVTimeStepType::System,
                            OutputProcessor::SOVStoreType::Average,
                            this->Name);

        SetupOutputVariable(state,
                            "Generator Exhaust Air Temperature",
                            OutputProcessor::Unit::C,
                            this->ExhaustAirTemperature,
                            OutputProcessor::SOVTimeStepType::System,
                            OutputProcessor::SOVStoreType::Average,
                            this->Name);
    }
}

void MTGeneratorSpecs::simulate([[maybe_unused]] EnergyPlusData &state,
                                [[maybe_unused]] const PlantLocation &calledFromLocation,
                                [[maybe_unused]] bool FirstHVACIteration,
                                [[maybe_unused]] Real64 &CurLoad,
                                [[maybe_unused]] bool RunFlag)
{
    // empty function to emulate current behavior as of conversion to using the PlantComponent calling structure.
    // calls from the plant side... do nothing.
    // calls from the ElectricPowerServiceManger call the init, calc, and update worker functions
}

void MTGeneratorSpecs::getDesignCapacities([[maybe_unused]] EnergyPlusData &state,
                                           [[maybe_unused]] const PlantLocation &calledFromLocation,
                                           Real64 &MaxLoad,
                                           Real64 &MinLoad,
                                           Real64 &OptLoad)
{
    MaxLoad = 0.0;
    MinLoad = 0.0;
    OptLoad = 0.0;
}

void MTGeneratorSpecs::InitMTGenerators(EnergyPlusData &state,
                                        bool const RunFlag,
                                        Real64 const MyLoad, // electrical load in W
                                        bool const FirstHVACIteration)
{

    // SUBROUTINE INFORMATION:
    //       AUTHOR         R. Raustad/D. Shirey
    //       DATE WRITTEN   Mar 2008
    //       MODIFIED       na
    //       RE-ENGINEERED  B. Griffith, Sept 2010, plant upgrades, general fluid props

    // PURPOSE OF THIS SUBROUTINE:
    //  This subroutine is for initializations of the CT generators.

    // METHODOLOGY EMPLOYED:
    //  Uses the status flags to trigger initializations.

    this->oneTimeInit(state); // end one time inits

    if (!this->HeatRecActive) return;

    // Do the Begin Environment initializations
    if (state.dataGlobal->BeginEnvrnFlag && this->MyEnvrnFlag) {
        // set the node max and min mass flow rates
        PlantUtilities::InitComponentNodes(state, 0.0, this->HeatRecMaxMassFlowRate, this->HeatRecInletNodeNum, this->HeatRecOutletNodeNum);

        state.dataLoopNodes->Node(this->HeatRecInletNodeNum).Temp = 20.0; // Set the node temperature, assuming freeze control
        state.dataLoopNodes->Node(this->HeatRecOutletNodeNum).Temp = 20.0;

        this->MyEnvrnFlag = false;
    } // end environmental inits

    if (!state.dataGlobal->BeginEnvrnFlag) {
        this->MyEnvrnFlag = true;
    }

    // set/request flow rates
    if (FirstHVACIteration) {

        Real64 DesiredMassFlowRate;
        if (!RunFlag) {
            DesiredMassFlowRate = 0.0;

        } else if (RunFlag && this->InternalFlowControl) {
            // assume dispatch power in MyLoad is what gets produced (future, reset during calc routine and iterate)
            if (this->HeatRecFlowFTempPowCurveNum != 0) {
                DesiredMassFlowRate =
                    this->DesignHeatRecMassFlowRate *
                    Curve::CurveValue(state, this->HeatRecFlowFTempPowCurveNum, state.dataLoopNodes->Node(this->HeatRecInletNodeNum).Temp, MyLoad);
            } else {
                DesiredMassFlowRate = this->DesignHeatRecMassFlowRate; // Assume modifier = 1 if curve not specified
            }

            DesiredMassFlowRate = max(DataPrecisionGlobals::constant_zero, DesiredMassFlowRate); // protect from neg. curve result

        } else if (RunFlag && (!this->InternalFlowControl)) {
            DesiredMassFlowRate = this->DesignHeatRecMassFlowRate;
        }

        PlantUtilities::SetComponentFlowRate(state, DesiredMassFlowRate, this->HeatRecInletNodeNum, this->HeatRecOutletNodeNum, this->HRPlantLoc);
    } else { // not FirstHVACIteration
        if (!RunFlag) {
            state.dataLoopNodes->Node(this->HeatRecInletNodeNum).MassFlowRate =
                min(DataPrecisionGlobals::constant_zero, state.dataLoopNodes->Node(this->HeatRecInletNodeNum).MassFlowRateMaxAvail);
            state.dataLoopNodes->Node(this->HeatRecInletNodeNum).MassFlowRate =
                max(DataPrecisionGlobals::constant_zero, state.dataLoopNodes->Node(this->HeatRecInletNodeNum).MassFlowRateMinAvail);

        } else if (RunFlag && this->InternalFlowControl) {
            // assume dispatch power in MyLoad is what gets produced (future, reset during calc routine and iterate)
            if (this->HeatRecFlowFTempPowCurveNum != 0) {
                Real64 DesiredMassFlowRate =
                    this->DesignHeatRecMassFlowRate *
                    Curve::CurveValue(state, this->HeatRecFlowFTempPowCurveNum, state.dataLoopNodes->Node(this->HeatRecInletNodeNum).Temp, MyLoad);
                PlantUtilities::SetComponentFlowRate(
                    state, DesiredMassFlowRate, this->HeatRecInletNodeNum, this->HeatRecOutletNodeNum, this->HRPlantLoc);
            } else {
                PlantUtilities::SetComponentFlowRate(
                    state, this->HeatRecMdot, this->HeatRecInletNodeNum, this->HeatRecOutletNodeNum, this->HRPlantLoc);
            }
        } else if (RunFlag && (!this->InternalFlowControl)) {
            PlantUtilities::SetComponentFlowRate(state, this->HeatRecMdot, this->HeatRecInletNodeNum, this->HeatRecOutletNodeNum, this->HRPlantLoc);
        }
    }
}

void MTGeneratorSpecs::CalcMTGeneratorModel(EnergyPlusData &state,
                                            bool const RunFlag,  // TRUE when generator is being asked to operate
                                            Real64 const MyLoad) // Generator demand (W)
{
    // SUBROUTINE INFORMATION:
    //       AUTHOR         R. Raustad/D. Shirey
    //       DATE WRITTEN   Mar 2008
    //       MODIFIED       na
    //       RE-ENGINEERED  na

    // PURPOSE OF THIS SUBROUTINE:
    //  Simulate a combustion generator.

    // METHODOLOGY EMPLOYED:
    //  Curve fits of performance data.

    Real64 constexpr KJtoJ(1000.0);          // Convert kilojoules to joules
    int constexpr MaxAncPowerIter(50);       // Maximum number of iteration (subroutine ancillary power iteration loop)
    Real64 constexpr AncPowerDiffToler(5.0); // Tolerance for Ancillary Power Difference (W)
    Real64 constexpr RelaxFactor(0.7);       // Relaxation factor for iteration loop
    static constexpr std::string_view RoutineName("CalcMTGeneratorModel");

    //   Load local variables from data structure (for code readability)
    // Min allowed operating fraction at full load
    Real64 minPartLoadRat = this->MinPartLoadRat;

    // Max allowed operating fraction at full load
    Real64 maxPartLoadRat = this->MaxPartLoadRat;

    // Generator reference capacity (W)
    Real64 ReferencePowerOutput = this->RefElecPowerOutput;

    // Reference electrical efficiency
    Real64 RefElecEfficiency = this->RefElecEfficiencyLHV;

    //   Initialize variables
    this->ElecPowerGenerated = 0.0;
    this->HeatRecInletTemp = 0.0;
    this->HeatRecOutletTemp = 0.0;
    this->HeatRecMdot = 0.0;
    this->QHeatRecovered = 0.0;
    this->ExhaustEnergyRec = 0.0;
    this->FuelEnergyUseRateHHV = 0.0;
    this->FuelMdot = 0.0;
    this->AncillaryPowerRate = 0.0;
    this->StandbyPowerRate = 0.0;
    this->FuelEnergyUseRateLHV = 0.0;
    this->ExhaustAirMassFlowRate = 0.0;
    this->ExhaustAirTemperature = 0.0;
    this->ExhaustAirHumRat = 0.0;

    Real64 HeatRecInTemp; // Heat recovery fluid inlet temperature (C)
    Real64 heatRecMdot;   // Heat recovery fluid mass flow rate (kg/s)
    Real64 HeatRecCp;     // Specific heat of the heat recovery fluid (J/kg-K)

    if (this->HeatRecActive) {
        HeatRecInTemp = state.dataLoopNodes->Node(this->HeatRecInletNodeNum).Temp;
        HeatRecCp = FluidProperties::GetSpecificHeatGlycol(state,
                                                           state.dataPlnt->PlantLoop(this->HRPlantLoc.loopNum).FluidName,
                                                           HeatRecInTemp,
                                                           state.dataPlnt->PlantLoop(this->HRPlantLoc.loopNum).FluidIndex,
                                                           RoutineName);
        heatRecMdot = state.dataLoopNodes->Node(this->HeatRecInletNodeNum).MassFlowRate;
    } else {
        HeatRecInTemp = 0.0;
        HeatRecCp = 0.0;
        heatRecMdot = 0.0;
    }

    Real64 CombustionAirInletTemp;  // Combustion air inlet temperature (C)
    Real64 CombustionAirInletPress; // Barometric pressure of combustion inlet air (Pa)
    Real64 CombustionAirInletW;     // Combustion air inlet humidity ratio (kg/kg)

    //   Set combustion inlet air temperature, humidity ratio and pressure local variables
    if (this->CombustionAirInletNodeNum == 0) { // no inlet air node specified, so use weather file values
        CombustionAirInletTemp = state.dataEnvrn->OutDryBulbTemp;
        CombustionAirInletW = state.dataEnvrn->OutHumRat;
        CombustionAirInletPress = state.dataEnvrn->OutBaroPress;
    } else { // use inlet node information
        CombustionAirInletTemp = state.dataLoopNodes->Node(this->CombustionAirInletNodeNum).Temp;
        CombustionAirInletW = state.dataLoopNodes->Node(this->CombustionAirInletNodeNum).HumRat;
        CombustionAirInletPress = state.dataLoopNodes->Node(this->CombustionAirInletNodeNum).Press;
        if (state.dataLoopNodes->Node(this->CombustionAirInletNodeNum).Height > 0.0) {
        }
        //     Initialize combustion outlet air conditions to inlet air conditions (all node properties)
        if (this->ExhAirCalcsActive) {
            state.dataLoopNodes->Node(this->CombustionAirOutletNodeNum) = state.dataLoopNodes->Node(this->CombustionAirInletNodeNum);
        }
    }

    //   If no loop demand or generator OFF, set some variables and then return
    //    IF (.NOT. RunFlag .OR. MyLoad .LE. 0.0d0) THEN
    if (MyLoad <= 0.0) {
        this->HeatRecInletTemp = HeatRecInTemp;
        this->HeatRecOutletTemp = HeatRecInTemp;
        if (RunFlag) {
            this->StandbyPowerRate = this->StandbyPower;
        }
        this->ExhaustAirTemperature = CombustionAirInletTemp;
        this->ExhaustAirHumRat = CombustionAirInletW;
        return;
    }

    //   Calculate power modifier curve value (function of inlet air temperature and elevation)
    // Power ratio as a function of inlet air temperature and elevation
    Real64 PowerFTempElev = Curve::CurveValue(state, this->ElecPowFTempElevCurveNum, CombustionAirInletTemp, state.dataEnvrn->Elevation);

    //   Warn user if power modifier curve output is less than 0
    if (PowerFTempElev < 0.0) {
        if (this->PowerFTempElevErrorIndex == 0) {
            //        MTGenerator(GeneratorNum)%PowerFTempElevErrorCount = MTGenerator(GeneratorNum)%PowerFTempElevErrorCount + 1
            ShowWarningMessage(state, format("GENERATOR:MICROTURBINE \"{}\"", this->Name));
            ShowContinueError(state,
                              format("... Electrical Power Modifier curve (function of temperature and elevation) output is less than zero ({:.4T}).",
                                     PowerFTempElev));
            ShowContinueError(state, format("... Value occurs using a combustion inlet air temperature of {:.2T} C.", CombustionAirInletTemp));
            ShowContinueError(state, format("... and an elevation of {:.2T} m.", state.dataEnvrn->Elevation));
            ShowContinueErrorTimeStamp(state, "... Resetting curve output to zero and continuing simulation.");
        }
        ShowRecurringWarningErrorAtEnd(state,
                                       "GENERATOR:MICROTURBINE \"" + this->Name +
                                           "\": Electrical Power Modifier curve is less than zero warning continues...",
                                       this->PowerFTempElevErrorIndex,
                                       PowerFTempElev,
                                       PowerFTempElev);
        PowerFTempElev = 0.0;
    }

    //   Calculate available full-load power output. cannot exceed maximum full-load power output.
    // Generator full-load power output at actual inlet conditions and elevation (W)
    Real64 FullLoadPowerOutput = min((ReferencePowerOutput * PowerFTempElev), this->MaxElecPowerOutput);
    //   Also can't be below the minimum full-load power output.
    FullLoadPowerOutput = max(FullLoadPowerOutput, this->MinElecPowerOutput);

    // Ancillary power used by pump (if not specified in manufacturers data)
    Real64 ancillaryPowerRate = this->AncillaryPower;

    // Difference between ancillary power rate and ancillary power rate last (last iteration)
    Real64 AncillaryPowerRateDiff = AncPowerDiffToler + 1.0; // Initialize to force through DO WHILE Loop at least once

    Real64 PLR(0.0);                    // Generator operating part load ratio
    Real64 elecPowerGenerated(0.0);     // Generator electric power output (W)
    Real64 FuelUseEnergyRateLHV(0.0);   // Rate of fuel energy required to run microturbine, LHV basis (W)
    Real64 fuelHigherHeatingValue(0.0); // Higher heating value (LLV) of fuel kJ/kg)
    Real64 fuelLowerHeatingValue(0.0);  // Lower heating value (LLV) of fuel kJ/kg)
    Real64 AnciPowerFMdotFuel(0.0);     // Ancillary power as a function of fuel flow curve output
    int AncPowerCalcIterIndex = 0;      // Index for subroutine iteration loop if Ancillary Power (function of fuel flow) is used

    while (AncillaryPowerRateDiff > AncPowerDiffToler && AncPowerCalcIterIndex <= MaxAncPowerIter) {

        ++AncPowerCalcIterIndex; // Increment iteration loop counter

        //     Calculate operating power output (gross)
        elecPowerGenerated = min(max(0.0, MyLoad + ancillaryPowerRate), FullLoadPowerOutput);

        //     Calculate PLR, but must be between the minPLR and maxPLR
        if (FullLoadPowerOutput > 0.0) {
            PLR = min(elecPowerGenerated / FullLoadPowerOutput, maxPartLoadRat);
            PLR = max(PLR, minPartLoadRat);
        } else {
            PLR = 0.0;
        }

        //     Recalculate elecPowerGenerated based on "final" PLR
        elecPowerGenerated = FullLoadPowerOutput * PLR;

        //     Calculate electrical efficiency modifier curve output (function of temp)
        // Electrical efficiency as a function of temperature curve output
        Real64 ElecEfficiencyFTemp = Curve::CurveValue(state, this->ElecEffFTempCurveNum, CombustionAirInletTemp);

        //     Warn user if efficiency modifier curve output is less than 0
        if (ElecEfficiencyFTemp < 0.0) {
            if (this->EffFTempErrorIndex == 0) {
                //          MTGenerator(GeneratorNum)%EffFTempErrorCount = MTGenerator(GeneratorNum)%EffFTempErrorCount + 1
                ShowWarningMessage(state, format("GENERATOR:MICROTURBINE \"{}\"", this->Name));
                ShowContinueError(
                    state,
                    format("... Electrical Efficiency Modifier (function of temperature) output is less than zero ({:.4T}).", ElecEfficiencyFTemp));
                ShowContinueError(state, format("... Value occurs using a combustion inlet air temperature of {:.2T} C.", CombustionAirInletTemp));
                ShowContinueErrorTimeStamp(state, "... Resetting curve output to zero and continuing simulation.");
            }
            ShowRecurringWarningErrorAtEnd(
                state,
                "GENERATOR:MICROTURBINE \"" + this->Name +
                    "\": Electrical Efficiency Modifier (function of temperature) output is less than zero warning continues...",
                this->EffFTempErrorIndex,
                ElecEfficiencyFTemp,
                ElecEfficiencyFTemp);
            ElecEfficiencyFTemp = 0.0;
        }

        //     Calculate efficiency modifier curve output (function of PLR)
        // Electrical efficiency as a function of PLR curve output
        Real64 ElecEfficiencyFPLR = Curve::CurveValue(state, this->ElecEffFPLRCurveNum, PLR);

        //     Warn user if efficiency modifier curve output is less than 0
        if (ElecEfficiencyFPLR < 0.0) {
            if (this->EffFPLRErrorIndex == 0) {
                ShowWarningMessage(state, format("GENERATOR:MICROTURBINE \"{}\"", this->Name));
                ShowContinueError(state,
                                  format("... Electrical Efficiency Modifier (function of part-load ratio) output is less than zero ({:.4T}).",
                                         ElecEfficiencyFPLR));
                ShowContinueError(state, format("... Value occurs using a part-load ratio of {:.3T}.", PLR));
                ShowContinueErrorTimeStamp(state, "... Resetting curve output to zero and continuing simulation.");
            }
            ShowRecurringWarningErrorAtEnd(
                state,
                "GENERATOR:MICROTURBINE \"" + this->Name +
                    "\": Electrical Efficiency Modifier (function of part-load ratio) output is less than zero warning continues...",
                this->EffFPLRErrorIndex,
                ElecEfficiencyFPLR,
                ElecEfficiencyFPLR);
            ElecEfficiencyFPLR = 0.0;
        }

        //     Calculate operating electrical efficiency
        // Actual operating efficiency
        Real64 OperatingElecEfficiency = RefElecEfficiency * ElecEfficiencyFTemp * ElecEfficiencyFPLR;

        //     Calculate fuel use (W = J/s), LHV basis
        if (OperatingElecEfficiency > 0.0) {
            FuelUseEnergyRateLHV = elecPowerGenerated / OperatingElecEfficiency;
        } else {
            FuelUseEnergyRateLHV = 0.0; // If fuel use rate is zero, then
            elecPowerGenerated = 0.0;   //  electric power generated must be zero.
        }

        //     Set fuel heating values
        fuelHigherHeatingValue = this->FuelHigherHeatingValue;
        fuelLowerHeatingValue = this->FuelLowerHeatingValue;

        //     Calculate fuel mass flow rate
        this->FuelMdot = FuelUseEnergyRateLHV / (fuelLowerHeatingValue * KJtoJ);

        //     Calculate ancillary power requirement
        if (this->AncillaryPowerFuelCurveNum > 0) {
            AnciPowerFMdotFuel = Curve::CurveValue(state, this->AncillaryPowerFuelCurveNum, this->FuelMdot);
            //       Warn user if ancillary power modifier curve output is less than 0
            if (AnciPowerFMdotFuel < 0.0) {
                if (this->AnciPowerFMdotFuelErrorIndex == 0) {
                    ShowWarningMessage(state, format("GENERATOR:MICROTURBINE \"{}\"", this->Name));
                    ShowContinueError(
                        state,
                        format("... Ancillary Power Modifier (function of fuel input) output is less than zero ({:.4T}).", AnciPowerFMdotFuel));
                    ShowContinueError(state, format("... Value occurs using a fuel input mass flow rate of {:.4T} kg/s.", this->FuelMdot));
                    ShowContinueErrorTimeStamp(state, "... Resetting curve output to zero and continuing simulation.");
                }
                ShowRecurringWarningErrorAtEnd(
                    state,
                    "GENERATOR:MICROTURBINE \"" + this->Name +
                        "\": Ancillary Power Modifier (function of fuel input) output is less than zero warning continues...",
                    this->AnciPowerFMdotFuelErrorIndex,
                    AnciPowerFMdotFuel,
                    AnciPowerFMdotFuel);
                AnciPowerFMdotFuel = 0.0;
            }
        } else {
            AnciPowerFMdotFuel = 1.0;
        }

        // Ancillary power used by pump from last iteration (iteration loop within this subroutine)
        Real64 AncillaryPowerRateLast = ancillaryPowerRate;

        if (this->AncillaryPowerFuelCurveNum > 0) {
            ancillaryPowerRate = RelaxFactor * this->AncillaryPower * AnciPowerFMdotFuel - (1.0 - RelaxFactor) * AncillaryPowerRateLast;
        }

        AncillaryPowerRateDiff = std::abs(ancillaryPowerRate - AncillaryPowerRateLast);
    }

    if (AncPowerCalcIterIndex > MaxAncPowerIter) {

        if (this->AnciPowerIterErrorIndex == 0) {
            ShowWarningMessage(state, format("GENERATOR:MICROTURBINE \"{}\"", this->Name));
            ShowContinueError(state, "... Iteration loop for electric power generation is not converging within tolerance.");
            ShowContinueError(state, "... Check the Ancillary Power Modifier Curve (function of fuel input).");
            ShowContinueError(state, format("... Ancillary Power = {:.1T} W.", ancillaryPowerRate));
            ShowContinueError(state, format("... Fuel input rate = {:.4T} kg/s.", AnciPowerFMdotFuel));
            ShowContinueErrorTimeStamp(state, "... Simulation will continue.");
        }
        ShowRecurringWarningErrorAtEnd(state,
                                       "GENERATOR:MICROTURBINE \"" + this->Name +
                                           "\": Iteration loop for electric power generation is not converging within tolerance continues...",
                                       this->AnciPowerIterErrorIndex);
    }

    //   Calculate electrical power generated
    this->ElecPowerGenerated = elecPowerGenerated - ancillaryPowerRate;

    //   Report fuel energy use rate on HHV basis, which is the unit of measure when the fuel is sold
    this->FuelEnergyUseRateHHV = this->FuelMdot * fuelHigherHeatingValue * KJtoJ;
    this->AncillaryPowerRate = ancillaryPowerRate;     // Move to data structure for later reporting
    this->FuelEnergyUseRateLHV = FuelUseEnergyRateLHV; // Move to data structure for reporting calculations

    //   When generator operates, standby losses are 0
    this->StandbyPowerRate = 0.0;

    Real64 QHeatRecToWater = 0.0; // Recovered waste heat to water (W)

    //   Calculate heat recovery if active
    if (this->HeatRecActive) {

        // Thermal efficiency as a function of air temperature and elevation
        Real64 ThermalEffFTempElev;
        if (this->ThermEffFTempElevCurveNum > 0) {
            ThermalEffFTempElev = Curve::CurveValue(state, this->ThermEffFTempElevCurveNum, CombustionAirInletTemp, state.dataEnvrn->Elevation);
            //       Warn user if power modifier curve output is less than 0
            if (ThermalEffFTempElev < 0.0) {
                if (this->ThermEffFTempElevErrorIndex == 0) {
                    ShowWarningMessage(state, format("GENERATOR:MICROTURBINE \"{}\"", this->Name));
                    ShowContinueError(
                        state,
                        format("... Electrical Power Modifier curve (function of temperature and elevation) output is less than zero ({:.4T}).",
                               PowerFTempElev));
                    ShowContinueError(state,
                                      format("... Value occurs using a combustion inlet air temperature of {:.2T} C.", CombustionAirInletTemp));
                    ShowContinueError(state, format("... and an elevation of {:.2T} m.", state.dataEnvrn->Elevation));
                    ShowContinueErrorTimeStamp(state, "... Resetting curve output to zero and continuing simulation.");
                }
                ShowRecurringWarningErrorAtEnd(state,
                                               "GENERATOR:MICROTURBINE \"" + this->Name +
                                                   "\": Electrical Power Modifier curve is less than zero warning continues...",
                                               this->ThermEffFTempElevErrorIndex,
                                               ThermalEffFTempElev,
                                               ThermalEffFTempElev);
                ThermalEffFTempElev = 0.0;
            }
        } else {
            ThermalEffFTempElev = 1.0; // If no curve provided, assume multiplier factor = 1.0
        }

        QHeatRecToWater = FuelUseEnergyRateLHV * this->RefThermalEffLHV * ThermalEffFTempElev;
        Real64 HeatRecRateFPLR; // Heat recovery rate as a function of PLR curve output

        //     Calculate heat recovery rate modifier curve output (function of PLR)
        if (this->HeatRecRateFPLRCurveNum > 0) {
            HeatRecRateFPLR = Curve::CurveValue(state, this->HeatRecRateFPLRCurveNum, PLR);
            //       Warn user if heat recovery modifier curve output is less than 0
            if (HeatRecRateFPLR < 0.0) {
                if (this->HeatRecRateFPLRErrorIndex == 0) {
                    ShowWarningMessage(state, format("GENERATOR:MICROTURBINE \"{}\"", this->Name));
                    ShowContinueError(
                        state,
                        format("... Heat Recovery Rate Modifier (function of part-load ratio) output is less than zero ({:.4T}).", HeatRecRateFPLR));
                    ShowContinueError(state, format("... Value occurs using a part-load ratio of {:.3T}.", PLR));
                    ShowContinueErrorTimeStamp(state, "... Resetting curve output to zero and continuing simulation.");
                }
                ShowRecurringWarningErrorAtEnd(
                    state,
                    "GENERATOR:MICROTURBINE \"" + this->Name +
                        "\": Heat Recovery Rate Modifier (function of part-load ratio) output is less than zero warning continues...",
                    this->HeatRecRateFPLRErrorIndex,
                    HeatRecRateFPLR,
                    HeatRecRateFPLR);
                HeatRecRateFPLR = 0.0;
            }
        } else {
            HeatRecRateFPLR = 1.0; // If no curve provided, assume multiplier factor = 1.0
        }

        Real64 HeatRecRateFTemp; // Heat recovery rate as a function of inlet water temp curve output

        //     Calculate heat recovery rate modifier curve output (function of inlet water temp)
        if (this->HeatRecRateFTempCurveNum > 0) {
            HeatRecRateFTemp = Curve::CurveValue(state, this->HeatRecRateFTempCurveNum, HeatRecInTemp);
            if (HeatRecRateFTemp < 0.0) {
                if (this->HeatRecRateFTempErrorIndex == 0) {
                    ShowWarningMessage(state, format("GENERATOR:MICROTURBINE \"{}\"", this->Name));
                    ShowContinueError(state,
                                      format("... Heat Recovery Rate Modifier (function of inlet water temp) output is less than zero ({:.4T}).",
                                             HeatRecRateFTemp));
                    ShowContinueError(state, format("... Value occurs using an inlet water temperature temperature of {:.2T} C.", HeatRecInTemp));
                    ShowContinueErrorTimeStamp(state, "... Resetting curve output to zero and continuing simulation.");
                }
                ShowRecurringWarningErrorAtEnd(
                    state,
                    "GENERATOR:MICROTURBINE \"" + this->Name +
                        "\": Heat Recovery Rate Modifier (function of inlet water temp) output is less than zero warning continues...",
                    this->HeatRecRateFTempErrorIndex,
                    HeatRecRateFTemp,
                    HeatRecRateFTemp);
                HeatRecRateFTemp = 0.0;
            }
        } else {
            HeatRecRateFTemp = 1.0; // If no curve provided, assume multiplier factor = 1.0
        }

        Real64 HeatRecRateFFlow; // Heat recovery rate as a function of water flow rate curve output

        //     Calculate heat recovery rate modifier curve output (function of water [volumetric] flow rate)
        if (this->HeatRecRateFWaterFlowCurveNum > 0) {
            Real64 rho = FluidProperties::GetDensityGlycol(state,
                                                           state.dataPlnt->PlantLoop(this->HRPlantLoc.loopNum).FluidName,
                                                           HeatRecInTemp,
                                                           state.dataPlnt->PlantLoop(this->HRPlantLoc.loopNum).FluidIndex,
                                                           RoutineName);

            // Heat recovery fluid flow rate (m3/s)
            Real64 HeatRecVolFlowRate = heatRecMdot / rho;
            HeatRecRateFFlow = Curve::CurveValue(state, this->HeatRecRateFWaterFlowCurveNum, HeatRecVolFlowRate);
            if (HeatRecRateFFlow < 0.0) {
                if (this->HeatRecRateFFlowErrorIndex == 0) {
                    ShowWarningMessage(state, format("GENERATOR:MICROTURBINE \"{}\"", this->Name));
                    ShowContinueError(
                        state,
                        format("... Heat Recovery Rate Modifier (function of water flow rate) output is less than zero ({:.4T}).", HeatRecRateFFlow));
                    ShowContinueError(state, format("... Value occurs using a water flow rate of {:.4T} m3/s.", HeatRecVolFlowRate));
                    ShowContinueErrorTimeStamp(state, "... Resetting curve output to zero and continuing simulation.");
                }
                ShowRecurringWarningErrorAtEnd(
                    state,
                    "GENERATOR:MICROTURBINE \"" + this->Name +
                        "\": Heat Recovery Rate Modifier (function of water flow rate) output is less than zero warning continues...",
                    this->HeatRecRateFFlowErrorIndex,
                    HeatRecRateFFlow,
                    HeatRecRateFFlow);
                HeatRecRateFFlow = 0.0;
            }
        } else {
            HeatRecRateFFlow = 1.0; // If no curve provided, assume multiplier factor = 1.0
        }

        QHeatRecToWater *= HeatRecRateFPLR * HeatRecRateFTemp * HeatRecRateFFlow;

        Real64 HeatRecOutTemp; // Heat recovery fluid outlet temperature (C)

        //     Check for divide by zero
        if ((heatRecMdot > 0.0) && (HeatRecCp > 0.0)) {
            HeatRecOutTemp = HeatRecInTemp + QHeatRecToWater / (heatRecMdot * HeatRecCp);
        } else {
            heatRecMdot = 0.0;
            HeatRecOutTemp = HeatRecInTemp;
            QHeatRecToWater = 0.0;
        }

        //     Now verify the maximum heat recovery temperature was not exceeded
        if (HeatRecOutTemp > this->HeatRecMaxWaterTemp) {

            Real64 MinHeatRecMdot = 0.0; // Heat recovery flow rate if minimal heat recovery is accomplished (kg/s)

            if (this->HeatRecMaxWaterTemp != HeatRecInTemp) {
                MinHeatRecMdot = QHeatRecToWater / (HeatRecCp * (this->HeatRecMaxWaterTemp - HeatRecInTemp));
                if (MinHeatRecMdot < 0.0) MinHeatRecMdot = 0.0;
            }

            //       Recalculate outlet water temperature with minimum flow rate (will normally match the max water outlet temp,
            //       unless the inlet water temp is greater than the max outlet temp)
            Real64 HRecRatio; // When maximum temperature is reached the amount of recovered heat has to be reduced

            if ((MinHeatRecMdot > 0.0) && (HeatRecCp > 0.0)) {
                HeatRecOutTemp = QHeatRecToWater / (MinHeatRecMdot * HeatRecCp) + HeatRecInTemp;
                HRecRatio = heatRecMdot / MinHeatRecMdot;
            } else {
                HeatRecOutTemp = HeatRecInTemp;
                HRecRatio = 0.0;
            }
            QHeatRecToWater *= HRecRatio; // Scale heat recovery rate using HRecRatio. Don't adjust flow rate.
        }

        //     Check water mass flow rate against minimum
        if (this->HeatRecMinMassFlowRate > heatRecMdot && heatRecMdot > 0.0) {
            if (this->HRMinFlowErrorIndex == 0) {
                ShowWarningError(state, format("GENERATOR:MICROTURBINE \"{}\"", this->Name));
                ShowContinueError(state,
                                  format("...Heat reclaim water flow rate is below the generators minimum mass flow rate of ({:.4T}).",
                                         this->HeatRecMinMassFlowRate));
                ShowContinueError(state, format("...Heat reclaim water mass flow rate = {:.4T}.", heatRecMdot));
                ShowContinueErrorTimeStamp(state, "...Check inputs for heat recovery water flow rate.");
            }
            ShowRecurringWarningErrorAtEnd(
                state,
                "GENERATOR:MICROTURBINE \"" + this->Name +
                    "\": Heat recovery water flow rate is below the generators minimum mass flow rate warning continues...",
                this->HRMinFlowErrorIndex,
                heatRecMdot,
                heatRecMdot);
        }

        //     Check water mass flow rate against maximum
        if (heatRecMdot > this->HeatRecMaxMassFlowRate && heatRecMdot > 0.0) {
            if (this->HRMaxFlowErrorIndex == 0) {
                ShowWarningError(state, format("GENERATOR:MICROTURBINE \"{}\"", this->Name));
                ShowContinueError(state,
                                  format("...Heat reclaim water flow rate is above the generators maximum mass flow rate of ({:.4T}).",
                                         this->HeatRecMaxMassFlowRate));
                ShowContinueError(state, format("...Heat reclaim water mass flow rate = {:.4T}.", heatRecMdot));
                ShowContinueErrorTimeStamp(state, "...Check inputs for heat recovery water flow rate.");
            }
            ShowRecurringWarningErrorAtEnd(
                state,
                "GENERATOR:MICROTURBINE \"" + this->Name +
                    "\": Heat recovery water flow rate is above the generators maximum mass flow rate warning continues...",
                this->HRMaxFlowErrorIndex,
                heatRecMdot,
                heatRecMdot);
        }

        //     Set report variables
        this->HeatRecInletTemp = HeatRecInTemp;
        this->HeatRecOutletTemp = HeatRecOutTemp;
        this->HeatRecMdot = heatRecMdot;
        this->QHeatRecovered = QHeatRecToWater;

    } // End of  IF (MTGenerator(GeneratorNum)%HeatRecActive) THEN

    //   Calculate combustion air outlet conditions if exhaust air calculations are active
    if (this->ExhAirCalcsActive) {

        Real64 ExhFlowFTemp; // Exhaust air flow rate as a function of temperature curve output

        if (this->ExhFlowFTempCurveNum != 0) { // Exhaust Flow Rate versus Inlet Air Temp
            ExhFlowFTemp = Curve::CurveValue(state, this->ExhFlowFTempCurveNum, CombustionAirInletTemp);
            //       Warn user if exhaust modifier curve output is less than or equal to 0
            if (ExhFlowFTemp <= 0.0) {
                if (this->ExhFlowFTempErrorIndex == 0) {
                    ShowWarningMessage(state, format("GENERATOR:MICROTURBINE \"{}\"", this->Name));
                    ShowContinueError(
                        state,
                        format("...Exhaust Air Flow Rate Modifier (function of temperature) output is less than or equal to zero ({:.4T}).",
                               ExhFlowFTemp));
                    ShowContinueError(state, format("...Value occurs using a combustion inlet air temperature of {:.2T}.", CombustionAirInletTemp));
                    ShowContinueErrorTimeStamp(state, "...Resetting curve output to zero and continuing simulation.");
                }
                ShowRecurringWarningErrorAtEnd(
                    state,
                    "GENERATOR:MICROTURBINE \"" + this->Name +
                        "\": Exhaust Air Flow Rate Modifier (function of temperature) output is less than or equal to zero warning continues...",
                    this->ExhFlowFTempErrorIndex,
                    ExhFlowFTemp,
                    ExhFlowFTemp);
                ExhFlowFTemp = 0.0;
            }
        } else {
            ExhFlowFTemp = 1.0; // No curve input means modifier = 1.0 always
        }

        Real64 ExhFlowFPLR; // Exhaust air flow rate as a function of part-load ratio curve output

        if (this->ExhFlowFPLRCurveNum != 0) { // Exhaust Flow Rate versus Part-Load Ratio
            ExhFlowFPLR = Curve::CurveValue(state, this->ExhFlowFPLRCurveNum, PLR);
            //       Warn user if exhaust modifier curve output is less than or equal to 0
            if (ExhFlowFPLR <= 0.0) {
                if (this->ExhFlowFPLRErrorIndex == 0) {
                    ShowWarningMessage(state, format("GENERATOR:MICROTURBINE \"{}\"", this->Name));
                    ShowContinueError(
                        state,
                        format("...Exhaust Air Flow Rate Modifier (function of part-load ratio) output is less than or equal to zero ({:.4T}).",
                               ExhFlowFPLR));
                    ShowContinueError(state, format("...Value occurs using a part-load ratio of {:.2T}.", PLR));
                    ShowContinueErrorTimeStamp(state, "...Resetting curve output to zero and continuing simulation.");
                }
                ShowRecurringWarningErrorAtEnd(state,
                                               "GENERATOR:MICROTURBINE \"" + this->Name +
                                                   "\": Exhaust Air Flow Rate Modifier (function of part-load ratio) output is less than or "
                                                   "equal to zero warning continues...",
                                               this->ExhFlowFPLRErrorIndex,
                                               ExhFlowFPLR,
                                               ExhFlowFPLR);
                ExhFlowFPLR = 0.0;
            }
        } else {
            ExhFlowFPLR = 1.0; // No curve input means modifier = 1.0 always
        }

        //     Calculate exhaust air mass flow, accounting for temperature and PLR modifier factors
        // Actual exhaust air mass flow rate (accounting for temp and PLR modifier curves)
        Real64 ExhAirMassFlowRate = this->RefExhaustAirMassFlowRate * ExhFlowFTemp * ExhFlowFPLR;
        //     Adjust for difference in air density at reference conditions versus actual inlet air conditions

        // Density of air at actual combustion inlet air conditions (kg/m3)
        Real64 AirDensity = Psychrometrics::PsyRhoAirFnPbTdbW(state, CombustionAirInletPress, CombustionAirInletTemp, CombustionAirInletW);
        if (this->RefCombustAirInletDensity >= 0.0) {
            ExhAirMassFlowRate = max(0.0, ExhAirMassFlowRate * AirDensity / this->RefCombustAirInletDensity);
        } else {
            ExhAirMassFlowRate = 0.0;
        }
        this->ExhaustAirMassFlowRate = ExhAirMassFlowRate;

        Real64 ExhAirTempFTemp; // Exhaust air temperature as a function of inlet air temp curve output

        if (this->ExhAirTempFTempCurveNum != 0) { // Exhaust Air Temp versus Inlet Air Temp
            ExhAirTempFTemp = Curve::CurveValue(state, this->ExhAirTempFTempCurveNum, CombustionAirInletTemp);
            //       Warn user if exhaust modifier curve output is less than or equal to 0
            if (ExhAirTempFTemp <= 0.0) {
                if (this->ExhTempFTempErrorIndex == 0) {
                    ShowWarningMessage(state, format("GENERATOR:MICROTURBINE \"{}\"", this->Name));
                    ShowContinueError(
                        state,
                        format("...Exhaust Air Temperature Modifier (function of temperature) output is less than or equal to zero ({:.4T}).",
                               ExhAirTempFTemp));
                    ShowContinueError(state, format("...Value occurs using a combustion inlet air temperature of {:.2T}.", CombustionAirInletTemp));
                    ShowContinueErrorTimeStamp(state, "...Resetting curve output to zero and continuing simulation.");
                }
                ShowRecurringWarningErrorAtEnd(state,
                                               "GENERATOR:MICROTURBINE \"" + this->Name +
                                                   "\": Exhaust Air Temperature Modifier (function of temperature) output is less than or equal "
                                                   "to zero warning continues...",
                                               this->ExhTempFTempErrorIndex,
                                               ExhAirTempFTemp,
                                               ExhAirTempFTemp);
                ExhAirTempFTemp = 0.0;
            }
        } else {
            ExhAirTempFTemp = 1.0; // No curve input means modifier = 1.0 always
        }

        Real64 ExhAirTempFPLR; // Exhaust air temperature as a function of part-load ratio curve output

        if (this->ExhAirTempFPLRCurveNum != 0) { // Exhaust Air Temp versus Part-Load Ratio
            ExhAirTempFPLR = Curve::CurveValue(state, this->ExhAirTempFPLRCurveNum, PLR);
            //       Warn user if exhaust modifier curve output is less than or equal to 0
            if (ExhAirTempFPLR <= 0.0) {
                if (this->ExhTempFPLRErrorIndex == 0) {
                    ShowWarningMessage(state, format("GENERATOR:MICROTURBINE \"{}\"", this->Name));
                    ShowContinueError(
                        state,
                        format("...Exhaust Air Temperature Modifier (function of part-load ratio) output is less than or equal to zero ({:.4T}).",
                               ExhAirTempFPLR));
                    ShowContinueError(state, format("...Value occurs using a part-load ratio of {:.2T}.", PLR));
                    ShowContinueErrorTimeStamp(state, "...Resetting curve output to zero and continuing simulation.");
                }
                ShowRecurringWarningErrorAtEnd(state,
                                               "GENERATOR:MICROTURBINE \"" + this->Name +
                                                   "\": Exhaust Air Temperature Modifier (function of part-load ratio) output is less than or "
                                                   "equal to zero warning continues...",
                                               this->ExhTempFPLRErrorIndex,
                                               ExhAirTempFPLR,
                                               ExhAirTempFPLR);
                ExhAirTempFPLR = 0.0;
            }
        } else {
            ExhAirTempFPLR = 1.0; // No curve input means modifier = 1.0 always
        }

        if (ExhAirMassFlowRate <= 0.0) {
            this->ExhaustAirTemperature = CombustionAirInletTemp;
            this->ExhaustAirHumRat = CombustionAirInletW;
        } else {
            //       Calculate exhaust air temperature, accounting for inlet air temperature and PLR modifier factors
            // Actual exhaust air temperature (accounting for temp and PLR modifier curves)
            Real64 ExhaustAirTemp = this->NomExhAirOutletTemp * ExhAirTempFTemp * ExhAirTempFPLR;
            this->ExhaustAirTemperature = ExhaustAirTemp;
            //       Adjust exhaust air temperature if heat recovery to water is being done
            if (QHeatRecToWater > 0.0) {
                Real64 CpAir = Psychrometrics::PsyCpAirFnW(CombustionAirInletW);
                if (CpAir > 0.0) {
                    this->ExhaustAirTemperature = ExhaustAirTemp - QHeatRecToWater / (CpAir * ExhAirMassFlowRate);
                }
            }
            //       Calculate exhaust air humidity ratio

            // Heat of vaporization of water (J/kg)
            Real64 H2OHtOfVap = Psychrometrics::PsyHfgAirFnWTdb(1.0, 16.0); // W not used, passing 1.0 as dummy.
            // Assume fuel is at 16C (ASHRAE HOF)
            if (H2OHtOfVap > 0.0) {
                this->ExhaustAirHumRat = CombustionAirInletW + this->FuelMdot *
                                                                   ((fuelHigherHeatingValue - fuelLowerHeatingValue) * KJtoJ / H2OHtOfVap) /
                                                                   ExhAirMassFlowRate;
            } else {
                this->ExhaustAirHumRat = CombustionAirInletW;
            }
        }

        if (this->ExhaustAirTemperature < CombustionAirInletTemp) {
            if (this->ExhTempLTInletTempIndex == 0) {
                ShowWarningMessage(state, format("GENERATOR:MICROTURBINE \"{}\"", this->Name));
                ShowContinueError(state,
                                  "...The model has calculated the exhaust air temperature to be less than the combustion air inlet temperature.");
                ShowContinueError(state, format("...Value of exhaust air temperature   ={:.4T} C.", this->ExhaustAirTemperature));
                ShowContinueError(state, format("...Value of combustion air inlet temp ={:.4T} C.", CombustionAirInletTemp));
                ShowContinueErrorTimeStamp(state, "... Simulation will continue.");
            }
            ShowRecurringWarningErrorAtEnd(state,
                                           "GENERATOR:MICROTURBINE \"" + this->Name +
                                               "\": Exhaust air temperature less than combustion air inlet temperature warning continues...",
                                           this->ExhTempLTInletTempIndex,
                                           this->ExhaustAirTemperature,
                                           this->ExhaustAirTemperature);
        }

        if (this->ExhaustAirHumRat < CombustionAirInletW) {
            if (this->ExhHRLTInletHRIndex == 0) {
                ShowWarningMessage(state, format("GENERATOR:MICROTURBINE \"{}\"", this->Name));
                ShowContinueError(
                    state, "...The model has calculated the exhaust air humidity ratio to be less than the combustion air inlet humidity ratio.");
                ShowContinueError(state, format("...Value of exhaust air humidity ratio          ={:.6T} kgWater/kgDryAir.", this->ExhaustAirHumRat));
                ShowContinueError(state, format("...Value of combustion air inlet humidity ratio ={:.6T} kgWater/kgDryAir.", CombustionAirInletW));
                ShowContinueErrorTimeStamp(state, "... Simulation will continue.");
            }
            ShowRecurringWarningErrorAtEnd(state,
                                           "GENERATOR:MICROTURBINE \"" + this->Name +
                                               "\": Exhaust air humidity ratio less than combustion air inlet humidity ratio warning continues...",
                                           this->ExhHRLTInletHRIndex,
                                           this->ExhaustAirHumRat,
                                           this->ExhaustAirHumRat);
        }
    }
}

void MTGeneratorSpecs::UpdateMTGeneratorRecords(EnergyPlusData &state)
{
    // SUBROUTINE INFORMATION:
    //       AUTHOR         R. Raustad/D. Shirey
    //       DATE WRITTEN   Mar 2008
    //       MODIFIED       na
    //       RE-ENGINEERED  na

    // PURPOSE OF THIS SUBROUTINE:
    //  Reporting and updating nodes if necessary.

    if (this->HeatRecActive) {
        state.dataLoopNodes->Node(this->HeatRecOutletNodeNum).Temp = this->HeatRecOutletTemp;
    }

    if (this->ExhAirCalcsActive) {
        state.dataLoopNodes->Node(this->CombustionAirOutletNodeNum).MassFlowRate = this->ExhaustAirMassFlowRate;
        state.dataLoopNodes->Node(this->CombustionAirInletNodeNum).MassFlowRate = this->ExhaustAirMassFlowRate;

        state.dataLoopNodes->Node(this->CombustionAirOutletNodeNum).Temp = this->ExhaustAirTemperature;
        state.dataLoopNodes->Node(this->CombustionAirOutletNodeNum).HumRat = this->ExhaustAirHumRat;
        state.dataLoopNodes->Node(this->CombustionAirOutletNodeNum).MassFlowRateMaxAvail =
            state.dataLoopNodes->Node(this->CombustionAirInletNodeNum).MassFlowRateMaxAvail;
        state.dataLoopNodes->Node(this->CombustionAirOutletNodeNum).MassFlowRateMinAvail =
            state.dataLoopNodes->Node(this->CombustionAirInletNodeNum).MassFlowRateMinAvail;
    }

    this->EnergyGen = this->ElecPowerGenerated * state.dataHVACGlobal->TimeStepSys * DataGlobalConstants::SecInHour;
    this->ExhaustEnergyRec = this->QHeatRecovered * state.dataHVACGlobal->TimeStepSys * DataGlobalConstants::SecInHour;
    this->FuelEnergyHHV = this->FuelEnergyUseRateHHV * state.dataHVACGlobal->TimeStepSys * DataGlobalConstants::SecInHour;
    if (this->FuelEnergyUseRateLHV > 0.0) {
        this->ElectricEfficiencyLHV = this->ElecPowerGenerated / this->FuelEnergyUseRateLHV;
        this->ThermalEfficiencyLHV = this->QHeatRecovered / this->FuelEnergyUseRateLHV;
    } else {
        this->ElectricEfficiencyLHV = 0.0;
        this->ThermalEfficiencyLHV = 0.0;
    }
    this->AncillaryEnergy = this->AncillaryPowerRate * state.dataHVACGlobal->TimeStepSys * DataGlobalConstants::SecInHour;
    this->StandbyEnergy = this->StandbyPowerRate * state.dataHVACGlobal->TimeStepSys * DataGlobalConstants::SecInHour;
}
void MTGeneratorSpecs::oneTimeInit(EnergyPlusData &state)
{

    std::string const RoutineName("InitMTGenerators");
    bool errFlag;

    if (this->myFlag) {
        this->setupOutputVars(state);
        this->myFlag = false;
    }

    if (this->MyPlantScanFlag && allocated(state.dataPlnt->PlantLoop) && this->HeatRecActive) {
        errFlag = false;
        PlantUtilities::ScanPlantLoopsForObject(
            state, this->Name, DataPlant::PlantEquipmentType::Generator_MicroTurbine, this->HRPlantLoc, errFlag, _, _, _, _, _);
        if (errFlag) {
            ShowFatalError(state, "InitMTGenerators: Program terminated due to previous condition(s).");
        }

        this->MyPlantScanFlag = false;
    }

    if (this->MySizeAndNodeInitFlag && (!this->MyPlantScanFlag) && this->HeatRecActive) {

        // size mass flow rate
        Real64 rho = FluidProperties::GetDensityGlycol(state,
                                                       state.dataPlnt->PlantLoop(this->HRPlantLoc.loopNum).FluidName,
                                                       DataGlobalConstants::InitConvTemp,
                                                       state.dataPlnt->PlantLoop(this->HRPlantLoc.loopNum).FluidIndex,
                                                       RoutineName);

        this->DesignHeatRecMassFlowRate = rho * this->RefHeatRecVolFlowRate;
        this->HeatRecMaxMassFlowRate = rho * this->HeatRecMaxVolFlowRate;

        PlantUtilities::InitComponentNodes(state, 0.0, this->HeatRecMaxMassFlowRate, this->HeatRecInletNodeNum, this->HeatRecOutletNodeNum);

        this->MySizeAndNodeInitFlag = false;
    }
}

} // namespace EnergyPlus::MicroturbineElectricGenerator<|MERGE_RESOLUTION|>--- conflicted
+++ resolved
@@ -347,21 +347,12 @@
         }
 
         // Validate fuel type input
-<<<<<<< HEAD
-        bool FuelTypeError(false);
-        UtilityRoutines::ValidateFuelType(state, AlphArray(5), state.dataMircoturbElectGen->MTGenerator(GeneratorNum).FuelType, FuelTypeError);
-        if (FuelTypeError) {
+        state.dataMircoturbElectGen->MTGenerator(GeneratorNum).FuelType = static_cast<DataGlobalConstants::eResource>(
+            getEnumerationValue(DataGlobalConstants::ResourceTypeNamesUC, UtilityRoutines::MakeUPPERCase(AlphArray(5))));
+        if (state.dataMircoturbElectGen->MTGenerator(GeneratorNum).FuelType == DataGlobalConstants::eResource::Invalid) {
             ShowSevereError(
                 state, format("{} \"{}\"", state.dataIPShortCut->cCurrentModuleObject, state.dataMircoturbElectGen->MTGenerator(GeneratorNum).Name));
             ShowSevereError(state, format("Invalid {}  = {}", state.dataIPShortCut->cAlphaFieldNames(5), AlphArray(5)));
-=======
-        state.dataMircoturbElectGen->MTGenerator(GeneratorNum).FuelType = static_cast<DataGlobalConstants::eResource>(
-            getEnumerationValue(DataGlobalConstants::ResourceTypeNamesUC, UtilityRoutines::MakeUPPERCase(AlphArray(5))));
-        if (state.dataMircoturbElectGen->MTGenerator(GeneratorNum).FuelType == DataGlobalConstants::eResource::Invalid) {
-            ShowSevereError(state,
-                            state.dataIPShortCut->cCurrentModuleObject + " \"" + state.dataMircoturbElectGen->MTGenerator(GeneratorNum).Name + "\"");
-            ShowSevereError(state, "Invalid " + state.dataIPShortCut->cAlphaFieldNames(5) + "  = " + AlphArray(5));
->>>>>>> 4fcead25
             ErrorsFound = true;
         }
 
