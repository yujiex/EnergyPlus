// EnergyPlus, Copyright (c) 1996-2023, The Board of Trustees of the University of Illinois,
// The Regents of the University of California, through Lawrence Berkeley National Laboratory
// (subject to receipt of any required approvals from the U.S. Dept. of Energy), Oak Ridge
// National Laboratory, managed by UT-Battelle, Alliance for Sustainable Energy, LLC, and other
// contributors. All rights reserved.
//
// NOTICE: This Software was developed under funding from the U.S. Department of Energy and the
// U.S. Government consequently retains certain rights. As such, the U.S. Government has been
// granted for itself and others acting on its behalf a paid-up, nonexclusive, irrevocable,
// worldwide license in the Software to reproduce, distribute copies to the public, prepare
// derivative works, and perform publicly and display publicly, and to permit others to do so.
//
// Redistribution and use in source and binary forms, with or without modification, are permitted
// provided that the following conditions are met:
//
// (1) Redistributions of source code must retain the above copyright notice, this list of
//     conditions and the following disclaimer.
//
// (2) Redistributions in binary form must reproduce the above copyright notice, this list of
//     conditions and the following disclaimer in the documentation and/or other materials
//     provided with the distribution.
//
// (3) Neither the name of the University of California, Lawrence Berkeley National Laboratory,
//     the University of Illinois, U.S. Dept. of Energy nor the names of its contributors may be
//     used to endorse or promote products derived from this software without specific prior
//     written permission.
//
// (4) Use of EnergyPlus(TM) Name. If Licensee (i) distributes the software in stand-alone form
//     without changes from the version obtained under this License, or (ii) Licensee makes a
//     reference solely to the software portion of its product, Licensee must refer to the
//     software as "EnergyPlus version X" software, where "X" is the version number Licensee
//     obtained under this License and may not use a different name for the software. Except as
//     specifically required in this Section (4), Licensee shall not use in a company name, a
//     product name, in advertising, publicity, or other promotional activities any name, trade
//     name, trademark, logo, or other designation of "EnergyPlus", "E+", "e+" or confusingly
//     similar designation, without the U.S. Department of Energy's prior written consent.
//
// THIS SOFTWARE IS PROVIDED BY THE COPYRIGHT HOLDERS AND CONTRIBUTORS "AS IS" AND ANY EXPRESS OR
// IMPLIED WARRANTIES, INCLUDING, BUT NOT LIMITED TO, THE IMPLIED WARRANTIES OF MERCHANTABILITY
// AND FITNESS FOR A PARTICULAR PURPOSE ARE DISCLAIMED. IN NO EVENT SHALL THE COPYRIGHT OWNER OR
// CONTRIBUTORS BE LIABLE FOR ANY DIRECT, INDIRECT, INCIDENTAL, SPECIAL, EXEMPLARY, OR
// CONSEQUENTIAL DAMAGES (INCLUDING, BUT NOT LIMITED TO, PROCUREMENT OF SUBSTITUTE GOODS OR
// SERVICES; LOSS OF USE, DATA, OR PROFITS; OR BUSINESS INTERRUPTION) HOWEVER CAUSED AND ON ANY
// THEORY OF LIABILITY, WHETHER IN CONTRACT, STRICT LIABILITY, OR TORT (INCLUDING NEGLIGENCE OR
// OTHERWISE) ARISING IN ANY WAY OUT OF THE USE OF THIS SOFTWARE, EVEN IF ADVISED OF THE
// POSSIBILITY OF SUCH DAMAGE.

// C++ Headers
#include <cmath>
#include <iostream>
#include <string>

// ObjexxFCL Headers
#include <ObjexxFCL/Array.functions.hh>
#include <ObjexxFCL/Fmath.hh>

// EnergyPlus Headers
#include <EnergyPlus/Autosizing/Base.hh>
#include <EnergyPlus/BranchNodeConnections.hh>
#include <EnergyPlus/Data/EnergyPlusData.hh>
#include <EnergyPlus/DataEnvironment.hh>
#include <EnergyPlus/DataHVACGlobals.hh>
#include <EnergyPlus/DataIPShortCuts.hh>
#include <EnergyPlus/DataLoopNode.hh>
#include <EnergyPlus/DataSizing.hh>
#include <EnergyPlus/FluidProperties.hh>
#include <EnergyPlus/General.hh>
#include <EnergyPlus/GlobalNames.hh>
#include <EnergyPlus/InputProcessing/InputProcessor.hh>
#include <EnergyPlus/NodeInputManager.hh>
#include <EnergyPlus/OutputProcessor.hh>
#include <EnergyPlus/OutsideEnergySources.hh>
#include <EnergyPlus/Plant/DataPlant.hh>
#include <EnergyPlus/PlantUtilities.hh>
#include <EnergyPlus/ScheduleManager.hh>
#include <EnergyPlus/UtilityRoutines.hh>

namespace EnergyPlus::OutsideEnergySources {

// MODULE INFORMATION:
//       AUTHOR         Dan Fisher
//       DATE WRITTEN   Unknown
//       MODIFIED       na
//       RE-ENGINEERED  Brent Griffith, Sept 2010, revised plant interactions.

// PURPOSE OF THIS MODULE:
// Module containing the routines dealing with the OutsideEnergySources

PlantComponent *OutsideEnergySourceSpecs::factory(EnergyPlusData &state, DataPlant::PlantEquipmentType objectType, std::string_view objectName)
{
    // Process the input data for outside energy sources if it hasn't been done already
    if (state.dataOutsideEnergySrcs->SimOutsideEnergyGetInputFlag) {
        GetOutsideEnergySourcesInput(state);
        state.dataOutsideEnergySrcs->SimOutsideEnergyGetInputFlag = false;
    }
    // Now look for this particular pipe in the list
    for (auto &source : state.dataOutsideEnergySrcs->EnergySource) {
        if (source.EnergyType == objectType && source.Name == objectName) {
            return &source;
        }
    }
    // If we didn't find it, fatal
    ShowFatalError(state, format("OutsideEnergySourceSpecsFactory: Error getting inputs for source named: {}", objectName)); // LCOV_EXCL_LINE
    // Shut up the compiler
    return nullptr; // LCOV_EXCL_LINE
}

void OutsideEnergySourceSpecs::simulate(EnergyPlusData &state,
                                        [[maybe_unused]] const PlantLocation &calledFromLocation,
                                        [[maybe_unused]] bool FirstHVACIteration,
                                        Real64 &CurLoad,
                                        bool RunFlag)
{
    this->initialize(state, CurLoad);
    this->calculate(state, RunFlag, CurLoad);
}

void OutsideEnergySourceSpecs::onInitLoopEquip(EnergyPlusData &state, const PlantLocation &)
{
    this->initialize(state, 0.0);
    this->size(state);
}

void OutsideEnergySourceSpecs::getDesignCapacities([[maybe_unused]] EnergyPlusData &state,
                                                   [[maybe_unused]] const PlantLocation &calledFromLocation,
                                                   Real64 &MaxLoad,
                                                   Real64 &MinLoad,
                                                   Real64 &OptLoad)
{
    MinLoad = 0.0;
    MaxLoad = this->NomCap;
    OptLoad = this->NomCap;
}

void GetOutsideEnergySourcesInput(EnergyPlusData &state)
{
    // SUBROUTINE INFORMATION:
    //       AUTHOR         Dan Fisher
    //       DATE WRITTEN   April 1998
    //       MODIFIED       May 2010; Edwin Lee; Linda Lawrie (consolidation)
    //                      June 2022, Dareum Nam, Add DistrictHeatingSteam
    //       RE-ENGINEERED  na

    // PURPOSE OF THIS SUBROUTINE:
    // This routine obtains the input data puts it into the
    // component arrays. Data items in the component arrays
    // are initialized. Output variables are set up.

    // GET NUMBER OF ALL EQUIPMENT TYPES
    int const NumDistrictUnitsHeatWater = state.dataInputProcessing->inputProcessor->getNumObjectsFound(state, "DistrictHeating:Water");
    int const NumDistrictUnitsCool = state.dataInputProcessing->inputProcessor->getNumObjectsFound(state, "DistrictCooling");
    int const NumDistrictUnitsHeatSteam = state.dataInputProcessing->inputProcessor->getNumObjectsFound(state, "DistrictHeating:Steam");
    state.dataOutsideEnergySrcs->NumDistrictUnits = NumDistrictUnitsHeatWater + NumDistrictUnitsCool + NumDistrictUnitsHeatSteam;

    if (allocated(state.dataOutsideEnergySrcs->EnergySource)) return;

    state.dataOutsideEnergySrcs->EnergySource.allocate(state.dataOutsideEnergySrcs->NumDistrictUnits);
    state.dataOutsideEnergySrcs->EnergySourceUniqueNames.reserve(static_cast<unsigned>(state.dataOutsideEnergySrcs->NumDistrictUnits));

    bool ErrorsFound(false); // If errors detected in input
    int heatWaterIndex = 0;
    int coolIndex = 0;
    int heatSteamIndex = 0;

    for (int EnergySourceNum = 1; EnergySourceNum <= state.dataOutsideEnergySrcs->NumDistrictUnits; ++EnergySourceNum) {

        std::string nodeNames;
        DataPlant::PlantEquipmentType EnergyType;
        DataLoopNode::ConnectionObjectType objType;
        int thisIndex;
        if (EnergySourceNum <= NumDistrictUnitsHeatWater) {
            state.dataIPShortCut->cCurrentModuleObject = "DistrictHeating:Water";
            objType = DataLoopNode::ConnectionObjectType::DistrictHeatingWater;
            nodeNames = "Hot Water Nodes";
            EnergyType = DataPlant::PlantEquipmentType::PurchHotWater;
            heatWaterIndex++;
            thisIndex = heatWaterIndex;
        } else if (EnergySourceNum > NumDistrictUnitsHeatWater && EnergySourceNum <= NumDistrictUnitsHeatWater + NumDistrictUnitsCool) {
            state.dataIPShortCut->cCurrentModuleObject = "DistrictCooling";
            objType = DataLoopNode::ConnectionObjectType::DistrictCooling;
            nodeNames = "Chilled Water Nodes";
            EnergyType = DataPlant::PlantEquipmentType::PurchChilledWater;
            coolIndex++;
            thisIndex = coolIndex;
        } else { // EnergySourceNum > NumDistrictUnitsHeatWater + NumDistrictUnitsCool
            state.dataIPShortCut->cCurrentModuleObject = "DistrictHeating:Steam";
            objType = DataLoopNode::ConnectionObjectType::DistrictHeatingSteam;
            nodeNames = "Steam Nodes";
            EnergyType = DataPlant::PlantEquipmentType::PurchSteam;
            heatSteamIndex++;
            thisIndex = heatSteamIndex;
        }

        int NumAlphas = 0, NumNums = 0, IOStat = 0;
        state.dataInputProcessing->inputProcessor->getObjectItem(state,
                                                                 state.dataIPShortCut->cCurrentModuleObject,
                                                                 thisIndex,
                                                                 state.dataIPShortCut->cAlphaArgs,
                                                                 NumAlphas,
                                                                 state.dataIPShortCut->rNumericArgs,
                                                                 NumNums,
                                                                 IOStat,
                                                                 _,
                                                                 state.dataIPShortCut->lAlphaFieldBlanks,
                                                                 state.dataIPShortCut->cAlphaFieldNames);

        if (EnergySourceNum > 1) {
            GlobalNames::VerifyUniqueInterObjectName(state,
                                                     state.dataOutsideEnergySrcs->EnergySourceUniqueNames,
                                                     state.dataIPShortCut->cAlphaArgs(1),
                                                     state.dataIPShortCut->cCurrentModuleObject,
                                                     state.dataIPShortCut->cAlphaFieldNames(1),
                                                     ErrorsFound);
        }
        state.dataOutsideEnergySrcs->EnergySource(EnergySourceNum).Name = state.dataIPShortCut->cAlphaArgs(1);

        if (EnergySourceNum <= NumDistrictUnitsHeatWater + NumDistrictUnitsCool) {
            state.dataOutsideEnergySrcs->EnergySource(EnergySourceNum).InletNodeNum =
                NodeInputManager::GetOnlySingleNode(state,
                                                    state.dataIPShortCut->cAlphaArgs(2),
                                                    ErrorsFound,
                                                    objType,
                                                    state.dataIPShortCut->cAlphaArgs(1),
                                                    DataLoopNode::NodeFluidType::Water,
                                                    DataLoopNode::ConnectionType::Inlet,
                                                    NodeInputManager::CompFluidStream::Primary,
                                                    DataLoopNode::ObjectIsNotParent);
            state.dataOutsideEnergySrcs->EnergySource(EnergySourceNum).OutletNodeNum =
                NodeInputManager::GetOnlySingleNode(state,
                                                    state.dataIPShortCut->cAlphaArgs(3),
                                                    ErrorsFound,
                                                    objType,
                                                    state.dataIPShortCut->cAlphaArgs(1),
                                                    DataLoopNode::NodeFluidType::Water,
                                                    DataLoopNode::ConnectionType::Outlet,
                                                    NodeInputManager::CompFluidStream::Primary,
                                                    DataLoopNode::ObjectIsNotParent);
        } else {
            state.dataOutsideEnergySrcs->EnergySource(EnergySourceNum).InletNodeNum =
                NodeInputManager::GetOnlySingleNode(state,
                                                    state.dataIPShortCut->cAlphaArgs(2),
                                                    ErrorsFound,
                                                    objType,
                                                    state.dataIPShortCut->cAlphaArgs(1),
                                                    DataLoopNode::NodeFluidType::Steam,
                                                    DataLoopNode::ConnectionType::Inlet,
                                                    NodeInputManager::CompFluidStream::Primary,
                                                    DataLoopNode::ObjectIsNotParent);
            state.dataOutsideEnergySrcs->EnergySource(EnergySourceNum).OutletNodeNum =
                NodeInputManager::GetOnlySingleNode(state,
                                                    state.dataIPShortCut->cAlphaArgs(3),
                                                    ErrorsFound,
                                                    objType,
                                                    state.dataIPShortCut->cAlphaArgs(1),
                                                    DataLoopNode::NodeFluidType::Steam,
                                                    DataLoopNode::ConnectionType::Outlet,
                                                    NodeInputManager::CompFluidStream::Primary,
                                                    DataLoopNode::ObjectIsNotParent);
        }

        BranchNodeConnections::TestCompSet(state,
                                           state.dataIPShortCut->cCurrentModuleObject,
                                           state.dataIPShortCut->cAlphaArgs(1),
                                           state.dataIPShortCut->cAlphaArgs(2),
                                           state.dataIPShortCut->cAlphaArgs(3),
                                           nodeNames);
        state.dataOutsideEnergySrcs->EnergySource(EnergySourceNum).NomCap = state.dataIPShortCut->rNumericArgs(1);
        if (state.dataOutsideEnergySrcs->EnergySource(EnergySourceNum).NomCap == DataSizing::AutoSize) {
            state.dataOutsideEnergySrcs->EnergySource(EnergySourceNum).NomCapWasAutoSized = true;
        }
        state.dataOutsideEnergySrcs->EnergySource(EnergySourceNum).EnergyTransfer = 0.0;
        state.dataOutsideEnergySrcs->EnergySource(EnergySourceNum).EnergyRate = 0.0;
        state.dataOutsideEnergySrcs->EnergySource(EnergySourceNum).EnergyType = EnergyType;
        if (!state.dataIPShortCut->lAlphaFieldBlanks(4)) {
            state.dataOutsideEnergySrcs->EnergySource(EnergySourceNum).CapFractionSchedNum =
                ScheduleManager::GetScheduleIndex(state, state.dataIPShortCut->cAlphaArgs(4));
            if (state.dataOutsideEnergySrcs->EnergySource(EnergySourceNum).CapFractionSchedNum == 0) {
                ShowSevereError(state,
                                format("{}=\"{}\", is not valid",
                                       state.dataIPShortCut->cCurrentModuleObject,
                                       state.dataOutsideEnergySrcs->EnergySource(EnergySourceNum).Name));
                ShowContinueError(state,
                                  format("{}=\"{}\" was not found.", state.dataIPShortCut->cAlphaFieldNames(4), state.dataIPShortCut->cAlphaArgs(4)));
                ErrorsFound = true;
            }
            if (!ScheduleManager::CheckScheduleValueMinMax(
                    state, state.dataOutsideEnergySrcs->EnergySource(EnergySourceNum).CapFractionSchedNum, ">=", 0.0)) {
                ShowWarningError(state,
                                 format("{}=\"{}\", is not valid",
                                        state.dataIPShortCut->cCurrentModuleObject,
                                        state.dataOutsideEnergySrcs->EnergySource(EnergySourceNum).Name));
                ShowContinueError(state,
                                  format("{}=\"{}\" should not have negative values.",
                                         state.dataIPShortCut->cAlphaFieldNames(4),
                                         state.dataIPShortCut->cAlphaArgs(4)));
                ShowContinueError(state, "Negative values will be treated as zero, and the simulation continues.");
            }
        } else {
            state.dataOutsideEnergySrcs->EnergySource(EnergySourceNum).CapFractionSchedNum = ScheduleManager::ScheduleAlwaysOn;
        }
    }

    if (ErrorsFound) {
        ShowFatalError(
            state,
            format("Errors found in processing input for {}, Preceding condition caused termination.", state.dataIPShortCut->cCurrentModuleObject));
    }
}

void OutsideEnergySourceSpecs::initialize(EnergyPlusData &state, Real64 MyLoad)
{

    // SUBROUTINE INFORMATION:
    //       AUTHOR:          Dan Fisher
    //       DATE WRITTEN:    October 1998
    //       MODIFIED       May 2010; Edwin Lee; Linda Lawrie (consolidation)
    //                      June 2022, Dareum Nam, Add DistrictHeatingSteam
    //       RE-ENGINEERED  Sept 2010, Brent Griffith, plant rewrite

    // PURPOSE OF THIS SUBROUTINE:
    // This subroutine does one-time inits and sets the operating mass flow rate of this machine

    // METHODOLOGY EMPLOYED:
    // One time inits include validating source type (should happen in getinput?) and locating this
    //  component on the PlantLoop topology.
    // The mass flow rate is determined based on component load, and making use of
    //  the SetComponentFlowRate routine.
    // The mass flow rate could be an inter-connected-loop side trigger. This is not really the type of
    //  interconnect that that routine was written for, but it is the clearest example of using it.

    // begin environment inits
    if (state.dataGlobal->BeginEnvrnFlag && this->BeginEnvrnInitFlag) {
        // component model has not design flow rates, using data for overall plant loop
        PlantUtilities::InitComponentNodes(state,
                                           state.dataPlnt->PlantLoop(this->plantLoc.loopNum).MinMassFlowRate,
                                           state.dataPlnt->PlantLoop(this->plantLoc.loopNum).MaxMassFlowRate,
                                           this->InletNodeNum,
                                           this->OutletNodeNum);
        this->BeginEnvrnInitFlag = false;
    }
    if (!state.dataGlobal->BeginEnvrnFlag) this->BeginEnvrnInitFlag = true;

    Real64 TempPlantMassFlow(0.0);
    if (std::abs(MyLoad) > 0.0) {
        TempPlantMassFlow = state.dataPlnt->PlantLoop(this->plantLoc.loopNum).MaxMassFlowRate;
    }

    // get actual mass flow to use, hold in MassFlowRate variable
    PlantUtilities::SetComponentFlowRate(state, TempPlantMassFlow, this->InletNodeNum, this->OutletNodeNum, this->plantLoc);

    this->InletTemp = state.dataLoopNodes->Node(this->InletNodeNum).Temp;
    this->MassFlowRate = TempPlantMassFlow;
}

void OutsideEnergySourceSpecs::size(EnergyPlusData &state)
{
    // SUBROUTINE INFORMATION:
    //       AUTHOR         Daeho Kang
    //       DATE WRITTEN   April 2014
    //       MODIFIED       June 2021, Dareum Nam, Add DistrictHeatingSteam
    //       RE-ENGINEERED  na

    // PURPOSE OF THIS SUBROUTINE:
    //  This subroutine is for sizing capacities of district cooling and heating objects.

    // SUBROUTINE LOCAL VARIABLE DECLARATIONS:
    bool ErrorsFound(false); // If errors detected in input

    // Type name string variable to collapse the sizing for cooling and heating into one block
    std::string typeName;
    if (this->EnergyType == DataPlant::PlantEquipmentType::PurchChilledWater) {
        typeName = "Cooling";
    } else if (this->EnergyType == DataPlant::PlantEquipmentType::PurchHotWater) {
        typeName = "HeatingWater";
    } else { // DataPlant::PlantEquipmentType::PurchSteam
        typeName = "HeatingSteam";
    }

    int const PltSizNum = state.dataPlnt->PlantLoop(this->plantLoc.loopNum).PlantSizNum;
    if (PltSizNum > 0) {
<<<<<<< HEAD
        Real64 NomCapDes;
        if (this->EnergyType == DataPlant::PlantEquipmentType::PurchChilledWater ||
            this->EnergyType == DataPlant::PlantEquipmentType::PurchHotWater) {
            Real64 const rho = FluidProperties::GetDensityGlycol(state,
=======
        Real64 const rho = FluidProperties::GetDensityGlycol(state,
                                                             state.dataPlnt->PlantLoop(this->plantLoc.loopNum).FluidName,
                                                             Constant::InitConvTemp,
                                                             state.dataPlnt->PlantLoop(this->plantLoc.loopNum).FluidIndex,
                                                             "SizeDistrict" + typeName);
        Real64 const Cp = FluidProperties::GetSpecificHeatGlycol(state,
>>>>>>> c1b367a1
                                                                 state.dataPlnt->PlantLoop(this->plantLoc.loopNum).FluidName,
                                                                 Constant::InitConvTemp,
                                                                 state.dataPlnt->PlantLoop(this->plantLoc.loopNum).FluidIndex,
                                                                 "SizeDistrict" + typeName);
            Real64 const Cp = FluidProperties::GetSpecificHeatGlycol(state,
                                                                     state.dataPlnt->PlantLoop(this->plantLoc.loopNum).FluidName,
                                                                     DataGlobalConstants::InitConvTemp,
                                                                     state.dataPlnt->PlantLoop(this->plantLoc.loopNum).FluidIndex,
                                                                     "SizeDistrict" + typeName);
            NomCapDes = Cp * rho * state.dataSize->PlantSizData(PltSizNum).DeltaT * state.dataSize->PlantSizData(PltSizNum).DesVolFlowRate;
        } else { // this->EnergyType == DataPlant::TypeOf_PurchSteam
            Real64 const tempSteam = FluidProperties::GetSatTemperatureRefrig(state,
                                                                              state.dataPlnt->PlantLoop(this->plantLoc.loopNum).FluidName,
                                                                              state.dataEnvrn->StdBaroPress,
                                                                              state.dataPlnt->PlantLoop(this->plantLoc.loopNum).FluidIndex,
                                                                              "SizeDistrict" + typeName);
            Real64 const rhoSteam = FluidProperties::GetSatDensityRefrig(state,
                                                                         state.dataPlnt->PlantLoop(this->plantLoc.loopNum).FluidName,
                                                                         tempSteam,
                                                                         1.0,
                                                                         state.dataPlnt->PlantLoop(this->plantLoc.loopNum).FluidIndex,
                                                                         "SizeDistrict" + typeName);
            Real64 const EnthSteamDry = FluidProperties::GetSatEnthalpyRefrig(state,
                                                                              state.dataPlnt->PlantLoop(this->plantLoc.loopNum).FluidName,
                                                                              tempSteam,
                                                                              1.0,
                                                                              state.dataPlnt->PlantLoop(this->plantLoc.loopNum).FluidIndex,
                                                                              "SizeDistrict" + typeName);
            Real64 const EnthSteamWet = FluidProperties::GetSatEnthalpyRefrig(state,
                                                                              state.dataPlnt->PlantLoop(this->plantLoc.loopNum).FluidName,
                                                                              tempSteam,
                                                                              0.0,
                                                                              state.dataPlnt->PlantLoop(this->plantLoc.loopNum).FluidIndex,
                                                                              "SizeDistrict" + typeName);
            Real64 const LatentHeatSteam = EnthSteamDry - EnthSteamWet;
            NomCapDes = rhoSteam * state.dataSize->PlantSizData(PltSizNum).DesVolFlowRate * LatentHeatSteam;
        }
        if (state.dataPlnt->PlantFirstSizesOkayToFinalize) {
            if (this->NomCapWasAutoSized) {
                this->NomCap = NomCapDes;
                if (state.dataPlnt->PlantFinalSizesOkayToReport) {
                    BaseSizer::reportSizerOutput(state, "District" + typeName, this->Name, "Design Size Nominal Capacity [W]", NomCapDes);
                }
                if (state.dataPlnt->PlantFirstSizesOkayToReport) {
                    BaseSizer::reportSizerOutput(state, "District" + typeName, this->Name, "Initial Design Size Nominal Capacity [W]", NomCapDes);
                }
            } else { // Hard-size with sizing data
                if (this->NomCap > 0.0 && NomCapDes > 0.0) {
                    Real64 const NomCapUser = this->NomCap;
                    if (state.dataPlnt->PlantFinalSizesOkayToReport) {
                        BaseSizer::reportSizerOutput(state,
                                                     "District" + typeName,
                                                     this->Name,
                                                     "Design Size Nominal Capacity [W]",
                                                     NomCapDes,
                                                     "User-Specified Nominal Capacity [W]",
                                                     NomCapUser);
                        if (state.dataGlobal->DisplayExtraWarnings) {
                            if ((std::abs(NomCapDes - NomCapUser) / NomCapUser) > state.dataSize->AutoVsHardSizingThreshold) {
                                ShowMessage(state, format("SizeDistrict{}: Potential issue with equipment sizing for {}", typeName, this->Name));
                                ShowContinueError(state, format("User-Specified Nominal Capacity of {:.2R} [W]", NomCapUser));
                                ShowContinueError(state, format("differs from Design Size Nominal Capacity of {:.2R} [W]", NomCapDes));
                                ShowContinueError(state, "This may, or may not, indicate mismatched component sizes.");
                                ShowContinueError(state, "Verify that the value entered is intended and is consistent with other components.");
                            }
                        }
                    }
                }
            }
        }
    } else {
        if (this->NomCapWasAutoSized && state.dataPlnt->PlantFirstSizesOkayToFinalize) {
            ShowSevereError(state, format("Autosizing of District {} nominal capacity requires a loop Sizing:Plant object", typeName));
            ShowContinueError(state, format("Occurs in District{} object={}", typeName, this->Name));
            ErrorsFound = true;
        }
        if (!this->NomCapWasAutoSized && this->NomCap > 0.0 && state.dataPlnt->PlantFinalSizesOkayToReport) {
            BaseSizer::reportSizerOutput(state, "District" + typeName, this->Name, "User-Specified Nominal Capacity [W]", this->NomCap);
        }
    }
    if (ErrorsFound) {
        ShowFatalError(state, "Preceding sizing errors cause program termination");
    }
}

void OutsideEnergySourceSpecs::calculate(EnergyPlusData &state, bool runFlag, Real64 MyLoad)
{
    // SUBROUTINE INFORMATION:
    //       AUTHOR         Dan Fisher
    //       DATE WRITTEN   July 1998
    //       MODIFIED       May 2010; Edwin Lee; Linda Lawrie (consolidation)
    //                      June 2021, Dareum Nam, Add DistrictHeatingSteam
    //       RE-ENGINEERED  Sept 2010, Brent Griffith, plant rewrite

    // SUBROUTINE PARAMETER DEFINITIONS:
    static constexpr std::string_view RoutineName("SimDistrictEnergy");

    // set inlet and outlet nodes
    int const LoopNum = this->plantLoc.loopNum;
    Real64 const LoopMinTemp = state.dataPlnt->PlantLoop(LoopNum).MinTemp;
    Real64 const LoopMaxTemp = state.dataPlnt->PlantLoop(LoopNum).MaxTemp;

    Real64 const Cp = FluidProperties::GetSpecificHeatGlycol(
        state, state.dataPlnt->PlantLoop(LoopNum).FluidName, this->InletTemp, state.dataPlnt->PlantLoop(LoopNum).FluidIndex, RoutineName);

    //  apply power limit from input
    Real64 CapFraction = ScheduleManager::GetCurrentScheduleValue(state, this->CapFractionSchedNum);
    CapFraction = max(0.0, CapFraction); // ensure non negative
    Real64 const CurrentCap = this->NomCap * CapFraction;
    if (std::abs(MyLoad) > CurrentCap) {
        MyLoad = sign(CurrentCap, MyLoad);
    }

    if (this->EnergyType == DataPlant::PlantEquipmentType::PurchChilledWater) {
        if (MyLoad > 0.0) MyLoad = 0.0;
    } else if (this->EnergyType == DataPlant::PlantEquipmentType::PurchHotWater) {
        if (MyLoad < 0.0) MyLoad = 0.0;
    } else if (this->EnergyType == DataPlant::PlantEquipmentType::PurchSteam) {
        if (MyLoad < 0.0) MyLoad = 0.0;
    }

    // determine outlet temp based on inlet temp, cp, and MyLoad
    if ((this->MassFlowRate > 0.0) && runFlag) {
        if (this->EnergyType == DataPlant::PlantEquipmentType::PurchChilledWater ||
            this->EnergyType == DataPlant::PlantEquipmentType::PurchHotWater) {
            this->OutletTemp = (MyLoad + this->MassFlowRate * Cp * this->InletTemp) / (this->MassFlowRate * Cp);
            // apply loop limits on temperature result to keep in check
            if (this->OutletTemp < LoopMinTemp) {
                this->OutletTemp = max(this->OutletTemp, LoopMinTemp);
                MyLoad = this->MassFlowRate * Cp * (this->OutletTemp - this->InletTemp);
            }
            if (this->OutletTemp > LoopMaxTemp) {
                this->OutletTemp = min(this->OutletTemp, LoopMaxTemp);
                MyLoad = this->MassFlowRate * Cp * (this->OutletTemp - this->InletTemp);
            }
        } else if (this->EnergyType == DataPlant::PlantEquipmentType::PurchSteam) { // determine mass flow rate based on MyLoad
            Real64 SatTemp = FluidProperties::GetSatTemperatureRefrig(state,
                                                                      state.dataPlnt->PlantLoop(LoopNum).FluidName,
                                                                      state.dataEnvrn->StdBaroPress,
                                                                      state.dataPlnt->PlantLoop(LoopNum).FluidIndex,
                                                                      RoutineName);

            Real64 EnthSteamInDry = FluidProperties::GetSatEnthalpyRefrig(state,
                                                                          state.dataPlnt->PlantLoop(this->plantLoc.loopNum).FluidName,
                                                                          this->InletTemp,
                                                                          1.0,
                                                                          state.dataPlnt->PlantLoop(this->plantLoc.loopNum).FluidIndex,
                                                                          RoutineName);
            Real64 EnthSteamOutWet = FluidProperties::GetSatEnthalpyRefrig(state,
                                                                           state.dataPlnt->PlantLoop(this->plantLoc.loopNum).FluidName,
                                                                           this->InletTemp,
                                                                           0.0,
                                                                           state.dataPlnt->PlantLoop(this->plantLoc.loopNum).FluidIndex,
                                                                           RoutineName);
            Real64 LatentHeatSteam = EnthSteamInDry - EnthSteamOutWet;

            Real64 SteamMdot = MyLoad / LatentHeatSteam;

            this->MassFlowRate = SteamMdot;

            PlantUtilities::SetComponentFlowRate(state, this->MassFlowRate, this->InletNodeNum, this->OutletNodeNum, this->plantLoc);

            this->OutletTemp = SatTemp;
            this->OutletSteamQuality = 1.0;
            MyLoad = this->MassFlowRate * LatentHeatSteam;
            state.dataLoopNodes->Node(this->OutletNodeNum).Quality = this->OutletSteamQuality;
        }
    } else {
        this->OutletTemp = this->InletTemp;
        MyLoad = 0.0;
    }
    int const OutletNode = this->OutletNodeNum;
    state.dataLoopNodes->Node(OutletNode).Temp = this->OutletTemp;
    this->EnergyRate = std::abs(MyLoad);
    this->EnergyTransfer = this->EnergyRate * state.dataHVACGlobal->TimeStepSysSec;
}

void OutsideEnergySourceSpecs::oneTimeInit_new(EnergyPlusData &state)
{

    // Locate the unit on the plant loops for later usage
    bool errFlag = false;
    PlantUtilities::ScanPlantLoopsForObject(state, this->Name, this->EnergyType, this->plantLoc, errFlag, _, _, _, _, _);
    if (errFlag) {
        ShowFatalError(state, "InitSimVars: Program terminated due to previous condition(s).");
    }
    // set limits on outlet node temps to plant loop limits
    DataPlant::CompData::getPlantComponent(state, this->plantLoc).MinOutletTemp = state.dataPlnt->PlantLoop(this->plantLoc.loopNum).MinTemp;
    DataPlant::CompData::getPlantComponent(state, this->plantLoc).MaxOutletTemp = state.dataPlnt->PlantLoop(this->plantLoc.loopNum).MaxTemp;
    // Register design flow rate for inlet node (helps to autosize comp setpoint op scheme flows
    PlantUtilities::RegisterPlantCompDesignFlow(state, this->InletNodeNum, state.dataPlnt->PlantLoop(this->plantLoc.loopNum).MaxVolFlowRate);

    // this may need some help, if the objects change location later, due to a push_back,
    //  then the pointers to these output variables will be bad
    // for (int EnergySourceNum = 1; EnergySourceNum <= NumDistrictUnits; ++EnergySourceNum) {
    std::string reportVarPrefix = "District Heating Water ";
    std::string heatingOrCooling = "Heating";
    std::string_view meterTypeKey = "DistrictHeatingWater";
    if (this->EnergyType == DataPlant::PlantEquipmentType::PurchChilledWater) {
        reportVarPrefix = "District Cooling Water ";
        heatingOrCooling = "Cooling";
        meterTypeKey = "DistrictCooling";
    } else if (this->EnergyType == DataPlant::PlantEquipmentType::PurchSteam) {
        reportVarPrefix = "District Heating Steam ";
        heatingOrCooling = "Heating";
        meterTypeKey = "DistrictHeatingSteam";
    }

    SetupOutputVariable(state,
                        reportVarPrefix + "Energy",
                        OutputProcessor::Unit::J,
                        this->EnergyTransfer,
                        OutputProcessor::SOVTimeStepType::System,
                        OutputProcessor::SOVStoreType::Summed,
                        this->Name,
                        _,
                        meterTypeKey,
                        heatingOrCooling,
                        _,
                        "Plant");
    SetupOutputVariable(state,
                        reportVarPrefix + "Rate",
                        OutputProcessor::Unit::W,
                        this->EnergyRate,
                        OutputProcessor::SOVTimeStepType::System,
                        OutputProcessor::SOVStoreType::Average,
                        this->Name);

    SetupOutputVariable(state,
                        reportVarPrefix + "Rate",
                        OutputProcessor::Unit::W,
                        this->EnergyRate,
                        OutputProcessor::SOVTimeStepType::System,
                        OutputProcessor::SOVStoreType::Average,
                        this->Name);
    SetupOutputVariable(state,
                        reportVarPrefix + "Inlet Temperature",
                        OutputProcessor::Unit::C,
                        this->InletTemp,
                        OutputProcessor::SOVTimeStepType::System,
                        OutputProcessor::SOVStoreType::Average,
                        this->Name);
    SetupOutputVariable(state,
                        reportVarPrefix + "Outlet Temperature",
                        OutputProcessor::Unit::C,
                        this->OutletTemp,
                        OutputProcessor::SOVTimeStepType::System,
                        OutputProcessor::SOVStoreType::Average,
                        this->Name);
    SetupOutputVariable(state,
                        reportVarPrefix + "Mass Flow Rate",
                        OutputProcessor::Unit::kg_s,
                        this->MassFlowRate,
                        OutputProcessor::SOVTimeStepType::System,
                        OutputProcessor::SOVStoreType::Average,
                        this->Name);
}

void OutsideEnergySourceSpecs::oneTimeInit([[maybe_unused]] EnergyPlusData &state)
{
}

} // namespace EnergyPlus::OutsideEnergySources<|MERGE_RESOLUTION|>--- conflicted
+++ resolved
@@ -378,29 +378,21 @@
 
     int const PltSizNum = state.dataPlnt->PlantLoop(this->plantLoc.loopNum).PlantSizNum;
     if (PltSizNum > 0) {
-<<<<<<< HEAD
         Real64 NomCapDes;
         if (this->EnergyType == DataPlant::PlantEquipmentType::PurchChilledWater ||
             this->EnergyType == DataPlant::PlantEquipmentType::PurchHotWater) {
             Real64 const rho = FluidProperties::GetDensityGlycol(state,
-=======
-        Real64 const rho = FluidProperties::GetDensityGlycol(state,
-                                                             state.dataPlnt->PlantLoop(this->plantLoc.loopNum).FluidName,
-                                                             Constant::InitConvTemp,
-                                                             state.dataPlnt->PlantLoop(this->plantLoc.loopNum).FluidIndex,
-                                                             "SizeDistrict" + typeName);
-        Real64 const Cp = FluidProperties::GetSpecificHeatGlycol(state,
->>>>>>> c1b367a1
                                                                  state.dataPlnt->PlantLoop(this->plantLoc.loopNum).FluidName,
                                                                  Constant::InitConvTemp,
                                                                  state.dataPlnt->PlantLoop(this->plantLoc.loopNum).FluidIndex,
                                                                  "SizeDistrict" + typeName);
             Real64 const Cp = FluidProperties::GetSpecificHeatGlycol(state,
                                                                      state.dataPlnt->PlantLoop(this->plantLoc.loopNum).FluidName,
-                                                                     DataGlobalConstants::InitConvTemp,
+                                                                     Constant::InitConvTemp,
                                                                      state.dataPlnt->PlantLoop(this->plantLoc.loopNum).FluidIndex,
                                                                      "SizeDistrict" + typeName);
-            NomCapDes = Cp * rho * state.dataSize->PlantSizData(PltSizNum).DeltaT * state.dataSize->PlantSizData(PltSizNum).DesVolFlowRate;
+            Real64 const NomCapDes =
+                Cp * rho * state.dataSize->PlantSizData(PltSizNum).DeltaT * state.dataSize->PlantSizData(PltSizNum).DesVolFlowRate;
         } else { // this->EnergyType == DataPlant::TypeOf_PurchSteam
             Real64 const tempSteam = FluidProperties::GetSatTemperatureRefrig(state,
                                                                               state.dataPlnt->PlantLoop(this->plantLoc.loopNum).FluidName,
