--- conflicted
+++ resolved
@@ -162,12 +162,12 @@
     GetZoneAirLoopEquipment(*state);
     GetSysInput(*state);
 
-    EXPECT_EQ("AirTerminal:SingleDuct:ConstantVolume:NoReheat", state.dataSingleDuct->sd_airterminal(1).SysType);      // AT SD constant volume no reheat object type
-    EXPECT_EQ("SDCVNOREHEATAT1", state.dataSingleDuct->sd_airterminal(1).SysName);                                     // AT SD constant volume no reheat name
-    EXPECT_EQ("AVAILSCHEDULE", state.dataSingleDuct->sd_airterminal(1).Schedule);                                      // AT SD constant volume no reheat availability schedule name
-    EXPECT_EQ(0.50, state.dataSingleDuct->sd_airterminal(1).MaxAirVolFlowRate);                                        // maximum volume flow Rate
-    ASSERT_TRUE(state.dataSingleDuct->sd_airterminal(1).NoOAFlowInputFromUser);                                        // no OA flow input from user
-    EXPECT_EQ(DataZoneEquipment::PerPersonDCVByCurrentLevel, state.dataSingleDuct->sd_airterminal(1).OAPerPersonMode); // default value when A6 input field is blank
+    EXPECT_EQ("AirTerminal:SingleDuct:ConstantVolume:NoReheat", state->dataSingleDuct->sd_airterminal(1).SysType);      // AT SD constant volume no reheat object type
+    EXPECT_EQ("SDCVNOREHEATAT1", state->dataSingleDuct->sd_airterminal(1).SysName);                                     // AT SD constant volume no reheat name
+    EXPECT_EQ("AVAILSCHEDULE", state->dataSingleDuct->sd_airterminal(1).Schedule);                                      // AT SD constant volume no reheat availability schedule name
+    EXPECT_EQ(0.50, state->dataSingleDuct->sd_airterminal(1).MaxAirVolFlowRate);                                        // maximum volume flow Rate
+    ASSERT_TRUE(state->dataSingleDuct->sd_airterminal(1).NoOAFlowInputFromUser);                                        // no OA flow input from user
+    EXPECT_EQ(DataZoneEquipment::PerPersonDCVByCurrentLevel, state->dataSingleDuct->sd_airterminal(1).OAPerPersonMode); // default value when A6 input field is blank
 }
 
 TEST_F(EnergyPlusFixture, AirTerminalSingleDuctCVNoReheat_SimConstVolNoReheat)
@@ -243,13 +243,13 @@
     GetSysInput(*state);
     DataEnvironment::StdRhoAir = 1.0;
     int const SysNum(1);
-    Real64 MassFlowRateMaxAvail = state.dataSingleDuct->sd_airterminal(SysNum).MaxAirVolFlowRate * DataEnvironment::StdRhoAir;
-    state.dataSingleDuct->sd_airterminal(SysNum).sd_airterminalInlet.AirMassFlowRate = MassFlowRateMaxAvail;
-    Schedule(state.dataSingleDuct->sd_airterminal(SysNum).SchedPtr).CurrentValue = 1.0; // unit is always available
+    Real64 MassFlowRateMaxAvail = state->dataSingleDuct->sd_airterminal(SysNum).MaxAirVolFlowRate * DataEnvironment::StdRhoAir;
+    state->dataSingleDuct->sd_airterminal(SysNum).sd_airterminalInlet.AirMassFlowRate = MassFlowRateMaxAvail;
+    Schedule(state->dataSingleDuct->sd_airterminal(SysNum).SchedPtr).CurrentValue = 1.0; // unit is always available
     // run SimConstVolNoReheat() function
-    state.dataSingleDuct->sd_airterminal(SysNum).SimConstVolNoReheat();
+    state->dataSingleDuct->sd_airterminal(SysNum).SimConstVolNoReheat();
     // check the TA outlet air mass flow rate
-    EXPECT_EQ(MassFlowRateMaxAvail, state.dataSingleDuct->sd_airterminal(SysNum).sd_airterminalOutlet.AirMassFlowRate);
+    EXPECT_EQ(MassFlowRateMaxAvail, state->dataSingleDuct->sd_airterminal(SysNum).sd_airterminalOutlet.AirMassFlowRate);
 }
 
 TEST_F(EnergyPlusFixture, AirTerminalSingleDuctCVNoReheat_Sim)
@@ -331,14 +331,14 @@
     DataEnvironment::OutBaroPress = 101325.0;
 
     int const SysNum(1);
-    int const InletNode = state.dataSingleDuct->sd_airterminal(SysNum).InletNodeNum;
-    int const ZonePtr = state.dataSingleDuct->sd_airterminal(SysNum).ActualZoneNum;
+    int const InletNode = state->dataSingleDuct->sd_airterminal(SysNum).InletNodeNum;
+    int const ZonePtr = state->dataSingleDuct->sd_airterminal(SysNum).ActualZoneNum;
     int const ZoneAirNodeNum = ZoneEquipConfig(ZonePtr).ZoneNode;
-    Schedule(state.dataSingleDuct->sd_airterminal(SysNum).SchedPtr).CurrentValue = 1.0; // unit is always available
+    Schedule(state->dataSingleDuct->sd_airterminal(SysNum).SchedPtr).CurrentValue = 1.0; // unit is always available
 
     // design maximum air mass flow rate
-    Real64 MassFlowRateMaxAvail = state.dataSingleDuct->sd_airterminal(SysNum).MaxAirVolFlowRate * DataEnvironment::StdRhoAir;
-    EXPECT_EQ(1.0, state.dataSingleDuct->sd_airterminal(SysNum).MaxAirVolFlowRate);
+    Real64 MassFlowRateMaxAvail = state->dataSingleDuct->sd_airterminal(SysNum).MaxAirVolFlowRate * DataEnvironment::StdRhoAir;
+    EXPECT_EQ(1.0, state->dataSingleDuct->sd_airterminal(SysNum).MaxAirVolFlowRate);
     EXPECT_EQ(1.0, MassFlowRateMaxAvail);
 
     // set air inlet node properties
@@ -354,20 +354,14 @@
     // set inlet mass flow rate to zero
     Node(InletNode).MassFlowRateMaxAvail = 0.0;
     FirstHVACIteration = true;
-<<<<<<< HEAD
-    SingleDuct::GetInputFlag = false;
-    // run SimulateSingleDuct(*state, ) function
+    state->dataSingleDuct->GetInputFlag = false;
+    // run SimulateSingleDuct(state, ) function
     SimulateSingleDuct(*state, AirDistUnit(1).EquipName(1), FirstHVACIteration, ZonePtr, ZoneAirNodeNum, AirDistUnit(1).EquipIndex(1));
-=======
-    state.dataSingleDuct->GetInputFlag = false;
-    // run SimulateSingleDuct(state, ) function
-    SimulateSingleDuct(state, AirDistUnit(1).EquipName(1), FirstHVACIteration, ZonePtr, ZoneAirNodeNum, AirDistUnit(1).EquipIndex(1));
->>>>>>> 52873dc2
-    // check AT air mass flow rates
-    EXPECT_EQ(MassFlowRateMaxAvail, state.dataSingleDuct->sd_airterminal(SysNum).AirMassFlowRateMax); // design maximum mass flow rate
-    EXPECT_EQ(0.0, state.dataSingleDuct->sd_airterminal(SysNum).sd_airterminalInlet.AirMassFlowRateMaxAvail);        // maximum available mass flow rate
-    EXPECT_EQ(0.0, state.dataSingleDuct->sd_airterminal(SysNum).sd_airterminalInlet.AirMassFlowRate);                // outlet mass flow rate is zero
-    EXPECT_EQ(0.0, state.dataSingleDuct->sd_airterminal(SysNum).sd_airterminalOutlet.AirMassFlowRate);               // outlet mass flow rate is zero
+    // check AT air mass flow rates
+    EXPECT_EQ(MassFlowRateMaxAvail, state->dataSingleDuct->sd_airterminal(SysNum).AirMassFlowRateMax); // design maximum mass flow rate
+    EXPECT_EQ(0.0, state->dataSingleDuct->sd_airterminal(SysNum).sd_airterminalInlet.AirMassFlowRateMaxAvail);        // maximum available mass flow rate
+    EXPECT_EQ(0.0, state->dataSingleDuct->sd_airterminal(SysNum).sd_airterminalInlet.AirMassFlowRate);                // outlet mass flow rate is zero
+    EXPECT_EQ(0.0, state->dataSingleDuct->sd_airterminal(SysNum).sd_airterminalOutlet.AirMassFlowRate);               // outlet mass flow rate is zero
 
     FirstHVACIteration = false;
     Node(InletNode).MassFlowRateMaxAvail = MassFlowRateMaxAvail;
@@ -375,13 +369,13 @@
     // run SimulateSingleDuct(*state, ) function
     SimulateSingleDuct(*state, AirDistUnit(1).EquipName(1), FirstHVACIteration, ZonePtr, ZoneAirNodeNum, AirDistUnit(1).EquipIndex(1));
     // check AT air mass flow rates
-    EXPECT_EQ(MassFlowRateMaxAvail, state.dataSingleDuct->sd_airterminal(SysNum).sd_airterminalInlet.AirMassFlowRate);
-    EXPECT_EQ(MassFlowRateMaxAvail, state.dataSingleDuct->sd_airterminal(SysNum).sd_airterminalOutlet.AirMassFlowRate);
+    EXPECT_EQ(MassFlowRateMaxAvail, state->dataSingleDuct->sd_airterminal(SysNum).sd_airterminalInlet.AirMassFlowRate);
+    EXPECT_EQ(MassFlowRateMaxAvail, state->dataSingleDuct->sd_airterminal(SysNum).sd_airterminalOutlet.AirMassFlowRate);
     // outlet and inlet nodes air conditions must match exactly
-    EXPECT_EQ(state.dataSingleDuct->sd_airterminal(SysNum).sd_airterminalOutlet.AirTemp, state.dataSingleDuct->sd_airterminal(SysNum).sd_airterminalInlet.AirTemp);
-    EXPECT_EQ(state.dataSingleDuct->sd_airterminal(SysNum).sd_airterminalOutlet.AirHumRat, state.dataSingleDuct->sd_airterminal(SysNum).sd_airterminalInlet.AirHumRat);
-    EXPECT_EQ(state.dataSingleDuct->sd_airterminal(SysNum).sd_airterminalOutlet.AirEnthalpy, state.dataSingleDuct->sd_airterminal(SysNum).sd_airterminalInlet.AirEnthalpy);
-    EXPECT_EQ(state.dataSingleDuct->sd_airterminal(SysNum).sd_airterminalOutlet.AirMassFlowRate, state.dataSingleDuct->sd_airterminal(SysNum).sd_airterminalInlet.AirMassFlowRate);
+    EXPECT_EQ(state->dataSingleDuct->sd_airterminal(SysNum).sd_airterminalOutlet.AirTemp, state->dataSingleDuct->sd_airterminal(SysNum).sd_airterminalInlet.AirTemp);
+    EXPECT_EQ(state->dataSingleDuct->sd_airterminal(SysNum).sd_airterminalOutlet.AirHumRat, state->dataSingleDuct->sd_airterminal(SysNum).sd_airterminalInlet.AirHumRat);
+    EXPECT_EQ(state->dataSingleDuct->sd_airterminal(SysNum).sd_airterminalOutlet.AirEnthalpy, state->dataSingleDuct->sd_airterminal(SysNum).sd_airterminalInlet.AirEnthalpy);
+    EXPECT_EQ(state->dataSingleDuct->sd_airterminal(SysNum).sd_airterminalOutlet.AirMassFlowRate, state->dataSingleDuct->sd_airterminal(SysNum).sd_airterminalInlet.AirMassFlowRate);
 }
 
 TEST_F(EnergyPlusFixture, AirTerminalSingleDuctCVNoReheat_OASpecification)
@@ -513,13 +507,13 @@
     DataEnvironment::OutBaroPress = 101325.0;
 
     int const SysNum(1);
-    int const InletNode = state.dataSingleDuct->sd_airterminal(SysNum).InletNodeNum;
-    int const ZonePtr = state.dataSingleDuct->sd_airterminal(SysNum).ActualZoneNum;
+    int const InletNode = state->dataSingleDuct->sd_airterminal(SysNum).InletNodeNum;
+    int const ZonePtr = state->dataSingleDuct->sd_airterminal(SysNum).ActualZoneNum;
     int const ZoneAirNodeNum = ZoneEquipConfig(ZonePtr).ZoneNode;
 
     // design maximum air mass flow rate
-    Real64 MassFlowRateMaxAvail = state.dataSingleDuct->sd_airterminal(SysNum).MaxAirVolFlowRate * DataEnvironment::StdRhoAir;
-    EXPECT_EQ(3.0, state.dataSingleDuct->sd_airterminal(SysNum).MaxAirVolFlowRate);
+    Real64 MassFlowRateMaxAvail = state->dataSingleDuct->sd_airterminal(SysNum).MaxAirVolFlowRate * DataEnvironment::StdRhoAir;
+    EXPECT_EQ(3.0, state->dataSingleDuct->sd_airterminal(SysNum).MaxAirVolFlowRate);
     EXPECT_EQ(3.0, MassFlowRateMaxAvail);
 
     // set air inlet node properties
@@ -535,33 +529,21 @@
     // set inlet mass flow rate to zero
     Node(InletNode).MassFlowRateMaxAvail = 0.0;
     FirstHVACIteration = true;
-<<<<<<< HEAD
-    SingleDuct::GetInputFlag = false;
-    // run SimulateSingleDuct(*state, ) function
+    state->dataSingleDuct->GetInputFlag = false;
+    // run SimulateSingleDuct(state, ) function
     SimulateSingleDuct(*state, AirDistUnit(1).EquipName(1), FirstHVACIteration, ZonePtr, ZoneAirNodeNum, AirDistUnit(1).EquipIndex(1));
-=======
-    state.dataSingleDuct->GetInputFlag = false;
-    // run SimulateSingleDuct(state, ) function
-    SimulateSingleDuct(state, AirDistUnit(1).EquipName(1), FirstHVACIteration, ZonePtr, ZoneAirNodeNum, AirDistUnit(1).EquipIndex(1));
->>>>>>> 52873dc2
-    // check AT air mass flow rates
-    EXPECT_EQ(MassFlowRateMaxAvail, state.dataSingleDuct->sd_airterminal(SysNum).AirMassFlowRateMax); // design maximum mass flow rate
-    EXPECT_EQ(0.0, state.dataSingleDuct->sd_airterminal(SysNum).sd_airterminalInlet.AirMassFlowRateMaxAvail);        // maximum available mass flow rate
-    EXPECT_EQ(0.0, state.dataSingleDuct->sd_airterminal(SysNum).sd_airterminalInlet.AirMassFlowRate);                // outlet mass flow rate is zero
-    EXPECT_EQ(0.0, state.dataSingleDuct->sd_airterminal(SysNum).sd_airterminalOutlet.AirMassFlowRate);               // outlet mass flow rate is zero
+    // check AT air mass flow rates
+    EXPECT_EQ(MassFlowRateMaxAvail, state->dataSingleDuct->sd_airterminal(SysNum).AirMassFlowRateMax); // design maximum mass flow rate
+    EXPECT_EQ(0.0, state->dataSingleDuct->sd_airterminal(SysNum).sd_airterminalInlet.AirMassFlowRateMaxAvail);        // maximum available mass flow rate
+    EXPECT_EQ(0.0, state->dataSingleDuct->sd_airterminal(SysNum).sd_airterminalInlet.AirMassFlowRate);                // outlet mass flow rate is zero
+    EXPECT_EQ(0.0, state->dataSingleDuct->sd_airterminal(SysNum).sd_airterminalOutlet.AirMassFlowRate);               // outlet mass flow rate is zero
 
     state->dataGlobal->BeginEnvrnFlag = false;
     FirstHVACIteration = false;
     // Needs an airloop, assume 100% OA
-<<<<<<< HEAD
-    sd_airterminal(SysNum).AirLoopNum = 1;
+    state->dataSingleDuct->sd_airterminal(SysNum).AirLoopNum = 1;
     state->dataAirLoop->AirLoopFlow.allocate(1);
-    state->dataAirLoop->AirLoopFlow(sd_airterminal(SysNum).AirLoopNum).OAFrac = 1.0;
-=======
-    state.dataSingleDuct->sd_airterminal(SysNum).AirLoopNum = 1;
-    state.dataAirLoop->AirLoopFlow.allocate(1);
-    state.dataAirLoop->AirLoopFlow(state.dataSingleDuct->sd_airterminal(SysNum).AirLoopNum).OAFrac = 1.0;
->>>>>>> 52873dc2
+    state->dataAirLoop->AirLoopFlow(state->dataSingleDuct->sd_airterminal(SysNum).AirLoopNum).OAFrac = 1.0;
     Node(InletNode).MassFlowRateMaxAvail = MassFlowRateMaxAvail;
     EXPECT_EQ(3.0, MassFlowRateMaxAvail);
 
@@ -581,8 +563,8 @@
     // run SimulateSingleDuct() function
     SimulateSingleDuct(*state, AirDistUnit(1).EquipName(1), FirstHVACIteration, ZonePtr, ZoneAirNodeNum, AirDistUnit(1).EquipIndex(1));
     // check AT air mass flow rates
-    EXPECT_EQ(expectedMassFlow, state.dataSingleDuct->sd_airterminal(SysNum).sd_airterminalInlet.AirMassFlowRate);
-    EXPECT_EQ(expectedMassFlow, state.dataSingleDuct->sd_airterminal(SysNum).sd_airterminalOutlet.AirMassFlowRate);
+    EXPECT_EQ(expectedMassFlow, state->dataSingleDuct->sd_airterminal(SysNum).sd_airterminalInlet.AirMassFlowRate);
+    EXPECT_EQ(expectedMassFlow, state->dataSingleDuct->sd_airterminal(SysNum).sd_airterminalOutlet.AirMassFlowRate);
 
     // 50% occupancy 1.5 people, OA/person = 0.1, OA/zone = 0.5, OA Sched = 1.0
     state->dataGlobal->HourOfDay = 12;
@@ -592,8 +574,8 @@
     expectedMassFlow = 1.0 * ((1.5 * 0.1) + 0.5);
     SimulateSingleDuct(*state, AirDistUnit(1).EquipName(1), FirstHVACIteration, ZonePtr, ZoneAirNodeNum, AirDistUnit(1).EquipIndex(1));
     // check AT air mass flow rates
-    EXPECT_EQ(expectedMassFlow, state.dataSingleDuct->sd_airterminal(SysNum).sd_airterminalInlet.AirMassFlowRate);
-    EXPECT_EQ(expectedMassFlow, state.dataSingleDuct->sd_airterminal(SysNum).sd_airterminalOutlet.AirMassFlowRate);
+    EXPECT_EQ(expectedMassFlow, state->dataSingleDuct->sd_airterminal(SysNum).sd_airterminalInlet.AirMassFlowRate);
+    EXPECT_EQ(expectedMassFlow, state->dataSingleDuct->sd_airterminal(SysNum).sd_airterminalOutlet.AirMassFlowRate);
 
     // Nighttime OA Sched = 0.0
     state->dataGlobal->HourOfDay = 24;
@@ -603,8 +585,8 @@
     expectedMassFlow = 0.0 * ((1.5 * 0.1) + 0.5);
     SimulateSingleDuct(*state, AirDistUnit(1).EquipName(1), FirstHVACIteration, ZonePtr, ZoneAirNodeNum, AirDistUnit(1).EquipIndex(1));
     // check AT air mass flow rates
-    EXPECT_EQ(expectedMassFlow, state.dataSingleDuct->sd_airterminal(SysNum).sd_airterminalInlet.AirMassFlowRate);
-    EXPECT_EQ(expectedMassFlow, state.dataSingleDuct->sd_airterminal(SysNum).sd_airterminalOutlet.AirMassFlowRate);
+    EXPECT_EQ(expectedMassFlow, state->dataSingleDuct->sd_airterminal(SysNum).sd_airterminalInlet.AirMassFlowRate);
+    EXPECT_EQ(expectedMassFlow, state->dataSingleDuct->sd_airterminal(SysNum).sd_airterminalOutlet.AirMassFlowRate);
 }
 
 TEST_F(EnergyPlusFixture, AirTerminalSingleDuctCVNoReheat_EMSOverrideAirFlow)
@@ -686,13 +668,13 @@
     DataEnvironment::OutBaroPress = 101325.0;
 
     int const SysNum(1);
-    int const InletNode = state.dataSingleDuct->sd_airterminal(SysNum).InletNodeNum;
-    int const ZonePtr = state.dataSingleDuct->sd_airterminal(SysNum).ActualZoneNum;
+    int const InletNode = state->dataSingleDuct->sd_airterminal(SysNum).InletNodeNum;
+    int const ZonePtr = state->dataSingleDuct->sd_airterminal(SysNum).ActualZoneNum;
     int const ZoneAirNodeNum = ZoneEquipConfig(ZonePtr).ZoneNode;
-    Schedule(state.dataSingleDuct->sd_airterminal(SysNum).SchedPtr).CurrentValue = 1.0; // unit is always available
+    Schedule(state->dataSingleDuct->sd_airterminal(SysNum).SchedPtr).CurrentValue = 1.0; // unit is always available
     // design maximum air mass flow rate
-    Real64 MassFlowRateMaxAvail = state.dataSingleDuct->sd_airterminal(SysNum).MaxAirVolFlowRate * DataEnvironment::StdRhoAir;
-    EXPECT_EQ(1.0, state.dataSingleDuct->sd_airterminal(SysNum).MaxAirVolFlowRate);
+    Real64 MassFlowRateMaxAvail = state->dataSingleDuct->sd_airterminal(SysNum).MaxAirVolFlowRate * DataEnvironment::StdRhoAir;
+    EXPECT_EQ(1.0, state->dataSingleDuct->sd_airterminal(SysNum).MaxAirVolFlowRate);
     EXPECT_EQ(1.0, MassFlowRateMaxAvail);
 
     // set air inlet node properties
@@ -705,35 +687,28 @@
     Node(ZoneAirNodeNum).HumRat = 0.0075;
     Node(ZoneAirNodeNum).Enthalpy = Psychrometrics::PsyHFnTdbW(Node(ZoneAirNodeNum).Temp, Node(ZoneAirNodeNum).HumRat);
     ;
-    state.dataSingleDuct->GetInputFlag = false;
+    state->dataSingleDuct->GetInputFlag = false;
     FirstHVACIteration = false;
     Node(InletNode).MassFlowRateMaxAvail = MassFlowRateMaxAvail;
     EXPECT_EQ(1.0, MassFlowRateMaxAvail);
     // run SimulateSingleDuct(*state, ) function
     SimulateSingleDuct(*state, AirDistUnit(1).EquipName(1), FirstHVACIteration, ZonePtr, ZoneAirNodeNum, AirDistUnit(1).EquipIndex(1));
     // check AT air mass flow rates
-    EXPECT_EQ(MassFlowRateMaxAvail, state.dataSingleDuct->sd_airterminal(SysNum).sd_airterminalInlet.AirMassFlowRate);
-    EXPECT_EQ(MassFlowRateMaxAvail, state.dataSingleDuct->sd_airterminal(SysNum).sd_airterminalOutlet.AirMassFlowRate);
+    EXPECT_EQ(MassFlowRateMaxAvail, state->dataSingleDuct->sd_airterminal(SysNum).sd_airterminalInlet.AirMassFlowRate);
+    EXPECT_EQ(MassFlowRateMaxAvail, state->dataSingleDuct->sd_airterminal(SysNum).sd_airterminalOutlet.AirMassFlowRate);
     // outlet and inlet nodes air conditions must match exactly
-    EXPECT_EQ(state.dataSingleDuct->sd_airterminal(SysNum).sd_airterminalOutlet.AirTemp, state.dataSingleDuct->sd_airterminal(SysNum).sd_airterminalInlet.AirTemp);
-    EXPECT_EQ(state.dataSingleDuct->sd_airterminal(SysNum).sd_airterminalOutlet.AirHumRat, state.dataSingleDuct->sd_airterminal(SysNum).sd_airterminalInlet.AirHumRat);
-    EXPECT_EQ(state.dataSingleDuct->sd_airterminal(SysNum).sd_airterminalOutlet.AirEnthalpy, state.dataSingleDuct->sd_airterminal(SysNum).sd_airterminalInlet.AirEnthalpy);
-    EXPECT_EQ(state.dataSingleDuct->sd_airterminal(SysNum).sd_airterminalOutlet.AirMassFlowRate, state.dataSingleDuct->sd_airterminal(SysNum).sd_airterminalInlet.AirMassFlowRate);
+    EXPECT_EQ(state->dataSingleDuct->sd_airterminal(SysNum).sd_airterminalOutlet.AirTemp, state->dataSingleDuct->sd_airterminal(SysNum).sd_airterminalInlet.AirTemp);
+    EXPECT_EQ(state->dataSingleDuct->sd_airterminal(SysNum).sd_airterminalOutlet.AirHumRat, state->dataSingleDuct->sd_airterminal(SysNum).sd_airterminalInlet.AirHumRat);
+    EXPECT_EQ(state->dataSingleDuct->sd_airterminal(SysNum).sd_airterminalOutlet.AirEnthalpy, state->dataSingleDuct->sd_airterminal(SysNum).sd_airterminalInlet.AirEnthalpy);
+    EXPECT_EQ(state->dataSingleDuct->sd_airterminal(SysNum).sd_airterminalOutlet.AirMassFlowRate, state->dataSingleDuct->sd_airterminal(SysNum).sd_airterminalInlet.AirMassFlowRate);
     // sets EMS actuators
-<<<<<<< HEAD
-    sd_airterminal(SysNum).EMSOverrideAirFlow = true;
-    sd_airterminal(SysNum).EMSMassFlowRateValue = 0.5;
-    // run SimulateSingleDuct(*state, ) function
+    state->dataSingleDuct->sd_airterminal(SysNum).EMSOverrideAirFlow = true;
+    state->dataSingleDuct->sd_airterminal(SysNum).EMSMassFlowRateValue = 0.5;
+    // run SimulateSingleDuct(state, ) function
     SimulateSingleDuct(*state, AirDistUnit(1).EquipName(1), FirstHVACIteration, ZonePtr, ZoneAirNodeNum, AirDistUnit(1).EquipIndex(1));
-=======
-    state.dataSingleDuct->sd_airterminal(SysNum).EMSOverrideAirFlow = true;
-    state.dataSingleDuct->sd_airterminal(SysNum).EMSMassFlowRateValue = 0.5;
-    // run SimulateSingleDuct(state, ) function
-    SimulateSingleDuct(state, AirDistUnit(1).EquipName(1), FirstHVACIteration, ZonePtr, ZoneAirNodeNum, AirDistUnit(1).EquipIndex(1));
->>>>>>> 52873dc2
-    // check AT air mass flow rates
-    EXPECT_EQ(state.dataSingleDuct->sd_airterminal(SysNum).EMSMassFlowRateValue, state.dataSingleDuct->sd_airterminal(SysNum).sd_airterminalInlet.AirMassFlowRate);
-    EXPECT_EQ(state.dataSingleDuct->sd_airterminal(SysNum).EMSMassFlowRateValue, state.dataSingleDuct->sd_airterminal(SysNum).sd_airterminalOutlet.AirMassFlowRate);
+    // check AT air mass flow rates
+    EXPECT_EQ(state->dataSingleDuct->sd_airterminal(SysNum).EMSMassFlowRateValue, state->dataSingleDuct->sd_airterminal(SysNum).sd_airterminalInlet.AirMassFlowRate);
+    EXPECT_EQ(state->dataSingleDuct->sd_airterminal(SysNum).EMSMassFlowRateValue, state->dataSingleDuct->sd_airterminal(SysNum).sd_airterminalOutlet.AirMassFlowRate);
 }
 
 TEST_F(EnergyPlusFixture, AirTerminalSingleDuctCVNoReheat_OAVolumeFlowRateReporting)
@@ -868,7 +843,7 @@
 
     state->dataAirLoop->AirLoopFlow.allocate(1);
     int const SysNum(1);
-    auto &thisAirTerminal = state.dataSingleDuct->sd_airterminal(SysNum);
+    auto &thisAirTerminal = state->dataSingleDuct->sd_airterminal(SysNum);
     auto &thisAirTerminalInlet = thisAirTerminal.sd_airterminalInlet;
     auto &thisAirTerminalOutlet = thisAirTerminal.sd_airterminalOutlet;
     auto &thisAirDisUnit = AirDistUnit(1);
@@ -898,15 +873,9 @@
     // set inlet mass flow rate to zero
     Node(InletNode).MassFlowRateMaxAvail = 0.0;
     FirstHVACIteration = true;
-<<<<<<< HEAD
-    SingleDuct::GetInputFlag = false;
-    // run SimulateSingleDuct(*state, ) function
+    state->dataSingleDuct->GetInputFlag = false;
+    // run SimulateSingleDuct(state, ) function
     SimulateSingleDuct(*state, thisAirDisUnit.EquipName(1), FirstHVACIteration, ZonePtr, ZoneAirNodeNum, thisAirDisUnit.EquipIndex(1));
-=======
-    state.dataSingleDuct->GetInputFlag = false;
-    // run SimulateSingleDuct(state, ) function
-    SimulateSingleDuct(state, thisAirDisUnit.EquipName(1), FirstHVACIteration, ZonePtr, ZoneAirNodeNum, thisAirDisUnit.EquipIndex(1));
->>>>>>> 52873dc2
     // check AT air mass flow rates
     EXPECT_EQ(MassFlowRateMaxAvail, thisAirTerminal.AirMassFlowRateMax); // design maximum mass flow rate
     EXPECT_EQ(0.0, thisAirTerminalInlet.AirMassFlowRateMaxAvail);  // maximum available mass flow rate
@@ -1050,7 +1019,7 @@
     int const AirDistUnitNum(1);
     int const AirTerminalNum(1);
 
-    auto &thisAirTerminal(state.dataSingleDuct->sd_airterminal(AirTerminalNum));
+    auto &thisAirTerminal(state->dataSingleDuct->sd_airterminal(AirTerminalNum));
 
     int const InletNode = thisAirTerminal.InletNodeNum;
     int const OutletNode = thisAirTerminal.OutletNodeNum;
@@ -1080,7 +1049,7 @@
     Node(InletNode).MassFlowRate = 0.0;
     Node(InletNode).MassFlowRateMaxAvail = 0.0;
     FirstHVACIteration = true;
-    state.dataSingleDuct->GetInputFlag = false;
+    state->dataSingleDuct->GetInputFlag = false;
     Real64 SysOutputProvided = 0.0;
     Real64 NonAirSysOutput = 0.0;
     Real64 LatOutputProvided = 0.0;
