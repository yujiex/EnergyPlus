// EnergyPlus, Copyright (c) 1996-2023, The Board of Trustees of the University of Illinois,
// The Regents of the University of California, through Lawrence Berkeley National Laboratory
// (subject to receipt of any required approvals from the U.S. Dept. of Energy), Oak Ridge
// National Laboratory, managed by UT-Battelle, Alliance for Sustainable Energy, LLC, and other
// contributors. All rights reserved.
//
// NOTICE: This Software was developed under funding from the U.S. Department of Energy and the
// U.S. Government consequently retains certain rights. As such, the U.S. Government has been
// granted for itself and others acting on its behalf a paid-up, nonexclusive, irrevocable,
// worldwide license in the Software to reproduce, distribute copies to the public, prepare
// derivative works, and perform publicly and display publicly, and to permit others to do so.
//
// Redistribution and use in source and binary forms, with or without modification, are permitted
// provided that the following conditions are met:
//
// (1) Redistributions of source code must retain the above copyright notice, this list of
//     conditions and the following disclaimer.
//
// (2) Redistributions in binary form must reproduce the above copyright notice, this list of
//     conditions and the following disclaimer in the documentation and/or other materials
//     provided with the distribution.
//
// (3) Neither the name of the University of California, Lawrence Berkeley National Laboratory,
//     the University of Illinois, U.S. Dept. of Energy nor the names of its contributors may be
//     used to endorse or promote products derived from this software without specific prior
//     written permission.
//
// (4) Use of EnergyPlus(TM) Name. If Licensee (i) distributes the software in stand-alone form
//     without changes from the version obtained under this License, or (ii) Licensee makes a
//     reference solely to the software portion of its product, Licensee must refer to the
//     software as "EnergyPlus version X" software, where "X" is the version number Licensee
//     obtained under this License and may not use a different name for the software. Except as
//     specifically required in this Section (4), Licensee shall not use in a company name, a
//     product name, in advertising, publicity, or other promotional activities any name, trade
//     name, trademark, logo, or other designation of "EnergyPlus", "E+", "e+" or confusingly
//     similar designation, without the U.S. Department of Energy's prior written consent.
//
// THIS SOFTWARE IS PROVIDED BY THE COPYRIGHT HOLDERS AND CONTRIBUTORS "AS IS" AND ANY EXPRESS OR
// IMPLIED WARRANTIES, INCLUDING, BUT NOT LIMITED TO, THE IMPLIED WARRANTIES OF MERCHANTABILITY
// AND FITNESS FOR A PARTICULAR PURPOSE ARE DISCLAIMED. IN NO EVENT SHALL THE COPYRIGHT OWNER OR
// CONTRIBUTORS BE LIABLE FOR ANY DIRECT, INDIRECT, INCIDENTAL, SPECIAL, EXEMPLARY, OR
// CONSEQUENTIAL DAMAGES (INCLUDING, BUT NOT LIMITED TO, PROCUREMENT OF SUBSTITUTE GOODS OR
// SERVICES; LOSS OF USE, DATA, OR PROFITS; OR BUSINESS INTERRUPTION) HOWEVER CAUSED AND ON ANY
// THEORY OF LIABILITY, WHETHER IN CONTRACT, STRICT LIABILITY, OR TORT (INCLUDING NEGLIGENCE OR
// OTHERWISE) ARISING IN ANY WAY OUT OF THE USE OF THIS SOFTWARE, EVEN IF ADVISED OF THE
// POSSIBILITY OF SUCH DAMAGE.

// C++ Headers
#include <cmath>

// ObjexxFCL Headers
#include <ObjexxFCL/Array.functions.hh>
#include <ObjexxFCL/Fmath.hh>

// EnergyPlus Headers
#include <EnergyPlus/Autosizing/Base.hh>
#include <EnergyPlus/BranchNodeConnections.hh>
#include <EnergyPlus/CurveManager.hh>
#include <EnergyPlus/Data/EnergyPlusData.hh>
#include <EnergyPlus/DataAirSystems.hh>
#include <EnergyPlus/DataContaminantBalance.hh>
#include <EnergyPlus/DataEnvironment.hh>
#include <EnergyPlus/DataHeatBalance.hh>
#include <EnergyPlus/DataLoopNode.hh>
#include <EnergyPlus/DataPrecisionGlobals.hh>
#include <EnergyPlus/DataSizing.hh>
#include <EnergyPlus/Fans.hh>
#include <EnergyPlus/FluidProperties.hh>
#include <EnergyPlus/General.hh>
#include <EnergyPlus/GeneralRoutines.hh>
#include <EnergyPlus/GlobalNames.hh>
#include <EnergyPlus/HVACFan.hh>
#include <EnergyPlus/InputProcessing/InputProcessor.hh>
#include <EnergyPlus/NodeInputManager.hh>
#include <EnergyPlus/OutputProcessor.hh>
#include <EnergyPlus/OutputReportPredefined.hh>
#include <EnergyPlus/PlantUtilities.hh>
#include <EnergyPlus/Psychrometrics.hh>
#include <EnergyPlus/UtilityRoutines.hh>
#include <EnergyPlus/WaterThermalTanks.hh>
#include <EnergyPlus/WaterToAirHeatPumpSimple.hh>

namespace EnergyPlus {

namespace WaterToAirHeatPumpSimple {

    // Module containing the Water to Air Heat Pump simulation routines

    // MODULE INFORMATION:
    //       AUTHOR         Arun Shenoy
    //       DATE WRITTEN   Nov 2003
    //       MODIFIED       Brent Griffith, Sept 2010 plant upgrades
    //       RE-ENGINEERED  Kenneth Tang (Jan 2005)

    // PURPOSE OF THIS MODULE:
    // To encapsulate the data and algorithms required to
    // manage the Water to Air Heat Pump Simple Component

    // METHODOLOGY EMPLOYED:

    // REFERENCES:
    // (1) Lash.T.A.,1992.Simulation and Analysis of a Water Loop Heat Pump System.
    // M.S. Thesis, University of Illinois at Urbana Champaign.
    // (2) Shenoy, Arun. 2004. Simulation, Modeling and Analysis of Water to Air Heat Pump.
    // State Energy Simulation Program. M.S. Thesis, Department of Mechanical and Aerospace Engineering,
    // Oklahoma State University. (downloadable from www.hvac.okstate.edu)
    // (3) Tang,C.C.. 2005. Modeling Packaged Heat Pumps in a Quasi-Steady
    // State Energy Simulation Program. M.S. Thesis, Department of Mechanical and Aerospace Engineering,
    // Oklahoma State University. (downloadable from www.hvac.okstate.edu)

    constexpr std::array<std::string_view, static_cast<int>(WatertoAirHP::Num)> WatertoAirHPNamesUC{"HEATING", "COOLING"};

    void SimWatertoAirHPSimple(EnergyPlusData &state,
                               std::string_view CompName, // Coil Name
                               int &CompIndex,            // Index for Component name
                               Real64 const SensLoad,     // Sensible demand load [W]
                               Real64 const LatentLoad,   // Latent demand load [W]
                               int const CyclingScheme,   // Continuous fan OR cycling compressor
                               DataHVACGlobals::CompressorOperation const CompressorOp,
                               Real64 const PartLoadRatio,
                               bool const FirstHVACIteration,
                               Real64 const OnOffAirFlowRatio // ratio of comp on to comp off air flow rate
    )
    {

        //       AUTHOR         Arun Shenoy
        //       DATE WRITTEN   Nov 2003
        //       RE-ENGINEERED  Kenneth Tang (Jan 2005)

        // PURPOSE OF THIS SUBROUTINE:
        // This subroutine manages Simple Water to Air Heat Pump component simulation.

        // REFERENCES:
        // (1) Lash.T.A.,1992.Simulation and Analysis of a Water Loop Heat Pump System.
        // M.S. Thesis, University of Illinois at Urbana Champaign.
        // (2) Shenoy, Arun. 2004. Simulation, Modeling and Analysis of Water to Air Heat Pump.
        // State Energy Simulation Program. M.S. Thesis, Department of Mechanical and Aerospace Engineering,
        // Oklahoma State University. (downloadable from www.hvac.okstate.edu)
        // (3) Tang,C.C.. 2005. Modeling Packaged Heat Pumps in a Quasi-Steady
        // State Energy Simulation Program. M.S. Thesis, Department of Mechanical and Aerospace Engineering,
        // Oklahoma State University. (downloadable from www.hvac.okstate.edu)

        // percent on-time (on-time/cycle time)
        // shut off after compressor cycle off  [s]

        // SUBROUTINE LOCAL VARIABLE DECLARATIONS:
        int HPNum; // The WatertoAirHP that you are currently loading input into

        // Obtains and Allocates WatertoAirHP related parameters from input file
        if (state.dataWaterToAirHeatPumpSimple->GetCoilsInputFlag) { // First time subroutine has been entered
            GetSimpleWatertoAirHPInput(state);
            state.dataWaterToAirHeatPumpSimple->GetCoilsInputFlag = false;
        }

        if (CompIndex == 0) {
            HPNum = UtilityRoutines::FindItemInList(CompName, state.dataWaterToAirHeatPumpSimple->SimpleWatertoAirHP);
            if (HPNum == 0) {
                ShowFatalError(state, format("WaterToAirHPSimple not found= {}", CompName));
            }
            CompIndex = HPNum;
        } else {
            HPNum = CompIndex;
            if (HPNum > state.dataWaterToAirHeatPumpSimple->NumWatertoAirHPs || HPNum < 1) {
                ShowFatalError(state,
                               format("SimWatertoAirHPSimple: Invalid CompIndex passed={}, Number of Water to Air HPs={}, WaterToAir HP name={}",
                                      HPNum,
                                      state.dataWaterToAirHeatPumpSimple->NumWatertoAirHPs,
                                      CompName));
            }
            if (!CompName.empty() && CompName != state.dataWaterToAirHeatPumpSimple->SimpleWatertoAirHP(HPNum).Name) {
                ShowFatalError(
                    state,
                    format("SimWatertoAirHPSimple: Invalid CompIndex passed={}, WaterToAir HP name={}, stored WaterToAir HP Name for that index={}",
                           HPNum,
                           CompName,
                           state.dataWaterToAirHeatPumpSimple->SimpleWatertoAirHP(HPNum).Name));
            }
        }

        auto &simpleWAHP(state.dataWaterToAirHeatPumpSimple->SimpleWatertoAirHP(HPNum));

        if (simpleWAHP.WAHPPlantType == DataPlant::PlantEquipmentType::CoilWAHPCoolingEquationFit) {
            // Cooling mode
            InitSimpleWatertoAirHP(state, HPNum, SensLoad, LatentLoad, CyclingScheme, OnOffAirFlowRatio, FirstHVACIteration);
            CalcHPCoolingSimple(state, HPNum, CyclingScheme, SensLoad, LatentLoad, CompressorOp, PartLoadRatio, OnOffAirFlowRatio);
            UpdateSimpleWatertoAirHP(state, HPNum);
        } else if (simpleWAHP.WAHPPlantType == DataPlant::PlantEquipmentType::CoilWAHPHeatingEquationFit) {
            // Heating mode
            InitSimpleWatertoAirHP(state, HPNum, SensLoad, DataPrecisionGlobals::constant_zero, CyclingScheme, OnOffAirFlowRatio, FirstHVACIteration);
            CalcHPHeatingSimple(state, HPNum, CyclingScheme, SensLoad, CompressorOp, PartLoadRatio, OnOffAirFlowRatio);
            UpdateSimpleWatertoAirHP(state, HPNum);
        } else {
            ShowFatalError(state, "SimWatertoAirHPSimple: WatertoAir heatpump not in either HEATING or COOLING mode");
        }
    }

    void GetSimpleWatertoAirHPInput(EnergyPlusData &state)
    {

        // SUBROUTINE INFORMATION:
        //       AUTHOR         Arun Shenoy
        //       DATE WRITTEN   Nov 2003
        //       RE-ENGINEERED  Kenneth Tang (Jan 2005)

        // PURPOSE OF THIS SUBROUTINE:
        // Obtains input data for HPs and stores it in HP data structures

        // METHODOLOGY EMPLOYED:
        // Uses "Get" routines to read in data.

        // REFERENCES:
        // (1) Lash.T.A.,1992.Simulation and Analysis of a Water loop Heat Pump System.
        // M.S. Thesis, University of Illinois at Urbana Champaign.
        // (2) Shenoy, Arun. 2004. Simulation, Modeling and Analysis of Water to Air Heat Pump.
        // State Energy Simulation Program. M.S. Thesis, Department of Mechanical and Aerospace Engineering,
        // Oklahoma State University. (downloadable from www.hvac.okstate.edu)
        // (3) Tang,C.C.. 2005. Modeling Packaged Heat Pumps in a Quasi-Steady
        // State Energy Simulation Program. M.S. Thesis, Department of Mechanical and Aerospace Engineering,
        // Oklahoma State University. (downloadable from www.hvac.okstate.edu)

        // SUBROUTINE PARAMETER DEFINITIONS:
        static constexpr std::string_view RoutineName("GetSimpleWatertoAirHPInput: "); // include trailing blank space

        // SUBROUTINE LOCAL VARIABLE DECLARATIONS:
        int HPNum;           // The Water to Air HP that you are currently loading input into
        int NumCool;         // Counter for cooling coil
        int NumHeat;         // Counter for heating coil
        int WatertoAirHPNum; // Counter
        int NumAlphas;       // Number of variables in String format
        int NumNums;         // Number of variables in Numeric format
        int NumParams;       // Total number of input fields
        int MaxNums(0);      // Maximum number of numeric input fields
        int MaxAlphas(0);    // Maximum number of alpha input fields
        int IOStat;
        bool ErrorsFound(false);         // If errors detected in input
        std::string CurrentModuleObject; // for ease in getting objects
        Array1D_string AlphArray;        // Alpha input items for object
        Array1D_string cAlphaFields;     // Alpha field names
        Array1D_string cNumericFields;   // Numeric field names
        Array1D<Real64> NumArray;        // Numeric input items for object
        Array1D_bool lAlphaBlanks;       // Logical array, alpha field input BLANK = .TRUE.
        Array1D_bool lNumericBlanks;     // Logical array, numeric field input BLANK = .TRUE.

        NumCool = state.dataInputProcessing->inputProcessor->getNumObjectsFound(state, "Coil:Cooling:WaterToAirHeatPump:EquationFit");
        NumHeat = state.dataInputProcessing->inputProcessor->getNumObjectsFound(state, "Coil:Heating:WaterToAirHeatPump:EquationFit");
        state.dataWaterToAirHeatPumpSimple->NumWatertoAirHPs = NumCool + NumHeat;
        HPNum = 0;

        if (state.dataWaterToAirHeatPumpSimple->NumWatertoAirHPs <= 0) {
            ShowSevereError(state, "No Equipment found in SimWatertoAirHPSimple");
            ErrorsFound = true;
        }

        // Allocate Arrays
        if (state.dataWaterToAirHeatPumpSimple->NumWatertoAirHPs > 0) {
            state.dataWaterToAirHeatPumpSimple->SimpleWatertoAirHP.allocate(state.dataWaterToAirHeatPumpSimple->NumWatertoAirHPs);
            state.dataWaterToAirHeatPumpSimple->SimpleHPTimeStepFlag.dimension(state.dataWaterToAirHeatPumpSimple->NumWatertoAirHPs, true);
            state.dataHeatBal->HeatReclaimSimple_WAHPCoil.allocate(state.dataWaterToAirHeatPumpSimple->NumWatertoAirHPs);
        }

        state.dataInputProcessing->inputProcessor->getObjectDefMaxArgs(
            state, "Coil:Cooling:WaterToAirHeatPump:EquationFit", NumParams, NumAlphas, NumNums);
        MaxNums = max(MaxNums, NumNums);
        MaxAlphas = max(MaxAlphas, NumAlphas);
        state.dataInputProcessing->inputProcessor->getObjectDefMaxArgs(
            state, "Coil:Heating:WaterToAirHeatPump:EquationFit", NumParams, NumAlphas, NumNums);
        MaxNums = max(MaxNums, NumNums);
        MaxAlphas = max(MaxAlphas, NumAlphas);
        AlphArray.allocate(MaxAlphas);
        cAlphaFields.allocate(MaxAlphas);
        lAlphaBlanks.dimension(MaxAlphas, true);
        cNumericFields.allocate(MaxNums);
        lNumericBlanks.dimension(MaxNums, true);
        NumArray.dimension(MaxNums, 0.0);

        // Get the data for cooling coil
        CurrentModuleObject = "Coil:Cooling:WaterToAirHeatPump:EquationFit";

        for (WatertoAirHPNum = 1; WatertoAirHPNum <= NumCool; ++WatertoAirHPNum) {

            ++HPNum;
            auto &simpleWAHP(state.dataWaterToAirHeatPumpSimple->SimpleWatertoAirHP(HPNum));
            state.dataInputProcessing->inputProcessor->getObjectItem(state,
                                                                     CurrentModuleObject,
                                                                     HPNum,
                                                                     AlphArray,
                                                                     NumAlphas,
                                                                     NumArray,
                                                                     NumNums,
                                                                     IOStat,
                                                                     lNumericBlanks,
                                                                     lAlphaBlanks,
                                                                     cAlphaFields,
                                                                     cNumericFields);
            // ErrorsFound will be set to True if problem was found, left untouched otherwise
            GlobalNames::VerifyUniqueCoilName(state, CurrentModuleObject, AlphArray(1), ErrorsFound, format("{} Name", CurrentModuleObject));
            simpleWAHP.Name = AlphArray(1);
            simpleWAHP.WAHPType = WatertoAirHP::Cooling;
            simpleWAHP.WAHPPlantType = DataPlant::PlantEquipmentType::CoilWAHPCoolingEquationFit;
            simpleWAHP.RatedAirVolFlowRate = NumArray(1);
            simpleWAHP.RatedEvapFanPowerPerVolFlowRate2017 = NumArray(2);
            simpleWAHP.RatedEvapFanPowerPerVolFlowRate2023 = NumArray(3);
            simpleWAHP.RatedWaterVolFlowRate = NumArray(4);
            simpleWAHP.RatedCapCoolTotal = NumArray(5);
            simpleWAHP.RatedCapCoolSens = NumArray(6);
            simpleWAHP.RatedCOPCoolAtRatedCdts = NumArray(7);
            simpleWAHP.RatedEntWaterTemp = NumArray(8);
            simpleWAHP.RatedEntAirDrybulbTemp = NumArray(9);
            simpleWAHP.RatedEntAirWetbulbTemp = NumArray(10);
            simpleWAHP.TotalCoolCapCurveIndex = Curve::GetCurveIndex(state, AlphArray(6)); // convert curve name to number
            simpleWAHP.SensCoolCapCurveIndex = Curve::GetCurveIndex(state, AlphArray(7));  // convert curve name to number
            simpleWAHP.CoolPowCurveIndex = Curve::GetCurveIndex(state, AlphArray(8));      // convert curve name to number
            if (simpleWAHP.TotalCoolCapCurveIndex == 0) {
                if (lAlphaBlanks(6)) {
                    ShowSevereError(state, format("{}{}=\"{}\", missing", RoutineName, CurrentModuleObject, simpleWAHP.Name));
                    ShowContinueError(state, format("...required {} is blank.", cAlphaFields(6)));
                } else {
                    ShowSevereError(state, format("{}{}=\"{}\", invalid", RoutineName, CurrentModuleObject, simpleWAHP.Name));
                    ShowContinueError(state, format("...not found {}=\"{}\"", cAlphaFields(6), AlphArray(6)));
                }
                ErrorsFound = true;
            } else {
                ErrorsFound |= Curve::CheckCurveDims(state,
                                                     simpleWAHP.TotalCoolCapCurveIndex,
                                                     {4},
                                                     RoutineName,
                                                     CurrentModuleObject,
                                                     simpleWAHP.Name,
                                                     "Total Cooling Capacity Curve Name");
            }
            if (simpleWAHP.SensCoolCapCurveIndex == 0) {
                if (lAlphaBlanks(7)) {
                    ShowSevereError(state, format("{}{}=\"{}\", missing", RoutineName, CurrentModuleObject, simpleWAHP.Name));
                    ShowContinueError(state, format("...required {} is blank.", cAlphaFields(7)));
                } else {
                    ShowSevereError(state, format("{}{}=\"{}\", invalid", RoutineName, CurrentModuleObject, simpleWAHP.Name));
                    ShowContinueError(state, format("...not found {}=\"{}\"", cAlphaFields(7), AlphArray(7)));
                }
                ErrorsFound = true;
            } else {
                ErrorsFound |= Curve::CheckCurveDims(state,
                                                     simpleWAHP.SensCoolCapCurveIndex,
                                                     {5},
                                                     RoutineName,
                                                     CurrentModuleObject,
                                                     simpleWAHP.Name,
                                                     "Sensible Cooling Capacity Curve Name");
            }
            if (simpleWAHP.CoolPowCurveIndex == 0) {
                if (lAlphaBlanks(8)) {
                    ShowSevereError(state, format("{}{}=\"{}\", missing", RoutineName, CurrentModuleObject, simpleWAHP.Name));
                    ShowContinueError(state, format("...required {} is blank.", cAlphaFields(8)));
                } else {
                    ShowSevereError(state, format("{}{}=\"{}\", invalid", RoutineName, CurrentModuleObject, simpleWAHP.Name));
                    ShowContinueError(state, format("...not found {}=\"{}\"", cAlphaFields(8), AlphArray(8)));
                }
                ErrorsFound = true;
            } else {
                ErrorsFound |= Curve::CheckCurveDims(state,
                                                     simpleWAHP.CoolPowCurveIndex,
                                                     {4},
                                                     RoutineName,
                                                     CurrentModuleObject,
                                                     simpleWAHP.Name,
                                                     "Cooling Power Consumption Curve Name");
            }
            simpleWAHP.PLFCurveIndex = Curve::GetCurveIndex(state, AlphArray(9)); // convert curve name to number

            if (simpleWAHP.PLFCurveIndex == 0) {
                if (lAlphaBlanks(9)) {
                    ShowSevereError(state, format("{}{}=\"{}\", missing", RoutineName, CurrentModuleObject, simpleWAHP.Name));
                    ShowContinueError(state, format("...required {} is blank.", cAlphaFields(9)));
                } else {
                    ShowSevereError(state, format("{}{}=\"{}\", invalid", RoutineName, CurrentModuleObject, simpleWAHP.Name));
                    ShowContinueError(state, format("...not found {}=\"{}\".", cAlphaFields(9), AlphArray(9)));
                }
                ErrorsFound = true;
            } else {
                // Verify Curve Object, only legal types are Quadratic or Cubic
                ErrorsFound |= Curve::CheckCurveDims(state,
                                                     simpleWAHP.PLFCurveIndex, // Curve index
                                                     {1},                      // Valid dimensions
                                                     RoutineName,              // Routine name
                                                     CurrentModuleObject,      // Object Type
                                                     simpleWAHP.Name,          // Object Name
                                                     cAlphaFields(9));         // Field Name

                if (!ErrorsFound) {
                    //     Test PLF curve minimum and maximum. Cap if less than 0.7 or greater than 1.0.
                    Real64 MinCurveVal = 999.0;
                    Real64 MaxCurveVal = -999.0;
                    Real64 CurveInput = 0.0;
                    Real64 MinCurvePLR{0.0};
                    Real64 MaxCurvePLR{0.0};

                    while (CurveInput <= 1.0) {
                        Real64 CurveVal = Curve::CurveValue(state, simpleWAHP.PLFCurveIndex, CurveInput);
                        if (CurveVal < MinCurveVal) {
                            MinCurveVal = CurveVal;
                            MinCurvePLR = CurveInput;
                        }
                        if (CurveVal > MaxCurveVal) {
                            MaxCurveVal = CurveVal;
                            MaxCurvePLR = CurveInput;
                        }
                        CurveInput += 0.01;
                    }
                    if (MinCurveVal < 0.7) {
                        ShowWarningError(state, format("{}{}=\"{}\", invalid", RoutineName, CurrentModuleObject, simpleWAHP.Name));
                        ShowContinueError(state, format("...{}=\"{}\" has out of range values.", cAlphaFields(9), AlphArray(9)));
                        ShowContinueError(state,
                                          format("...Curve minimum must be >= 0.7, curve min at PLR = {:.2T} is {:.3T}", MinCurvePLR, MinCurveVal));
                        ShowContinueError(state, "...Setting curve minimum to 0.7 and simulation continues.");
                        Curve::SetCurveOutputMinValue(state, simpleWAHP.PLFCurveIndex, ErrorsFound, 0.7);
                    }

                    if (MaxCurveVal > 1.0) {
                        ShowWarningError(state, format("{}{}=\"{}\", invalid", RoutineName, CurrentModuleObject, simpleWAHP.Name));
                        ShowContinueError(state, format("...{} = {} has out of range value.", cAlphaFields(9), AlphArray(9)));
                        ShowContinueError(state,
                                          format("...Curve maximum must be <= 1.0, curve max at PLR = {:.2T} is {:.3T}", MaxCurvePLR, MaxCurveVal));
                        ShowContinueError(state, "...Setting curve maximum to 1.0 and simulation continues.");
                        Curve::SetCurveOutputMaxValue(state, simpleWAHP.PLFCurveIndex, ErrorsFound, 1.0);
                    }
                }
            }

            CheckSimpleWAHPRatedCurvesOutputs(state, simpleWAHP.Name);
<<<<<<< HEAD
            simpleWAHP.Twet_Rated = NumArray(9);
            simpleWAHP.Gamma_Rated = NumArray(10);
            simpleWAHP.MaxONOFFCyclesperHour = NumArray(11);
            simpleWAHP.HPTimeConstant = NumArray(12);
            simpleWAHP.FanDelayTime = NumArray(13);

=======
            simpleWAHP.Twet_Rated = NumArray(11);
            simpleWAHP.Gamma_Rated = NumArray(12);
>>>>>>> 37d3fdc2
            state.dataHeatBal->HeatReclaimSimple_WAHPCoil(WatertoAirHPNum).Name = simpleWAHP.Name;
            state.dataHeatBal->HeatReclaimSimple_WAHPCoil(WatertoAirHPNum).SourceType = CurrentModuleObject;

            simpleWAHP.WaterInletNodeNum = GetOnlySingleNode(state,
                                                             AlphArray(2),
                                                             ErrorsFound,
                                                             DataLoopNode::ConnectionObjectType::CoilCoolingWaterToAirHeatPumpEquationFit,
                                                             simpleWAHP.Name,
                                                             DataLoopNode::NodeFluidType::Water,
                                                             DataLoopNode::ConnectionType::Inlet,
                                                             NodeInputManager::CompFluidStream::Secondary,
                                                             DataLoopNode::ObjectIsNotParent);
            simpleWAHP.WaterOutletNodeNum = GetOnlySingleNode(state,
                                                              AlphArray(3),
                                                              ErrorsFound,
                                                              DataLoopNode::ConnectionObjectType::CoilCoolingWaterToAirHeatPumpEquationFit,
                                                              simpleWAHP.Name,
                                                              DataLoopNode::NodeFluidType::Water,
                                                              DataLoopNode::ConnectionType::Outlet,
                                                              NodeInputManager::CompFluidStream::Secondary,
                                                              DataLoopNode::ObjectIsNotParent);
            simpleWAHP.AirInletNodeNum = GetOnlySingleNode(state,
                                                           AlphArray(4),
                                                           ErrorsFound,
                                                           DataLoopNode::ConnectionObjectType::CoilCoolingWaterToAirHeatPumpEquationFit,
                                                           simpleWAHP.Name,
                                                           DataLoopNode::NodeFluidType::Air,
                                                           DataLoopNode::ConnectionType::Inlet,
                                                           NodeInputManager::CompFluidStream::Primary,
                                                           DataLoopNode::ObjectIsNotParent);
            simpleWAHP.AirOutletNodeNum = GetOnlySingleNode(state,
                                                            AlphArray(5),
                                                            ErrorsFound,
                                                            DataLoopNode::ConnectionObjectType::CoilCoolingWaterToAirHeatPumpEquationFit,
                                                            simpleWAHP.Name,
                                                            DataLoopNode::NodeFluidType::Air,
                                                            DataLoopNode::ConnectionType::Outlet,
                                                            NodeInputManager::CompFluidStream::Primary,
                                                            DataLoopNode::ObjectIsNotParent);

            BranchNodeConnections::TestCompSet(state, CurrentModuleObject, simpleWAHP.Name, AlphArray(2), AlphArray(3), "Water Nodes");
            BranchNodeConnections::TestCompSet(state, CurrentModuleObject, simpleWAHP.Name, AlphArray(4), AlphArray(5), "Air Nodes");

            // Setup Report variables for the cooling coil
            // CurrentModuleObject = "Coil:Cooling:WaterToAirHeatPump:EquationFit"
            SetupOutputVariable(state,
                                "Cooling Coil Electricity Energy",
                                OutputProcessor::Unit::J,
                                simpleWAHP.Energy,
                                OutputProcessor::SOVTimeStepType::System,
                                OutputProcessor::SOVStoreType::Summed,
                                simpleWAHP.Name,
                                {},
                                "Electricity",
                                "Cooling",
                                {},
                                "System");
            SetupOutputVariable(state,
                                "Cooling Coil Total Cooling Energy",
                                OutputProcessor::Unit::J,
                                simpleWAHP.EnergyLoadTotal,
                                OutputProcessor::SOVTimeStepType::System,
                                OutputProcessor::SOVStoreType::Summed,
                                simpleWAHP.Name,
                                {},
                                "ENERGYTRANSFER",
                                "COOLINGCOILS",
                                {},
                                "System");
            SetupOutputVariable(state,
                                "Cooling Coil Sensible Cooling Energy",
                                OutputProcessor::Unit::J,
                                simpleWAHP.EnergySensible,
                                OutputProcessor::SOVTimeStepType::System,
                                OutputProcessor::SOVStoreType::Summed,
                                simpleWAHP.Name);
            SetupOutputVariable(state,
                                "Cooling Coil Latent Cooling Energy",
                                OutputProcessor::Unit::J,
                                simpleWAHP.EnergyLatent,
                                OutputProcessor::SOVTimeStepType::System,
                                OutputProcessor::SOVStoreType::Summed,
                                simpleWAHP.Name);
            SetupOutputVariable(state,
                                "Cooling Coil Source Side Heat Transfer Energy",
                                OutputProcessor::Unit::J,
                                simpleWAHP.EnergySource,
                                OutputProcessor::SOVTimeStepType::System,
                                OutputProcessor::SOVStoreType::Summed,
                                simpleWAHP.Name,
                                {},
                                "PLANTLOOPCOOLINGDEMAND",
                                "COOLINGCOILS",
                                {},
                                "System");

            // create predefined report entries
            OutputReportPredefined::PreDefTableEntry(state, state.dataOutRptPredefined->pdchCoolCoilType, simpleWAHP.Name, CurrentModuleObject);
            OutputReportPredefined::PreDefTableEntry(
                state, state.dataOutRptPredefined->pdchCoolCoilTotCap, simpleWAHP.Name, simpleWAHP.RatedCapCoolTotal);
            OutputReportPredefined::PreDefTableEntry(
                state, state.dataOutRptPredefined->pdchCoolCoilSensCap, simpleWAHP.Name, simpleWAHP.RatedCapCoolSens);
            OutputReportPredefined::PreDefTableEntry(
                state, state.dataOutRptPredefined->pdchCoolCoilLatCap, simpleWAHP.Name, simpleWAHP.RatedCapCoolTotal - simpleWAHP.RatedCapCoolSens);
            OutputReportPredefined::PreDefTableEntry(
                state, state.dataOutRptPredefined->pdchCoolCoilSHR, simpleWAHP.Name, simpleWAHP.RatedCapCoolSens / simpleWAHP.RatedCapCoolTotal);
            OutputReportPredefined::PreDefTableEntry(
                state, state.dataOutRptPredefined->pdchCoolCoilNomEff, simpleWAHP.Name, simpleWAHP.RatedPowerCool / simpleWAHP.RatedCapCoolTotal);

            OutputReportPredefined::PreDefTableEntry(state, state.dataOutRptPredefined->pdchWAHPType, simpleWAHP.Name, CurrentModuleObject);
        }

        // Get the data for heating coil
        CurrentModuleObject = "Coil:Heating:WaterToAirHeatPump:EquationFit";

        for (WatertoAirHPNum = 1; WatertoAirHPNum <= NumHeat; ++WatertoAirHPNum) {

            ++HPNum;
            auto &simpleWAHP(state.dataWaterToAirHeatPumpSimple->SimpleWatertoAirHP(HPNum));
            state.dataInputProcessing->inputProcessor->getObjectItem(state,
                                                                     CurrentModuleObject,
                                                                     WatertoAirHPNum,
                                                                     AlphArray,
                                                                     NumAlphas,
                                                                     NumArray,
                                                                     NumNums,
                                                                     IOStat,
                                                                     lNumericBlanks,
                                                                     lAlphaBlanks,
                                                                     cAlphaFields,
                                                                     cNumericFields);
            // ErrorsFound will be set to True if problem was found, left untouched otherwise
            GlobalNames::VerifyUniqueCoilName(state, CurrentModuleObject, AlphArray(1), ErrorsFound, format("{} Name", CurrentModuleObject));
            simpleWAHP.Name = AlphArray(1);
            simpleWAHP.WAHPType = WatertoAirHP::Heating;
            simpleWAHP.WAHPPlantType = DataPlant::PlantEquipmentType::CoilWAHPHeatingEquationFit;
            simpleWAHP.RatedAirVolFlowRate = NumArray(1);
            simpleWAHP.RatedWaterVolFlowRate = NumArray(2);
            simpleWAHP.RatedCapHeat = NumArray(3);
            simpleWAHP.RatedCOPHeatAtRatedCdts = NumArray(4);
            simpleWAHP.RatedEntWaterTemp = NumArray(5);
            simpleWAHP.RatedEntAirDrybulbTemp = NumArray(6);
            simpleWAHP.RatioRatedHeatRatedTotCoolCap = NumArray(7);
            simpleWAHP.HeatCapCurveIndex = Curve::GetCurveIndex(state, AlphArray(6)); // convert curve name to number
            simpleWAHP.HeatPowCurveIndex = Curve::GetCurveIndex(state, AlphArray(7)); // convert curve name to number
            if (simpleWAHP.HeatCapCurveIndex == 0) {
                if (lAlphaBlanks(6)) {
                    ShowSevereError(state, format("{}{}=\"{}\", missing", RoutineName, CurrentModuleObject, simpleWAHP.Name));
                    ShowContinueError(state, format("...required {} is blank.", cAlphaFields(6)));
                } else {
                    ShowSevereError(state, format("{}{}=\"{}\", invalid", RoutineName, CurrentModuleObject, simpleWAHP.Name));
                    ShowContinueError(state, format("...not found {}=\"{}\"", cAlphaFields(6), AlphArray(6)));
                }
                ErrorsFound = true;
            } else {
                ErrorsFound |= Curve::CheckCurveDims(
                    state, simpleWAHP.HeatCapCurveIndex, {4}, RoutineName, CurrentModuleObject, simpleWAHP.Name, "Heating Capacity Curve Name");
            }
            if (simpleWAHP.HeatPowCurveIndex == 0) {
                if (lAlphaBlanks(7)) {
                    ShowSevereError(state, format("{}{}=\"{}\", missing", RoutineName, CurrentModuleObject, simpleWAHP.Name));
                    ShowContinueError(state, format("...required {} is blank.", cAlphaFields(7)));
                } else {
                    ShowSevereError(state, format("{}{}=\"{}\", invalid", RoutineName, CurrentModuleObject, simpleWAHP.Name));
                    ShowContinueError(state, format("...not found {}=\"{}\"", cAlphaFields(7), AlphArray(7)));
                }
                ErrorsFound = true;
            } else {
                ErrorsFound |= Curve::CheckCurveDims(state,
                                                     simpleWAHP.HeatPowCurveIndex,
                                                     {4},
                                                     RoutineName,
                                                     CurrentModuleObject,
                                                     simpleWAHP.Name,
                                                     "Heating Power Consumption Curve Name");
            }

            simpleWAHP.PLFCurveIndex = Curve::GetCurveIndex(state, AlphArray(8)); // convert curve name to number

            if (simpleWAHP.PLFCurveIndex == 0) {
                if (lAlphaBlanks(8)) {
                    ShowSevereError(state, format("{}{}=\"{}\", missing", RoutineName, CurrentModuleObject, simpleWAHP.Name));
                    ShowContinueError(state, format("...required {} is blank.", cAlphaFields(8)));
                } else {
                    ShowSevereError(state, format("{}{}=\"{}\", invalid", RoutineName, CurrentModuleObject, simpleWAHP.Name));
                    ShowContinueError(state, format("...not found {}=\"{}\".", cAlphaFields(8), AlphArray(8)));
                }
                ErrorsFound = true;
            } else {
                // Verify Curve Object, only legal types are Quadratic or Cubic
                ErrorsFound |= Curve::CheckCurveDims(state,
                                                     simpleWAHP.PLFCurveIndex, // Curve index
                                                     {1},                      // Valid dimensions
                                                     RoutineName,              // Routine name
                                                     CurrentModuleObject,      // Object Type
                                                     simpleWAHP.Name,          // Object Name
                                                     cAlphaFields(8));         // Field Name

                if (!ErrorsFound) {
                    //     Test PLF curve minimum and maximum. Cap if less than 0.7 or greater than 1.0.
                    Real64 MinCurveVal = 999.0;
                    Real64 MaxCurveVal = -999.0;
                    Real64 CurveInput = 0.0;
                    Real64 MinCurvePLR{0.0};
                    Real64 MaxCurvePLR{0.0};

                    while (CurveInput <= 1.0) {
                        Real64 CurveVal = Curve::CurveValue(state, simpleWAHP.PLFCurveIndex, CurveInput);
                        if (CurveVal < MinCurveVal) {
                            MinCurveVal = CurveVal;
                            MinCurvePLR = CurveInput;
                        }
                        if (CurveVal > MaxCurveVal) {
                            MaxCurveVal = CurveVal;
                            MaxCurvePLR = CurveInput;
                        }
                        CurveInput += 0.01;
                    }
                    if (MinCurveVal < 0.7) {
                        ShowWarningError(state, format("{}{}=\"{}\", invalid", RoutineName, CurrentModuleObject, simpleWAHP.Name));
                        ShowContinueError(state, format("...{}=\"{}\" has out of range values.", cAlphaFields(8), AlphArray(8)));
                        ShowContinueError(state,
                                          format("...Curve minimum must be >= 0.7, curve min at PLR = {:.2T} is {:.3T}", MinCurvePLR, MinCurveVal));
                        ShowContinueError(state, "...Setting curve minimum to 0.7 and simulation continues.");
                        Curve::SetCurveOutputMinValue(state, simpleWAHP.PLFCurveIndex, ErrorsFound, 0.7);
                    }

                    if (MaxCurveVal > 1.0) {
                        ShowWarningError(state, format("{}{}=\"{}\", invalid", RoutineName, CurrentModuleObject, simpleWAHP.Name));
                        ShowContinueError(state, format("...{} = {} has out of range value.", cAlphaFields(8), AlphArray(8)));
                        ShowContinueError(state,
                                          format("...Curve maximum must be <= 1.0, curve max at PLR = {:.2T} is {:.3T}", MaxCurvePLR, MaxCurveVal));
                        ShowContinueError(state, "...Setting curve maximum to 1.0 and simulation continues.");
                        Curve::SetCurveOutputMaxValue(state, simpleWAHP.PLFCurveIndex, ErrorsFound, 1.0);
                    }
                }
            }

            CheckSimpleWAHPRatedCurvesOutputs(state, simpleWAHP.Name);
            simpleWAHP.WaterInletNodeNum = GetOnlySingleNode(state,
                                                             AlphArray(2),
                                                             ErrorsFound,
                                                             DataLoopNode::ConnectionObjectType::CoilHeatingWaterToAirHeatPumpEquationFit,
                                                             simpleWAHP.Name,
                                                             DataLoopNode::NodeFluidType::Water,
                                                             DataLoopNode::ConnectionType::Inlet,
                                                             NodeInputManager::CompFluidStream::Secondary,
                                                             DataLoopNode::ObjectIsNotParent);
            simpleWAHP.WaterOutletNodeNum = GetOnlySingleNode(state,
                                                              AlphArray(3),
                                                              ErrorsFound,
                                                              DataLoopNode::ConnectionObjectType::CoilHeatingWaterToAirHeatPumpEquationFit,
                                                              simpleWAHP.Name,
                                                              DataLoopNode::NodeFluidType::Water,
                                                              DataLoopNode::ConnectionType::Outlet,
                                                              NodeInputManager::CompFluidStream::Secondary,
                                                              DataLoopNode::ObjectIsNotParent);
            simpleWAHP.AirInletNodeNum = GetOnlySingleNode(state,
                                                           AlphArray(4),
                                                           ErrorsFound,
                                                           DataLoopNode::ConnectionObjectType::CoilHeatingWaterToAirHeatPumpEquationFit,
                                                           simpleWAHP.Name,
                                                           DataLoopNode::NodeFluidType::Air,
                                                           DataLoopNode::ConnectionType::Inlet,
                                                           NodeInputManager::CompFluidStream::Primary,
                                                           DataLoopNode::ObjectIsNotParent);
            simpleWAHP.AirOutletNodeNum = GetOnlySingleNode(state,
                                                            AlphArray(5),
                                                            ErrorsFound,
                                                            DataLoopNode::ConnectionObjectType::CoilHeatingWaterToAirHeatPumpEquationFit,
                                                            simpleWAHP.Name,
                                                            DataLoopNode::NodeFluidType::Air,
                                                            DataLoopNode::ConnectionType::Outlet,
                                                            NodeInputManager::CompFluidStream::Primary,
                                                            DataLoopNode::ObjectIsNotParent);

            BranchNodeConnections::TestCompSet(state, CurrentModuleObject, simpleWAHP.Name, AlphArray(2), AlphArray(3), "Water Nodes");
            BranchNodeConnections::TestCompSet(state, CurrentModuleObject, simpleWAHP.Name, AlphArray(4), AlphArray(5), "Air Nodes");

            // CurrentModuleObject = "Coil:Cooling:WaterToAirHeatPump:EquationFit"
            SetupOutputVariable(state,
                                "Heating Coil Electricity Energy",
                                OutputProcessor::Unit::J,
                                simpleWAHP.Energy,
                                OutputProcessor::SOVTimeStepType::System,
                                OutputProcessor::SOVStoreType::Summed,
                                simpleWAHP.Name,
                                {},
                                "Electricity",
                                "Heating",
                                {},
                                "System");
            SetupOutputVariable(state,
                                "Heating Coil Heating Energy",
                                OutputProcessor::Unit::J,
                                simpleWAHP.EnergyLoadTotal,
                                OutputProcessor::SOVTimeStepType::System,
                                OutputProcessor::SOVStoreType::Summed,
                                simpleWAHP.Name,
                                {},
                                "ENERGYTRANSFER",
                                "HEATINGCOILS",
                                {},
                                "System");
            SetupOutputVariable(state,
                                "Heating Coil Source Side Heat Transfer Energy",
                                OutputProcessor::Unit::J,
                                simpleWAHP.EnergySource,
                                OutputProcessor::SOVTimeStepType::System,
                                OutputProcessor::SOVStoreType::Summed,
                                simpleWAHP.Name,
                                {},
                                "PLANTLOOPHEATINGDEMAND",
                                "HEATINGCOILS",
                                {},
                                "System");

            // create predefined report entries
            OutputReportPredefined::PreDefTableEntry(state, state.dataOutRptPredefined->pdchHeatCoilType, simpleWAHP.Name, CurrentModuleObject);
            OutputReportPredefined::PreDefTableEntry(state, state.dataOutRptPredefined->pdchHeatCoilNomCap, simpleWAHP.Name, simpleWAHP.RatedCapHeat);
            OutputReportPredefined::PreDefTableEntry(
                state, state.dataOutRptPredefined->pdchHeatCoilNomEff, simpleWAHP.Name, simpleWAHP.RatedPowerHeat / simpleWAHP.RatedCapHeat);

            OutputReportPredefined::PreDefTableEntry(state, state.dataOutRptPredefined->pdchWAHPType, simpleWAHP.Name, CurrentModuleObject);
        }

        AlphArray.deallocate();
        cAlphaFields.deallocate();
        lAlphaBlanks.deallocate();
        cNumericFields.deallocate();
        lNumericBlanks.deallocate();
        NumArray.deallocate();

        if (ErrorsFound) {
            ShowFatalError(state, format("{} Errors found getting input. Program terminates.", RoutineName));
        }

        for (HPNum = 1; HPNum <= state.dataWaterToAirHeatPumpSimple->NumWatertoAirHPs; ++HPNum) {
            auto &simpleWAHP(state.dataWaterToAirHeatPumpSimple->SimpleWatertoAirHP(HPNum));
            if (simpleWAHP.WAHPPlantType == DataPlant::PlantEquipmentType::CoilWAHPCoolingEquationFit) {
                // COOLING COIL  Setup Report variables for the Heat Pump
                SetupOutputVariable(state,
                                    "Cooling Coil Electricity Rate",
                                    OutputProcessor::Unit::W,
                                    simpleWAHP.Power,
                                    OutputProcessor::SOVTimeStepType::System,
                                    OutputProcessor::SOVStoreType::Average,
                                    simpleWAHP.Name);
                SetupOutputVariable(state,
                                    "Cooling Coil Total Cooling Rate",
                                    OutputProcessor::Unit::W,
                                    simpleWAHP.QLoadTotal,
                                    OutputProcessor::SOVTimeStepType::System,
                                    OutputProcessor::SOVStoreType::Average,
                                    simpleWAHP.Name);
                SetupOutputVariable(state,
                                    "Cooling Coil Sensible Cooling Rate",
                                    OutputProcessor::Unit::W,
                                    simpleWAHP.QSensible,
                                    OutputProcessor::SOVTimeStepType::System,
                                    OutputProcessor::SOVStoreType::Average,
                                    simpleWAHP.Name);
                SetupOutputVariable(state,
                                    "Cooling Coil Latent Cooling Rate",
                                    OutputProcessor::Unit::W,
                                    simpleWAHP.QLatent,
                                    OutputProcessor::SOVTimeStepType::System,
                                    OutputProcessor::SOVStoreType::Average,
                                    simpleWAHP.Name);
                SetupOutputVariable(state,
                                    "Cooling Coil Source Side Heat Transfer Rate",
                                    OutputProcessor::Unit::W,
                                    simpleWAHP.QSource,
                                    OutputProcessor::SOVTimeStepType::System,
                                    OutputProcessor::SOVStoreType::Average,
                                    simpleWAHP.Name);
                SetupOutputVariable(state,
                                    "Cooling Coil Part Load Ratio",
                                    OutputProcessor::Unit::None,
                                    simpleWAHP.PartLoadRatio,
                                    OutputProcessor::SOVTimeStepType::System,
                                    OutputProcessor::SOVStoreType::Average,
                                    simpleWAHP.Name);
                SetupOutputVariable(state,
                                    "Cooling Coil Runtime Fraction",
                                    OutputProcessor::Unit::None,
                                    simpleWAHP.RunFrac,
                                    OutputProcessor::SOVTimeStepType::System,
                                    OutputProcessor::SOVStoreType::Average,
                                    simpleWAHP.Name);

                SetupOutputVariable(state,
                                    "Cooling Coil Air Mass Flow Rate",
                                    OutputProcessor::Unit::kg_s,
                                    simpleWAHP.AirMassFlowRate,
                                    OutputProcessor::SOVTimeStepType::System,
                                    OutputProcessor::SOVStoreType::Average,
                                    simpleWAHP.Name);
                SetupOutputVariable(state,
                                    "Cooling Coil Air Inlet Temperature",
                                    OutputProcessor::Unit::C,
                                    simpleWAHP.InletAirDBTemp,
                                    OutputProcessor::SOVTimeStepType::System,
                                    OutputProcessor::SOVStoreType::Average,
                                    simpleWAHP.Name);
                SetupOutputVariable(state,
                                    "Cooling Coil Air Inlet Humidity Ratio",
                                    OutputProcessor::Unit::kgWater_kgDryAir,
                                    simpleWAHP.InletAirHumRat,
                                    OutputProcessor::SOVTimeStepType::System,
                                    OutputProcessor::SOVStoreType::Average,
                                    simpleWAHP.Name);
                SetupOutputVariable(state,
                                    "Cooling Coil Air Outlet Temperature",
                                    OutputProcessor::Unit::C,
                                    simpleWAHP.OutletAirDBTemp,
                                    OutputProcessor::SOVTimeStepType::System,
                                    OutputProcessor::SOVStoreType::Average,
                                    simpleWAHP.Name);
                SetupOutputVariable(state,
                                    "Cooling Coil Air Outlet Humidity Ratio",
                                    OutputProcessor::Unit::kgWater_kgDryAir,
                                    simpleWAHP.OutletAirHumRat,
                                    OutputProcessor::SOVTimeStepType::System,
                                    OutputProcessor::SOVStoreType::Average,
                                    simpleWAHP.Name);
                SetupOutputVariable(state,
                                    "Cooling Coil Source Side Mass Flow Rate",
                                    OutputProcessor::Unit::kg_s,
                                    simpleWAHP.WaterMassFlowRate,
                                    OutputProcessor::SOVTimeStepType::System,
                                    OutputProcessor::SOVStoreType::Average,
                                    simpleWAHP.Name);
                SetupOutputVariable(state,
                                    "Cooling Coil Source Side Inlet Temperature",
                                    OutputProcessor::Unit::C,
                                    simpleWAHP.InletWaterTemp,
                                    OutputProcessor::SOVTimeStepType::System,
                                    OutputProcessor::SOVStoreType::Average,
                                    simpleWAHP.Name);
                SetupOutputVariable(state,
                                    "Cooling Coil Source Side Outlet Temperature",
                                    OutputProcessor::Unit::C,
                                    simpleWAHP.OutletWaterTemp,
                                    OutputProcessor::SOVTimeStepType::System,
                                    OutputProcessor::SOVStoreType::Average,
                                    simpleWAHP.Name);

            } else if (simpleWAHP.WAHPPlantType == DataPlant::PlantEquipmentType::CoilWAHPHeatingEquationFit) {
                // HEATING COIL Setup Report variables for the Heat Pump
                SetupOutputVariable(state,
                                    "Heating Coil Electricity Rate",
                                    OutputProcessor::Unit::W,
                                    simpleWAHP.Power,
                                    OutputProcessor::SOVTimeStepType::System,
                                    OutputProcessor::SOVStoreType::Average,
                                    simpleWAHP.Name);
                SetupOutputVariable(state,
                                    "Heating Coil Heating Rate",
                                    OutputProcessor::Unit::W,
                                    simpleWAHP.QLoadTotal,
                                    OutputProcessor::SOVTimeStepType::System,
                                    OutputProcessor::SOVStoreType::Average,
                                    simpleWAHP.Name);
                SetupOutputVariable(state,
                                    "Heating Coil Sensible Heating Rate",
                                    OutputProcessor::Unit::W,
                                    simpleWAHP.QSensible,
                                    OutputProcessor::SOVTimeStepType::System,
                                    OutputProcessor::SOVStoreType::Average,
                                    simpleWAHP.Name);

                SetupOutputVariable(state,
                                    "Heating Coil Source Side Heat Transfer Rate",
                                    OutputProcessor::Unit::W,
                                    simpleWAHP.QSource,
                                    OutputProcessor::SOVTimeStepType::System,
                                    OutputProcessor::SOVStoreType::Average,
                                    simpleWAHP.Name);
                SetupOutputVariable(state,
                                    "Heating Coil Part Load Ratio",
                                    OutputProcessor::Unit::None,
                                    simpleWAHP.PartLoadRatio,
                                    OutputProcessor::SOVTimeStepType::System,
                                    OutputProcessor::SOVStoreType::Average,
                                    simpleWAHP.Name);
                SetupOutputVariable(state,
                                    "Heating Coil Runtime Fraction",
                                    OutputProcessor::Unit::None,
                                    simpleWAHP.RunFrac,
                                    OutputProcessor::SOVTimeStepType::System,
                                    OutputProcessor::SOVStoreType::Average,
                                    simpleWAHP.Name);

                SetupOutputVariable(state,
                                    "Heating Coil Air Mass Flow Rate",
                                    OutputProcessor::Unit::kg_s,
                                    simpleWAHP.AirMassFlowRate,
                                    OutputProcessor::SOVTimeStepType::System,
                                    OutputProcessor::SOVStoreType::Average,
                                    simpleWAHP.Name);
                SetupOutputVariable(state,
                                    "Heating Coil Air Inlet Temperature",
                                    OutputProcessor::Unit::C,
                                    simpleWAHP.InletAirDBTemp,
                                    OutputProcessor::SOVTimeStepType::System,
                                    OutputProcessor::SOVStoreType::Average,
                                    simpleWAHP.Name);
                SetupOutputVariable(state,
                                    "Heating Coil Air Inlet Humidity Ratio",
                                    OutputProcessor::Unit::kgWater_kgDryAir,
                                    simpleWAHP.InletAirHumRat,
                                    OutputProcessor::SOVTimeStepType::System,
                                    OutputProcessor::SOVStoreType::Average,
                                    simpleWAHP.Name);
                SetupOutputVariable(state,
                                    "Heating Coil Air Outlet Temperature",
                                    OutputProcessor::Unit::C,
                                    simpleWAHP.OutletAirDBTemp,
                                    OutputProcessor::SOVTimeStepType::System,
                                    OutputProcessor::SOVStoreType::Average,
                                    simpleWAHP.Name);
                SetupOutputVariable(state,
                                    "Heating Coil Air Outlet Humidity Ratio",
                                    OutputProcessor::Unit::kgWater_kgDryAir,
                                    simpleWAHP.OutletAirHumRat,
                                    OutputProcessor::SOVTimeStepType::System,
                                    OutputProcessor::SOVStoreType::Average,
                                    simpleWAHP.Name);
                SetupOutputVariable(state,
                                    "Heating Coil Source Side Mass Flow Rate",
                                    OutputProcessor::Unit::kg_s,
                                    simpleWAHP.WaterMassFlowRate,
                                    OutputProcessor::SOVTimeStepType::System,
                                    OutputProcessor::SOVStoreType::Average,
                                    simpleWAHP.Name);
                SetupOutputVariable(state,
                                    "Heating Coil Source Side Inlet Temperature",
                                    OutputProcessor::Unit::C,
                                    simpleWAHP.InletWaterTemp,
                                    OutputProcessor::SOVTimeStepType::System,
                                    OutputProcessor::SOVStoreType::Average,
                                    simpleWAHP.Name);
                SetupOutputVariable(state,
                                    "Heating Coil Source Side Outlet Temperature",
                                    OutputProcessor::Unit::C,
                                    simpleWAHP.OutletWaterTemp,
                                    OutputProcessor::SOVTimeStepType::System,
                                    OutputProcessor::SOVStoreType::Average,
                                    simpleWAHP.Name);
            }
        }
    }

    // Beginning Initialization Section of the Module
    //******************************************************************************

    void InitSimpleWatertoAirHP(EnergyPlusData &state,
                                int const HPNum,                                 // Current HPNum under simulation
                                Real64 const SensLoad,                           // Control zone sensible load[W]
                                Real64 const LatentLoad,                         // Control zone latent load[W]
                                [[maybe_unused]] int const CyclingScheme,        // fan operating mode
                                [[maybe_unused]] Real64 const OnOffAirFlowRatio, // ratio of compressor on flow to average flow over time step
                                bool const FirstHVACIteration                    // Iteration flag
    )
    {

        // SUBROUTINE INFORMATION:
        //       AUTHOR         Arun Shenoy
        //       DATE WRITTEN   Nov 2003
        //       RE-ENGINEERED  Kenneth Tang (Jan 2005)

        // PURPOSE OF THIS SUBROUTINE:
        // This subroutine is for initializations of the Simple Water to Air HP Components.

        // METHODOLOGY EMPLOYED:
        // Uses the status flags to trigger initializations.

        // SUBROUTINE PARAMETER DEFINITIONS:
        static constexpr std::string_view RoutineName("InitSimpleWatertoAirHP");

        // SUBROUTINE LOCAL VARIABLE DECLARATIONS:
        int AirInletNode;            // Node Number of the air inlet
        int WaterInletNode;          // Node Number of the Water inlet
        Real64 RatedAirMassFlowRate; // coil rated air mass flow rates
        Real64 rho;                  // local fluid density
        bool errFlag;

        if (state.dataWaterToAirHeatPumpSimple->MyOneTimeFlag) {
            // initialize the environment and sizing flags
            state.dataWaterToAirHeatPumpSimple->MySizeFlag.allocate(state.dataWaterToAirHeatPumpSimple->NumWatertoAirHPs);
            state.dataWaterToAirHeatPumpSimple->MyEnvrnFlag.allocate(state.dataWaterToAirHeatPumpSimple->NumWatertoAirHPs);
            state.dataWaterToAirHeatPumpSimple->MyPlantScanFlag.allocate(state.dataWaterToAirHeatPumpSimple->NumWatertoAirHPs);
            state.dataWaterToAirHeatPumpSimple->MySizeFlag = true;
            state.dataWaterToAirHeatPumpSimple->MyEnvrnFlag = true;
            state.dataWaterToAirHeatPumpSimple->MyPlantScanFlag = true;
            state.dataWaterToAirHeatPumpSimple->MyOneTimeFlag = false;
        }

        auto &simpleWatertoAirHP(state.dataWaterToAirHeatPumpSimple->SimpleWatertoAirHP(HPNum));

        if (state.dataWaterToAirHeatPumpSimple->MyPlantScanFlag(HPNum) && allocated(state.dataPlnt->PlantLoop)) {
            errFlag = false;
            PlantUtilities::ScanPlantLoopsForObject(
                state, simpleWatertoAirHP.Name, simpleWatertoAirHP.WAHPPlantType, simpleWatertoAirHP.plantLoc, errFlag, _, _, _, _, _);
            if (errFlag) {
                ShowFatalError(state, "InitSimpleWatertoAirHP: Program terminated for previous conditions.");
            }
            state.dataWaterToAirHeatPumpSimple->MyPlantScanFlag(HPNum) = false;
        }

        if (state.dataWaterToAirHeatPumpSimple->MySizeFlag(HPNum)) {
            if (!state.dataGlobal->SysSizingCalc && !state.dataWaterToAirHeatPumpSimple->MyPlantScanFlag(HPNum)) {
                // do the sizing once.
                SizeHVACWaterToAir(state, HPNum);
                state.dataWaterToAirHeatPumpSimple->MySizeFlag(HPNum) = false;
            }
        }

        if (FirstHVACIteration) {
            if (state.dataWaterToAirHeatPumpSimple->SimpleHPTimeStepFlag(HPNum)) {
                if (simpleWatertoAirHP.WAHPPlantType == DataPlant::PlantEquipmentType::CoilWAHPCoolingEquationFit) {
                    if (simpleWatertoAirHP.CompanionHeatingCoilNum > 0) {
                        if (simpleWatertoAirHP.WaterFlowMode) {
                            simpleWatertoAirHP.LastOperatingMode = DataHVACGlobals::Cooling;
                            state.dataWaterToAirHeatPumpSimple->SimpleWatertoAirHP(simpleWatertoAirHP.CompanionHeatingCoilNum).LastOperatingMode =
                                DataHVACGlobals::Cooling;
                        } else if (state.dataWaterToAirHeatPumpSimple->SimpleWatertoAirHP(simpleWatertoAirHP.CompanionHeatingCoilNum).WaterFlowMode) {
                            simpleWatertoAirHP.LastOperatingMode = DataHVACGlobals::Heating;
                            state.dataWaterToAirHeatPumpSimple->SimpleWatertoAirHP(simpleWatertoAirHP.CompanionHeatingCoilNum).LastOperatingMode =
                                DataHVACGlobals::Heating;
                        }
                        state.dataWaterToAirHeatPumpSimple->SimpleHPTimeStepFlag(simpleWatertoAirHP.CompanionHeatingCoilNum) = false;
                    } else {
                        if (simpleWatertoAirHP.WaterFlowMode) {
                            simpleWatertoAirHP.LastOperatingMode = DataHVACGlobals::Cooling;
                        }
                    }
                    state.dataWaterToAirHeatPumpSimple->SimpleHPTimeStepFlag(HPNum) = false;
                } else {
                    // it is a heating coil
                    if (simpleWatertoAirHP.CompanionCoolingCoilNum > 0) {
                        if (simpleWatertoAirHP.WaterFlowMode) {
                            simpleWatertoAirHP.LastOperatingMode = DataHVACGlobals::Heating;
                            state.dataWaterToAirHeatPumpSimple->SimpleWatertoAirHP(simpleWatertoAirHP.CompanionCoolingCoilNum).LastOperatingMode =
                                DataHVACGlobals::Heating;
                        } else if (state.dataWaterToAirHeatPumpSimple->SimpleWatertoAirHP(simpleWatertoAirHP.CompanionCoolingCoilNum).WaterFlowMode) {
                            simpleWatertoAirHP.LastOperatingMode = DataHVACGlobals::Cooling;
                            state.dataWaterToAirHeatPumpSimple->SimpleWatertoAirHP(simpleWatertoAirHP.CompanionCoolingCoilNum).LastOperatingMode =
                                DataHVACGlobals::Cooling;
                        }
                        state.dataWaterToAirHeatPumpSimple->SimpleHPTimeStepFlag(simpleWatertoAirHP.CompanionCoolingCoilNum) = false;
                    } else {
                        if (simpleWatertoAirHP.WaterFlowMode) {
                            simpleWatertoAirHP.LastOperatingMode = DataHVACGlobals::Heating;
                        }
                    }
                    state.dataWaterToAirHeatPumpSimple->SimpleHPTimeStepFlag(HPNum) = false;
                }
            }
        } else {
            state.dataWaterToAirHeatPumpSimple->SimpleHPTimeStepFlag(HPNum) = true;
            if (simpleWatertoAirHP.WAHPPlantType == DataPlant::PlantEquipmentType::CoilWAHPCoolingEquationFit) {
                if (simpleWatertoAirHP.CompanionHeatingCoilNum > 0)
                    state.dataWaterToAirHeatPumpSimple->SimpleHPTimeStepFlag(simpleWatertoAirHP.CompanionHeatingCoilNum) = true;
            } else {
                if (simpleWatertoAirHP.CompanionCoolingCoilNum > 0)
                    state.dataWaterToAirHeatPumpSimple->SimpleHPTimeStepFlag(simpleWatertoAirHP.CompanionCoolingCoilNum) = true;
            }
        }

        // Do the Begin Environment initializations
        if (state.dataGlobal->BeginEnvrnFlag) {

            if (state.dataWaterToAirHeatPumpSimple->MyEnvrnFlag(HPNum) && !state.dataWaterToAirHeatPumpSimple->MyPlantScanFlag(HPNum)) {

                // Do the initializations to start simulation

                AirInletNode = simpleWatertoAirHP.AirInletNodeNum;
                WaterInletNode = simpleWatertoAirHP.WaterInletNodeNum;

                // Initialize all report variables to a known state at beginning of simulation
                simpleWatertoAirHP.AirVolFlowRate = 0.0;
                simpleWatertoAirHP.InletAirDBTemp = 0.0;
                simpleWatertoAirHP.InletAirHumRat = 0.0;
                simpleWatertoAirHP.OutletAirDBTemp = 0.0;
                simpleWatertoAirHP.OutletAirHumRat = 0.0;
                simpleWatertoAirHP.WaterVolFlowRate = 0.0;
                simpleWatertoAirHP.WaterMassFlowRate = 0.0;
                simpleWatertoAirHP.InletWaterTemp = 0.0;
                simpleWatertoAirHP.InletWaterEnthalpy = 0.0;
                simpleWatertoAirHP.OutletWaterEnthalpy = 0.0;
                simpleWatertoAirHP.OutletWaterTemp = 0.0;
                simpleWatertoAirHP.Power = 0.0;
                simpleWatertoAirHP.QLoadTotal = 0.0;
                simpleWatertoAirHP.QLoadTotalReport = 0.0;
                simpleWatertoAirHP.QSensible = 0.0;
                simpleWatertoAirHP.QLatent = 0.0;
                simpleWatertoAirHP.QSource = 0.0;
                simpleWatertoAirHP.Energy = 0.0;
                simpleWatertoAirHP.EnergyLoadTotal = 0.0;
                simpleWatertoAirHP.EnergySensible = 0.0;
                simpleWatertoAirHP.EnergyLatent = 0.0;
                simpleWatertoAirHP.EnergySource = 0.0;
                simpleWatertoAirHP.COP = 0.0;
                simpleWatertoAirHP.RunFrac = 0.0;
                simpleWatertoAirHP.PartLoadRatio = 0.0;

                if (simpleWatertoAirHP.RatedWaterVolFlowRate != DataSizing::AutoSize) {
                    rho = FluidProperties::GetDensityGlycol(state,
                                                            state.dataPlnt->PlantLoop(simpleWatertoAirHP.plantLoc.loopNum).FluidName,
                                                            Constant::InitConvTemp,
                                                            state.dataPlnt->PlantLoop(simpleWatertoAirHP.plantLoc.loopNum).FluidIndex,
                                                            RoutineName);

                    simpleWatertoAirHP.DesignWaterMassFlowRate = rho * simpleWatertoAirHP.RatedWaterVolFlowRate;
                    PlantUtilities::InitComponentNodes(state,
                                                       0.0,
                                                       simpleWatertoAirHP.DesignWaterMassFlowRate,
                                                       simpleWatertoAirHP.WaterInletNodeNum,
                                                       simpleWatertoAirHP.WaterOutletNodeNum);

                    if (simpleWatertoAirHP.WAHPType == WatertoAirHP::Heating && simpleWatertoAirHP.CompanionCoolingCoilNum > 0) {
                        state.dataWaterToAirHeatPumpSimple->SimpleWatertoAirHP(simpleWatertoAirHP.CompanionCoolingCoilNum).DesignWaterMassFlowRate =
                            rho *
                            state.dataWaterToAirHeatPumpSimple->SimpleWatertoAirHP(simpleWatertoAirHP.CompanionCoolingCoilNum).RatedWaterVolFlowRate;
                        PlantUtilities::InitComponentNodes(
                            state,
                            0.0,
                            state.dataWaterToAirHeatPumpSimple->SimpleWatertoAirHP(simpleWatertoAirHP.CompanionCoolingCoilNum)
                                .DesignWaterMassFlowRate,
                            state.dataWaterToAirHeatPumpSimple->SimpleWatertoAirHP(simpleWatertoAirHP.CompanionCoolingCoilNum).WaterInletNodeNum,
                            state.dataWaterToAirHeatPumpSimple->SimpleWatertoAirHP(simpleWatertoAirHP.CompanionCoolingCoilNum).WaterOutletNodeNum);
                    }
                }

                simpleWatertoAirHP.SimFlag = true;

                state.dataWaterToAirHeatPumpSimple->MyEnvrnFlag(HPNum) = false;
            }

        } // End If for the Begin Environment initializations

        if (!state.dataGlobal->BeginEnvrnFlag) {
            state.dataWaterToAirHeatPumpSimple->MyEnvrnFlag(HPNum) = true;
        }

        // Do the following initializations (every time step): This should be the info from
        // the previous components outlets or the node data in this section.
        // First set the conditions for the air into the heat pump model

        // Set water and air inlet nodes

        AirInletNode = simpleWatertoAirHP.AirInletNodeNum;
        WaterInletNode = simpleWatertoAirHP.WaterInletNodeNum;

        if ((SensLoad != 0.0 || LatentLoad != 0.0) && (state.dataLoopNodes->Node(AirInletNode).MassFlowRate > 0.0)) {
            simpleWatertoAirHP.WaterMassFlowRate = simpleWatertoAirHP.DesignWaterMassFlowRate;

            simpleWatertoAirHP.AirMassFlowRate = state.dataLoopNodes->Node(AirInletNode).MassFlowRate;
            // If air flow is less than 25% rated flow. Then throw warning
            RatedAirMassFlowRate =
                simpleWatertoAirHP.RatedAirVolFlowRate * Psychrometrics::PsyRhoAirFnPbTdbW(state,
                                                                                           state.dataEnvrn->StdBaroPress,
                                                                                           state.dataLoopNodes->Node(AirInletNode).Temp,
                                                                                           state.dataLoopNodes->Node(AirInletNode).HumRat,
                                                                                           RoutineName);
            if (simpleWatertoAirHP.AirMassFlowRate < 0.25 * RatedAirMassFlowRate) {
                ShowRecurringWarningErrorAtEnd(state,
                                               "Actual air mass flow rate is smaller than 25% of water-to-air heat pump coil rated air flow rate.",
                                               state.dataWaterToAirHeatPumpSimple->AirflowErrPointer,
                                               simpleWatertoAirHP.AirMassFlowRate,
                                               simpleWatertoAirHP.AirMassFlowRate);
            }
            simpleWatertoAirHP.WaterFlowMode = true;
        } else { // heat pump is off
            simpleWatertoAirHP.WaterFlowMode = false;
            simpleWatertoAirHP.WaterMassFlowRate = 0.0;
            simpleWatertoAirHP.AirMassFlowRate = 0.0;
            if ((simpleWatertoAirHP.WaterCyclingMode) == DataHVACGlobals::WaterConstant) {
                if (simpleWatertoAirHP.WAHPPlantType == DataPlant::PlantEquipmentType::CoilWAHPCoolingEquationFit) {
                    if (simpleWatertoAirHP.CompanionHeatingCoilNum > 0) {
                        if (state.dataWaterToAirHeatPumpSimple->SimpleWatertoAirHP(simpleWatertoAirHP.CompanionHeatingCoilNum).QLoadTotal > 0.0) {
                            // do nothing, there will be flow through this coil
                        } else if (simpleWatertoAirHP.LastOperatingMode == DataHVACGlobals::Cooling) {
                            // set the flow rate to full design flow
                            simpleWatertoAirHP.WaterMassFlowRate = simpleWatertoAirHP.DesignWaterMassFlowRate;
                        }
                    } else {
                        if (simpleWatertoAirHP.LastOperatingMode == DataHVACGlobals::Cooling) {
                            // set the flow rate to full design flow
                            simpleWatertoAirHP.WaterMassFlowRate = simpleWatertoAirHP.DesignWaterMassFlowRate;
                        }
                    }
                } else if (simpleWatertoAirHP.WAHPPlantType == DataPlant::PlantEquipmentType::CoilWAHPHeatingEquationFit) {
                    // It's a heating coil
                    if (simpleWatertoAirHP.CompanionCoolingCoilNum > 0) {
                        if (state.dataWaterToAirHeatPumpSimple->SimpleWatertoAirHP(simpleWatertoAirHP.CompanionCoolingCoilNum).QLoadTotal > 0.0) {
                            // do nothing, there will be flow through this coil
                        } else if (simpleWatertoAirHP.LastOperatingMode == DataHVACGlobals::Heating) {
                            // set the flow rate to full design flow
                            simpleWatertoAirHP.WaterMassFlowRate = simpleWatertoAirHP.DesignWaterMassFlowRate;
                        }
                    } else {
                        if (simpleWatertoAirHP.LastOperatingMode == DataHVACGlobals::Heating) {
                            // set the flow rate to full design flow
                            simpleWatertoAirHP.WaterMassFlowRate = simpleWatertoAirHP.DesignWaterMassFlowRate;
                        }
                    }
                }
            }
        }

        PlantUtilities::SetComponentFlowRate(state,
                                             simpleWatertoAirHP.WaterMassFlowRate,
                                             simpleWatertoAirHP.WaterInletNodeNum,
                                             simpleWatertoAirHP.WaterOutletNodeNum,
                                             simpleWatertoAirHP.plantLoc);

        simpleWatertoAirHP.InletAirDBTemp = state.dataLoopNodes->Node(AirInletNode).Temp;
        simpleWatertoAirHP.InletAirHumRat = state.dataLoopNodes->Node(AirInletNode).HumRat;
        simpleWatertoAirHP.InletAirEnthalpy = state.dataLoopNodes->Node(AirInletNode).Enthalpy;
        simpleWatertoAirHP.InletWaterTemp = state.dataLoopNodes->Node(WaterInletNode).Temp;
        simpleWatertoAirHP.InletWaterEnthalpy = state.dataLoopNodes->Node(WaterInletNode).Enthalpy;
        simpleWatertoAirHP.OutletWaterTemp = simpleWatertoAirHP.InletWaterTemp;
        simpleWatertoAirHP.OutletWaterEnthalpy = simpleWatertoAirHP.InletWaterEnthalpy;

        // Outlet variables
        simpleWatertoAirHP.Power = 0.0;
        simpleWatertoAirHP.QLoadTotal = 0.0;
        simpleWatertoAirHP.QLoadTotalReport = 0.0;
        simpleWatertoAirHP.QSensible = 0.0;
        simpleWatertoAirHP.QLatent = 0.0;
        simpleWatertoAirHP.QSource = 0.0;
        simpleWatertoAirHP.Energy = 0.0;
        simpleWatertoAirHP.EnergyLoadTotal = 0.0;
        simpleWatertoAirHP.EnergySensible = 0.0;
        simpleWatertoAirHP.EnergyLatent = 0.0;
        simpleWatertoAirHP.EnergySource = 0.0;
        simpleWatertoAirHP.COP = 0.0;
        state.dataHeatBal->HeatReclaimSimple_WAHPCoil(HPNum).AvailCapacity = 0.0;
    }

    void SizeHVACWaterToAir(EnergyPlusData &state, int const HPNum)
    {

        // SUBROUTINE INFORMATION:
        //       AUTHOR         Richard Raustad, FSEC
        //       DATE WRITTEN   June 2009
        //       MODIFIED       August 2013 Daeho Kang, add component sizing table entries

        // PURPOSE OF THIS SUBROUTINE:
        // This subroutine is for sizing WSHP Components for which nominal capacities
        // and flow rates have not been specified in the input

        // METHODOLOGY EMPLOYED:
        // Obtains heating capacities and flow rates from the zone or system sizing arrays.

        auto &ZoneEqSizing(state.dataSize->ZoneEqSizing);
        auto &simpleWatertoAirHP(state.dataWaterToAirHeatPumpSimple->SimpleWatertoAirHP(HPNum));

        // SUBROUTINE PARAMETER DEFINITIONS:
        static constexpr std::string_view RoutineName("SizeWaterToAirCoil");
        static constexpr std::string_view RoutineNameAlt("SizeHVACWaterToAir");

        // SUBROUTINE LOCAL VARIABLE DECLARATIONS:
        Real64 rhoair;
        Real64 MixTemp;                   // Mixed air temperature at cooling design conditions
        Real64 MixTempSys;                // Mixed air temperature at cooling design conditions at system air flow
        Real64 HeatMixTemp;               // Mixed air temperature at heating design conditions
        Real64 HeatMixTempSys;            // Mixed air temperature at heating design conditions at system air flow
        Real64 MixHumRat;                 // Mixed air humidity ratio at cooling design conditions
        Real64 MixHumRatSys;              // Mixed air humidity ratio at cooling design conditions at system air flow
        Real64 HeatMixHumRat;             // Mixed air humidity ratio at heating design conditions
        Real64 HeatMixHumRatSys;          // Mixed air humidity ratio at heating design conditions at system air flow
        Real64 MixEnth;                   // Mixed air enthalpy at cooling design conditions
        Real64 MixEnthSys;                // Mixed air enthalpy at cooling design conditions at system air flow
        Real64 MixWetBulb;                // Mixed air wet-bulb temperature at cooling design conditions
        Real64 RatedMixWetBulb = 0.0;     // Rated mixed air wetbulb temperature
        Real64 RatedMixDryBulb = 0.0;     // Rated mixed air drybulb temperature
        Real64 RatedHeatMixDryBulb = 0.0; // Rated mixed air drybulb temperature at heating design conditions
        Real64 SupTemp;                   // Supply air temperature at cooling design conditions
        Real64 HeatSupTemp;               // Supply air temperature at heating design conditions
        Real64 SupHumRat;                 // Supply air humidity ratio at cooling design conditions
        Real64 SupEnth;                   // Supply air enthalpy at cooling design conditions
        Real64 OutTemp;                   // Outdoor aur dry-bulb temperature at cooling design conditions
        Real64 ratioTDB;                  // Load-side dry-bulb temperature ratio at cooling design conditions
        Real64 HeatratioTDB;              // Load-side dry-bulb temperature ratio at heating design conditions
        Real64 ratioTWB;                  // Load-side wet-bulb temperature ratio at cooling design conditions
        Real64 ratioTS;                   // Source-side temperature ratio at cooling design conditions
        Real64 HeatratioTS;               // Source-side temperature ratio at heating design conditions
        Real64 RatedratioTDB;             // Rated cooling load-side dry-bulb temperature ratio
        Real64 RatedHeatratioTDB = 0.0;   // Rated cooling load-side dry-bulb temperature ratio
        Real64 RatedratioTWB;             // Rated cooling load-side wet-bulb temperature ratio
        Real64 RatedratioTS;              // Rated cooling source-side temperature ratio
        Real64 RatedHeatratioTS;          // Rated heating source-side temperature ratio
        Real64 OutAirFrac;                // Outdoor air fraction at cooling design conditions
        Real64 OutAirFracSys;             // Outdoor air fraction at cooling design conditions at system air flow
        Real64 HeatOutAirFrac;            // Outdoor air fraction at heating design conditions
        Real64 HeatOutAirFracSys;         // Outdoor air fraction at heating design conditions at system air flow
        Real64 VolFlowRate;
        Real64 CoolCapAtPeak;                  // Load on the cooling coil at cooling design conditions
        Real64 HeatCapAtPeak;                  // Load on the heating coil at heating design conditions
        Real64 PeakTotCapTempModFac = 0.0;     // Peak total cooling capacity curve modifier
        Real64 RatedTotCapTempModFac = 0.0;    // Rated total cooling capacity curve modifier
        Real64 PeakHeatCapTempModFac = 0.0;    // Peak heating capacity curve modifier
        Real64 DesignEntWaterTemp;             // Design entering coil water temperature
        Real64 SensCapAtPeak;                  // Sensible load on the cooling coil at cooling design conditions
        Real64 PeakSensCapTempModFac = 0.0;    // Peak sensible cooling capacity curve modifier
        Real64 RatedSensCapTempModFac = 0.0;   // Rated sensible cooling capacity curve modifier
        Real64 RatedHeatCapTempModFac = 0.0;   // Rated heating capacity curve modifier
        Real64 RatedCoolPowerTempModFac = 0.0; // Rated cooling power curve modifier
        Real64 RatedHeatPowerTempModFac = 0.0; // Rated heating power curve modifier
        Real64 RatedCapCoolTotalDesCDD;        // Rated total cooling coil capacity determined at cooling design conditions
        constexpr Real64 Tref(283.15);         // Refrence Temperature for performance curves,10C [K]
        int TimeStepNumAtMax;
        int DDNum;
        int PltSizNum;
        bool RatedCapCoolTotalAutoSized;
        bool RatedCapCoolSensAutoSized;
        bool ErrorsFound;
        Real64 SystemCapacity = 0.0;
        Real64 rho;
        Real64 Cp;
        bool IsAutoSize;                  // Indicator to autosize
        bool HardSizeNoDesRun;            // Indicator to hardsize and no sizing run
        Real64 RatedAirVolFlowRateDes;    // Autosized rated air flow for reporting
        Real64 CoolingAirVolFlowRateDes;  // Cooling desing day air flow
        Real64 HeatingAirVolFlowRateDes;  // Heating design day air flow
        Real64 RatedAirVolFlowRateUser;   // Hardsized rated air flow for reporting
        Real64 RatedCapCoolTotalDes;      // Autosized rated cooling capacity for reporting
        Real64 RatedCapCoolTotalUser;     // Hardsized rated cooling capacity for reporting
        Real64 RatedCapCoolSensDes;       // Autosized rated sensible cooling capacity for reporting
        Real64 RatedCapCoolSensUser;      // Hardsized rated sensible cooling capacity for reporting
        Real64 RatedCapHeatDes;           // Autosized rated heating capacity for reporting
        Real64 RatedCapHeatUser;          // Hardsized rated heating capacity for reporting
        Real64 RatedWaterVolFlowRateDes;  // Autosized rated water flow rate for reporting
        Real64 RatedWaterVolFlowRateUser; // Hardsized rated water flow rate for reporting
        Real64 RatedCapCoolHeatDD;        // Rated cooling coil capacity based on heating design conditions
        bool SizingDesRunThisAirSys;      // true if a particular air system had a Sizing:System object and system sizing done
        bool SizingDesRunThisZone;        // true if a particular zone had a Sizing:Zone object and zone sizing was done
        Real64 HeatdTratio = 1.0;         // Temperature difference across coil adjustment factor
        Real64 dHratio = 1.0;             // Enthalpy difference across coil adjustment factor
        Real64 HeatOAFrac;                // Outdoor air fraction at heating design conditions
        Real64 HeatOAFracSys;             // Outdoor air fraction at heating design conditions at system air flow
        Real64 HeatOATemp;                // Outdoor air temperature at heating design conditions
        Real64 OAFrac;                    // Outdooor air fraction
        Real64 OAFracSys;                 // Outdoor air fraction at system air flow
        Real64 OATemp;                    // Outdoor air temperature at cooling design conditions
        Real64 OAHumRat;                  // Humidity ratio at cooling design conditions

        PltSizNum = 0;
        ErrorsFound = false;
        IsAutoSize = false;
        if (state.dataSize->SysSizingRunDone || state.dataSize->ZoneSizingRunDone) {
            HardSizeNoDesRun = false;
        } else {
            HardSizeNoDesRun = true;
        }
        if (state.dataSize->CurSysNum > 0) {
            CheckThisAirSystemForSizing(state, state.dataSize->CurSysNum, SizingDesRunThisAirSys);
        } else {
            SizingDesRunThisAirSys = false;
        }
        if (state.dataSize->CurZoneEqNum > 0) {
            CheckThisZoneForSizing(state, state.dataSize->CurZoneEqNum, SizingDesRunThisZone);
        } else {
            SizingDesRunThisZone = false;
        }
        RatedAirVolFlowRateDes = 0.0;
        RatedAirVolFlowRateUser = 0.0;
        CoolingAirVolFlowRateDes = 0.0;
        HeatingAirVolFlowRateDes = 0.0;
        RatedCapCoolTotalDes = 0.0;
        RatedCapCoolTotalUser = 0.0;
        RatedCapCoolSensDes = 0.0;
        RatedCapCoolSensUser = 0.0;
        RatedCapHeatDes = 0.0;
        RatedCapHeatUser = 0.0;
        RatedWaterVolFlowRateDes = 0.0;
        RatedWaterVolFlowRateUser = 0.0;
        std::string CompType = format("COIL:{}:WATERTOAIRHEATPUMP:EQUATIONFIT", WatertoAirHPNamesUC[static_cast<int>(simpleWatertoAirHP.WAHPType)]);

        if (simpleWatertoAirHP.RatedAirVolFlowRate == DataSizing::AutoSize) {
            IsAutoSize = true;
        }
        if (state.dataSize->CurSysNum > 0) {
            if (!IsAutoSize && !SizingDesRunThisAirSys) { // Simulation continue
                HardSizeNoDesRun = true;
                if (simpleWatertoAirHP.RatedAirVolFlowRate > 0.0) {
                    BaseSizer::reportSizerOutput(
                        state,
                        format("COIL:{}:WATERTOAIRHEATPUMP:EQUATIONFIT", WatertoAirHPNamesUC[static_cast<int>(simpleWatertoAirHP.WAHPType)]),
                        simpleWatertoAirHP.Name,
                        "User-Specified Rated Air Flow Rate [m3/s]",
                        simpleWatertoAirHP.RatedAirVolFlowRate);
                }
            } else {
                CheckSysSizing(state,
                               format("COIL:{}:WATERTOAIRHEATPUMP:EQUATIONFIT", WatertoAirHPNamesUC[static_cast<int>(simpleWatertoAirHP.WAHPType)]),
                               simpleWatertoAirHP.Name);
                if (state.dataSize->FinalSysSizing(state.dataSize->CurSysNum).DesMainVolFlow >= DataHVACGlobals::SmallAirVolFlow) {
                    RatedAirVolFlowRateDes = state.dataSize->FinalSysSizing(state.dataSize->CurSysNum).DesMainVolFlow;
                    CoolingAirVolFlowRateDes = state.dataSize->CalcSysSizing(state.dataSize->CurSysNum).DesCoolVolFlow;
                    HeatingAirVolFlowRateDes = state.dataSize->CalcSysSizing(state.dataSize->CurSysNum).DesHeatVolFlow;
                } else {
                    RatedAirVolFlowRateDes = 0.0;
                }
            }
        } else if (state.dataSize->CurZoneEqNum > 0) {
            if (!IsAutoSize && !SizingDesRunThisZone) { // Simulation continue
                HardSizeNoDesRun = true;
                if (simpleWatertoAirHP.RatedAirVolFlowRate > 0.0) {
                    BaseSizer::reportSizerOutput(
                        state,
                        format("COIL:{}:WATERTOAIRHEATPUMP:EQUATIONFIT", WatertoAirHPNamesUC[static_cast<int>(simpleWatertoAirHP.WAHPType)]),
                        simpleWatertoAirHP.Name,
                        "User-Specified Rated Air Flow Rate [m3/s]",
                        simpleWatertoAirHP.RatedAirVolFlowRate);
                }
            } else {
                CheckZoneSizing(state,
                                format("COIL:{}:WATERTOAIRHEATPUMP:EQUATIONFIT", WatertoAirHPNamesUC[static_cast<int>(simpleWatertoAirHP.WAHPType)]),
                                simpleWatertoAirHP.Name);
                RatedAirVolFlowRateDes = max(state.dataSize->FinalZoneSizing(state.dataSize->CurZoneEqNum).DesCoolVolFlow,
                                             state.dataSize->FinalZoneSizing(state.dataSize->CurZoneEqNum).DesHeatVolFlow);
                CoolingAirVolFlowRateDes = state.dataSize->FinalZoneSizing(state.dataSize->CurZoneEqNum).DesCoolVolFlow;
                HeatingAirVolFlowRateDes = state.dataSize->FinalZoneSizing(state.dataSize->CurZoneEqNum).DesHeatVolFlow;
                if (RatedAirVolFlowRateDes < DataHVACGlobals::SmallAirVolFlow) {
                    RatedAirVolFlowRateDes = 0.0;
                }
            }
        }
        if (!HardSizeNoDesRun) {
            if (IsAutoSize) {
                simpleWatertoAirHP.RatedAirVolFlowRate = RatedAirVolFlowRateDes;
                BaseSizer::reportSizerOutput(
                    state,
                    format("COIL:{}:WATERTOAIRHEATPUMP:EQUATIONFIT", WatertoAirHPNamesUC[static_cast<int>(simpleWatertoAirHP.WAHPType)]),
                    simpleWatertoAirHP.Name,
                    "Design Size Rated Air Flow Rate [m3/s]",
                    RatedAirVolFlowRateDes);
            } else {
                if (simpleWatertoAirHP.RatedAirVolFlowRate > 0.0 && RatedAirVolFlowRateDes > 0.0 && !HardSizeNoDesRun) {
                    RatedAirVolFlowRateUser = simpleWatertoAirHP.RatedAirVolFlowRate;
                    BaseSizer::reportSizerOutput(
                        state,
                        format("COIL:{}:WATERTOAIRHEATPUMP:EQUATIONFIT", WatertoAirHPNamesUC[static_cast<int>(simpleWatertoAirHP.WAHPType)]),
                        simpleWatertoAirHP.Name,
                        "Design Size Rated Air Flow Rate [m3/s]",
                        RatedAirVolFlowRateDes,
                        "User-Specified Rated Air Flow Rate [m3/s]",
                        RatedAirVolFlowRateUser);
                    if (state.dataGlobal->DisplayExtraWarnings) {
                        if ((std::abs(RatedAirVolFlowRateDes - RatedAirVolFlowRateUser) / RatedAirVolFlowRateUser) >
                            state.dataSize->AutoVsHardSizingThreshold) {
                            ShowMessage(
                                state,
                                format("SizeHVACWaterToAir: Potential issue with equipment sizing for coil {}:WATERTOAIRHEATPUMP:EQUATIONFIT \"{}\"",
                                       WatertoAirHPNamesUC[static_cast<int>(simpleWatertoAirHP.WAHPType)],
                                       simpleWatertoAirHP.Name));
                            ShowContinueError(state, format("User-Specified Rated Air Volume Flow Rate of {:.5R} [m3/s]", RatedAirVolFlowRateUser));
                            ShowContinueError(state,
                                              format("differs from Design Size Rated Air Volume Flow Rate of {:.5R} [m3/s]", RatedAirVolFlowRateDes));
                            ShowContinueError(state, "This may, or may not, indicate mismatched component sizes.");
                            ShowContinueError(state, "Verify that the value entered is intended and is consistent with other components.");
                        }
                    }
                }
            }
        }

        RatedCapCoolTotalAutoSized = false;
        RatedCapCoolSensAutoSized = false;

        Real64 FanCoolLoad = 0.0;
        Real64 FanHeatLoad = FanCoolLoad;
        if (simpleWatertoAirHP.WAHPType == WatertoAirHP::Cooling) {
            // size rated total cooling capacity
            if (simpleWatertoAirHP.RatedCapCoolTotal == DataSizing::AutoSize) {
                RatedCapCoolTotalAutoSized = true;
            }
            if (SizingDesRunThisAirSys || SizingDesRunThisZone) HardSizeNoDesRun = false;
            if (state.dataSize->CurSysNum > 0) {
                if (!RatedCapCoolTotalAutoSized && !SizingDesRunThisAirSys) { // Simulation continue
                    HardSizeNoDesRun = true;
                    if (simpleWatertoAirHP.RatedCapCoolTotal > 0.0) {
                        BaseSizer::reportSizerOutput(
                            state,
                            format("COIL:{}:WATERTOAIRHEATPUMP:EQUATIONFIT", WatertoAirHPNamesUC[static_cast<int>(simpleWatertoAirHP.WAHPType)]),
                            simpleWatertoAirHP.Name,
                            "User-Specified Rated Total Cooling Capacity [W]",
                            simpleWatertoAirHP.RatedCapCoolTotal);
                    }
                } else {
                    CheckSysSizing(
                        state,
                        format("COIL:{}:WATERTOAIRHEATPUMP:EQUATIONFIT", WatertoAirHPNamesUC[static_cast<int>(simpleWatertoAirHP.WAHPType)]),
                        simpleWatertoAirHP.Name);
                    if (CoolingAirVolFlowRateDes > 0.0) {
                        VolFlowRate = CoolingAirVolFlowRateDes;
                    } else {
                        VolFlowRate = HeatingAirVolFlowRateDes; // system air flow
                    }
                    // cooling design day calculations
                    if (VolFlowRate >= DataHVACGlobals::SmallAirVolFlow) {
                        auto &finalSysSizing(state.dataSize->FinalSysSizing(state.dataSize->CurSysNum));
                        if (state.dataSize->CurOASysNum > 0) { // coil is in the OA stream
                            MixTemp = finalSysSizing.OutTempAtCoolPeak;
                            MixHumRat = finalSysSizing.OutHumRatAtCoolPeak;
                            SupTemp = finalSysSizing.PrecoolTemp;
                            SupHumRat = finalSysSizing.PrecoolHumRat;
                            MixTempSys = MixTemp;
                            MixHumRatSys = MixHumRat;
                        } else { // coil is on the main air loop
                            SupTemp = finalSysSizing.CoolSupTemp;
                            SupHumRat = finalSysSizing.CoolSupHumRat;
                            if (VolFlowRate > 0.0) {
                                OutAirFrac = finalSysSizing.DesOutAirVolFlow / VolFlowRate;
                                OutAirFracSys = finalSysSizing.DesOutAirVolFlow / RatedAirVolFlowRateDes;
                            } else {
                                OutAirFrac = 1.0;
                                OutAirFracSys = OutAirFrac;
                            }
                            OutAirFrac = min(1.0, max(0.0, OutAirFrac));
                            OutAirFracSys = min(1.0, max(0.0, OutAirFracSys));
                            if (state.dataAirSystemsData->PrimaryAirSystems(state.dataSize->CurSysNum).NumOACoolCoils ==
                                0) { // there is no precooling of the OA stream
                                MixTemp = finalSysSizing.MixTempAtCoolPeak;
                                MixHumRat = finalSysSizing.MixHumRatAtCoolPeak;
                                // calculate mixed air temperature with system airflow
                                MixTempSys =
                                    OutAirFracSys * finalSysSizing.OutTempAtCoolPeak + (1.0 - OutAirFracSys) * finalSysSizing.RetTempAtCoolPeak;
                                MixHumRatSys =
                                    OutAirFracSys * finalSysSizing.OutHumRatAtCoolPeak + (1.0 - OutAirFracSys) * finalSysSizing.RetHumRatAtCoolPeak;
                            } else { // there is precooling of OA stream
                                MixTemp = OutAirFrac * finalSysSizing.PrecoolTemp + (1.0 - OutAirFrac) * finalSysSizing.RetTempAtCoolPeak;
                                MixHumRat = OutAirFrac * finalSysSizing.PrecoolHumRat + (1.0 - OutAirFrac) * finalSysSizing.RetHumRatAtCoolPeak;
                                // calculate mixed air temperature with system airflow
                                MixTempSys = OutAirFracSys * finalSysSizing.PrecoolTemp + (1.0 - OutAirFracSys) * finalSysSizing.RetTempAtCoolPeak;
                                MixHumRatSys =
                                    OutAirFracSys * finalSysSizing.PrecoolHumRat + (1.0 - OutAirFracSys) * finalSysSizing.RetHumRatAtCoolPeak;
                            }
                        }
                        // supply air condition is capped with that of mixed air to avoid SHR > 1.0
                        SupTemp = min(MixTemp, SupTemp);
                        SupHumRat = min(MixHumRat, SupHumRat);
                        rhoair = Psychrometrics::PsyRhoAirFnPbTdbW(state, state.dataEnvrn->StdBaroPress, MixTemp, MixHumRat, RoutineName);
                        MixEnth = Psychrometrics::PsyHFnTdbW(MixTemp, MixHumRat);
                        MixEnthSys = Psychrometrics::PsyHFnTdbW(MixTempSys, MixHumRatSys);
                        SupEnth = Psychrometrics::PsyHFnTdbW(SupTemp, SupHumRat);
                        // determine the coil ratio of coil dT with system air flow to design heating air flow
                        dHratio = (SupEnth - MixEnthSys) / (SupEnth - MixEnth);
                        Real64 FanCoolLoad = 0.0;
                        if (state.dataSize->DataFanEnumType > -1 && state.dataSize->DataFanIndex > -1) { // add fan heat to coil load
                            switch (state.dataSize->DataFanEnumType) {
                            case DataAirSystems::StructArrayLegacyFanModels: {
                                FanCoolLoad = Fans::FanDesHeatGain(state, state.dataSize->DataFanIndex, VolFlowRate);
                                break;
                            }
                            case DataAirSystems::ObjectVectorOOFanSystemModel: {
                                FanCoolLoad = state.dataHVACFan->fanObjs[state.dataSize->DataFanIndex]->getFanDesignHeatGain(state, VolFlowRate);
                                break;
                            }
                            case DataAirSystems::Invalid: {
                                // do nothing
                                break;
                            }
                            } // end switch
                            Real64 CpAir = Psychrometrics::PsyCpAirFnW(MixHumRat);
                            if (state.dataAirSystemsData->PrimaryAirSystems(state.dataSize->CurSysNum).supFanLocation ==
                                DataAirSystems::FanPlacement::BlowThru) {
                                MixTemp += FanCoolLoad / (CpAir * rhoair * VolFlowRate); // this is now the temperature entering the coil
                            } else if (state.dataAirSystemsData->PrimaryAirSystems(state.dataSize->CurSysNum).supFanLocation ==
                                       DataAirSystems::FanPlacement::DrawThru) {
                                SupTemp -= FanCoolLoad / (CpAir * rhoair * VolFlowRate); // this is now the temperature leaving the coil
                            }
                        }
                        CoolCapAtPeak = (rhoair * VolFlowRate * (MixEnth - SupEnth)) +
                                        FanCoolLoad; // load on the cooling coil which includes ventilation load and fan heat
                        CoolCapAtPeak = max(0.0, CoolCapAtPeak);
                        MixWetBulb = Psychrometrics::PsyTwbFnTdbWPb(state, MixTemp, MixHumRat, state.dataEnvrn->StdBaroPress, RoutineName);
                        RatedMixWetBulb = simpleWatertoAirHP.RatedEntAirWetbulbTemp;
                        // calculate temperatue ratio at design day peak conditions
                        ratioTWB = (MixWetBulb + state.dataWaterToAirHeatPumpSimple->CelsiustoKelvin) / Tref;
                        PltSizNum = PlantUtilities::MyPlantSizingIndex(
                            state,
                            format("COIL:{}:WATERTOAIRHEATPUMP:EQUATIONFIT", WatertoAirHPNamesUC[static_cast<int>(simpleWatertoAirHP.WAHPType)]),
                            simpleWatertoAirHP.Name,
                            simpleWatertoAirHP.WaterInletNodeNum,
                            simpleWatertoAirHP.WaterOutletNodeNum,
                            ErrorsFound,
                            false);
                        if (PltSizNum > 0) {
                            DesignEntWaterTemp = state.dataSize->PlantSizData(PltSizNum).ExitTemp;
                            ratioTS = (DesignEntWaterTemp + state.dataWaterToAirHeatPumpSimple->CelsiustoKelvin) / Tref;
                        } else {
                            ShowSevereError(state, "Autosizing of total cooling capacity requires a loop Sizing:Plant object");
                            ShowContinueError(state, "Autosizing also requires physical connection to a plant or condenser loop.");
                            ShowContinueError(state,
                                              format("Occurs in COIL:{}:WATERTOAIRHEATPUMP:EQUATIONFIT Object={}",
                                                     WatertoAirHPNamesUC[static_cast<int>(simpleWatertoAirHP.WAHPType)],
                                                     simpleWatertoAirHP.Name));
                            ratioTS = 0.0; // Clang complains it is used uninitialized if you don't give it a value
                            ErrorsFound = true;
                        }
                        // calculate temperatue ratio at rated conditions
                        RatedratioTWB = (RatedMixWetBulb + state.dataWaterToAirHeatPumpSimple->CelsiustoKelvin) / Tref;
                        RatedratioTS = (simpleWatertoAirHP.RatedEntWaterTemp + state.dataWaterToAirHeatPumpSimple->CelsiustoKelvin) / Tref;
                        // determine curve modifiers at peak and rated conditions
                        PeakTotCapTempModFac = Curve::CurveValue(state, simpleWatertoAirHP.TotalCoolCapCurveIndex, ratioTWB, ratioTS, 1.0, 1.0);
                        RatedTotCapTempModFac =
                            Curve::CurveValue(state, simpleWatertoAirHP.TotalCoolCapCurveIndex, RatedratioTWB, RatedratioTS, 1.0, 1.0);
                        RatedCoolPowerTempModFac =
                            Curve::CurveValue(state, simpleWatertoAirHP.CoolPowCurveIndex, RatedratioTWB, RatedratioTS, 1.0, 1.0);
                        // calculate the rated total capacity based on peak conditions
                        // note: the rated total capacity can be different than the total capacity at
                        // rated conditions if the capacity curve isn't normalized at the rated
                        // conditions
                        RatedCapCoolTotalDes = (PeakTotCapTempModFac > 0.0) ? CoolCapAtPeak / PeakTotCapTempModFac : CoolCapAtPeak;
                        // reporting
                        state.dataRptCoilSelection->coilSelectionReportObj->setCoilEntAirTemp(
                            state, simpleWatertoAirHP.Name, CompType, MixTemp, state.dataSize->CurSysNum, state.dataSize->CurZoneEqNum);
                        state.dataRptCoilSelection->coilSelectionReportObj->setCoilEntAirHumRat(state, simpleWatertoAirHP.Name, CompType, MixHumRat);
                        state.dataRptCoilSelection->coilSelectionReportObj->setCoilLvgAirTemp(state, simpleWatertoAirHP.Name, CompType, SupTemp);
                        state.dataRptCoilSelection->coilSelectionReportObj->setCoilLvgAirHumRat(state, simpleWatertoAirHP.Name, CompType, SupHumRat);
                    } else {
                        RatedCapCoolTotalDes = 0.0;
                    }
                }
            } else if (state.dataSize->CurZoneEqNum > 0) {
                if (!RatedCapCoolTotalAutoSized && !SizingDesRunThisZone) { // Simulation continue
                    HardSizeNoDesRun = true;
                    if (simpleWatertoAirHP.RatedCapCoolTotal > 0.0) {
                        BaseSizer::reportSizerOutput(
                            state,
                            format("COIL:{}:WATERTOAIRHEATPUMP:EQUATIONFIT", WatertoAirHPNamesUC[static_cast<int>(simpleWatertoAirHP.WAHPType)]),
                            simpleWatertoAirHP.Name,
                            "User-Specified Rated Total Cooling Capacity [W]",
                            simpleWatertoAirHP.RatedCapCoolTotal);
                    }
                } else {
                    CheckZoneSizing(
                        state,
                        format("COIL:{}:WATERTOAIRHEATPUMP:EQUATIONFIT", WatertoAirHPNamesUC[static_cast<int>(simpleWatertoAirHP.WAHPType)]),
                        simpleWatertoAirHP.Name);
                    if (CoolingAirVolFlowRateDes > 0.0) {
                        VolFlowRate = CoolingAirVolFlowRateDes;
                    } else {
                        VolFlowRate = HeatingAirVolFlowRateDes; // system air flow
                    }
                    if (VolFlowRate >= DataHVACGlobals::SmallAirVolFlow) {
                        // cooling design calculations
                        if (state.dataSize->ZoneEqDXCoil) {
                            if (ZoneEqSizing(state.dataSize->CurZoneEqNum).OAVolFlow > 0.0) {
                                MixTemp = state.dataSize->FinalZoneSizing(state.dataSize->CurZoneEqNum).DesCoolCoilInTemp;
                                MixHumRat = state.dataSize->FinalZoneSizing(state.dataSize->CurZoneEqNum).DesCoolCoilInHumRat;
                                // calculate mixed air temperature and humidity with system airflow
                                OAFrac = state.dataSize->FinalZoneSizing(state.dataSize->CurZoneEqNum).MinOA / CoolingAirVolFlowRateDes;
                                OAFracSys = state.dataSize->FinalZoneSizing(state.dataSize->CurZoneEqNum).MinOA / RatedAirVolFlowRateDes;
                                OATemp = (state.dataSize->FinalZoneSizing(state.dataSize->CurZoneEqNum).DesCoolCoilInTemp -
                                          (1.0 - OAFrac) * state.dataSize->FinalZoneSizing(state.dataSize->CurZoneEqNum).ZoneTempAtCoolPeak) /
                                         OAFrac;
                                OAHumRat = (state.dataSize->FinalZoneSizing(state.dataSize->CurZoneEqNum).DesHeatCoilInHumRat -
                                            (1.0 - OAFrac) * state.dataSize->FinalZoneSizing(state.dataSize->CurZoneEqNum).ZoneHumRatAtHeatPeak) /
                                           OAFrac;
                                MixTempSys = OAFracSys * OATemp +
                                             (1.0 - OAFracSys) * state.dataSize->FinalZoneSizing(state.dataSize->CurZoneEqNum).ZoneTempAtCoolPeak;
                                MixHumRatSys = OAFracSys * OAHumRat +
                                               (1.0 - OAFracSys) * state.dataSize->FinalZoneSizing(state.dataSize->CurZoneEqNum).ZoneHumRatAtHeatPeak;
                            } else {
                                MixTemp = state.dataSize->FinalZoneSizing(state.dataSize->CurZoneEqNum).ZoneRetTempAtCoolPeak;
                                MixHumRat = state.dataSize->FinalZoneSizing(state.dataSize->CurZoneEqNum).ZoneHumRatAtCoolPeak;
                                MixTempSys = MixTemp;
                                MixHumRatSys = MixHumRat;
                            }
                        } else {
                            MixTemp = state.dataSize->FinalZoneSizing(state.dataSize->CurZoneEqNum).DesCoolCoilInTemp;
                            MixHumRat = state.dataSize->FinalZoneSizing(state.dataSize->CurZoneEqNum).DesCoolCoilInHumRat;
                            MixTempSys = MixTemp;
                            MixHumRatSys = MixHumRat;
                        }
                        SupTemp = state.dataSize->FinalZoneSizing(state.dataSize->CurZoneEqNum).CoolDesTemp;
                        SupHumRat = state.dataSize->FinalZoneSizing(state.dataSize->CurZoneEqNum).CoolDesHumRat;
                        // supply air condition is capped with that of mixed air to avoid SHR > 1.0
                        SupTemp = min(MixTemp, SupTemp);
                        SupHumRat = min(MixHumRat, SupHumRat);
                        TimeStepNumAtMax = state.dataSize->FinalZoneSizing(state.dataSize->CurZoneEqNum).TimeStepNumAtCoolMax;
                        DDNum = state.dataSize->FinalZoneSizing(state.dataSize->CurZoneEqNum).CoolDDNum;
                        if (DDNum > 0 && TimeStepNumAtMax > 0) {
                            OutTemp = state.dataSize->DesDayWeath(DDNum).Temp(TimeStepNumAtMax);
                        } else {
                            OutTemp = 0.0;
                        }
                        rhoair = Psychrometrics::PsyRhoAirFnPbTdbW(state, state.dataEnvrn->StdBaroPress, MixTemp, MixHumRat, RoutineName);
                        MixEnth = Psychrometrics::PsyHFnTdbW(MixTemp, MixHumRat);
                        MixEnthSys = Psychrometrics::PsyHFnTdbW(MixTempSys, MixHumRatSys);
                        SupEnth = Psychrometrics::PsyHFnTdbW(SupTemp, SupHumRat);
                        // determine the coil ratio of coil dH with system air flow to design heating air flow
                        dHratio = (SupEnth - MixEnthSys) / (SupEnth - MixEnth);
                        if (state.dataSize->DataFanEnumType > -1 && state.dataSize->DataFanIndex > -1) { // add fan heat to coil load
                            switch (state.dataSize->DataFanEnumType) {
                            case DataAirSystems::StructArrayLegacyFanModels: {
                                FanCoolLoad = Fans::FanDesHeatGain(state, state.dataSize->DataFanIndex, VolFlowRate);
                                break;
                            }
                            case DataAirSystems::ObjectVectorOOFanSystemModel: {
                                FanCoolLoad = state.dataHVACFan->fanObjs[state.dataSize->DataFanIndex]->getFanDesignHeatGain(state, VolFlowRate);
                                break;
                            }
                            case DataAirSystems::Invalid: {
                                // do nothing
                                break;
                            }
                            } // end switch
                            Real64 CpAir = Psychrometrics::PsyCpAirFnW(MixHumRat);
                            if (state.dataSize->DataFanPlacement == DataSizing::ZoneFanPlacement::BlowThru) {
                                MixTemp += FanCoolLoad / (CpAir * rhoair * VolFlowRate); // this is now the temperature entering the coil
                            } else {
                                SupTemp -= FanCoolLoad / (CpAir * rhoair * VolFlowRate); // this is now the temperature leaving the coil
                            }
                        }
                        CoolCapAtPeak = (rhoair * VolFlowRate * (MixEnth - SupEnth)) +
                                        FanCoolLoad; // load on the cooling coil which includes ventilation load and fan heat
                        CoolCapAtPeak = max(0.0, CoolCapAtPeak);
                        MixWetBulb = Psychrometrics::PsyTwbFnTdbWPb(state, MixTemp, MixHumRat, state.dataEnvrn->StdBaroPress, RoutineName);
                        RatedMixWetBulb = simpleWatertoAirHP.RatedEntAirWetbulbTemp;
                        // calculate temperatue ratio at design day peak conditions
                        ratioTWB = (MixWetBulb + state.dataWaterToAirHeatPumpSimple->CelsiustoKelvin) / Tref;
                        PltSizNum = PlantUtilities::MyPlantSizingIndex(
                            state,
                            format("COIL:{}:WATERTOAIRHEATPUMP:EQUATIONFIT", WatertoAirHPNamesUC[static_cast<int>(simpleWatertoAirHP.WAHPType)]),
                            simpleWatertoAirHP.Name,
                            simpleWatertoAirHP.WaterInletNodeNum,
                            simpleWatertoAirHP.WaterOutletNodeNum,
                            ErrorsFound,
                            false);
                        if (PltSizNum > 0) {
                            DesignEntWaterTemp = state.dataSize->PlantSizData(PltSizNum).ExitTemp;
                            ratioTS = (DesignEntWaterTemp + state.dataWaterToAirHeatPumpSimple->CelsiustoKelvin) / Tref;
                        } else {
                            ShowSevereError(state, "Autosizing of total cooling capacity requires a loop Sizing:Plant object");
                            ShowContinueError(state, "Autosizing also requires physical connection to a plant or condenser loop.");
                            ShowContinueError(state,
                                              format("Occurs in COIL:{}:WATERTOAIRHEATPUMP:EQUATIONFIT Object={}",
                                                     WatertoAirHPNamesUC[static_cast<int>(simpleWatertoAirHP.WAHPType)],
                                                     simpleWatertoAirHP.Name));
                            ratioTS = 0.0; // Clang complains it is used uninitialized if you don't give it a value
                            ErrorsFound = true;
                        }
                        // calculate temperatue ratio at rated conditions
                        RatedratioTWB = (RatedMixWetBulb + state.dataWaterToAirHeatPumpSimple->CelsiustoKelvin) / Tref;
                        RatedratioTS = (simpleWatertoAirHP.RatedEntWaterTemp + state.dataWaterToAirHeatPumpSimple->CelsiustoKelvin) / Tref;
                        // determine curve modifiers at peak and rated conditions
                        PeakTotCapTempModFac = Curve::CurveValue(state, simpleWatertoAirHP.TotalCoolCapCurveIndex, ratioTWB, ratioTS, 1.0, 1.0);
                        RatedTotCapTempModFac =
                            Curve::CurveValue(state, simpleWatertoAirHP.TotalCoolCapCurveIndex, RatedratioTWB, RatedratioTS, 1.0, 1.0);
                        RatedCoolPowerTempModFac =
                            Curve::CurveValue(state, simpleWatertoAirHP.CoolPowCurveIndex, RatedratioTWB, RatedratioTS, 1.0, 1.0);
                        // calculate the rated total capacity based on peak conditions
                        // note: the rated total capacity can be different than the total capacity at
                        // rated conditions if the capacity curve isn't normalized at the rated
                        // conditions
                        RatedCapCoolTotalDes = (PeakTotCapTempModFac > 0.0) ? CoolCapAtPeak / PeakTotCapTempModFac : CoolCapAtPeak;
                        // reporting
                        state.dataRptCoilSelection->coilSelectionReportObj->setCoilEntAirTemp(
                            state, simpleWatertoAirHP.Name, CompType, MixTemp, state.dataSize->CurSysNum, state.dataSize->CurZoneEqNum);
                        state.dataRptCoilSelection->coilSelectionReportObj->setCoilEntAirHumRat(state, simpleWatertoAirHP.Name, CompType, MixHumRat);
                        state.dataRptCoilSelection->coilSelectionReportObj->setCoilLvgAirTemp(state, simpleWatertoAirHP.Name, CompType, SupTemp);
                        state.dataRptCoilSelection->coilSelectionReportObj->setCoilLvgAirHumRat(state, simpleWatertoAirHP.Name, CompType, SupHumRat);
                    } else {
                        RatedCapCoolTotalDes = 0.0;
                    }
                }
                if (RatedCapCoolTotalDes < DataHVACGlobals::SmallLoad) {
                    RatedCapCoolTotalDes = 0.0;
                }
            }
            // size rated sensible cooling capacity
            if (simpleWatertoAirHP.RatedCapCoolSens == DataSizing::AutoSize && simpleWatertoAirHP.WAHPType == WatertoAirHP::Cooling) {
                RatedCapCoolSensAutoSized = true;
            }
            if (SizingDesRunThisAirSys || SizingDesRunThisZone) HardSizeNoDesRun = false;
            if (state.dataSize->CurSysNum > 0) {
                if (!RatedCapCoolSensAutoSized && !SizingDesRunThisAirSys) { // Simulation continue
                    HardSizeNoDesRun = true;
                    if (simpleWatertoAirHP.RatedCapCoolSens > 0.0) {
                        BaseSizer::reportSizerOutput(
                            state,
                            format("COIL:{}:WATERTOAIRHEATPUMP:EQUATIONFIT", WatertoAirHPNamesUC[static_cast<int>(simpleWatertoAirHP.WAHPType)]),
                            simpleWatertoAirHP.Name,
                            "User-Specified Rated Sensible Cooling Capacity [W]",
                            simpleWatertoAirHP.RatedCapCoolSens);
                    }
                } else {
                    CheckSysSizing(
                        state,
                        format("COIL:{}:WATERTOAIRHEATPUMP:EQUATIONFIT", WatertoAirHPNamesUC[static_cast<int>(simpleWatertoAirHP.WAHPType)]),
                        simpleWatertoAirHP.Name);
                    if (CoolingAirVolFlowRateDes > 0.0) {
                        VolFlowRate = CoolingAirVolFlowRateDes;
                    } else {
                        VolFlowRate = HeatingAirVolFlowRateDes; // system air flow
                    }
                    if (VolFlowRate >= DataHVACGlobals::SmallAirVolFlow) {
                        auto &finalSysSizing(state.dataSize->FinalSysSizing(state.dataSize->CurSysNum));
                        if (state.dataSize->CurOASysNum > 0) { // coil is in the OA stream
                            MixTemp = finalSysSizing.OutTempAtCoolPeak;
                            MixHumRat = finalSysSizing.OutHumRatAtCoolPeak;
                            SupTemp = finalSysSizing.PrecoolTemp;
                            SupHumRat = finalSysSizing.PrecoolHumRat;
                        } else { // coil is on the main air loop
                            SupTemp = finalSysSizing.CoolSupTemp;
                            SupHumRat = finalSysSizing.CoolSupHumRat;
                            if (state.dataAirSystemsData->PrimaryAirSystems(state.dataSize->CurSysNum).NumOACoolCoils ==
                                0) { // there is no precooling of the OA stream
                                MixTemp = finalSysSizing.MixTempAtCoolPeak;
                                MixHumRat = finalSysSizing.MixHumRatAtCoolPeak;
                            } else { // there is precooling of OA stream
                                if (VolFlowRate > 0.0) {
                                    OutAirFrac = finalSysSizing.DesOutAirVolFlow / VolFlowRate;
                                } else {
                                    OutAirFrac = 1.0;
                                }
                                OutAirFrac = min(1.0, max(0.0, OutAirFrac));
                                MixTemp = OutAirFrac * finalSysSizing.PrecoolTemp + (1.0 - OutAirFrac) * finalSysSizing.RetTempAtCoolPeak;
                                MixHumRat = OutAirFrac * finalSysSizing.PrecoolHumRat + (1.0 - OutAirFrac) * finalSysSizing.RetHumRatAtCoolPeak;
                            }
                        }
                        // supply air condition is capped with that of mixed air to avoid SHR > 1.0
                        SupTemp = min(MixTemp, SupTemp);
                        SupHumRat = min(MixHumRat, SupHumRat);
                        OutTemp = finalSysSizing.OutTempAtCoolPeak;
                        rhoair = Psychrometrics::PsyRhoAirFnPbTdbW(state, state.dataEnvrn->StdBaroPress, MixTemp, MixHumRat, RoutineName);
                        MixEnth = Psychrometrics::PsyHFnTdbW(MixTemp, MixHumRat);
                        SupEnth = Psychrometrics::PsyHFnTdbW(SupTemp, MixHumRat);
                        Real64 FanCoolLoad = 0.0;
                        if (state.dataSize->DataFanEnumType > -1 && state.dataSize->DataFanIndex > -1) { // add fan heat to coil load
                            switch (state.dataSize->DataFanEnumType) {
                            case DataAirSystems::StructArrayLegacyFanModels: {
                                FanCoolLoad = Fans::FanDesHeatGain(state, state.dataSize->DataFanIndex, VolFlowRate);
                                break;
                            }
                            case DataAirSystems::ObjectVectorOOFanSystemModel: {
                                FanCoolLoad = state.dataHVACFan->fanObjs[state.dataSize->DataFanIndex]->getFanDesignHeatGain(state, VolFlowRate);
                                break;
                            }
                            case DataAirSystems::Invalid: {
                                // do nothing
                                break;
                            }
                            } // end switch
                            Real64 CpAir = Psychrometrics::PsyCpAirFnW(MixHumRat);
                            if (state.dataAirSystemsData->PrimaryAirSystems(state.dataSize->CurSysNum).supFanLocation ==
                                DataAirSystems::FanPlacement::BlowThru) {
                                MixTemp += FanCoolLoad / (CpAir * rhoair * VolFlowRate); // this is now the temperature entering the coil
                            } else if (state.dataAirSystemsData->PrimaryAirSystems(state.dataSize->CurSysNum).supFanLocation ==
                                       DataAirSystems::FanPlacement::DrawThru) {
                                SupTemp -= FanCoolLoad / (CpAir * rhoair * VolFlowRate); // this is now the temperature leaving the coil
                            }
                        }
                        // Sensible capacity is calculated from enthalpy difference with constant humidity ratio, i.e.,
                        // there is only temperature difference between entering and leaving air enthalpy. Previously
                        // it was calculated using m.cp.dT
                        SensCapAtPeak = (rhoair * VolFlowRate * (MixEnth - SupEnth)) +
                                        FanCoolLoad; // load on the cooling coil which includes ventilation load and fan heat (sensible)
                        SensCapAtPeak = max(0.0, SensCapAtPeak);
                        MixWetBulb = Psychrometrics::PsyTwbFnTdbWPb(state, MixTemp, MixHumRat, state.dataEnvrn->StdBaroPress, RoutineName);
                        RatedMixWetBulb = simpleWatertoAirHP.RatedEntAirWetbulbTemp;
                        RatedMixDryBulb = simpleWatertoAirHP.RatedEntAirDrybulbTemp;
                        // calculate temperature ratios at design day peak conditions
                        ratioTDB = (MixTemp + state.dataWaterToAirHeatPumpSimple->CelsiustoKelvin) / Tref;
                        ratioTWB = (MixWetBulb + state.dataWaterToAirHeatPumpSimple->CelsiustoKelvin) / Tref;
                        PltSizNum = PlantUtilities::MyPlantSizingIndex(
                            state,
                            format("COIL:{}:WATERTOAIRHEATPUMP:EQUATIONFIT", WatertoAirHPNamesUC[static_cast<int>(simpleWatertoAirHP.WAHPType)]),
                            simpleWatertoAirHP.Name,
                            simpleWatertoAirHP.WaterInletNodeNum,
                            simpleWatertoAirHP.WaterOutletNodeNum,
                            ErrorsFound,
                            false);
                        if (PltSizNum > 0) {
                            DesignEntWaterTemp = state.dataSize->PlantSizData(PltSizNum).ExitTemp;
                            ratioTS = (DesignEntWaterTemp + state.dataWaterToAirHeatPumpSimple->CelsiustoKelvin) / Tref;
                        } else {
                            ShowSevereError(state, "Autosizing of sensible cooling capacity requires a loop Sizing:Plant object");
                            ShowContinueError(state, "Autosizing also requires physical connection to a plant or condenser loop.");
                            ShowContinueError(state,
                                              format("Occurs in COIL:{}:WATERTOAIRHEATPUMP:EQUATIONFIT Object={}",
                                                     WatertoAirHPNamesUC[static_cast<int>(simpleWatertoAirHP.WAHPType)],
                                                     simpleWatertoAirHP.Name));
                            ErrorsFound = true;
                        }
                        // calculate temperatue ratio at rated conditions
                        RatedratioTDB = (RatedMixDryBulb + state.dataWaterToAirHeatPumpSimple->CelsiustoKelvin) / Tref;
                        RatedratioTWB = (RatedMixWetBulb + state.dataWaterToAirHeatPumpSimple->CelsiustoKelvin) / Tref;
                        RatedratioTS = (simpleWatertoAirHP.RatedEntWaterTemp + state.dataWaterToAirHeatPumpSimple->CelsiustoKelvin) / Tref;
                        // determine curve modifiers at peak and rated conditions
                        PeakSensCapTempModFac =
                            Curve::CurveValue(state, simpleWatertoAirHP.SensCoolCapCurveIndex, ratioTDB, ratioTWB, ratioTS, 1.0, 1.0);
                        RatedSensCapTempModFac =
                            Curve::CurveValue(state, simpleWatertoAirHP.SensCoolCapCurveIndex, RatedratioTDB, RatedratioTWB, RatedratioTS, 1.0, 1.0);
                        // calculate the rated sensible capacity based on peak conditions
                        // note: the rated sensible capacity can be different than the sensible capacity
                        // at rated conditions if the capacity curve isn't normalized at the rated
                        // conditions
                        RatedCapCoolSensDes = (PeakSensCapTempModFac > 0.0) ? SensCapAtPeak / PeakSensCapTempModFac : SensCapAtPeak;
                    } else {
                        RatedCapCoolSensDes = 0.0;
                    }
                }
            } else if (state.dataSize->CurZoneEqNum > 0) {
                if (!RatedCapCoolSensAutoSized && !SizingDesRunThisZone) { // Simulation continue
                    HardSizeNoDesRun = true;
                    if (simpleWatertoAirHP.RatedCapCoolSens > 0.0) {
                        BaseSizer::reportSizerOutput(
                            state,
                            format("COIL:{}:WATERTOAIRHEATPUMP:EQUATIONFIT", WatertoAirHPNamesUC[static_cast<int>(simpleWatertoAirHP.WAHPType)]),
                            simpleWatertoAirHP.Name,
                            "User-Specified Rated Sensible Cooling Capacity [W]",
                            simpleWatertoAirHP.RatedCapCoolSens);
                    }
                } else {
                    CheckZoneSizing(
                        state,
                        format("COIL:{}:WATERTOAIRHEATPUMP:EQUATIONFIT", WatertoAirHPNamesUC[static_cast<int>(simpleWatertoAirHP.WAHPType)]),
                        simpleWatertoAirHP.Name);
                    if (CoolingAirVolFlowRateDes > 0.0) {
                        VolFlowRate = CoolingAirVolFlowRateDes;
                    } else {
                        VolFlowRate = HeatingAirVolFlowRateDes; // system air flow
                    }
                    if (VolFlowRate >= DataHVACGlobals::SmallAirVolFlow) {
                        if (state.dataSize->ZoneEqDXCoil) {
                            if (ZoneEqSizing(state.dataSize->CurZoneEqNum).OAVolFlow > 0.0) {
                                MixTemp = state.dataSize->FinalZoneSizing(state.dataSize->CurZoneEqNum).DesCoolCoilInTemp;
                                MixHumRat = state.dataSize->FinalZoneSizing(state.dataSize->CurZoneEqNum).DesCoolCoilInHumRat;
                            } else {
                                MixTemp = state.dataSize->FinalZoneSizing(state.dataSize->CurZoneEqNum).ZoneRetTempAtCoolPeak;
                                MixHumRat = state.dataSize->FinalZoneSizing(state.dataSize->CurZoneEqNum).ZoneHumRatAtCoolPeak;
                            }
                        } else {
                            MixTemp = state.dataSize->FinalZoneSizing(state.dataSize->CurZoneEqNum).DesCoolCoilInTemp;
                            MixHumRat = state.dataSize->FinalZoneSizing(state.dataSize->CurZoneEqNum).DesCoolCoilInHumRat;
                        }
                        SupTemp = state.dataSize->FinalZoneSizing(state.dataSize->CurZoneEqNum).CoolDesTemp;
                        SupHumRat = state.dataSize->FinalZoneSizing(state.dataSize->CurZoneEqNum).CoolDesHumRat;
                        // supply air condition is capped with that of mixed air to avoid SHR > 1.0
                        SupTemp = min(MixTemp, SupTemp);
                        SupHumRat = min(MixHumRat, SupHumRat);
                        TimeStepNumAtMax = state.dataSize->FinalZoneSizing(state.dataSize->CurZoneEqNum).TimeStepNumAtCoolMax;
                        DDNum = state.dataSize->FinalZoneSizing(state.dataSize->CurZoneEqNum).CoolDDNum;
                        if (DDNum > 0 && TimeStepNumAtMax > 0) {
                            OutTemp = state.dataSize->DesDayWeath(DDNum).Temp(TimeStepNumAtMax);
                        } else {
                            OutTemp = 0.0;
                        }
                        rhoair = Psychrometrics::PsyRhoAirFnPbTdbW(state, state.dataEnvrn->StdBaroPress, MixTemp, MixHumRat, RoutineName);
                        MixEnth = Psychrometrics::PsyHFnTdbW(MixTemp, MixHumRat);
                        SupEnth = Psychrometrics::PsyHFnTdbW(SupTemp, MixHumRat);
                        Real64 FanCoolLoad = 0.0;
                        if (state.dataSize->DataFanEnumType > -1 && state.dataSize->DataFanIndex > -1) { // add fan heat to coil load
                            switch (state.dataSize->DataFanEnumType) {
                            case DataAirSystems::StructArrayLegacyFanModels: {
                                FanCoolLoad = Fans::FanDesHeatGain(state, state.dataSize->DataFanIndex, VolFlowRate);
                                break;
                            }
                            case DataAirSystems::ObjectVectorOOFanSystemModel: {
                                FanCoolLoad = state.dataHVACFan->fanObjs[state.dataSize->DataFanIndex]->getFanDesignHeatGain(state, VolFlowRate);
                                break;
                            }
                            case DataAirSystems::Invalid: {
                                // do nothing
                                break;
                            }
                            } // end switch
                            Real64 CpAir = Psychrometrics::PsyCpAirFnW(MixHumRat);
                            if (state.dataSize->DataFanPlacement == DataSizing::ZoneFanPlacement::BlowThru) {
                                MixTemp += FanCoolLoad / (CpAir * rhoair * VolFlowRate); // this is now the temperature entering the coil
                            } else {
                                SupTemp -= FanCoolLoad / (CpAir * rhoair * VolFlowRate); // this is now the temperature leaving the coil
                            }
                        }
                        // Sensible capacity is calculated from enthalpy difference with constant humidity ratio, i.e.,
                        // there is only temperature difference between entering and leaving air enthalpy. Previously
                        // it was calculated using m.cp.dT
                        SensCapAtPeak = (rhoair * VolFlowRate * (MixEnth - SupEnth)) +
                                        FanCoolLoad; // load on the cooling coil which includes ventilation load and fan heat (sensible)
                        SensCapAtPeak = max(0.0, SensCapAtPeak);
                        MixWetBulb = Psychrometrics::PsyTwbFnTdbWPb(state, MixTemp, MixHumRat, state.dataEnvrn->StdBaroPress, RoutineName);
                        RatedMixWetBulb = simpleWatertoAirHP.RatedEntAirWetbulbTemp;
                        RatedMixDryBulb = simpleWatertoAirHP.RatedEntAirDrybulbTemp;
                        // calculate temperature ratios at design day peak conditions
                        ratioTDB = (MixTemp + state.dataWaterToAirHeatPumpSimple->CelsiustoKelvin) / Tref;
                        ratioTWB = (MixWetBulb + state.dataWaterToAirHeatPumpSimple->CelsiustoKelvin) / Tref;
                        PltSizNum = PlantUtilities::MyPlantSizingIndex(
                            state,
                            format("COIL:{}:WATERTOAIRHEATPUMP:EQUATIONFIT", WatertoAirHPNamesUC[static_cast<int>(simpleWatertoAirHP.WAHPType)]),
                            simpleWatertoAirHP.Name,
                            simpleWatertoAirHP.WaterInletNodeNum,
                            simpleWatertoAirHP.WaterOutletNodeNum,
                            ErrorsFound,
                            false);
                        if (PltSizNum > 0) {
                            DesignEntWaterTemp = state.dataSize->PlantSizData(PltSizNum).ExitTemp;
                            ratioTS = (DesignEntWaterTemp + state.dataWaterToAirHeatPumpSimple->CelsiustoKelvin) / Tref;
                        } else {
                            ShowSevereError(state, "Autosizing of sensible cooling capacity requires a loop Sizing:Plant object");
                            ShowContinueError(state, "Autosizing also requires physical connection to a plant or condenser loop.");
                            ShowContinueError(state,
                                              format("Occurs in COIL:{}:WATERTOAIRHEATPUMP:EQUATIONFIT Object={}",
                                                     WatertoAirHPNamesUC[static_cast<int>(simpleWatertoAirHP.WAHPType)],
                                                     simpleWatertoAirHP.Name));
                            ErrorsFound = true;
                        }
                        // calculate temperatue ratio at rated conditions
                        RatedratioTDB = (RatedMixDryBulb + state.dataWaterToAirHeatPumpSimple->CelsiustoKelvin) / Tref;
                        RatedratioTWB = (RatedMixWetBulb + state.dataWaterToAirHeatPumpSimple->CelsiustoKelvin) / Tref;
                        RatedratioTS = (simpleWatertoAirHP.RatedEntWaterTemp + state.dataWaterToAirHeatPumpSimple->CelsiustoKelvin) / Tref;
                        PeakSensCapTempModFac =
                            Curve::CurveValue(state, simpleWatertoAirHP.SensCoolCapCurveIndex, ratioTDB, ratioTWB, ratioTS, 1.0, 1.0);
                        RatedSensCapTempModFac =
                            Curve::CurveValue(state, simpleWatertoAirHP.SensCoolCapCurveIndex, RatedratioTDB, RatedratioTWB, RatedratioTS, 1.0, 1.0);
                        // Check curve output when rated mixed air wetbulb is the design mixed air wetbulb
                        // calculate the rated sensible capacity based on peak conditions
                        // note: the rated sensible capacity can be different than the sensible capacity
                        // at rated conditions if the capacity curve isn't normalized at the rated
                        // conditions
                        RatedCapCoolSensDes = (PeakSensCapTempModFac > 0.0) ? SensCapAtPeak / PeakSensCapTempModFac : SensCapAtPeak;
                    } else {
                        RatedCapCoolSensDes = 0.0;
                    }
                }
            }
            if (RatedCapCoolSensDes < DataHVACGlobals::SmallLoad) {
                RatedCapCoolSensDes = 0.0;
            }
            if (RatedCapCoolTotalAutoSized && RatedCapCoolSensAutoSized) {
                if (RatedCapCoolSensDes > RatedCapCoolTotalDes) {
                    RatedCapCoolTotalDes = RatedCapCoolSensDes;
                }
            }
            if (!HardSizeNoDesRun) {
                if (RatedCapCoolTotalAutoSized) {
                    if (simpleWatertoAirHP.CompanionHeatingCoilNum > 0) {
                        auto &companionHeatingCoil(
                            state.dataWaterToAirHeatPumpSimple->SimpleWatertoAirHP(simpleWatertoAirHP.CompanionHeatingCoilNum));
                        if (companionHeatingCoil.WAHPPlantType == DataPlant::PlantEquipmentType::CoilWAHPHeatingEquationFit &&
                            companionHeatingCoil.RatedCapHeat > 0) {
                            // case 1: companion heating coil has a user-specified capacity
                            // or has already been sized
                            RatedCapCoolTotalDesCDD = RatedCapCoolTotalDes;
                            RatedCapCoolHeatDD = companionHeatingCoil.RatedCapHeatAtRatedCdts / companionHeatingCoil.RatioRatedHeatRatedTotCoolCap /
                                                 RatedTotCapTempModFac;
                            if (RatedCapCoolHeatDD > RatedCapCoolTotalDesCDD) {
                                // re-base the cooling capacity
                                RatedCapCoolTotalDes = RatedCapCoolHeatDD;

                                // adjust for system air flow -- capacity is based on heating design day calcs
                                // adjust by ratio of system to heating air flow rate and temperature delta across the coil at these different airflow
                                if (HeatingAirVolFlowRateDes > 0) {
                                    RatedCapCoolTotalDes *= (RatedAirVolFlowRateDes / HeatingAirVolFlowRateDes) * HeatdTratio;
                                }

                                if (RatedCapCoolSensAutoSized) {
                                    // adjust sensible capacity assuming that the SHR is constant
                                    RatedCapCoolSensDes *= RatedCapCoolTotalDes / RatedCapCoolTotalDesCDD;
                                }

                                simpleWatertoAirHP.RatedCapCoolTotal = RatedCapCoolTotalDes;
                                OutputReportPredefined::PreDefTableEntry(
                                    state, state.dataOutRptPredefined->pdchWAHPDD, simpleWatertoAirHP.Name, "Heating");
                            } else {
                                // adjust for system air flow -- capacity is based on cooling design day calcs
                                // adjust by ratio of system to cooling air flow rate and enthalpy delta across the coil at these different airflow
                                RatedCapCoolTotalDes *= (RatedAirVolFlowRateDes / CoolingAirVolFlowRateDes) * dHratio;

                                simpleWatertoAirHP.RatedCapCoolTotal = RatedCapCoolTotalDes;
                                OutputReportPredefined::PreDefTableEntry(
                                    state, state.dataOutRptPredefined->pdchWAHPDD, simpleWatertoAirHP.Name, "Cooling");
                            }
                            // Set the global DX cooling coil capacity variable for use by other objects
                            state.dataSize->DXCoolCap = simpleWatertoAirHP.RatedCapCoolTotal;
                        } else if (companionHeatingCoil.WAHPPlantType == DataPlant::PlantEquipmentType::CoilWAHPHeatingEquationFit &&
                                   companionHeatingCoil.RatedCapHeat == DataSizing::AutoSize) {
                            // case 2: companion heating coil has not already been sized
                            // we only pass the rated total cooling capacity determined
                            // based on cooling design day which is used to decide if the
                            // coil needs to be sized of the heating coil size
                            //
                            // no capcity adjustment based on system flow because the capacity could change
                            // once the heating coil has been sized
                            state.dataSize->DXCoolCap = RatedCapCoolTotalDes;
                        } else if (companionHeatingCoil.WAHPPlantType != DataPlant::PlantEquipmentType::CoilWAHPHeatingEquationFit) {
                            // case 3: companion heating coil is not of the "equationfit" type and hence doesn't use the rated heating to cooling
                            // coil capacity ratio
                            // adjust for system air flow -- capacity is based on cooling design day calcs
                            // adjust by ratio of system to cooling air flow rate and enthalpy delta across the coil at these different airflow
                            RatedCapCoolTotalDes *= (RatedAirVolFlowRateDes / CoolingAirVolFlowRateDes) * dHratio;
                            simpleWatertoAirHP.RatedCapCoolTotal = RatedCapCoolTotalDes;
                            // Set the global DX cooling coil capacity variable for use by other objects
                            state.dataSize->DXCoolCap = simpleWatertoAirHP.RatedCapCoolTotal;
                        }
                    } else {
                        // adjust for system air flow -- capacity is based on cooling design day calcs
                        // adjust by ratio of system to cooling air flow rate and enthalpy delta across the coil at these different airflow
                        RatedCapCoolTotalDes *= (RatedAirVolFlowRateDes / CoolingAirVolFlowRateDes) * dHratio;

                        simpleWatertoAirHP.RatedCapCoolTotal = RatedCapCoolTotalDes;
                        state.dataSize->DXCoolCap = simpleWatertoAirHP.RatedCapCoolTotal;
                    }
                    // size power
                    simpleWatertoAirHP.RatedCapCoolAtRatedCdts = RatedCapCoolTotalDes * RatedTotCapTempModFac;
                    simpleWatertoAirHP.RatedPowerCoolAtRatedCdts =
                        simpleWatertoAirHP.RatedCapCoolAtRatedCdts / simpleWatertoAirHP.RatedCOPCoolAtRatedCdts;
                    simpleWatertoAirHP.RatedPowerCool = simpleWatertoAirHP.RatedPowerCoolAtRatedCdts / RatedCoolPowerTempModFac;
                    if (simpleWatertoAirHP.RatedCapCoolTotal != DataSizing::AutoSize) {
                        BaseSizer::reportSizerOutput(
                            state,
                            format("COIL:{}:WATERTOAIRHEATPUMP:EQUATIONFIT", WatertoAirHPNamesUC[static_cast<int>(simpleWatertoAirHP.WAHPType)]),
                            simpleWatertoAirHP.Name,
                            "Design Size Rated Total Cooling Capacity [W]",
                            simpleWatertoAirHP.RatedCapCoolTotal);
                    }
                    OutputReportPredefined::PreDefTableEntry(
                        state, state.dataOutRptPredefined->pdchWAHPRatedAirDBT, simpleWatertoAirHP.Name, RatedMixDryBulb);
                    OutputReportPredefined::PreDefTableEntry(
                        state, state.dataOutRptPredefined->pdchWAHPRatedAirWBT, simpleWatertoAirHP.Name, RatedMixWetBulb);
                    OutputReportPredefined::PreDefTableEntry(
                        state, state.dataOutRptPredefined->pdchWAHPRatedWtrT, simpleWatertoAirHP.Name, simpleWatertoAirHP.RatedEntWaterTemp);
                } else { // Hardsized with sizing data
                    if (simpleWatertoAirHP.RatedCapCoolTotal > 0.0 && RatedCapCoolTotalDes > 0.0) {
                        RatedCapCoolTotalUser = simpleWatertoAirHP.RatedCapCoolTotal;
                        state.dataSize->DXCoolCap = simpleWatertoAirHP.RatedCapCoolTotal;
                        simpleWatertoAirHP.RatedPowerCool = simpleWatertoAirHP.RatedCapCoolTotal / simpleWatertoAirHP.RatedCOPCoolAtRatedCdts;
                        BaseSizer::reportSizerOutput(
                            state,
                            format("COIL:{}:WATERTOAIRHEATPUMP:EQUATIONFIT", WatertoAirHPNamesUC[static_cast<int>(simpleWatertoAirHP.WAHPType)]),
                            simpleWatertoAirHP.Name,
                            "Design Size Rated Total Cooling Capacity [W]",
                            RatedCapCoolTotalDes,
                            "User-Specified Rated Total Cooling Capacity [W]",
                            RatedCapCoolTotalUser);
                        if (state.dataGlobal->DisplayExtraWarnings) {
                            if ((std::abs(RatedCapCoolTotalDes - RatedCapCoolTotalUser) / RatedCapCoolTotalUser) >
                                state.dataSize->AutoVsHardSizingThreshold) {
                                ShowMessage(
                                    state,
                                    format("SizeHVACWaterToAir: Potential issue with equipment sizing for coil {}:WATERTOAIRHEATPUMP:EQUATIONFIT {}",
                                           WatertoAirHPNamesUC[static_cast<int>(simpleWatertoAirHP.WAHPType)],
                                           simpleWatertoAirHP.Name));
                                ShowContinueError(state, format("User-Specified Rated Total Cooling Capacity of {:.2R} [W]", RatedCapCoolTotalUser));
                                ShowContinueError(
                                    state, format("differs from Design Size Rated Total Cooling Capacity of {:.2R} [W]", RatedCapCoolTotalDes));
                                ShowContinueError(state, "This may, or may not, indicate mismatched component sizes.");
                                ShowContinueError(state, "Verify that the value entered is intended and is consistent with other components.");
                            }
                        }
                    }
                }
            } else {
                state.dataSize->DXCoolCap = simpleWatertoAirHP.RatedCapCoolTotal;
                // user provided inputs are assumed to be at rated conditions
                simpleWatertoAirHP.RatedPowerCool = simpleWatertoAirHP.RatedCapCoolTotal / simpleWatertoAirHP.RatedCOPCoolAtRatedCdts;
                simpleWatertoAirHP.RatedCapCoolAtRatedCdts = 0;
                simpleWatertoAirHP.RatedPowerCoolAtRatedCdts = 0;
            }
            if (simpleWatertoAirHP.RatedCapCoolTotal !=
                DataSizing::AutoSize) { // all cases except case 2 mentioned above (when EquationFit companion heating coil has not yet been sized)
                OutputReportPredefined::PreDefTableEntry(
                    state, state.dataOutRptPredefined->pdchCoolCoilTotCap, simpleWatertoAirHP.Name, simpleWatertoAirHP.RatedCapCoolTotal);
                OutputReportPredefined::PreDefTableEntry(state,
                                                         state.dataOutRptPredefined->pdchCoolCoilLatCap,
                                                         simpleWatertoAirHP.Name,
                                                         simpleWatertoAirHP.RatedCapCoolTotal - simpleWatertoAirHP.RatedCapCoolSens);
                if (simpleWatertoAirHP.RatedCapCoolTotal > 0) {
                    OutputReportPredefined::PreDefTableEntry(state,
                                                             state.dataOutRptPredefined->pdchCoolCoilSHR,
                                                             simpleWatertoAirHP.Name,
                                                             simpleWatertoAirHP.RatedCapCoolSens / simpleWatertoAirHP.RatedCapCoolTotal);
                } else {
                    OutputReportPredefined::PreDefTableEntry(state, state.dataOutRptPredefined->pdchCoolCoilSHR, simpleWatertoAirHP.Name, 0.0);
                }
                if (RatedCapCoolTotalAutoSized) {
                    OutputReportPredefined::PreDefTableEntry(state,
                                                             state.dataOutRptPredefined->pdchWAHPRatedCapAtRatedCdts,
                                                             simpleWatertoAirHP.Name,
                                                             simpleWatertoAirHP.RatedCapCoolAtRatedCdts);
                    if (simpleWatertoAirHP.CompanionHeatingCoilNum > 0) {
                        auto &companionHeatingCoil(
                            state.dataWaterToAirHeatPumpSimple->SimpleWatertoAirHP(simpleWatertoAirHP.CompanionHeatingCoilNum));
                        OutputReportPredefined::PreDefTableEntry(state, state.dataOutRptPredefined->pdchWAHPDD, companionHeatingCoil.Name, "Cooling");
                    }
                }
            } else {
                // set temporarily until companion heating coil is sized
                OutputReportPredefined::PreDefTableEntry(state, state.dataOutRptPredefined->pdchCoolCoilTotCap, simpleWatertoAirHP.Name, 0.0);
                OutputReportPredefined::PreDefTableEntry(state, state.dataOutRptPredefined->pdchCoolCoilLatCap, simpleWatertoAirHP.Name, 0.0);
                OutputReportPredefined::PreDefTableEntry(state, state.dataOutRptPredefined->pdchCoolCoilSHR, simpleWatertoAirHP.Name, 0.0);
                OutputReportPredefined::PreDefTableEntry(state, state.dataOutRptPredefined->pdchCoolCoilNomEff, simpleWatertoAirHP.Name, 0.0);
            }
            if (simpleWatertoAirHP.RatedCapCoolTotal != DataSizing::AutoSize) {
                state.dataRptCoilSelection->coilSelectionReportObj->setCoilCoolingCapacity(state,
                                                                                           simpleWatertoAirHP.Name,
                                                                                           CompType,
                                                                                           simpleWatertoAirHP.RatedCapCoolTotal,
                                                                                           RatedCapCoolTotalAutoSized,
                                                                                           state.dataSize->CurSysNum,
                                                                                           state.dataSize->CurZoneEqNum,
                                                                                           state.dataSize->CurOASysNum,
                                                                                           FanCoolLoad,
                                                                                           PeakTotCapTempModFac,
                                                                                           -999.0,
                                                                                           -999.0);
            }
            if (!HardSizeNoDesRun) {
                if (RatedCapCoolSensAutoSized) {
                    simpleWatertoAirHP.RatedCapCoolSens = RatedCapCoolSensDes;
                    simpleWatertoAirHP.RatedCapCoolSensDesAtRatedCdts = RatedCapCoolSensDes * RatedSensCapTempModFac;
                    if (simpleWatertoAirHP.RatedCapCoolTotal != DataSizing::AutoSize) {
                        BaseSizer::reportSizerOutput(
                            state,
                            format("COIL:{}:WATERTOAIRHEATPUMP:EQUATIONFIT", WatertoAirHPNamesUC[static_cast<int>(simpleWatertoAirHP.WAHPType)]),
                            simpleWatertoAirHP.Name,
                            "Design Size Rated Sensible Cooling Capacity [W]",
                            RatedCapCoolSensDes);
                    }
                } else {
                    if (simpleWatertoAirHP.RatedCapCoolSens > 0.0 && RatedCapCoolSensDes > 0.0) {
                        RatedCapCoolSensUser = simpleWatertoAirHP.RatedCapCoolSens;
                        BaseSizer::reportSizerOutput(
                            state,
                            format("COIL:{}:WATERTOAIRHEATPUMP:EQUATIONFIT", WatertoAirHPNamesUC[static_cast<int>(simpleWatertoAirHP.WAHPType)]),
                            simpleWatertoAirHP.Name,
                            "Design Size Rated Sensible Cooling Capacity [W]",
                            RatedCapCoolSensDes,
                            "User-Specified Rated Sensible Cooling Capacity [W]",
                            RatedCapCoolSensUser);
                        if (state.dataGlobal->DisplayExtraWarnings) {
                            if ((std::abs(RatedCapCoolSensDes - RatedCapCoolSensUser) / RatedCapCoolSensUser) >
                                state.dataSize->AutoVsHardSizingThreshold) {
                                ShowMessage(
                                    state,
                                    format("SizeHVACWaterToAir: Potential issue with equipment sizing for coil {}:WATERTOAIRHEATPUMP:EQUATIONFIT {}",
                                           WatertoAirHPNamesUC[static_cast<int>(simpleWatertoAirHP.WAHPType)],
                                           simpleWatertoAirHP.Name));
                                ShowContinueError(state,
                                                  format("User-Specified Rated Sensible Cooling Capacity of {:.2R} [W]", RatedCapCoolSensUser));
                                ShowContinueError(
                                    state, format("differs from Design Size Rated Sensible Cooling Capacity of {:.2R} [W]", RatedCapCoolSensDes));
                                ShowContinueError(state, "This may, or may not, indicate mismatched component sizes.");
                                ShowContinueError(state, "Verify that the value entered is intended and is consistent with other components.");
                            }
                        }
                    }
                }
            }
            OutputReportPredefined::PreDefTableEntry(
                state, state.dataOutRptPredefined->pdchCoolCoilSensCap, simpleWatertoAirHP.Name, simpleWatertoAirHP.RatedCapCoolSens);
            OutputReportPredefined::PreDefTableEntry(state,
                                                     state.dataOutRptPredefined->pdchCoolCoilLatCap,
                                                     simpleWatertoAirHP.Name,
                                                     state.dataSize->DXCoolCap - simpleWatertoAirHP.RatedCapCoolSens);
            if (RatedCapCoolSensAutoSized) {

                OutputReportPredefined::PreDefTableEntry(state,
                                                         state.dataOutRptPredefined->pdchWAHPRatedSensCapAtRatedCdts,
                                                         simpleWatertoAirHP.Name,
                                                         simpleWatertoAirHP.RatedCapCoolSensDesAtRatedCdts);
            }
            if (simpleWatertoAirHP.RatedCapCoolTotal != 0.0) {
                OutputReportPredefined::PreDefTableEntry(state,
                                                         state.dataOutRptPredefined->pdchCoolCoilSHR,
                                                         simpleWatertoAirHP.Name,
                                                         simpleWatertoAirHP.RatedCapCoolSens / state.dataSize->DXCoolCap);
            } else {
                OutputReportPredefined::PreDefTableEntry(state, state.dataOutRptPredefined->pdchCoolCoilSHR, simpleWatertoAirHP.Name, 0.0);
            }
            // test autosized sensible and total cooling capacity for total > sensible
            if ((RatedCapCoolSensAutoSized && RatedCapCoolTotalAutoSized) || RatedCapCoolSensAutoSized) {
                if (simpleWatertoAirHP.RatedCapCoolSensDesAtRatedCdts > simpleWatertoAirHP.RatedCapCoolAtRatedCdts) {
                    ShowWarningError(state,
                                     format("COIL:{}:WATERTOAIRHEATPUMP:EQUATIONFIT \"{}\"",
                                            WatertoAirHPNamesUC[static_cast<int>(simpleWatertoAirHP.WAHPType)],
                                            simpleWatertoAirHP.Name));
                    ShowContinueError(state, format("{}: Rated Sensible Cooling Capacity > Rated Total Cooling Capacity", RoutineName));
                    ShowContinueError(state, "Both of these capacity inputs have been autosized.");
                    ShowContinueError(
                        state,
                        format("Rated Sensible Cooling Capacity at Rated Conditions = {:.2T} W", simpleWatertoAirHP.RatedCapCoolSensDesAtRatedCdts));
                    ShowContinueError(
                        state, format("Rated Total Cooling Capacity at Rated Conditions    = {:.2T} W", simpleWatertoAirHP.RatedCapCoolAtRatedCdts));
                    ShowContinueError(state, "See eio file for further details.");
                    ShowContinueError(state, "Check Total and Sensible Cooling Capacity coefficients in curves to ensure they are accurate.");
                    ShowContinueError(state, "Check Zone and System Sizing objects to verify sizing inputs.");
                    ShowContinueError(state, "Sizing statistics:");
                    ShowContinueError(state, format("Rated entering Air Wet-Bulb Temperature = {:.3T} C", RatedMixWetBulb));
                    ShowContinueError(state, format("Peak entering Air Wet-Bulb Temperature = {:.3T} C", MixWetBulb));
                    ShowContinueError(state, format("Entering Water Temperature used = {:.3T} C", simpleWatertoAirHP.RatedEntWaterTemp));
                    ShowContinueError(state, "Design air and water flow rates = 1.0");
                    ShowContinueError(
                        state, format("Rated ratio of load-side air wet-bulb temperature to 283.15 C (Rated ratioTWB) = {:.3T}", RatedratioTWB));
                    ShowContinueError(
                        state, format("Rated ratio of source-side inlet water temperature to 283.15 C (Rated ratioTS)  = {:.3T}", RatedratioTS));
                    ShowContinueError(state,
                                      format("Peak ratio of load-side air wet-bulb temperature to 283.15 C (Peak ratioTWB) = {:.3T}", ratioTWB));
                    ShowContinueError(state,
                                      format("Peak ratio of source-side inlet water temperature to 283.15 C (Peak ratioTS)  = {:.3T}", ratioTS));
                    ShowContinueError(state, format("Rated Total Cooling Capacity Modifier = {:.5T}", RatedTotCapTempModFac));
                    ShowContinueError(state, format("Peak Design Total Cooling Capacity Modifier = {:.5T}", PeakTotCapTempModFac));
                    ShowContinueError(state, format("Rated Sensible Cooling Capacity Modifier = {:.5T}", RatedSensCapTempModFac));
                    ShowContinueError(state, format("Peak Design Sensible Cooling Capacity Modifier = {:.5T}", PeakSensCapTempModFac));
                    ShowContinueError(state,
                                      "...Rated Total Cooling Capacity at Rated Conditions = Total Peak Design Load * Rated Total "
                                      "Cooling Capacity Modifier  / "
                                      "Peak Design Total Cooling Capacity Modifier");
                    ShowContinueError(state,
                                      "...Rated Sensible Cooling Capacity at Rated Conditions = Peak Design Sensible Load * Rated "
                                      "Sensible Cooling "
                                      "Capacity Modifier  / Peak Design Sensible Cooling Capacity Modifier");
                    ShowContinueError(state, "Carefully review the Load Side Total, Sensible, and Latent heat transfer rates");
                    ShowContinueError(state, "... to ensure they meet the expected manufacturers performance specifications.");
                }
            } else if (RatedCapCoolTotalAutoSized) {
                if (simpleWatertoAirHP.RatedCapCoolSensDesAtRatedCdts > simpleWatertoAirHP.RatedCapCoolAtRatedCdts) {
                    ShowWarningError(state,
                                     format("COIL:{}:WATERTOAIRHEATPUMP:EQUATIONFIT \"{}\"",
                                            WatertoAirHPNamesUC[static_cast<int>(simpleWatertoAirHP.WAHPType)],
                                            simpleWatertoAirHP.Name));
                    ShowContinueError(state, format("{}: Rated Sensible Cooling Capacity > Rated Total Cooling Capacity", RoutineName));
                    ShowContinueError(state, "Only the Rated total capacity input is autosized, consider autosizing both inputs.");
                    ShowContinueError(state, format("Rated Sensible Cooling Capacity = {:.2T} W", simpleWatertoAirHP.RatedCapCoolSensDesAtRatedCdts));
                    ShowContinueError(state, format("Rated Total Cooling Capacity    = {:.2T} W", simpleWatertoAirHP.RatedCapCoolAtRatedCdts));
                    ShowContinueError(state, "See eio file for further details.");
                    ShowContinueError(state, "Check Total and Sensible Cooling Capacity coefficients in curves to ensure they are accurate.");
                    ShowContinueError(state, "Check Zone and System Sizing objects to verify sizing inputs.");
                    ShowContinueError(state, "Sizing statistics for Total Cooling Capacity:");
                    ShowContinueError(state, format("Rated entering Air Wet-Bulb Temperature = {:.3T} C", RatedMixWetBulb));
                    ShowContinueError(state, format("Peak entering Air Wet-Bulb Temperature = {:.3T} C", MixWetBulb));
                    ShowContinueError(state, format("Entering Water Temperature used = {:.3T} C", simpleWatertoAirHP.RatedEntWaterTemp));
                    ShowContinueError(state, "Design air and water flow rates = 1.0");
                    ShowContinueError(
                        state, format("Rated ratio of load-side air wet-bulb temperature to 283.15 C (Rated ratioTWB) = {:.3T}", RatedratioTWB));
                    ShowContinueError(
                        state, format("Rated ratio of source-side inlet water temperature to 283.15 C (Rated ratioTS)  = {:.3T}", RatedratioTS));
                    ShowContinueError(state,
                                      format("Peak ratio of load-side air wet-bulb temperature to 283.15 C (Peak ratioTWB) = {:.3T}", ratioTWB));
                    ShowContinueError(state,
                                      format("Peak ratio of source-side inlet water temperature to 283.15 C (Peak ratioTS)  = {:.3T}", ratioTS));
                    ShowContinueError(state, format("Rated Total Cooling Capacity Modifier = {:.5T}", RatedTotCapTempModFac));
                    ShowContinueError(state, format("Peak Design Total Cooling Capacity Modifier = {:.5T}", PeakTotCapTempModFac));
                    ShowContinueError(state,
                                      "...Rated Total Cooling Capacity at Rated Conditions = Total Peak Design Load * Rated Total "
                                      "Cooling Capacity Modifier  / "
                                      "Peak Design Total Cooling Capacity Modifier");
                    ShowContinueError(state,
                                      "...Rated Sensible Cooling Capacity at Rated Conditions = Peak Design Sensible Load * Rated "
                                      "Sensible Cooling "
                                      "Capacity Modifier  / Peak Design Sensible Cooling Capacity Modifier");
                    ShowContinueError(state, "Carefully review the Load Side Total, Sensible, and Latent heat transfer rates");
                    ShowContinueError(state, "... to ensure they meet the expected manufacturers performance specifications.");
                }
            }

        } // Cooling Coil

        if (simpleWatertoAirHP.WAHPType == WatertoAirHP::Heating) {
            // size rated heating capacity
            IsAutoSize = false;
            if (simpleWatertoAirHP.RatedCapHeat == DataSizing::AutoSize) {
                IsAutoSize = true;
            }
            if (SizingDesRunThisAirSys || SizingDesRunThisZone) HardSizeNoDesRun = false;
            if (IsAutoSize) {
                if (state.dataSize->CurSysNum > 0) {
                    CheckSysSizing(
                        state,
                        format("COIL:{}:WATERTOAIRHEATPUMP:EQUATIONFIT", WatertoAirHPNamesUC[static_cast<int>(simpleWatertoAirHP.WAHPType)]),
                        simpleWatertoAirHP.Name);
                    if (HeatingAirVolFlowRateDes > 0.0) {
                        VolFlowRate = HeatingAirVolFlowRateDes;
                    } else {
                        VolFlowRate = CoolingAirVolFlowRateDes; // system air flow
                    }
                    // heating design day calculations
                    if (VolFlowRate >= DataHVACGlobals::SmallAirVolFlow) {
                        auto &finalSysSizing(state.dataSize->FinalSysSizing(state.dataSize->CurSysNum));
                        if (state.dataSize->CurOASysNum > 0) { // coil is in the OA stream
                            HeatMixTemp = finalSysSizing.HeatOutTemp;
                            HeatMixHumRat = finalSysSizing.HeatOutHumRat;
                            HeatSupTemp = finalSysSizing.PreheatTemp;
                        } else { // coil is on the main air loop
                            if (VolFlowRate > 0.0) {
                                HeatOutAirFrac = finalSysSizing.DesOutAirVolFlow / VolFlowRate;
                                HeatOutAirFracSys = finalSysSizing.DesOutAirVolFlow / RatedAirVolFlowRateDes;
                            } else {
                                HeatOutAirFrac = 1.0;
                                HeatOutAirFracSys = HeatOutAirFrac;
                            }
                            HeatOutAirFrac = min(1.0, max(0.0, HeatOutAirFrac));
                            HeatOutAirFracSys = min(1.0, max(0.0, HeatOutAirFracSys));
                            HeatSupTemp = finalSysSizing.HeatSupTemp;
                            if (state.dataAirSystemsData->PrimaryAirSystems(state.dataSize->CurSysNum).NumOAHeatCoils ==
                                0) { // there is no preheating of the OA stream
                                HeatMixTemp = HeatOutAirFrac * finalSysSizing.HeatOutTemp + (1.0 - HeatOutAirFrac) * finalSysSizing.HeatRetTemp;
                                HeatMixHumRat = HeatOutAirFrac * finalSysSizing.HeatOutHumRat + (1.0 - HeatOutAirFrac) * finalSysSizing.HeatRetHumRat;
                                // calculate mixed air temperature with system airflow
                                HeatMixTempSys =
                                    HeatOutAirFracSys * finalSysSizing.HeatOutTemp + (1.0 - HeatOutAirFracSys) * finalSysSizing.HeatRetTemp;
                                HeatMixHumRatSys =
                                    HeatOutAirFracSys * finalSysSizing.HeatOutHumRat + (1.0 - HeatOutAirFracSys) * finalSysSizing.HeatRetHumRat;
                            } else { // there is preheating of OA stream
                                HeatOutAirFrac = min(1.0, max(0.0, HeatOutAirFrac));
                                HeatMixTemp = HeatOutAirFrac * finalSysSizing.PreheatTemp + (1.0 - HeatOutAirFrac) * finalSysSizing.HeatRetTemp;
                                HeatMixHumRat = HeatOutAirFrac * finalSysSizing.PreheatHumRat + (1.0 - HeatOutAirFrac) * finalSysSizing.HeatRetHumRat;
                                // calculate mixed air temperature with system airflow
                                HeatMixTempSys =
                                    HeatOutAirFracSys * finalSysSizing.PreheatTemp + (1.0 - HeatOutAirFracSys) * finalSysSizing.HeatRetTemp;
                                HeatMixHumRatSys =
                                    HeatOutAirFracSys * finalSysSizing.PreheatHumRat + (1.0 - HeatOutAirFracSys) * finalSysSizing.HeatRetHumRat;
                            }
                            // determine the coil ratio of coil dT with system air flow to design heating air flow
                            HeatdTratio = (HeatSupTemp - HeatMixTempSys) / (HeatSupTemp - HeatMixTemp);
                        }
                        rhoair = Psychrometrics::PsyRhoAirFnPbTdbW(state, state.dataEnvrn->StdBaroPress, HeatMixTemp, HeatMixHumRat, RoutineName);
                        HeatCapAtPeak = rhoair * VolFlowRate * Psychrometrics::PsyCpAirFnW(DataPrecisionGlobals::constant_zero) *
                                        (HeatSupTemp - HeatMixTemp);                                     // heating coil load
                        if (state.dataSize->DataFanEnumType > -1 && state.dataSize->DataFanIndex > -1) { // remove fan heat to coil load
                            switch (state.dataSize->DataFanEnumType) {
                            case DataAirSystems::StructArrayLegacyFanModels: {
                                FanHeatLoad = Fans::FanDesHeatGain(state, state.dataSize->DataFanIndex, VolFlowRate);
                                break;
                            }
                            case DataAirSystems::ObjectVectorOOFanSystemModel: {
                                FanHeatLoad = state.dataHVACFan->fanObjs[state.dataSize->DataFanIndex]->getFanDesignHeatGain(state, VolFlowRate);
                                break;
                            }
                            case DataAirSystems::Invalid: {
                                // do nothing
                                break;
                            }
                            } // end switch
                            Real64 CpAir = Psychrometrics::PsyCpAirFnW(HeatMixHumRat);
                            if (state.dataAirSystemsData->PrimaryAirSystems(state.dataSize->CurSysNum).supFanLocation ==
                                DataAirSystems::FanPlacement::BlowThru) {
                                HeatMixTemp += FanHeatLoad / (CpAir * rhoair * VolFlowRate); // this is now the temperature entering the coil
                            } else if (state.dataAirSystemsData->PrimaryAirSystems(state.dataSize->CurSysNum).supFanLocation ==
                                       DataAirSystems::FanPlacement::DrawThru) {
                                HeatSupTemp -= FanHeatLoad / (CpAir * rhoair * VolFlowRate); // this is now the temperature leaving the coil
                            }
                        }
                        HeatCapAtPeak -= FanHeatLoad; // remove fan heat from heating coil load
                        HeatCapAtPeak = max(0.0, HeatCapAtPeak);
                        RatedHeatMixDryBulb = simpleWatertoAirHP.RatedEntAirDrybulbTemp;
                        // calculate temperatue ratio at design day peak conditions
                        HeatratioTDB = (HeatMixTemp + state.dataWaterToAirHeatPumpSimple->CelsiustoKelvin) / Tref;
                        PltSizNum = PlantUtilities::MyPlantSizingIndex(
                            state,
                            format("COIL:{}:WATERTOAIRHEATPUMP:EQUATIONFIT", WatertoAirHPNamesUC[static_cast<int>(simpleWatertoAirHP.WAHPType)]),
                            simpleWatertoAirHP.Name,
                            simpleWatertoAirHP.WaterInletNodeNum,
                            simpleWatertoAirHP.WaterOutletNodeNum,
                            ErrorsFound,
                            false);
                        if (PltSizNum > 0) {
                            DesignEntWaterTemp = state.dataSize->PlantSizData(PltSizNum).ExitTemp;
                            HeatratioTS = (DesignEntWaterTemp + state.dataWaterToAirHeatPumpSimple->CelsiustoKelvin) / Tref;
                        } else {
                            ShowSevereError(state, "Autosizing of heating capacity requires a loop Sizing:Plant object");
                            ShowContinueError(state, "Autosizing also requires physical connection to a plant or condenser loop.");
                            ShowContinueError(state,
                                              format("Occurs in COIL:{}:WATERTOAIRHEATPUMP:EQUATIONFIT Object={}",
                                                     WatertoAirHPNamesUC[static_cast<int>(simpleWatertoAirHP.WAHPType)],
                                                     simpleWatertoAirHP.Name));
                            HeatratioTS = 0.0; // Clang complains it is used uninitialized if you don't give it a value
                            ErrorsFound = true;
                        }
                        // calculate temperatue ratio at refrence conditions
                        RatedHeatratioTDB = (RatedHeatMixDryBulb + state.dataWaterToAirHeatPumpSimple->CelsiustoKelvin) / Tref;
                        RatedHeatratioTS = (simpleWatertoAirHP.RatedEntWaterTemp + state.dataWaterToAirHeatPumpSimple->CelsiustoKelvin) / Tref;
                        // determine curve modifiers at peak and rated conditions
                        PeakHeatCapTempModFac = Curve::CurveValue(state, simpleWatertoAirHP.HeatCapCurveIndex, HeatratioTDB, HeatratioTS, 1.0, 1.0);
                        RatedHeatCapTempModFac =
                            Curve::CurveValue(state, simpleWatertoAirHP.HeatCapCurveIndex, RatedHeatratioTDB, RatedHeatratioTS, 1.0, 1.0);
                        // Check curve output when rated mixed air wetbulb is the design mixed air wetbulb
                        if (RatedHeatMixDryBulb == HeatMixTemp) {
                            if (RatedHeatCapTempModFac > 1.02 || RatedHeatCapTempModFac < 0.98) {
                                ShowWarningError(state,
                                                 format("{} Coil:Heating:WaterToAirHeatPump:EquationFit={}", RoutineName, simpleWatertoAirHP.Name));
                                ShowContinueError(state,
                                                  "Heating capacity as a function of temperature curve output is not equal to 1.0 (+ or - 2%) "
                                                  "at rated conditions.");
                                ShowContinueError(state, format("Curve output at rated conditions = {:.3T}", RatedHeatCapTempModFac));
                            }
                        }
                        // calculate the rated capacity based on peak conditions
                        // note: the rated capacity can be different than the capacity at
                        // rated conditions if the capacity curve isn't normalized at the
                        // rated conditions
                        RatedCapHeatDes = (PeakHeatCapTempModFac > 0.0) ? HeatCapAtPeak / PeakHeatCapTempModFac : HeatCapAtPeak;
                    } else {
                        RatedCapHeatDes = 0.0;
                        RatedHeatratioTS = 0.0; // Clang complains it is used uninitialized if you don't give it a value
                    }
                } else if (state.dataSize->CurZoneEqNum > 0) {
                    CheckZoneSizing(
                        state,
                        format("COIL:{}:WATERTOAIRHEATPUMP:EQUATIONFIT", WatertoAirHPNamesUC[static_cast<int>(simpleWatertoAirHP.WAHPType)]),
                        simpleWatertoAirHP.Name);
                    if (HeatingAirVolFlowRateDes > 0.0) {
                        VolFlowRate = HeatingAirVolFlowRateDes;
                    } else {
                        VolFlowRate = CoolingAirVolFlowRateDes; // system air flow
                    }
                    if (VolFlowRate >= DataHVACGlobals::SmallAirVolFlow) {
                        if (state.dataSize->ZoneEqDXCoil) {
                            if (ZoneEqSizing(state.dataSize->CurZoneEqNum).OAVolFlow > 0.0) {
                                HeatMixTemp = state.dataSize->FinalZoneSizing(state.dataSize->CurZoneEqNum).DesHeatCoilInTemp;
                                HeatMixHumRat = state.dataSize->FinalZoneSizing(state.dataSize->CurZoneEqNum).DesHeatCoilInHumRat;
                                // calculate mixed air temperature with system airflow
                                HeatOAFrac = state.dataSize->FinalZoneSizing(state.dataSize->CurZoneEqNum).MinOA / HeatingAirVolFlowRateDes;
                                HeatOAFracSys = state.dataSize->FinalZoneSizing(state.dataSize->CurZoneEqNum).MinOA / RatedAirVolFlowRateDes;
                                HeatOAFrac = min(1.0, max(0.0, HeatOAFrac));
                                HeatOAFracSys = min(1.0, max(0.0, HeatOAFracSys));
                                HeatOATemp = (state.dataSize->FinalZoneSizing(state.dataSize->CurZoneEqNum).DesHeatCoilInTemp -
                                              (1.0 - HeatOAFrac) * state.dataSize->FinalZoneSizing(state.dataSize->CurZoneEqNum).ZoneTempAtHeatPeak) /
                                             HeatOAFrac;
                                HeatMixTempSys =
                                    HeatOAFracSys * HeatOATemp +
                                    (1.0 - HeatOAFracSys) * state.dataSize->FinalZoneSizing(state.dataSize->CurZoneEqNum).ZoneTempAtHeatPeak;
                            } else {
                                HeatMixTemp = state.dataSize->FinalZoneSizing(state.dataSize->CurZoneEqNum).ZoneRetTempAtHeatPeak;
                                HeatMixHumRat = state.dataSize->FinalZoneSizing(state.dataSize->CurZoneEqNum).ZoneHumRatAtHeatPeak;
                                HeatMixTempSys = HeatMixTemp;
                            }
                        } else {
                            HeatMixTemp = state.dataSize->FinalZoneSizing(state.dataSize->CurZoneEqNum).DesHeatCoilInTemp;
                            HeatMixHumRat = state.dataSize->FinalZoneSizing(state.dataSize->CurZoneEqNum).DesHeatCoilInHumRat;
                            HeatMixTempSys = HeatMixTemp;
                        }
                        HeatSupTemp = state.dataSize->FinalZoneSizing(state.dataSize->CurZoneEqNum).HeatDesTemp;
                        // determine the coil ratio of coil dT with system air flow to design heating air flow
                        HeatdTratio = (HeatSupTemp - HeatMixTempSys) / (HeatSupTemp - HeatMixTemp);
                        rhoair = Psychrometrics::PsyRhoAirFnPbTdbW(state, state.dataEnvrn->StdBaroPress, HeatMixTemp, HeatMixHumRat, RoutineName);
                        HeatCapAtPeak = rhoair * VolFlowRate * Psychrometrics::PsyCpAirFnW(DataPrecisionGlobals::constant_zero) *
                                        (HeatSupTemp - HeatMixTemp);                                     // heating coil load
                        if (state.dataSize->DataFanEnumType > -1 && state.dataSize->DataFanIndex > -1) { // add fan heat to coil load
                            switch (state.dataSize->DataFanEnumType) {
                            case DataAirSystems::StructArrayLegacyFanModels: {
                                FanHeatLoad = Fans::FanDesHeatGain(state, state.dataSize->DataFanIndex, VolFlowRate);
                                break;
                            }
                            case DataAirSystems::ObjectVectorOOFanSystemModel: {
                                FanHeatLoad = state.dataHVACFan->fanObjs[state.dataSize->DataFanIndex]->getFanDesignHeatGain(state, VolFlowRate);
                                break;
                            }
                            case DataAirSystems::Invalid: {
                                // do nothing
                                break;
                            }
                            } // end switch
                            Real64 CpAir = Psychrometrics::PsyCpAirFnW(HeatMixHumRat);
                            if (state.dataSize->DataFanPlacement == DataSizing::ZoneFanPlacement::BlowThru) {
                                HeatMixTemp += FanHeatLoad / (CpAir * rhoair * VolFlowRate); // this is now the temperature entering the coil
                            } else {
                                HeatSupTemp -= FanHeatLoad / (CpAir * rhoair * VolFlowRate); // this is now the temperature leaving the coil
                            }
                        }
                        HeatCapAtPeak -= FanHeatLoad; // remove fan heat from heating coil load
                        HeatCapAtPeak = max(0.0, HeatCapAtPeak);
                        RatedHeatMixDryBulb = simpleWatertoAirHP.RatedEntAirDrybulbTemp;
                        // calculate temperatue ratio at design day peak conditions
                        HeatratioTDB = (HeatMixTemp + state.dataWaterToAirHeatPumpSimple->CelsiustoKelvin) / Tref;
                        PltSizNum = PlantUtilities::MyPlantSizingIndex(
                            state,
                            format("COIL:{}:WATERTOAIRHEATPUMP:EQUATIONFIT", WatertoAirHPNamesUC[static_cast<int>(simpleWatertoAirHP.WAHPType)]),
                            simpleWatertoAirHP.Name,
                            simpleWatertoAirHP.WaterInletNodeNum,
                            simpleWatertoAirHP.WaterOutletNodeNum,
                            ErrorsFound,
                            false);
                        if (PltSizNum > 0) {
                            DesignEntWaterTemp = state.dataSize->PlantSizData(PltSizNum).ExitTemp;
                            HeatratioTS = (DesignEntWaterTemp + state.dataWaterToAirHeatPumpSimple->CelsiustoKelvin) / Tref;
                        } else {
                            ShowSevereError(state, "Autosizing of heating capacity requires a loop Sizing:Plant object");
                            ShowContinueError(state, "Autosizing also requires physical connection to a plant or condenser loop.");
                            ShowContinueError(state,
                                              format("Occurs in COIL:{}:WATERTOAIRHEATPUMP:EQUATIONFIT Object={}",
                                                     WatertoAirHPNamesUC[static_cast<int>(simpleWatertoAirHP.WAHPType)],
                                                     simpleWatertoAirHP.Name));
                            HeatratioTS = 0.0; // Clang complains it is used uninitialized if you don't give it a value
                            ErrorsFound = true;
                        }
                        // calculate temperatue ratio at refrence conditions
                        RatedHeatratioTDB = (RatedHeatMixDryBulb + state.dataWaterToAirHeatPumpSimple->CelsiustoKelvin) / Tref;
                        RatedHeatratioTS = (simpleWatertoAirHP.RatedEntWaterTemp + state.dataWaterToAirHeatPumpSimple->CelsiustoKelvin) / Tref;
                        // determine curve modifiers at peak and rated conditions
                        PeakHeatCapTempModFac = Curve::CurveValue(state, simpleWatertoAirHP.HeatCapCurveIndex, HeatratioTDB, HeatratioTS, 1.0, 1.0);
                        RatedHeatCapTempModFac =
                            Curve::CurveValue(state, simpleWatertoAirHP.HeatCapCurveIndex, RatedHeatratioTDB, RatedHeatratioTS, 1.0, 1.0);
                        RatedHeatPowerTempModFac =
                            Curve::CurveValue(state, simpleWatertoAirHP.HeatPowCurveIndex, RatedHeatratioTDB, RatedHeatratioTS, 1.0, 1.0);
                        // Check curve output when rated mixed air wetbulb is the design mixed air wetbulb
                        if (RatedHeatMixDryBulb == HeatMixTemp) {
                            if (RatedHeatCapTempModFac > 1.02 || RatedHeatCapTempModFac < 0.98) {
                                ShowWarningError(state,
                                                 format("{} Coil:Heating:WaterToAirHeatPump:EquationFit={}", RoutineName, simpleWatertoAirHP.Name));
                                ShowContinueError(state,
                                                  "Heating capacity as a function of temperature curve output is not equal to 1.0 (+ or - 2%) "
                                                  "at rated conditions.");
                                ShowContinueError(state, format("Curve output at rated conditions = {:.3T}", RatedHeatCapTempModFac));
                            }
                            if (RatedHeatPowerTempModFac > 1.02 || RatedHeatPowerTempModFac < 0.98) {
                                ShowWarningError(state,
                                                 format("{} Coil:Heating:WaterToAirHeatPump:EquationFit={}", RoutineName, simpleWatertoAirHP.Name));
                                ShowContinueError(state,
                                                  "Heating power consumption as a function of temperature curve output is not equal to "
                                                  "1.0 (+ or - 2%) at rated conditions.");
                                ShowContinueError(state, format("Curve output at rated conditions = {:.3T}", RatedHeatPowerTempModFac));
                            }
                        }
                        // calculate the rated capacity based on peak conditions
                        // note: the rated capacity can be different than the capacity at
                        // rated conditions if the capacity curve isn't normalized at the
                        // rated conditions
                        RatedCapHeatDes = (PeakHeatCapTempModFac > 0.0) ? HeatCapAtPeak / PeakHeatCapTempModFac : HeatCapAtPeak;
                    } else {
                        RatedHeatratioTS = 0.0; // Clang complains it is used uninitialized if you don't give it a value
                        RatedCapHeatDes = 0.0;
                    }
                } else {
                    RatedHeatratioTS = 0.0; // Clang complains it is used uninitialized if you don't give it a value
                }

                // determine adjusted cooling and heating coil capacity
                simpleWatertoAirHP.RatedCapHeatAtRatedCdts = RatedCapHeatDes * RatedHeatCapTempModFac;
                auto &companionCoolingCoil(state.dataWaterToAirHeatPumpSimple->SimpleWatertoAirHP(simpleWatertoAirHP.CompanionCoolingCoilNum));
                if (companionCoolingCoil.WAHPPlantType == DataPlant::PlantEquipmentType::CoilWAHPCoolingEquationFit &&
                    companionCoolingCoil.RatedCapCoolTotal == DataSizing::AutoSize) {
                    // case 1: companion coil is also of EquationFit type and is being autosized
                    RatedCapCoolTotalDes = state.dataSize->DXCoolCap;
                    RatedTotCapTempModFac = companionCoolingCoil.RatedCapCoolAtRatedCdts / RatedCapCoolTotalDes;
                    RatedCapCoolHeatDD =
                        simpleWatertoAirHP.RatedCapHeatAtRatedCdts / simpleWatertoAirHP.RatioRatedHeatRatedTotCoolCap / RatedTotCapTempModFac;
                    RatedCoolPowerTempModFac = companionCoolingCoil.RatedPowerCoolAtRatedCdts / companionCoolingCoil.RatedPowerCool;
                    if (RatedCapCoolHeatDD > RatedCapCoolTotalDes) {
                        // total cooling capacity
                        RatedCapCoolTotalDes = RatedCapCoolHeatDD;
                        // adjust for system air flow -- capacity is based on heating design day calcs
                        // adjust by ratio of system to heating air flow rate and temperature delta across the coil at these different airflow
                        if (HeatingAirVolFlowRateDes > 0) {
                            RatedCapCoolTotalDes *= (RatedAirVolFlowRateDes / HeatingAirVolFlowRateDes) * HeatdTratio;
                        }
                        // calculate ajustment factor over previous capacity for sensible capacity adjustment
                        Real64 CapCoolAdjFac = RatedCapCoolTotalDes / state.dataSize->DXCoolCap;
                        // update cooling coil rated capacity after adjustments based on heating coil size
                        state.dataSize->DXCoolCap = RatedCapCoolTotalDes;
                        // sensible cooling capacity
                        RatedCapCoolSensDes = companionCoolingCoil.RatedCapCoolSens * CapCoolAdjFac; // Assume that SHR stays the same
                        companionCoolingCoil.RatedCapCoolSensDesAtRatedCdts *= CapCoolAdjFac;
                        companionCoolingCoil.RatedCapCoolSens = RatedCapCoolSensDes;
                        // update Water-to-Air Heat Pumps output reports
                        OutputReportPredefined::PreDefTableEntry(state,
                                                                 state.dataOutRptPredefined->pdchWAHPRatedSensCapAtRatedCdts,
                                                                 companionCoolingCoil.Name,
                                                                 companionCoolingCoil.RatedCapCoolSensDesAtRatedCdts);
                        OutputReportPredefined::PreDefTableEntry(state, state.dataOutRptPredefined->pdchWAHPDD, companionCoolingCoil.Name, "Heating");
                        OutputReportPredefined::PreDefTableEntry(state, state.dataOutRptPredefined->pdchWAHPDD, simpleWatertoAirHP.Name, "Heating");
                        // update Cooling Coils output reports
                        OutputReportPredefined::PreDefTableEntry(state,
                                                                 state.dataOutRptPredefined->pdchCoolCoilLatCap,
                                                                 companionCoolingCoil.Name,
                                                                 RatedCapCoolTotalDes - RatedCapCoolSensDes);
                        OutputReportPredefined::PreDefTableEntry(state,
                                                                 state.dataOutRptPredefined->pdchCoolCoilSHR,
                                                                 companionCoolingCoil.Name,
                                                                 RatedCapCoolSensDes / RatedCapCoolTotalDes);
                        OutputReportPredefined::PreDefTableEntry(
                            state, state.dataOutRptPredefined->pdchCoolCoilSensCap, companionCoolingCoil.Name, RatedCapCoolSensDes);
                    } else {
                        OutputReportPredefined::PreDefTableEntry(state, state.dataOutRptPredefined->pdchWAHPDD, companionCoolingCoil.Name, "Cooling");
                        OutputReportPredefined::PreDefTableEntry(state, state.dataOutRptPredefined->pdchWAHPDD, simpleWatertoAirHP.Name, "Cooling");
                    }
                    RatedCapHeatDes =
                        RatedCapCoolTotalDes * RatedTotCapTempModFac * simpleWatertoAirHP.RatioRatedHeatRatedTotCoolCap / RatedHeatCapTempModFac;
                    companionCoolingCoil.RatedCapCoolTotal = RatedCapCoolTotalDes;
                    companionCoolingCoil.RatedCapCoolAtRatedCdts = RatedCapCoolTotalDes * RatedTotCapTempModFac;
                    companionCoolingCoil.RatedPowerCoolAtRatedCdts =
                        companionCoolingCoil.RatedCapCoolAtRatedCdts / companionCoolingCoil.RatedCOPCoolAtRatedCdts;
                    companionCoolingCoil.RatedPowerCool = companionCoolingCoil.RatedPowerCoolAtRatedCdts / RatedCoolPowerTempModFac;
                    // update Water-to-Air Heat Pumps output reports
                    OutputReportPredefined::PreDefTableEntry(state,
                                                             state.dataOutRptPredefined->pdchWAHPRatedCapAtRatedCdts,
                                                             companionCoolingCoil.Name,
                                                             companionCoolingCoil.RatedCapCoolAtRatedCdts);
                    // update Cooling Coils output reports
                    OutputReportPredefined::PreDefTableEntry(
                        state, state.dataOutRptPredefined->pdchCoolCoilTotCap, companionCoolingCoil.Name, RatedCapCoolTotalDes);
                    BaseSizer::reportSizerOutput(
                        state,
                        format("COIL:{}:WATERTOAIRHEATPUMP:EQUATIONFIT", WatertoAirHPNamesUC[static_cast<int>(companionCoolingCoil.WAHPType)]),
                        companionCoolingCoil.Name,
                        "Design Size Rated Total Cooling Capacity [W]",
                        companionCoolingCoil.RatedCapCoolTotal);
                    BaseSizer::reportSizerOutput(
                        state,
                        format("COIL:{}:WATERTOAIRHEATPUMP:EQUATIONFIT", WatertoAirHPNamesUC[static_cast<int>(companionCoolingCoil.WAHPType)]),
                        companionCoolingCoil.Name,
                        "Design Size Rated Sensible Cooling Capacity [W]",
                        companionCoolingCoil.RatedCapCoolSens);
                } else if (companionCoolingCoil.WAHPPlantType ==
                           DataPlant::PlantEquipmentType::CoilWAHPCoolingEquationFit) { // case 2: companion coil is of EquationFit type but is
                                                                                        // not autosized
                    RatedCapHeatDes = companionCoolingCoil.RatedCapCoolTotal * simpleWatertoAirHP.RatioRatedHeatRatedTotCoolCap;
                } else { // case 3: companion type is different than EquationFit
                    RatedCapHeatDes = state.dataSize->DXCoolCap;
                }
                // heating capacity final determination
                simpleWatertoAirHP.RatedCapHeat = RatedCapHeatDes;
                simpleWatertoAirHP.RatedCapHeatAtRatedCdts = RatedCapHeatDes * RatedHeatCapTempModFac;

                // heating power calculations
                RatedHeatPowerTempModFac =
                    Curve::CurveValue(state, simpleWatertoAirHP.HeatPowCurveIndex, RatedHeatratioTDB, RatedHeatratioTS, 1.0, 1.0);
                simpleWatertoAirHP.RatedPowerHeat =
                    simpleWatertoAirHP.RatedCapHeatAtRatedCdts / (simpleWatertoAirHP.RatedCOPHeatAtRatedCdts * RatedHeatPowerTempModFac);

                // update reports
                OutputReportPredefined::PreDefTableEntry(state,
                                                         state.dataOutRptPredefined->pdchWAHPRatedCapAtRatedCdts,
                                                         simpleWatertoAirHP.Name,
                                                         simpleWatertoAirHP.RatedCapHeatAtRatedCdts);
                OutputReportPredefined::PreDefTableEntry(
                    state, state.dataOutRptPredefined->pdchWAHPRatedAirDBT, simpleWatertoAirHP.Name, RatedHeatMixDryBulb);
                OutputReportPredefined::PreDefTableEntry(
                    state, state.dataOutRptPredefined->pdchWAHPRatedWtrT, simpleWatertoAirHP.Name, simpleWatertoAirHP.RatedEntWaterTemp);
                BaseSizer::reportSizerOutput(
                    state,
                    format("COIL:{}:WATERTOAIRHEATPUMP:EQUATIONFIT", WatertoAirHPNamesUC[static_cast<int>(simpleWatertoAirHP.WAHPType)]),
                    simpleWatertoAirHP.Name,
                    "Design Size Rated Heating Capacity [W]",
                    simpleWatertoAirHP.RatedCapHeat);
                OutputReportPredefined::PreDefTableEntry(
                    state, state.dataOutRptPredefined->pdchHeatCoilNomCap, simpleWatertoAirHP.Name, simpleWatertoAirHP.RatedCapHeat);
                if (simpleWatertoAirHP.RatedCapHeat != 0.0) {
                    OutputReportPredefined::PreDefTableEntry(state,
                                                             state.dataOutRptPredefined->pdchHeatCoilNomEff,
                                                             simpleWatertoAirHP.Name,
                                                             simpleWatertoAirHP.RatedPowerHeat / simpleWatertoAirHP.RatedCapHeat);
                } else {
                    OutputReportPredefined::PreDefTableEntry(state, state.dataOutRptPredefined->pdchHeatCoilNomEff, simpleWatertoAirHP.Name, 0.0);
                }
            } else {
                if (simpleWatertoAirHP.RatedCapHeat > 0.0 && RatedCapHeatDes > 0.0 && !HardSizeNoDesRun) {
                    RatedCapHeatUser = simpleWatertoAirHP.RatedCapHeat;
                    BaseSizer::reportSizerOutput(
                        state,
                        format("COIL:{}:WATERTOAIRHEATPUMP:EQUATIONFIT", WatertoAirHPNamesUC[static_cast<int>(simpleWatertoAirHP.WAHPType)]),
                        simpleWatertoAirHP.Name,
                        "Design Size Rated Heating Capacity [W]",
                        RatedCapHeatDes,
                        "User-Specified Rated Heating Capacity [W]",
                        RatedCapHeatUser);
                    if (state.dataGlobal->DisplayExtraWarnings) {
                        if ((std::abs(RatedCapHeatDes - RatedCapHeatUser) / RatedCapHeatUser) > state.dataSize->AutoVsHardSizingThreshold) {
                            ShowMessage(
                                state,
                                format("SizeHVACWaterToAir: Potential issue with equipment sizing for coil {}:WATERTOAIRHEATPUMP:EQUATIONFIT {}",
                                       WatertoAirHPNamesUC[static_cast<int>(simpleWatertoAirHP.WAHPType)],
                                       simpleWatertoAirHP.Name));
                            ShowContinueError(state, format("User-Specified Rated Heating Capacity of {:.2R} [W]", RatedCapHeatUser));
                            ShowContinueError(state, format("differs from Design Size Rated Heating Capacity of {:.2R} [W]", RatedCapHeatDes));
                            ShowContinueError(state, "This may, or may not, indicate mismatched component sizes.");
                            ShowContinueError(state, "Verify that the value entered is intended and is consistent with other components.");
                        }
                    }
                } else {
                    if (simpleWatertoAirHP.RatedCapHeat > 0.0) {
                        RatedCapHeatUser = simpleWatertoAirHP.RatedCapHeat;
                        BaseSizer::reportSizerOutput(
                            state,
                            format("COIL:{}:WATERTOAIRHEATPUMP:EQUATIONFIT", WatertoAirHPNamesUC[static_cast<int>(simpleWatertoAirHP.WAHPType)]),
                            simpleWatertoAirHP.Name,
                            "User-Specified Rated Heating Capacity [W]",
                            RatedCapHeatUser);
                    }
                }

                // user provided inputs are assumed to be at rated conditions
                simpleWatertoAirHP.RatedPowerHeat = simpleWatertoAirHP.RatedCapHeat / simpleWatertoAirHP.RatedCOPHeatAtRatedCdts;
                simpleWatertoAirHP.RatedCapHeatAtRatedCdts = 0;
                simpleWatertoAirHP.RatedPowerHeatAtRatedCdts = 0;
            }
            // Check that heat pump heating capacity is within 20% of cooling capacity. Check only for heating coil and report both.
            if (simpleWatertoAirHP.WAHPType == WatertoAirHP::Heating && simpleWatertoAirHP.CompanionCoolingCoilNum > 0) {
                auto &companionCoolingCoil(state.dataWaterToAirHeatPumpSimple->SimpleWatertoAirHP(simpleWatertoAirHP.CompanionCoolingCoilNum));
                if (companionCoolingCoil.RatedCapCoolTotal > 0.0) {

                    if (std::abs(companionCoolingCoil.RatedCapCoolTotal - simpleWatertoAirHP.RatedCapHeat) / companionCoolingCoil.RatedCapCoolTotal >
                        0.2) {

                        ShowWarningError(state,
                                         format("COIL:{}:WATERTOAIRHEATPUMP:EQUATIONFIT {}",
                                                WatertoAirHPNamesUC[static_cast<int>(simpleWatertoAirHP.WAHPType)],
                                                simpleWatertoAirHP.Name));
                        ShowContinueError(state,
                                          format("...used with COIL:{}:WATERTOAIRHEATPUMP:EQUATIONFIT {}",
                                                 companionCoolingCoil.WAHPType,
                                                 companionCoolingCoil.Name));
                        ShowContinueError(state, "...heating capacity is disproportionate (> 20% different) to total cooling capacity");
                        ShowContinueError(state, format("...heating capacity = {:.3T} W", simpleWatertoAirHP.RatedCapHeat));
                        ShowContinueError(state, format("...cooling capacity = {:.3T} W", companionCoolingCoil.RatedCapCoolTotal));
                    }
                }
            }

            state.dataRptCoilSelection->coilSelectionReportObj->setCoilHeatingCapacity(
                state,
                simpleWatertoAirHP.Name,
                format("COIL:{}:WATERTOAIRHEATPUMP:EQUATIONFIT", WatertoAirHPNamesUC[static_cast<int>(simpleWatertoAirHP.WAHPType)]),
                RatedCapHeatDes,
                IsAutoSize,
                state.dataSize->CurSysNum,
                state.dataSize->CurZoneEqNum,
                state.dataSize->CurOASysNum,
                FanCoolLoad,
                1.0, // RatedHeatCapTempModFac,
                -999.0,
                -999.0);

        } // Heating

        // size/report rated efficiency and power
        if (simpleWatertoAirHP.WAHPType == WatertoAirHP::Cooling) {
            if (simpleWatertoAirHP.RatedPowerCool > 0) {
                OutputReportPredefined::PreDefTableEntry(state,
                                                         state.dataOutRptPredefined->pdchCoolCoilNomEff,
                                                         simpleWatertoAirHP.Name,
                                                         simpleWatertoAirHP.RatedCapCoolTotal / simpleWatertoAirHP.RatedPowerCool);
            }
            if (IsAutoSize) {
                OutputReportPredefined::PreDefTableEntry(state,
                                                         state.dataOutRptPredefined->pdchWAHPRatedPowerAtRatedCdts,
                                                         simpleWatertoAirHP.Name,
                                                         simpleWatertoAirHP.RatedPowerCoolAtRatedCdts);
                if (simpleWatertoAirHP.RatedPowerCoolAtRatedCdts > 0) {
                    OutputReportPredefined::PreDefTableEntry(state,
                                                             state.dataOutRptPredefined->pdchWAHPRatedCOPAtRatedCdts,
                                                             simpleWatertoAirHP.Name,
                                                             simpleWatertoAirHP.RatedCapCoolAtRatedCdts /
                                                                 simpleWatertoAirHP.RatedPowerCoolAtRatedCdts);
                }
            }
        } else if (simpleWatertoAirHP.WAHPType == WatertoAirHP::Heating) {
            // heating coil power
            simpleWatertoAirHP.RatedPowerHeatAtRatedCdts = simpleWatertoAirHP.RatedCapHeatAtRatedCdts / simpleWatertoAirHP.RatedCOPHeatAtRatedCdts;
            if (simpleWatertoAirHP.RatedPowerHeat > 0) {
                OutputReportPredefined::PreDefTableEntry(state,
                                                         state.dataOutRptPredefined->pdchHeatCoilNomEff,
                                                         simpleWatertoAirHP.Name,
                                                         simpleWatertoAirHP.RatedCapHeat / simpleWatertoAirHP.RatedPowerHeat);
            }
            if (IsAutoSize) {
                OutputReportPredefined::PreDefTableEntry(state,
                                                         state.dataOutRptPredefined->pdchWAHPRatedPowerAtRatedCdts,
                                                         simpleWatertoAirHP.Name,
                                                         simpleWatertoAirHP.RatedPowerHeatAtRatedCdts);
                if (simpleWatertoAirHP.RatedPowerHeatAtRatedCdts > 0) {
                    OutputReportPredefined::PreDefTableEntry(state,
                                                             state.dataOutRptPredefined->pdchWAHPRatedCOPAtRatedCdts,
                                                             simpleWatertoAirHP.Name,
                                                             simpleWatertoAirHP.RatedCapHeatAtRatedCdts /
                                                                 simpleWatertoAirHP.RatedPowerHeatAtRatedCdts);
                }
            }
            // re-calculate companion coil power
            if (simpleWatertoAirHP.CompanionCoolingCoilNum > 0) {
                auto &companionCoolingCoil(state.dataWaterToAirHeatPumpSimple->SimpleWatertoAirHP(simpleWatertoAirHP.CompanionCoolingCoilNum));
                companionCoolingCoil.RatedPowerCoolAtRatedCdts =
                    companionCoolingCoil.RatedCapCoolAtRatedCdts / companionCoolingCoil.RatedCOPCoolAtRatedCdts;
                if (companionCoolingCoil.RatedCapCoolTotal > 0) {
                    OutputReportPredefined::PreDefTableEntry(state,
                                                             state.dataOutRptPredefined->pdchCoolCoilNomEff,
                                                             companionCoolingCoil.Name,
                                                             companionCoolingCoil.RatedCapCoolTotal / companionCoolingCoil.RatedPowerCool);
                    if (IsAutoSize) {
                        OutputReportPredefined::PreDefTableEntry(state,
                                                                 state.dataOutRptPredefined->pdchWAHPRatedPowerAtRatedCdts,
                                                                 companionCoolingCoil.Name,
                                                                 companionCoolingCoil.RatedPowerCoolAtRatedCdts);
                        if (companionCoolingCoil.RatedPowerCoolAtRatedCdts > 0) {
                            OutputReportPredefined::PreDefTableEntry(state,
                                                                     state.dataOutRptPredefined->pdchWAHPRatedCOPAtRatedCdts,
                                                                     companionCoolingCoil.Name,
                                                                     companionCoolingCoil.RatedCapCoolAtRatedCdts /
                                                                         companionCoolingCoil.RatedPowerCoolAtRatedCdts);
                        }
                    }
                }
            }
        }

        // Size water volumetric flow rate
        IsAutoSize = false;
        if (simpleWatertoAirHP.RatedWaterVolFlowRate == DataSizing::AutoSize) {
            IsAutoSize = true;
        }

        //   WSHP condenser can be on either a plant loop or condenser loop. Test each to find plant sizing number.
        //   first check to see if coil is connected to a plant loop, no warning on this CALL
        if (IsAutoSize) {
            PltSizNum = PlantUtilities::MyPlantSizingIndex(
                state,
                format("COIL:{}:WATERTOAIRHEATPUMP:EQUATIONFIT", WatertoAirHPNamesUC[static_cast<int>(simpleWatertoAirHP.WAHPType)]),
                simpleWatertoAirHP.Name,
                simpleWatertoAirHP.WaterInletNodeNum,
                simpleWatertoAirHP.WaterOutletNodeNum,
                ErrorsFound,
                false);

            if (PltSizNum > 0) {
                rho = FluidProperties::GetDensityGlycol(state,
                                                        state.dataPlnt->PlantLoop(simpleWatertoAirHP.plantLoc.loopNum).FluidName,
                                                        state.dataSize->PlantSizData(PltSizNum).ExitTemp,
                                                        state.dataPlnt->PlantLoop(simpleWatertoAirHP.plantLoc.loopNum).FluidIndex,
                                                        RoutineNameAlt);
                Cp = FluidProperties::GetSpecificHeatGlycol(state,
                                                            state.dataPlnt->PlantLoop(simpleWatertoAirHP.plantLoc.loopNum).FluidName,
                                                            state.dataSize->PlantSizData(PltSizNum).ExitTemp,
                                                            state.dataPlnt->PlantLoop(simpleWatertoAirHP.plantLoc.loopNum).FluidIndex,
                                                            RoutineNameAlt);

                if (simpleWatertoAirHP.WAHPType == WatertoAirHP::Heating) {
                    RatedWaterVolFlowRateDes =
                        simpleWatertoAirHP.RatedCapHeatAtRatedCdts / (state.dataSize->PlantSizData(PltSizNum).DeltaT * Cp * rho);
                } else if (simpleWatertoAirHP.WAHPType == WatertoAirHP::Cooling) {
                    //       use companion heating coil capacity to calculate volumetric flow rate
                    if (simpleWatertoAirHP.CompanionHeatingCoilNum > 0) {
                        auto &companionHeatingCoil(
                            state.dataWaterToAirHeatPumpSimple->SimpleWatertoAirHP(simpleWatertoAirHP.CompanionHeatingCoilNum));
                        if (companionHeatingCoil.RatedCapHeat == DataSizing::AutoSize) {
                            SystemCapacity = simpleWatertoAirHP.RatedCapCoolTotal;
                        } else {
                            SystemCapacity = companionHeatingCoil.RatedCapHeat;
                        }
                    } else {
                        SystemCapacity = simpleWatertoAirHP.RatedCapCoolAtRatedCdts;
                    }

                    RatedWaterVolFlowRateDes = SystemCapacity / (state.dataSize->PlantSizData(PltSizNum).DeltaT * Cp * rho);
                }
            } else {
                ShowSevereError(state, "Autosizing of water flow requires a loop Sizing:Plant object");
                ShowContinueError(state, "Autosizing also requires physical connection to a plant or condenser loop.");
                ShowContinueError(state,
                                  format("Occurs in COIL:{}:WATERTOAIRHEATPUMP:EQUATIONFIT Object={}",
                                         WatertoAirHPNamesUC[static_cast<int>(simpleWatertoAirHP.WAHPType)],
                                         simpleWatertoAirHP.Name));
                ErrorsFound = true;
            }

            if (SystemCapacity != DataSizing::AutoSize) {
                simpleWatertoAirHP.RatedWaterVolFlowRate = RatedWaterVolFlowRateDes;
                BaseSizer::reportSizerOutput(
                    state,
                    format("COIL:{}:WATERTOAIRHEATPUMP:EQUATIONFIT", WatertoAirHPNamesUC[static_cast<int>(simpleWatertoAirHP.WAHPType)]),
                    simpleWatertoAirHP.Name,
                    "Design Size Rated Water Flow Rate [m3/s]",
                    RatedWaterVolFlowRateDes);
                if (simpleWatertoAirHP.WAHPType == WatertoAirHP::Heating && simpleWatertoAirHP.CompanionCoolingCoilNum > 0) {
                    auto &companionCoolingCoil(state.dataWaterToAirHeatPumpSimple->SimpleWatertoAirHP(simpleWatertoAirHP.CompanionCoolingCoilNum));
                    companionCoolingCoil.RatedWaterVolFlowRate = RatedWaterVolFlowRateDes;
                    BaseSizer::reportSizerOutput(
                        state,
                        format("COIL:{}:WATERTOAIRHEATPUMP:EQUATIONFIT", WatertoAirHPNamesUC[static_cast<int>(companionCoolingCoil.WAHPType)]),
                        companionCoolingCoil.Name,
                        "Design Size Rated Water Flow Rate [m3/s]",
                        RatedWaterVolFlowRateDes);
                } else if (simpleWatertoAirHP.WAHPType == WatertoAirHP::Cooling && simpleWatertoAirHP.CompanionHeatingCoilNum > 0) {
                    auto &companionHeatingCoil(state.dataWaterToAirHeatPumpSimple->SimpleWatertoAirHP(simpleWatertoAirHP.CompanionHeatingCoilNum));
                    companionHeatingCoil.RatedWaterVolFlowRate = RatedWaterVolFlowRateDes;
                    BaseSizer::reportSizerOutput(
                        state,
                        format("COIL:{}:WATERTOAIRHEATPUMP:EQUATIONFIT", WatertoAirHPNamesUC[static_cast<int>(companionHeatingCoil.WAHPType)]),
                        companionHeatingCoil.Name,
                        "Design Size Rated Water Flow Rate [m3/s]",
                        RatedWaterVolFlowRateDes);
                }
            }
        } else {
            if (simpleWatertoAirHP.RatedWaterVolFlowRate > 0.0 && RatedWaterVolFlowRateDes > 0.0) {
                RatedWaterVolFlowRateUser = simpleWatertoAirHP.RatedWaterVolFlowRate;
                BaseSizer::reportSizerOutput(
                    state,
                    format("COIL:{}:WATERTOAIRHEATPUMP:EQUATIONFIT", WatertoAirHPNamesUC[static_cast<int>(simpleWatertoAirHP.WAHPType)]),
                    simpleWatertoAirHP.Name,
                    "Design Size Rated Water Flow Rate [m3/s]",
                    RatedWaterVolFlowRateDes,
                    "User-Specified Rated Water Flow Rate [m3/s]",
                    RatedWaterVolFlowRateUser);
                if (state.dataGlobal->DisplayExtraWarnings) {
                    if ((std::abs(RatedWaterVolFlowRateDes - RatedWaterVolFlowRateUser) / RatedWaterVolFlowRateUser) >
                        state.dataSize->AutoVsHardSizingThreshold) {
                        ShowMessage(state,
                                    format("SizeHVACWaterToAir: Potential issue with equipment sizing for coil {}:WATERTOAIRHEATPUMP:EQUATIONFIT {}",
                                           simpleWatertoAirHP.WAHPType,
                                           simpleWatertoAirHP.Name));
                        ShowContinueError(state, format("User-Specified Rated Water Flow Rate of {:.5R} [m3/s]", RatedWaterVolFlowRateUser));
                        ShowContinueError(state, format("differs from Design Size Rated Water Flow Rate of {:.5R} [m3/s]", RatedWaterVolFlowRateDes));
                        ShowContinueError(state, "This may, or may not, indicate mismatched component sizes.");
                        ShowContinueError(state, "Verify that the value entered is intended and is consistent with other components.");
                    }
                }
            }
        }

        // Save component design water volumetric flow rate.
        // Use 1/2 flow since both cooling and heating coil will save flow yet only 1 will operate at a time
        if (simpleWatertoAirHP.RatedWaterVolFlowRate > 0.0) {
            if (simpleWatertoAirHP.WAHPType == WatertoAirHP::Heating) {
                PlantUtilities::RegisterPlantCompDesignFlow(
                    state, simpleWatertoAirHP.WaterInletNodeNum, 0.5 * simpleWatertoAirHP.RatedWaterVolFlowRate);
                if (simpleWatertoAirHP.CompanionCoolingCoilNum > 0) {
                    auto &companionCoolingCoil(state.dataWaterToAirHeatPumpSimple->SimpleWatertoAirHP(simpleWatertoAirHP.CompanionCoolingCoilNum));
                    PlantUtilities::RegisterPlantCompDesignFlow(
                        state, companionCoolingCoil.WaterInletNodeNum, 0.5 * simpleWatertoAirHP.RatedWaterVolFlowRate);
                }
            } else if (simpleWatertoAirHP.WAHPType == WatertoAirHP::Cooling) {
                PlantUtilities::RegisterPlantCompDesignFlow(
                    state, simpleWatertoAirHP.WaterInletNodeNum, 0.5 * simpleWatertoAirHP.RatedWaterVolFlowRate);
            }
        }
    }

    void CalcHPCoolingSimple(EnergyPlusData &state,
                             int const HPNum,                                         // Heat Pump Number
                             int const CyclingScheme,                                 // Fan/Compressor cycling scheme indicator
                             [[maybe_unused]] Real64 const SensDemand,                // Cooling Sensible Demand [W] !unused1208
                             [[maybe_unused]] Real64 const LatentDemand,              // Cooling Latent Demand [W]
                             DataHVACGlobals::CompressorOperation const CompressorOp, // compressor operation flag
                             Real64 const PartLoadRatio,                              // compressor part load ratio
                             [[maybe_unused]] Real64 const OnOffAirFlowRatio          // ratio of compressor on flow to average flow over time step
    )
    {

        //       AUTHOR         Arun Shenoy
        //       DATE WRITTEN   Jan 2004
        //       RE-ENGINEERED  Kenneth Tang (Jan 2005)

        // PURPOSE OF THIS SUBROUTINE:
        // This subroutine is for simulating the cooling mode of the Water to Air HP Simple

        // METHODOLOGY EMPLOYED:
        // Simulate the heat pump performance using the coefficients in quadlinear and quintlinear curves and rated conditions
        // If the LatDegradModelSimFlag is enabled, the coil will be simulated twice:
        // (1)first simulation at the rated conditions (2) second simulation at the
        // actual operating conditions. Then call CalcEffectiveSHR and the effective SHR
        // is adjusted.
        // If the LatDegradModelSimFlag is disabled, the cooling coil is only simulated
        // once at the actual operating conditions.
        // Finally, adjust the heat pump outlet conditions based on the PartLoadRatio
        // and RuntimeFrac.

        // REFERENCES:
        // (1) Lash.T.A.,1992.Simulation and Analysis of a Water Loop Heat Pump System.
        // M.S. Thesis, University of Illinois at Urbana Champaign.
        // (2) Shenoy, Arun. 2004. Simulation, Modeling and Analysis of Water to Air Heat Pump.
        // State Energy Simulation Program. M.S. Thesis, Department of Mechanical and Aerospace Engineering,
        // Oklahoma State University. (downloadable from www.hvac.okstate.edu)
        // (3) Tang,C.C.. 2005. Modeling Packaged Heat Pumps in a Quasi-Steady
        // State Energy Simulation Program. M.S. Thesis, Department of Mechanical and Aerospace Engineering,
        // Oklahoma State University. (downloadable from www.hvac.okstate.edu)
        // (4) Henderson, H.I., K. Rengarajan.1996. A Model to Predict the Latent
        // Capacity of Air Conditioners and Heat Pumps at Part-Load Conditions
        // with Constant Fan Operation ASHRAE Transactions 102 (1), pp. 266-274.

        Real64 TimeStepSysSec = state.dataHVACGlobal->TimeStepSysSec;

        // SUBROUTINE PARAMETER DEFINITIONS:
        constexpr Real64 Tref(283.15); // Reference Temperature for performance curves,10C [K]
        static constexpr std::string_view RoutineName("CalcHPCoolingSimple");
        static constexpr std::string_view RoutineNameSourceSideInletTemp("CalcHPCoolingSimple:SourceSideInletTemp");

        Real64 TotalCapRated;              // Rated Total Cooling Capacity [W]
        Real64 SensCapRated;               // Rated Sensible Cooling Capacity [W]
        Real64 CoolPowerRated;             // Rated Cooling Power Input[W]
        Real64 AirVolFlowRateRated;        // Rated Air Volumetric Flow Rate [m3/s]
        Real64 WaterVolFlowRateRated;      // Rated Water Volumetric Flow Rate [m3/s]
        Real64 Twet_Rated;                 // Twet at rated conditions (coil air flow rate and air temperatures), sec
        Real64 Gamma_Rated;                // Gamma at rated conditions (coil air flow rate and air temperatures)
        Real64 SHRss;                      // Sensible heat ratio at steady state
        Real64 SHReff;                     // Effective sensible heat ratio at part-load condition
        Real64 ratioTDB;                   // Ratio of the inlet air dry bulb temperature to the rated conditions
        Real64 ratioTWB;                   // Ratio of the inlet air wet bulb temperature to the rated conditions
        Real64 ratioTS;                    // Ratio of the source side(water) inlet temperature to the rated conditions
        Real64 ratioVL;                    // Ratio of the air flow rate to the rated conditions
        Real64 ratioVS;                    // Ratio of the water flow rate to the rated conditions
        Real64 CpWater;                    // Specific heat of water [J/kg_C]
        Real64 CpAir;                      // Specific heat of air [J/kg_C]
        Real64 LoadSideFullMassFlowRate;   // Load Side Full Load Mass Flow Rate [kg/s]
        Real64 LoadSideFullOutletEnthalpy; // Load Side Full Load Outlet Air Enthalpy [J/kg]

        bool LatDegradModelSimFlag;      // Latent degradation model simulation flag
        int NumIteration;                // Iteration Counter
        Real64 LoadSideInletDBTemp_Unit; // calc conditions for unit
        Real64 LoadSideInletWBTemp_Unit; // calc conditions for unit
        Real64 LoadSideInletHumRat_Unit; // calc conditions for unit
        Real64 LoadSideInletEnth_Unit;   // calc conditions for unit
        Real64 CpAir_Unit;               // calc conditions for unit

        if (state.dataWaterToAirHeatPumpSimple->firstTime) {
            // Set indoor air conditions to the rated condition
            state.dataWaterToAirHeatPumpSimple->LoadSideInletDBTemp_Init = 26.7;
            state.dataWaterToAirHeatPumpSimple->LoadSideInletHumRat_Init = 0.0111;
            state.dataWaterToAirHeatPumpSimple->LoadSideInletEnth_Init = Psychrometrics::PsyHFnTdbW(
                state.dataWaterToAirHeatPumpSimple->LoadSideInletDBTemp_Init, state.dataWaterToAirHeatPumpSimple->LoadSideInletHumRat_Init);
            state.dataWaterToAirHeatPumpSimple->CpAir_Init =
                Psychrometrics::PsyCpAirFnW(state.dataWaterToAirHeatPumpSimple->LoadSideInletHumRat_Init);
            state.dataWaterToAirHeatPumpSimple->firstTime = false;
        }
        state.dataWaterToAirHeatPumpSimple->LoadSideInletWBTemp_Init =
            Psychrometrics::PsyTwbFnTdbWPb(state,
                                           state.dataWaterToAirHeatPumpSimple->LoadSideInletDBTemp_Init,
                                           state.dataWaterToAirHeatPumpSimple->LoadSideInletHumRat_Init,
                                           state.dataEnvrn->OutBaroPress,
                                           RoutineName);

        //  LOAD LOCAL VARIABLES FROM DATA STRUCTURE (for code readability)

        auto &simpleWatertoAirHP(state.dataWaterToAirHeatPumpSimple->SimpleWatertoAirHP(HPNum));

        TotalCapRated = simpleWatertoAirHP.RatedCapCoolTotal;
        SensCapRated = simpleWatertoAirHP.RatedCapCoolSens;
        CoolPowerRated = simpleWatertoAirHP.RatedPowerCool;
        AirVolFlowRateRated = simpleWatertoAirHP.RatedAirVolFlowRate;
        WaterVolFlowRateRated = simpleWatertoAirHP.RatedWaterVolFlowRate;

        Twet_Rated = simpleWatertoAirHP.Twet_Rated;
        Gamma_Rated = simpleWatertoAirHP.Gamma_Rated;

        if (CyclingScheme == DataHVACGlobals::ContFanCycCoil) {
            LoadSideFullMassFlowRate = simpleWatertoAirHP.AirMassFlowRate;
        } else {
            // default to cycling fan, cycling compressor, full load air flow
            if (PartLoadRatio > 0.0) {
                LoadSideFullMassFlowRate = simpleWatertoAirHP.AirMassFlowRate / PartLoadRatio;
            } else {
                LoadSideFullMassFlowRate = 0.0;
            }
        }
        state.dataWaterToAirHeatPumpSimple->SourceSideMassFlowRate = simpleWatertoAirHP.WaterMassFlowRate;
        state.dataWaterToAirHeatPumpSimple->SourceSideInletTemp = simpleWatertoAirHP.InletWaterTemp;
        state.dataWaterToAirHeatPumpSimple->SourceSideInletEnth = simpleWatertoAirHP.InletWaterEnthalpy;
        CpWater = FluidProperties::GetSpecificHeatGlycol(state,
                                                         state.dataPlnt->PlantLoop(simpleWatertoAirHP.plantLoc.loopNum).FluidName,
                                                         state.dataWaterToAirHeatPumpSimple->SourceSideInletTemp,
                                                         state.dataPlnt->PlantLoop(simpleWatertoAirHP.plantLoc.loopNum).FluidIndex,
                                                         RoutineNameSourceSideInletTemp);

        // Check for flows, do not perform simulation if no flow in load side or source side.
        if (state.dataWaterToAirHeatPumpSimple->SourceSideMassFlowRate <= 0.0 || LoadSideFullMassFlowRate <= 0.0) {
            simpleWatertoAirHP.SimFlag = false;
            return;
        } else {
            simpleWatertoAirHP.SimFlag = true;
        }

        if (CompressorOp == DataHVACGlobals::CompressorOperation::Off) {
            simpleWatertoAirHP.SimFlag = false;
            return;
        }

        // Calculate Part Load Factor and Runtime Fraction
        Real64 PLF = 1.0; // part load factor as a function of PLR, RTF = PLR / PLF
        if (simpleWatertoAirHP.PLFCurveIndex > 0) {
            PLF = Curve::CurveValue(state, simpleWatertoAirHP.PLFCurveIndex, PartLoadRatio); // Calculate part-load factor
        }
        if (CyclingScheme == DataHVACGlobals::CycFanCycCoil) {
            state.dataHVACGlobal->OnOffFanPartLoadFraction = PLF;
        }
        simpleWatertoAirHP.RunFrac = PartLoadRatio / PLF;

        // Loop the calculation at least once depending whether the latent degradation model
        // is enabled. 1st iteration to calculate the QLatent(rated) at (TDB,TWB)indoorair=(26.7C,19.4C)
        // and 2nd iteration to calculate the  QLatent(actual)
        if ((simpleWatertoAirHP.RunFrac >= 1.0) || (Twet_Rated <= 0.0) || (Gamma_Rated <= 0.0)) {
            LatDegradModelSimFlag = false;
            // Set NumIteration=1 so that latent model would quit after 1 simulation with the actual condition
            NumIteration = 1;
        } else {
            LatDegradModelSimFlag = true;
            // Set NumIteration=0 so that latent model would simulate twice with rated and actual condition
            NumIteration = 0;
        }

        // Set indoor air conditions to the actual condition
        LoadSideInletDBTemp_Unit = simpleWatertoAirHP.InletAirDBTemp;
        LoadSideInletHumRat_Unit = simpleWatertoAirHP.InletAirHumRat;
        LoadSideInletWBTemp_Unit =
            Psychrometrics::PsyTwbFnTdbWPb(state, LoadSideInletDBTemp_Unit, LoadSideInletHumRat_Unit, state.dataEnvrn->OutBaroPress, RoutineName);
        LoadSideInletEnth_Unit = simpleWatertoAirHP.InletAirEnthalpy;
        CpAir_Unit = Psychrometrics::PsyCpAirFnW(LoadSideInletHumRat_Unit);

        while (true) {
            ++NumIteration;
            if (NumIteration == 1) {
                // Set indoor air conditions to the rated conditions
                state.dataWaterToAirHeatPumpSimple->LoadSideInletDBTemp = state.dataWaterToAirHeatPumpSimple->LoadSideInletDBTemp_Init;
                state.dataWaterToAirHeatPumpSimple->LoadSideInletHumRat = state.dataWaterToAirHeatPumpSimple->LoadSideInletHumRat_Init;
                state.dataWaterToAirHeatPumpSimple->LoadSideInletWBTemp = state.dataWaterToAirHeatPumpSimple->LoadSideInletWBTemp_Init;
                state.dataWaterToAirHeatPumpSimple->LoadSideInletEnth = state.dataWaterToAirHeatPumpSimple->LoadSideInletEnth_Init;
                CpAir = state.dataWaterToAirHeatPumpSimple->CpAir_Init;
            } else {
                // Set indoor air conditions to the actual condition
                state.dataWaterToAirHeatPumpSimple->LoadSideInletDBTemp = LoadSideInletDBTemp_Unit;
                state.dataWaterToAirHeatPumpSimple->LoadSideInletHumRat = LoadSideInletHumRat_Unit;
                state.dataWaterToAirHeatPumpSimple->LoadSideInletWBTemp = LoadSideInletWBTemp_Unit;
                state.dataWaterToAirHeatPumpSimple->LoadSideInletEnth = LoadSideInletEnth_Unit;
                CpAir = CpAir_Unit;
            }

            ratioTDB = ((state.dataWaterToAirHeatPumpSimple->LoadSideInletDBTemp + state.dataWaterToAirHeatPumpSimple->CelsiustoKelvin) / Tref);
            ratioTWB = ((state.dataWaterToAirHeatPumpSimple->LoadSideInletWBTemp + state.dataWaterToAirHeatPumpSimple->CelsiustoKelvin) / Tref);
            ratioTS = ((state.dataWaterToAirHeatPumpSimple->SourceSideInletTemp + state.dataWaterToAirHeatPumpSimple->CelsiustoKelvin) / Tref);
            ratioVL = (LoadSideFullMassFlowRate /
                       (AirVolFlowRateRated * Psychrometrics::PsyRhoAirFnPbTdbW(state,
                                                                                state.dataEnvrn->StdBaroPress,
                                                                                state.dataWaterToAirHeatPumpSimple->LoadSideInletDBTemp,
                                                                                state.dataWaterToAirHeatPumpSimple->LoadSideInletHumRat,
                                                                                RoutineName)));

            if (simpleWatertoAirHP.DesignWaterMassFlowRate > 0.0) {
                ratioVS = (state.dataWaterToAirHeatPumpSimple->SourceSideMassFlowRate) / (simpleWatertoAirHP.DesignWaterMassFlowRate);
            } else {
                ratioVS = 0.0;
            }

            simpleWatertoAirHP.QLoadTotal =
                TotalCapRated * Curve::CurveValue(state, simpleWatertoAirHP.TotalCoolCapCurveIndex, ratioTWB, ratioTS, ratioVL, ratioVS);
            simpleWatertoAirHP.QSensible =
                SensCapRated * Curve::CurveValue(state, simpleWatertoAirHP.SensCoolCapCurveIndex, ratioTDB, ratioTWB, ratioTS, ratioVL, ratioVS);
            state.dataWaterToAirHeatPumpSimple->Winput =
                CoolPowerRated * Curve::CurveValue(state, simpleWatertoAirHP.CoolPowCurveIndex, ratioTWB, ratioTS, ratioVL, ratioVS);

            // Check if the Sensible Load is greater than the Total Cooling Load
            if (simpleWatertoAirHP.QSensible > simpleWatertoAirHP.QLoadTotal) {
                simpleWatertoAirHP.QSensible = simpleWatertoAirHP.QLoadTotal;
            }

            if (LatDegradModelSimFlag) {
                // Calculate for SHReff using the Latent Degradation Model
                if (NumIteration == 1) {
                    state.dataWaterToAirHeatPumpSimple->QLatRated = simpleWatertoAirHP.QLoadTotal - simpleWatertoAirHP.QSensible;
                } else if (NumIteration == 2) {
                    state.dataWaterToAirHeatPumpSimple->QLatActual = simpleWatertoAirHP.QLoadTotal - simpleWatertoAirHP.QSensible;
                    SHRss = simpleWatertoAirHP.QSensible / simpleWatertoAirHP.QLoadTotal;
                    SHReff = CalcEffectiveSHR(state,
                                              HPNum,
                                              SHRss,
                                              CyclingScheme,
                                              simpleWatertoAirHP.RunFrac,
                                              state.dataWaterToAirHeatPumpSimple->QLatRated,
                                              state.dataWaterToAirHeatPumpSimple->QLatActual,
                                              state.dataWaterToAirHeatPumpSimple->LoadSideInletDBTemp,
                                              state.dataWaterToAirHeatPumpSimple->LoadSideInletWBTemp);
                    //       Update sensible capacity based on effective SHR
                    simpleWatertoAirHP.QSensible = simpleWatertoAirHP.QLoadTotal * SHReff;
                    break;
                }
            } else {
                // Assume SHReff=SHRss
                SHReff = simpleWatertoAirHP.QSensible / simpleWatertoAirHP.QLoadTotal;
                break;
            }
        }

        // calculate coil outlet state variables
        LoadSideFullOutletEnthalpy = state.dataWaterToAirHeatPumpSimple->LoadSideInletEnth - simpleWatertoAirHP.QLoadTotal / LoadSideFullMassFlowRate;
        state.dataWaterToAirHeatPumpSimple->LoadSideOutletDBTemp =
            state.dataWaterToAirHeatPumpSimple->LoadSideInletDBTemp - simpleWatertoAirHP.QSensible / (LoadSideFullMassFlowRate * CpAir);
        state.dataWaterToAirHeatPumpSimple->LoadSideOutletHumRat =
            Psychrometrics::PsyWFnTdbH(state, state.dataWaterToAirHeatPumpSimple->LoadSideOutletDBTemp, LoadSideFullOutletEnthalpy, RoutineName);
        // Actual outlet conditions are "average" for time step
        if (CyclingScheme == DataHVACGlobals::ContFanCycCoil) {
            // continuous fan, cycling compressor
            simpleWatertoAirHP.OutletAirEnthalpy =
                PartLoadRatio * LoadSideFullOutletEnthalpy + (1.0 - PartLoadRatio) * state.dataWaterToAirHeatPumpSimple->LoadSideInletEnth;
            simpleWatertoAirHP.OutletAirHumRat = PartLoadRatio * state.dataWaterToAirHeatPumpSimple->LoadSideOutletHumRat +
                                                 (1.0 - PartLoadRatio) * state.dataWaterToAirHeatPumpSimple->LoadSideInletHumRat;
            simpleWatertoAirHP.OutletAirDBTemp = Psychrometrics::PsyTdbFnHW(simpleWatertoAirHP.OutletAirEnthalpy, simpleWatertoAirHP.OutletAirHumRat);
        } else {
            // default to cycling fan, cycling compressor
            simpleWatertoAirHP.OutletAirEnthalpy = LoadSideFullOutletEnthalpy;
            simpleWatertoAirHP.OutletAirHumRat = state.dataWaterToAirHeatPumpSimple->LoadSideOutletHumRat;
            simpleWatertoAirHP.OutletAirDBTemp = state.dataWaterToAirHeatPumpSimple->LoadSideOutletDBTemp;
        }

        // scale heat transfer rates to PLR and power to RTF
        simpleWatertoAirHP.QLoadTotal *= PartLoadRatio;
        simpleWatertoAirHP.QLoadTotalReport = simpleWatertoAirHP.AirMassFlowRate *
                                              (state.dataWaterToAirHeatPumpSimple->LoadSideInletEnth -
                                               Psychrometrics::PsyHFnTdbW(simpleWatertoAirHP.OutletAirDBTemp,
                                                                          simpleWatertoAirHP.OutletAirHumRat)); // Why doesn't this match QLoadTotal?
        simpleWatertoAirHP.QSensible *= PartLoadRatio;
        state.dataWaterToAirHeatPumpSimple->Winput *= simpleWatertoAirHP.RunFrac;
        simpleWatertoAirHP.QSource = simpleWatertoAirHP.QLoadTotalReport + state.dataWaterToAirHeatPumpSimple->Winput;
        state.dataHeatBal->HeatReclaimSimple_WAHPCoil(HPNum).AvailCapacity = simpleWatertoAirHP.QSource;

        //  Add power to global variable so power can be summed by parent object
        state.dataHVACGlobal->DXElecCoolingPower = state.dataWaterToAirHeatPumpSimple->Winput;

        DataHeatBalance::HeatReclaimDataBase &HeatReclaim = state.dataHeatBal->HeatReclaimSimple_WAHPCoil(HPNum);
        HeatReclaim.WaterHeatingDesuperheaterReclaimedHeatTotal = 0.0;
        if (allocated(HeatReclaim.WaterHeatingDesuperheaterReclaimedHeat)) {
            for (auto &num : HeatReclaim.WaterHeatingDesuperheaterReclaimedHeat)
                HeatReclaim.WaterHeatingDesuperheaterReclaimedHeatTotal += num;
        }
        simpleWatertoAirHP.QSource -= HeatReclaim.WaterHeatingDesuperheaterReclaimedHeatTotal;

        // Update heat pump data structure
        simpleWatertoAirHP.Power = state.dataWaterToAirHeatPumpSimple->Winput;
        simpleWatertoAirHP.QLoadTotal = simpleWatertoAirHP.QLoadTotalReport;
        simpleWatertoAirHP.QLatent = simpleWatertoAirHP.QLoadTotalReport - simpleWatertoAirHP.QSensible;
        simpleWatertoAirHP.Energy = state.dataWaterToAirHeatPumpSimple->Winput * TimeStepSysSec;
        simpleWatertoAirHP.EnergyLoadTotal = simpleWatertoAirHP.QLoadTotalReport * TimeStepSysSec;
        simpleWatertoAirHP.EnergySensible = simpleWatertoAirHP.QSensible * TimeStepSysSec;
        simpleWatertoAirHP.EnergyLatent = (simpleWatertoAirHP.QLoadTotalReport - simpleWatertoAirHP.QSensible) * TimeStepSysSec;
        simpleWatertoAirHP.EnergySource = simpleWatertoAirHP.QSource * TimeStepSysSec;
        if (simpleWatertoAirHP.RunFrac == 0.0) {
            simpleWatertoAirHP.COP = 0.0;
        } else {
            simpleWatertoAirHP.COP = simpleWatertoAirHP.QLoadTotalReport / state.dataWaterToAirHeatPumpSimple->Winput;
        }
        simpleWatertoAirHP.PartLoadRatio = PartLoadRatio;

        if ((simpleWatertoAirHP.WaterCyclingMode) == DataHVACGlobals::WaterCycling) {
            // plant can lock flow at coil water inlet node, use design flow multiplied by PLR to calculate water mass flow rate
            simpleWatertoAirHP.WaterMassFlowRate = simpleWatertoAirHP.DesignWaterMassFlowRate * PartLoadRatio;
            PlantUtilities::SetComponentFlowRate(state,
                                                 simpleWatertoAirHP.WaterMassFlowRate,
                                                 simpleWatertoAirHP.WaterInletNodeNum,
                                                 simpleWatertoAirHP.WaterOutletNodeNum,
                                                 simpleWatertoAirHP.plantLoc);
            if (simpleWatertoAirHP.WaterMassFlowRate > 0.0) {
                simpleWatertoAirHP.OutletWaterTemp = state.dataWaterToAirHeatPumpSimple->SourceSideInletTemp +
                                                     simpleWatertoAirHP.QSource / (simpleWatertoAirHP.WaterMassFlowRate * CpWater);
                simpleWatertoAirHP.OutletWaterEnthalpy =
                    state.dataWaterToAirHeatPumpSimple->SourceSideInletEnth + simpleWatertoAirHP.QSource / simpleWatertoAirHP.WaterMassFlowRate;
            }
        } else {
            if ((simpleWatertoAirHP.WaterCyclingMode) == DataHVACGlobals::WaterConstant) {
                if (simpleWatertoAirHP.WaterFlowMode) {
                    simpleWatertoAirHP.WaterMassFlowRate = simpleWatertoAirHP.DesignWaterMassFlowRate;
                    PlantUtilities::SetComponentFlowRate(state,
                                                         simpleWatertoAirHP.WaterMassFlowRate,
                                                         simpleWatertoAirHP.WaterInletNodeNum,
                                                         simpleWatertoAirHP.WaterOutletNodeNum,
                                                         simpleWatertoAirHP.plantLoc);
                } else {
                    simpleWatertoAirHP.WaterMassFlowRate = state.dataWaterToAirHeatPumpSimple->SourceSideMassFlowRate;
                }
            } else {
                simpleWatertoAirHP.WaterMassFlowRate = state.dataWaterToAirHeatPumpSimple->SourceSideMassFlowRate;
            }
            simpleWatertoAirHP.OutletWaterTemp = state.dataWaterToAirHeatPumpSimple->SourceSideInletTemp +
                                                 simpleWatertoAirHP.QSource / (state.dataWaterToAirHeatPumpSimple->SourceSideMassFlowRate * CpWater);
            simpleWatertoAirHP.OutletWaterEnthalpy = state.dataWaterToAirHeatPumpSimple->SourceSideInletEnth +
                                                     simpleWatertoAirHP.QSource / state.dataWaterToAirHeatPumpSimple->SourceSideMassFlowRate;
        }
    }

    void CalcHPHeatingSimple(EnergyPlusData &state,
                             int const HPNum,                                         // Heat Pump Number
                             int const CyclingScheme,                                 // Fan/Compressor cycling scheme indicator
                             [[maybe_unused]] Real64 const SensDemand,                // Sensible Demand [W] !unused1208
                             DataHVACGlobals::CompressorOperation const CompressorOp, // compressor operation flag
                             Real64 const PartLoadRatio,                              // compressor part load ratio
                             [[maybe_unused]] Real64 const OnOffAirFlowRatio          // ratio of compressor on flow to average flow over time step
    )
    {

        //       AUTHOR         Arun Shenoy
        //       DATE WRITTEN   Jan 2004
        //       RE-ENGINEERED  Kenneth Tang (Jan 2005)

        // PURPOSE OF THIS SUBROUTINE:
        // This subroutine is for simulating the heating mode of the Water to Air HP Simple

        // METHODOLOGY EMPLOYED:
        // Simulate the heat pump performance using the coefficients in quadlinear and quintlinear curves and rated conditions
        // Finally, adjust the heat pump outlet conditions based on the PartLoadRatio
        // and RuntimeFrac.

        // REFERENCES:
        // (1) Lash.T.A.,1992.Simulation and Analysis of a Water Loop Heat Pump System.
        // M.S. Thesis, University of Illinois at Urbana Champaign.
        // (2) Shenoy, Arun. 2004. Simulation, Modeling and Analysis of Water to Air Heat Pump.
        // State Energy Simulation Program. M.S. Thesis, Department of Mechanical and Aerospace Engineering,
        // Oklahoma State University. (downloadable from www.hvac.okstate.edu)
        // (3) Tang,C.C.. 2005. Modeling Packaged Heat Pumps in a Quasi-Steady
        // State Energy Simulation Program. M.S. Thesis, Department of Mechanical and Aerospace Engineering,
        // Oklahoma State University. (downloadable from www.hvac.okstate.edu)

        Real64 TimeStepSysSec = state.dataHVACGlobal->TimeStepSysSec;

        // SUBROUTINE PARAMETER DEFINITIONS:
        Real64 constexpr Tref(283.15); // Reference Temperature for performance curves,10C [K]
        static constexpr std::string_view RoutineName("CalcHPHeatingSimple");
        static constexpr std::string_view RoutineNameSourceSideInletTemp("CalcHPHeatingSimple:SourceSideInletTemp");

        Real64 HeatCapRated;               // Rated Heating Capacity [W]
        Real64 HeatPowerRated;             // Rated Heating Power Input[W]
        Real64 AirVolFlowRateRated;        // Rated Air Volumetric Flow Rate [m3/s]
        Real64 WaterVolFlowRateRated;      // Rated Water Volumetric Flow Rate [m3/s]
        Real64 ratioTDB;                   // Ratio of the inlet air dry bulb temperature to the rated conditions
        Real64 ratioTS;                    // Ratio of the source side (water) inlet temperature to the rated conditions
        Real64 ratioVL;                    // Ratio of the load side flow rate to the rated conditions
        Real64 ratioVS;                    // Ratio of the source side flow rate to the rated conditions
        Real64 CpWater;                    // Specific heat of water [J/kg_C]
        Real64 CpAir;                      // Specific heat of air [J/kg_C]
        Real64 LoadSideFullMassFlowRate;   // Load Side Full Load Mass Flow Rate [kg/s]
        Real64 LoadSideFullOutletEnthalpy; // Load Side Full Load Outlet Air Enthalpy [J/kg]

        //  LOAD LOCAL VARIABLES FROM DATA STRUCTURE (for code readability)

        auto &simpleWatertoAirHP(state.dataWaterToAirHeatPumpSimple->SimpleWatertoAirHP(HPNum));

        HeatCapRated = simpleWatertoAirHP.RatedCapHeat;
        HeatPowerRated = simpleWatertoAirHP.RatedPowerHeat;
        AirVolFlowRateRated = simpleWatertoAirHP.RatedAirVolFlowRate;
        WaterVolFlowRateRated = simpleWatertoAirHP.RatedWaterVolFlowRate;
        if (CyclingScheme == DataHVACGlobals::ContFanCycCoil) {
            LoadSideFullMassFlowRate = simpleWatertoAirHP.AirMassFlowRate;
        } else {
            // default to cycling fan, cycling compressor, full load air flow
            if (PartLoadRatio > 0.0) {
                LoadSideFullMassFlowRate = simpleWatertoAirHP.AirMassFlowRate / PartLoadRatio;
            } else {
                LoadSideFullMassFlowRate = 0.0;
            }
        }
        state.dataWaterToAirHeatPumpSimple->LoadSideInletDBTemp = simpleWatertoAirHP.InletAirDBTemp;
        state.dataWaterToAirHeatPumpSimple->LoadSideInletHumRat = simpleWatertoAirHP.InletAirHumRat;

        state.dataWaterToAirHeatPumpSimple->LoadSideInletWBTemp =
            Psychrometrics::PsyTwbFnTdbWPb(state,
                                           state.dataWaterToAirHeatPumpSimple->LoadSideInletDBTemp,
                                           state.dataWaterToAirHeatPumpSimple->LoadSideInletHumRat,
                                           state.dataEnvrn->OutBaroPress,
                                           RoutineName);
        state.dataWaterToAirHeatPumpSimple->LoadSideInletEnth = simpleWatertoAirHP.InletAirEnthalpy;
        CpAir = Psychrometrics::PsyCpAirFnW(state.dataWaterToAirHeatPumpSimple->LoadSideInletHumRat);
        state.dataWaterToAirHeatPumpSimple->SourceSideMassFlowRate = simpleWatertoAirHP.WaterMassFlowRate;
        state.dataWaterToAirHeatPumpSimple->SourceSideInletTemp = simpleWatertoAirHP.InletWaterTemp;
        state.dataWaterToAirHeatPumpSimple->SourceSideInletEnth = simpleWatertoAirHP.InletWaterEnthalpy;
        CpWater = FluidProperties::GetSpecificHeatGlycol(state,
                                                         state.dataPlnt->PlantLoop(simpleWatertoAirHP.plantLoc.loopNum).FluidName,
                                                         state.dataWaterToAirHeatPumpSimple->SourceSideInletTemp,
                                                         state.dataPlnt->PlantLoop(simpleWatertoAirHP.plantLoc.loopNum).FluidIndex,
                                                         RoutineNameSourceSideInletTemp);

        // Check for flows, do not perform simulation if no flow in load side or source side.
        if (state.dataWaterToAirHeatPumpSimple->SourceSideMassFlowRate <= 0.0 || LoadSideFullMassFlowRate <= 0.0) {
            simpleWatertoAirHP.SimFlag = false;
            return;
        } else {
            simpleWatertoAirHP.SimFlag = true;
        }

        if (CompressorOp == DataHVACGlobals::CompressorOperation::Off) {
            simpleWatertoAirHP.SimFlag = false;
            return;
        }

        // Calculate Part Load Factor and Runtime Fraction
        Real64 PLF = 1.0; // part load factor as a function of PLR, RTF = PLR / PLF
        if (simpleWatertoAirHP.PLFCurveIndex > 0) {
            PLF = Curve::CurveValue(state, simpleWatertoAirHP.PLFCurveIndex, PartLoadRatio); // Calculate part-load factor
        }
        if (CyclingScheme == DataHVACGlobals::CycFanCycCoil) {
            state.dataHVACGlobal->OnOffFanPartLoadFraction = PLF;
        }
        simpleWatertoAirHP.RunFrac = PartLoadRatio / PLF;

        ratioTDB = ((state.dataWaterToAirHeatPumpSimple->LoadSideInletDBTemp + state.dataWaterToAirHeatPumpSimple->CelsiustoKelvin) / Tref);
        ratioTS = ((state.dataWaterToAirHeatPumpSimple->SourceSideInletTemp + state.dataWaterToAirHeatPumpSimple->CelsiustoKelvin) / Tref);
        ratioVL = (LoadSideFullMassFlowRate /
                   (AirVolFlowRateRated * Psychrometrics::PsyRhoAirFnPbTdbW(state,
                                                                            state.dataEnvrn->StdBaroPress,
                                                                            state.dataWaterToAirHeatPumpSimple->LoadSideInletDBTemp,
                                                                            state.dataWaterToAirHeatPumpSimple->LoadSideInletHumRat,
                                                                            RoutineName)));
        if (simpleWatertoAirHP.DesignWaterMassFlowRate > 0.0) {
            ratioVS = (state.dataWaterToAirHeatPumpSimple->SourceSideMassFlowRate) / (simpleWatertoAirHP.DesignWaterMassFlowRate);
        } else {
            ratioVS = 0.0;
        }

        simpleWatertoAirHP.QLoadTotal =
            HeatCapRated * Curve::CurveValue(state, simpleWatertoAirHP.HeatCapCurveIndex, ratioTDB, ratioTS, ratioVL, ratioVS);
        simpleWatertoAirHP.QSensible = simpleWatertoAirHP.QLoadTotal;
        state.dataWaterToAirHeatPumpSimple->Winput =
            HeatPowerRated * Curve::CurveValue(state, simpleWatertoAirHP.HeatPowCurveIndex, ratioTDB, ratioTS, ratioVL, ratioVS);

        // calculate coil outlet state variables
        LoadSideFullOutletEnthalpy = state.dataWaterToAirHeatPumpSimple->LoadSideInletEnth + simpleWatertoAirHP.QLoadTotal / LoadSideFullMassFlowRate;
        state.dataWaterToAirHeatPumpSimple->LoadSideOutletDBTemp =
            state.dataWaterToAirHeatPumpSimple->LoadSideInletDBTemp + simpleWatertoAirHP.QSensible / (LoadSideFullMassFlowRate * CpAir);
        state.dataWaterToAirHeatPumpSimple->LoadSideOutletHumRat =
            Psychrometrics::PsyWFnTdbH(state, state.dataWaterToAirHeatPumpSimple->LoadSideOutletDBTemp, LoadSideFullOutletEnthalpy, RoutineName);

        // Actual outlet conditions are "average" for time step
        if (CyclingScheme == DataHVACGlobals::ContFanCycCoil) {
            // continuous fan, cycling compressor
            simpleWatertoAirHP.OutletAirEnthalpy =
                PartLoadRatio * LoadSideFullOutletEnthalpy + (1.0 - PartLoadRatio) * state.dataWaterToAirHeatPumpSimple->LoadSideInletEnth;
            simpleWatertoAirHP.OutletAirHumRat = PartLoadRatio * state.dataWaterToAirHeatPumpSimple->LoadSideOutletHumRat +
                                                 (1.0 - PartLoadRatio) * state.dataWaterToAirHeatPumpSimple->LoadSideInletHumRat;
            simpleWatertoAirHP.OutletAirDBTemp = Psychrometrics::PsyTdbFnHW(simpleWatertoAirHP.OutletAirEnthalpy, simpleWatertoAirHP.OutletAirHumRat);
        } else {
            // default to cycling fan, cycling compressor
            simpleWatertoAirHP.OutletAirEnthalpy = LoadSideFullOutletEnthalpy;
            simpleWatertoAirHP.OutletAirHumRat = state.dataWaterToAirHeatPumpSimple->LoadSideOutletHumRat;
            simpleWatertoAirHP.OutletAirDBTemp = state.dataWaterToAirHeatPumpSimple->LoadSideOutletDBTemp;
        }

        // scale heat transfer rates to PLR and power to RTF
        simpleWatertoAirHP.QLoadTotal *= PartLoadRatio;
        simpleWatertoAirHP.QLoadTotalReport = simpleWatertoAirHP.QLoadTotal;
        simpleWatertoAirHP.QSensible *= PartLoadRatio;
        state.dataWaterToAirHeatPumpSimple->Winput *= simpleWatertoAirHP.RunFrac;
        simpleWatertoAirHP.QSource = simpleWatertoAirHP.QLoadTotalReport - state.dataWaterToAirHeatPumpSimple->Winput;

        //  Add power to global variable so power can be summed by parent object
        state.dataHVACGlobal->DXElecHeatingPower = state.dataWaterToAirHeatPumpSimple->Winput;

        // Update heat pump data structure
        simpleWatertoAirHP.Power = state.dataWaterToAirHeatPumpSimple->Winput;
        simpleWatertoAirHP.QLoadTotal = simpleWatertoAirHP.QLoadTotalReport;
        simpleWatertoAirHP.QSensible = simpleWatertoAirHP.QSensible;
        simpleWatertoAirHP.Energy = state.dataWaterToAirHeatPumpSimple->Winput * TimeStepSysSec;
        simpleWatertoAirHP.EnergyLoadTotal = simpleWatertoAirHP.QLoadTotalReport * TimeStepSysSec;
        simpleWatertoAirHP.EnergySensible = simpleWatertoAirHP.QSensible * TimeStepSysSec;
        simpleWatertoAirHP.EnergyLatent = 0.0;
        simpleWatertoAirHP.EnergySource = simpleWatertoAirHP.QSource * TimeStepSysSec;
        if (simpleWatertoAirHP.RunFrac == 0.0) {
            simpleWatertoAirHP.COP = 0.0;
        } else {
            simpleWatertoAirHP.COP = simpleWatertoAirHP.QLoadTotalReport / state.dataWaterToAirHeatPumpSimple->Winput;
        }
        simpleWatertoAirHP.PartLoadRatio = PartLoadRatio;

        if ((simpleWatertoAirHP.WaterCyclingMode) == DataHVACGlobals::WaterCycling) {
            // plant can lock flow at coil water inlet node, use design flow multiplied by PLR to calculate water mass flow rate
            simpleWatertoAirHP.WaterMassFlowRate = simpleWatertoAirHP.DesignWaterMassFlowRate * PartLoadRatio;
            PlantUtilities::SetComponentFlowRate(state,
                                                 simpleWatertoAirHP.WaterMassFlowRate,
                                                 simpleWatertoAirHP.WaterInletNodeNum,
                                                 simpleWatertoAirHP.WaterOutletNodeNum,
                                                 simpleWatertoAirHP.plantLoc);
            if (simpleWatertoAirHP.WaterMassFlowRate > 0.0) {
                simpleWatertoAirHP.OutletWaterTemp = state.dataWaterToAirHeatPumpSimple->SourceSideInletTemp -
                                                     simpleWatertoAirHP.QSource / (simpleWatertoAirHP.WaterMassFlowRate * CpWater);
                simpleWatertoAirHP.OutletWaterEnthalpy =
                    state.dataWaterToAirHeatPumpSimple->SourceSideInletEnth - simpleWatertoAirHP.QSource / simpleWatertoAirHP.WaterMassFlowRate;
            }
        } else {
            if ((simpleWatertoAirHP.WaterCyclingMode) == DataHVACGlobals::WaterConstant) {
                if (simpleWatertoAirHP.WaterFlowMode) {
                    simpleWatertoAirHP.WaterMassFlowRate = simpleWatertoAirHP.DesignWaterMassFlowRate;
                    PlantUtilities::SetComponentFlowRate(state,
                                                         simpleWatertoAirHP.WaterMassFlowRate,
                                                         simpleWatertoAirHP.WaterInletNodeNum,
                                                         simpleWatertoAirHP.WaterOutletNodeNum,
                                                         simpleWatertoAirHP.plantLoc);
                } else {
                    simpleWatertoAirHP.WaterMassFlowRate = state.dataWaterToAirHeatPumpSimple->SourceSideMassFlowRate;
                }
            } else {
                simpleWatertoAirHP.WaterMassFlowRate = state.dataWaterToAirHeatPumpSimple->SourceSideMassFlowRate;
            }
            simpleWatertoAirHP.OutletWaterTemp = state.dataWaterToAirHeatPumpSimple->SourceSideInletTemp -
                                                 simpleWatertoAirHP.QSource / (state.dataWaterToAirHeatPumpSimple->SourceSideMassFlowRate * CpWater);
            simpleWatertoAirHP.OutletWaterEnthalpy = state.dataWaterToAirHeatPumpSimple->SourceSideInletEnth -
                                                     simpleWatertoAirHP.QSource / state.dataWaterToAirHeatPumpSimple->SourceSideMassFlowRate;
        }
    }

    void UpdateSimpleWatertoAirHP(EnergyPlusData &state, int const HPNum)
    {
        // SUBROUTINE INFORMATION:
        //       AUTHOR         Arun Shenoy
        //       DATE WRITTEN   Jan 2004
        //       RE-ENGINEERED  Kenneth Tang (Jan 2005)

        // PURPOSE OF THIS SUBROUTINE:
        // This subroutine updates the Water to Air Heat Pump outlet nodes.

        // METHODOLOGY EMPLOYED:
        // Data is moved from the HP data structure to the HP outlet nodes.

        Real64 TimeStepSysSec = state.dataHVACGlobal->TimeStepSysSec;

        // SUBROUTINE LOCAL VARIABLE DECLARATIONS:
        int AirInletNode;
        int WaterInletNode;
        int AirOutletNode;
        int WaterOutletNode;

        auto &simpleWatertoAirHP(state.dataWaterToAirHeatPumpSimple->SimpleWatertoAirHP(HPNum));

        if (!simpleWatertoAirHP.SimFlag) {
            // Heatpump is off; just pass through conditions
            simpleWatertoAirHP.Power = 0.0;
            simpleWatertoAirHP.QLoadTotal = 0.0;
            simpleWatertoAirHP.QLoadTotalReport = 0.0;
            simpleWatertoAirHP.QSensible = 0.0;
            simpleWatertoAirHP.QLatent = 0.0;
            simpleWatertoAirHP.QSource = 0.0;
            simpleWatertoAirHP.Energy = 0.0;
            simpleWatertoAirHP.EnergyLoadTotal = 0.0;
            simpleWatertoAirHP.EnergySensible = 0.0;
            simpleWatertoAirHP.EnergyLatent = 0.0;
            simpleWatertoAirHP.EnergySource = 0.0;
            simpleWatertoAirHP.COP = 0.0;
            simpleWatertoAirHP.RunFrac = 0.0;
            simpleWatertoAirHP.PartLoadRatio = 0.0;

            simpleWatertoAirHP.OutletAirDBTemp = simpleWatertoAirHP.InletAirDBTemp;
            simpleWatertoAirHP.OutletAirHumRat = simpleWatertoAirHP.InletAirHumRat;
            simpleWatertoAirHP.OutletAirEnthalpy = simpleWatertoAirHP.InletAirEnthalpy;
            simpleWatertoAirHP.OutletWaterTemp = simpleWatertoAirHP.InletWaterTemp;
            simpleWatertoAirHP.OutletWaterEnthalpy = simpleWatertoAirHP.InletWaterEnthalpy;
        }

        AirInletNode = simpleWatertoAirHP.AirInletNodeNum;
        WaterInletNode = simpleWatertoAirHP.WaterInletNodeNum;
        AirOutletNode = simpleWatertoAirHP.AirOutletNodeNum;
        WaterOutletNode = simpleWatertoAirHP.WaterOutletNodeNum;

        // Set the air outlet  nodes of the WatertoAirHPSimple
        state.dataLoopNodes->Node(AirOutletNode).MassFlowRate = state.dataLoopNodes->Node(AirInletNode).MassFlowRate;
        state.dataLoopNodes->Node(AirOutletNode).Temp = simpleWatertoAirHP.OutletAirDBTemp;
        state.dataLoopNodes->Node(AirOutletNode).HumRat = simpleWatertoAirHP.OutletAirHumRat;
        state.dataLoopNodes->Node(AirOutletNode).Enthalpy = simpleWatertoAirHP.OutletAirEnthalpy;

        // Set the air outlet nodes for properties that just pass through & not used
        state.dataLoopNodes->Node(AirOutletNode).Quality = state.dataLoopNodes->Node(AirInletNode).Quality;
        state.dataLoopNodes->Node(AirOutletNode).Press = state.dataLoopNodes->Node(AirInletNode).Press;
        state.dataLoopNodes->Node(AirOutletNode).MassFlowRateMin = state.dataLoopNodes->Node(AirInletNode).MassFlowRateMin;
        state.dataLoopNodes->Node(AirOutletNode).MassFlowRateMax = state.dataLoopNodes->Node(AirInletNode).MassFlowRateMax;
        state.dataLoopNodes->Node(AirOutletNode).MassFlowRateMinAvail = state.dataLoopNodes->Node(AirInletNode).MassFlowRateMinAvail;
        state.dataLoopNodes->Node(AirOutletNode).MassFlowRateMaxAvail = state.dataLoopNodes->Node(AirInletNode).MassFlowRateMaxAvail;

        // Set the water outlet node of the WatertoAirHPSimple
        // Set the water outlet nodes for properties that just pass through & not used
        PlantUtilities::SafeCopyPlantNode(state, WaterInletNode, WaterOutletNode);

        state.dataLoopNodes->Node(WaterOutletNode).Temp = simpleWatertoAirHP.OutletWaterTemp;
        state.dataLoopNodes->Node(WaterOutletNode).Enthalpy = simpleWatertoAirHP.OutletWaterEnthalpy;

        simpleWatertoAirHP.Energy = simpleWatertoAirHP.Power * TimeStepSysSec;
        simpleWatertoAirHP.EnergyLoadTotal = simpleWatertoAirHP.QLoadTotal * TimeStepSysSec;
        simpleWatertoAirHP.EnergySensible = simpleWatertoAirHP.QSensible * TimeStepSysSec;
        simpleWatertoAirHP.EnergyLatent = simpleWatertoAirHP.QLatent * TimeStepSysSec;
        simpleWatertoAirHP.EnergySource = simpleWatertoAirHP.QSource * TimeStepSysSec;

        if (state.dataContaminantBalance->Contaminant.CO2Simulation) {
            state.dataLoopNodes->Node(AirOutletNode).CO2 = state.dataLoopNodes->Node(AirInletNode).CO2;
        }
        if (state.dataContaminantBalance->Contaminant.GenericContamSimulation) {
            state.dataLoopNodes->Node(AirOutletNode).GenContam = state.dataLoopNodes->Node(AirInletNode).GenContam;
        }

        if (simpleWatertoAirHP.reportCoilFinalSizes) {
            if (!state.dataGlobal->WarmupFlag && !state.dataGlobal->DoingHVACSizingSimulations && !state.dataGlobal->DoingSizing) {

                if (simpleWatertoAirHP.WAHPType == WatertoAirHP::Cooling) {
                    state.dataRptCoilSelection->coilSelectionReportObj->setCoilFinalSizes(
                        state,
                        simpleWatertoAirHP.Name,
                        format("COIL:{}:WATERTOAIRHEATPUMP:EQUATIONFIT", WatertoAirHPNamesUC[static_cast<int>(simpleWatertoAirHP.WAHPType)]),
                        simpleWatertoAirHP.RatedCapCoolTotal,
                        simpleWatertoAirHP.RatedCapCoolSens,
                        simpleWatertoAirHP.RatedAirVolFlowRate,
                        simpleWatertoAirHP.RatedWaterVolFlowRate);
                } else if (simpleWatertoAirHP.WAHPType == WatertoAirHP::Heating) {
                    state.dataRptCoilSelection->coilSelectionReportObj->setCoilFinalSizes(
                        state,
                        simpleWatertoAirHP.Name,
                        format("COIL:{}:WATERTOAIRHEATPUMP:EQUATIONFIT", WatertoAirHPNamesUC[static_cast<int>(simpleWatertoAirHP.WAHPType)]),
                        simpleWatertoAirHP.RatedCapHeat,
                        simpleWatertoAirHP.RatedCapHeat,
                        simpleWatertoAirHP.RatedAirVolFlowRate,
                        simpleWatertoAirHP.RatedWaterVolFlowRate);
                }
                simpleWatertoAirHP.reportCoilFinalSizes = false;
            }
        }
    }

    //        End of Update subroutines for the WatertoAirHP Module
    // *****************************************************************************

    Real64 CalcEffectiveSHR(EnergyPlusData &state,
                            int const HPNum,         // Index number for cooling coil
                            Real64 const SHRss,      // Steady-state sensible heat ratio
                            int const CyclingScheme, // Fan/compressor cycling scheme indicator
                            Real64 const RTF,        // Compressor run-time fraction
                            Real64 const QLatRated,  // Rated latent capacity
                            Real64 const QLatActual, // Actual latent capacity
                            Real64 const EnteringDB, // Entering air dry-bulb temperature
                            Real64 const EnteringWB  // Entering air wet-bulb temperature
    )
    {

        // FUNCTION INFORMATION:
        //    AUTHOR         Richard Raustad, FSEC
        //    DATE WRITTEN   September 2003
        //    MODIFIED       Kenneth Tang (Aug 2004) Added capability for simulating CycFanCycCoil

        // PURPOSE OF THIS FUNCTION:
        //    Adjust sensible heat ratio to account for degradation of DX coil latent
        //    capacity at part-load (cycling) conditions.

        // METHODOLOGY EMPLOYED:
        //    With model parameters entered by the user, the part-load latent performance
        //    of a DX cooling coil is determined for a constant air flow system with
        //    a cooling coil that cycles on/off. The model calculates the time
        //    required for condensate to begin falling from the cooling coil.
        //    Runtimes greater than this are integrated to a "part-load" latent
        //    capacity which is used to determine the "part-load" sensible heat ratio.
        //    See reference below for additional details (linear decay model, Eq. 8b).

        //    For cycling fan operation, a modified version of Henderson and Rengarajan (1996)
        //    model is used by ultilizing the fan delay time as the time-off (or time duration
        //    for the re-evaporation of moisture from time coil). Refer to Tang, C.C. (2005)

        // REFERENCES:
        //    (1) Henderson, H.I., K. Rengarajan.1996. A Model to Predict the Latent
        //    Capacity of Air Conditioners and Heat Pumps at Part-Load Conditions
        //    with Constant Fan Operation ASHRAE Transactions 102 (1), pp. 266-274.
        //    (2) Tang,C.C.. 2005. Modeling Packaged Heat Pumps in a Quasi-Steady
        //    State Energy Simulation Program. M.S. Thesis, Department of Mechanical and Aerospace Engineering,
        //    Oklahoma State University. (downloadable from www.hvac.okstate.edu)

        // Return value
        Real64 SHReff; // Effective sensible heat ratio, includes degradation due to cycling effects

        // FUNCTION LOCAL VARIABLE DECLARATIONS:
        Real64 Twet; // Nominal time for condensate to begin leaving the coil's condensate drain line
        // at the current operating conditions (sec)
        Real64 Gamma; // Initial moisture evaporation rate divided by steady-state AC latent capacity
        // at the current operating conditions
        Real64 Twet_Rated;            // Twet at rated conditions (coil air flow rate and air temperatures), sec
        Real64 Gamma_Rated;           // Gamma at rated conditions (coil air flow rate and air temperatures)
        Real64 Twet_max;              // Maximum allowed value for Twet
        Real64 MaxONOFFCyclesperHour; // Maximum cycling rate of heat pump [cycles/hr]
        Real64 HPTimeConstant;        // Heat pump time constant [s]
        Real64 FanDelayTime;          // Fan delay time, time delay for the HP's fan to
        // shut off after compressor cycle off  [s]
        Real64 Ton;     // Coil on time (sec)
        Real64 Toff;    // Coil off time (sec)
        Real64 Toffa;   // Actual coil off time (sec). Equations valid for Toff <= (2.0 * Twet/Gamma)
        Real64 aa;      // Intermediate variable
        Real64 To1;     // Intermediate variable (first guess at To). To = time to the start of moisture removal
        Real64 To2;     // Intermediate variable (second guess at To). To = time to the start of moisture removal
        Real64 Error;   // Error for iteration (DO) loop
        Real64 LHRmult; // Latent Heat Ratio (LHR) multiplier. The effective latent heat ratio LHR = (1-SHRss)*LHRmult

        auto &simpleWatertoAirHP(state.dataWaterToAirHeatPumpSimple->SimpleWatertoAirHP(HPNum));

        Twet_Rated = simpleWatertoAirHP.Twet_Rated;
        Gamma_Rated = simpleWatertoAirHP.Gamma_Rated;
        MaxONOFFCyclesperHour = simpleWatertoAirHP.MaxONOFFCyclesperHour;
        HPTimeConstant = simpleWatertoAirHP.HPTimeConstant;
        FanDelayTime = simpleWatertoAirHP.FanDelayTime;

        //  No moisture evaporation (latent degradation) occurs for runtime fraction of 1.0
        //  All latent degradation model parameters cause divide by 0.0 if not greater than 0.0
        //  Latent degradation model parameters initialize to 0.0 meaning no evaporation model used.
        if ((RTF >= 1.0) || (QLatRated == 0.0) || (QLatActual == 0.0) || (Twet_Rated <= 0.0) || (Gamma_Rated <= 0.0) ||
            (MaxONOFFCyclesperHour <= 0.0) || (HPTimeConstant <= 0.0) || (RTF <= 0.0)) {
            SHReff = SHRss;
            return SHReff;
        }

        Twet_max = 9999.0; // high limit for Twet

        //  Calculate the model parameters at the actual operating conditions
        Twet = min(Twet_Rated * QLatRated / (QLatActual + 1.e-10), Twet_max);
        Gamma = Gamma_Rated * QLatRated * (EnteringDB - EnteringWB) / ((26.7 - 19.4) * QLatActual + 1.e-10);

        //  Calculate the compressor on and off times using a converntional thermostat curve
        Ton = 3600.0 / (4.0 * MaxONOFFCyclesperHour * (1.0 - RTF)); // duration of cooling coil on-cycle (sec)

        if ((CyclingScheme == DataHVACGlobals::CycFanCycCoil) && (FanDelayTime != 0.0)) {
            // For CycFanCycCoil, moisture is evaporated from the cooling coil back to the air stream
            // until the fan cycle off. Assume no evaporation from the coil after the fan shuts off.
            Toff = FanDelayTime;
        } else {
            // For ContFanCycCoil, moisture is evaporated from the cooling coil back to the air stream
            // for the entire heat pump off-cycle.
            Toff = 3600.0 / (4.0 * MaxONOFFCyclesperHour * RTF); // duration of cooling coil off-cycle (sec)
        }

        //  Cap Toff to meet the equation restriction
        if (Gamma > 0.0) {
            Toffa = min(Toff, 2.0 * Twet / Gamma);
        } else {
            Toffa = Toff;
        }

        //  Use sucessive substitution to solve for To
        aa = (Gamma * Toffa) - (0.25 / Twet) * pow_2(Gamma) * pow_2(Toffa);

        To1 = aa + HPTimeConstant;
        Error = 1.0;
        while (Error > 0.001) {
            To2 = aa - HPTimeConstant * (std::exp(-To1 / HPTimeConstant) - 1.0);
            Error = std::abs((To2 - To1) / To1);
            To1 = To2;
        }

        //  Adjust Sensible Heat Ratio (SHR) using Latent Heat Ratio (LHR) multiplier
        //  Floating underflow errors occur when -Ton/HPTimeConstant is a large negative number.
        //  Cap lower limit at -700 to avoid the underflow errors.
        aa = std::exp(max(-700.0, -Ton / HPTimeConstant));
        //  Calculate latent heat ratio multiplier
        LHRmult = max(((Ton - To2) / (Ton + HPTimeConstant * (aa - 1.0))), 0.0);

        //  Calculate part-load or "effective" sensible heat ratio
        SHReff = 1.0 - (1.0 - SHRss) * LHRmult;

        if (SHReff < SHRss) SHReff = SHRss; // Effective SHR can be less than the steady-state SHR
        if (SHReff > 1.0) SHReff = 1.0;     // Effective sensible heat ratio can't be greater than 1.0

        return SHReff;
    }

    int GetCoilIndex(EnergyPlusData &state,
                     std::string const &CoilType, // must match coil types in this module
                     std::string const &CoilName, // must match coil names for the coil type
                     bool &ErrorsFound            // set to true if problem
    )
    {

        // FUNCTION INFORMATION:
        //       AUTHOR         R. Raustad
        //       DATE WRITTEN   August 2007

        // PURPOSE OF THIS FUNCTION:
        // This function looks up the coil capacity for the given coil and returns it.  If
        // incorrect coil type or name is given, ErrorsFound is returned as true and index is returned
        // as zero.

        // Return value
        int IndexNum; // returned index of matched coil

        // Obtains and Allocates WatertoAirHP related parameters from input file
        if (state.dataWaterToAirHeatPumpSimple->GetCoilsInputFlag) { // First time subroutine has been entered
            GetSimpleWatertoAirHPInput(state);
            state.dataWaterToAirHeatPumpSimple->GetCoilsInputFlag = false;
        }

        IndexNum = UtilityRoutines::FindItemInList(CoilName, state.dataWaterToAirHeatPumpSimple->SimpleWatertoAirHP);

        if (IndexNum == 0) {
            ShowSevereError(state, format(R"(Could not find CoilType="{}" with Name="{}")", CoilType, CoilName));
            ErrorsFound = true;
        }

        return IndexNum;
    }

    Real64 GetCoilCapacity(EnergyPlusData &state,
                           std::string const &CoilType, // must match coil types in this module
                           std::string const &CoilName, // must match coil names for the coil type
                           bool &ErrorsFound            // set to true if problem
    )
    {

        // FUNCTION INFORMATION:
        //       AUTHOR         Linda Lawrie
        //       DATE WRITTEN   February 2006

        // PURPOSE OF THIS FUNCTION:
        // This function looks up the coil capacity for the given coil and returns it.  If
        // incorrect coil type or name is given, ErrorsFound is returned as true and capacity is returned
        // as negative.

        // Return value
        Real64 CoilCapacity; // returned capacity of matched coil

        // FUNCTION LOCAL VARIABLE DECLARATIONS:
        int WhichCoil;

        // Obtains and Allocates WatertoAirHP related parameters from input file
        if (state.dataWaterToAirHeatPumpSimple->GetCoilsInputFlag) { // First time subroutine has been entered
            GetSimpleWatertoAirHPInput(state);
            state.dataWaterToAirHeatPumpSimple->GetCoilsInputFlag = false;
        }

        if (UtilityRoutines::SameString(CoilType, "COIL:COOLING:WATERTOAIRHEATPUMP:EQUATIONFIT") ||
            UtilityRoutines::SameString(CoilType, "COIL:HEATING:WATERTOAIRHEATPUMP:EQUATIONFIT")) {
            WhichCoil = UtilityRoutines::FindItemInList(CoilName, state.dataWaterToAirHeatPumpSimple->SimpleWatertoAirHP);
            if (WhichCoil != 0) {
                if (UtilityRoutines::SameString(CoilType, "COIL:HEATING:WATERTOAIRHEATPUMP:EQUATIONFIT")) {
                    CoilCapacity = state.dataWaterToAirHeatPumpSimple->SimpleWatertoAirHP(WhichCoil).RatedCapHeat;
                } else {
                    CoilCapacity = state.dataWaterToAirHeatPumpSimple->SimpleWatertoAirHP(WhichCoil).RatedCapCoolTotal;

                    int companionHeatingCoil = state.dataWaterToAirHeatPumpSimple->SimpleWatertoAirHP(WhichCoil).CompanionHeatingCoilNum;
                    if (companionHeatingCoil > 0) {
                        if (CoilCapacity == DataSizing::AutoSize &&
                            state.dataWaterToAirHeatPumpSimple->SimpleWatertoAirHP(companionHeatingCoil).WAHPPlantType ==
                                DataPlant::PlantEquipmentType::CoilWAHPHeatingEquationFit &&
                            state.dataWaterToAirHeatPumpSimple->SimpleWatertoAirHP(companionHeatingCoil).RatedCapHeat == DataSizing::AutoSize &&
                            state.dataSize->DXCoolCap > 0) {
                            // Heating coil has not yet been sized, returning the temporary cooling capacity
                            CoilCapacity = state.dataSize->DXCoolCap;
                        }
                    }
                }
            }
        } else {
            WhichCoil = 0;
        }

        if (WhichCoil == 0) {
            ShowSevereError(state, format(R"(Could not find CoilType="{}" with Name="{}")", CoilType, CoilName));
            ErrorsFound = true;
            CoilCapacity = -1000.0;
        }

        return CoilCapacity;
    }

    Real64 GetCoilAirFlowRate(EnergyPlusData &state,
                              std::string const &CoilType, // must match coil types in this module
                              std::string const &CoilName, // must match coil names for the coil type
                              bool &ErrorsFound            // set to true if problem
    )
    {

        // FUNCTION INFORMATION:
        //       AUTHOR         Richard Raustad, FSEC
        //       DATE WRITTEN   October 2011

        // PURPOSE OF THIS FUNCTION:
        // This function looks up the coil air flow rate for the given coil and returns it.  If
        // incorrect coil type or name is given, ErrorsFound is returned as true and capacity is returned
        // as negative.

        // Return value
        Real64 CoilAirFlowRate; // returned air volume flow rate of matched coil

        // FUNCTION LOCAL VARIABLE DECLARATIONS:
        int WhichCoil;

        // Obtains and Allocates WatertoAirHP related parameters from input file
        if (state.dataWaterToAirHeatPumpSimple->GetCoilsInputFlag) { // First time subroutine has been entered
            GetSimpleWatertoAirHPInput(state);
            state.dataWaterToAirHeatPumpSimple->GetCoilsInputFlag = false;
        }

        if (CoilType == "COIL:COOLING:WATERTOAIRHEATPUMP:EQUATIONFIT" || CoilType == "COIL:HEATING:WATERTOAIRHEATPUMP:EQUATIONFIT") {
            WhichCoil = UtilityRoutines::FindItemInList(CoilName, state.dataWaterToAirHeatPumpSimple->SimpleWatertoAirHP);
            if (WhichCoil != 0) {
                CoilAirFlowRate = state.dataWaterToAirHeatPumpSimple->SimpleWatertoAirHP(WhichCoil).RatedAirVolFlowRate;
            }
        } else {
            WhichCoil = 0;
        }

        if (WhichCoil == 0) {
            ShowSevereError(state, format(R"(Could not find CoilType="{}" with Name="{}")", CoilType, CoilName));
            ErrorsFound = true;
            CoilAirFlowRate = -1000.0;
        }

        return CoilAirFlowRate;
    }

    int GetCoilInletNode(EnergyPlusData &state,
                         std::string const &CoilType, // must match coil types in this module
                         std::string const &CoilName, // must match coil names for the coil type
                         bool &ErrorsFound            // set to true if problem
    )
    {

        // FUNCTION INFORMATION:
        //       AUTHOR         Linda Lawrie
        //       DATE WRITTEN   February 2006

        // PURPOSE OF THIS FUNCTION:
        // This function looks up the given coil and returns the inlet node.  If
        // incorrect coil type or name is given, ErrorsFound is returned as true and value is returned
        // as zero.

        // Return value
        int NodeNumber; // returned outlet node of matched coil

        // FUNCTION LOCAL VARIABLE DECLARATIONS:
        int WhichCoil;

        // Obtains and Allocates WatertoAirHP related parameters from input file
        if (state.dataWaterToAirHeatPumpSimple->GetCoilsInputFlag) { // First time subroutine has been entered
            GetSimpleWatertoAirHPInput(state);
            state.dataWaterToAirHeatPumpSimple->GetCoilsInputFlag = false;
        }

        WhichCoil = UtilityRoutines::FindItemInList(CoilName, state.dataWaterToAirHeatPumpSimple->SimpleWatertoAirHP);
        if (WhichCoil != 0) {
            NodeNumber = state.dataWaterToAirHeatPumpSimple->SimpleWatertoAirHP(WhichCoil).AirInletNodeNum;
        }

        if (WhichCoil == 0) {
            ShowSevereError(state, format(R"(Could not find CoilType="{}" with Name="{}")", CoilType, CoilName));
            ErrorsFound = true;
            NodeNumber = 0;
        }

        return NodeNumber;
    }

    int GetCoilOutletNode(EnergyPlusData &state,
                          std::string const &CoilType, // must match coil types in this module
                          std::string const &CoilName, // must match coil names for the coil type
                          bool &ErrorsFound            // set to true if problem
    )
    {

        // FUNCTION INFORMATION:
        //       AUTHOR         R. Raustad
        //       DATE WRITTEN   July 2007

        // PURPOSE OF THIS FUNCTION:
        // This function looks up the given coil and returns the outlet node.  If
        // incorrect coil type or name is given, ErrorsFound is returned as true and value is returned
        // as zero.

        // Return value
        int NodeNumber; // returned outlet node of matched coil

        // FUNCTION LOCAL VARIABLE DECLARATIONS:
        int WhichCoil;

        // Obtains and Allocates WatertoAirHP related parameters from input file
        if (state.dataWaterToAirHeatPumpSimple->GetCoilsInputFlag) { // First time subroutine has been entered
            GetSimpleWatertoAirHPInput(state);
            state.dataWaterToAirHeatPumpSimple->GetCoilsInputFlag = false;
        }

        WhichCoil = UtilityRoutines::FindItemInList(CoilName, state.dataWaterToAirHeatPumpSimple->SimpleWatertoAirHP);
        if (WhichCoil != 0) {
            NodeNumber = state.dataWaterToAirHeatPumpSimple->SimpleWatertoAirHP(WhichCoil).AirOutletNodeNum;
        }

        if (WhichCoil == 0) {
            ShowSevereError(state, format(R"(Could not find CoilType="{}" with Name="{}")", CoilType, CoilName));
            ErrorsFound = true;
            NodeNumber = 0;
        }

        return NodeNumber;
    }

    void SetSimpleWSHPData(EnergyPlusData &state,
                           int const SimpleWSHPNum,                         // Number of OA Controller
                           bool &ErrorsFound,                               // Set to true if certain errors found
                           int const WaterCyclingMode,                      // the coil water flow mode (cycling, constant or constantondemand)
                           ObjexxFCL::Optional_int CompanionCoolingCoilNum, // Index to cooling coil for heating coil = SimpleWSHPNum
                           ObjexxFCL::Optional_int CompanionHeatingCoilNum  // Index to heating coil for cooling coil = SimpleWSHPNum
    )
    {

        // SUBROUTINE INFORMATION:
        //       AUTHOR         Richard Raustad
        //       DATE WRITTEN   June 2009

        // PURPOSE OF THIS SUBROUTINE:
        // This routine was designed to "push" information from a parent object to
        // this WSHP coil object.

        // Obtains and Allocates WatertoAirHP related parameters from input file
        if (state.dataWaterToAirHeatPumpSimple->GetCoilsInputFlag) { // First time subroutine has been entered
            GetSimpleWatertoAirHPInput(state);
            state.dataWaterToAirHeatPumpSimple->GetCoilsInputFlag = false;
        }

        if (SimpleWSHPNum <= 0 || SimpleWSHPNum > state.dataWaterToAirHeatPumpSimple->NumWatertoAirHPs) {
            ShowSevereError(state,
                            format("SetSimpleWSHPData: called with WSHP Coil Number out of range={} should be >0 and <{}",
                                   SimpleWSHPNum,
                                   state.dataWaterToAirHeatPumpSimple->NumWatertoAirHPs));
            ErrorsFound = true;
            return;
        }

        state.dataWaterToAirHeatPumpSimple->SimpleWatertoAirHP(SimpleWSHPNum).WaterCyclingMode = WaterCyclingMode;
        if (present(CompanionCoolingCoilNum)) {
            state.dataWaterToAirHeatPumpSimple->SimpleWatertoAirHP(SimpleWSHPNum).CompanionCoolingCoilNum = CompanionCoolingCoilNum;
            state.dataWaterToAirHeatPumpSimple->SimpleWatertoAirHP(CompanionCoolingCoilNum).CompanionHeatingCoilNum = SimpleWSHPNum;
            state.dataWaterToAirHeatPumpSimple->SimpleWatertoAirHP(CompanionCoolingCoilNum).WaterCyclingMode = WaterCyclingMode;
        }

        if (present(CompanionHeatingCoilNum)) {
            state.dataWaterToAirHeatPumpSimple->SimpleWatertoAirHP(SimpleWSHPNum).CompanionHeatingCoilNum = CompanionHeatingCoilNum;
            state.dataWaterToAirHeatPumpSimple->SimpleWatertoAirHP(CompanionHeatingCoilNum).CompanionCoolingCoilNum = SimpleWSHPNum;
            state.dataWaterToAirHeatPumpSimple->SimpleWatertoAirHP(CompanionHeatingCoilNum).WaterCyclingMode = WaterCyclingMode;
        }
    }

    void CheckSimpleWAHPRatedCurvesOutputs(EnergyPlusData &state, std::string const &CoilName)
    {
        int WhichCoil;
        constexpr Real64 Tref(283.15); // Refrence Temperature for performance curves,10C [K]
        static constexpr std::string_view RoutineName("CheckSimpleWAHPRatedCurvesOutputs");

        WhichCoil = UtilityRoutines::FindItemInList(CoilName, state.dataWaterToAirHeatPumpSimple->SimpleWatertoAirHP);

        if (WhichCoil != 0) {
            if (state.dataWaterToAirHeatPumpSimple->SimpleWatertoAirHP(WhichCoil).WAHPType == WatertoAirHP::Cooling) {
                int TotalCoolCapCurveIndex = state.dataWaterToAirHeatPumpSimple->SimpleWatertoAirHP(WhichCoil).TotalCoolCapCurveIndex;
                int CoolPowCurveIndex = state.dataWaterToAirHeatPumpSimple->SimpleWatertoAirHP(WhichCoil).CoolPowCurveIndex;
                int SensCoolCapCurveIndex = state.dataWaterToAirHeatPumpSimple->SimpleWatertoAirHP(WhichCoil).SensCoolCapCurveIndex;
                if (state.dataWaterToAirHeatPumpSimple->SimpleWatertoAirHP(WhichCoil).RatedEntAirWetbulbTemp != DataSizing::AutoSize) {
                    Real64 RatedratioTWB = (state.dataWaterToAirHeatPumpSimple->SimpleWatertoAirHP(WhichCoil).RatedEntAirWetbulbTemp +
                                            state.dataWaterToAirHeatPumpSimple->CelsiustoKelvin) /
                                           Tref;
                    Real64 RatedratioTS = (state.dataWaterToAirHeatPumpSimple->SimpleWatertoAirHP(WhichCoil).RatedEntWaterTemp +
                                           state.dataWaterToAirHeatPumpSimple->CelsiustoKelvin) /
                                          Tref;
                    Real64 RatedTotCapTempModFac = Curve::CurveValue(state, TotalCoolCapCurveIndex, RatedratioTWB, RatedratioTS, 1.0, 1.0);
                    Real64 RatedCoolPowerTempModFac = Curve::CurveValue(state, CoolPowCurveIndex, RatedratioTWB, RatedratioTS, 1.0, 1.0);
                    if (RatedTotCapTempModFac > 1.02 || RatedTotCapTempModFac < 0.98) {
                        ShowWarningError(state,
                                         format("{}: Coil:Cooling:WaterToAirHeatPump:EquationFit=\"{}\"",
                                                std::string{RoutineName},
                                                state.dataWaterToAirHeatPumpSimple->SimpleWatertoAirHP(WhichCoil).Name));
                        ShowContinueError(state,
                                          "Total cooling capacity as a function of temperature curve output is not equal to 1.0 (+ or - 2%) "
                                          "at rated conditions.");
                        ShowContinueError(state, format("Curve output at rated conditions = {:.3T}", RatedTotCapTempModFac));
                    }
                    if (RatedCoolPowerTempModFac > 1.02 || RatedCoolPowerTempModFac < 0.98) {
                        ShowWarningError(state,
                                         format("{}: Coil:Cooling:WaterToAirHeatPump:EquationFit=\"{}\"",
                                                std::string{RoutineName},
                                                state.dataWaterToAirHeatPumpSimple->SimpleWatertoAirHP(WhichCoil).Name));
                        ShowContinueError(state,
                                          "Cooling power consumption as a function of temperature curve output is not equal to 1.0 (+ or - 2%) "
                                          "at rated conditions.");
                        ShowContinueError(state, format("Curve output at rated conditions = {:.3T}", RatedCoolPowerTempModFac));
                    }
                    if (state.dataWaterToAirHeatPumpSimple->SimpleWatertoAirHP(WhichCoil).RatedEntAirDrybulbTemp != DataSizing::AutoSize) {
                        Real64 RatedratioTDB = (state.dataWaterToAirHeatPumpSimple->SimpleWatertoAirHP(WhichCoil).RatedEntAirDrybulbTemp +
                                                state.dataWaterToAirHeatPumpSimple->CelsiustoKelvin) /
                                               Tref;
                        Real64 RatedSensCapTempModFac =
                            Curve::CurveValue(state, SensCoolCapCurveIndex, RatedratioTDB, RatedratioTWB, RatedratioTS, 1.0, 1.0);
                        if (RatedSensCapTempModFac > 1.02 || RatedSensCapTempModFac < 0.98) {
                            ShowWarningError(state,
                                             format("{}: Coil:Cooling:WaterToAirHeatPump:EquationFit=\"{}\"",
                                                    std::string{RoutineName},
                                                    state.dataWaterToAirHeatPumpSimple->SimpleWatertoAirHP(WhichCoil).Name));
                            ShowContinueError(state,
                                              "Sensible cooling capacity as a function of temperature curve output is not equal to 1.0 (+ or - 2%) "
                                              "at rated conditions.");
                            ShowContinueError(state, format("Curve output at rated conditions = {:.3T}", RatedSensCapTempModFac));
                        }
                    }
                }
            } else if (state.dataWaterToAirHeatPumpSimple->SimpleWatertoAirHP(WhichCoil).WAHPType == WatertoAirHP::Heating) {
                if (state.dataWaterToAirHeatPumpSimple->SimpleWatertoAirHP(WhichCoil).RatedEntAirDrybulbTemp != DataSizing::AutoSize) {
                    int HeatCapCurveIndex = state.dataWaterToAirHeatPumpSimple->SimpleWatertoAirHP(WhichCoil).HeatCapCurveIndex;
                    int HeatPowCurveIndex = state.dataWaterToAirHeatPumpSimple->SimpleWatertoAirHP(WhichCoil).HeatPowCurveIndex;
                    Real64 RatedHeatratioTDB = (state.dataWaterToAirHeatPumpSimple->SimpleWatertoAirHP(WhichCoil).RatedEntAirDrybulbTemp +
                                                state.dataWaterToAirHeatPumpSimple->CelsiustoKelvin) /
                                               Tref;
                    Real64 RatedHeatratioTS = (state.dataWaterToAirHeatPumpSimple->SimpleWatertoAirHP(WhichCoil).RatedEntWaterTemp +
                                               state.dataWaterToAirHeatPumpSimple->CelsiustoKelvin) /
                                              Tref;
                    Real64 RatedHeatCapTempModFac = Curve::CurveValue(state, HeatCapCurveIndex, RatedHeatratioTDB, RatedHeatratioTS, 1.0, 1.0);
                    Real64 RatedHeatPowerTempModFac = Curve::CurveValue(state, HeatPowCurveIndex, RatedHeatratioTDB, RatedHeatratioTS, 1.0, 1.0);
                    if (RatedHeatCapTempModFac > 1.02 || RatedHeatCapTempModFac < 0.98) {
                        ShowWarningError(state,
                                         format("{}: Coil:Heating:WaterToAirHeatPump:EquationFit=\"{}\"",
                                                std::string{RoutineName},
                                                state.dataWaterToAirHeatPumpSimple->SimpleWatertoAirHP(WhichCoil).Name));
                        ShowContinueError(
                            state, "Heating capacity as a function of temperature curve output is not equal to 1.0 (+ or - 2%) at rated conditions.");
                        ShowContinueError(state, format("Curve output at rated conditions = {:.3T}", RatedHeatCapTempModFac));
                    }
                    if (RatedHeatPowerTempModFac > 1.02 || RatedHeatPowerTempModFac < 0.98) {
                        ShowWarningError(state,
                                         format("{}: Coil:Heating:WaterToAirHeatPump:EquationFit=\"{}\"",
                                                std::string{RoutineName},
                                                state.dataWaterToAirHeatPumpSimple->SimpleWatertoAirHP(WhichCoil).Name));
                        ShowContinueError(state,
                                          "Heating power consumption as a function of temperature curve output is not equal to 1.0 (+ or - 2%) at "
                                          "rated conditions.");
                        ShowContinueError(state, format("Curve output at rated conditions = {:.3T}", RatedHeatPowerTempModFac));
                    }
                }
            }
        }
    }
} // namespace WaterToAirHeatPumpSimple

} // namespace EnergyPlus<|MERGE_RESOLUTION|>--- conflicted
+++ resolved
@@ -426,17 +426,12 @@
             }
 
             CheckSimpleWAHPRatedCurvesOutputs(state, simpleWAHP.Name);
-<<<<<<< HEAD
-            simpleWAHP.Twet_Rated = NumArray(9);
-            simpleWAHP.Gamma_Rated = NumArray(10);
-            simpleWAHP.MaxONOFFCyclesperHour = NumArray(11);
-            simpleWAHP.HPTimeConstant = NumArray(12);
-            simpleWAHP.FanDelayTime = NumArray(13);
-
-=======
             simpleWAHP.Twet_Rated = NumArray(11);
             simpleWAHP.Gamma_Rated = NumArray(12);
->>>>>>> 37d3fdc2
+            simpleWAHP.MaxONOFFCyclesperHour = NumArray(13);
+            simpleWAHP.HPTimeConstant = NumArray(14);
+            simpleWAHP.FanDelayTime = NumArray(15);
+
             state.dataHeatBal->HeatReclaimSimple_WAHPCoil(WatertoAirHPNum).Name = simpleWAHP.Name;
             state.dataHeatBal->HeatReclaimSimple_WAHPCoil(WatertoAirHPNum).SourceType = CurrentModuleObject;
 
