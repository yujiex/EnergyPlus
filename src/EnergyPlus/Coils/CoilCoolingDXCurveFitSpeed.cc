--- conflicted
+++ resolved
@@ -316,11 +316,7 @@
     }
 }
 
-<<<<<<< HEAD
-void CoilCoolingDXCurveFitSpeed::size(int const speedNum, int const maxSpeeds)
-=======
-void CoilCoolingDXCurveFitSpeed::size(EnergyPlusData &state)
->>>>>>> c1fbb0bc
+void CoilCoolingDXCurveFitSpeed::size(EnergyPlusData &state, int const speedNum, int const maxSpeeds)
 {
 
     std::string RoutineName = "sizeSpeed";
@@ -341,7 +337,6 @@
     std::string CompName = this->parentName;
 
     int SizingMethod = DataHVACGlobals::CoolingAirflowSizing;
-<<<<<<< HEAD
     std::string preFixString;
     if (maxSpeeds > 1) preFixString = "Speed " + std::to_string(speedNum + 1) + " ";
     std::string SizingString = preFixString + "Rated Air Flow Rate [m3/s]";
@@ -352,7 +347,7 @@
         DataSizing::DataBypassFrac = 1 - this->active_fraction_of_face_coil_area;
         tempSize = DataSizing::AutoSize;
     }
-    ReportSizingManager::RequestSizing(CompType, CompName, SizingMethod, SizingString, tempSize, PrintFlag, RoutineName);
+    ReportSizingManager::RequestSizing(state, CompType, CompName, SizingMethod, SizingString, tempSize, PrintFlag, RoutineName);
     DataSizing::DataBypassFrac = 0;
     DataSizing::DataIsDXCoil = false;
     this->evap_air_flow_rate = tempSize;
@@ -363,16 +358,8 @@
     tempSize = this->rated_total_capacity;
     if (this->ratedGrossTotalCapIsAutosized) tempSize = DataSizing::AutoSize;
 
-    ReportSizingManager::RequestSizing(CompType, CompName, SizingMethod, SizingString, tempSize, PrintFlag, RoutineName);
+    ReportSizingManager::RequestSizing(state, CompType, CompName, SizingMethod, SizingString, tempSize, PrintFlag, RoutineName);
     this->rated_total_capacity = tempSize;
-=======
-    std::string SizingString = "Rated Air Flow Rate [m3/s]";
-    ReportSizingManager::RequestSizing(state, CompType, CompName, SizingMethod, SizingString, this->evap_air_flow_rate, PrintFlag, RoutineName);
-
-    SizingMethod = DataHVACGlobals::CoolingCapacitySizing;
-    SizingString = "Gross Cooling Capacity [W]";
-    ReportSizingManager::RequestSizing(state, CompType, CompName, SizingMethod, SizingString, this->rated_total_capacity, PrintFlag, RoutineName);
->>>>>>> c1fbb0bc
 
      //  DataSizing::DataEMSOverrideON = DXCoil( DXCoilNum ).RatedSHREMSOverrideOn( Mode );
     //  DataSizing::DataEMSOverride = DXCoil( DXCoilNum ).RatedSHREMSOverrideValue( Mode );
