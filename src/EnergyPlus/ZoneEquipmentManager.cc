--- conflicted
+++ resolved
@@ -3103,12 +3103,8 @@
                         NonAirSystemResponse(ActualZoneNum) += SysOutputProvided;
 
                     } else if (SELECT_CASE_var == UserDefinedZoneHVACForcedAir_Num) {
-<<<<<<< HEAD
-                        SimZoneAirUserDefined(dataZoneEquipmentManager.PrioritySimOrder(EquipTypeNum).EquipName,
-=======
                         SimZoneAirUserDefined(state.dataBranchInputManager,
-                                              PrioritySimOrder(EquipTypeNum).EquipName,
->>>>>>> 2989bfc7
+                                              dataZoneEquipmentManager.PrioritySimOrder(EquipTypeNum).EquipName,
                                               ActualZoneNum,
                                               SysOutputProvided,
                                               LatOutputProvided,
