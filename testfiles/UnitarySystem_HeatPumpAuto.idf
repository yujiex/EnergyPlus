--- conflicted
+++ resolved
@@ -1456,13 +1456,8 @@
     Zone1DirectAir,          !- Zone Equipment 1 Name
     1,                       !- Zone Equipment 1 Cooling Sequence
     1,                       !- Zone Equipment 1 Heating or No-Load Sequence
-<<<<<<< HEAD
-    ,                        !- Zone Equipment 1 Sequential Cooling Fraction
-    ;                        !- Zone Equipment 1 Sequential Heating Fraction
-=======
     ,                        !- Zone Equipment 1 Sequential Cooling Load Fraction Schedule Name
     ;                        !- Zone Equipment 1 Sequential Heating Load Fraction Schedule Name
->>>>>>> 0e6e9c08
 
   ZoneHVAC:EquipmentList,
     Zone2Equipment,          !- Name
@@ -1471,13 +1466,8 @@
     Zone2DirectAir,          !- Zone Equipment 1 Name
     1,                       !- Zone Equipment 1 Cooling Sequence
     1,                       !- Zone Equipment 1 Heating or No-Load Sequence
-<<<<<<< HEAD
-    ,                        !- Zone Equipment 1 Sequential Cooling Fraction
-    ;                        !- Zone Equipment 1 Sequential Heating Fraction
-=======
     ,                        !- Zone Equipment 1 Sequential Cooling Load Fraction Schedule Name
     ;                        !- Zone Equipment 1 Sequential Heating Load Fraction Schedule Name
->>>>>>> 0e6e9c08
 
   ZoneHVAC:EquipmentList,
     Zone3Equipment,          !- Name
@@ -1486,13 +1476,8 @@
     Zone3DirectAir,          !- Zone Equipment 1 Name
     1,                       !- Zone Equipment 1 Cooling Sequence
     1,                       !- Zone Equipment 1 Heating or No-Load Sequence
-<<<<<<< HEAD
-    ,                        !- Zone Equipment 1 Sequential Cooling Fraction
-    ;                        !- Zone Equipment 1 Sequential Heating Fraction
-=======
     ,                        !- Zone Equipment 1 Sequential Cooling Load Fraction Schedule Name
     ;                        !- Zone Equipment 1 Sequential Heating Load Fraction Schedule Name
->>>>>>> 0e6e9c08
 
   AirLoopHVAC:UnitarySystem,
     DXAC Heat Pump 1,        !- Name
