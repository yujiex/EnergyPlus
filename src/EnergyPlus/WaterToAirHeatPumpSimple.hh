// EnergyPlus, Copyright (c) 1996-2021, The Board of Trustees of the University of Illinois,
// The Regents of the University of California, through Lawrence Berkeley National Laboratory
// (subject to receipt of any required approvals from the U.S. Dept. of Energy), Oak Ridge
// National Laboratory, managed by UT-Battelle, Alliance for Sustainable Energy, LLC, and other
// contributors. All rights reserved.
//
// NOTICE: This Software was developed under funding from the U.S. Department of Energy and the
// U.S. Government consequently retains certain rights. As such, the U.S. Government has been
// granted for itself and others acting on its behalf a paid-up, nonexclusive, irrevocable,
// worldwide license in the Software to reproduce, distribute copies to the public, prepare
// derivative works, and perform publicly and display publicly, and to permit others to do so.
//
// Redistribution and use in source and binary forms, with or without modification, are permitted
// provided that the following conditions are met:
//
// (1) Redistributions of source code must retain the above copyright notice, this list of
//     conditions and the following disclaimer.
//
// (2) Redistributions in binary form must reproduce the above copyright notice, this list of
//     conditions and the following disclaimer in the documentation and/or other materials
//     provided with the distribution.
//
// (3) Neither the name of the University of California, Lawrence Berkeley National Laboratory,
//     the University of Illinois, U.S. Dept. of Energy nor the names of its contributors may be
//     used to endorse or promote products derived from this software without specific prior
//     written permission.
//
// (4) Use of EnergyPlus(TM) Name. If Licensee (i) distributes the software in stand-alone form
//     without changes from the version obtained under this License, or (ii) Licensee makes a
//     reference solely to the software portion of its product, Licensee must refer to the
//     software as "EnergyPlus version X" software, where "X" is the version number Licensee
//     obtained under this License and may not use a different name for the software. Except as
//     specifically required in this Section (4), Licensee shall not use in a company name, a
//     product name, in advertising, publicity, or other promotional activities any name, trade
//     name, trademark, logo, or other designation of "EnergyPlus", "E+", "e+" or confusingly
//     similar designation, without the U.S. Department of Energy's prior written consent.
//
// THIS SOFTWARE IS PROVIDED BY THE COPYRIGHT HOLDERS AND CONTRIBUTORS "AS IS" AND ANY EXPRESS OR
// IMPLIED WARRANTIES, INCLUDING, BUT NOT LIMITED TO, THE IMPLIED WARRANTIES OF MERCHANTABILITY
// AND FITNESS FOR A PARTICULAR PURPOSE ARE DISCLAIMED. IN NO EVENT SHALL THE COPYRIGHT OWNER OR
// CONTRIBUTORS BE LIABLE FOR ANY DIRECT, INDIRECT, INCIDENTAL, SPECIAL, EXEMPLARY, OR
// CONSEQUENTIAL DAMAGES (INCLUDING, BUT NOT LIMITED TO, PROCUREMENT OF SUBSTITUTE GOODS OR
// SERVICES; LOSS OF USE, DATA, OR PROFITS; OR BUSINESS INTERRUPTION) HOWEVER CAUSED AND ON ANY
// THEORY OF LIABILITY, WHETHER IN CONTRACT, STRICT LIABILITY, OR TORT (INCLUDING NEGLIGENCE OR
// OTHERWISE) ARISING IN ANY WAY OUT OF THE USE OF THIS SOFTWARE, EVEN IF ADVISED OF THE
// POSSIBILITY OF SUCH DAMAGE.

#ifndef WaterToAirHeatPumpSimple_hh_INCLUDED
#define WaterToAirHeatPumpSimple_hh_INCLUDED

// ObjexxFCL Headers
#include <ObjexxFCL/Array1D.hh>
#include <ObjexxFCL/Optional.hh>

// EnergyPlus Headers
#include <EnergyPlus/Data/BaseData.hh>
#include <EnergyPlus/DataGlobals.hh>
#include <EnergyPlus/DataHVACGlobals.hh>
#include <EnergyPlus/EnergyPlus.hh>

namespace EnergyPlus {

// Forward declarations
struct EnergyPlusData;

namespace WaterToAirHeatPumpSimple {

    struct SimpleWatertoAirHPConditions
    {
        // Members
        std::string Name;             // Name of the Water to Air Heat pump
        std::string WatertoAirHPType; // Type of WatertoAirHP ie. Heating or Cooling
        int WAHPPlantTypeOfNum;       // type of component in plant
        bool SimFlag;                 // Heat Pump Simulation Flag
        Real64 AirVolFlowRate;        // Air Volumetric Flow Rate[m3/s]
        Real64 AirMassFlowRate;       // Air Mass Flow Rate[kg/s]
        Real64 InletAirDBTemp;        // Inlet Air Dry Bulb Temperature [C]
        Real64 InletAirHumRat;        // Inlet Air Humidity Ratio [kg/kg]
        Real64 InletAirEnthalpy;      // Inlet Air Enthalpy [J/kg]
        Real64 OutletAirDBTemp;       // Outlet Air Dry Bulb Temperature [C]
        Real64 OutletAirHumRat;       // Outlet Air Humidity Ratio [kg/kg]
        Real64 OutletAirEnthalpy;     // Outlet Air Enthalpy [J/kg]
        Real64 WaterVolFlowRate;      // Water Volumetric Flow Rate [m3/s]
        Real64 WaterMassFlowRate;     // Water Mass Flow Rate [kg/s]
        Real64 DesignWaterMassFlowRate;
        Real64 InletWaterTemp;        // Inlet Water Temperature [C]
        Real64 InletWaterEnthalpy;    // Inlet Water Enthalpy [J/kg]
        Real64 OutletWaterTemp;       // Outlet Water Temperature [C]
        Real64 OutletWaterEnthalpy;   // Outlet Water Enthalpy [J/kg]
        Real64 Power;                 // Power Consumption [W]
        Real64 QLoadTotal;            // Load Side Total Heat Transfer Rate [W]
        Real64 QLoadTotalReport;      // Load side total heat transfer rate for reporting[W]
        Real64 QSensible;             // Sensible Load Side Heat Transfer Rate [W]
        Real64 QLatent;               // Latent Load Side Heat Transfer Rate [W]
        Real64 QSource;               // Source Side Heat Transfer Rate [W]
        Real64 Energy;                // Energy Consumption [J]
        Real64 EnergyLoadTotal;       // Load Side Total Heat Transferred [J]
        Real64 EnergySensible;        // Sensible Load Side Heat Transferred [J]
        Real64 EnergyLatent;          // Latent Load Side Heat Transferred [J]
        Real64 EnergySource;          // Source Side Heat Transferred [J]
        Real64 COP;                   // Heat Pump Coefficient of Performance [-]
        Real64 RunFrac;               // Duty Factor
        Real64 PartLoadRatio;         // Part Load Ratio
        Real64 RatedWaterVolFlowRate; // Rated/Ref Water Volumetric Flow Rate [m3/s]
        Real64 RatedAirVolFlowRate;   // Rated/Ref Air Volumetric Flow Rate [m3/s]
        Real64 RatedCapHeat;          // Rated/Ref Heating Capacity [W]
        Real64 RatedPowerHeat;        // Rated/Ref Heating Power Consumption[W]
        Real64 RatedCOPHeat;          // Rated/Ref Heating COP [W/W]
        Real64 RatedCapCoolTotal;     // Rated/Ref Total Cooling Capacity [W]
        Real64 RatedCapCoolSens;      // Rated/Ref Sensible Cooling Capacity [W]
        Real64 RatedPowerCool;        // Rated/Ref Cooling Power Consumption[W]
        Real64 RatedCOPCool;          // Rated/Ref Cooling COP [W/W]
        int HeatCapCurveIndex;        // Index of the heating capacity performance curve
        int HeatPowCurveIndex;        // Index of the heating power consumption curve
        int TotalCoolCapCurveIndex;   // Index of the Total Cooling capacity performance curve
        int SensCoolCapCurveIndex;    // Index of the Sensible Cooling capacity performance curve
        int CoolPowCurveIndex;        // Index of the Cooling power consumption curve
        int AirInletNodeNum;          // Node Number of the Air Inlet
        int AirOutletNodeNum;         // Node Number of the Air Outlet
        int WaterInletNodeNum;        // Node Number of the Water Onlet
        int WaterOutletNodeNum;       // Node Number of the Water Outlet
        int LoopNum;                  // plant loop index for water side
        int LoopSide;                 // plant loop side index
        int BranchNum;                // plant branch index
        int CompNum;                  // plant component index
        int WaterCyclingMode;         // Heat Pump Coil water flow mode; See definitions in DataHVACGlobals,
        // 1=water cycling, 2=water constant, 3=water constant on demand (old mode)
        int LastOperatingMode; // type of coil calling for water flow, either heating or cooling,
        // start it at 1 so there will be water flow from the start,
        // even if there is no load.
        // Gets updated only during the first iteration of each timestep
        bool WaterFlowMode; // whether the water flow through the coil is called
        // because there is a load on the coil, or not.
        // Gets updated each iteration
        // set by parent object and "pushed" to this structure in SetSimpleWSHPData subroutine
        int CompanionCoolingCoilNum; // Heating coil companion cooling coil index
        int CompanionHeatingCoilNum; // Cooling coil companion heating coil index
        Real64 Twet_Rated;           // Nominal Time for Condensate Removal to Begin [s]
        Real64 Gamma_Rated;          // Ratio of Initial Moisture Evaporation Rate
        // and Steady-state Latent Capacity
        Real64 MaxONOFFCyclesperHour; // Maximum cycling rate of heat pump [cycles/hr]
        Real64 HPTimeConstant;        // Heat pump time constant [s]
        Real64 FanDelayTime;          // Fan delay time, time delay for the HP's fan to
        bool reportCoilFinalSizes;    // one time report of sizes to coil report
        // Default Constructor
        SimpleWatertoAirHPConditions()
            : WAHPPlantTypeOfNum(0), SimFlag(false), AirVolFlowRate(0.0), AirMassFlowRate(0.0), InletAirDBTemp(0.0), InletAirHumRat(0.0),
              InletAirEnthalpy(0.0), OutletAirDBTemp(0.0), OutletAirHumRat(0.0), OutletAirEnthalpy(0.0), WaterVolFlowRate(0.0),
              WaterMassFlowRate(0.0), DesignWaterMassFlowRate(0.0), InletWaterTemp(0.0), InletWaterEnthalpy(0.0), OutletWaterTemp(0.0),
              OutletWaterEnthalpy(0.0), Power(0.0), QLoadTotal(0.0), QLoadTotalReport(0.0), QSensible(0.0), QLatent(0.0), QSource(0.0), Energy(0.0),
              EnergyLoadTotal(0.0), EnergySensible(0.0), EnergyLatent(0.0), EnergySource(0.0), COP(0.0), RunFrac(0.0), PartLoadRatio(0.0),
              RatedWaterVolFlowRate(0.0), RatedAirVolFlowRate(0.0), RatedCapHeat(0.0), RatedPowerHeat(0.0), RatedCOPHeat(0.0), RatedCapCoolTotal(0.0),
              RatedCapCoolSens(0.0), RatedPowerCool(0.0), RatedCOPCool(0.0), HeatCapCurveIndex(0), HeatPowCurveIndex(0), TotalCoolCapCurveIndex(0),
              SensCoolCapCurveIndex(0), CoolPowCurveIndex(0), AirInletNodeNum(0), AirOutletNodeNum(0), WaterInletNodeNum(0), WaterOutletNodeNum(0),
<<<<<<< HEAD
              LoopNum(0), LoopSide(0), BranchNum(0), CompNum(0), WaterCyclingMode(0), LastOperatingMode(WaterCycling), WaterFlowMode(false),
              CompanionCoolingCoilNum(0), CompanionHeatingCoilNum(0), Twet_Rated(0.0), Gamma_Rated(0.0), MaxONOFFCyclesperHour(0.0),
              HPTimeConstant(0.0), FanDelayTime(0.0), reportCoilFinalSizes(true)
=======
              LoopNum(0), LoopSide(0), BranchNum(0), CompNum(0), WaterCyclingMode(0), LastOperatingMode(DataHVACGlobals::WaterCycling),
              WaterFlowMode(false), CompanionCoolingCoilNum(0), CompanionHeatingCoilNum(0), Twet_Rated(0.0), Gamma_Rated(0.0),
              MaxONOFFCyclesperHour(0.0), HPTimeConstant(0.0), FanDelayTime(0.0), reportCoilFinalSizes(true)
>>>>>>> 1de3e3c9
        {
        }
    };

    void SimWatertoAirHPSimple(EnergyPlusData &state,
                               std::string_view CompName,     // Coil Name
                               int &CompIndex,                // Index for Component name
                               Real64 const SensLoad,         // Sensible demand load [W]
                               Real64 const LatentLoad,       // Latent demand load [W]
                               int const CyclingScheme,       // Continuous fan OR cycling compressor
                               Real64 const RuntimeFrac,      // Compressor run time fraction  or
                               Real64 &MaxONOFFCyclesperHour, // Maximum cycling rate of heat pump [cycles/hr]
                               Real64 &HPTimeConstant,        // Heat pump time constant [s]
                               Real64 &FanDelayTime,          // Fan delay time, time delay for the HP's fan to
                               int const CompOp,
                               Real64 const PartLoadRatio,
                               bool const FirstHVACIteration,
                               Optional<Real64 const> OnOffAirFlowRat = _ // ratio of comp on to comp off air flow rate
    );

    // MODULE SUBROUTINES:
    //*************************************************************************

    void GetSimpleWatertoAirHPInput(EnergyPlusData &state);

    // Beginning Initialization Section of the Module
    //******************************************************************************

    void InitSimpleWatertoAirHP(EnergyPlusData &state,
                                int const HPNum,                    // Current HPNum under simulation
                                Real64 const MaxONOFFCyclesperHour, // Maximum cycling rate of heat pump [cycles/hr]
                                Real64 const HPTimeConstant,        // Heat pump time constant [s]
                                Real64 const FanDelayTime,          // Fan delay time, time delay for the HP's fan to
                                Real64 const SensLoad,              // Control zone sensible load[W]
                                Real64 const LatentLoad,            // Control zone latent load[W]
                                int const CyclingScheme,            // fan operating mode
                                Real64 const OnOffAirFlowRatio,     // ratio of compressor on flow to average flow over time step
                                bool const FirstHVACIteration       // Iteration flag
    );

    void SizeHVACWaterToAir(EnergyPlusData &state, int const HPNum);

    void CalcHPCoolingSimple(EnergyPlusData &state,
                             int const HPNum,               // Heat Pump Number
                             int const CyclingScheme,       // Fan/Compressor cycling scheme indicator
                             Real64 const RuntimeFrac,      // Runtime Fraction of compressor or percent on time (on-time/cycle time)
                             Real64 const SensDemand,       // Cooling Sensible Demand [W] !unused1208
                             Real64 const LatentDemand,     // Cooling Latent Demand [W]
                             int const CompOp,              // compressor operation flag
                             Real64 const PartLoadRatio,    // compressor part load ratio
                             Real64 const OnOffAirFlowRatio // ratio of compressor on flow to average flow over time step
    );

    void CalcHPHeatingSimple(EnergyPlusData &state,
                             int const HPNum,               // Heat Pump Number
                             int const CyclingScheme,       // Fan/Compressor cycling scheme indicator
                             Real64 const RuntimeFrac,      // Runtime Fraction of compressor
                             Real64 const SensDemand,       // Cooling Sensible Demand [W] !unused1208
                             int const CompOp,              // compressor operation flag
                             Real64 const PartLoadRatio,    // compressor part load ratio
                             Real64 const OnOffAirFlowRatio // ratio of compressor on flow to average flow over time step
    );

    void UpdateSimpleWatertoAirHP(EnergyPlusData &state, int const HPNum);

    //        End of Update subroutines for the WatertoAirHP Module
    // *****************************************************************************

    Real64 CalcEffectiveSHR(EnergyPlusData &state,
                            int const HPNum,         // Index number for cooling coil
                            Real64 const SHRss,      // Steady-state sensible heat ratio
                            int const CyclingScheme, // Fan/compressor cycling scheme indicator
                            Real64 const RTF,        // Compressor run-time fraction
                            Real64 const QLatRated,  // Rated latent capacity
                            Real64 const QLatActual, // Actual latent capacity
                            Real64 const EnteringDB, // Entering air dry-bulb temperature
                            Real64 const EnteringWB  // Entering air wet-bulb temperature
    );

    int GetCoilIndex(EnergyPlusData &state,
                     std::string const &CoilType, // must match coil types in this module
                     std::string const &CoilName, // must match coil names for the coil type
                     bool &ErrorsFound            // set to true if problem
    );

    Real64 GetCoilCapacity(EnergyPlusData &state,
                           std::string const &CoilType, // must match coil types in this module
                           std::string const &CoilName, // must match coil names for the coil type
                           bool &ErrorsFound            // set to true if problem
    );

    Real64 GetCoilAirFlowRate(EnergyPlusData &state,
                              std::string const &CoilType, // must match coil types in this module
                              std::string const &CoilName, // must match coil names for the coil type
                              bool &ErrorsFound            // set to true if problem
    );

    int GetCoilInletNode(EnergyPlusData &state,
                         std::string const &CoilType, // must match coil types in this module
                         std::string const &CoilName, // must match coil names for the coil type
                         bool &ErrorsFound            // set to true if problem
    );

    int GetCoilOutletNode(EnergyPlusData &state,
                          std::string const &CoilType, // must match coil types in this module
                          std::string const &CoilName, // must match coil names for the coil type
                          bool &ErrorsFound            // set to true if problem
    );

    void SetSimpleWSHPData(EnergyPlusData &state,
                           int const SimpleWSHPNum,                  // Number of OA Controller
                           bool &ErrorsFound,                        // Set to true if certain errors found
                           int const WaterCyclingMode,               // the coil water flow mode (cycling, constant or constantondemand)
                           Optional_int CompanionCoolingCoilNum = _, // Index to cooling coil for heating coil = SimpleWSHPNum
                           Optional_int CompanionHeatingCoilNum = _  // Index to heating coil for cooling coil = SimpleWSHPNum
    );

} // namespace WaterToAirHeatPumpSimple

struct WaterToAirHeatPumpSimpleData : BaseGlobalStruct
{

    Real64 const CelsiustoKelvin; // Conversion from Celsius to Kelvin

    int NumWatertoAirHPs; // The Number of Water to Air Heat Pumps found in the Input
                          // INTEGER        :: WaterIndex = 0                   ! Water index
                          // INTEGER        :: Count = 0
    int AirflowErrPointer;
    bool GetCoilsInputFlag; // Flag set to make sure you get input once
    Array1D_bool MySizeFlag;
    Array1D_bool SimpleHPTimeStepFlag; // determines whether the previous operating mode for the coil and it's partner has been initialized

    Real64 SourceSideMassFlowRate; // Source Side Mass flow rate [Kg/s]
    Real64 SourceSideInletTemp;    // Source Side Inlet Temperature [C]
    Real64 SourceSideInletEnth;    // Source Side Inlet Enthalpy [J/kg]
    Real64 LoadSideInletDBTemp;    // Load Side Inlet Dry Bulb Temp [C]
    Real64 LoadSideInletWBTemp;    // Load Side Inlet Wet Bulb Temp [C]
    Real64 LoadSideInletHumRat;    // Load Side Outlet Humidity ratio
    Real64 LoadSideInletEnth;      // Load Side Inlet Enthalpy [J/kg]
    Real64 LoadSideOutletDBTemp;   // Load Side Outlet Dry Bulb Temp [C]
    Real64 LoadSideOutletHumRat;   // Load Side Outlet Humidity ratio
<<<<<<< HEAD
    Real64 QSensible;              // Load side sensible heat transfer rate [W]
    Real64 QLoadTotal;             // Load side total heat transfer rate [W]
    Real64 QLoadTotalReport;       // Load side total heat transfer rate for reporting[W]
=======
>>>>>>> 1de3e3c9
    Real64 QLatRated;              // Latent Capacity [W] rated at entering air conditions [Tdb=26.7C Twb=19.4C]
    Real64 QLatActual;             // Actual Latent Capacity [W]
    Real64 Winput;                 // Power Consumption [W]
    bool MyOneTimeFlag = true;     // one time allocation flag
    bool firstTime = true;

    Array1D<WaterToAirHeatPumpSimple::SimpleWatertoAirHPConditions> SimpleWatertoAirHP;

    Array1D_bool MyEnvrnFlag; // used for initializations each begin environment flag
    Array1D_bool MyPlantScanFlag;

    Real64 LoadSideInletDBTemp_Init = 0; // rated conditions
    Real64 LoadSideInletWBTemp_Init = 0; // rated conditions
    Real64 LoadSideInletHumRat_Init = 0; // rated conditions
    Real64 LoadSideInletEnth_Init = 0;   // rated conditions
    Real64 CpAir_Init = 0;               // rated conditions

    void clear_state() override
    {
        this->NumWatertoAirHPs = 0;
        this->AirflowErrPointer = 0;
        this->MyOneTimeFlag = true;
        this->GetCoilsInputFlag = true;
        this->MySizeFlag.clear();
        this->SimpleHPTimeStepFlag.clear();
        this->SimpleWatertoAirHP.deallocate();
        this->firstTime = true;
        this->MyEnvrnFlag.deallocate();
        this->MyPlantScanFlag.deallocate();
        this->LoadSideInletDBTemp_Init = 0;
        this->LoadSideInletWBTemp_Init = 0;
        this->LoadSideInletHumRat_Init = 0;
        this->LoadSideInletEnth_Init = 0;
        this->CpAir_Init = 0;
    }

    // Default Constructor
    WaterToAirHeatPumpSimpleData()
        : CelsiustoKelvin(DataGlobalConstants::KelvinConv), NumWatertoAirHPs(0), AirflowErrPointer(0), GetCoilsInputFlag(true),
          SourceSideMassFlowRate(0.0), SourceSideInletTemp(0.0), SourceSideInletEnth(0.0), LoadSideInletDBTemp(0.0), LoadSideInletWBTemp(0.0),
<<<<<<< HEAD
          LoadSideInletHumRat(0.0), LoadSideInletEnth(0.0), LoadSideOutletDBTemp(0.0), LoadSideOutletHumRat(0.0), QSensible(0.0), QLoadTotal(0.0),
          QLoadTotalReport(0.0), QLatRated(0.0), QLatActual(0.0), QSource(0.0), Winput(0.0), MyOneTimeFlag(true), firstTime(true)
=======
          LoadSideInletHumRat(0.0), LoadSideInletEnth(0.0), LoadSideOutletDBTemp(0.0), LoadSideOutletHumRat(0.0), QLatRated(0.0), QLatActual(0.0),
          Winput(0.0), MyOneTimeFlag(true), firstTime(true)
>>>>>>> 1de3e3c9
    {
    }
};

} // namespace EnergyPlus

#endif<|MERGE_RESOLUTION|>--- conflicted
+++ resolved
@@ -152,15 +152,9 @@
               RatedWaterVolFlowRate(0.0), RatedAirVolFlowRate(0.0), RatedCapHeat(0.0), RatedPowerHeat(0.0), RatedCOPHeat(0.0), RatedCapCoolTotal(0.0),
               RatedCapCoolSens(0.0), RatedPowerCool(0.0), RatedCOPCool(0.0), HeatCapCurveIndex(0), HeatPowCurveIndex(0), TotalCoolCapCurveIndex(0),
               SensCoolCapCurveIndex(0), CoolPowCurveIndex(0), AirInletNodeNum(0), AirOutletNodeNum(0), WaterInletNodeNum(0), WaterOutletNodeNum(0),
-<<<<<<< HEAD
-              LoopNum(0), LoopSide(0), BranchNum(0), CompNum(0), WaterCyclingMode(0), LastOperatingMode(WaterCycling), WaterFlowMode(false),
-              CompanionCoolingCoilNum(0), CompanionHeatingCoilNum(0), Twet_Rated(0.0), Gamma_Rated(0.0), MaxONOFFCyclesperHour(0.0),
-              HPTimeConstant(0.0), FanDelayTime(0.0), reportCoilFinalSizes(true)
-=======
               LoopNum(0), LoopSide(0), BranchNum(0), CompNum(0), WaterCyclingMode(0), LastOperatingMode(DataHVACGlobals::WaterCycling),
               WaterFlowMode(false), CompanionCoolingCoilNum(0), CompanionHeatingCoilNum(0), Twet_Rated(0.0), Gamma_Rated(0.0),
               MaxONOFFCyclesperHour(0.0), HPTimeConstant(0.0), FanDelayTime(0.0), reportCoilFinalSizes(true)
->>>>>>> 1de3e3c9
         {
         }
     };
@@ -302,12 +296,6 @@
     Real64 LoadSideInletEnth;      // Load Side Inlet Enthalpy [J/kg]
     Real64 LoadSideOutletDBTemp;   // Load Side Outlet Dry Bulb Temp [C]
     Real64 LoadSideOutletHumRat;   // Load Side Outlet Humidity ratio
-<<<<<<< HEAD
-    Real64 QSensible;              // Load side sensible heat transfer rate [W]
-    Real64 QLoadTotal;             // Load side total heat transfer rate [W]
-    Real64 QLoadTotalReport;       // Load side total heat transfer rate for reporting[W]
-=======
->>>>>>> 1de3e3c9
     Real64 QLatRated;              // Latent Capacity [W] rated at entering air conditions [Tdb=26.7C Twb=19.4C]
     Real64 QLatActual;             // Actual Latent Capacity [W]
     Real64 Winput;                 // Power Consumption [W]
@@ -348,13 +336,8 @@
     WaterToAirHeatPumpSimpleData()
         : CelsiustoKelvin(DataGlobalConstants::KelvinConv), NumWatertoAirHPs(0), AirflowErrPointer(0), GetCoilsInputFlag(true),
           SourceSideMassFlowRate(0.0), SourceSideInletTemp(0.0), SourceSideInletEnth(0.0), LoadSideInletDBTemp(0.0), LoadSideInletWBTemp(0.0),
-<<<<<<< HEAD
-          LoadSideInletHumRat(0.0), LoadSideInletEnth(0.0), LoadSideOutletDBTemp(0.0), LoadSideOutletHumRat(0.0), QSensible(0.0), QLoadTotal(0.0),
-          QLoadTotalReport(0.0), QLatRated(0.0), QLatActual(0.0), QSource(0.0), Winput(0.0), MyOneTimeFlag(true), firstTime(true)
-=======
           LoadSideInletHumRat(0.0), LoadSideInletEnth(0.0), LoadSideOutletDBTemp(0.0), LoadSideOutletHumRat(0.0), QLatRated(0.0), QLatActual(0.0),
           Winput(0.0), MyOneTimeFlag(true), firstTime(true)
->>>>>>> 1de3e3c9
     {
     }
 };
