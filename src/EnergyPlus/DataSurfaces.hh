// EnergyPlus, Copyright (c) 1996-2020, The Board of Trustees of the University of Illinois,
// The Regents of the University of California, through Lawrence Berkeley National Laboratory
// (subject to receipt of any required approvals from the U.S. Dept. of Energy), Oak Ridge
// National Laboratory, managed by UT-Battelle, Alliance for Sustainable Energy, LLC, and other
// contributors. All rights reserved.
//
// NOTICE: This Software was developed under funding from the U.S. Department of Energy and the
// U.S. Government consequently retains certain rights. As such, the U.S. Government has been
// granted for itself and others acting on its behalf a paid-up, nonexclusive, irrevocable,
// worldwide license in the Software to reproduce, distribute copies to the public, prepare
// derivative works, and perform publicly and display publicly, and to permit others to do so.
//
// Redistribution and use in source and binary forms, with or without modification, are permitted
// provided that the following conditions are met:
//
// (1) Redistributions of source code must retain the above copyright notice, this list of
//     conditions and the following disclaimer.
//
// (2) Redistributions in binary form must reproduce the above copyright notice, this list of
//     conditions and the following disclaimer in the documentation and/or other materials
//     provided with the distribution.
//
// (3) Neither the name of the University of California, Lawrence Berkeley National Laboratory,
//     the University of Illinois, U.S. Dept. of Energy nor the names of its contributors may be
//     used to endorse or promote products derived from this software without specific prior
//     written permission.
//
// (4) Use of EnergyPlus(TM) Name. If Licensee (i) distributes the software in stand-alone form
//     without changes from the version obtained under this License, or (ii) Licensee makes a
//     reference solely to the software portion of its product, Licensee must refer to the
//     software as "EnergyPlus version X" software, where "X" is the version number Licensee
//     obtained under this License and may not use a different name for the software. Except as
//     specifically required in this Section (4), Licensee shall not use in a company name, a
//     product name, in advertising, publicity, or other promotional activities any name, trade
//     name, trademark, logo, or other designation of "EnergyPlus", "E+", "e+" or confusingly
//     similar designation, without the U.S. Department of Energy's prior written consent.
//
// THIS SOFTWARE IS PROVIDED BY THE COPYRIGHT HOLDERS AND CONTRIBUTORS "AS IS" AND ANY EXPRESS OR
// IMPLIED WARRANTIES, INCLUDING, BUT NOT LIMITED TO, THE IMPLIED WARRANTIES OF MERCHANTABILITY
// AND FITNESS FOR A PARTICULAR PURPOSE ARE DISCLAIMED. IN NO EVENT SHALL THE COPYRIGHT OWNER OR
// CONTRIBUTORS BE LIABLE FOR ANY DIRECT, INDIRECT, INCIDENTAL, SPECIAL, EXEMPLARY, OR
// CONSEQUENTIAL DAMAGES (INCLUDING, BUT NOT LIMITED TO, PROCUREMENT OF SUBSTITUTE GOODS OR
// SERVICES; LOSS OF USE, DATA, OR PROFITS; OR BUSINESS INTERRUPTION) HOWEVER CAUSED AND ON ANY
// THEORY OF LIABILITY, WHETHER IN CONTRACT, STRICT LIABILITY, OR TORT (INCLUDING NEGLIGENCE OR
// OTHERWISE) ARISING IN ANY WAY OUT OF THE USE OF THIS SOFTWARE, EVEN IF ADVISED OF THE
// POSSIBILITY OF SUCH DAMAGE.

#ifndef DataSurfaces_hh_INCLUDED
#define DataSurfaces_hh_INCLUDED

// EnergyPlus Headers
#include <EnergyPlus/DataBSDFWindow.hh>
#include <EnergyPlus/DataGlobals.hh>
#include <EnergyPlus/DataVectorTypes.hh>
#include <EnergyPlus/EnergyPlus.hh>
#include <EnergyPlus/Shape.hh>

// ObjexxFCL Headers
#include <ObjexxFCL/Array1D.hh>
#include <ObjexxFCL/Array2D.hh>
#include <ObjexxFCL/Vector4.hh>

// C++ Headers
#include <cstddef>
#include <vector>

namespace EnergyPlus {

// Forward declarations
struct EnergyPlusData;

namespace DataSurfaces {

    // Using/Aliasing
    using DataBSDFWindow::BSDFWindowDescript;
    using DataVectorTypes::Vector;

    // Data
    // -only module should be available to other modules and routines.
    // Thus, all variables in this module must be PUBLIC.

    // MODULE PARAMETER DEFINITIONS:
    extern int const MaxSlatAngs;

    // Parameters to indicate surface shape for use with the Surface
    // derived type (see below):

    enum class SurfaceShape : int
    {
        None = 0,
        Triangle,
        Quadrilateral,
        Rectangle,
        RectangularDoorWindow,
        RectangularOverhang,
        RectangularLeftFin,
        RectangularRightFin,
        TriangularWindow,
        TriangularDoor,
        Polygonal
    };

    enum class SurfaceClass : int {
        None = 0,
        Wall,
        Floor,
        Roof,
        IntMass,
        Detached_B,
        Detached_F,
        Window,
        GlassDoor,
        Door,
        Shading,
        Overhang,
        Fin,
        TDD_Dome,
        TDD_Diffuser
    };

    // Parameters to indicate exterior boundary conditions for use with
    // the Surface derived type (see below):
    // Note:  Positive values correspond to an interzone adjacent surface

    extern int const ExternalEnvironment;
    extern int const Ground;
    extern int const OtherSideCoefNoCalcExt;
    extern int const OtherSideCoefCalcExt;
    extern int const OtherSideCondModeledExt;
    extern int const KivaFoundation;
    extern int const GroundFCfactorMethod;

    extern Array1D_string const cExtBoundCondition;

    // Parameters to indicate the first "corner" of a surface
    // Currently, these are used only during input of surfaces
    // They are here in order to facilitate later use in shading setup/calculations.
    extern int const UpperLeftCorner;
    extern int const LowerLeftCorner;
    extern int const LowerRightCorner;
    extern int const UpperRightCorner;

    // Parameters to indicate user specified convection coefficients (for surface)
    extern int const ConvCoefValue;          // User specified "value" as the override type
    extern int const ConvCoefSchedule;       // User specified "schedule" as the override type
    extern int const ConvCoefUserCurve;      // User specified "UserCurve" as the override type
    extern int const ConvCoefSpecifiedModel; // one of the direct named model equation keys

    // Parameters to indicate reference air temperatures for inside surface temperature calculations
    extern int const ZoneMeanAirTemp;   // mean air temperature of the zone => MAT
    extern int const AdjacentAirTemp;   // air temperature adjacent ot surface => TempEffBulkAir
    extern int const ZoneSupplyAirTemp; // supply air temperature of the zone

    extern int const AltAngStepsForSolReflCalc;  // Number of steps in altitude angle for solar reflection calc
    extern int const AzimAngStepsForSolReflCalc; // Number of steps in azimuth angle of solar reflection calc

    // Parameters to indicate surface classes
    // Surface Class (FLOOR, WALL, ROOF (incl's CEILING), WINDOW, DOOR, GLASSDOOR,
    // SHADING (includes OVERHANG, WING), DETACHED, INTMASS),
    // TDD:DOME, TDD:DIFFUSER (for tubular daylighting device)
    // (Note: GLASSDOOR and TDD:DIFFUSER get overwritten as WINDOW
    // in SurfaceGeometry.cc, SurfaceWindow%OriginalClass holds the true value)
    // why aren't these sequential (LKL - 13 Aug 2007)

    // Parameters to indicate heat transfer model to use for surface
    extern Array1D_string const HeatTransferModelNames;
    extern int const HeatTransferModel_NotSet;
    extern int const HeatTransferModel_None; // shading surfaces for example
    extern int const HeatTransferModel_CTF;
    extern int const HeatTransferModel_EMPD;
    extern int const HeatTransferModel_CondFD;
    extern int const HeatTransferModel_HAMT;
    extern int const HeatTransferModel_Window5;             // original detailed layer-by-layer based on window 4 and window 5
    extern int const HeatTransferModel_ComplexFenestration; // BSDF
    extern int const HeatTransferModel_TDD;                 // tubular daylighting device
    extern int const HeatTransferModel_Kiva;                // Kiva ground calculations
    extern int const HeatTransferModel_AirBoundaryNoHT;     // Construction:AirBoundary - not IRT or interior window

    // Parameters for classification of outside face of surfaces
    extern int const OutConvClass_WindwardVertWall;
    extern int const OutConvClass_LeewardVertWall;
    extern int const OutConvClass_RoofStable;
    extern int const OutConvClass_RoofUnstable;

    // Parameters for adpative convection algorithm's classification of inside face of surfaces
    extern int const InConvClass_A1_VertWalls;          // flow regime A1, vertical walls
    extern int const InConvClass_A1_StableHoriz;        // flow regime A1
    extern int const InConvClass_A1_UnstableHoriz;      // flow regime A1
    extern int const InConvClass_A1_HeatedFloor;        // flow regime A1
    extern int const InConvClass_A1_ChilledCeil;        // flow regime A1
    extern int const InConvClass_A1_StableTilted;       // flow regime A1
    extern int const InConvClass_A1_UnstableTilted;     // flow regime A1
    extern int const InConvClass_A1_Windows;            // flow regime A1
    extern int const InConvClass_A2_VertWallsNonHeated; // flow regime A2
    extern int const InConvClass_A2_HeatedVerticalWall; // flow regime A2
    extern int const InConvClass_A2_StableHoriz;        // flow regime A2
    extern int const InConvClass_A2_UnstableHoriz;      // flow regime A2
    extern int const InConvClass_A2_StableTilted;       // flow regime A2
    extern int const InConvClass_A2_UnstableTilted;     // flow regime A2
    extern int const InConvClass_A2_Windows;            // flow regime A2
    extern int const InConvClass_A3_VertWalls;          // flow regime A3
    extern int const InConvClass_A3_StableHoriz;        // flow regime A3
    extern int const InConvClass_A3_UnstableHoriz;      // flow regime A3
    extern int const InConvClass_A3_StableTilted;       // flow regime A3
    extern int const InConvClass_A3_UnstableTilted;     // flow regime A3
    extern int const InConvClass_A3_Windows;            // flow regime A3
    extern int const InConvClass_B_VertWalls;           // flow regime B
    extern int const InConvClass_B_VertWallsNearHeat;   // flow regime B
    extern int const InConvClass_B_StableHoriz;         // flow regime B
    extern int const InConvClass_B_UnstableHoriz;       // flow regime B
    extern int const InConvClass_B_StableTilted;        // flow regime B
    extern int const InConvClass_B_UnstableTilted;      // flow regime B
    extern int const InConvClass_B_Windows;             // flow regime B
    extern int const InConvClass_C_Walls;               // flow regime C
    extern int const InConvClass_C_Ceiling;             // flow regime C
    extern int const InConvClass_C_Floor;               // flow regime C
    extern int const InConvClass_C_Windows;             // flow regime C
    extern int const InConvClass_D_Walls;               // flow regime D
    extern int const InConvClass_D_StableHoriz;         // flow regime D
    extern int const InConvClass_D_UnstableHoriz;       // flow regime D
    extern int const InConvClass_D_StableTilted;        // flow regime D
    extern int const InConvClass_D_UnstableTilted;      // flow regime D
    extern int const InConvClass_D_Windows;             // flow regime D
    extern int const InConvClass_E_AssistFlowWalls;     // flow regime E
    extern int const InConvClass_E_OpposFlowWalls;      // flow regime E
    extern int const InConvClass_E_StableFloor;         // flow regime E
    extern int const InConvClass_E_UnstableFloor;       // flow regime E
    extern int const InConvClass_E_StableCeiling;       // flow regime E
    extern int const InConvClass_E_UnstableCieling;     // flow regime E
    extern int const InConvClass_E_Windows;             // flow regime E

    // Parameters for fenestration relative location in zone
    extern int const InConvWinLoc_NotSet;
    extern int const InConvWinLoc_LowerPartOfExteriorWall; // this is a window in the lower part of wall
    extern int const InConvWinLoc_UpperPartOfExteriorWall; // this is a window in the upper part of wall
    extern int const InConvWinLoc_WindowAboveThis;         // this is a wall with window above it
    extern int const InConvWinLoc_WindowBelowThis;         // this is a wall with window below it
    extern int const InConvWinLoc_LargePartOfExteriorWall; // this is a big window taking up most of wall

    // Parameters for window shade status
    extern int const NoShade;
    extern int const ShadeOff;
    extern int const IntShadeOn; // Interior shade on
    extern int const SwitchableGlazing;
    extern int const ExtShadeOn;  // Exterior shade on
    extern int const ExtScreenOn; // Exterior screen on
    extern int const IntBlindOn;  // Interior blind on
    extern int const ExtBlindOn;  // Exterior blind on
    extern int const BGShadeOn;   // Between-glass shade on
    extern int const BGBlindOn;   // Between-glass blind on
    extern int const IntShadeConditionallyOff;
    extern int const GlassConditionallyLightened;
    extern int const ExtShadeConditionallyOff;
    extern int const IntBlindConditionallyOff;
    extern int const ExtBlindConditionallyOff;

    // WindowShadingControl Shading Types
    extern int const WSC_ST_NoShade;
    extern int const WSC_ST_InteriorShade;
    extern int const WSC_ST_SwitchableGlazing;
    extern int const WSC_ST_ExteriorShade;
    extern int const WSC_ST_InteriorBlind;
    extern int const WSC_ST_ExteriorBlind;
    extern int const WSC_ST_BetweenGlassShade;
    extern int const WSC_ST_BetweenGlassBlind;
    extern int const WSC_ST_ExteriorScreen;

    // WindowShadingControl Control Types
    extern int const WSCT_AlwaysOn;                      // AlwaysOn
    extern int const WSCT_AlwaysOff;                     // AlwaysOff
    extern int const WSCT_OnIfScheduled;                 // OnIfScheduleAllows
    extern int const WSCT_HiSolar;                       // OnIfHighSolarOnWindow
    extern int const WSCT_HiHorzSolar;                   // OnIfHighHorizontalSolar
    extern int const WSCT_HiOutAirTemp;                  // OnIfHighOutsideAirTemp
    extern int const WSCT_HiZoneAirTemp;                 // OnIfHighZoneAirTemp
    extern int const WSCT_HiZoneCooling;                 // OnIfHighZoneCooling
    extern int const WSCT_HiGlare;                       // OnIfHighGlare
    extern int const WSCT_MeetDaylIlumSetp;              // MeetDaylightIlluminanceSetpoint
    extern int const WSCT_OnNightLoOutTemp_OffDay;       // OnNightIfLowOutsideTemp/OffDay
    extern int const WSCT_OnNightLoInTemp_OffDay;        // OnNightIfLowInsideTemp/OffDay
    extern int const WSCT_OnNightIfHeating_OffDay;       // OnNightIfHeating/OffDay
    extern int const WSCT_OnNightLoOutTemp_OnDayCooling; // OnNightIfLowOutsideTemp/OnDayIfCooling
    extern int const WSCT_OnNightIfHeating_OnDayCooling; // OnNightIfHeating/OnDayIfCooling
    extern int const WSCT_OffNight_OnDay_HiSolarWindow;  // OffNight/OnDayIfCoolingAndHighSolarOnWindow
    extern int const WSCT_OnNight_OnDay_HiSolarWindow;   // OnNight/OnDayIfCoolingAndHighSolarOnWindow
    extern int const WSCT_OnHiOutTemp_HiSolarWindow;     // OnIfHighOutsideAirTempAndHighSolarOnWindow
    extern int const WSCT_OnHiOutTemp_HiHorzSolar;       // OnIfHighOutsideAirTempAndHighHorizontalSolar
    extern int const WSCT_OnHiZoneTemp_HiSolarWindow;    // OnIfHighZoneAirTempAndHighSolarOnWindow
    extern int const WSCT_OnHiZoneTemp_HiHorzSolar;      // OnIfHighZoneAirTempAndHighHorizontalSolar

    // WindowShadingControl Slat Angle Control for Blinds
    extern int const WSC_SAC_FixedSlatAngle;
    extern int const WSC_SAC_ScheduledSlatAngle;
    extern int const WSC_SAC_BlockBeamSolar;

    // Parameter for window screens beam reflectance accounting
    extern int const DoNotModel;
    extern int const ModelAsDirectBeam;
    extern int const ModelAsDiffuse;

    // Parameters for window divider type
    extern int const DividedLite;
    extern int const Suspended;

    // Parameters for air flow window source
    extern int const AirFlowWindow_Source_IndoorAir;
    extern int const AirFlowWindow_Source_OutdoorAir;

    // Parameters for air flow window destination
    extern int const AirFlowWindow_Destination_IndoorAir;
    extern int const AirFlowWindow_Destination_OutdoorAir;
    extern int const AirFlowWindow_Destination_ReturnAir;

    // Parameters for air flow window control
    extern int const AirFlowWindow_ControlType_MaxFlow;
    extern int const AirFlowWindow_ControlType_AlwaysOff;
    extern int const AirFlowWindow_ControlType_Schedule;

    // Parameters for window model selection
    extern int const Window5DetailedModel; // indicates original winkelmann window 5 implementation
    extern int const WindowBSDFModel;      // indicates complex fenestration window 6 implementation
    extern int const WindowEQLModel;       // indicates equivalent layer winodw model implementation

    // Parameters for PierceSurface
    extern std::size_t const nVerticesBig; // Number of convex surface vertices at which to switch to PierceSurface O( log N ) method

    // DERIVED TYPE DEFINITIONS:

    // Definitions used for scheduled surface gains

    // INTERFACE BLOCK SPECIFICATIONS:
    // na

    // MODULE VARIABLE DECLARATIONS:

    extern int TotSurfaces;          // Total number of surfaces (walls, floors, roofs, windows, shading surfaces, etc.--everything)
    extern int TotWindows;           // Total number of windows
    extern int TotComplexWin;        // Total number of windows with complex optical properties
    extern int TotStormWin;          // Total number of storm window blocks
    extern int TotWinShadingControl; // Total number of window shading control blocks
    extern int TotIntConvCoeff;      // Total number of interior convection coefficient (overrides)
    extern int TotExtConvCoeff;      // Total number of exterior convection coefficient (overrides)
    extern int TotOSC;               // Total number of Other Side Coefficient Blocks
    extern int TotOSCM;              // Total number of Other Side Conditions Model Blocks.
    extern int TotExtVentCav;
    extern int TotSurfLocalEnv;       // Total number of surface level outdoor air node.
    extern int TotSurfIncSolSSG;      // Total number of scheduled surface gains for incident solar radiation on surface
    extern int TotFenLayAbsSSG;       // Total number of scheduled surface gains for absorbed solar radiation in window layers
    extern int Corner;                // Which corner is specified as the first vertice
    extern int MaxVerticesPerSurface; // Maximum number of vertices allowed for a single surface (default -- can go higher)

    extern int BuildingShadingCount; // Total number of Building External Shades
    extern int FixedShadingCount;    // Total number of Fixed External Shades
    extern int AttachedShadingCount; // Total number of Shades attached to Zones

    extern bool AspectTransform;  // Set to true when GeometryTransform object is used
    extern bool CalcSolRefl;      // Set to true when Solar Reflection Calculations object is used
    extern bool CCW;              // True if vertices will be entered in CounterClockWise Order
    extern bool WorldCoordSystem; // True if vertices will be "World Coordinates"
    // False means relative coordinates
    extern bool DaylRefWorldCoordSystem; // True if Daylight Reference Point vertices will be "World Coordinates"
    // False means relative coordinates
    extern int MaxRecPts;       // Max number of receiving points on a surface for solar reflection calc
    extern int MaxReflRays;     // Max number of rays from a receiving surface for solar reflection calc
    extern Real64 GroundLevelZ; // Z value of ground level for solar refl calc (m)
    extern bool AirflowWindows; // TRUE if one or more airflow windows

    extern bool ShadingTransmittanceVaries; // overall, shading transmittance varies for the building

    extern Array1D_int InsideGlassCondensationFlag; // 1 if innermost glass inside surface temp < zone air dew point;
    // 0 otherwise
    extern Array1D_int InsideFrameCondensationFlag; // 1 if frame inside surface temp < zone air dew point;
    // 0 otherwise
    extern Array1D_int InsideDividerCondensationFlag; // 1 if divider inside surface temp < zone air dew point;
    // 0 otherwise
    extern Array1D_int AdjacentZoneToSurface; // Array of adjacent zones to each surface

    extern Array1D<Real64> X0;     // X-component of translation vector
    extern Array1D<Real64> Y0;     // Y-component of translation vector
    extern Array1D<Real64> Z0;     // Z-component of translation vector
    extern Array1D<Real64> EnclSolDS; // Factor for sky diffuse solar radiation into a zone
    extern Array1D<Real64> EnclSolDBSSG; // Factor for diffuse radiation in a zone from beam reflecting from inside surfaces. Used only for scheduled surface gains
    extern Array1D<Real64> EnclSolDG; // Factor for ground diffuse solar radiation into a zone
    extern Array1D<Real64> EnclSolDB; // Factor for diffuse radiation in a zone from beam reflecting from inside surfaces
    extern Array1D<Real64> SurfOpaqAI; // Time step value of factor for beam absorbed on inside of opaque surface
    extern Array1D<Real64> SurfOpaqAO; // Time step value of factor for beam absorbed on outside of opaque surface
    extern Array1D<Real64> SurfBmToBmReflFacObs; // Factor for incident solar from specular beam refl from obstructions (W/m2)/(W/m2)
    extern Array1D<Real64> SurfBmToDiffReflFacObs; // Factor for incident solar from diffuse beam refl from obstructions (W/m2)/(W/m2)
    extern Array1D<Real64> SurfBmToDiffReflFacGnd; // Factor for incident solar from diffuse beam refl from ground
    extern Array1D<Real64> SurfSkyDiffReflFacGnd; // sky diffuse reflection view factors from ground

    extern Array2D<Real64> SurfWinA; // Time step value of factor for beam
    // absorbed in window glass layers

    // Time step value of factor for diffuse absorbed in window layers
    extern Array2D<Real64> SurfWinADiffFront;
    extern Array2D<Real64> SurfWinADiffBack;

    extern Array2D<Real64> SurfWinACFOverlap; // Time step value of factor for beam
    // absorbed in window glass layers which comes from other windows
    // It happens sometimes that beam enters one window and hits back of
    // second window. It is used in complex fenestration only

    extern Array1D<Real64> AirSkyRadSplit; // Fractional split between the air and
    // the sky for radiation from the surface
    // Fraction of sky IR coming from sky itself; 1-AirSkyRadSplit comes from the atmosphere.

    extern Array2D<Real64> SUNCOSHR; // Hourly values of SUNCOS (solar direction cosines)
    // Autodesk:Init Zero-initialization added to avoid use uninitialized
    extern Array2D<Real64> ReflFacBmToDiffSolObs;
    extern Array2D<Real64> ReflFacBmToDiffSolGnd;
    extern Array2D<Real64> ReflFacBmToBmSolObs;
    extern Array1D<Real64> ReflFacSkySolObs;
    extern Array1D<Real64> ReflFacSkySolGnd;
    extern Array2D<Real64> CosIncAveBmToBmSolObs;
    extern Array1D<Real64> EnclSolDBIntWin; // Value of factor for beam solar entering a zone through interior windows
    // (considered to contribute to diffuse in zone)
    extern Array1D<Real64> SurfSunlitArea; // Sunlit area by surface number
    extern Array1D<Real64> SurfSunlitFrac; // Sunlit fraction by surface number

    extern Array1D<Real64> SurfSkySolarInc;                    // Incident diffuse solar from sky; if CalcSolRefl is true, includes reflection of sky diffuse and beam solar from exterior obstructions [W/m2]
    extern Array1D<Real64> SurfGndSolarInc;                    // Incident diffuse solar from ground; if CalcSolRefl is true, accounts for shadowing of ground by building and obstructions [W/m2]

    extern std::vector<int> AllHTSurfaceList;          // List of all heat transfer surfaces - simulation order
    extern std::vector<int> AllIZSurfaceList;          // List of all interzone heat transfer surfaces
    extern std::vector<int> AllHTNonWindowSurfaceList; // List of all non-window heat transfer surfaces
    extern std::vector<int> AllHTWindowSurfaceList;    // List of all window surfaces
    extern std::vector<int> AllSurfaceListReportOrder; // List of all surfaces - output reporting order
    extern std::vector<int> AllShadingSurfList;        // List of all shading surfaces

    extern Array1D<Real64> SurfWinTransSolar;                    // Exterior beam plus diffuse solar transmitted through window, or window plus shade/blind, into zone (W)
    extern Array1D<Real64> SurfWinBmSolar;                       // Exterior beam solar transmitted through window, or window plus blind, into zone (W)
    extern Array1D<Real64> SurfWinBmBmSolar;                     // Exterior beam-to-beam solar transmitted through window, or window plus blind, into zone (W)
    extern Array1D<Real64> SurfWinBmDifSolar;                    // Exterior beam-to-diffuse solar transmitted through window, or window plus blind, into zone (W)
    extern Array1D<Real64> SurfWinDifSolar;                      // Exterior diffuse solar transmitted through window, or window plus shade/blind, into zone (W)
    extern Array1D<Real64> SurfWinDirSolTransAtIncAngle;         // Window's beam-beam solar transmittance at current timestep's angle of incidence
    extern Array1D<Real64> SurfWinHeatGain;                      // Total heat gain from window = WinTransSolar + (IR and convection from glazing, or,
    // if interior shade, IR and convection from zone-side of shade plus gap air convection to zone) +
    // (IR convection from frame) + (IR and convection from divider if no interior shade) (W)
    extern Array1D<Real64> SurfWinHeatTransfer;                  // Total heat transfer through the window = WinTransSolar + conduction through glazing and frame
    extern Array1D<Real64> SurfWinHeatGainRep;                   // Equals WinHeatGain when WinHeatGain >= 0.0
    extern Array1D<Real64> SurfWinHeatLossRep;                   // Equals -WinHeatGain when WinHeatGain < 0.0
    extern Array1D<Real64> SurfWinGainConvGlazToZoneRep;         // component of WinHeatGain convect to zone from glazing (W)
    extern Array1D<Real64> SurfWinGainIRGlazToZoneRep;           // component of WinHeatGain net IR to zone from glazing (W)
    extern Array1D<Real64> SurfWinLossSWZoneToOutWinRep;         // component of WinHeatGain shortwave transmit back out (W)
    extern Array1D<Real64> SurfWinGainFrameDividerToZoneRep;     // component of WinHeatGain to zone from frame/divider (W)
    extern Array1D<Real64> SurfWinGainConvGlazShadGapToZoneRep;  // component of WinHeatGain convection to zone from the gap between the inner most glazing and the shade   (W)
    extern Array1D<Real64> SurfWinGainConvShadeToZoneRep;        // component of WinHeatGain convect to zone from front shade (W)
    extern Array1D<Real64> SurfWinGainIRShadeToZoneRep;          // component of WinHeatGain net IR to zone from front shade (W)
    extern Array1D<Real64> SurfWinOtherConvGainInsideFaceToZoneRep; // net imbalance of convection heat gain from equivalent Layer window inside face to zone air
    extern Array1D<Real64> SurfWinGapConvHtFlowRep;              // Convective heat flow from gap in airflow window (W)
    extern Array1D<Real64> SurfWinShadingAbsorbedSolar;          // Exterior beam plus diffuse solar absorbed by window shading device (W)
    extern Array1D<Real64> SurfWinSysSolTransmittance;           // Effective solar transmittance of window + shading device, if present
    extern Array1D<Real64> SurfWinSysSolReflectance;             // Effective solar reflectance of window + shading device, if present
    extern Array1D<Real64> SurfWinSysSolAbsorptance;             // Effective solar absorptance of window + shading device, if present

    // Surface Window Energy
    extern Array1D<Real64> SurfWinTransSolarEnergy;              // Energy of WinTransSolar [J]
    extern Array1D<Real64> SurfWinBmSolarEnergy;                 // Energy of WinBmSolar [J]

    extern Array1D<Real64> SurfWinBmBmSolarEnergy;               // Beam-to-beam energy of WinBmSolar [J]
    extern Array1D<Real64> SurfWinBmDifSolarEnergy;              // Beam-to-diffuse energy of WinBmSolar [J]

    extern Array1D<Real64> SurfWinDifSolarEnergy;                // Energy of WinDifSolar [J]
    extern Array1D<Real64> SurfWinHeatGainRepEnergy;             // Energy of WinHeatGainRep [J]
    extern Array1D<Real64> SurfWinHeatLossRepEnergy;             // Energy of WinHeatLossRep [J]
    extern Array1D<Real64> SurfWinShadingAbsorbedSolarEnergy;    // Energy of WinShadingAbsorbedSolar [J]
    extern Array1D<Real64> SurfWinGapConvHtFlowRepEnergy;        // Energy of WinGapConvHtFlowRep [J]
    extern Array1D<Real64> SurfWinHeatTransferRepEnergy;         // Energy of WinHeatTransfer [J]

    // SurfaceWindow Struct
    extern Array1D<Real64> SurfWinIRfromParentZone;
    extern Array1D<Real64> SurfWinFrameQRadOutAbs;
    extern Array1D<Real64> SurfWinFrameQRadInAbs;
    extern Array1D<Real64> SurfWinDividerQRadOutAbs;
    extern Array1D<Real64> SurfWinDividerQRadInAbs;
    extern Array1D<Real64> SurfWinExtBeamAbsByShade;              // Exterior beam solar absorbed by window shade (W/m2)
    extern Array1D<Real64> SurfWinExtDiffAbsByShade;              // Exterior diffuse solar absorbed by window shade (W/m2)
    extern Array1D<Real64> SurfWinIntBeamAbsByShade;              // Interior beam solar absorbed by window shade (W/m2)
    extern Array1D<Real64> SurfWinIntSWAbsByShade;                // Interior diffuse solar plus short-wave from lights absorbed by window shade (W/m2)
    extern Array1D<Real64> SurfWinInitialDifSolAbsByShade;        // Initial diffuse solar from ext and int windows absorbed by window shade (W/m2)
    extern Array1D<Real64> SurfWinIntLWAbsByShade;                // Interior long-wave from zone lights and equipment absorbed by window shade (W/m2)
    extern Array1D<Real64> SurfWinConvHeatFlowNatural;            // Convective heat flow from gap between glass and interior shade or blind (W)
    extern Array1D<Real64> SurfWinConvHeatGainToZoneAir;          // Convective heat gain to zone air from window gap airflow (W)
    extern Array1D<Real64> SurfWinRetHeatGainToZoneAir;           // Convective heat gain to return air sent to zone [W]
    extern Array1D<Real64> SurfWinDividerHeatGain;
    extern Array1D<Real64> SurfWinBlTsolBmBm;                     // Time-step value of blind beam-beam solar transmittance (-)
    extern Array1D<Real64> SurfWinBlTsolBmDif;                    // Time-step value of blind beam-diffuse solar transmittance (-)
    extern Array1D<Real64> SurfWinBlTsolDifDif;                   // Time-step value of blind diffuse-diffuse solar transmittance (-)
    extern Array1D<Real64> SurfWinBlGlSysTsolBmBm;                // Time-step value of blind/glass system beam-beam solar transmittance (-)
    extern Array1D<Real64> SurfWinBlGlSysTsolDifDif;              // Time-step value of blind/glass system diffuse-diffuse solar transmittance (-)
    extern Array1D<Real64> SurfWinScTsolBmBm;                     // Time-step value of screen beam-beam solar transmittance (-)
    extern Array1D<Real64> SurfWinScTsolBmDif;                    // Time-step value of screen beam-diffuse solar transmittance (-)
    extern Array1D<Real64> SurfWinScTsolDifDif;                   // Time-step value of screen diffuse-diffuse solar transmittance (-)
    extern Array1D<Real64> SurfWinScGlSysTsolBmBm;                // Time-step value of screen/glass system beam-beam solar transmittance (-)
    extern Array1D<Real64> SurfWinScGlSysTsolDifDif;              // Time-step value of screen/glass system diffuse-diffuse solar transmittance (-)
    extern Array1D<Real64> SurfWinGlTsolBmBm;                     // Time-step value of glass beam-beam solar transmittance (-)
    extern Array1D<Real64> SurfWinGlTsolBmDif;                    // Time-step value of glass beam-diffuse solar transmittance (-)
    extern Array1D<Real64> SurfWinGlTsolDifDif;                   // Time-step value of glass diffuse-diffuse solar transmittance (-)
    extern Array1D<Real64> SurfWinBmSolTransThruIntWinRep;        // Beam solar transmitted through interior window [W]
    extern Array1D<Real64> SurfWinBmSolAbsdOutsReveal;            // Multiplied by BeamSolarRad, gives beam solar absorbed by outside reveal surfaces (m2)
    extern Array1D<Real64> SurfWinBmSolRefldOutsRevealReport;     // Beam solar reflected by outside reveal surfaces, for reporting (m2)
    extern Array1D<Real64> SurfWinBmSolAbsdInsReveal;             // Multiplied by BeamSolarRad, gives beam solar absorbed by inside reveal surfaces (m2)
    extern Array1D<Real64> SurfWinBmSolRefldInsReveal;            // Multiplied by BeamSolarRad, gives beam solar reflected by inside reveal surfaces (m2)
    extern Array1D<Real64> SurfWinBmSolRefldInsRevealReport;      // Beam solar reflected by inside reveal surfaces, for reporting (W)
    extern Array1D<Real64> SurfWinOutsRevealDiffOntoGlazing;      // Multiplied by BeamSolarRad, gives diffuse from beam reflection from outside reveal that is incident on the glazing per m2 of glazing (-)
    extern Array1D<Real64> SurfWinInsRevealDiffOntoGlazing;       // Multiplied by BeamSolarRad, gives diffuse from beam reflection from inside reveal that is incident on the glazing per m2 of glazing (-)
    extern Array1D<Real64> SurfWinInsRevealDiffIntoZone;          // Multiplied by BeamSolarRad, gives diffuse from beam reflection from inside reveal that goes into zone directly or reflected from glazing (m2)
    extern Array1D<Real64> SurfWinOutsRevealDiffOntoFrame;        // Multiplied by BeamSolarRad, gives diffuse from beam reflection from outside reveal that is incident on the outside of the frame per m2 of frame (-)
    extern Array1D<Real64> SurfWinInsRevealDiffOntoFrame;         // Multiplied by BeamSolarRad, gives diffuse from beam reflection from inside reveal that is incident on the outside of the frame per m2 of frame (-) for debugging CR 7596. TH 5/26/2009
    extern Array1D<Real64> SurfWinInsRevealDiffOntoGlazingReport; // Diffuse solar from beam reflection from inside reveal that is incident on the glazing (W)
    extern Array1D<Real64> SurfWinInsRevealDiffIntoZoneReport;    // Diffuse from beam reflection from inside reveal that goes into zone directly or reflected from glazing (W)
    extern Array1D<Real64> SurfWinInsRevealDiffOntoFrameReport;   // Diffuse from beam reflection from inside reveal that is incident on the frame (W)
    extern Array1D<Real64> SurfWinBmSolAbsdInsRevealReport;       // Beam solar absorbed by inside reveal (W)  energy
    extern Array1D<Real64> SurfWinBmSolTransThruIntWinRepEnergy;  // energy of BmSolTransThruIntWinRep [J]
    extern Array1D<Real64> SurfWinBmSolRefldOutsRevealRepEnergy;  // energy of BmSolRefldOutsRevealReport [J]
    extern Array1D<Real64> SurfWinBmSolRefldInsRevealRepEnergy;   // energy of BmSolRefldInsRevealReport [J]
    extern Array1D<Real64> SurfWinProfileAngHor;                  // Horizontal beam solar profile angle (degrees)
    extern Array1D<Real64> SurfWinProfileAngVert;                 // Vertical beam solar profile angle (degrees)

    extern Array1D<int> SurfWinShadingFlag;                       // -1: window has no shading device
    extern Array1D<bool> SurfWinShadingFlagEMSOn;                  // EMS control flag, true if EMS is controlling ShadingFlag with ShadingFlagEMSValue
    extern Array1D<int> SurfWinShadingFlagEMSValue;                // EMS control value for Shading Flag
    extern Array1D<int> SurfWinStormWinFlag;                       // -1: Storm window not applicable; 0: Window has storm window but it is off 1: Window has storm window and it is on
    extern Array1D<int> SurfWinStormWinFlagPrevDay;                // Previous time step value of StormWinFlag
    extern Array1D<Real64> SurfWinFracTimeShadingDeviceOn;         // For a single time step, = 0.0 if no shading device or shading device is off = 1.0 if shading device is on; For time intervals longer than a time step, = fraction of time that shading device is on.
    extern Array1D<int> SurfWinExtIntShadePrevTS;                  // 1 if exterior or interior blind or shade in place previous time step;0 otherwise
    extern Array1D<bool> SurfWinHasShadeOrBlindLayer;              // mark as true if the window construction has a shade or a blind layer
    extern Array1D<bool> SurfWinSurfDayLightInit;                  // surface has been initialized for following 5 arrays
    extern Array1D<int> SurfWinDaylFacPoint;                       // Pointer to daylight factors for the window
    extern Array1D<Real64> SurfWinVisTransSelected;                // Window vis trans at normal incidence selected for use in dayltg calculation
    extern Array1D<Real64> SurfWinSwitchingFactor;                 // Window switching factor (0.0 = unswitched; 1.0 = fully switched)
    extern Array1D<Real64> SurfWinTheta;                           // Azimuth of window normal (rad)
    extern Array1D<Real64> SurfWinPhi;                             // Altitude of window normal (rad)
    extern Array1D<Real64> SurfWinRhoCeilingWall;                  // Average interior reflectance seen by light moving up across horizontal plane thru center of window
    extern Array1D<Real64> SurfWinRhoFloorWall;                    // Same as above, but for light moving down
    extern Array1D<Real64> SurfWinFractionUpgoing;                 // Fraction light entering window that goes upward
    extern Array1D<Real64> SurfWinVisTransRatio;                   // For windows with switchable glazing, ratio of normal transmittance in switched state to that in unswitched state
    extern Array1D<Real64> SurfWinFrameArea;                       // Frame projected area (m2)
    extern Array1D<Real64> SurfWinFrameConductance;                // Frame conductance [no air films] (W/m2-K)
    extern Array1D<Real64> SurfWinFrameSolAbsorp;                  // Frame solar absorptance (assumed same inside and outside)
    extern Array1D<Real64> SurfWinFrameVisAbsorp;                  // Frame visible absorptance (assumed same inside and outside)
    extern Array1D<Real64> SurfWinFrameEmis;                       // Frame thermal emissivity (thermal absorptance) (assumed same inside and outside)
    extern Array1D<Real64> SurfWinFrEdgeToCenterGlCondRatio;       // Ratio of frame edge of glass conductance (without air films) to center of glass conductance (without air films)
    extern Array1D<Real64> SurfWinFrameEdgeArea;                   // Area of glass near frame (m2)
    extern Array1D<Real64> SurfWinFrameTempSurfIn;                 // Frame inside surface temperature (C)
    extern Array1D<Real64> SurfWinFrameTempSurfInOld;              // Previous value of frame inside surface temperature (C)
    extern Array1D<Real64> SurfWinFrameTempSurfOut;                // Frame outside surface temperature (C)
    extern Array1D<Real64> SurfWinProjCorrFrOut;                   // Correction factor to absorbed radiation due to frame outside projection
    extern Array1D<Real64> SurfWinProjCorrFrIn;                    // Correction factor to absorbed radiation due to frame inside projection
    extern Array1D<int> SurfWinDividerType;                        // Divider type (1=DividedLite, 2=Suspended (between-pane))
    extern Array1D<Real64> SurfWinDividerArea;                     // Divider projected area (m2)
    extern Array1D<Real64> SurfWinDividerConductance;              // Divider conductance [no air films] (W/m2-K)
    extern Array1D<Real64> SurfWinDividerSolAbsorp;                // Divider solar absorptance (assumed same inside and outside)
    extern Array1D<Real64> SurfWinDividerVisAbsorp;                // Divider visible absorptance (assumed same inside and outside)
    extern Array1D<Real64> SurfWinDividerEmis;                     // Divider thermal emissivity (thermal absorptance) (assumed same inside and outside)
    extern Array1D<Real64> SurfWinDivEdgeToCenterGlCondRatio;      // Ratio of divider edge of glass conductance (without air films) to center of glass conductance (without air films)
    extern Array1D<Real64> SurfWinDividerEdgeArea;                 // Area of glass near dividers (m2)
    extern Array1D<Real64> SurfWinDividerTempSurfIn;               // Divider inside surface temperature (C)
    extern Array1D<Real64> SurfWinDividerTempSurfInOld;            // Previous value of divider inside surface temperature (C)
    extern Array1D<Real64> SurfWinDividerTempSurfOut;              // Divider outside surface temperature (C)
    extern Array1D<Real64> SurfWinProjCorrDivOut;                  // Correction factor to absorbed radiation due to divider outside projection
    extern Array1D<Real64> SurfWinProjCorrDivIn;                   // Correction factor to absorbed radiation due to divider inside projection
    extern Array1D<Real64> SurfWinGlazedFrac;                      // (Glazed area)/(Glazed area + divider area)
    extern Array1D<Real64> SurfWinCenterGlArea;                    // Center of glass area (m2); area of glass where 1-D conduction dominates
    extern Array1D<Real64> SurfWinEdgeGlCorrFac;                   // Correction factor to center-of-glass conductance to account for 2-D glass conduction thermal bridging effects near frame and divider
    extern Array1D<SurfaceClass> SurfWinOriginalClass;                      // 0 or if entered originally as:
    extern Array1D<Real64> SurfWinShadeAbsFacFace1;                // Fraction of short-wave radiation incident that is absorbed by face 1 when total absorbed radiation is apportioned to the two faces
    extern Array1D<Real64> SurfWinShadeAbsFacFace2;                // Fraction of short-wave radiation incident that is absorbed by face 2 when total absorbed radiation is apportioned to the two faces
    extern Array1D<Real64> SurfWinConvCoeffWithShade;              // Convection coefficient from glass or shade to gap air when interior or exterior shade is present (W/m2-K)
    extern Array1D<Real64> SurfWinOtherConvHeatGain;               // other convective = total conv - standard model prediction for EQL window model (W)
    extern Array1D<int> SurfWinBlindNumber;                        // Blind number for a window with a blind
    extern Array1D<Real64> SurfWinEffInsSurfTemp;                  // Effective inside surface temperature for window with interior blind or shade; combination of shade/blind and glass temperatures (C)
    extern Array1D<bool> SurfWinMovableSlats;                      // True if window has a blind with movable slats
    extern Array1D<Real64> SurfWinSlatAngThisTS;                   // Slat angle this time step for window with blind on (radians)
    extern Array1D<Real64> SurfWinSlatAngThisTSDeg;                // Slat angle this time step for window with blind on (deg)
    extern Array1D<bool> SurfWinSlatAngThisTSDegEMSon;             // flag that indicate EMS system is actuating SlatAngThisTSDeg
    extern Array1D<Real64> SurfWinSlatAngThisTSDegEMSValue;        // value that EMS sets for slat angle in degrees
    extern Array1D<bool> SurfWinSlatsBlockBeam;                    // True if blind slats block incident beam solar
    extern Array1D<Real64> SurfWinBlindAirFlowPermeability;        // Blind air-flow permeability for calculation of convective flow in gap between blind and glass
    extern Array1D<Real64> SurfWinTotGlazingThickness;             // Total glazing thickness from outside of outer glass to inside of inner glass (m)
    extern Array1D<Real64> SurfWinTanProfileAngHor;                // Tangent of horizontal profile angle
    extern Array1D<Real64> SurfWinTanProfileAngVert;               // Tangent of vertical profile angle
    extern Array1D<Real64> SurfWinInsideSillDepth;                 // Depth of inside sill (m)
    extern Array1D<Real64> SurfWinInsideReveal;                    // Depth of inside reveal (m)
    extern Array1D<Real64> SurfWinInsideSillSolAbs;                // Solar absorptance of inside sill
    extern Array1D<Real64> SurfWinInsideRevealSolAbs;              // Solar absorptance of inside reveal
    extern Array1D<Real64> SurfWinOutsideRevealSolAbs;             // Solar absorptance of outside reveal
    extern Array1D<int> SurfWinScreenNumber;                       // Screen number for a window with a screen (do not confuse with material number)
    extern Array1D<int> SurfWinAirflowSource;                      // Source of gap airflow (INSIDEAIR, OUTSIDEAIR, etc.)
    extern Array1D<int> SurfWinAirflowDestination;                 // Destination of gap airflow (INSIDEAIR, OUTSIDEAIR, etc.)
    extern Array1D<int> SurfWinAirflowReturnNodePtr;               // Return node pointer for destination = ReturnAir
    extern Array1D<Real64> SurfWinMaxAirflow;                      // Maximum gap airflow (m3/s per m of glazing width)
    extern Array1D<int> SurfWinAirflowControlType;                 // Gap airflow control type (ALWAYSONATMAXFLOW, etc.)
    extern Array1D<bool> SurfWinAirflowHasSchedule;                // True if gap airflow is scheduled
    extern Array1D<int> SurfWinAirflowSchedulePtr;                 // Gap airflow schedule pointer
    extern Array1D<Real64> SurfWinAirflowThisTS;                   // Gap airflow this timestep (m3/s per m of glazing width)
    extern Array1D<Real64> SurfWinTAirflowGapOutlet;               // Temperature of air leaving airflow gap between glass panes (C)
    extern Array1D<int> SurfWinWindowCalcIterationsRep;            // Number of iterations in window heat balance calculation
    extern Array1D<Real64> SurfWinVentingOpenFactorMultRep;        // Window/door opening modulation multiplier on venting open factor, for reporting
    extern Array1D<Real64> SurfWinInsideTempForVentingRep;         // Inside air temp used to control window/door venting, for reporting (C)
    extern Array1D<Real64> SurfWinVentingAvailabilityRep;          // Venting availability schedule value (0.0/1.0 = no venting allowed/not allowed)
    extern Array1D<Real64> SurfWinSkyGndSolarInc;                  // Incident diffuse solar from ground-reflected sky radiation; used for Complex Fen; if CalcSolRefl is true, accounts for shadowing of ground by building and obstructions [W/m2]
    extern Array1D<Real64> SurfWinBmGndSolarInc;                   // Incident diffuse solar from ground-reflected beam radiation; used for Complex Fen; if CalcSolRefl is true, accounts for shadowing of ground by building and obstructions [W/m2]
    extern Array1D<Real64> SurfWinLightWellEff;                    // Light well efficiency (multiplier on exterior window vis trans due to light well losses)
    extern Array1D<bool> SurfWinSolarDiffusing;                    // True if exterior window with a construction that contains a diffusing glass layer
    extern Array1D<Real64> SurfWinFrameHeatGain;
    extern Array1D<Real64> SurfWinFrameHeatLoss;
    extern Array1D<Real64> SurfWinDividerHeatLoss;
    extern Array1D<Real64> SurfWinTCLayerTemp;                     // The temperature of the thermochromic layer of the window
    extern Array1D<Real64> SurfWinSpecTemp;                        // The specification temperature of the TC layer glass Added for W6 integration June 2010
    extern Array1D<Real64> SurfWinWindowModelType;                 // if set to WindowBSDFModel, then uses BSDF methods
    extern Array1D<Real64> SurfWinTDDPipeNum;                      // Tubular daylighting device pipe number for TDD domes and diffusers

    extern bool AnyHeatBalanceInsideSourceTerm;  // True if any SurfaceProperty:HeatBalanceSourceTerm inside face used
    extern bool AnyHeatBalanceOutsideSourceTerm; // True if any SurfaceProperty:HeatBalanceSourceTerm outside face used

    // SUBROUTINE SPECIFICATIONS FOR MODULE DataSurfaces:

    // Types

    // Y Slab for Surface2D for PierceSurface support of Nonconvex and Many-Vertex Surfaces
    struct Surface2DSlab
    {

    public: // Types
        using Vertex = ObjexxFCL::Vector2<Real64>;
        using Vertices = ObjexxFCL::Array1D<Vertex>;
        using Edge = Vertices::size_type; // The Surface2D vertex and edge index
        using EdgeXY = Real64;            // The edge x/y inverse slope
        using Edges = std::vector<Edge>;
        using EdgesXY = std::vector<EdgeXY>;

    public: // Creation
            // Constructor
        Surface2DSlab(Real64 const yl, Real64 const yu) : xl(0.0), xu(0.0), yl(yl), yu(yu)
        {
        }

    public:              // Data
        Real64 xl, xu;   // Lower and upper x coordinates of slab bounding box
        Real64 yl, yu;   // Lower and upper y coordinates of slab
        Edges edges;     // Left-to-right ordered edges crossing the slab
        EdgesXY edgesXY; // Edge x/y inverse slopes

    }; // Surface2DSlab

    // Projected 2D Surface Representation for Fast Computational Geometry Operations
    struct Surface2D
    {

    public: // Types
        using Vector2D = Vector2<Real64>;
        using Edge = Vector2D;
        using Vertices = Array1D<Vector2D>;
        using Vectors = Array1D<Vector2D>;
        using Edges = Vectors;
        using Slab = Surface2DSlab;
        using Slabs = std::vector<Surface2DSlab>;
        using SlabYs = std::vector<Real64>;
        using size_type = Vertices::size_type;

    public: // Creation
        // Default constructor
        Surface2D()
        {
        }

        // Constructor
        Surface2D(ShapeCat const shapeCat, int const axis, Vertices const &v, Vector2D const &vl, Vector2D const &vu);

    public: // Predicates
            // Bounding box contains a point?
        bool bb_contains(Vector2D const &v) const
        {
            return (vl.x <= v.x) && (v.x <= vu.x) && (vl.y <= v.y) && (v.y <= vu.y);
        }

    public: // Comparison
            // Equality
        friend bool operator==(Surface2D const &a, Surface2D const &b)
        {
            auto const &v1 = a.vertices;
            auto const &v2 = b.vertices;
            return eq(v1, v2);
        }

        // Inequality
        friend bool operator!=(Surface2D const &a, Surface2D const &b)
        {
            return !(a == b);
        }

    public:                                              // Data
        int axis = 0;                                    // Axis of projection (0=x, 1=y, 2=z)
        Vertices vertices;                               // Vertices
        Vector2D vl = Vector2D(0.0), vu = Vector2D(0.0); // Bounding box lower and upper corner vertices
        Vectors edges;                                   // Edge vectors around the vertices
        Real64 s1 = 0.0, s3 = 0.0;                       // Rectangle side widths squared
        SlabYs slabYs;                                   // Y coordinates of slabs
        Slabs slabs;                                     // Y slice slabs for fast nonconvex and many vertex intersections

    }; // Surface2D

    struct SurfaceData
    {

        // Types
        using Vertices = Array1D<Vector>;
        using Plane = Vector4<Real64>;

        // Members
        std::string Name;                 // User supplied name of the surface (must be unique)
        int Construction;                 // Pointer to the construction in the Construct derived type
        bool EMSConstructionOverrideON;   // if true, EMS is calling to override the construction value
        int EMSConstructionOverrideValue; // pointer value to use for Construction when overridden
        int ConstructionStoredInputValue; // holds the original value for Construction per surface input
        SurfaceClass Class;
        // Geometry related parameters
        SurfaceShape Shape; // Surface shape (Triangle=1,Quadrilateral=2,Rectangle=3,
        //                Rectangular Window/Door=4,Rectangular Overhang=5,
        //                Rectangular Left Fin=6,Rectangular Right Fin=7,
        //                Triangular Window=8)
        int Sides;                // Number of side/vertices for this surface (based on Shape)
        Real64 Area;              // Surface area of the surface (less any subsurfaces) {m2}
        Real64 GrossArea;         // Surface area of the surface (including subsurfaces) {m2}
        Real64 NetAreaShadowCalc; // Area of a wall/floor/ceiling less subsurfaces assuming
        //  all windows, if present, have unity multiplier.
        // Wall/floor/ceiling/roof areas that include windows include
        //  frame (unity) areas.
        // Areas of Windows including divider (unity) area.
        // These areas are used in shadowing / sunlit area calculations.
        Real64 Perimeter; // Perimeter length of the surface {m}
        Real64 Azimuth;   // Direction the surface outward normal faces (degrees) or FACING
        Real64 Height;    // Height of the surface (m)
        Real64 Reveal;    // Depth of the window reveal (m) if this surface is a window
        Real64 Tilt;      // Angle (deg) between the ground outward normal and the surface outward normal
        Real64 Width;     // Width of the surface (m)
        // Boundary conditions and interconnections
        bool HeatTransSurf;                // True if surface is a heat transfer surface,
        int OutsideHeatSourceTermSchedule; // Pointer to the schedule of additional source of heat flux rate applied to the outside surface
        int InsideHeatSourceTermSchedule;  // Pointer to the schedule of additional source of heat flux rate applied to the inside surface
        // False if a (detached) shadowing (sub)surface
        int HeatTransferAlgorithm; // used for surface-specific heat transfer algorithm.
        std::string BaseSurfName;  // Name of BaseSurf
        int BaseSurf;              // "Base surface" for this surface.  Applies mainly to subsurfaces
        // in which case it points back to the base surface number.
        // Equals 0 for detached shading.
        // BaseSurf equals surface number for all other surfaces.
        int NumSubSurfaces;   // Number of subsurfaces this surface has (doors/windows)
        std::string ZoneName; // User supplied name of the Zone
        int Zone;             // Interior environment or zone the surface is a part of
        // Note that though attached shading surfaces are part of a zone, this
        // value is 0 there to facilitate using them as detached surfaces (more
        // accurate shading.
        std::string ExtBoundCondName; // Name for the Outside Environment Object
        int ExtBoundCond;             // For an "interzone" surface, this is the adjacent surface number.
        // for an internal/adiabatic surface this is the current surface number.
        // Otherwise, 0=external environment, -1=ground,
        // -2=other side coefficients (OSC--won't always use CTFs)
        // -3=other side conditions model
        // During input, interim values of UnreconciledZoneSurface ("Surface") and
        // UnenteredAdjacentZoneSurface ("Zone") are used until reconciled.
        int LowTempErrCount;
        int HighTempErrCount;
        bool ExtSolar; // True if the "outside" of the surface is exposed to solar
        bool ExtWind;  // True if the "outside" of the surface is exposed to wind
        // Heat transfer coefficients
        int IntConvCoeff; // Interior Convection Coefficient pointer (different data structure)
        // when being overridden
        bool EMSOverrideIntConvCoef;   // if true, EMS is calling to override interior convection coefficeint
        Real64 EMSValueForIntConvCoef; // Value EMS is calling to use for interior convection coefficient [W/m2-K]
        int ExtConvCoeff;              // Exterior Convection Coefficient pointer (different data structure)
        // when being overridden
        bool EMSOverrideExtConvCoef;   // if true, EMS is calling to override exterior convection coefficeint
        Real64 EMSValueForExtConvCoef; // Value EMS is calling to use for exterior convection coefficient [W/m2-K]
        Real64 ViewFactorGround;       // View factor to the ground from the exterior of the surface
        //   for diffuse solar radiation
        Real64 ViewFactorSky; // View factor to the sky from the exterior of the surface
        //   for diffuse solar radiation
        Real64 ViewFactorGroundIR; // View factor to the ground and shadowing surfaces from the
        //    exterior of the surface for IR radiation
        Real64 ViewFactorSkyIR; // View factor to the sky from the exterior of the surface for IR radiation
        // Special/optional other side coefficients (OSC)
        int OSCPtr;  // Pointer to OSC data structure
        int OSCMPtr; // "Pointer" to OSCM data structure (other side conditions from a model)
        // Optional parameters specific to shadowing surfaces and subsurfaces (detached shading, overhangs, wings, etc.)
        int SchedShadowSurfIndex;   // Schedule for a shadowing (sub)surface
        bool ShadowSurfSchedVaries; // true if the scheduling (transmittance) on a shading surface varies.
        bool ShadowingSurf;         // True if a surface is a shadowing surface
        bool IsTransparent;         // True if the schedule values are always 1.0 (or the minimum is 1.0)
        Real64 SchedMinValue;       // Schedule minimum value.
        // Optional parameters specific to solar reflection from surfaces
        Real64 ShadowSurfDiffuseSolRefl;    // Diffuse solar reflectance of opaque portion
        Real64 ShadowSurfDiffuseVisRefl;    // Diffuse visible reflectance of opaque portion
        Real64 ShadowSurfGlazingFrac;       // Glazing fraction
        int ShadowSurfGlazingConstruct;     // Glazing construction number
        bool ShadowSurfPossibleObstruction; // True if a surface can be an exterior obstruction
        bool ShadowSurfPossibleReflector;   // True if a surface can be an exterior reflector, not used!
        int ShadowSurfRecSurfNum;           // Receiving surface number
        // Optional movable insulation parameters
        int MaterialMovInsulExt;       // Pointer to the material used for exterior movable insulation
        int MaterialMovInsulInt;       // Pointer to the material used for interior movable insulation
        int SchedMovInsulExt;          // Schedule for exterior movable insulation
        int SchedMovInsulInt;          // Schedule for interior movable insulation
        bool MovInsulIntPresent;       // True when movable insulation is present
        bool MovInsulIntPresentPrevTS; // True when movable insulation was present during the previous time step
        // Vertices
        Array1D<Vector> NewVertex;
        Vertices Vertex; // Surface Vertices are represented by Number of Sides and Vector (type)
        Vector Centroid; // computed centroid (also known as center of mass or surface balance point)
        Vector lcsx;
        Vector lcsy;
        Vector lcsz;
        Vector NewellAreaVector;
        Vector NewellSurfaceNormalVector; // same as OutNormVec in vector notation
        Array1D<Real64> OutNormVec;       // Direction cosines (outward normal vector) for surface
        Real64 SinAzim;                   // Sine of surface azimuth angle
        Real64 CosAzim;                   // Cosine of surface azimuth angle
        Real64 SinTilt;                   // Sine of surface tilt angle
        Real64 CosTilt;                   // Cosine of surface tilt angle
        bool IsConvex;                    // true if the surface is convex.
        bool IsDegenerate;                // true if the surface is degenerate.
        bool VerticesProcessed;           // true if vertices have been processed (only used for base surfaces)
        Real64 XShift;                    // relative coordinate shift data - used by child subsurfaces
        Real64 YShift;                    // relative coordinate shift data - used by child subsurfaces
        // Precomputed parameters for PierceSurface performance
        ShapeCat shapeCat;   // Shape category
        Plane plane;         // Plane
        Surface2D surface2d; // 2D projected surface for efficient intersection testing
        // Window Parameters (when surface is Window)
        int activeWindowShadingControl;    // Active window shading control (windows only)
        std::vector<int> windowShadingControlList; // List of possible window shading controls
        bool HasShadeControl;           // True if the surface is listed in a WindowShadingControl object
        int activeShadedConstruction;         // The currently active shaded construction (windows only)
        std::vector<int> shadedConstructionList; // List of shaded constructions that correspond with window shading controls (windows only - same indexes as windowShadingControlList)
        int StormWinConstruction;       // Construction with storm window (windows only)
        int activeStormWinShadedConstruction; // The currently active shaded construction with storm window (windows only)
        std::vector<int> shadedStormWinConstructionList; // List of shaded constructions with storm window that correspond with window shading controls (windows only - same indexes as windowShadingControlList)
        int FrameDivider;               // Pointer to frame and divider information (windows only)
        Real64 Multiplier;              // Multiplies glazed area, frame area and divider area (windows only)
        // Daylighting pointers
        int Shelf;   // Pointer to daylighting shelf
        int TAirRef; // Flag for reference air temperature
        // ZoneMeanAirTemp   = 1 = mean air temperature or MAT => for mixing air model with all convection algos
        // except inlet-dependent algo
        // AdjacentAirTemp   = 2 = adjacent air temperature or TempEffBulkAir => for nodal or zonal air model
        // with all convection algos except inlet-dependent algo
        // ZoneSupplyAirTemp = 3 = supply air temperature => for mixing air model with inlet-dependent algo
        // Default value is 'ZoneMeanAirTemp' and value for each particular surface will be changed only if
        // the inlet-dependent convection algorithm and/or nodal and zonal air models are used.
        Real64 OutDryBulbTemp;                 // Surface outside dry bulb air temperature, for surface heat balance (C)
        bool OutDryBulbTempEMSOverrideOn;      // if true, EMS is calling to override the surface's outdoor air temp
        Real64 OutDryBulbTempEMSOverrideValue; // value to use for EMS override of outdoor air drybulb temp (C)
        Real64 OutWetBulbTemp;                 // Surface outside wet bulb air temperature, for surface heat balance (C)
        bool OutWetBulbTempEMSOverrideOn;      // if true, EMS is calling to override the surface's outdoor wetbulb
        Real64 OutWetBulbTempEMSOverrideValue; // value to use for EMS override of outdoor air wetbulb temp (C)
        Real64 WindSpeed;                      // Surface outside wind speed, for surface heat balance (m/s)
        bool WindSpeedEMSOverrideOn;
        Real64 WindSpeedEMSOverrideValue;

        // XL added 7/19/2017
        Real64 WindDir;                 // Surface outside wind direction, for surface heat balance and ventilation(degree)
        bool WindDirEMSOverrideOn;      // if true, EMS is calling to override the surface's outside wind direction
        Real64 WindDirEMSOverrideValue; // value to use for EMS override of the surface's outside wind speed

        // XL added 7/25/2017

        bool SchedExternalShadingFrac;     // true if the external shading is scheduled or calculated externally to be imported
        int ExternalShadingSchInd;         // Schedule for a the external shading
        bool HasSurroundingSurfProperties; // true if surrounding surfaces properties are listed for an external surface
        int SurroundingSurfacesNum;        // Index of a surrounding surfaces list (defined in SurfaceProperties::SurroundingSurfaces)
        bool HasLinkedOutAirNode;          // true if an OutdoorAir::Node is linked to the surface
        int LinkedOutAirNode;              // Index of the an OutdoorAir:Node

        int PenumbraID;    // Surface ID in penumbra

        std::string UNomWOFilm; // Nominal U Value without films stored as string
        std::string UNomFilm;   // Nominal U Value with films stored as string
        bool ExtEcoRoof;        // True if the top outside construction material is of type Eco Roof
        bool ExtCavityPresent;  // true if there is an exterior vented cavity on surface
        int ExtCavNum;          // index for this surface in ExtVentedCavity structure (if any)
        bool IsPV;              // true if this is a photovoltaic surface (dxf output)
        bool IsICS;             // true if this is an ICS collector
        bool IsPool;            // true if this is a pool
        int ICSPtr;             // Index to ICS collector
        // TH added 3/26/2010
        bool MirroredSurf; // True if it is a mirrored surface
        // additional attributes for convection correlations
        int IntConvClassification;       // current classification for inside face air flow regime and surface orientation
        int IntConvHcModelEq;            // current convection model for inside face
        int IntConvHcUserCurveIndex;     // current index to user convection model if used
        int OutConvClassification;       // current classification for outside face wind regime and convection orientation
        int OutConvHfModelEq;            // current convection model for forced convection at outside face
        int OutConvHfUserCurveIndex;     // current index to user forced convection model if used
        int OutConvHnModelEq;            // current Convection model for natural convection at outside face
        int OutConvHnUserCurveIndex;     // current index to user natural convection model if used
        Real64 OutConvFaceArea;          // area of larger building envelope facade that surface is a part of
        Real64 OutConvFacePerimeter;     // perimeter of larger building envelope facade that surface is a part of
        Real64 OutConvFaceHeight;        // height of larger building envelope facade that surface is a part of
        Real64 IntConvZoneWallHeight;    // [m] height of larger inside building wall element that surface is a part of
        Real64 IntConvZonePerimLength;   // [m] length of perimeter zone's exterior wall
        Real64 IntConvZoneHorizHydrDiam; // [m] hydraulic diameter, usually 4 times the zone floor area div by perimeter
        Real64 IntConvWindowWallRatio;   // [-] area of windows over area of exterior wall for zone
        int IntConvWindowLocation;       // relative location of window in zone for interior Hc models
        bool IntConvSurfGetsRadiantHeat;
        bool IntConvSurfHasActiveInIt;
        bool IsRadSurfOrVentSlabOrPool; // surface cannot be part of both a radiant surface & ventilated slab group
        // LG added 1/6/12
        Real64 GenericContam; // [ppm] Surface generic contaminant as a storage term for
        // Air boundaries
        int SolarEnclIndex;     // Pointer to solar enclosure this surface belongs to
        int SolarEnclSurfIndex; //  Pointer to solar enclosure surface data, ZoneSolarInfo(n).SurfacePtr(RadEnclSurfIndex) points to this surface
        bool IsAirBoundarySurf; // True if surface is an air boundary surface (Construction:AirBoundary),

        std::vector<int> DisabledShadowingZoneList; // Array of all disabled shadowing zone number to the current surface
                                                    // the surface diffusion model

        // Default Constructor
        SurfaceData()
            : Construction(0), EMSConstructionOverrideON(false), EMSConstructionOverrideValue(0), ConstructionStoredInputValue(0), Class(SurfaceClass::None),
              Shape(SurfaceShape::None), Sides(0), Area(0.0), GrossArea(0.0), NetAreaShadowCalc(0.0), Perimeter(0.0), Azimuth(0.0), Height(0.0),
              Reveal(0.0), Tilt(0.0), Width(0.0), HeatTransSurf(false), OutsideHeatSourceTermSchedule(0), InsideHeatSourceTermSchedule(0),
              HeatTransferAlgorithm(HeatTransferModel_NotSet), BaseSurf(0), NumSubSurfaces(0), Zone(0), ExtBoundCond(0), LowTempErrCount(0),
              HighTempErrCount(0), ExtSolar(false), ExtWind(false), IntConvCoeff(0), EMSOverrideIntConvCoef(false), EMSValueForIntConvCoef(0.0),
              ExtConvCoeff(0), EMSOverrideExtConvCoef(false), EMSValueForExtConvCoef(0.0), ViewFactorGround(0.0), ViewFactorSky(0.0),
              ViewFactorGroundIR(0.0), ViewFactorSkyIR(0.0), OSCPtr(0), OSCMPtr(0), SchedShadowSurfIndex(0), ShadowSurfSchedVaries(false),
              ShadowingSurf(false), IsTransparent(false), SchedMinValue(0.0), ShadowSurfDiffuseSolRefl(0.0), ShadowSurfDiffuseVisRefl(0.0),
              ShadowSurfGlazingFrac(0.0), ShadowSurfGlazingConstruct(0), ShadowSurfPossibleObstruction(true), ShadowSurfPossibleReflector(false),
              ShadowSurfRecSurfNum(0), MaterialMovInsulExt(0), MaterialMovInsulInt(0), SchedMovInsulExt(0), SchedMovInsulInt(0),
              MovInsulIntPresent(false), MovInsulIntPresentPrevTS(false), Centroid(0.0, 0.0, 0.0), lcsx(0.0, 0.0, 0.0), lcsy(0.0, 0.0, 0.0),
              lcsz(0.0, 0.0, 0.0), NewellAreaVector(0.0, 0.0, 0.0), NewellSurfaceNormalVector(0.0, 0.0, 0.0), OutNormVec(3, 0.0), SinAzim(0.0),
              CosAzim(0.0), SinTilt(0.0), CosTilt(0.0), IsConvex(true), IsDegenerate(false), VerticesProcessed(false), XShift(0.0), YShift(0.0),
              shapeCat(ShapeCat::Unknown), plane(0.0, 0.0, 0.0, 0.0), activeWindowShadingControl(0), HasShadeControl(false), activeShadedConstruction(0),
              StormWinConstruction(0), activeStormWinShadedConstruction(0), FrameDivider(0), Multiplier(1.0), Shelf(0), TAirRef(ZoneMeanAirTemp),
              OutDryBulbTemp(0.0), OutDryBulbTempEMSOverrideOn(false), OutDryBulbTempEMSOverrideValue(0.0), OutWetBulbTemp(0.0),
              OutWetBulbTempEMSOverrideOn(false), OutWetBulbTempEMSOverrideValue(0.0), WindSpeed(0.0), WindSpeedEMSOverrideOn(false),
              WindSpeedEMSOverrideValue(0.0),

              WindDir(0.0), WindDirEMSOverrideOn(false), WindDirEMSOverrideValue(0.0),

              SchedExternalShadingFrac(false), ExternalShadingSchInd(0), HasSurroundingSurfProperties(false), SurroundingSurfacesNum(0),
              HasLinkedOutAirNode(false), LinkedOutAirNode(0), PenumbraID(-1),

              UNomWOFilm("-              "), UNomFilm("-              "), ExtEcoRoof(false), ExtCavityPresent(false), ExtCavNum(0), IsPV(false),
              IsICS(false), IsPool(false), ICSPtr(0), MirroredSurf(false), IntConvClassification(0), IntConvHcModelEq(0), IntConvHcUserCurveIndex(0),
              OutConvClassification(0), OutConvHfModelEq(0), OutConvHfUserCurveIndex(0), OutConvHnModelEq(0), OutConvHnUserCurveIndex(0),
              OutConvFaceArea(0.0), OutConvFacePerimeter(0.0), OutConvFaceHeight(0.0), IntConvZoneWallHeight(0.0), IntConvZonePerimLength(0.0),
              IntConvZoneHorizHydrDiam(0.0), IntConvWindowWallRatio(0.0), IntConvWindowLocation(InConvWinLoc_NotSet),
              IntConvSurfGetsRadiantHeat(false), IntConvSurfHasActiveInIt(false), IsRadSurfOrVentSlabOrPool(false), GenericContam(0.0),
              SolarEnclIndex(0), SolarEnclSurfIndex(0), IsAirBoundarySurf(false)
        {
        }

    public: // Methods
            // Set Precomputed Parameters
        void set_computed_geometry();

        void SetOutBulbTempAt();

        void SetWindDirAt(Real64 const fac);

        void SetWindSpeedAt(Real64 const fac);

        Real64 getInsideAirTemperature(EnergyPlusData &state, const int t_SurfNum) const;

        static Real64 getInsideIR(const int t_SurfNum);

        Real64 getOutsideAirTemperature(EnergyPlusData &state, const int t_SurfNum) const;

        Real64 getOutsideIR(EnergyPlusData &state, const int t_SurfNum) const;

        static Real64 getSWIncident(const int t_SurfNum);

        static Real64 getSWBeamIncident(const int t_SurfNum);

        static Real64 getSWDiffuseIncident(const int t_SurfNum);

        int getTotLayers(EnergyPlusData &state) const;

        Real64 get_average_height(EnergyPlusData &state) const;

    private: // Methods
             // Computed Shape Category
        ShapeCat computed_shapeCat() const;

        // Computed Plane
        Plane computed_plane() const;

        // Computed axis-projected 2D surface
        Surface2D computed_surface2d() const;
    };

    struct SurfaceWindowCalc // Calculated window-related values
    {
        // Members
        Array1D<Real64> SolidAngAtRefPt;    // Solid angle subtended by window from daylit ref points 1 and 2
        Array1D<Real64> SolidAngAtRefPtWtd; // Solid angle subtended by window from ref pts weighted by glare pos factor
        Array2D<Real64> IllumFromWinAtRefPt; // Illuminance from window at ref pts for window with and w/o shade (lux)
        Array2D<Real64> BackLumFromWinAtRefPt; // Window background luminance from window wrt ref pts (cd/m2) with and w/o shade (cd/m2)
        Array2D<Real64> SourceLumFromWinAtRefPt; // Window luminance at ref pts for window with and w/o shade (cd/m2)
        Array1D<Real64> WinCenter; // X,Y,Z coordinates of window center point in building coord system
        Array1D<Real64> ThetaFace; // Face temperatures of window layers (K)

        Array1D<Real64> OutProjSLFracMult; // Multiplier on sunlit fraction due to shadowing of glass by frame
        // and divider outside projections
        Array1D<Real64> InOutProjSLFracMult; // Multiplier on sunlit fraction due to shadowing of glass by frame
        // and divider inside and outside projections
        Array1D<Real64> EffShBlindEmiss; // Effective emissivity of interior blind or shade
        Array1D<Real64> EffGlassEmiss;   // Effective emissivity of glass adjacent to interior blind or shade

        Array1D<Real64> IllumFromWinAtRefPtRep; // Illuminance from window at reference point N [lux]
        Array1D<Real64> LumWinFromRefPtRep;     // Window luminance as viewed from reference point N [cd/m2]
        // for shadowing of ground by building and obstructions [W/m2]
        Array1D<Real64> ZoneAreaMinusThisSurf; // Zone inside surface area minus this surface and its subsurfaces
        // for floor/wall/ceiling (m2)
        Array1D<Real64> ZoneAreaReflProdMinusThisSurf; // Zone product of inside surface area times vis reflectance
        // minus this surface and its subsurfaces,
        // for floor/wall/ceiling (m2)

        BSDFWindowDescript ComplexFen; // Data for complex fenestration, see DataBSDFWindow.cc for declaration

        // Default Constructor
        SurfaceWindowCalc()
                : WinCenter(3, 0.0), ThetaFace(10, 296.15), OutProjSLFracMult(24, 1.0),
                  InOutProjSLFracMult(24, 1.0), EffShBlindEmiss(MaxSlatAngs, 0.0),
                  EffGlassEmiss(MaxSlatAngs, 0.0),ZoneAreaMinusThisSurf(3, 0.0), ZoneAreaReflProdMinusThisSurf(3, 0.0)
        {
        }
    };

    struct FrameDividerProperties
    {
        // Members
        std::string Name;          // Name of frame/divider
        Real64 FrameWidth;         // Average width of frame in plane of window {m}
        Real64 FrameProjectionOut; // Distance normal to window between outside face of outer pane
        //  and outside of frame {m}
        Real64 FrameProjectionIn; // Distance normal to window between inside face of inner pane
        //  and inside of frame {m}
        Real64 FrameConductance;          // Effective conductance of frame (no air films) {W/m2-K}
        Real64 FrameEdgeWidth;            // default 2.5 in ! Width of glass edge region near frame {m}
        Real64 FrEdgeToCenterGlCondRatio; // Ratio of frame edge of glass conductance (without air films) to
        // center of glass conductance (without air films)
        Real64 FrameSolAbsorp;       // Solar absorptance of frame corrected for self-shading
        Real64 FrameVisAbsorp;       // Visible absorptance of frame corrected for self-shading
        Real64 FrameEmis;            // Thermal emissivity of frame
        int DividerType;             // Type of divider {DividedLite or Suspended (between-glass}
        Real64 DividerWidth;         // Average width of divider in plane of window {m}
        int HorDividers;             // Number of horizontal dividers
        int VertDividers;            // Number of vertical dividers
        Real64 DividerProjectionOut; // Distance normal to window between outside face of outer pane
        //  and outside of divider {m}
        Real64 DividerProjectionIn; // Distance normal to window between inside face of inner pane
        //  and inside of divider {m}
        Real64 DividerEdgeWidth;           // default 2.5 in ! Width of glass edge region near divider
        Real64 DividerConductance;         // Effective conductance of divider (no air films) {W/m2-K}
        Real64 DivEdgeToCenterGlCondRatio; // Ratio of divider edge of glass conductance (without air films) to
        // center of glass conductance (without air films)
        Real64 DividerSolAbsorp; // Solar absorptance of divider corrected for self-shading
        Real64 DividerVisAbsorp; // Visible absorptance of divider corrected for self-shading
        Real64 DividerEmis;      // Thermal emissivity of divider
        int MullionOrientation;  // Horizontal or Vertical; used only for windows with two glazing systems
        //  divided by a mullion; obtained from Window5 data file.
        Real64 OutsideRevealSolAbs; // Solar absorptance of outside reveal
        Real64 InsideSillDepth;     // Inside sill depth (m)
        Real64 InsideReveal;        // Inside reveal (m)
        Real64 InsideSillSolAbs;    // Solar absorptance of inside sill
        Real64 InsideRevealSolAbs;  // Solar absorptance of inside reveal

        // Default Constructor
        FrameDividerProperties()
            : FrameWidth(0.0), FrameProjectionOut(0.0), FrameProjectionIn(0.0), FrameConductance(0.0), FrameEdgeWidth(0.06355),
              FrEdgeToCenterGlCondRatio(1.0), FrameSolAbsorp(0.0), FrameVisAbsorp(0.0), FrameEmis(0.9), DividerType(0), DividerWidth(0.0),
              HorDividers(0), VertDividers(0), DividerProjectionOut(0.0), DividerProjectionIn(0.0), DividerEdgeWidth(0.06355),
              DividerConductance(0.0), DivEdgeToCenterGlCondRatio(1.0), DividerSolAbsorp(0.0), DividerVisAbsorp(0.0), DividerEmis(0.9),
              MullionOrientation(0), OutsideRevealSolAbs(0.0), InsideSillDepth(0.0), InsideReveal(0.0), InsideSillSolAbs(0.0), InsideRevealSolAbs(0.0)
        {
        }
    };

    struct StormWindowData
    {
        // Members
        int BaseWindowNum;       // Surface number of associated exterior window
        int StormWinMaterialNum; // Material number of storm window glass
        Real64 StormWinDistance; // Distance between storm window glass and adjacent glass (m)
        int DateOn;              // Date (julian) storm window is put on
        int MonthOn;             // Month storm window is put on
        int DayOfMonthOn;        // Day of month storm window is put on
        int DateOff;             // Date (julian) storm window is taken off
        int MonthOff;            // Month storm window is taken off
        int DayOfMonthOff;       // Day of month storm window is taken off

        // Default Constructor
        StormWindowData()
            : BaseWindowNum(0), StormWinMaterialNum(0), StormWinDistance(0.0), DateOn(0), MonthOn(0), DayOfMonthOn(0), DateOff(0), MonthOff(0),
              DayOfMonthOff(0)
        {
        }
    };

    struct WindowShadingControlData
    {
        // Members
        std::string Name;   // User supplied name of this set of shading control data
        int ZoneIndex;      // number of the zone referenced
        int SequenceNumber; // Shading control sequence number
        int ShadingType;    // Shading type (InteriorShade, SwitchableGlazing,
        //  CHARACTER(len=32) :: ShadingType    = ' ' ! Shading type (InteriorShade, SwitchableGlazing,
        //  ExteriorShade,InteriorBlind,ExteriorBlind,BetweenGlassShade,
        //  BetweenGlassBlind, or ExteriorScreen)
        int getInputShadedConstruction; // Pointer to the shaded construction (for ShadingType=ExteriorScreen,InteriorShade,
        //  ExteriorShade,BetweenGlassShade,InteriorBlind,ExteriorBlind,BetweenGlassBlind;
        //  this must be a window construction with a screen, shade or blind layer)
        // this is only used during GetInput and should not be used during timestep calculations
        int ShadingDevice; // Pointer to the material for the shading device (for ShadingType=InteriorShade,
        //  ExteriorShade,BetweenGlassShade,InteriorBlind,ExteriorBlind,BetweenGlassBlind,
        //  ExteriorScreen;
        //  this must be a Material:WindowShade, Material:WindowScreen, or Material:WindowBlind
        int ShadingControlType; // Takes one of the following values that specifies type of shading control
        //  CHARACTER(len=60) :: ShadingControlType =' ' ! Takes one of the following values that specifies type of shading control
        // (control is active only when schedule value = 1; if no schedule
        // specified, schedule value defaults to 1)
        //  AlwaysOn: always shaded; not affected by schedule
        //  AlwaysOff: never shaded; not affected by schedule
        //  OnIfScheduleAllows: unshaded if sch val = 0, shaded if = 1
        //  OnIfHighSolarOnWindow: shaded if incident direct + diffuse > setpoint (W/m2 of window)
        //  OnIfHighHorizontalSolar: shaded if direct + diffuse horizontal solar > setpoint
        //   (W/m2 of ground)
        //  OnIfHighOutsideAirTemp: shaded if outside drybulb > setpoint (C)
        //  OnIfHighZoneAirTemp: shaded if previous time step zone temperature > setpoint (C)
        //  OnIfHighZoneCooling: shaded if previous time step zone cooling rate > setpoint (W)
        //  OnIfHighGlare: shaded if total daylight glare index at first daylighting reference point
        //   from all exterior windows in zone > maximum glare specified in daylighting
        //   input for zone.
        //  MeetDaylightIlluminanceSetpoint: shading is adjusted to just meet illuminance setpoint
        //   at first reference point (only for ShadingType=SwitchableGlazing)
        //       The following three controls are used primarily to reduce zone heating load. They
        //       can be used with any shading type but are most appropriate for opaque interior
        //       or exterior shades with a high insulating value ("opaque movable insulation").
        //  OnNightIfLowOutsideTemp/OffDay: shaded at night if outside temp < setpoint (C)
        //  OnNightIfLowInsideTemp/OffDay: shaded at night if previous time step zone air temp < setpoint (C)
        //  OnNightIfHeating/OffDay: shaded  at night if previous time step zone heating rate > setpoint (W)
        //       The following two controls are used to reduce zone heating and cooling loads.
        //       They can be used with any shading type but are most appropriate for translucent
        //       interior or exterior shades with a high insulating value ("translucent movable insulation")
        //  OnNightIfLowOutsideTemp/OnDayIfCooling: shaded at night if outside temp < setpoint (C);
        //                                         shaded daytime if prev. time step cooling rate > 0
        //  OnNightIfHeating/OnDayIfCooling: shaded at night if prev. time step heating rate > setpoint (W);
        //                                         shaded daytime if prev. time step cooling rate > 0
        //       The following two controls are used to reduce zone cooling load. They can be used
        //       with any shading type but are most appropriate for interior or exterior blinds, interior
        //       or exterior shades with low insulating value, or switchable glazing.
        //  OffNight/OnDayIfCoolingAndHighSolarOnWindow: shading off at night; shading on daytime if
        //                                         solar on window > setpoint (W/m2 of window) and
        //                                         prev. time step cooling rate > 0
        //  OnNight/OnDayIfCoolingAndHighSolarOnWindow: shading on at night; shading on daytime if
        //                                         solar on window > setpoint (W/m2 of window) and
        //                                         prev. time step cooling rate > 0
        int Schedule; // Pointer to schedule of 0 and 1 values: 0 => window is not shaded;
        //  1 => window is shaded if Type=Schedule or Type = ScheduleAnd...
        // and setpoint is exceeded.
        Real64 SetPoint; // Control setpoint (dimension depends on Trigger:
        //  W/m2 of window area for solar on window,
        //  W/m2 of ground area for horizontal solar,
        //  deg C for air temp, W for zone heating and
        //  cooling rate). Not used for Shading Control Type =
        //  MeetDaylightIlluminanceSetpoint or OnIfHighGlare.
        Real64 SetPoint2; // Second control setpoint for control types that take two setpoints.
        //   Dimension is deg C or W/m2.
        bool ShadingControlIsScheduled; // True if shading control has a schedule
        bool GlareControlIsActive;      // True if shading control to reduce daylight glare is active
        int SlatAngleSchedule;          // Pointer to schedule of slat angle values between 0.0 and 180.0 degrees
        int SlatAngleControlForBlinds;  // Takes one of the following values that specifies
                                        //  CHARACTER(len=32) :: SlatAngleControlForBlinds = ' ' ! Takes one of the following values that specifies
                                        //  how slat angle is controled in a blind when ShadingType =
                                        //  InteriorBlind, ExteriorBlind or BetweenGlassBlind.
                                        //  FixedSlatAngle: the slat angle is fixed at the constant value given in the
                                        //    associated Material:WindowBlind
                                        //  ScheduledSlatAngle: the slat angle in degrees between 1 and 180 is given
                                        //    by the schedule with index SlatAngleSchedule
                                        //  BlockBeamSolar: if beam solar is incident on the window, and a blind is on the
                                        //    window, the slat angle is adjusted to just block beam solar; otherwise the
                                        //    slat angle is set to the value given in the associated Material:WindowBlind.
        std::string DaylightingControlName;    // string holding the Daylighting Control Object Name string
        int DaylightControlIndex;              // Pointer to the array of Daylighting Controls
        bool MultiSurfaceCtrlIsGroup;           // True if Group, False if Sequential - type of control order when multiple surfaces are referenced
        int FenestrationCount;                 // count of fenestration references
        Array1D<std::string> FenestrationName; // string holding list of fenestration surfaces
        Array1D_int FenestrationIndex;         // Pointers to fenestration surfaces

        // Default Constructor
        WindowShadingControlData()
            : ZoneIndex(0), SequenceNumber(0), ShadingType(WSC_ST_NoShade), getInputShadedConstruction(0), ShadingDevice(0), ShadingControlType(0),
              Schedule(0), SetPoint(0.0), SetPoint2(0.0), ShadingControlIsScheduled(false), GlareControlIsActive(false), SlatAngleSchedule(0),
              SlatAngleControlForBlinds(0), DaylightControlIndex(0), MultiSurfaceCtrlIsGroup(false), FenestrationCount(0)
        {
        }
    };

    struct OSCData
    {
        // Members
        std::string Name;                  // Name of OSC
        Real64 ConstTemp;                  // User selected constant temperature (degrees C)
        Real64 ConstTempCoef;              // Coefficient modifying the user selected constant temperature
        Real64 ExtDryBulbCoef;             // Coefficient modifying the external dry bulb temperature
        Real64 GroundTempCoef;             // Coefficient modifying the ground temperature
        Real64 SurfFilmCoef;               // Combined convective/radiative film coefficient if >0, else use other coefficients
        Real64 WindSpeedCoef;              // Coefficient modifying the wind speed term (s/m)
        Real64 ZoneAirTempCoef;            // Coefficient modifying the zone air temperature part of the equation
        std::string ConstTempScheduleName; // Schedule name for scheduled outside temp
        int ConstTempScheduleIndex;        // Index for scheduled outside temp.
        bool SinusoidalConstTempCoef;      // If true then ConstTempCoef varies by sine wave
        Real64 SinusoidPeriod;             // period of sine wave variation  (hr)
        Real64 TPreviousCoef;              // Coefficient modifying the OSC temp from the previous timestep (dimensionless)
        Real64 TOutsideSurfPast;           // Ouside surface temperature from previous timestep {C}
        Real64 MinTempLimit;               // Minimum limit on OSC temp {deg C}
        Real64 MaxTempLimit;               // Maximum limit on OSC temp {deg C}
        bool MinLimitPresent;              // If TRUE then apply minimum limit on calculated OSC temp
        bool MaxLimitPresent;              // If TRUE then apply maximum limit on calculated OSC temp
        Real64 OSCTempCalc;                // Result of calculated temperature using OSC (degrees C)

        // Default Constructor
        OSCData()
            : ConstTemp(0.0), ConstTempCoef(0.0), ExtDryBulbCoef(0.0), GroundTempCoef(0.0), SurfFilmCoef(0.0), WindSpeedCoef(0.0),
              ZoneAirTempCoef(0.0), ConstTempScheduleIndex(0), SinusoidalConstTempCoef(false), SinusoidPeriod(0.0), TPreviousCoef(0.0),
              TOutsideSurfPast(0.0), MinTempLimit(0.0), MaxTempLimit(0.0), MinLimitPresent(false), MaxLimitPresent(false), OSCTempCalc(0.0)
        {
        }
    };

    struct OSCMData
    {
        // Members
        std::string Name;             // Name of OSCM
        std::string Class;            // type of Model for OSCM
        Real64 TConv;                 // Temperature of bulk air at other side face (degrees C)
        bool EMSOverrideOnTConv;      // if true then EMS calling for convection bulk air temp override
        Real64 EMSOverrideTConvValue; // value for convection air temp when overridden
        Real64 HConv;                 // Convection coefficient (W/m2-K)
        bool EMSOverrideOnHConv;      // if true then EMS calling for convection coef override
        Real64 EMSOverrideHConvValue; // value to use for convection coef when overridden
        Real64 TRad;                  // Effective temperature of surfaces exposed to other side face (degrees C)
        bool EMSOverrideOnTRad;       // if true then EMS calling for radiation temp override
        Real64 EMSOverrideTRadValue;  // value to use for rad temp when overridden
        Real64 HRad;                  // Linearized Radiation coefficient (W/m2-K)
        bool EMSOverrideOnHrad;       // if true then EMS calling for radiation coef override
        Real64 EMSOverrideHradValue;  // value to use for rad coef when overridden

        // Default Constructor
        OSCMData()
            : TConv(20.0), EMSOverrideOnTConv(false), EMSOverrideTConvValue(0.0), HConv(4.0), EMSOverrideOnHConv(false), EMSOverrideHConvValue(0.0),
              TRad(20.0), EMSOverrideOnTRad(false), EMSOverrideTRadValue(0.0), HRad(4.0), EMSOverrideOnHrad(false), EMSOverrideHradValue(0.0)
        {
        }
    };

    struct ConvectionCoefficient
    {
        // Members
        int WhichSurface;         // Which surface number this is applied to
        std::string SurfaceName;  // Which surface (name)
        int OverrideType;         // Override type, 1=value, 2=schedule, 3=model, 4=user curve
        Real64 OverrideValue;     // User specified value
        std::string ScheduleName; // Which surface (name)
        int ScheduleIndex;        // if type="schedule" is used
        int UserCurveIndex;       // if type=UserCurve is used
        int HcModelEq;            // if type is one of specific model equations

        // Default Constructor
        ConvectionCoefficient() : WhichSurface(0), OverrideType(0), OverrideValue(0.0), ScheduleIndex(0), UserCurveIndex(0), HcModelEq(0)
        {
        }
    };

    struct ShadingVertexData
    {
        // Members
        int NVert;
        Array1D<Real64> XV;
        Array1D<Real64> YV;
        Array1D<Real64> ZV;

        // Default Constructor
        ShadingVertexData()
        {
        }
    };

    struct ExtVentedCavityStruct
    {
        // Members
        // from input data
        std::string Name;
        std::string OSCMName; // OtherSideConditionsModel
        int OSCMPtr;          // OtherSideConditionsModel index
        Real64 Porosity;      // fraction of absorber plate [--]
        Real64 LWEmitt;       // Thermal Emissivity of Baffle Surface [dimensionless]
        Real64 SolAbsorp;     // Solar Absorbtivity of Baffle Surface [dimensionless]
        int BaffleRoughness;  // surface roughness for exterior convection calcs.
        Real64 PlenGapThick;  // Depth of Plenum Behind Baffle [m]
        int NumSurfs;         // a single baffle can have multiple surfaces underneath it
        Array1D_int SurfPtrs; // = 0  ! array of pointers for participating underlying surfaces
        Real64 HdeltaNPL;     // Height scale for Cavity bouyancy  [m]
        Real64 AreaRatio;     // Ratio of actual surface are to projected surface area [dimensionless]
        Real64 Cv;            // volume-based effectiveness of openings for wind-driven vent when Passive
        Real64 Cd;            // discharge coefficient of openings for bouyancy-driven vent when Passive
        // data from elswhere and calculated
        Real64 ActualArea;  // Overall Area of Collect with surface corrugations.
        Real64 ProjArea;    // Overall Area of Collector projected, as if flat [m2]
        Vector Centroid;    // computed centroid
        Real64 TAirCav;     // modeled drybulb temperature for air between baffle and wall [C]
        Real64 Tbaffle;     // modeled surface temperature for baffle[C]
        Real64 TairLast;    // Old Value for modeled drybulb temp of air between baffle and wall [C]
        Real64 TbaffleLast; // Old value for modeled surface temperature for baffle [C]
        Real64 HrPlen;      // Modeled radiation coef for OSCM [W/m2-C]
        Real64 HcPlen;      // Modeled Convection coef for OSCM [W/m2-C]
        Real64 MdotVent;    // air mass flow exchanging with ambient when passive.
        Real64 Tilt;        // Tilt from area weighted average of underlying surfaces
        Real64 Azimuth;     // Azimuth from area weighted average of underlying surfaces
        Real64 QdotSource;  // Source/sink term
        // reporting data
        Real64 Isc;              // total incident solar on baffle [W]
        Real64 PassiveACH;       // air changes per hour when passive [1/hr]
        Real64 PassiveMdotVent;  // Total Nat Vent air change rate  [kg/s]
        Real64 PassiveMdotWind;  // Nat Vent air change rate from Wind-driven [kg/s]
        Real64 PassiveMdotTherm; // Nat. Vent air change rate from bouyancy-driven flow [kg/s]

        // Default Constructor
        ExtVentedCavityStruct()
            : OSCMPtr(0), Porosity(0.0), LWEmitt(0.0), SolAbsorp(0.0), BaffleRoughness(1), PlenGapThick(0.0), NumSurfs(0), HdeltaNPL(0.0),
              AreaRatio(0.0), Cv(0.0), Cd(0.0), ActualArea(0.0), ProjArea(0.0), Centroid(0.0, 0.0, 0.0), TAirCav(0.0), Tbaffle(0.0), TairLast(20.0),
              TbaffleLast(20.0), HrPlen(0.0), HcPlen(0.0), MdotVent(0.0), Tilt(0.0), Azimuth(0.0), QdotSource(0.0), Isc(0.0), PassiveACH(0.0),
              PassiveMdotVent(0.0), PassiveMdotWind(0.0), PassiveMdotTherm(0.0)
        {
        }
    };

    struct SurfaceSolarIncident
    {
        // Members
        std::string Name;
        int SurfPtr;   // surface pointer
        int ConstrPtr; // construction pointer
        int SchedPtr;  // schedule pointer

        // Default Constructor
        SurfaceSolarIncident() : SurfPtr(0), ConstrPtr(0), SchedPtr(0)
        {
        }
    };

    struct FenestrationSolarAbsorbed
    {
        // Members
        std::string Name;
        int SurfPtr;           // surface pointer
        int ConstrPtr;         // construction pointer
        int NumOfSched;        // number of scheduled layers
        Array1D_int SchedPtrs; // pointer to schedules for each layer in construction

        // Default Constructor
        FenestrationSolarAbsorbed() : SurfPtr(0), ConstrPtr(0), NumOfSched(0)
        {
        }
    };

    struct SurfaceLocalEnvironment
    {
        // Members
        std::string Name;
        int SurfPtr;             // surface pointer
        int ExtShadingSchedPtr;  // schedule pointer
        int SurroundingSurfsPtr; // schedule pointer
        int OutdoorAirNodePtr;   // schedule pointer

        // Default Constructor
        SurfaceLocalEnvironment() : SurfPtr(0), ExtShadingSchedPtr(0), SurroundingSurfsPtr(0), OutdoorAirNodePtr(0)
        {
        }
    };

    struct SurroundingSurfProperty
    {
        // Members
        std::string Name;
        Real64 ViewFactor;
        int TempSchNum; // schedule pointer
                        // Default Constructor
        SurroundingSurfProperty() : ViewFactor(0.0), TempSchNum(0)
        {
        }
    };

    struct SurroundingSurfacesProperty
    {
        // Members
        std::string Name;
        Real64 SkyViewFactor;
        int SkyTempSchNum; // schedule pointer
        Real64 GroundViewFactor;
        int GroundTempSchNum;      // schedule pointer
        int TotSurroundingSurface; // Total number of surrounding surfaces defined for an exterior surface
        Array1D<SurroundingSurfProperty> SurroundingSurfs;

        // Default Constructor
        SurroundingSurfacesProperty() : SkyViewFactor(-1.0), SkyTempSchNum(0), GroundViewFactor(-1.0), GroundTempSchNum(0), TotSurroundingSurface(0)
        {
        }
    };

    struct IntMassObject
    {
        // Members
        std::string Name;
        std::string ZoneOrZoneListName; // zone or zone list name
        int ZoneOrZoneListPtr;          // pointer to a zone list
        int NumOfZones;                 // number of zones in a zone list
        int Construction;               // pointer to contruction object
        Real64 GrossArea;               // internal surface area, [m2]
        bool ZoneListActive;            // flag to a list

        // Default Constructor
        IntMassObject() : ZoneOrZoneListPtr(0), NumOfZones(0), Construction(0), GrossArea(0.0), ZoneListActive(false)
        {
        }
    };

    // Object Data
    extern Array1D<SurfaceData> Surface;
    extern Array1D<SurfaceWindowCalc> SurfaceWindow;
    extern Array1D<FrameDividerProperties> FrameDivider;
    extern Array1D<StormWindowData> StormWindow;
    extern Array1D<WindowShadingControlData> WindowShadingControl;
    extern Array1D<OSCData> OSC;
    extern Array1D<OSCMData> OSCM;
    extern Array1D<ConvectionCoefficient> UserIntConvectionCoeffs;
    extern Array1D<ConvectionCoefficient> UserExtConvectionCoeffs;
    extern Array1D<ShadingVertexData> ShadeV;
    extern Array1D<ExtVentedCavityStruct> ExtVentedCavity;
    extern Array1D<SurfaceSolarIncident> SurfIncSolSSG;
    extern Array1D<FenestrationSolarAbsorbed> FenLayAbsSSG;
    extern Array1D<SurfaceLocalEnvironment> SurfLocalEnvironment;
    extern Array1D<SurroundingSurfacesProperty> SurroundingSurfsProperty;
    extern Array1D<IntMassObject> IntMassObjects;

    // Functions

    // Clears the global data in DataSurfaces.
    // Needed for unit tests, should not be normally called.
    void clear_state();

    void SetSurfaceOutBulbTempAt();

    void CheckSurfaceOutBulbTempAt(EnergyPlusData &state);

    void SetSurfaceWindSpeedAt();

    void SetSurfaceWindDirAt();

    Real64 AbsFrontSide(int SurfNum);

    Real64 AbsBackSide(int SurfNum);

<<<<<<< HEAD
    std::string cSurfaceClass(SurfaceClass const ClassNo);
=======
    std::string cSurfaceClass(int ClassNo);
>>>>>>> cdc98a54

} // namespace DataSurfaces

} // namespace EnergyPlus

#endif<|MERGE_RESOLUTION|>--- conflicted
+++ resolved
@@ -1464,11 +1464,7 @@
 
     Real64 AbsBackSide(int SurfNum);
 
-<<<<<<< HEAD
-    std::string cSurfaceClass(SurfaceClass const ClassNo);
-=======
-    std::string cSurfaceClass(int ClassNo);
->>>>>>> cdc98a54
+    std::string cSurfaceClass(SurfaceClass ClassNo);
 
 } // namespace DataSurfaces
 
