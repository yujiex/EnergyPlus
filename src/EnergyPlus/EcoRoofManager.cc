// EnergyPlus, Copyright (c) 1996-2020, The Board of Trustees of the University of Illinois,
// The Regents of the University of California, through Lawrence Berkeley National Laboratory
// (subject to receipt of any required approvals from the U.S. Dept. of Energy), Oak Ridge
// National Laboratory, managed by UT-Battelle, Alliance for Sustainable Energy, LLC, and other
// contributors. All rights reserved.
//
// NOTICE: This Software was developed under funding from the U.S. Department of Energy and the
// U.S. Government consequently retains certain rights. As such, the U.S. Government has been
// granted for itself and others acting on its behalf a paid-up, nonexclusive, irrevocable,
// worldwide license in the Software to reproduce, distribute copies to the public, prepare
// derivative works, and perform publicly and display publicly, and to permit others to do so.
//
// Redistribution and use in source and binary forms, with or without modification, are permitted
// provided that the following conditions are met:
//
// (1) Redistributions of source code must retain the above copyright notice, this list of
//     conditions and the following disclaimer.
//
// (2) Redistributions in binary form must reproduce the above copyright notice, this list of
//     conditions and the following disclaimer in the documentation and/or other materials
//     provided with the distribution.
//
// (3) Neither the name of the University of California, Lawrence Berkeley National Laboratory,
//     the University of Illinois, U.S. Dept. of Energy nor the names of its contributors may be
//     used to endorse or promote products derived from this software without specific prior
//     written permission.
//
// (4) Use of EnergyPlus(TM) Name. If Licensee (i) distributes the software in stand-alone form
//     without changes from the version obtained under this License, or (ii) Licensee makes a
//     reference solely to the software portion of its product, Licensee must refer to the
//     software as "EnergyPlus version X" software, where "X" is the version number Licensee
//     obtained under this License and may not use a different name for the software. Except as
//     specifically required in this Section (4), Licensee shall not use in a company name, a
//     product name, in advertising, publicity, or other promotional activities any name, trade
//     name, trademark, logo, or other designation of "EnergyPlus", "E+", "e+" or confusingly
//     similar designation, without the U.S. Department of Energy's prior written consent.
//
// THIS SOFTWARE IS PROVIDED BY THE COPYRIGHT HOLDERS AND CONTRIBUTORS "AS IS" AND ANY EXPRESS OR
// IMPLIED WARRANTIES, INCLUDING, BUT NOT LIMITED TO, THE IMPLIED WARRANTIES OF MERCHANTABILITY
// AND FITNESS FOR A PARTICULAR PURPOSE ARE DISCLAIMED. IN NO EVENT SHALL THE COPYRIGHT OWNER OR
// CONTRIBUTORS BE LIABLE FOR ANY DIRECT, INDIRECT, INCIDENTAL, SPECIAL, EXEMPLARY, OR
// CONSEQUENTIAL DAMAGES (INCLUDING, BUT NOT LIMITED TO, PROCUREMENT OF SUBSTITUTE GOODS OR
// SERVICES; LOSS OF USE, DATA, OR PROFITS; OR BUSINESS INTERRUPTION) HOWEVER CAUSED AND ON ANY
// THEORY OF LIABILITY, WHETHER IN CONTRACT, STRICT LIABILITY, OR TORT (INCLUDING NEGLIGENCE OR
// OTHERWISE) ARISING IN ANY WAY OUT OF THE USE OF THIS SOFTWARE, EVEN IF ADVISED OF THE
// POSSIBILITY OF SUCH DAMAGE.

// C++ Headers
#include <cmath>

// ObjexxFCL Headers
#include <ObjexxFCL/Fmath.hh>

// EnergyPlus Headers
#include <EnergyPlus/Construction.hh>
#include <EnergyPlus/ConvectionCoefficients.hh>
#include <EnergyPlus/Data/EnergyPlusData.hh>
#include <EnergyPlus/DataEnvironment.hh>
#include <EnergyPlus/DataGlobals.hh>
#include <EnergyPlus/DataHeatBalFanSys.hh>
#include <EnergyPlus/DataHeatBalSurface.hh>
#include <EnergyPlus/DataHeatBalance.hh>
#include <EnergyPlus/DataSurfaces.hh>
#include <EnergyPlus/DataWater.hh>
#include <EnergyPlus/EcoRoofManager.hh>
#include <EnergyPlus/General.hh>
#include <EnergyPlus/Material.hh>
#include <EnergyPlus/OutputProcessor.hh>
#include <EnergyPlus/UtilityRoutines.hh>

namespace EnergyPlus {

namespace EcoRoofManager {
    // Module containing the heat balance simulation routines
    // calculation (initialization) routines

    // MODULE INFORMATION:
    //       AUTHOR         David Sailor and Toan Pham, Portland State University
    //       DATE WRITTEN   Jan 2007
    //       MODIFIED       Oct 2010
    //       RE-ENGINEERED  na

    // PURPOSE OF THIS MODULE:
    // Module for implementing an ecoroof (aka Green Roof)

    // METHODOLOGY EMPLOYED:
    // Vikram Madhusudan's Portland State Univ. MS Thesis (Dec 2005) based on FASST model
    // of Frankenstein and Koenig (2004) - DRDC/CRREL Technical Report TR-04-25.
    // Precipitation schedules and irrigation schedules can be used to define hourly moisture
    // inputs (m). Moisture transport updated Oct 2010.
    // REFERENCES:
    // OTHER NOTES:

    // USE STATEMENTS:
    // Use statements for data only modules
    // Using/Aliasing
    using namespace DataSurfaces;
<<<<<<< HEAD
    using namespace DataGlobals;
=======
    using namespace DataLoopNode;
>>>>>>> 36b8851e
    using namespace DataHeatBalance;

    Real64 CumRunoff(0.0); // Cumulative runoff, updated each time step (m) mult by roof area to get volume
    Real64 CumET(0.0);     // Cumulative evapotranspiration from soil and plants (m)
    Real64 CumPrecip(0.0);
    Real64 CumIrrigation(0.0); // Cumulative irrigation, updated each time step (m) mult by roof area to get volume
    Real64 CurrentRunoff;
    Real64 CurrentET;
    Real64 CurrentPrecipitation; // units of (m) per timestep
    Real64 CurrentIrrigation;    // units of (m) per timestep

    Real64 Tfold; // leaf temperature from the previous time step
    Real64 Tgold; // ground temperature from the previous time step // TODO: These probably need to be re-initialized
    bool EcoRoofbeginFlag(true);
    bool CalcEcoRoofMyEnvrnFlag(true);

    void clear_state() {
        EcoRoofbeginFlag = true;
        CalcEcoRoofMyEnvrnFlag = true;
    }

    // MODULE SUBROUTINES:

    //*************************************************************************

    // Functions

    void CalcEcoRoof(EnergyPlusData &state,
                     int const SurfNum, // Indicator of Surface Number for the current surface
                     int const ZoneNum, // Indicator for zone number where the current surface
                     int &ConstrNum,    // Indicator for construction index for the current surface
                     Real64 &TempExt    // Exterior temperature boundary condition
    )
    {
        // SUBROUTINE INFORMATION
        //     AUTHOR          David Sailor and Toan Pham
        //     DATE WRITTEN    January 2007
        //     MODIFIED        David Sailor - to fix initialization between DD runs and during warm-up
        //     RE-ENGINEERED   na

        // PURPOSE OF THIS MODULE:

        // To calculate the heat balance for surfaces with eco roof specified as outside surface
        // Note that only ONE ecoroof construction can be employed at present time. If multiple
        // surfaces have ecoroof as the outside layer the energy balance is only calculated for
        // the first such surface.

        // METHODOLOGY EMPLOYED:
        // Vikram Madhusudan's Portland State Univ. MS Thesis (Dec 2005) based on FASST model
        // of Frankenstein and Koenig (2004) - DRDC/CRREL Technical Report TR-04-25.
        // Some data used herein are from: European Centre for Medium-Range Weather Forecasts (ECMWF)
        // IFS Documentation, CY25R1 (April 2002), www.ecmwf.int/research/ifsdocs/CY24r1/Physics/
        // Physics-08-03.html.
        // The Atmospheric Boundary Layer - by J.R. Garratt (Cambridge Atmos. & Space Science Series), 316pp.
        // Using/Aliasing
        using namespace DataEnvironment;
        using namespace DataHeatBalFanSys;
        using namespace DataHeatBalance;
        using namespace DataHeatBalSurface;
        using namespace DataSurfaces;
        using ConvectionCoefficients::InitExteriorConvectionCoeff;
        using ConvectionCoefficients::SetExtConvectionCoeff;
        using ConvectionCoefficients::SetIntConvectionCoeff;

        // Locals
        // SUBROUTINE ARGUMENT DEFINITIONS:

        // SUBROUTINE PARAMETER DEFINITIONS:
        Real64 const Kv(0.4);           // Von Karmen's constant (source FASST)
        Real64 const rch(0.63);         // Turbulent Schimdt Number
        Real64 const rche(0.71);        // Turbulent Prandtl Number
        Real64 const Rair(0.286e3);     // Gas Constant of air J/Kg K
        Real64 const g1(9.81);          // Gravity. In m/sec^2.
        Real64 const Sigma(5.6697e-08); // Stefan-Boltzmann constant W/m^2K^4
        Real64 const Cpa(1005.6);       // Specific heat of Water Vapor. (J/Kg.K)

        // SUBROUTINE LOCAL VARIABLE DECLARATIONS:
        static int FirstEcoSurf(0); // Indicates lowest numbered surface that is an ecoroof
        // used to determine WHEN to updatesoilProps...
        int EcoLoop; // an integer loop variable for the simultaneous solution iteration

        Real64 AbsThermSurf; // Thermal absoptance of the exterior surface
        int RoughSurf;       // Roughness index of the exterior (ecoroof) surface.
        Real64 HMovInsul;    // "Convection" coefficient of movable insulation
        //  REAL(r64)    :: HSky                ! "Convection" coefficient from sky to surface
        //  REAL(r64)    :: HAir                ! "Convection" coefficient from air to surface (radiation)
        //  INTEGER :: OPtr
        //  INTEGER :: OSCScheduleIndex    ! Index number for OSC ConstTempSurfaceName

        static bool QuickConductionSurf(false); // indicator for quick conduction surface
        static Real64 LAI(0.2);                 // Leaf area index
        static Real64 epsilonf(0.95);           // Leaf Emisivity
        static Real64 epsilong(0.95);           // Soil Emisivity
        static Real64 Alphag(0.3);              // Ground Albedo
        static Real64 Alphaf(0.2);              // Leaf Albedo (reflectivity to solar radiation)
        static Real64 e0(2.0);                  // Windless lower limit of exchange coefficient (from FASST docs)
        static Real64 RH(50.0);                 // Relative humidity (%)
        static Real64 Pa(101325.0);             // Atmospheric Pressure (PA)
        static Real64 Tg(10.0);                 // Ground Surface temperature C ***** FROM PREVIOUS TIME STEP
        static Real64 Tf(10.0);                 // Leaf temperature C ***** FROM PREVIOUS TIME STEP
        Real64 Tgk;                             // Ground temperature in Kelvin
        static Real64 Zf(0.2);                  // Height of plants (m)
        // DJS Oct 2007 release - note I got rid of the initialization of moisture and meanrootmoisture here as these
        // values are now set at beginning of each new DD and each new warm-up loop.
        // DJS
        static Real64 Moisture;               // m^3/m^3.The moisture content in the soil is the value provided by a user
        static Real64 MoistureResidual(0.05); // m^3/m^3. Residual & maximum water contents are unique to each material.
        // See Frankenstein et al (2004b) for data.
        static Real64 MoistureMax(0.5);      // Maximum volumetric moisture content (porosity) m^3/m^3
        static Real64 MeanRootMoisture;      // Mean value of root moisture m^3/m^3
        static Real64 SoilThickness(0.2);    // Soil thickness (m)
        static Real64 StomatalResistanceMin; // s/m . ! Minimum stomatal resistance is unique for each veg. type.
        static Real64 f3(1.0);               // As the value of gd for tall grass is 0, then f3 = 1
        // ECMWF 2002 CY25R1 report has gd=0.0 for all veg except trees where gd=0.03.

        Real64 Ta;                // current air temperature
        static Real64 Zog(0.001); // Ground roughness length scale (m)
        static Real64 Za(2.0);    // Instrument height where atmospheric wind speed is measured (m)
        Real64 Ws;                // Wind Speed (m/s)
        Real64 Waf;               // Windspeed within canopy (m/s)

        Real64 Latm; // Long Wave Radiation (W/m^2)
        Real64 qaf;  // mixing ratio of air near canopy

        Real64 qg;                 // mixing ratio of air at surface.
        static Real64 Lf;          // latent heat flux
        static Real64 Vfluxf(0.0); // Water evapotr. rate associated with latent heat from vegetation [m/s]
        Real64 RS;                 // shortwave radiation
        static Real64 Qsoil(0.0);  // heat flux from the soil layer

        Real64 EpsilonOne;
        // unused1208  REAL(r64) :: e
        Real64 eair;
        Real64 Rhoa;
        Real64 Tak;
        Real64 qa; // mixing ratio of air
        Real64 Tafk;
        Real64 Taf;
        Real64 Rhof;
        Real64 Rhoaf; // Average air density
        Real64 sigmaf;
        Real64 Zd;               // zero displacement height (m)
        Real64 Zo;               // foliage roughness length (m)
        Real64 Cfhn;             // transfer coefficient at near-neutral conditions
        Real64 Cf;               // bulk Transfer coefficient, equation 10 page 6 (FASST).
        static Real64 sheatf;    // sensible heat flux coeff for foliage (W/m^2K)
        static Real64 sensiblef; // sensible heat transfer TO foliage (W/m^2) DJS Jan 2011
        Real64 ra;               // Aerodynamic Resistance

        Real64 f1inv; // intermediate calculation variable
        Real64 f2inv; // intermediate calculation variable

        Real64 f1;   // intermediate calculation variable
        Real64 f2;   // intermediate calculation variable
        Real64 r_s;  // Minimum Stomatal Resistance, specific to each plant
        Real64 Mg;   // Surface soil moisture content m^3/m^3 (Moisture / MoistureMax)
        Real64 dOne; // intermediate calculation variable
        Real64 esf;  // the saturation vapor pressure (Pa)
        Real64 qsf;  // Saturation specific humidity at leaf temperature (qfsat)
        Real64 Lef;  // Latent heat of vaporation at leaf surface temperature (J/kg)

        Real64 Desf;             // Derivative of Saturation vapor pressure
        Real64 dqf;              // Derivative of saturation specific humidity
        Real64 dqg;              // this is given by Clausius-Clapeyron equation
        Real64 esg;              // Saturation vapor pressure (Pa)
        Real64 qsg;              // Saturation specific humidity(mixing ratio?) at ground surface temperature
        Real64 Leg;              // Latent heat vaporization  at the ground temperature (J/kg)
        Real64 Desg;             // derivative of esg Saturation vapor pressure(?)
        Real64 F1temp;           // intermediate variable in computing flux from the soil layer
        Real64 P1;               // intermediate variable in the equation for Tf
        Real64 P2;               // intermediate variable in the equation for Tf and Tg
        Real64 P3;               // intermediate variable in the equation for Tf and Tg
        Real64 Rhog;             // Density of air at the soil surface temperature
        Real64 Rhoag;            // Average density of air with respect to ground surface and air temperature
        Real64 Rib;              // Richardson Number
        Real64 Chng;             // bulk transfer coefficient near ground
        Real64 Ce;               // bulk transfer coefficient (this is in fact Ceg in equation 28 main report)
        Real64 Gammah;           // latent heat exchange stability correction factor
        Real64 Chg;              // in fact it is the same as Ce (=Ceg) is transfer coefficient (but wot?)
        static Real64 sheatg;    // intermediate calculation variable - sensible flux coef (W/m^2K for ground)
        static Real64 sensibleg; // sensible heat flux TO ground (w/m^2) DJS Jan 2011
        Real64 T3G;              // intermediate variable in the equation for Tg
        Real64 T2G;              // intermediate variable in the equation for Tg
        Real64 LeafTK;           // the current leaf's temperature (Kelvin)
        Real64 SoilTK;           // the current soil's temperature (Kelvin)
        Real64 Chne;             // is similar to near ground bulk transfer coefficient for latent heat flux (at neutral condition)
        Real64 Tif;              // previous leaf temperature
        Real64 rn;               // rn is the combined effect of both stomatal and aerodynamic resistances
        // in fact this is called r'' in the main report
        static Real64 Lg(0.0);     // latent heat flux from ground surface
        static Real64 Vfluxg(0.0); // Water evapotr. rate associated with latent heat from ground surface [m/s]
        Real64 T1G;                // intermediate variable in the equation for Tg
        Real64 Qsoilpart1;         // intermediate variable for evaluating Qsoil (part without the unknown)
        Real64 Qsoilpart2;         // intermediate variable for evaluating Qsoil (part coeff of the ground temperature)

        //  INTEGER,EXTERNAL :: GetNewUnitNumber ! external function to return a new (unique) unit for ecoroof writing
        int unit(0); // not actually used in the function it is passed into

        Ws = WindSpeedAt(Surface(SurfNum).Centroid.z); // use windspeed at Z of roof
        if (Ws < 2.0) {                                // Later we need to adjust for building roof height...
            Ws = 2.0;                                  // Set minimum possible wind speed outside vegetation to 2.0 m/s
                                                       // consistent with FASST TR-04-25 p. x (W' = 2.0)
        }

        if (SurfWinStormWinFlag(SurfNum) == 1) ConstrNum = Surface(SurfNum).StormWinConstruction;
        RoughSurf = dataMaterial.Material(state.dataConstruction->Construct(ConstrNum).LayerPoint(1)).Roughness;
        AbsThermSurf = dataMaterial.Material(state.dataConstruction->Construct(ConstrNum).LayerPoint(1)).AbsorpThermal;
        HMovInsul = 0.0;

        if (Surface(SurfNum).ExtWind) {
            InitExteriorConvectionCoeff(state,
                                        SurfNum,
                                        HMovInsul,
                                        RoughSurf,
                                        AbsThermSurf,
                                        TH(1, 1, SurfNum),
                                        HcExtSurf(SurfNum),
                                        HSkyExtSurf(SurfNum),
                                        HGrdExtSurf(SurfNum),
                                        HAirExtSurf(SurfNum));
        }

        RS = BeamSolarRad + AnisoSkyMult(SurfNum) * DifSolarRad;

        Latm = 1.0 * Sigma * 1.0 * Surface(SurfNum).ViewFactorGround * pow_4(GroundTempKelvin) +
               1.0 * Sigma * 1.0 * Surface(SurfNum).ViewFactorSky * pow_4(SkyTempKelvin);

        if (EcoRoofbeginFlag) {
            EcoRoofbeginFlag = false;
            if (Surface(SurfNum).HeatTransferAlgorithm != HeatTransferModel_CTF)
                ShowSevereError(state,
                                "CalcEcoRoof: EcoRoof simulation but HeatBalanceAlgorithm is not ConductionTransferFunction(CTF). EcoRoof model "
                                "currently works only with CTF heat balance solution algorithm.");
            // ONLY READ ECOROOF PROPERTIES IN THE FIRST TIME
            Zf = dataMaterial.Material(state.dataConstruction->Construct(ConstrNum).LayerPoint(1)).HeightOfPlants;              // Plant height (m)
            LAI = dataMaterial.Material(state.dataConstruction->Construct(ConstrNum).LayerPoint(1)).LAI;                        // Leaf Area Index
            Alphag = 1.0 - dataMaterial.Material(state.dataConstruction->Construct(ConstrNum).LayerPoint(1)).AbsorpSolar;       // albedo rather than absorptivity
            Alphaf = dataMaterial.Material(state.dataConstruction->Construct(ConstrNum).LayerPoint(1)).Lreflectivity;           // Leaf Reflectivity
            epsilonf = dataMaterial.Material(state.dataConstruction->Construct(ConstrNum).LayerPoint(1)).LEmissitivity;         // Leaf Emisivity
            StomatalResistanceMin = dataMaterial.Material(state.dataConstruction->Construct(ConstrNum).LayerPoint(1)).RStomata; // Leaf min stomatal resistance
            epsilong = dataMaterial.Material(state.dataConstruction->Construct(ConstrNum).LayerPoint(1)).AbsorpThermal;         // Soil Emisivity
            MoistureMax = dataMaterial.Material(state.dataConstruction->Construct(ConstrNum).LayerPoint(1)).Porosity;           // Max moisture content in soil
            MoistureResidual = dataMaterial.Material(state.dataConstruction->Construct(ConstrNum).LayerPoint(1)).MinMoisture;   // Min moisture content in soil
            Moisture = dataMaterial.Material(state.dataConstruction->Construct(ConstrNum).LayerPoint(1)).InitMoisture;          // Initial moisture content in soil
            MeanRootMoisture = Moisture; // DJS Oct 2007 Release --> all soil at same initial moisture for Reverse DD fix

            SoilThickness = dataMaterial.Material(state.dataConstruction->Construct(ConstrNum).LayerPoint(1)).Thickness; // Total thickness of soil layer (m)

            // DJS - This set of statements and the corresponding write statement in the UpdateSoilProps subroutine should
            //      be removed (or commented out) prior to deployment in a working version of EnergyPlus
            // Open a unit for writing ecoroof specific data to output file (in EnergyPlus directory)
            // unit=GetNewUnitNumber()
            // open(unit,file='ecoroof.txt')

            // write(unit,*)   " ECOROOF OUTPUT REPORT TRACE - HOURLY "
            // write(unit,*)   " "
            // write(unit,91)
            // 91 FORMAT (" Day Hour Flux T_g  T_f MoistTop MoistRoot CumRain CumET CumRunoff TotalIrr Dens SpecHeat  Cond  Albedo")

            FirstEcoSurf = SurfNum; // this determines WHEN to updatesoilProps

            // DJS NOVEMBER 2010 - Make calls to SetupOutput Variable to allow for reporting of ecoroof variables

            SetupOutputVariable(state, "Green Roof Soil Temperature", OutputProcessor::Unit::C, Tg, "Zone", "State", "Environment");
            SetupOutputVariable(state, "Green Roof Vegetation Temperature", OutputProcessor::Unit::C, Tf, "Zone", "State", "Environment");
            SetupOutputVariable(state, "Green Roof Soil Root Moisture Ratio", OutputProcessor::Unit::None, MeanRootMoisture, "Zone", "State", "Environment");
            SetupOutputVariable(state, "Green Roof Soil Near Surface Moisture Ratio", OutputProcessor::Unit::None, Moisture, "Zone", "State", "Environment");
            SetupOutputVariable(state,
                "Green Roof Soil Sensible Heat Transfer Rate per Area", OutputProcessor::Unit::W_m2, sensibleg, "Zone", "State", "Environment");
            SetupOutputVariable(state,
                "Green Roof Vegetation Sensible Heat Transfer Rate per Area", OutputProcessor::Unit::W_m2, sensiblef, "Zone", "State", "Environment");
            SetupOutputVariable(state, "Green Roof Vegetation Moisture Transfer Rate", OutputProcessor::Unit::m_s, Vfluxf, "Zone", "State", "Environment");
            SetupOutputVariable(state, "Green Roof Soil Moisture Transfer Rate", OutputProcessor::Unit::m_s, Vfluxg, "Zone", "State", "Environment");
            SetupOutputVariable(state,
                "Green Roof Vegetation Latent Heat Transfer Rate per Area", OutputProcessor::Unit::W_m2, Lf, "Zone", "State", "Environment");
            SetupOutputVariable(state,
                "Green Roof Soil Latent Heat Transfer Rate per Area", OutputProcessor::Unit::W_m2, Lg, "Zone", "State", "Environment");

            SetupOutputVariable(state, "Green Roof Cumulative Precipitation Depth", OutputProcessor::Unit::m, CumPrecip, "Zone", "Sum", "Environment");
            SetupOutputVariable(state, "Green Roof Cumulative Irrigation Depth", OutputProcessor::Unit::m, CumIrrigation, "Zone", "Sum", "Environment");
            SetupOutputVariable(state, "Green Roof Cumulative Runoff Depth", OutputProcessor::Unit::m, CumRunoff, "Zone", "Sum", "Environment");
            SetupOutputVariable(state, "Green Roof Cumulative Evapotranspiration Depth", OutputProcessor::Unit::m, CumET, "Zone", "Sum", "Environment");
            SetupOutputVariable(state,
                "Green Roof Current Precipitation Depth", OutputProcessor::Unit::m, CurrentPrecipitation, "Zone", "Sum", "Environment");
            SetupOutputVariable(state, "Green Roof Current Irrigation Depth", OutputProcessor::Unit::m, CurrentIrrigation, "Zone", "Sum", "Environment");
            SetupOutputVariable(state, "Green Roof Current Runoff Depth", OutputProcessor::Unit::m, CurrentRunoff, "Zone", "Sum", "Environment");
            SetupOutputVariable(state, "Green Roof Current Evapotranspiration Depth", OutputProcessor::Unit::m, CurrentET, "Zone", "Sum", "Environment");

            // DJS NOVEMBER 2010 - end of calls to setup output of ecoroof variables

        } // Initialization statements for first entry into ecoroof routines

        // DJS July 2007
        // Make sure the ecoroof module resets its conditions at start of EVERY warmup day and every new design day
        // for Reverse DD testing

        if (state.dataGlobal->BeginEnvrnFlag || state.dataGlobal->WarmupFlag) {
            Moisture = dataMaterial.Material(state.dataConstruction->Construct(ConstrNum).LayerPoint(1)).InitMoisture;    // Initial moisture content in soil
            MeanRootMoisture = Moisture;                                             // Start the root zone moisture at the same value as the surface.
            Alphag = 1.0 - dataMaterial.Material(state.dataConstruction->Construct(ConstrNum).LayerPoint(1)).AbsorpSolar; // albedo rather than absorptivity
        }
        // DJS July 2007

        if (state.dataGlobal->BeginEnvrnFlag && CalcEcoRoofMyEnvrnFlag) {
            Tgold = OutDryBulbTempAt(state, Surface(SurfNum).Centroid.z); // OutDryBulbTemp           ! initial guess
            Tfold = OutDryBulbTempAt(state, Surface(SurfNum).Centroid.z); // OutDryBulbTemp           ! initial guess
            Tg = 10.0;
            Tf = 10.0;
            Vfluxf = 0.0;
            Vfluxg = 0.0;
            CumRunoff = 0.0;
            CumET = 0.0;
            CumPrecip = 0.0;
            CumIrrigation = 0.0;
            CurrentRunoff = 0.0;
            CurrentET = 0.0;
            CurrentPrecipitation = 0.0;
            CurrentIrrigation = 0.0;
            CalcEcoRoofMyEnvrnFlag = false;
        }

        if (!state.dataGlobal->BeginEnvrnFlag) {
            CalcEcoRoofMyEnvrnFlag = true;
        }

        // If current surface is = FirstEcoSurf then for this time step we need to update the soil moisture
        if (SurfNum == FirstEcoSurf) {
            UpdateSoilProps(
                state, Moisture, MeanRootMoisture, MoistureMax, MoistureResidual, SoilThickness, Vfluxf, Vfluxg, ConstrNum, Alphag, unit, Tg, Tf, Qsoil);

            Ta = OutDryBulbTempAt(state, Surface(SurfNum).Centroid.z); // temperature outdoor - Surface is dry, use normal correlation
            Tg = Tgold;
            Tf = Tfold;

            if (state.dataConstruction->Construct(ConstrNum).CTFCross(0) > 0.01) {
                QuickConductionSurf = true;
                F1temp = state.dataConstruction->Construct(ConstrNum).CTFCross(0) / (state.dataConstruction->Construct(ConstrNum).CTFInside(0) + HConvIn(SurfNum));
                Qsoilpart1 = -CTFConstOutPart(SurfNum) + F1temp * (CTFConstInPart(SurfNum) + SurfOpaqQRadSWInAbs(SurfNum) + SurfQRadThermInAbs(SurfNum) +
                                                                   state.dataConstruction->Construct(ConstrNum).CTFSourceIn(0) * QsrcHist(SurfNum, 1) +
                                                                   HConvIn(SurfNum) * MAT(ZoneNum) + SurfNetLWRadToSurf(SurfNum));
            } else {
                Qsoilpart1 = -CTFConstOutPart(SurfNum) + state.dataConstruction->Construct(ConstrNum).CTFCross(0) * TempSurfIn(SurfNum);
                F1temp = 0.0;
            }

            Qsoilpart2 = state.dataConstruction->Construct(ConstrNum).CTFOutside(0) - F1temp * state.dataConstruction->Construct(ConstrNum).CTFCross(0);

            Pa = StdBaroPress; // standard atmospheric pressure (apparently in Pascals)
            Tgk = Tg + DataGlobalConstants::KelvinConv();
            Tak = Ta + DataGlobalConstants::KelvinConv();

            sigmaf = 0.9 - 0.7 * std::exp(-0.75 * LAI); // Fractional veg cover based on (2) from FASST TR-04-25
            // Formula for grasses modified to incorporate limits from
            // Table 1 for sigmaf_max and min (0.20 to 0.9)

            EpsilonOne = epsilonf + epsilong - epsilong * epsilonf; // Checked (eqn. 6 in FASST Veg Models)
            RH = OutRelHum;                                         // Get humidity in % from the DataEnvironment.cc
            eair = (RH / 100.0) * 611.2 * std::exp(17.67 * Ta / (Tak - 29.65));
            qa = (0.622 * eair) / (Pa - 1.000 * eair); // Mixing Ratio of air
            Rhoa = Pa / (Rair * Tak);                  // Density of air. kg/m^3
            Tif = Tf;

            // Air Temperature within the canopy is given as
            // (Deardorff (1987)). Kelvin. based of the previous temperatures
            Tafk = (1.0 - sigmaf) * Tak + sigmaf * (0.3 * Tak + 0.6 * (Tif + DataGlobalConstants::KelvinConv()) + 0.1 * Tgk);

            Taf = Tafk - DataGlobalConstants::KelvinConv();          // Air Temperature within canopy in Celcius (C).
            Rhof = Pa / (Rair * Tafk);        // Density of air at the leaf temperature
            Rhoaf = (Rhoa + Rhof) / 2.0;      // Average of air density
            Zd = 0.701 * std::pow(Zf, 0.979); // Zero displacement height
            Zo = 0.131 * std::pow(Zf, 0.997); // Foliage roughness length. (m) Source Ballick (1981)
            if (Zo < 0.02) Zo = 0.02;         // limit based on p.7 TR-04-25 and Table 2

            // transfer coefficient at near-neutral condition Cfhn
            Cfhn = pow_2(Kv / std::log((Za - Zd) / Zo));                      // Equation 12, page 7, FASST Model
            Waf = 0.83 * std::sqrt(Cfhn) * sigmaf * Ws + (1.0 - sigmaf) * Ws; // Wind Speed inside foliage. Equation #6, FASST model
            Cf = 0.01 * (1.0 + 0.3 / Waf);                                    // The bulk Transfer coefficient, equation 10 page 6.
            sheatf = e0 + 1.1 * LAI * Rhoaf * Cpa * Cf * Waf;                 // Intermediate calculation for Sensible Heat Transfer
            sensiblef = sheatf * (Taf - Tf); // DJS Jan 2011 sensible flux TO foliage into air (Frankenstein 2004, eqn7)
            // sourced from Frankenstein et al (2004a). Added e0 windless correction factor.
            // an early version had (1.0-0.7)*sigmaf in calc of sensiblef... how did that get there!?! Fixed.

            // These parameters were taken from "The Atm Boundary Layer", By J.R. Garratt
            // NOTE the Garratt eqn. (A21) gives esf in units of hPA so we have multiplied
            // the constant 6.112 by a factor of 100.
            esf = 611.2 * std::exp(17.67 * Tif / (Tif + DataGlobalConstants::KelvinConv() - 29.65));

            // From Garratt - eqn. A21, p284. Note that Tif and Tif+DataGlobalConstants::KelvinConv() usage is correct.
            // Saturation specific humidity at leaf temperature again based on previous temperatures

            qsf = 0.622 * esf / (Pa - 1.000 * esf); // "The Atm Boundary Layer", J.R Garrat for Saturation mixing ratio
            // Calculate stomatal resistance and atmospheric resistance Part
            ra = 1.0 / (Cf * Waf); // Aerodynamic Resistance. Resistance that is caused
            // by the boundary layer on a leaf surface to transfer water vapor. It is measured in
            // s/m and depends on wind speed, leaf's surface roughness,
            // and stability of atsmophere.

            f1inv = min(1.0, (0.004 * RS + 0.005) / (0.81 * (0.004 * RS + 1.0))); // SW radiation-related term
            f1 = 1.0 / f1inv;
            if (MoistureMax == MoistureResidual) {
                f2inv = 1.0e10;
            } else {
                f2inv = (MeanRootMoisture - MoistureResidual) / (MoistureMax - MoistureResidual); // Equation 19 p. 9 FASST model
            }

            // In FASST, Eq 20 is used to compute Moisture.

            f2 = 1.0 / f2inv; // In dry areas f2 --> LARGE so that r_s --> LARGE
            // and both rn and Latent flux --> 0.0
            f3 = 1.0 / (std::exp(-0.0 * (esf - eair))); // Note the 0.0 here is gd which has value of 0.0
            // for most plants and 0.03 for trees (see ECMWF
            // note given above.
            r_s = StomatalResistanceMin * f1 * f2 * f3 / LAI; //  Stomatal Resistance (r_s)
            rn = ra / (ra + r_s);                             // rn is foliage surface wetness ... NOT a resistance

            // This routine is to calculate ground moisture factor. This factor is from *****
            Mg = Moisture / MoistureMax; // m^3/m^3.
            dOne = 1.0 - sigmaf * (0.6 * (1.0 - rn) + 0.1 * (1.0 - Mg));

            // Latent heat of vaporation at leaf surface temperature. The source of this
            // equation is Henderson-Sellers (1984)
            Lef = 1.91846e6 * pow_2((Tif + DataGlobalConstants::KelvinConv()) / (Tif + DataGlobalConstants::KelvinConv() - 33.91));
            // Check to see if ice is sublimating or frost is forming.
            if (Tfold < 0.0) Lef = 2.838e6; // per FASST documentation p.15 after eqn. 37.

            // Derivative of Saturation vapor pressure, which is used in the calculation of
            // derivative of saturation specific humidity.

            Desf = 611.2 * std::exp(17.67 * (Tf / (Tf + DataGlobalConstants::KelvinConv() - 29.65))) *
                   (17.67 * Tf * (-1.0) * std::pow(Tf + DataGlobalConstants::KelvinConv() - 29.65, -2) + 17.67 / (DataGlobalConstants::KelvinConv() - 29.65 + Tf));
            dqf = ((0.622 * Pa) / pow_2(Pa - esf)) * Desf;                      // Derivative of saturation specific humidity
            esg = 611.2 * std::exp(17.67 * (Tg / ((Tg + DataGlobalConstants::KelvinConv()) - 29.65))); // Pa saturation vapor pressure
            // From Garratt - eqn. A21, p284.
            // Note that Tg and Tg+DataGlobalConstants::KelvinConv() usage is correct.
            qsg = 0.622 * esg / (Pa - esg); // Saturation mixing ratio at ground surface temperature.

            // Latent heat vaporization  at the ground temperature
            Leg = 1.91846e6 * pow_2(Tgk / (Tgk - 33.91));
            // Check to see if ice is sublimating or frost is forming.
            if (Tgold < 0.0) Leg = 2.838e6; // per FASST documentation p.15 after eqn. 37.

            Desg = 611.2 * std::exp(17.67 * (Tg / (Tg + DataGlobalConstants::KelvinConv() - 29.65))) *
                   (17.67 * Tg * (-1.0) * std::pow(Tg + DataGlobalConstants::KelvinConv() - 29.65, -2) + 17.67 / (DataGlobalConstants::KelvinConv() - 29.65 + Tg));
            dqg = (0.622 * Pa / pow_2(Pa - esg)) * Desg;

            // Final Ground Atmosphere Energy Balance
            // Density of air at the soil surface temperature
            Rhog = Pa / (Rair * Tgk);

            // Average density of air with respect to ground surface and air temperature
            Rhoag = (Rhoa + Rhog) / 2.0;
            Rib = 2.0 * g1 * Za * (Taf - Tg) / ((Tafk + Tgk) * pow_2(Waf)); // Richardson Number

            // Compute the stability factor Gammah
            if (Rib < 0.0) {
                Gammah = std::pow(1.0 - 16.0 * Rib, -0.5);
            } else {
                if (Rib >= 0.19) {
                    Rib = 0.19;
                }
                Gammah = std::pow(1.0 - 5.0 * Rib, -0.5);
            }

            if (RoughSurf == VerySmooth) { //  6= very smooth, 5=smooth, 4= med. sm. ,3= med. rough. , 2= rough, 1= Very rough
                Zog = 0.0008;
            } else if (RoughSurf == Smooth) {
                Zog = 0.0010;
            } else if (RoughSurf == MediumSmooth) {
                Zog = 0.0015;
            } else if (RoughSurf == MediumRough) {
                Zog = 0.0020;
            } else if (RoughSurf == Rough) {
                Zog = 0.0030;
            } else { // VeryRough
                Zog = 0.005;
            }

            Chng = pow_2(Kv / std::log(Za / Zog)) / rch; // bulk transfer coefficient near ground
            Chg = Gammah * ((1.0 - sigmaf) * Chng + sigmaf * Cfhn);
            sheatg = e0 + Rhoag * Cpa * Chg * Waf; // added the e0 windless correction
            sensibleg = sheatg * (Taf - Tg);       // sensible flux TO soil (W/m^2) DJS Jan 2011 (eqn. 32 in Frankenstein 2004)

            Chne = pow_2(Kv / std::log(Za / Zog)) / rche;
            Ce = Gammah * ((1.0 - sigmaf) * Chne + sigmaf * Cfhn); // this is in fact Ceg in eq (28)

            // we can approximate Gammae by Gammah (Supported by FASST Veg Models p. 15)
            qaf = ((1.0 - sigmaf) * qa + sigmaf * (0.3 * qa + 0.6 * qsf * rn + 0.1 * qsg * Mg)) /
                  (1.0 - sigmaf * (0.6 * (1.0 - rn) + 0.1 * (1.0 - Mg)));
            qg = Mg * qsg + (1.0 - Mg) * qaf; // eq main report (13)
            // According to FASST documentation this is correct.
            // The following also used Rhoaf and Rhoag respectively... shouldn't these be water densities??!!
            Lf = Lef * LAI * Rhoaf * Cf * Waf * rn * (qaf - qsf); // This had Leg but should be Lef...
            Lg = Ce * Leg * Waf * Rhoag * (qaf - qg) * Mg;        // In the FASST documentation there is NO Mg. However, in looking
            // back at the Deardorff 1978 paper it appears that an alpha = Mg term is
            // used to distinguish from POTENTIAL and ACTUAL ground surface evaporation...
            // the Lf and Lg calculations are NOT used in this formulation
            // rather, the effects are included in terms of dqg and dqf !
            // These equations for Lf and Lg are based on Deardorff's paper, but there is
            // a sign difference !!! (qsf -qaf) and (qg - qaf) ?!
            // These may be useful, however for telling the UpdateSoilProps routine
            // how much evaporation has taken place...
            Vfluxf = -1.0 * Lf / Lef / 990.0; // water evapotranspire rate [m/s]
            Vfluxg = -1.0 * Lg / Leg / 990.0; // water evapotranspire rate [m/s]
            if (Vfluxf < 0.0) Vfluxf = 0.0;   // According to FASST Veg. Models p. 11, eqn 26-27, if Qfsat > qaf the actual
            if (Vfluxg < 0.0) Vfluxg = 0.0;   // evaporative fluxes should be set to zero (delta_c = 1 or 0).

            // P1, P2, P3 correspond to first, second and third terms of equation 37 in the main report.

            //   Note: the FASST model has a term -gamma_p*(1.0-exp...) in first line for P1 (c1_f) where gamma_p is
            //   a precipitation variable. So, if we assume no precip this term vanishes. We should
            //   revisit this issue later.
            //   Implement an iterative solution scheme to solve the simultaneous equations for Leaf and Soil temperature.
            //   Prior experience suggests that no more than 3 iterations are likely needed
            LeafTK = Tf + DataGlobalConstants::KelvinConv();
            SoilTK = Tg + DataGlobalConstants::KelvinConv();

            for (EcoLoop = 1; EcoLoop <= 3; ++EcoLoop) {
                P1 = sigmaf * (RS * (1.0 - Alphaf) + epsilonf * Latm) - 3.0 * sigmaf * epsilonf * epsilong * Sigma * pow_4(SoilTK) / EpsilonOne -
                     3.0 * (-sigmaf * epsilonf * Sigma - sigmaf * epsilonf * epsilong * Sigma / EpsilonOne) * pow_4(LeafTK) +
                     sheatf * (1.0 - 0.7 * sigmaf) * (Ta + DataGlobalConstants::KelvinConv()) + LAI * Rhoaf * Cf * Lef * Waf * rn * ((1.0 - 0.7 * sigmaf) / dOne) * qa +
                     LAI * Rhoaf * Cf * Lef * Waf * rn * (((0.6 * sigmaf * rn) / dOne) - 1.0) * (qsf - LeafTK * dqf) +
                     LAI * Rhoaf * Cf * Lef * Waf * rn * ((0.1 * sigmaf * Mg) / dOne) * (qsg - SoilTK * dqg);
                P2 = 4.0 * (sigmaf * epsilonf * epsilong * Sigma) * pow_3(SoilTK) / EpsilonOne + 0.1 * sigmaf * sheatf +
                     LAI * Rhoaf * Cf * Lef * Waf * rn * (0.1 * sigmaf * Mg) / dOne * dqg;
                P3 = 4.0 * (-sigmaf * epsilonf * Sigma - (sigmaf * epsilonf * Sigma * epsilong) / EpsilonOne) * pow_3(LeafTK) +
                     (0.6 * sigmaf - 1.0) * sheatf + LAI * Rhoaf * Cf * Lef * Waf * rn * (((0.6 * sigmaf * rn) / dOne) - 1.0) * dqf;

                // T1G, T2G, & T3G corresponds to first, second & third terms of equation 38
                // in the main report.
                //  as with the equations for vegetation the first term in the ground eqn in FASST has a
                //  term starting with gamma_p --- if no precip this vanishes. Again, revisit this issue later.

                T1G = (1.0 - sigmaf) * (RS * (1.0 - Alphag) + epsilong * Latm) -
                      (3.0 * (sigmaf * epsilonf * epsilong * Sigma) / EpsilonOne) * pow_4(LeafTK) -
                      3.0 * (-(1.0 - sigmaf) * epsilong * Sigma - sigmaf * epsilonf * epsilong * Sigma / EpsilonOne) * pow_4(SoilTK) +
                      sheatg * (1.0 - 0.7 * sigmaf) * (Ta + DataGlobalConstants::KelvinConv()) + Rhoag * Ce * Leg * Waf * Mg * ((1.0 - 0.7 * sigmaf) / dOne) * qa +
                      Rhoag * Ce * Leg * Waf * Mg * (0.1 * sigmaf * Mg / dOne - Mg) * (qsg - SoilTK * dqg) +
                      Rhoag * Ce * Leg * Waf * Mg * (0.6 * sigmaf * rn / dOne) * (qsf - LeafTK * dqf) + Qsoilpart1 +
                      Qsoilpart2 * (DataGlobalConstants::KelvinConv()); // finished by T1G

                T2G = 4.0 * (-(1.0 - sigmaf) * epsilong * Sigma - sigmaf * epsilonf * epsilong * Sigma / EpsilonOne) * pow_3(SoilTK) +
                      (0.1 * sigmaf - 1.0) * sheatg + Rhoag * Ce * Leg * Waf * Mg * (0.1 * sigmaf * Mg / dOne - Mg) * dqg - Qsoilpart2;

                T3G = (4.0 * (sigmaf * epsilong * epsilonf * Sigma) / EpsilonOne) * pow_3(LeafTK) + 0.6 * sigmaf * sheatg +
                      Rhoag * Ce * Leg * Waf * Mg * (0.6 * sigmaf * rn / dOne) * dqf;

                LeafTK = 0.5 * (LeafTK + (P1 * T2G - P2 * T1G) / (-P3 * T2G + T3G * P2)); // take avg of old and new each iteration
                SoilTK = 0.5 * (SoilTK + (P1 * T3G - P3 * T1G) / (-P2 * T3G + P3 * T2G)); // take avg of old and new each iteration
                // in earlier implementations we simply assigned new Leaf and Soil temps once (no iteration -- ecoloop =1,1, but
                // with LeafTK = ( P1*T2G - P2*T1G )/( -P3*T2G + T3G*P2 )  and
                // SoilTK =(SoilTK+( P1*T3G - P3*T1G )/( -P2*T3G + P3*T2G ). This iterative solution was initially attempted to
                // deal with stability issues associated with the CTF. It has virtually no impact on temperatures and it is not
                // clear how much it helped with stability problems. Eventually when CTF solution is replaced with a finite
                // difference scheme this loop structure should be removed.

            }                                                                 // This loop does an iterative solution of the simultaneous equations
            Qsoil = -1.0 * (Qsoilpart1 - Qsoilpart2 * (SoilTK - DataGlobalConstants::KelvinConv())); // This is heat flux INTO top of the soil
            Tfold = LeafTK - DataGlobalConstants::KelvinConv();
            Tgold = SoilTK - DataGlobalConstants::KelvinConv();

        } // if firstecosurface (if not we do NOT need to recalculate ecoroof energybalance as all ecoroof surfaces MUST be the same
        // this endif was moved here from the if statement regarding whether we are looking at the first ecoroof surface or not.

        TH(1, 1, SurfNum) = Tgold; // SoilTemperature
        TempExt = Tgold;
    }

    void UpdateSoilProps(EnergyPlusData &state,
                         Real64 &Moisture,
                         Real64 &MeanRootMoisture,
                         Real64 const MoistureMax,
                         Real64 const MoistureResidual,
                         Real64 const SoilThickness,
                         Real64 const Vfluxf, // Water mass flux from vegetation [m/s]
                         Real64 const Vfluxg, // Water mass flux from soil surface [m/s]
                         int &ConstrNum,      // Indicator for construction index for the current surface
                         Real64 &Alphag,
                         [[maybe_unused]] int const unit,    // unused1208
                         [[maybe_unused]] Real64 const Tg,   // unused1208
                         [[maybe_unused]] Real64 const Tf,   // unused1208
                         [[maybe_unused]] Real64 const Qsoil // unused1208
    )
    {
        // SUBROUTINE INFORMATION
        //     AUTHOR          David Sailor
        //     DATE WRITTEN    Jan 2007
        //     MODIFIED        Stephen Forner, Portland State University (SF); 7/15/2010
        //     RE-ENGINEERED   na

        // PURPOSE OF THIS MODULE:

        // Track moisture input/output to ecoroof soil media (precipitation, irrigation, evapotranspiration, runoff)
        // Update soil thermal properties associated with variations in soil moisture and update CTF calculations
        // for the ecoroof construction layer.

        // METHODOLOGY EMPLOYED:
        // Define 2 soil layers (top and root). Moisture redistribution between top and root layers is proportional
        // to moisture differences. Input and Output of moisture are partitioned between layers.
        // Soil thermal properties vary based on non-dimensionalization of experimental data for 8 typical soils.
        // Specifically, THERMAL PROPERTY = Dry Value + (fraction of moisture content)*Wet Value

        // Using/Aliasing
        using namespace DataEnvironment;
        using namespace DataSurfaces;

        // Locals
        // SUBROUTINE ARGUMENT DEFINITIONS:

        // SUBROUTINE PARAMETER DEFINITIONS:
        static Real64 const depth_fac((161240.0 * std::pow(2.0, -2.3)) / 60.0);

        // Soil Parameters from Reference listed in the code:
        Real64 const alpha(23.0); // These parameters are empirical constants
        Real64 const n(1.27);     // These parameters are empirical constants
        Real64 const lambda(0.5); // These parameters are empirical constants
        // This is another parameter of the soil which describes the soil conductivity at the saturation point (m/s)
        Real64 const SoilConductivitySaturation(5.157e-7);

        // INTERFACE BLOCK SPECIFICATIONS:
        // na

        // DERIVED TYPE DEFINITIONS:
        // na

        // SUBROUTINE LOCAL VARIABLE DECLARATIONS:
        Real64 RatioMax;
        Real64 RatioMin;
        Real64 MoistureDiffusion;     // moisture transport down from near-surface to root zone
        static Real64 TopDepth;       // Thickness of "near-surface" soil layer
        static Real64 RootDepth(0.0); // Thickness of "root zone" soil layer //Autodesk Was used uninitialized
        // Note TopDepth+RootDepth = thickness of ecoroof soil layer
        static Real64 TimeStepZoneSec; // Seconds per TimeStep
        Real64 SoilConductivity;       // Moisture dependent conductivity to be fed back into CTF Calculator
        Real64 SoilSpecHeat;           // Moisture dependent Spec. Heat to be fed back into CTF Calculator
        Real64 SoilAbsorpSolar;        // Moisture dependent Solar absorptance (1-albedo)
        Real64 SoilDensity;            // Moisture dependent density to be fed back into CTF Calculator

        Real64 SatRatio;
        Real64 TestRatio; // Ratio to determine if timestep change in properties is too abrupt for CTF

        static Real64 DryCond;     // Dry soil value of conductivity
        static Real64 DryDens;     // Dry soil value of density
        static Real64 DryAbsorp;   // Dry soil value of solar absorptance (1-albedo)
        static Real64 DrySpecHeat; // Dry soil value of specific heat
        Real64 AvgMoisture;        // Average soil moisture over depth of ecoroof media

        static bool UpdatebeginFlag(true); // one time flag

        static Real64 CapillaryPotentialTop(-3.8997);  // This variable keeps track of the capillary potential of the soil in both layers and time (m)
        static Real64 CapillaryPotentialRoot(-3.8997); // This variable keeps track of the capillary potential of the soil in both layers and time (m)
        static Real64 SoilHydroConductivityTop(8.72e-6);  // This is the soil water conductivity in the soil (m/s)
        static Real64 SoilHydroConductivityRoot(8.72e-6); // This is the soil water conductivity in the soil (m/s)
        static Real64 SoilConductivityAveTop(8.72e-6);    // This is the average soil water conductivity (m/s)
        static Real64 SoilConductivityAveRoot(8.72e-6);
        static Real64 RelativeSoilSaturationTop; // Relative Soil Saturation (soil moisture-residual soil moisture)/(saturation soil moisture-residual
                                                 // soil moisture)
        static Real64 RelativeSoilSaturationRoot;
        static Real64 TestMoisture(0.15); // This makes sure that the moisture cannot change by too much in each step
        int index1;
        static int ErrIndex(0);

        // NOTE:  As Energyplus calls the energy balance manager (and hence CalcEcoroof)
        // once for each surface within each zone that has an ecoroof
        // --- the CALCECOROOF routine is called multiple times within each time step
        // So, it is important that the UpdateSoilProps subroutine is called ONLY ONCE for each time step!!!

        // Recall Moisture = near-surface moisture value (m^3/m^3)
        // Recall MeanRootMoisture = root zone moisture value (m^3/m^3)

        // DJS 2009 set the ratiomax and ratiomin values in the code now (rather than as parameters) so that
        // DJS 2009 we can link them to timesteps and make these limits apply to actual RATES...
        // DJS 2009 reasonable rates are +/- 10% change in properties per 15 minute period... Otherwise we have
        // DJS 2009 stability issues.
        // DJS 2011 FEB - Since we no longer use CTF with soil-dependent properties (Do not RECALL INITCONDUCTION...
        // DJS 2011 FEB - we may be able to get away with NO limits on rates of change when using CFD routine.
        // DJS 2011 FEB - for now we stick with 20% per quarter hour.
        RatioMax = 1.0 + 0.20 * state.dataGlobal->MinutesPerTimeStep / 15.0;
        RatioMin = 1.0 - 0.20 * state.dataGlobal->MinutesPerTimeStep / 15.0;

        if (UpdatebeginFlag) {

            // SET dry values that NEVER CHANGE
            DryCond = dataMaterial.Material(state.dataConstruction->Construct(ConstrNum).LayerPoint(1)).Conductivity;
            DryDens = dataMaterial.Material(state.dataConstruction->Construct(ConstrNum).LayerPoint(1)).Density;
            DryAbsorp = dataMaterial.Material(state.dataConstruction->Construct(ConstrNum).LayerPoint(1)).AbsorpSolar;
            DrySpecHeat = dataMaterial.Material(state.dataConstruction->Construct(ConstrNum).LayerPoint(1)).SpecHeat;

            // DETERMINE RELATIVE THICKNESS OF TWO LAYERS OF SOIL (also unchanging)
            if (SoilThickness > 0.12) {
                TopDepth = 0.06; // For now use 6cm as top depth - everything else is root layer
            } else {
                TopDepth = 0.5 * SoilThickness; // In unusual case of very thin soil make topdepth half of total
            }
            // This loop outputs the minimum number of time steps needed to keep the solution stable
            // The equation is minimum timestep in seconds=161240*((number of layers)**(-2.3))*(Total thickness of the soil)**2.07
            if (dataMaterial.Material(state.dataConstruction->Construct(ConstrNum).LayerPoint(1)).EcoRoofCalculationMethod == 2) {
                Real64 const depth_limit(depth_fac * std::pow(TopDepth + RootDepth, 2.07));
                for (index1 = 1; index1 <= 20; ++index1) {
                    if (double(state.dataGlobal->MinutesPerTimeStep / index1) <= depth_limit) break;
                }
                if (index1 > 1) {
                    ShowWarningError(state,
                                     "CalcEcoRoof: Too few time steps per hour for stability.");
<<<<<<< HEAD
                    if (ceil(60 * index1 / MinutesPerTimeStep) <= 60) {
                        ShowContinueError(
                            state,
                            format("...Entered Timesteps per hour=[{}], Change to some value greater than or equal to [{}] for assured stability.",
                                   NumOfTimeStepInHour,
                                   60 * index1 / MinutesPerTimeStep));
=======
                    if (ceil(60 * index1 / state.dataGlobal->MinutesPerTimeStep) <= 60) {
                        ShowContinueError(state, "...Entered Timesteps per hour=[" + RoundSigDigits(state.dataGlobal->NumOfTimeStepInHour) +
                                          "], Change to some value greater than or equal to [" + RoundSigDigits(60 * index1 / state.dataGlobal->MinutesPerTimeStep) +
                                          "] for assured stability.");
>>>>>>> 36b8851e
                        ShowContinueError(state, "...Note that EnergyPlus has a maximum of 60 timesteps per hour");
                        ShowContinueError(state, "...The program will continue, but if the simulation fails due to too low/high temperatures, instability "
                                          "here could be the reason.");
                    } else {
<<<<<<< HEAD
                        ShowContinueError(state,
                                          format("...Entered Timesteps per hour=[{}], however the required frequency for stability [{}] is over the "
                                                 "EnergyPlus maximum of 60.",
                                                 NumOfTimeStepInHour,
                                                 60 * index1 / MinutesPerTimeStep));
=======
                        ShowContinueError(state, "...Entered Timesteps per hour=[" + RoundSigDigits(state.dataGlobal->NumOfTimeStepInHour) +
                                          "], however the required frequency for stability [" + RoundSigDigits(60 * index1 / state.dataGlobal->MinutesPerTimeStep) +
                                          "] is over the EnergyPlus maximum of 60.");
>>>>>>> 36b8851e
                        ShowContinueError(state, "...Consider using the simple moisture diffusion calculation method for this application");
                        ShowContinueError(state, "...The program will continue, but if the simulation fails due to too low/high temperatures, instability "
                                          "here could be the reason.");
                    }
                }
            }

            RootDepth = SoilThickness - TopDepth;
            // Next create a timestep in seconds
            TimeStepZoneSec = state.dataGlobal->MinutesPerTimeStep * 60.0;

            UpdatebeginFlag = false;
        }

        CurrentRunoff = 0.0; // Initialize current time step runoff as it is used in several spots below...

        // FIRST Subtract water evaporated by plants and at soil surface
        Moisture -= (Vfluxg)*state.dataGlobal->MinutesPerTimeStep * 60.0 / TopDepth;          // soil surface evaporation
        MeanRootMoisture -= (Vfluxf)*state.dataGlobal->MinutesPerTimeStep * 60.0 / RootDepth; // plant extraction from root zone

        // NEXT Update evapotranspiration summary variable for print out
        CurrentET = (Vfluxg + Vfluxf) * state.dataGlobal->MinutesPerTimeStep * 60.0; // units are meters
        if (!state.dataGlobal->WarmupFlag) {
            CumET += CurrentET;
        }

        // NEXT Add Precipitation to surface soil moisture variable (if a schedule exists)
        if (!state.dataGlobal->WarmupFlag) {
            CurrentPrecipitation = 0.0; // first initialize to zero
        }
        CurrentPrecipitation = 0.0; // first initialize to zero
        if (state.dataWaterData->RainFall.ModeID == DataWater::RainfallMode::RainSchedDesign) {
            CurrentPrecipitation = state.dataWaterData->RainFall.CurrentAmount; //  units of m
            Moisture += CurrentPrecipitation / TopDepth;   // x (m) evenly put into top layer
            if (!state.dataGlobal->WarmupFlag) {
                CumPrecip += CurrentPrecipitation;
            }
        }

        // NEXT Add Irrigation to surface soil moisture variable (if a schedule exists)
        CurrentIrrigation = 0.0; // first initialize to zero
        state.dataWaterData->Irrigation.ActualAmount = 0.0;
        if (state.dataWaterData->Irrigation.ModeID == DataWater::RainfallMode::IrrSchedDesign) {
            CurrentIrrigation = state.dataWaterData->Irrigation.ScheduledAmount; // units of m
            state.dataWaterData->Irrigation.ActualAmount = CurrentIrrigation;
            //    elseif (Irrigation%ModeID ==IrrSmartSched .and. moisture .lt. 0.4d0*MoistureMax) then
        } else if (state.dataWaterData->Irrigation.ModeID == DataWater::RainfallMode::IrrSmartSched && Moisture < state.dataWaterData->Irrigation.IrrigationThreshold * MoistureMax) {
            // Smart schedule only irrigates when scheduled AND the soil is less than 40% saturated
            CurrentIrrigation = state.dataWaterData->Irrigation.ScheduledAmount; // units of m
            state.dataWaterData->Irrigation.ActualAmount = CurrentIrrigation;
        }

        Moisture += CurrentIrrigation / TopDepth; // irrigation in (m)/timestep put into top layer
        if (!state.dataGlobal->WarmupFlag) {
            CumIrrigation += CurrentIrrigation;
        }

        // Note: If soil top layer gets a massive influx of rain &/or irrigation some of
        // the water will simply run right off the top and not penetrate at all!
        // At the present time this limit is fairly small due to some minor stability issues
        // in EnergyPlus. If the moisture changes too rapidly the code cannot handle the rapid changes in
        // surface characteristics and heat fluxes. The result that I've noticed is a non-physical fluctation
        // in ground surface temperature that oscillates up to 10 deg C from one hour to the next until the
        // code catches up. The temporary solution is to simply limit how much moisture can enter the soil
        // in any time step to 0.5"/hour. In the future this might be fixed by running with finer time steps
        // or by using a finite difference temperature solution rather than the CTF.
        // I suspect that 15 minute intervals may be needed. Another option is to have an internal moisture
        // overflow bin that will hold extra moisture and then distribute it in subsequent hours. This way the
        // soil still gets the same total moisture... it is just distributed over a longer period.
        if (CurrentIrrigation + CurrentPrecipitation > 0.5 * 0.0254 * state.dataGlobal->MinutesPerTimeStep / 60.0) {
            CurrentRunoff = CurrentIrrigation + CurrentPrecipitation - (0.5 * 0.0254 * state.dataGlobal->MinutesPerTimeStep / 60.0);
            // If we get here then TOO much moisture has already been added to soil (must now subtract excess)
            Moisture -= CurrentRunoff / TopDepth; // currently any incident moisture in excess of 1/4 " per hour
                                                  // simply runs off the top of the soil.
        }
        // Now, if top layer is beyond saturation... the excess simply runs off without penetrating into the lower
        // layers.
        if (Moisture > MoistureMax) {
            CurrentRunoff += (Moisture - MoistureMax) * TopDepth;
            Moisture = MoistureMax;
        }

        if (dataMaterial.Material(state.dataConstruction->Construct(ConstrNum).LayerPoint(1)).EcoRoofCalculationMethod == 1) {

            // THE SECTION BELOW WAS THE INITIAL MOISTURE DISTRIBUTION MODEL.
            // Any line with "!-" was code.  A line with "!" was just a comment.  This is done in case this code needs to be resurected in the future.
            // See below this commented out code for the new moisture distribution model.
            //*********************************************************************************************************
            //*********************************************************************************************************
            // NEXT Redistribute moisture based on moisture diffusion.
            // The effective diffusivities should be revisted when better moisture transport data in ecoroof soils are
            // available.
            // Here the diffusion rate is in units of [1/s]
            // A value of 0.0001 would be ~ 36% / hour
            // A value of 0.00005 would be ~ 18%/hour change in moisture
            // A value of 0.000025 gives about a 9%/hour change in moisture
            // a value of 0.0000125 gives 5%/hour...
            // Note: This formulation allows moisture to have a directional bias - ie, it can sink into soil easier than
            // it can be brought up.
            if (Moisture > MeanRootMoisture) {
                // move moisture from top layer into root zone
                MoistureDiffusion = min((MoistureMax - MeanRootMoisture) * RootDepth, (Moisture - MeanRootMoisture) * TopDepth);
                MoistureDiffusion = max(0.0, MoistureDiffusion); // Safety net to keep positive (not needed?)
                // at this point moistureDiffusion is in units of (m)/timestep
                MoistureDiffusion *= 0.00005 * state.dataGlobal->MinutesPerTimeStep * 60.0;
                Moisture -= MoistureDiffusion / TopDepth;
                MeanRootMoisture += MoistureDiffusion / RootDepth;
            } else if (MeanRootMoisture > Moisture) {
                // move moisture to top layer from root zone
                MoistureDiffusion = min((MoistureMax - Moisture) * TopDepth, (MeanRootMoisture - Moisture) * RootDepth);
                MoistureDiffusion = max(0.0, MoistureDiffusion); // Safety net (not needed?)
                // at this point moistureDiffusion is in units of (m)/timestep
                MoistureDiffusion *= 0.00001 * state.dataGlobal->MinutesPerTimeStep * 60.0;
                Moisture += MoistureDiffusion / TopDepth;
                MeanRootMoisture -= MoistureDiffusion / RootDepth;
            }
        } else {
            //********************************************************************************************************
            //********************************************************************************************************
            // THE SECTION ABOVE WAS THE MOISTURE DISTRIBUTION MODEL. REPLACED SF-7/21/2010

            // NEXT redistribute the moisture in the soil based on:
            // Marcel G Schaap and Martinus Th van Genuchten, 2006, 'A modified Maulem-van
            // Genuchten Formulation for Improved Description of the Hydraulic Conductivity Near Saturation'.
            // Written in MATLAB by Vishal Sharma (of Portland State) and modified for FORTRAN by Stephen Forner Summer 2010
            // This model is based on curve fit data that describes the capillary motion of the water in combination with the gravitational
            // forces on the water.
            // This set of equations is unstable if the time step is larger than given by a curve fit equation.  This first DO loop is to
            // see how many time steps are needed to be stable.
            // This method of moisture distribution relies on variables which are experimentally determined: alpha, lambda, n and the
            // hydraulic conductivity at saturation.

            // Now, solve for the soil parameters for  of the top soil layer

            RelativeSoilSaturationTop = (Moisture - MoistureResidual) / (MoistureMax - MoistureResidual);
            if (RelativeSoilSaturationTop < 0.0001) {
                if (ErrIndex == 0) {
                    ShowWarningMessage(state,
                                       format("EcoRoof: UpdateSoilProps: Relative Soil Saturation Top Moisture <= 0.0001, Value=[{:.5R}].",
                                              RelativeSoilSaturationTop));
                    ShowContinueError(state, "Value is set to 0.0001 and simulation continues.");
                    ShowContinueError(state, "You may wish to increase the number of timesteps to attempt to alleviate the problem.");
                }
                ShowRecurringWarningErrorAtEnd(state, "EcoRoof: UpdateSoilProps: Relative Soil Saturation Top Moisture < 0. continues",
                                               ErrIndex,
                                               RelativeSoilSaturationTop,
                                               RelativeSoilSaturationTop);
                RelativeSoilSaturationTop = 0.0001;
            }
            SoilHydroConductivityTop = SoilConductivitySaturation * std::pow(RelativeSoilSaturationTop, lambda) *
                                       pow_2(1.0 - std::pow(1.0 - std::pow(RelativeSoilSaturationTop, n / (n - 1.0)), (n - 1.0) / n));
            CapillaryPotentialTop = (-1.0 / alpha) * std::pow(std::pow(1.0 / RelativeSoilSaturationTop, n / (n - 1.0)) - 1.0, 1.0 / n);

            // Then the soil parameters for the root soil layer
            RelativeSoilSaturationRoot = (MeanRootMoisture - MoistureResidual) / (MoistureMax - MoistureResidual);
            SoilHydroConductivityRoot = SoilConductivitySaturation * std::pow(RelativeSoilSaturationRoot, lambda) *
                                        pow_2(1.0 - std::pow(1.0 - std::pow(RelativeSoilSaturationRoot, n / (n - 1.0)), (n - 1.0) / n));
            CapillaryPotentialRoot = (-1.0 / alpha) * std::pow(std::pow(1.0 / RelativeSoilSaturationRoot, n / (n - 1.0)) - 1.0, 1.0 / n);

            // Next, using the soil parameters, solve for the soil moisture
            SoilConductivityAveTop = (SoilHydroConductivityTop + SoilHydroConductivityRoot) * 0.5;
            Moisture += (TimeStepZoneSec / TopDepth) *
                        ((SoilConductivityAveTop * (CapillaryPotentialTop - CapillaryPotentialRoot) / TopDepth) - SoilConductivityAveTop);

            // Now limit the soil from going over the moisture maximum and takes excess to create runoff
            if (Moisture >= MoistureMax) {       // This statement makes sure that the top layer is not over the moisture maximum for the soil.
                Moisture = 0.9999 * MoistureMax; // then it takes any moisture over the maximum amount and makes it runoff
                CurrentRunoff += (Moisture - MoistureMax * 0.9999) * TopDepth;
            }

            // Now make sure that the soil does not go below the moisture minimum
            if (Moisture <= (1.01 * MoistureResidual)) {
                Moisture = 1.01 * MoistureResidual;
            }

            // Next, solve the parameters for the bottom layer
            SoilConductivityAveRoot = SoilHydroConductivityRoot;

            // Now make sure the rate of liquid leaving the soil is more than one drop per hour
            if ((SoilConductivityAveRoot * 3600.0) <= (2.33e-7)) {
                SoilConductivityAveRoot = 0.0;
            }

            // Using the parameters above, distribute the Root Layer moisture
            TestMoisture = MeanRootMoisture;
            MeanRootMoisture +=
                (TimeStepZoneSec / RootDepth) * ((SoilConductivityAveTop * (CapillaryPotentialTop - CapillaryPotentialRoot) / RootDepth) +
                                                 SoilConductivityAveTop - SoilConductivityAveRoot);

            // Limit the moisture from going over the saturation limit and create runoff:
            if (MeanRootMoisture >= MoistureMax) {
                MeanRootMoisture = 0.9999 * MoistureMax;
                CurrentRunoff += (Moisture - MoistureMax * 0.9999) * RootDepth;
            }

            // Limit the soil from going below the soil saturation limit:
            if (MeanRootMoisture <= (1.01 * MoistureResidual)) {
                MeanRootMoisture = 1.01 * MoistureResidual;
            }

            // Next, track runoff from the bottom of the soil:
            CurrentRunoff += SoilConductivityAveRoot * TimeStepZoneSec;

            //~~~END SF EDITS
        }

        // NEXT Limit moisture values to saturation (create RUNOFF that we can track)
        // CurrentRunoff is sum of "overwatering" in a timestep and excess moisture content
        if (!state.dataGlobal->WarmupFlag) {
            CumRunoff += CurrentRunoff;
        }

        if (MeanRootMoisture <= MoistureResidual * 1.00001) {
            Moisture -= (MoistureResidual * 1.00001 - MeanRootMoisture) * RootDepth / TopDepth;
            // If the plant has extracted more moisture than is in the root zone soil, then make it come from
            // the top layer rather than the root zone... unless top is also dry...
            if (Moisture < MoistureResidual * 1.00001) Moisture = MoistureResidual * 1.00001;
            MeanRootMoisture = MoistureResidual * 1.00001; // Need to make sure we do not divide by zero later.
        }

        // ------------------------------------------------------------------------------------------
        // Having updated moisture values now we modify soil thermal properties based on moisture content

        // NOTE: Variables SoilAbsorpSolar, SoilDensity, SoilSpecHeat, and SoilConductivity are the values
        // that the soil properties OUGHT to attain for the current moisture level. These values are then
        // moderated using the TestRatio variable so that from one time step to the next no variable
        // changes by more than a certain percentage (typically 5-20%).

        // Note wet soil absorptance is generally 25-50% higher than dry soil absorptance (assume linear)
        SoilAbsorpSolar = DryAbsorp + (0.92 - DryAbsorp) * (Moisture - MoistureResidual) / (MoistureMax - MoistureResidual);
        // Limit solar absorptivity to 95% so soil abledo is always above 5%
        if (SoilAbsorpSolar > 0.95) SoilAbsorpSolar = 0.95;
        // Limit solar absorptivity to greater than 20% so that albedo is always less than 80%
        if (SoilAbsorpSolar < 0.20) SoilAbsorpSolar = 0.20;

        // Need to use for albedo in CalcEcoroof
        TestRatio = (1.0 - SoilAbsorpSolar) / Alphag;
        if (TestRatio > RatioMax) TestRatio = RatioMax;
        if (TestRatio < RatioMin) TestRatio = RatioMin;
        Alphag *= TestRatio; //  included 1.0 - to make it albedo rather than SW absorptivity
        // Note wet soil density is calculated by simply adding the mass of water...
        AvgMoisture = (RootDepth * MeanRootMoisture + TopDepth * Moisture) / SoilThickness;
        SoilDensity = DryDens + (AvgMoisture - MoistureResidual) * 990.0;
        // Note 990 kg/m^3 is water density and the moisture is depth-averaged

        // Note wet soil has specific heat that is 40% higher than dry soil (assume linear)
        // OLD ::  SoilSpecHeat = DrySpecHeat*(1.0d0+ 0.4d0*(AvgMoisture-MoistureResidual)/(MoistureMax-MoistureResidual))
        // This is now based on Melos Hagos's results for C (March 2009)
        //    SoilSpecHeat = DrySpecHeat + 3.09*(AvgMoisture) CLEARLY in ERROR BY FACTOR of 1000
        //    DJS - Melos report has Spec = Cdry + 1.9 theta (where C is in kJ/kg/K), so...
        SoilSpecHeat = DrySpecHeat + 1900.0 * AvgMoisture;

        // Note wet soil has thermal conductivity that is up to 3 times that of  dry soil ...
        // For now simply let it DOUBLE over the range of moisture

        // Note wet soil has thermal conductivity that is up to 3 times that of  dry soil ...
        // OLD :: SoilConductivity = DryCond* (1.0d0 + 1.0d0 * (AvgMoisture-MoistureResidual)/(MoistureMax-MoistureResidual))
        // This is now based on Melos Hagos's results for k/kdry (March 2009)
        SatRatio = (AvgMoisture - MoistureResidual) / (MoistureMax - MoistureResidual);
        SoilConductivity = (DryCond / 1.15) * (1.45 * std::exp(4.411 * SatRatio)) / (1.0 + 0.45 * std::exp(4.411 * SatRatio));
        // DJS 2009 - note, this allows the actual conductivity to dip a little below the dry value... corresponding to
        // DJS 2009 - "bone dry" if you will, when moisture --> residual value.

        // HERE WE RE-RUN THE CONDUCTION TRANSFER FUNCTION (CTF) CALCULATIONS

        // NOTE: CTF uses the original dataMaterial.Material( )%xxx variables, so must update these for current construction and
        //       time step...
        // TestRatio variable is available just in case there are stability issues. If so, we can limit the amount
        // by which soil properties are allowed to vary in one time step (10% in example below).

        TestRatio = SoilConductivity / dataMaterial.Material(state.dataConstruction->Construct(ConstrNum).LayerPoint(1)).Conductivity;
        if (TestRatio > RatioMax) TestRatio = RatioMax;
        if (TestRatio < RatioMin) TestRatio = RatioMin;
        dataMaterial.Material(state.dataConstruction->Construct(ConstrNum).LayerPoint(1)).Conductivity *= TestRatio;
        SoilConductivity = dataMaterial.Material(state.dataConstruction->Construct(ConstrNum).LayerPoint(1)).Conductivity;

        TestRatio = SoilDensity / dataMaterial.Material(state.dataConstruction->Construct(ConstrNum).LayerPoint(1)).Density;
        if (TestRatio > RatioMax) TestRatio = RatioMax;
        if (TestRatio < RatioMin) TestRatio = RatioMin;
        dataMaterial.Material(state.dataConstruction->Construct(ConstrNum).LayerPoint(1)).Density *= TestRatio;
        SoilDensity = dataMaterial.Material(state.dataConstruction->Construct(ConstrNum).LayerPoint(1)).Density;

        TestRatio = SoilSpecHeat / dataMaterial.Material(state.dataConstruction->Construct(ConstrNum).LayerPoint(1)).SpecHeat;
        if (TestRatio > RatioMax) TestRatio = RatioMax;
        if (TestRatio < RatioMin) TestRatio = RatioMin;
        dataMaterial.Material(state.dataConstruction->Construct(ConstrNum).LayerPoint(1)).SpecHeat *= TestRatio;
        SoilSpecHeat = dataMaterial.Material(state.dataConstruction->Construct(ConstrNum).LayerPoint(1)).SpecHeat;

        // Now call InitConductionTransferFunction with the ConstrNum as the argument. As long as the argument is
        // non-zero InitConductionTransferFunction will ONLY update this construction. If the argument is 0 it will
        // rerun the ENTIRE InitConductionTransferFunction on all constructions (as in initial code start-up mode).

        // DJS The following works for most simulations, but has stability issues in some cases.
        // DJS - in the present version it seems best to NOT update soil thermal properties.
        //   Call InitConductionTransferFunctions(ConstrNum)
        // DJS In future revision we will implement these modified soil thermal properties in the finite difference
        // solution scheme.

        // DJS - Note the following write/format statements should be commented out prior to releasing within EnergyPlus
        // DJS - they are handy in doing hourly validation/evaluations, though, so leave them in for future development.

        //   write(unit,799) DayofYear, HourOfDay, Qsoil,Tg, Tf, Moisture, MeanRootMoisture,CumPrecip &
        //  ,CumET,CumRunoff, CumIrrigation, SoilDensity, SoilSpecHeat,SoilConductivity,Alphag
        // 799 format(' ',I3,' ',I3,' ',' ',f9.3,' ',f6.2,' ',f6.2,' ',f5.3,' ',f5.3,' ',f6.4, '  '  &
        //    f7.3, ' ', f7.3, ' ',f7.3, ' ',f6.1,' ',f7.1,'  ',f6.3,'  ',f6.2)
    }

} // namespace EcoRoofManager

} // namespace EnergyPlus<|MERGE_RESOLUTION|>--- conflicted
+++ resolved
@@ -95,11 +95,6 @@
     // Use statements for data only modules
     // Using/Aliasing
     using namespace DataSurfaces;
-<<<<<<< HEAD
-    using namespace DataGlobals;
-=======
-    using namespace DataLoopNode;
->>>>>>> 36b8851e
     using namespace DataHeatBalance;
 
     Real64 CumRunoff(0.0); // Cumulative runoff, updated each time step (m) mult by roof area to get volume
@@ -803,34 +798,21 @@
                 if (index1 > 1) {
                     ShowWarningError(state,
                                      "CalcEcoRoof: Too few time steps per hour for stability.");
-<<<<<<< HEAD
-                    if (ceil(60 * index1 / MinutesPerTimeStep) <= 60) {
+                    if (ceil(60 * index1 / state.dataGlobal->MinutesPerTimeStep) <= 60) {
                         ShowContinueError(
                             state,
                             format("...Entered Timesteps per hour=[{}], Change to some value greater than or equal to [{}] for assured stability.",
-                                   NumOfTimeStepInHour,
-                                   60 * index1 / MinutesPerTimeStep));
-=======
-                    if (ceil(60 * index1 / state.dataGlobal->MinutesPerTimeStep) <= 60) {
-                        ShowContinueError(state, "...Entered Timesteps per hour=[" + RoundSigDigits(state.dataGlobal->NumOfTimeStepInHour) +
-                                          "], Change to some value greater than or equal to [" + RoundSigDigits(60 * index1 / state.dataGlobal->MinutesPerTimeStep) +
-                                          "] for assured stability.");
->>>>>>> 36b8851e
+                                   state.dataGlobal->NumOfTimeStepInHour,
+                                   60 * index1 / state.dataGlobal->MinutesPerTimeStep));
                         ShowContinueError(state, "...Note that EnergyPlus has a maximum of 60 timesteps per hour");
                         ShowContinueError(state, "...The program will continue, but if the simulation fails due to too low/high temperatures, instability "
                                           "here could be the reason.");
                     } else {
-<<<<<<< HEAD
                         ShowContinueError(state,
                                           format("...Entered Timesteps per hour=[{}], however the required frequency for stability [{}] is over the "
                                                  "EnergyPlus maximum of 60.",
-                                                 NumOfTimeStepInHour,
-                                                 60 * index1 / MinutesPerTimeStep));
-=======
-                        ShowContinueError(state, "...Entered Timesteps per hour=[" + RoundSigDigits(state.dataGlobal->NumOfTimeStepInHour) +
-                                          "], however the required frequency for stability [" + RoundSigDigits(60 * index1 / state.dataGlobal->MinutesPerTimeStep) +
-                                          "] is over the EnergyPlus maximum of 60.");
->>>>>>> 36b8851e
+                                                 state.dataGlobal->NumOfTimeStepInHour,
+                                                 60 * index1 / state.dataGlobal->MinutesPerTimeStep));
                         ShowContinueError(state, "...Consider using the simple moisture diffusion calculation method for this application");
                         ShowContinueError(state, "...The program will continue, but if the simulation fails due to too low/high temperatures, instability "
                                           "here could be the reason.");
