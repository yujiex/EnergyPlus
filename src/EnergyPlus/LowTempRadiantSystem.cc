--- conflicted
+++ resolved
@@ -590,13 +590,8 @@
             thisRadSys.TubeLength = Numbers(2);
 
             // Process the temperature control type
-<<<<<<< HEAD
             thisRadSys.ControlType = thisRadSys.processRadiantSystemControlInput(Alphas(5),cAlphaFields(5),HydronicSystem);
-            
-=======
-            thisRadSys.ControlType = thisRadSys.processRadiantSystemControlInput(Alphas(5),cAlphaFields(5));
-
->>>>>>> 4d53349b
+
             // Process the setpoint type
             thisRadSys.SetpointType = thisRadSys.processRadiantSystemSetpointInput(Alphas(6),cAlphaFields(6));
 
@@ -1223,13 +1218,8 @@
             }
 
             // Process the temperature control type
-<<<<<<< HEAD
             thisElecSys.ControlType = thisElecSys.processRadiantSystemControlInput(Alphas(6),cAlphaFields(6),ElectricSystem);
-            
-=======
-            thisElecSys.ControlType = thisElecSys.processRadiantSystemControlInput(Alphas(6),cAlphaFields(6));
-
->>>>>>> 4d53349b
+
             // Process the setpoint type
             thisElecSys.SetpointType = thisElecSys.processRadiantSystemSetpointInput(Alphas(7),cAlphaFields(7));
 
