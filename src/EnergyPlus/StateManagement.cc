--- conflicted
+++ resolved
@@ -415,11 +415,5 @@
     WindowEquivalentLayer::clear_state();
     WindowManager::clear_state();
     ZoneAirLoopEquipmentManager::clear_state();
-<<<<<<< HEAD
-    ZoneDehumidifier::clear_state();
-    ZoneTempPredictorCorrector::clear_state();
-=======
-    ZoneContaminantPredictorCorrector::clear_state();
->>>>>>> ef5e1cd6
     ResultsFramework::clear_state();
 }