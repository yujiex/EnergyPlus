--- conflicted
+++ resolved
@@ -2825,15 +2825,11 @@
     Real64 inSurfTemp;
     Real64 outSurfTemp;
     ScheduleManager::Schedule(1).CurrentValue = 25.0; // Srd Srfs Temp
-    // Claculate temperature based on supply flow rate
+    // Calculate temperature based on supply flow rate
 
     WindowManager::CalcWindowHeatBalance(state, surfNum2, DataHeatBalance::HConvIn(surfNum2), inSurfTemp, outSurfTemp);
     // Test if LWR from surrounding surfaces correctly calculated
-<<<<<<< HEAD
-    EXPECT_DOUBLE_EQ(DataGlobalConstants::StefanBoltzmann() * 0.84 * 0.6 * (pow_4(25.0 + DataGlobalConstants::KelvinConv()) - pow_4(state.dataWindowManager->thetas(1))), DataHeatBalSurface::QRadLWOutSrdSurfs(surfNum2));
-=======
-    EXPECT_DOUBLE_EQ(StefanBoltzmann * 0.84 * 0.6 * (pow_4(25.0 + KelvinConv) - pow_4(state.dataWindowManager->thetas(1))), DataHeatBalSurface::SurfQRadLWOutSrdSurfs(surfNum2));
->>>>>>> ffdf8bdc
+    EXPECT_DOUBLE_EQ(DataGlobalConstants::StefanBoltzmann() * 0.84 * 0.6 * (pow_4(25.0 + DataGlobalConstants::KelvinConv()) - pow_4(state.dataWindowManager->thetas(1))), DataHeatBalSurface::SurfQRadLWOutSrdSurfs(surfNum2));
     EXPECT_NEAR(-24.9342, DataHeatBalSurface::QHeatEmiReport(surfNum2),3);
 }
 TEST_F(EnergyPlusFixture, WindowMaterialComplexShadeTest)
