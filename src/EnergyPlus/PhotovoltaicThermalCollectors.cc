--- conflicted
+++ resolved
@@ -777,17 +777,6 @@
                     } else {
                         switch (state.dataSize->CurDuctType) {
                         case DataHVACGlobals::AirDuctType::Main: {
-<<<<<<< HEAD
-                            DesignVolFlowRateDes = state.dataSize->FinalSysSizing(state.dataSize->CurSysNum).SysAirMinFlowRat *
-                                                   state.dataSize->FinalSysSizing(state.dataSize->CurSysNum).DesMainVolFlow;
-                        } break;
-                        case DataHVACGlobals::AirDuctType::Cooling: {
-                            DesignVolFlowRateDes = state.dataSize->FinalSysSizing(state.dataSize->CurSysNum).SysAirMinFlowRat *
-                                                   state.dataSize->FinalSysSizing(state.dataSize->CurSysNum).DesCoolVolFlow;
-                        } break;
-                        case DataHVACGlobals::AirDuctType::Heating: {
-                            DesignVolFlowRateDes = state.dataSize->FinalSysSizing(state.dataSize->CurSysNum).DesHeatVolFlow;
-=======
                             DesignVolFlowRateDes = thisFinalSysSizing.SysAirMinFlowRat * thisFinalSysSizing.DesMainVolFlow;
                         } break;
                         case DataHVACGlobals::AirDuctType::Cooling: {
@@ -795,7 +784,6 @@
                         } break;
                         case DataHVACGlobals::AirDuctType::Heating: {
                             DesignVolFlowRateDes = thisFinalSysSizing.DesHeatVolFlow;
->>>>>>> 10be7941
                         } break;
                         default: {
                             DesignVolFlowRateDes = thisFinalSysSizing.DesMainVolFlow;
