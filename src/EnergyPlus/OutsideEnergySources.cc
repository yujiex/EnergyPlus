// EnergyPlus, Copyright (c) 1996-2021, The Board of Trustees of the University of Illinois,
// The Regents of the University of California, through Lawrence Berkeley National Laboratory
// (subject to receipt of any required approvals from the U.S. Dept. of Energy), Oak Ridge
// National Laboratory, managed by UT-Battelle, Alliance for Sustainable Energy, LLC, and other
// contributors. All rights reserved.
//
// NOTICE: This Software was developed under funding from the U.S. Department of Energy and the
// U.S. Government consequently retains certain rights. As such, the U.S. Government has been
// granted for itself and others acting on its behalf a paid-up, nonexclusive, irrevocable,
// worldwide license in the Software to reproduce, distribute copies to the public, prepare
// derivative works, and perform publicly and display publicly, and to permit others to do so.
//
// Redistribution and use in source and binary forms, with or without modification, are permitted
// provided that the following conditions are met:
//
// (1) Redistributions of source code must retain the above copyright notice, this list of
//     conditions and the following disclaimer.
//
// (2) Redistributions in binary form must reproduce the above copyright notice, this list of
//     conditions and the following disclaimer in the documentation and/or other materials
//     provided with the distribution.
//
// (3) Neither the name of the University of California, Lawrence Berkeley National Laboratory,
//     the University of Illinois, U.S. Dept. of Energy nor the names of its contributors may be
//     used to endorse or promote products derived from this software without specific prior
//     written permission.
//
// (4) Use of EnergyPlus(TM) Name. If Licensee (i) distributes the software in stand-alone form
//     without changes from the version obtained under this License, or (ii) Licensee makes a
//     reference solely to the software portion of its product, Licensee must refer to the
//     software as "EnergyPlus version X" software, where "X" is the version number Licensee
//     obtained under this License and may not use a different name for the software. Except as
//     specifically required in this Section (4), Licensee shall not use in a company name, a
//     product name, in advertising, publicity, or other promotional activities any name, trade
//     name, trademark, logo, or other designation of "EnergyPlus", "E+", "e+" or confusingly
//     similar designation, without the U.S. Department of Energy's prior written consent.
//
// THIS SOFTWARE IS PROVIDED BY THE COPYRIGHT HOLDERS AND CONTRIBUTORS "AS IS" AND ANY EXPRESS OR
// IMPLIED WARRANTIES, INCLUDING, BUT NOT LIMITED TO, THE IMPLIED WARRANTIES OF MERCHANTABILITY
// AND FITNESS FOR A PARTICULAR PURPOSE ARE DISCLAIMED. IN NO EVENT SHALL THE COPYRIGHT OWNER OR
// CONTRIBUTORS BE LIABLE FOR ANY DIRECT, INDIRECT, INCIDENTAL, SPECIAL, EXEMPLARY, OR
// CONSEQUENTIAL DAMAGES (INCLUDING, BUT NOT LIMITED TO, PROCUREMENT OF SUBSTITUTE GOODS OR
// SERVICES; LOSS OF USE, DATA, OR PROFITS; OR BUSINESS INTERRUPTION) HOWEVER CAUSED AND ON ANY
// THEORY OF LIABILITY, WHETHER IN CONTRACT, STRICT LIABILITY, OR TORT (INCLUDING NEGLIGENCE OR
// OTHERWISE) ARISING IN ANY WAY OUT OF THE USE OF THIS SOFTWARE, EVEN IF ADVISED OF THE
// POSSIBILITY OF SUCH DAMAGE.

// C++ Headers
#include <cmath>
#include <iostream>
#include <string>

// ObjexxFCL Headers
#include <ObjexxFCL/Array.functions.hh>
#include <ObjexxFCL/Fmath.hh>

// EnergyPlus Headers
#include <EnergyPlus/Autosizing/Base.hh>
#include <EnergyPlus/BranchNodeConnections.hh>
#include <EnergyPlus/Data/EnergyPlusData.hh>
#include <EnergyPlus/DataEnvironment.hh>
#include <EnergyPlus/DataHVACGlobals.hh>
#include <EnergyPlus/DataIPShortCuts.hh>
#include <EnergyPlus/DataLoopNode.hh>
#include <EnergyPlus/DataSizing.hh>
#include <EnergyPlus/FluidProperties.hh>
#include <EnergyPlus/General.hh>
#include <EnergyPlus/GlobalNames.hh>
#include <EnergyPlus/InputProcessing/InputProcessor.hh>
#include <EnergyPlus/NodeInputManager.hh>
#include <EnergyPlus/OutputProcessor.hh>
#include <EnergyPlus/OutsideEnergySources.hh>
#include <EnergyPlus/Plant/DataPlant.hh>
#include <EnergyPlus/PlantUtilities.hh>
#include <EnergyPlus/ScheduleManager.hh>
#include <EnergyPlus/UtilityRoutines.hh>

namespace EnergyPlus::OutsideEnergySources {

// MODULE INFORMATION:
//       AUTHOR         Dan Fisher
//       DATE WRITTEN   Unknown
//       MODIFIED       na
//       RE-ENGINEERED  Brent Griffith, Sept 2010, revised plant interactions.

// PURPOSE OF THIS MODULE:
// Module containing the routines dealing with the OutsideEnergySources

PlantComponent *OutsideEnergySourceSpecs::factory(EnergyPlusData &state, int objectType, std::string objectName)
{
    // Process the input data for outside energy sources if it hasn't been done already
    if (state.dataOutsideEnergySrcs->SimOutsideEnergyGetInputFlag) {
        GetOutsideEnergySourcesInput(state);
        state.dataOutsideEnergySrcs->SimOutsideEnergyGetInputFlag = false;
    }
    // Now look for this particular pipe in the list
    for (auto &source : state.dataOutsideEnergySrcs->EnergySource) {
        if (source.EnergyType == objectType && source.Name == objectName) {
            return &source;
        }
    }
    // If we didn't find it, fatal
    ShowFatalError(state, "OutsideEnergySourceSpecsFactory: Error getting inputs for source named: " + objectName); // LCOV_EXCL_LINE
    // Shut up the compiler
    return nullptr; // LCOV_EXCL_LINE
}

void OutsideEnergySourceSpecs::simulate(EnergyPlusData &state,
                                        [[maybe_unused]] const PlantLocation &calledFromLocation,
                                        [[maybe_unused]] bool FirstHVACIteration,
                                        Real64 &CurLoad,
                                        bool RunFlag)
{
    this->initialize(state, CurLoad);
    this->calculate(state, RunFlag, CurLoad);
}

void OutsideEnergySourceSpecs::onInitLoopEquip(EnergyPlusData &state, const PlantLocation &)
{
    this->initialize(state, 0.0);
    this->size(state);
}

void OutsideEnergySourceSpecs::getDesignCapacities([[maybe_unused]] EnergyPlusData &state,
                                                   [[maybe_unused]] const PlantLocation &calledFromLocation,
                                                   Real64 &MaxLoad,
                                                   Real64 &MinLoad,
                                                   Real64 &OptLoad)
{
    MinLoad = 0.0;
    MaxLoad = this->NomCap;
    OptLoad = this->NomCap;
}

void GetOutsideEnergySourcesInput(EnergyPlusData &state)
{
    // SUBROUTINE INFORMATION:
    //       AUTHOR         Dan Fisher
    //       DATE WRITTEN   April 1998
    //       MODIFIED       May 2010; Edwin Lee; Linda Lawrie (consolidation)
    //                      June 2021, Dareum Nam, Add DistrictHeatingSteam
    //       RE-ENGINEERED  na

    // PURPOSE OF THIS SUBROUTINE:
    // This routine obtains the input data puts it into the
    // component arrays. Data items in the component arrays
    // are initialized. Output variables are set up.

    // GET NUMBER OF ALL EQUIPMENT TYPES
    int const NumDistrictUnitsHeat = state.dataInputProcessing->inputProcessor->getNumObjectsFound(state, "DistrictHeating");
    int const NumDistrictUnitsCool = state.dataInputProcessing->inputProcessor->getNumObjectsFound(state, "DistrictCooling");
    int const NumDistrictUnitsHeatSteam = state.dataInputProcessing->inputProcessor->getNumObjectsFound(state, "DistrictHeatingSteam");
    state.dataOutsideEnergySrcs->NumDistrictUnits = NumDistrictUnitsHeat + NumDistrictUnitsCool + NumDistrictUnitsHeatSteam;

    if (allocated(state.dataOutsideEnergySrcs->EnergySource)) return;

    state.dataOutsideEnergySrcs->EnergySource.allocate(state.dataOutsideEnergySrcs->NumDistrictUnits);
    state.dataOutsideEnergySrcs->EnergySourceUniqueNames.reserve(static_cast<unsigned>(state.dataOutsideEnergySrcs->NumDistrictUnits));

    bool ErrorsFound(false); // If errors detected in input
    int heatIndex = 0;
    int coolIndex = 0;
    int heatSteamIndex = 0;

    for (int EnergySourceNum = 1; EnergySourceNum <= state.dataOutsideEnergySrcs->NumDistrictUnits; ++EnergySourceNum) {

        std::string reportVarPrefix;
        std::string nodeNames;
        int typeOf;
        int thisIndex;
        if (EnergySourceNum <= NumDistrictUnitsHeat) {
            state.dataIPShortCut->cCurrentModuleObject = "DistrictHeating";
            reportVarPrefix = "District Heating ";
            nodeNames = "Hot Water Nodes";
            typeOf = DataPlant::TypeOf_PurchHotWater;
            heatIndex++;
            thisIndex = heatIndex;
        } else if (EnergySourceNum > NumDistrictUnitsHeat && EnergySourceNum <= NumDistrictUnitsHeat + NumDistrictUnitsCool) {
            state.dataIPShortCut->cCurrentModuleObject = "DistrictCooling";
            reportVarPrefix = "District Cooling ";
            nodeNames = "Chilled Water Nodes";
            typeOf = DataPlant::TypeOf_PurchChilledWater;
            coolIndex++;
            thisIndex = coolIndex;
        } else {
            state.dataIPShortCut->cCurrentModuleObject = "DistrictHeatingSteam";
            reportVarPrefix = "District Heating Steam ";
            nodeNames = "Steam Nodes";
            typeOf = DataPlant::TypeOf_PurchSteam;
            heatSteamIndex++;
            thisIndex = heatSteamIndex;
        }

        int NumAlphas = 0, NumNums = 0, IOStat = 0;
        state.dataInputProcessing->inputProcessor->getObjectItem(state,
                                                                 state.dataIPShortCut->cCurrentModuleObject,
                                                                 thisIndex,
                                                                 state.dataIPShortCut->cAlphaArgs,
                                                                 NumAlphas,
                                                                 state.dataIPShortCut->rNumericArgs,
                                                                 NumNums,
                                                                 IOStat,
                                                                 _,
                                                                 state.dataIPShortCut->lAlphaFieldBlanks,
                                                                 state.dataIPShortCut->cAlphaFieldNames);

        if (EnergySourceNum > 1) {
            GlobalNames::VerifyUniqueInterObjectName(state,
                                                     state.dataOutsideEnergySrcs->EnergySourceUniqueNames,
                                                     state.dataIPShortCut->cAlphaArgs(1),
                                                     state.dataIPShortCut->cCurrentModuleObject,
                                                     state.dataIPShortCut->cAlphaFieldNames(1),
                                                     ErrorsFound);
        }
        state.dataOutsideEnergySrcs->EnergySource(EnergySourceNum).Name = state.dataIPShortCut->cAlphaArgs(1);

        if (EnergySourceNum <= NumDistrictUnitsHeat + NumDistrictUnitsCool) {
            state.dataOutsideEnergySrcs->EnergySource(EnergySourceNum).InletNodeNum =
                NodeInputManager::GetOnlySingleNode(state,
                                                    state.dataIPShortCut->cAlphaArgs(2),
                                                    ErrorsFound,
                                                    state.dataIPShortCut->cCurrentModuleObject,
                                                    state.dataIPShortCut->cAlphaArgs(1),
                                                    DataLoopNode::NodeFluidType::Water,
                                                    DataLoopNode::NodeConnectionType::Inlet,
                                                    NodeInputManager::compFluidStream::Primary,
                                                    DataLoopNode::ObjectIsNotParent);
            state.dataOutsideEnergySrcs->EnergySource(EnergySourceNum).OutletNodeNum =
                NodeInputManager::GetOnlySingleNode(state,
                                                    state.dataIPShortCut->cAlphaArgs(3),
                                                    ErrorsFound,
                                                    state.dataIPShortCut->cCurrentModuleObject,
                                                    state.dataIPShortCut->cAlphaArgs(1),
                                                    DataLoopNode::NodeFluidType::Water,
                                                    DataLoopNode::NodeConnectionType::Outlet,
                                                    NodeInputManager::compFluidStream::Primary,
                                                    DataLoopNode::ObjectIsNotParent);
        } else {
            state.dataOutsideEnergySrcs->EnergySource(EnergySourceNum).InletNodeNum =
                NodeInputManager::GetOnlySingleNode(state,
                                                    state.dataIPShortCut->cAlphaArgs(2),
                                                    ErrorsFound,
                                                    state.dataIPShortCut->cCurrentModuleObject,
                                                    state.dataIPShortCut->cAlphaArgs(1),
                                                    DataLoopNode::NodeFluidType::Steam,
                                                    DataLoopNode::NodeConnectionType::Inlet,
                                                    NodeInputManager::compFluidStream::Primary,
                                                    DataLoopNode::ObjectIsNotParent);
            state.dataOutsideEnergySrcs->EnergySource(EnergySourceNum).OutletNodeNum =
                NodeInputManager::GetOnlySingleNode(state,
                                                    state.dataIPShortCut->cAlphaArgs(3),
                                                    ErrorsFound,
                                                    state.dataIPShortCut->cCurrentModuleObject,
                                                    state.dataIPShortCut->cAlphaArgs(1),
                                                    DataLoopNode::NodeFluidType::Steam,
                                                    DataLoopNode::NodeConnectionType::Outlet,
                                                    NodeInputManager::compFluidStream::Primary,
                                                    DataLoopNode::ObjectIsNotParent);
        }

        BranchNodeConnections::TestCompSet(state,
                                           state.dataIPShortCut->cCurrentModuleObject,
                                           state.dataIPShortCut->cAlphaArgs(1),
                                           state.dataIPShortCut->cAlphaArgs(2),
                                           state.dataIPShortCut->cAlphaArgs(3),
                                           nodeNames);
        state.dataOutsideEnergySrcs->EnergySource(EnergySourceNum).NomCap = state.dataIPShortCut->rNumericArgs(1);
        if (state.dataOutsideEnergySrcs->EnergySource(EnergySourceNum).NomCap == DataSizing::AutoSize) {
            state.dataOutsideEnergySrcs->EnergySource(EnergySourceNum).NomCapWasAutoSized = true;
        }
        state.dataOutsideEnergySrcs->EnergySource(EnergySourceNum).EnergyTransfer = 0.0;
        state.dataOutsideEnergySrcs->EnergySource(EnergySourceNum).EnergyRate = 0.0;
        state.dataOutsideEnergySrcs->EnergySource(EnergySourceNum).EnergyType = typeOf;
        if (!state.dataIPShortCut->lAlphaFieldBlanks(4)) {
            state.dataOutsideEnergySrcs->EnergySource(EnergySourceNum).CapFractionSchedNum =
                ScheduleManager::GetScheduleIndex(state, state.dataIPShortCut->cAlphaArgs(4));
            if (state.dataOutsideEnergySrcs->EnergySource(EnergySourceNum).CapFractionSchedNum == 0) {
                ShowSevereError(state,
                                state.dataIPShortCut->cCurrentModuleObject + "=\"" + state.dataOutsideEnergySrcs->EnergySource(EnergySourceNum).Name +
                                    "\", is not valid");
                ShowContinueError(state,
                                  state.dataIPShortCut->cAlphaFieldNames(4) + "=\"" + state.dataIPShortCut->cAlphaArgs(4) + "\" was not found.");
                ErrorsFound = true;
            }
            if (!ScheduleManager::CheckScheduleValueMinMax(
                    state, state.dataOutsideEnergySrcs->EnergySource(EnergySourceNum).CapFractionSchedNum, ">=", 0.0)) {
                ShowWarningError(state,
                                 state.dataIPShortCut->cCurrentModuleObject + "=\"" +
                                     state.dataOutsideEnergySrcs->EnergySource(EnergySourceNum).Name + "\", is not valid");
                ShowContinueError(state,
                                  state.dataIPShortCut->cAlphaFieldNames(4) + "=\"" + state.dataIPShortCut->cAlphaArgs(4) +
                                      "\" should not have negative values.");
                ShowContinueError(state, "Negative values will be treated as zero, and the simulation continues.");
            }
        } else {
            state.dataOutsideEnergySrcs->EnergySource(EnergySourceNum).CapFractionSchedNum = DataGlobalConstants::ScheduleAlwaysOn;
        }
    }

    if (ErrorsFound) {
        ShowFatalError(state,
                       "Errors found in processing input for " + state.dataIPShortCut->cCurrentModuleObject +
                           ", Preceding condition caused termination.");
    }
}

void OutsideEnergySourceSpecs::initialize(EnergyPlusData &state, Real64 MyLoad)
{

    // SUBROUTINE INFORMATION:
    //       AUTHOR:          Dan Fisher
    //       DATE WRITTEN:    October 1998
    //       MODIFIED       May 2010; Edwin Lee; Linda Lawrie (consolidation)
    //                      June 2021, Dareum Nam, Add DistrictHeatingSteam
    //       RE-ENGINEERED  Sept 2010, Brent Griffith, plant rewrite

    // PURPOSE OF THIS SUBROUTINE:
    // This subroutine does one-time inits and sets the operating mass flow rate of this machine

    // METHODOLOGY EMPLOYED:
    // One time inits include validating source type (should happen in getinput?) and locating this
    //  component on the PlantLoop topology.
    // The mass flow rate is determined based on component load, and making use of
    //  the SetComponentFlowRate routine.
    // The mass flow rate could be an inter-connected-loop side trigger. This is not really the type of
    //  interconnect that that routine was written for, but it is the clearest example of using it.

<<<<<<< HEAD
    if (this->OneTimeInitFlag) {
        // Locate the unit on the plant loops for later usage
        bool errFlag = false;
        PlantUtilities::ScanPlantLoopsForObject(
            state, this->Name, this->EnergyType, this->LoopNum, this->LoopSideNum, this->BranchNum, this->CompNum, errFlag, _, _, _, _, _);
        if (errFlag) {
            ShowFatalError(state, "InitSimVars: Program terminated due to previous condition(s).");
        }
        // set limits on outlet node temps to plant loop limits
        state.dataPlnt->PlantLoop(this->LoopNum).LoopSide(this->LoopSideNum).Branch(this->BranchNum).Comp(this->CompNum).MinOutletTemp =
            state.dataPlnt->PlantLoop(this->LoopNum).MinTemp;
        state.dataPlnt->PlantLoop(this->LoopNum).LoopSide(this->LoopSideNum).Branch(this->BranchNum).Comp(this->CompNum).MaxOutletTemp =
            state.dataPlnt->PlantLoop(this->LoopNum).MaxTemp;
        // Register design flow rate for inlet node (helps to autosize comp setpoint op scheme flows
        PlantUtilities::RegisterPlantCompDesignFlow(state, this->InletNodeNum, state.dataPlnt->PlantLoop(this->LoopNum).MaxVolFlowRate);

        this->OneTimeInitFlag = false;

        // this may need some help, if the objects change location later, due to a push_back,
        //  then the pointers to these output variables will be bad
        // for (int EnergySourceNum = 1; EnergySourceNum <= NumDistrictUnits; ++EnergySourceNum) {
        std::string hotOrChilled = "Hot Water ";
        std::string reportVarPrefix = "District Heating ";
        std::string heatingOrCooling = "Heating";
        std::string typeName = DataPlant::ccSimPlantEquipTypes(DataPlant::TypeOf_PurchHotWater);
        if (this->EnergyType == DataPlant::TypeOf_PurchChilledWater) {
            hotOrChilled = "Chilled Water ";
            reportVarPrefix = "District Cooling ";
            heatingOrCooling = "Cooling";
            typeName = DataPlant::ccSimPlantEquipTypes(DataPlant::TypeOf_PurchChilledWater);
        } else if (this->EnergyType == DataPlant::TypeOf_PurchSteam) {
            hotOrChilled = "Steam ";
            reportVarPrefix = "District Heating Steam ";
            heatingOrCooling = "Heating";
            typeName = DataPlant::ccSimPlantEquipTypes(DataPlant::TypeOf_PurchSteam);
        }

        SetupOutputVariable(state,
                            reportVarPrefix + hotOrChilled + "Energy",
                            OutputProcessor::Unit::J,
                            this->EnergyTransfer,
                            "System",
                            "Sum",
                            this->Name,
                            _,
                            typeName,
                            heatingOrCooling,
                            _,
                            "Plant");
        SetupOutputVariable(
            state, reportVarPrefix + hotOrChilled + "Rate", OutputProcessor::Unit::W, this->EnergyRate, "System", "Average", this->Name);

        SetupOutputVariable(state, reportVarPrefix + "Rate", OutputProcessor::Unit::W, this->EnergyRate, "System", "Average", this->Name);
        SetupOutputVariable(state, reportVarPrefix + "Inlet Temperature", OutputProcessor::Unit::C, this->InletTemp, "System", "Average", this->Name);
        SetupOutputVariable(
            state, reportVarPrefix + "Outlet Temperature", OutputProcessor::Unit::C, this->OutletTemp, "System", "Average", this->Name);
        SetupOutputVariable(
            state, reportVarPrefix + "Mass Flow Rate", OutputProcessor::Unit::kg_s, this->MassFlowRate, "System", "Average", this->Name);
    }

    //}
=======
    this->oneTimeInit(state);
>>>>>>> 267c34e7

    // begin environment inits
    if (state.dataGlobal->BeginEnvrnFlag && this->BeginEnvrnInitFlag) {
        // component model has not design flow rates, using data for overall plant loop
        PlantUtilities::InitComponentNodes(state,
                                           state.dataPlnt->PlantLoop(this->LoopNum).MinMassFlowRate,
                                           state.dataPlnt->PlantLoop(this->LoopNum).MaxMassFlowRate,
                                           this->InletNodeNum,
                                           this->OutletNodeNum,
                                           this->LoopNum,
                                           this->LoopSideNum,
                                           this->BranchNum,
                                           this->CompNum);
        this->BeginEnvrnInitFlag = false;
    }
    if (!state.dataGlobal->BeginEnvrnFlag) this->BeginEnvrnInitFlag = true;

    Real64 TempPlantMassFlow(0.0);
    if (std::abs(MyLoad) > 0.0) {
        TempPlantMassFlow = state.dataPlnt->PlantLoop(this->LoopNum).MaxMassFlowRate;
    }

    // get actual mass flow to use, hold in MassFlowRate variable
    PlantUtilities::SetComponentFlowRate(
        state, TempPlantMassFlow, this->InletNodeNum, this->OutletNodeNum, this->LoopNum, this->LoopSideNum, this->BranchNum, this->CompNum);

    this->InletTemp = state.dataLoopNodes->Node(this->InletNodeNum).Temp;
    this->MassFlowRate = TempPlantMassFlow;
}

void OutsideEnergySourceSpecs::size(EnergyPlusData &state)
{
    // SUBROUTINE INFORMATION:
    //       AUTHOR         Daeho Kang
    //       DATE WRITTEN   April 2014
    //       MODIFIED       June 2021, Dareum Nam, Add DistrictHeatingSteam
    //       RE-ENGINEERED  na

    // PURPOSE OF THIS SUBROUTINE:
    //  This subroutine is for sizing capacities of district cooling and heating objects.

    // SUBROUTINE LOCAL VARIABLE DECLARATIONS:
    bool ErrorsFound(false); // If errors detected in input

    // Type name string variable to collapse the sizing for cooling and heating into one block
    std::string typeName;
    if (this->EnergyType == DataPlant::TypeOf_PurchChilledWater) {
        typeName = "Cooling";
    } else if (this->EnergyType == DataPlant::TypeOf_PurchHotWater) {
        typeName = "Heating";
    } else { // DataPlant::TypeOf_PurchSteam
        typeName = "HeatingSteam";
    }

    int const PltSizNum = state.dataPlnt->PlantLoop(this->LoopNum).PlantSizNum;
    if (PltSizNum > 0) {
        Real64 NomCapDes;
        if (this->EnergyType == DataPlant::TypeOf_PurchChilledWater || this->EnergyType == DataPlant::TypeOf_PurchHotWater) {
            Real64 const rho = FluidProperties::GetDensityGlycol(state,
                                                                 state.dataPlnt->PlantLoop(this->LoopNum).FluidName,
                                                                 DataGlobalConstants::InitConvTemp,
                                                                 state.dataPlnt->PlantLoop(this->LoopNum).FluidIndex,
                                                                 "SizeDistrict" + typeName);
            Real64 const Cp = FluidProperties::GetSpecificHeatGlycol(state,
                                                                     state.dataPlnt->PlantLoop(this->LoopNum).FluidName,
                                                                     DataGlobalConstants::InitConvTemp,
                                                                     state.dataPlnt->PlantLoop(this->LoopNum).FluidIndex,
                                                                     "SizeDistrict" + typeName);
            NomCapDes = Cp * rho * state.dataSize->PlantSizData(PltSizNum).DeltaT * state.dataSize->PlantSizData(PltSizNum).DesVolFlowRate;
        } else { // this->EnergyType == DataPlant::TypeOf_PurchSteam
            Real64 const tempSteam(100.0);
            Real64 const rhoSteam = FluidProperties::GetSatDensityRefrig(state,
                                                                         state.dataPlnt->PlantLoop(this->LoopNum).FluidName,
                                                                         tempSteam,
                                                                         1.0,
                                                                         state.dataPlnt->PlantLoop(this->LoopNum).FluidIndex,
                                                                         "SizeDistrict" + typeName);
            Real64 const EnthSteamDry = FluidProperties::GetSatEnthalpyRefrig(state,
                                                                              state.dataPlnt->PlantLoop(this->LoopNum).FluidName,
                                                                              tempSteam,
                                                                              1.0,
                                                                              state.dataPlnt->PlantLoop(this->LoopNum).FluidIndex,
                                                                              "SizeDistrict" + typeName);
            Real64 const EnthSteamWet = FluidProperties::GetSatEnthalpyRefrig(state,
                                                                              state.dataPlnt->PlantLoop(this->LoopNum).FluidName,
                                                                              tempSteam,
                                                                              0.0,
                                                                              state.dataPlnt->PlantLoop(this->LoopNum).FluidIndex,
                                                                              "SizeDistrict" + typeName);
            Real64 const LatentHeatSteam = EnthSteamDry - EnthSteamWet;
            NomCapDes = rhoSteam * state.dataSize->PlantSizData(PltSizNum).DesVolFlowRate * LatentHeatSteam;
        }
        if (state.dataPlnt->PlantFirstSizesOkayToFinalize) {
            if (this->NomCapWasAutoSized) {
                this->NomCap = NomCapDes;
                if (state.dataPlnt->PlantFinalSizesOkayToReport) {
                    BaseSizer::reportSizerOutput(state, "District" + typeName, this->Name, "Design Size Nominal Capacity [W]", NomCapDes);
                }
                if (state.dataPlnt->PlantFirstSizesOkayToReport) {
                    BaseSizer::reportSizerOutput(state, "District" + typeName, this->Name, "Initial Design Size Nominal Capacity [W]", NomCapDes);
                }
            } else { // Hard-size with sizing data
                if (this->NomCap > 0.0 && NomCapDes > 0.0) {
                    Real64 const NomCapUser = this->NomCap;
                    if (state.dataPlnt->PlantFinalSizesOkayToReport) {
                        BaseSizer::reportSizerOutput(state,
                                                     "District" + typeName,
                                                     this->Name,
                                                     "Design Size Nominal Capacity [W]",
                                                     NomCapDes,
                                                     "User-Specified Nominal Capacity [W]",
                                                     NomCapUser);
                        if (state.dataGlobal->DisplayExtraWarnings) {
                            if ((std::abs(NomCapDes - NomCapUser) / NomCapUser) > state.dataSize->AutoVsHardSizingThreshold) {
                                ShowMessage(state, "SizeDistrict" + typeName + ": Potential issue with equipment sizing for " + this->Name);
                                ShowContinueError(state, format("User-Specified Nominal Capacity of {:.2R} [W]", NomCapUser));
                                ShowContinueError(state, format("differs from Design Size Nominal Capacity of {:.2R} [W]", NomCapDes));
                                ShowContinueError(state, "This may, or may not, indicate mismatched component sizes.");
                                ShowContinueError(state, "Verify that the value entered is intended and is consistent with other components.");
                            }
                        }
                    }
                }
            }
        }
    } else {
        if (this->NomCapWasAutoSized && state.dataPlnt->PlantFirstSizesOkayToFinalize) {
            ShowSevereError(state, "Autosizing of District " + typeName + " nominal capacity requires a loop Sizing:Plant object");
            ShowContinueError(state, "Occurs in District" + typeName + " object=" + this->Name);
            ErrorsFound = true;
        }
        if (!this->NomCapWasAutoSized && this->NomCap > 0.0 && state.dataPlnt->PlantFinalSizesOkayToReport) {
            BaseSizer::reportSizerOutput(state, "District" + typeName, this->Name, "User-Specified Nominal Capacity [W]", this->NomCap);
        }
    }
    if (ErrorsFound) {
        ShowFatalError(state, "Preceding sizing errors cause program termination");
    }
}

void OutsideEnergySourceSpecs::calculate(EnergyPlusData &state, bool runFlag, Real64 MyLoad)
{
    // SUBROUTINE INFORMATION:
    //       AUTHOR         Dan Fisher
    //       DATE WRITTEN   July 1998
    //       MODIFIED       May 2010; Edwin Lee; Linda Lawrie (consolidation)
    //                      June 2021, Dareum Nam, Add DistrictHeatingSteam
    //       RE-ENGINEERED  Sept 2010, Brent Griffith, plant rewrite

    // SUBROUTINE PARAMETER DEFINITIONS:
    static std::string const RoutineName("SimDistrictEnergy");

    // set inlet and outlet nodes
    int const LoopNum = this->LoopNum;
    Real64 const LoopMinTemp = state.dataPlnt->PlantLoop(LoopNum).MinTemp;
    Real64 const LoopMaxTemp = state.dataPlnt->PlantLoop(LoopNum).MaxTemp;

    Real64 const Cp = FluidProperties::GetSpecificHeatGlycol(
        state, state.dataPlnt->PlantLoop(LoopNum).FluidName, this->InletTemp, state.dataPlnt->PlantLoop(LoopNum).FluidIndex, RoutineName);

    //  apply power limit from input
    Real64 CapFraction = ScheduleManager::GetCurrentScheduleValue(state, this->CapFractionSchedNum);
    CapFraction = max(0.0, CapFraction); // ensure non negative
    Real64 const CurrentCap = this->NomCap * CapFraction;
    if (std::abs(MyLoad) > CurrentCap) {
        MyLoad = sign(CurrentCap, MyLoad);
    }

    if (this->EnergyType == DataPlant::TypeOf_PurchChilledWater) {
        if (MyLoad > 0.0) MyLoad = 0.0;
    } else if (this->EnergyType == DataPlant::TypeOf_PurchHotWater) {
        if (MyLoad < 0.0) MyLoad = 0.0;
    } else if (this->EnergyType == DataPlant::TypeOf_PurchSteam) {
        if (MyLoad < 0.0) MyLoad = 0.0;
    }

    if (this->EnergyType == DataPlant::TypeOf_PurchChilledWater || this->EnergyType == DataPlant::TypeOf_PurchHotWater) {
        // determine outlet temp based on inlet temp, cp, and MyLoad
        if ((this->MassFlowRate > 0.0) && runFlag) {
            this->OutletTemp = (MyLoad + this->MassFlowRate * Cp * this->InletTemp) / (this->MassFlowRate * Cp);
            // apply loop limits on temperature result to keep in check
            if (this->OutletTemp < LoopMinTemp) {
                this->OutletTemp = max(this->OutletTemp, LoopMinTemp);
                MyLoad = this->MassFlowRate * Cp * (this->OutletTemp - this->InletTemp);
            }
            if (this->OutletTemp > LoopMaxTemp) {
                this->OutletTemp = min(this->OutletTemp, LoopMaxTemp);
                MyLoad = this->MassFlowRate * Cp * (this->OutletTemp - this->InletTemp);
            }
        } else {
            this->OutletTemp = this->InletTemp;
            MyLoad = 0.0;
        }
        int const OutletNode = this->OutletNodeNum;
        state.dataLoopNodes->Node(OutletNode).Temp = this->OutletTemp;
        this->EnergyRate = std::abs(MyLoad);
        this->EnergyTransfer = this->EnergyRate * state.dataHVACGlobal->TimeStepSys * DataGlobalConstants::SecInHour;
    } else { // this->EnergyType == DataPlant::TypeOf_PurchSteam
        // determine steam mass flow rate based on MyLoad
        if ((this->MassFlowRate > 0.0) && runFlag) {
            Real64 const tempSteam(100.0);
            Real64 const EnthSteamDry = FluidProperties::GetSatEnthalpyRefrig(state,
                                                                              state.dataPlnt->PlantLoop(this->LoopNum).FluidName,
                                                                              tempSteam,
                                                                              1.0,
                                                                              state.dataPlnt->PlantLoop(this->LoopNum).FluidIndex,
                                                                              RoutineName);
            Real64 const EnthSteamWet = FluidProperties::GetSatEnthalpyRefrig(state,
                                                                              state.dataPlnt->PlantLoop(this->LoopNum).FluidName,
                                                                              tempSteam,
                                                                              0.0,
                                                                              state.dataPlnt->PlantLoop(this->LoopNum).FluidIndex,
                                                                              RoutineName);
            Real64 const LatentHeatSteam = EnthSteamDry - EnthSteamWet;
            this->MassFlowRate = MyLoad / LatentHeatSteam;
            this->OutletTemp = tempSteam;
            this->OutletSteamQuality = 1.0;
        } else {
            this->OutletTemp = this->InletTemp;
            MyLoad = 0.0;
        }
        int const OutletNode = this->OutletNodeNum;
        state.dataLoopNodes->Node(OutletNode).Temp = this->OutletTemp;
        state.dataLoopNodes->Node(OutletNode).Quality = this->OutletSteamQuality;
        this->EnergyRate = std::abs(MyLoad);
        this->EnergyTransfer = this->EnergyRate * state.dataHVACGlobal->TimeStepSys * DataGlobalConstants::SecInHour;
    }
}
void OutsideEnergySourceSpecs::oneTimeInit(EnergyPlusData &state)
{

    if (this->OneTimeInitFlag) {
        // Locate the unit on the plant loops for later usage
        bool errFlag = false;
        PlantUtilities::ScanPlantLoopsForObject(
            state, this->Name, this->EnergyType, this->LoopNum, this->LoopSideNum, this->BranchNum, this->CompNum, errFlag, _, _, _, _, _);
        if (errFlag) {
            ShowFatalError(state, "InitSimVars: Program terminated due to previous condition(s).");
        }
        // set limits on outlet node temps to plant loop limits
        state.dataPlnt->PlantLoop(this->LoopNum).LoopSide(this->LoopSideNum).Branch(this->BranchNum).Comp(this->CompNum).MinOutletTemp =
            state.dataPlnt->PlantLoop(this->LoopNum).MinTemp;
        state.dataPlnt->PlantLoop(this->LoopNum).LoopSide(this->LoopSideNum).Branch(this->BranchNum).Comp(this->CompNum).MaxOutletTemp =
            state.dataPlnt->PlantLoop(this->LoopNum).MaxTemp;
        // Register design flow rate for inlet node (helps to autosize comp setpoint op scheme flows
        PlantUtilities::RegisterPlantCompDesignFlow(state, this->InletNodeNum, state.dataPlnt->PlantLoop(this->LoopNum).MaxVolFlowRate);

        this->OneTimeInitFlag = false;

        // this may need some help, if the objects change location later, due to a push_back,
        //  then the pointers to these output variables will be bad
        // for (int EnergySourceNum = 1; EnergySourceNum <= NumDistrictUnits; ++EnergySourceNum) {
        std::string hotOrChilled = "Hot ";
        std::string reportVarPrefix = "District Heating ";
        std::string heatingOrCooling = "Heating";
        std::string typeName = DataPlant::ccSimPlantEquipTypes(DataPlant::TypeOf_PurchHotWater);
        if (this->EnergyType == DataPlant::TypeOf_PurchChilledWater) {
            hotOrChilled = "Chilled ";
            reportVarPrefix = "District Cooling ";
            heatingOrCooling = "Cooling";
            typeName = DataPlant::ccSimPlantEquipTypes(DataPlant::TypeOf_PurchChilledWater);
        }

        SetupOutputVariable(state,
                            reportVarPrefix + hotOrChilled + "Water Energy",
                            OutputProcessor::Unit::J,
                            this->EnergyTransfer,
                            "System",
                            "Sum",
                            this->Name,
                            _,
                            typeName,
                            heatingOrCooling,
                            _,
                            "Plant");
        SetupOutputVariable(
            state, reportVarPrefix + hotOrChilled + "Water Rate", OutputProcessor::Unit::W, this->EnergyRate, "System", "Average", this->Name);

        SetupOutputVariable(state, reportVarPrefix + "Rate", OutputProcessor::Unit::W, this->EnergyRate, "System", "Average", this->Name);
        SetupOutputVariable(state, reportVarPrefix + "Inlet Temperature", OutputProcessor::Unit::C, this->InletTemp, "System", "Average", this->Name);
        SetupOutputVariable(
            state, reportVarPrefix + "Outlet Temperature", OutputProcessor::Unit::C, this->OutletTemp, "System", "Average", this->Name);
        SetupOutputVariable(
            state, reportVarPrefix + "Mass Flow Rate", OutputProcessor::Unit::kg_s, this->MassFlowRate, "System", "Average", this->Name);
    }
}

} // namespace EnergyPlus::OutsideEnergySources<|MERGE_RESOLUTION|>--- conflicted
+++ resolved
@@ -325,71 +325,7 @@
     // The mass flow rate could be an inter-connected-loop side trigger. This is not really the type of
     //  interconnect that that routine was written for, but it is the clearest example of using it.
 
-<<<<<<< HEAD
-    if (this->OneTimeInitFlag) {
-        // Locate the unit on the plant loops for later usage
-        bool errFlag = false;
-        PlantUtilities::ScanPlantLoopsForObject(
-            state, this->Name, this->EnergyType, this->LoopNum, this->LoopSideNum, this->BranchNum, this->CompNum, errFlag, _, _, _, _, _);
-        if (errFlag) {
-            ShowFatalError(state, "InitSimVars: Program terminated due to previous condition(s).");
-        }
-        // set limits on outlet node temps to plant loop limits
-        state.dataPlnt->PlantLoop(this->LoopNum).LoopSide(this->LoopSideNum).Branch(this->BranchNum).Comp(this->CompNum).MinOutletTemp =
-            state.dataPlnt->PlantLoop(this->LoopNum).MinTemp;
-        state.dataPlnt->PlantLoop(this->LoopNum).LoopSide(this->LoopSideNum).Branch(this->BranchNum).Comp(this->CompNum).MaxOutletTemp =
-            state.dataPlnt->PlantLoop(this->LoopNum).MaxTemp;
-        // Register design flow rate for inlet node (helps to autosize comp setpoint op scheme flows
-        PlantUtilities::RegisterPlantCompDesignFlow(state, this->InletNodeNum, state.dataPlnt->PlantLoop(this->LoopNum).MaxVolFlowRate);
-
-        this->OneTimeInitFlag = false;
-
-        // this may need some help, if the objects change location later, due to a push_back,
-        //  then the pointers to these output variables will be bad
-        // for (int EnergySourceNum = 1; EnergySourceNum <= NumDistrictUnits; ++EnergySourceNum) {
-        std::string hotOrChilled = "Hot Water ";
-        std::string reportVarPrefix = "District Heating ";
-        std::string heatingOrCooling = "Heating";
-        std::string typeName = DataPlant::ccSimPlantEquipTypes(DataPlant::TypeOf_PurchHotWater);
-        if (this->EnergyType == DataPlant::TypeOf_PurchChilledWater) {
-            hotOrChilled = "Chilled Water ";
-            reportVarPrefix = "District Cooling ";
-            heatingOrCooling = "Cooling";
-            typeName = DataPlant::ccSimPlantEquipTypes(DataPlant::TypeOf_PurchChilledWater);
-        } else if (this->EnergyType == DataPlant::TypeOf_PurchSteam) {
-            hotOrChilled = "Steam ";
-            reportVarPrefix = "District Heating Steam ";
-            heatingOrCooling = "Heating";
-            typeName = DataPlant::ccSimPlantEquipTypes(DataPlant::TypeOf_PurchSteam);
-        }
-
-        SetupOutputVariable(state,
-                            reportVarPrefix + hotOrChilled + "Energy",
-                            OutputProcessor::Unit::J,
-                            this->EnergyTransfer,
-                            "System",
-                            "Sum",
-                            this->Name,
-                            _,
-                            typeName,
-                            heatingOrCooling,
-                            _,
-                            "Plant");
-        SetupOutputVariable(
-            state, reportVarPrefix + hotOrChilled + "Rate", OutputProcessor::Unit::W, this->EnergyRate, "System", "Average", this->Name);
-
-        SetupOutputVariable(state, reportVarPrefix + "Rate", OutputProcessor::Unit::W, this->EnergyRate, "System", "Average", this->Name);
-        SetupOutputVariable(state, reportVarPrefix + "Inlet Temperature", OutputProcessor::Unit::C, this->InletTemp, "System", "Average", this->Name);
-        SetupOutputVariable(
-            state, reportVarPrefix + "Outlet Temperature", OutputProcessor::Unit::C, this->OutletTemp, "System", "Average", this->Name);
-        SetupOutputVariable(
-            state, reportVarPrefix + "Mass Flow Rate", OutputProcessor::Unit::kg_s, this->MassFlowRate, "System", "Average", this->Name);
-    }
-
-    //}
-=======
     this->oneTimeInit(state);
->>>>>>> 267c34e7
 
     // begin environment inits
     if (state.dataGlobal->BeginEnvrnFlag && this->BeginEnvrnInitFlag) {
@@ -566,61 +502,30 @@
         if (MyLoad < 0.0) MyLoad = 0.0;
     }
 
-    if (this->EnergyType == DataPlant::TypeOf_PurchChilledWater || this->EnergyType == DataPlant::TypeOf_PurchHotWater) {
-        // determine outlet temp based on inlet temp, cp, and MyLoad
-        if ((this->MassFlowRate > 0.0) && runFlag) {
-            this->OutletTemp = (MyLoad + this->MassFlowRate * Cp * this->InletTemp) / (this->MassFlowRate * Cp);
-            // apply loop limits on temperature result to keep in check
-            if (this->OutletTemp < LoopMinTemp) {
-                this->OutletTemp = max(this->OutletTemp, LoopMinTemp);
-                MyLoad = this->MassFlowRate * Cp * (this->OutletTemp - this->InletTemp);
-            }
-            if (this->OutletTemp > LoopMaxTemp) {
-                this->OutletTemp = min(this->OutletTemp, LoopMaxTemp);
-                MyLoad = this->MassFlowRate * Cp * (this->OutletTemp - this->InletTemp);
-            }
-        } else {
-            this->OutletTemp = this->InletTemp;
-            MyLoad = 0.0;
-        }
-        int const OutletNode = this->OutletNodeNum;
-        state.dataLoopNodes->Node(OutletNode).Temp = this->OutletTemp;
-        this->EnergyRate = std::abs(MyLoad);
-        this->EnergyTransfer = this->EnergyRate * state.dataHVACGlobal->TimeStepSys * DataGlobalConstants::SecInHour;
-    } else { // this->EnergyType == DataPlant::TypeOf_PurchSteam
-        // determine steam mass flow rate based on MyLoad
-        if ((this->MassFlowRate > 0.0) && runFlag) {
-            Real64 const tempSteam(100.0);
-            Real64 const EnthSteamDry = FluidProperties::GetSatEnthalpyRefrig(state,
-                                                                              state.dataPlnt->PlantLoop(this->LoopNum).FluidName,
-                                                                              tempSteam,
-                                                                              1.0,
-                                                                              state.dataPlnt->PlantLoop(this->LoopNum).FluidIndex,
-                                                                              RoutineName);
-            Real64 const EnthSteamWet = FluidProperties::GetSatEnthalpyRefrig(state,
-                                                                              state.dataPlnt->PlantLoop(this->LoopNum).FluidName,
-                                                                              tempSteam,
-                                                                              0.0,
-                                                                              state.dataPlnt->PlantLoop(this->LoopNum).FluidIndex,
-                                                                              RoutineName);
-            Real64 const LatentHeatSteam = EnthSteamDry - EnthSteamWet;
-            this->MassFlowRate = MyLoad / LatentHeatSteam;
-            this->OutletTemp = tempSteam;
-            this->OutletSteamQuality = 1.0;
-        } else {
-            this->OutletTemp = this->InletTemp;
-            MyLoad = 0.0;
-        }
-        int const OutletNode = this->OutletNodeNum;
-        state.dataLoopNodes->Node(OutletNode).Temp = this->OutletTemp;
-        state.dataLoopNodes->Node(OutletNode).Quality = this->OutletSteamQuality;
-        this->EnergyRate = std::abs(MyLoad);
-        this->EnergyTransfer = this->EnergyRate * state.dataHVACGlobal->TimeStepSys * DataGlobalConstants::SecInHour;
-    }
-}
+    // determine outlet temp based on inlet temp, cp, and MyLoad
+    if ((this->MassFlowRate > 0.0) && runFlag) {
+        this->OutletTemp = (MyLoad + this->MassFlowRate * Cp * this->InletTemp) / (this->MassFlowRate * Cp);
+        // apply loop limits on temperature result to keep in check
+        if (this->OutletTemp < LoopMinTemp) {
+            this->OutletTemp = max(this->OutletTemp, LoopMinTemp);
+            MyLoad = this->MassFlowRate * Cp * (this->OutletTemp - this->InletTemp);
+        }
+        if (this->OutletTemp > LoopMaxTemp) {
+            this->OutletTemp = min(this->OutletTemp, LoopMaxTemp);
+            MyLoad = this->MassFlowRate * Cp * (this->OutletTemp - this->InletTemp);
+        }
+    } else {
+        this->OutletTemp = this->InletTemp;
+        MyLoad = 0.0;
+    }
+    int const OutletNode = this->OutletNodeNum;
+    state.dataLoopNodes->Node(OutletNode).Temp = this->OutletTemp;
+    this->EnergyRate = std::abs(MyLoad);
+    this->EnergyTransfer = this->EnergyRate * state.dataHVACGlobal->TimeStepSys * DataGlobalConstants::SecInHour;
+}
+
 void OutsideEnergySourceSpecs::oneTimeInit(EnergyPlusData &state)
 {
-
     if (this->OneTimeInitFlag) {
         // Locate the unit on the plant loops for later usage
         bool errFlag = false;
@@ -642,19 +547,24 @@
         // this may need some help, if the objects change location later, due to a push_back,
         //  then the pointers to these output variables will be bad
         // for (int EnergySourceNum = 1; EnergySourceNum <= NumDistrictUnits; ++EnergySourceNum) {
-        std::string hotOrChilled = "Hot ";
+        std::string hotOrChilled = "Hot Water ";
         std::string reportVarPrefix = "District Heating ";
         std::string heatingOrCooling = "Heating";
         std::string typeName = DataPlant::ccSimPlantEquipTypes(DataPlant::TypeOf_PurchHotWater);
         if (this->EnergyType == DataPlant::TypeOf_PurchChilledWater) {
-            hotOrChilled = "Chilled ";
+            hotOrChilled = "Chilled Water ";
             reportVarPrefix = "District Cooling ";
             heatingOrCooling = "Cooling";
             typeName = DataPlant::ccSimPlantEquipTypes(DataPlant::TypeOf_PurchChilledWater);
+        } else if (this->EnergyType == DataPlant::TypeOf_PurchSteam) {
+            hotOrChilled = "Steam ";
+            reportVarPrefix = "District Heating Steam ";
+            heatingOrCooling = "Heating";
+            typeName = DataPlant::ccSimPlantEquipTypes(DataPlant::TypeOf_PurchSteam);
         }
 
         SetupOutputVariable(state,
-                            reportVarPrefix + hotOrChilled + "Water Energy",
+                            reportVarPrefix + hotOrChilled + "Energy",
                             OutputProcessor::Unit::J,
                             this->EnergyTransfer,
                             "System",
@@ -666,7 +576,7 @@
                             _,
                             "Plant");
         SetupOutputVariable(
-            state, reportVarPrefix + hotOrChilled + "Water Rate", OutputProcessor::Unit::W, this->EnergyRate, "System", "Average", this->Name);
+            state, reportVarPrefix + hotOrChilled + "Rate", OutputProcessor::Unit::W, this->EnergyRate, "System", "Average", this->Name);
 
         SetupOutputVariable(state, reportVarPrefix + "Rate", OutputProcessor::Unit::W, this->EnergyRate, "System", "Average", this->Name);
         SetupOutputVariable(state, reportVarPrefix + "Inlet Temperature", OutputProcessor::Unit::C, this->InletTemp, "System", "Average", this->Name);
