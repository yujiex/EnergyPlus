// EnergyPlus, Copyright (c) 1996-2020, The Board of Trustees of the University of Illinois,
// The Regents of the University of California, through Lawrence Berkeley National Laboratory
// (subject to receipt of any required approvals from the U.S. Dept. of Energy), Oak Ridge
// National Laboratory, managed by UT-Battelle, Alliance for Sustainable Energy, LLC, and other
// contributors. All rights reserved.
//
// NOTICE: This Software was developed under funding from the U.S. Department of Energy and the
// U.S. Government consequently retains certain rights. As such, the U.S. Government has been
// granted for itself and others acting on its behalf a paid-up, nonexclusive, irrevocable,
// worldwide license in the Software to reproduce, distribute copies to the public, prepare
// derivative works, and perform publicly and display publicly, and to permit others to do so.
//
// Redistribution and use in source and binary forms, with or without modification, are permitted
// provided that the following conditions are met:
//
// (1) Redistributions of source code must retain the above copyright notice, this list of
//     conditions and the following disclaimer.
//
// (2) Redistributions in binary form must reproduce the above copyright notice, this list of
//     conditions and the following disclaimer in the documentation and/or other materials
//     provided with the distribution.
//
// (3) Neither the name of the University of California, Lawrence Berkeley National Laboratory,
//     the University of Illinois, U.S. Dept. of Energy nor the names of its contributors may be
//     used to endorse or promote products derived from this software without specific prior
//     written permission.
//
// (4) Use of EnergyPlus(TM) Name. If Licensee (i) distributes the software in stand-alone form
//     without changes from the version obtained under this License, or (ii) Licensee makes a
//     reference solely to the software portion of its product, Licensee must refer to the
//     software as "EnergyPlus version X" software, where "X" is the version number Licensee
//     obtained under this License and may not use a different name for the software. Except as
//     specifically required in this Section (4), Licensee shall not use in a company name, a
//     product name, in advertising, publicity, or other promotional activities any name, trade
//     name, trademark, logo, or other designation of "EnergyPlus", "E+", "e+" or confusingly
//     similar designation, without the U.S. Department of Energy's prior written consent.
//
// THIS SOFTWARE IS PROVIDED BY THE COPYRIGHT HOLDERS AND CONTRIBUTORS "AS IS" AND ANY EXPRESS OR
// IMPLIED WARRANTIES, INCLUDING, BUT NOT LIMITED TO, THE IMPLIED WARRANTIES OF MERCHANTABILITY
// AND FITNESS FOR A PARTICULAR PURPOSE ARE DISCLAIMED. IN NO EVENT SHALL THE COPYRIGHT OWNER OR
// CONTRIBUTORS BE LIABLE FOR ANY DIRECT, INDIRECT, INCIDENTAL, SPECIAL, EXEMPLARY, OR
// CONSEQUENTIAL DAMAGES (INCLUDING, BUT NOT LIMITED TO, PROCUREMENT OF SUBSTITUTE GOODS OR
// SERVICES; LOSS OF USE, DATA, OR PROFITS; OR BUSINESS INTERRUPTION) HOWEVER CAUSED AND ON ANY
// THEORY OF LIABILITY, WHETHER IN CONTRACT, STRICT LIABILITY, OR TORT (INCLUDING NEGLIGENCE OR
// OTHERWISE) ARISING IN ANY WAY OUT OF THE USE OF THIS SOFTWARE, EVEN IF ADVISED OF THE
// POSSIBILITY OF SUCH DAMAGE.

#include <utility>

#include <EnergyPlus/Autosizing/CoolingAirFlowSizing.hh>
#include <EnergyPlus/Autosizing/CoolingCapacitySizing.hh>
#include <EnergyPlus/Autosizing/CoolingSHRSizing.hh>
#include <EnergyPlus/Coils/CoilCoolingDXCurveFitOperatingMode.hh>
#include <EnergyPlus/Coils/CoilCoolingDXCurveFitSpeed.hh>
#include <EnergyPlus/CurveManager.hh>
#include <EnergyPlus/Data/EnergyPlusData.hh>
#include <EnergyPlus/DataEnvironment.hh>
#include <EnergyPlus/DataHVACGlobals.hh>
#include <EnergyPlus/DataIPShortCuts.hh>
#include <EnergyPlus/DataPrecisionGlobals.hh>
#include <EnergyPlus/DataSizing.hh>
#include <EnergyPlus/General.hh>
#include <EnergyPlus/InputProcessing/InputProcessor.hh>
#include <EnergyPlus/Psychrometrics.hh>

using namespace EnergyPlus;
using namespace DataIPShortCuts;

void CoilCoolingDXCurveFitSpeed::instantiateFromInputSpec(EnergyPlus::EnergyPlusData &state, const CoilCoolingDXCurveFitSpeedInputSpecification& input_data)
{
    bool errorsFound(false);
    static const std::string routineName("CoilCoolingDXCurveFitSpeed::instantiateFromInputSpec: ");
    this->original_input_specs = input_data;
    this->name = input_data.name;
    this->active_fraction_of_face_coil_area = input_data.active_fraction_of_coil_face_area;
    if (this->active_fraction_of_face_coil_area < 1.0) this->adjustForFaceArea = true;
    this->rated_evap_fan_power_per_volume_flow_rate = input_data.rated_evaporator_fan_power_per_volume_flow_rate;
    this->evap_condenser_pump_power_fraction = input_data.rated_evaporative_condenser_pump_power_fraction;
    this->evap_condenser_effectiveness = input_data.evaporative_condenser_effectiveness;
    this->ratedWasteHeatFractionOfPowerInput = input_data.rated_waste_heat_fraction_of_power_input;
    this->ratedCOP = input_data.gross_rated_cooling_COP;
    errorsFound |= this->processCurve(state,
                                      input_data.total_cooling_capacity_function_of_temperature_curve_name,
                                      this->indexCapFT,
                                      {1, 2},
                                      routineName,
                                      "Total Cooling Capacity Function of Temperature Curve Name",
                                      RatedInletWetBulbTemp,
                                      RatedOutdoorAirTemp);

    errorsFound |= this->processCurve(state,
                                      input_data.total_cooling_capacity_function_of_air_flow_fraction_curve_name,
                                      this->indexCapFFF,
                                      {1},
                                      routineName,
                                      "Total Cooling Capacity Function of Air Flow Fraction Curve Name",
                                      1.0);

    errorsFound |= this->processCurve(state,
                                      input_data.energy_input_ratio_function_of_temperature_curve_name,
                                      this->indexEIRFT,
                                      {1, 2},
                                      routineName,
                                      "Energy Input Ratio Function of Temperature Curve Name",
                                      RatedInletWetBulbTemp,
                                      RatedOutdoorAirTemp);

    errorsFound |= this->processCurve(state,
                                      input_data.energy_input_ratio_function_of_air_flow_fraction_curve_name,
                                      this->indexEIRFFF,
                                      {1},
                                      routineName,
                                      "Energy Input Ratio Function of Air Flow Fraction Curve Name",
                                      1.0);

    errorsFound |= this->processCurve(state,
                                      input_data.sensible_heat_ratio_modifier_function_of_temperature_curve_name,
                                      this->indexSHRFT,
                                      {2}, // Only allow bivariate functions since curve inputs are different from other f(Temp) functions
                                      routineName,
                                      "Sensible Heat Ratio Modifier Function of Temperature Curve Name",
                                      RatedInletWetBulbTemp,
                                      RatedOutdoorAirTemp);

    errorsFound |= this->processCurve(state,
                                      input_data.sensible_heat_ratio_modifier_function_of_flow_fraction_curve_name,
                                      this->indexSHRFFF,
                                      {1},
                                      routineName,
                                      "Sensible Heat Ratio Modifier Function of Air Flow Fraction Curve Name",
                                      1.0);

    errorsFound |= this->processCurve(state,
                                      input_data.waste_heat_function_of_temperature_curve_name,
                                      this->indexWHFT,
                                      {2},
                                      routineName,
                                      "Waste Heat Modifier Function of Temperature Curve Name",
                                      RatedOutdoorAirTemp,
                                      RatedInletAirTemp);

    if (!errorsFound && !input_data.waste_heat_function_of_temperature_curve_name.empty()) {
        Real64 CurveVal = CurveManager::CurveValue(state, this->indexWHFT, RatedOutdoorAirTemp, RatedInletAirTemp);
        if (CurveVal > 1.10 || CurveVal < 0.90) {
            ShowWarningError(routineName + this->object_name + "=\"" + this->name + "\", curve values");
            ShowContinueError("Waste Heat Modifier Function of Temperature Curve Name = " + input_data.waste_heat_function_of_temperature_curve_name);
            ShowContinueError(
                "...Waste Heat Modifier Function of Temperature Curve Name output is not equal to 1.0 (+ or - 10%) at rated conditions.");
            ShowContinueError("...Curve output at rated conditions = " + General::TrimSigDigits(CurveVal, 3));
        }
    }

    std::string fieldName("Part Load Fraction Correlation Curve Name");
    std::string curveName(input_data.part_load_fraction_correlation_curve_name);
    errorsFound |= this->processCurve(state,
        input_data.part_load_fraction_correlation_curve_name, this->indexPLRFPLF, {1}, routineName, "Part Load Fraction Correlation Curve Name", 1.0);

    if (this->indexPLRFPLF > 0 && !errorsFound) {
        //     Test PLF curve minimum and maximum. Cap if less than 0.7 or greater than 1.0.
        Real64 MinCurveVal = 999.0;
        Real64 MaxCurveVal = -999.0;
        Real64 CurveInput = 0.0;
        Real64 MinCurvePLR = 0.0, MaxCurvePLR = 0.0;
        while (CurveInput <= 1.0) {
            Real64 CurveVal = CurveManager::CurveValue(state, this->indexPLRFPLF, CurveInput);
            if (CurveVal < MinCurveVal) {
                MinCurveVal = CurveVal;
                MinCurvePLR = CurveInput;
            }
            if (CurveVal > MaxCurveVal) {
                MaxCurveVal = CurveVal;
                MaxCurvePLR = CurveInput;
            }
            CurveInput += 0.01;
        }
        if (MinCurveVal < 0.7) {
            ShowWarningError(routineName + this->object_name + "=\"" + this->name + "\", invalid");
            ShowContinueError("..." + fieldName + "=\"" + curveName + "\" has out of range values.");
            ShowContinueError("...Curve minimum must be >= 0.7, curve min at PLR = " + General::TrimSigDigits(MinCurvePLR, 2) + " is " +
                              General::TrimSigDigits(MinCurveVal, 3));
            ShowContinueError("...Setting curve minimum to 0.7 and simulation continues.");
            CurveManager::SetCurveOutputMinMaxValues(state, this->indexPLRFPLF, errorsFound, 0.7, _);
        }

        if (MaxCurveVal > 1.0) {
            ShowWarningError(routineName + this->object_name + "=\"" + this->name + "\", invalid");
            ShowContinueError("..." + fieldName + " = " + curveName + " has out of range value.");
            ShowContinueError("...Curve maximum must be <= 1.0, curve max at PLR = " + General::TrimSigDigits(MaxCurvePLR, 2) + " is " +
                              General::TrimSigDigits(MaxCurveVal, 3));
            ShowContinueError("...Setting curve maximum to 1.0 and simulation continues.");
            CurveManager::SetCurveOutputMinMaxValues(state, this->indexPLRFPLF, errorsFound, _, 1.0);
        }
    }

    if (errorsFound) {
        ShowFatalError(routineName + "Errors found in getting " + this->object_name + " input. Preceding condition(s) causes termination.");
    }
}

bool CoilCoolingDXCurveFitSpeed::processCurve(EnergyPlus::EnergyPlusData &state,
                                              const std::string& curveName,
                                              int &curveIndex,
                                              std::vector<int> validDims,
                                              const std::string &routineName,
                                              const std::string &fieldName,
                                              Real64 const Var1,           // required 1st independent variable
                                              Optional<Real64 const> Var2, // 2nd independent variable
                                              Optional<Real64 const> Var3, // 3rd independent variable
                                              Optional<Real64 const> Var4, // 4th independent variable
                                              Optional<Real64 const> Var5) // 5th independent variable
{
    if (curveName.empty()) {
        return false;
    } else {
        curveIndex = CurveManager::GetCurveIndex(state, curveName);
        if (curveIndex == 0) {
            ShowSevereError(routineName + this->object_name + "=\"" + this->name + "\", invalid");
            ShowContinueError("...not found " + fieldName + "=\"" + curveName + "\".");
            return true;
        } else {
            // Verify Curve Object dimensions
            bool errorFound = CurveManager::CheckCurveDims(state,
                                                           curveIndex,        // Curve index
                                                           std::move(validDims),         // Valid dimensions
                                                           routineName,       // Routine name
                                                           this->object_name, // Object Type
                                                           this->name,        // Object Name
                                                           fieldName);        // Field Name
            if (!errorFound) {
                CurveManager::checkCurveIsNormalizedToOne(state,
                    routineName + this->object_name, this->name, curveIndex, fieldName, curveName, Var1, Var2, Var3, Var4, Var5);
            }
            return errorFound;
        }
    }
}

CoilCoolingDXCurveFitSpeed::CoilCoolingDXCurveFitSpeed(EnergyPlus::EnergyPlusData &state, const std::string& name_to_find)
    :
      // model inputs
      indexCapFT(0), indexCapFFF(0), indexEIRFT(0), indexEIRFFF(0), indexPLRFPLF(0), indexWHFT(0), indexSHRFT(0), indexSHRFFF(0),

      // speed class inputs
      RatedAirMassFlowRate(0.0),     // rated air mass flow rate at speed {kg/s}
      RatedCondAirMassFlowRate(0.0), // condenser air mass flow rate at speed {kg/s}
      grossRatedSHR(0.0),             // rated sensible heat ratio at speed
      RatedCBF(0.0),             // rated coil bypass factor at speed
      RatedEIR(0.0),             // rated energy input ratio at speed {W/W}
      ratedCOP(0.0),
      rated_total_capacity(0.0),
      rated_evap_fan_power_per_volume_flow_rate(0.0),
      ratedWasteHeatFractionOfPowerInput(0.0),  // rated waste heat fraction of power input
      evap_condenser_pump_power_fraction(0.0),
      evap_condenser_effectiveness(0.0),

      parentModeRatedGrossTotalCap(0.0),
      parentModeRatedEvapAirFlowRate(0.0),
      parentModeRatedCondAirFlowRate(0.0),
      parentOperatingMode(0),

      ambPressure(0.0),          // outdoor pressure {Pa}
      PLR(0.0),                  // coil operating part load ratio
      AirFF(0.0),                // ratio of air mass flow rate to rated air mass flow rate
                                 //	RatedTotCap( 0.0 ), // rated total capacity at speed {W}

      fullLoadPower(0.0),     // full load power at speed {W}
      fullLoadWasteHeat(0.0), // full load waste heat at speed {W}
      RTF(0.0),               // coil runtime fraction at speed
      AirMassFlow(0.0),       // coil inlet air mass flow rate {kg/s}

      // other data members
      evap_air_flow_rate(0.0), condenser_air_flow_rate(0.0), active_fraction_of_face_coil_area(0.0),
      ratedLatentCapacity(0.0), // Latent capacity at rated conditions {W}

      // rating data
      RatedInletAirTemp(26.6667),       // 26.6667C or 80F
      RatedInletWetBulbTemp(19.4444),   // 19.44 or 67F
      RatedInletAirHumRat(0.0111847),   // Humidity ratio corresponding to 80F dry bulb/67F wet bulb
      RatedOutdoorAirTemp(35.0),        // 35 C or 95F
      DryCoilOutletHumRatioMin(0.00001) // dry coil outlet minimum hum ratio kgH2O/kgdry air

{
    int numSpeeds = inputProcessor->getNumObjectsFound(CoilCoolingDXCurveFitSpeed::object_name);
    if (numSpeeds <= 0) {
        // error
    }
    bool found_it = false;
    for (int speedNum = 1; speedNum <= numSpeeds; ++speedNum) {
        int NumAlphas;  // Number of Alphas for each GetObjectItem call
        int NumNumbers; // Number of Numbers for each GetObjectItem call
        int IOStatus;
        inputProcessor->getObjectItem(state, CoilCoolingDXCurveFitSpeed::object_name, speedNum, cAlphaArgs, NumAlphas, rNumericArgs, NumNumbers, IOStatus);
        if (!UtilityRoutines::SameString(name_to_find, cAlphaArgs(1))) {
            continue;
        }
        found_it = true;

        CoilCoolingDXCurveFitSpeedInputSpecification input_specs;

        input_specs.name = cAlphaArgs(1);
        input_specs.gross_rated_total_cooling_capacity_ratio_to_nominal = rNumericArgs(1);
        input_specs.evaporator_air_flow_fraction = rNumericArgs(2);
        input_specs.condenser_air_flow_fraction = rNumericArgs(3);
        input_specs.gross_rated_sensible_heat_ratio = rNumericArgs(4);
        input_specs.gross_rated_cooling_COP = rNumericArgs(5);
        input_specs.active_fraction_of_coil_face_area = rNumericArgs(6);
        input_specs.rated_evaporator_fan_power_per_volume_flow_rate = rNumericArgs(7);
        input_specs.rated_evaporative_condenser_pump_power_fraction = rNumericArgs(8);
        input_specs.evaporative_condenser_effectiveness = rNumericArgs(9);
        input_specs.total_cooling_capacity_function_of_temperature_curve_name = cAlphaArgs(2);
        input_specs.total_cooling_capacity_function_of_air_flow_fraction_curve_name = cAlphaArgs(3);
        input_specs.energy_input_ratio_function_of_temperature_curve_name = cAlphaArgs(4);
        input_specs.energy_input_ratio_function_of_air_flow_fraction_curve_name = cAlphaArgs(5);
        input_specs.part_load_fraction_correlation_curve_name = cAlphaArgs(6);
        input_specs.rated_waste_heat_fraction_of_power_input = rNumericArgs(10);
        input_specs.waste_heat_function_of_temperature_curve_name = cAlphaArgs(7);
        input_specs.sensible_heat_ratio_modifier_function_of_temperature_curve_name = cAlphaArgs(8);
        input_specs.sensible_heat_ratio_modifier_function_of_flow_fraction_curve_name = cAlphaArgs(9);

        this->instantiateFromInputSpec(state, input_specs);
        break;
    }

    if (!found_it) {
        ShowFatalError("Could not find Coil:Cooling:DX:CurveFit:Speed object with name: " + name_to_find);
    }
}

<<<<<<< HEAD
void CoilCoolingDXCurveFitSpeed::size(EnergyPlusData &state, int const speedNum, int const maxSpeeds)
=======
void CoilCoolingDXCurveFitSpeed::size(EnergyPlus::EnergyPlusData &state)
>>>>>>> 33aabb82
{

    std::string RoutineName = "sizeSpeed";

    this->rated_total_capacity = this->original_input_specs.gross_rated_total_cooling_capacity_ratio_to_nominal * this->parentModeRatedGrossTotalCap;
    this->evap_air_flow_rate = this->original_input_specs.evaporator_air_flow_fraction * this->parentModeRatedEvapAirFlowRate;
    this->condenser_air_flow_rate = this->original_input_specs.condenser_air_flow_fraction * this->parentModeRatedCondAirFlowRate;
    this->grossRatedSHR = this->original_input_specs.gross_rated_sensible_heat_ratio;

    this->RatedAirMassFlowRate = this->evap_air_flow_rate * Psychrometrics::PsyRhoAirFnPbTdbW(
                                                                DataEnvironment::StdBaroPress, RatedInletAirTemp, RatedInletAirHumRat, RoutineName);
    this->RatedCondAirMassFlowRate =
        this->condenser_air_flow_rate *
        Psychrometrics::PsyRhoAirFnPbTdbW(DataEnvironment::StdBaroPress, RatedInletAirTemp, RatedInletAirHumRat, RoutineName);

    bool PrintFlag = true;
    bool errorsFound = false;
    std::string CompType = this->object_name;
    std::string CompName = this->name;

    CoolingAirFlowSizer sizingCoolingAirFlow;
    std::string stringOverride = "Rated Air Flow Rate [m3/s]";
<<<<<<< HEAD
    if (DataGlobals::isEpJSON) stringOverride = "rated_air_flow_rate [m3/s]";
    std::string preFixString;
    //if (maxSpeeds > 1) preFixString = "Speed " + std::to_string(speedNum + 1) + " ";
    //stringOverride = preFixString + stringOverride;
=======
    if (state.dataGlobal->isEpJSON) stringOverride = "rated_air_flow_rate [m3/s]";
>>>>>>> 33aabb82
    sizingCoolingAirFlow.overrideSizingString(stringOverride);
    sizingCoolingAirFlow.initializeWithinEP(state, CompType, CompName, PrintFlag, RoutineName);
    this->evap_air_flow_rate = sizingCoolingAirFlow.size(state, this->evap_air_flow_rate, errorsFound);

    std::string SizingString = preFixString + "Gross Cooling Capacity [W]";
    CoolingCapacitySizer sizerCoolingCapacity;
    sizerCoolingCapacity.overrideSizingString(SizingString);
    sizerCoolingCapacity.initializeWithinEP(state, CompType, CompName, PrintFlag, RoutineName);
    this->rated_total_capacity = sizerCoolingCapacity.size(state, this->rated_total_capacity, errorsFound);

    //  DataSizing::DataEMSOverrideON = DXCoil( DXCoilNum ).RatedSHREMSOverrideOn( Mode );
    //  DataSizing::DataEMSOverride = DXCoil( DXCoilNum ).RatedSHREMSOverrideValue( Mode );
    DataSizing::DataFlowUsedForSizing = this->evap_air_flow_rate;
    DataSizing::DataCapacityUsedForSizing = this->rated_total_capacity;
    bool errorFound = false;
    CoolingSHRSizer sizerCoolingSHR;
    sizerCoolingSHR.initializeWithinEP(state, CompType, CompName, PrintFlag, RoutineName);
    if (this->grossRatedSHR == DataSizing::AutoSize && this->parentOperatingMode == 2) {
        DataSizing::DataSizingFraction = 0.667;
        this->grossRatedSHR = sizerCoolingSHR.size(state, this->grossRatedSHR, errorFound);
    } else if (this->grossRatedSHR == DataSizing::AutoSize && this->parentOperatingMode == 3) {
        DataSizing::DataSizingFraction = 0.333;
        this->grossRatedSHR = sizerCoolingSHR.size(state, this->grossRatedSHR, errorFound);
    } else {
        this->grossRatedSHR = sizerCoolingSHR.size(state, this->grossRatedSHR, errorFound);
    }
    DataSizing::DataFlowUsedForSizing = 0.0;
    DataSizing::DataCapacityUsedForSizing = 0.0;
    DataSizing::DataSizingFraction = 1.0;
    //  DataSizing::DataEMSOverrideON = false;
    //  DataSizing::DataEMSOverride = 0.0;

    if (this->indexSHRFT > 0 && this->indexSHRFFF > 0) {
        this->RatedCBF = 0.001;
    } else {

    this->RatedCBF = CalcBypassFactor(RatedInletAirTemp,
                                      RatedInletAirHumRat,
                                      this->rated_total_capacity,
                                      this->grossRatedSHR,
                                      Psychrometrics::PsyHFnTdbW(RatedInletAirTemp, RatedInletAirHumRat),
                                      DataEnvironment::StdPressureSeaLevel);
    }
    this->RatedEIR = 1.0 / this->original_input_specs.gross_rated_cooling_COP;
    this->ratedLatentCapacity = this->rated_total_capacity * (1.0 - this->grossRatedSHR);

    // reset for next speed or coil
    DataSizing::DataConstantUsedForSizing = 0.0;
}

<<<<<<< HEAD
void CoilCoolingDXCurveFitSpeed::CalcSpeedOutput(EnergyPlusData &state,
    const DataLoopNode::NodeData &inletNode, DataLoopNode::NodeData &outletNode, Real64 &_PLR, int const fanOpMode, const Real64 condInletTemp)
=======
void CoilCoolingDXCurveFitSpeed::CalcSpeedOutput(EnergyPlus::EnergyPlusData &state,
    const DataLoopNode::NodeData &inletNode, DataLoopNode::NodeData &outletNode, Real64 &_PLR, int &fanOpMode, const Real64 condInletTemp)
>>>>>>> 33aabb82
{

    // SUBROUTINE PARAMETER DEFINITIONS:
    static std::string const RoutineName("CalcSpeedOutput: ");

    if ((_PLR == 0.0) || (AirMassFlow == 0.0)) {
        outletNode.Temp = inletNode.Temp;
        outletNode.HumRat = inletNode.HumRat;
        outletNode.Enthalpy = inletNode.Enthalpy;
        outletNode.Press = inletNode.Press;
        fullLoadPower = 0.0;
        fullLoadWasteHeat = 0.0;
        RTF = 0.0;
        return;
    }

    Real64 hDelta; // enthalpy difference across cooling coil
    Real64 A0;     // ratio of UA to Cp
    Real64 CBF;    // adjusted coil bypass factor
    if (RatedCBF > 0.0) {
        A0 = -std::log(RatedCBF) * RatedAirMassFlowRate;
    } else {
        // This is bad - results in CBF = 1.0 which results in divide by zero below: hADP = inletState.h - hDelta / (1.0 - CBF)
        ShowFatalError(RoutineName + "Rated CBF=" + General::RoundSigDigits(RatedCBF, 6) + " is <= 0.0 for " + object_name + "=" + name);
        A0 = 0.0;
    }
    Real64 ADiff = -A0 / AirMassFlow;
    if (ADiff >= DataPrecisionGlobals::EXP_LowerLimit) {
        CBF = std::exp(ADiff);
    } else {
        CBF = 0.0;
    }

    assert(ambPressure > 0.0);
    Real64 inletWetBulb = Psychrometrics::PsyTwbFnTdbWPb(inletNode.Temp, inletNode.HumRat, ambPressure);
    Real64 inletw = inletNode.HumRat;

    int Counter = 0;              // iteration counter for dry coil condition
    int const MaxIter(30);        // iteration limit
    Real64 const Tolerance(0.01); // iteration convergence limit
    Real64 RF = 0.4;              // relaxation factor for holding back changes in value during iteration
    Real64 TotCap;
    Real64 SHR;
    while (true) {

        Real64 TotCapTempModFac = 1.0;
        if (indexCapFT > 0) {
            if (state.dataCurveManager->PerfCurve(indexCapFT).NumDims == 2) {
                TotCapTempModFac = CurveManager::CurveValue(state, indexCapFT, inletWetBulb, condInletTemp);
            } else {
                TotCapTempModFac = CurveManager::CurveValue(state, indexCapFT, condInletTemp);
            }
        }
        Real64 TotCapFlowModFac = 1.0;
        if (indexCapFFF > 0) {
            TotCapFlowModFac = CurveManager::CurveValue(state, indexCapFFF, AirFF);
        }

        TotCap = this->rated_total_capacity * TotCapFlowModFac * TotCapTempModFac;
        hDelta = TotCap / AirMassFlow;

        if (indexSHRFT > 0 && indexSHRFFF > 0) {
            Real64 SHRTempModFrac = 1.0;
            if (indexSHRFT > 0) {
                SHRTempModFrac = max(CurveManager::CurveValue(state, indexSHRFT, inletWetBulb, inletNode.Temp), 0.0);
            }

            Real64 SHRFlowModFrac = 1.0;
            if (indexSHRFFF > 0) {
                SHRFlowModFrac = max(CurveManager::CurveValue(state, indexSHRFFF, AirFF), 0.0);
            }

            SHR = this->grossRatedSHR * SHRTempModFrac * SHRFlowModFrac;
            SHR = max(min(SHR, 1.0), 0.0);
            break;
        } else {
            // Calculate apparatus dew point conditions using TotCap and CBF
            Real64 hADP = inletNode.Enthalpy - hDelta / (1.0 - CBF);
            Real64 tADP = Psychrometrics::PsyTsatFnHPb(hADP, ambPressure, RoutineName);
            Real64 wADP = Psychrometrics::PsyWFnTdbH(tADP, hADP, RoutineName);
            Real64 hTinwADP = Psychrometrics::PsyHFnTdbW(inletNode.Temp, wADP);
            if ((inletNode.Enthalpy - hADP) > 1.e-10) {
                SHR = min((hTinwADP - hADP) / (inletNode.Enthalpy - hADP), 1.0);
            } else {
                SHR = 1.0;
            }
            // Check for dry evaporator conditions (win < wadp)
            if (wADP > inletw || (Counter >= 1 && Counter < MaxIter)) {
                if (inletw == 0.0) inletw = 0.00001;
                Real64 werror = (inletw - wADP) / inletw;
                // Increase InletAirHumRatTemp at constant InletAirTemp to find coil dry-out point. Then use the
                // capacity at the dry-out point to determine exiting conditions from coil. This is required
                // since the TotCapTempModFac doesn't work properly with dry-coil conditions.
                inletw = RF * wADP + (1.0 - RF) * inletw;
                inletWetBulb = Psychrometrics::PsyTwbFnTdbWPb(inletNode.Temp, inletw, ambPressure);
                ++Counter;
                if (std::abs(werror) > Tolerance) continue; // Recalculate with modified inlet conditions
                break;
            } else {
                break;
            }
        }
    }

    assert(SHR >= 0.0);

    Real64 PLF = 1.0; // part load factor as a function of PLR, RTF = PLR / PLF
    if (indexPLRFPLF > 0) {
        PLF = CurveManager::CurveValue(state, indexPLRFPLF, _PLR); // Calculate part-load factor
    }
    if (fanOpMode == DataHVACGlobals::CycFanCycCoil) DataHVACGlobals::OnOffFanPartLoadFraction = PLF;

    Real64 EIRTempModFac = 1.0; // EIR as a function of temperature curve result
    if (indexEIRFT > 0) {
        if (state.dataCurveManager->PerfCurve(indexEIRFT).NumDims == 2) {
            EIRTempModFac = CurveManager::CurveValue(state, indexEIRFT, inletWetBulb, condInletTemp);
        } else {
            EIRTempModFac = CurveManager::CurveValue(state, indexEIRFT, condInletTemp);
        }
    }
    Real64 EIRFlowModFac = 1.0; // EIR as a function of flow fraction curve result
    if (indexEIRFFF > 0) {
        EIRFlowModFac = CurveManager::CurveValue(state, indexEIRFFF, AirFF);
    }

    Real64 wasteHeatTempModFac = 1.0; // waste heat fraction as a function of temperature curve result
    if (indexWHFT > 0) {
        wasteHeatTempModFac = CurveManager::CurveValue(state, indexWHFT, condInletTemp, inletNode.Temp);
    }

    Real64 EIR = RatedEIR * EIRFlowModFac * EIRTempModFac;
    RTF = _PLR / PLF;
    fullLoadPower = TotCap * EIR;
    fullLoadWasteHeat = ratedWasteHeatFractionOfPowerInput * wasteHeatTempModFac * fullLoadPower;

    outletNode.Enthalpy = inletNode.Enthalpy - hDelta;
    Real64 hTinwout = inletNode.Enthalpy - ((1.0 - SHR) * hDelta);
    outletNode.HumRat = Psychrometrics::PsyWFnTdbH(inletNode.Temp, hTinwout);
    outletNode.Temp = Psychrometrics::PsyTdbFnHW(outletNode.Enthalpy, outletNode.HumRat);

    //  If constant fan with cycling compressor, call function to determine "effective SHR"
    //  which includes the part-load degradation on latent capacity
    if (this->doLatentDegradation && (fanOpMode == DataHVACGlobals::ContFanCycCoil)) {
        Real64 QLatActual = TotCap * (1.0 - SHR);
        // TODO: Figure out HeatingRTF for this
        Real64 HeatingRTF = 0.0;
        SHR = calcEffectiveSHR(inletNode, inletWetBulb, SHR, RTF, ratedLatentCapacity, QLatActual, HeatingRTF);
        // Calculate full load output conditions
        if (SHR > 1.0) SHR = 1.0;
        hTinwout = inletNode.Enthalpy - (1.0 - SHR) * hDelta;
        if (SHR < 1.0) {
            outletNode.HumRat = Psychrometrics::PsyWFnTdbH(inletNode.Temp, hTinwout, RoutineName);
        } else {
            outletNode.HumRat = inletNode.HumRat;
        }
        outletNode.Temp = Psychrometrics::PsyTdbFnHW(outletNode.Enthalpy, outletNode.HumRat);
    }
}

Real64 CoilCoolingDXCurveFitSpeed::CalcBypassFactor(Real64 const tdb, // Inlet dry-bulb temperature {C}
                                                    Real64 const w,   // Inlet humidity ratio {kg-H2O/kg-dryair}
                                                    Real64 const q,   // Total capacity {W}
                                                    Real64 const shr, // SHR
                                                    Real64 const h,   // Inlet enthalpy {J/kg-dryair}
                                                    Real64 const p)   // Outlet node pressure {Pa}
{

    static std::string const RoutineName("CalcBypassFactor: ");
    Real64 const SmallDifferenceTest(0.00000001);

    // Bypass factors are calculated at rated conditions at sea level (make sure in.p is Standard Pressure)
    Real64 calcCBF;

    Real64 airMassFlowRate = this->evap_air_flow_rate * Psychrometrics::PsyRhoAirFnPbTdbW(p, tdb, w);
    Real64 deltaH = q / airMassFlowRate;
    Real64 outp = p;
    Real64 outh = h - deltaH;
    Real64 outw = Psychrometrics::PsyWFnTdbH(tdb, h - (1.0 - shr) * deltaH); // enthalpy at Tdb,in and Wout
    Real64 outtdb = Psychrometrics::PsyTdbFnHW(outh, outw);
    Real64 outrh = Psychrometrics::PsyRhFnTdbWPb(outtdb, outw, outp);

    if (outrh >= 1.0) {
        ShowWarningError("For object = " + this->object_name + ", name = \"" + this->name + "\"");
        ShowContinueError("Calculated outlet air relative humidity greater than 1. The combination of");
        ShowContinueError("rated air volume flow rate, total cooling capacity and sensible heat ratio yields coil exiting");
        ShowContinueError("air conditions above the saturation curve. Possible fixes are to reduce the rated total cooling");
        ShowContinueError("capacity, increase the rated air volume flow rate, or reduce the rated sensible heat ratio for this coil.");
        ShowContinueError("If autosizing, it is recommended that all three of these values be autosized.");
        ShowContinueError("...Inputs used for calculating cooling coil bypass factor.");
        ShowContinueError("...Inlet Air Temperature     = " + General::RoundSigDigits(tdb, 2) + " C");
        ShowContinueError("...Outlet Air Temperature    = " + General::RoundSigDigits(outtdb, 2) + " C");
        ShowContinueError("...Inlet Air Humidity Ratio  = " + General::RoundSigDigits(w, 6) + " kgWater/kgDryAir");
        ShowContinueError("...Outlet Air Humidity Ratio = " + General::RoundSigDigits(outw, 6) + " kgWater/kgDryAir");
        ShowContinueError("...Total Cooling Capacity used in calculation = " + General::RoundSigDigits(q, 2) + " W");
        ShowContinueError("...Air Mass Flow Rate used in calculation     = " + General::RoundSigDigits(airMassFlowRate, 6) + " kg/s");
        ShowContinueError("...Air Volume Flow Rate used in calculation   = " + General::RoundSigDigits(this->evap_air_flow_rate, 6) + " m3/s");
        if (q > 0.0) {
            if (((this->minRatedVolFlowPerRatedTotCap - this->evap_air_flow_rate / q) > SmallDifferenceTest) ||
                ((this->evap_air_flow_rate / q - this->maxRatedVolFlowPerRatedTotCap) > SmallDifferenceTest)) {
                ShowContinueError("...Air Volume Flow Rate per Watt of Rated Cooling Capacity is also out of bounds at = " +
                                  General::RoundSigDigits(this->evap_air_flow_rate / q, 7) + " m3/s/W");
            }
        }
        Real64 outletAirTempSat = Psychrometrics::PsyTsatFnHPb(outh, outp, RoutineName);
        if (outtdb < outletAirTempSat) { // Limit to saturated conditions at OutletAirEnthalpy
            outtdb = outletAirTempSat + 0.005;
            outw = Psychrometrics::PsyWFnTdbH(outtdb, outh, RoutineName);
            Real64 adjustedSHR = (Psychrometrics::PsyHFnTdbW(tdb, outw) - outh) / deltaH;
            ShowWarningError(RoutineName + object_name + " \"" + name +
                             "\", SHR adjusted to achieve valid outlet air properties and the simulation continues.");
            ShowContinueError("Initial SHR = " + General::RoundSigDigits(this->grossRatedSHR, 5));
            ShowContinueError("Adjusted SHR = " + General::RoundSigDigits(adjustedSHR, 5));
        }
    }

    // ADP conditions
    Real64 adp_tdb = Psychrometrics::PsyTdpFnWPb(outw, outp);

    Real64 deltaT = tdb - outtdb;
    Real64 deltaHumRat = w - outw;
    Real64 slopeAtConds = 0.0;
    if (deltaT > 0.0) slopeAtConds = deltaHumRat / deltaT;
    if (slopeAtConds <= 0.0) {
        ShowSevereError(this->object_name + " \"" + this->name + "\"");
        ShowContinueError("...Invalid slope or outlet air condition when calculating cooling coil bypass factor.");
        ShowContinueError("...Slope = " + General::RoundSigDigits(slopeAtConds, 8));
        ShowContinueError("...Inlet Air Temperature     = " + General::RoundSigDigits(tdb, 2) + " C");
        ShowContinueError("...Outlet Air Temperature    = " + General::RoundSigDigits(outtdb, 2) + " C");
        ShowContinueError("...Inlet Air Humidity Ratio  = " + General::RoundSigDigits(w, 6) + " kgWater/kgDryAir");
        ShowContinueError("...Outlet Air Humidity Ratio = " + General::RoundSigDigits(outw, 6) + " kgWater/kgDryAir");
        ShowContinueError("...Total Cooling Capacity used in calculation = " + General::RoundSigDigits(q, 2) + " W");
        ShowContinueError("...Air Mass Flow Rate used in calculation     = " + General::RoundSigDigits(airMassFlowRate, 6) + " kg/s");
        ShowContinueError("...Air Volume Flow Rate used in calculation   = " + General::RoundSigDigits(this->evap_air_flow_rate, 6) + " m3/s");
        if (q > 0.0) {
            if (((this->minRatedVolFlowPerRatedTotCap - this->evap_air_flow_rate / q) > SmallDifferenceTest) ||
                ((this->evap_air_flow_rate / q - this->maxRatedVolFlowPerRatedTotCap) > SmallDifferenceTest)) {
                ShowContinueError("...Air Volume Flow Rate per Watt of Rated Cooling Capacity is also out of bounds at = " +
                                  General::RoundSigDigits(this->evap_air_flow_rate / q, 7) + " m3/s/W");
            }
        }
        ShowFatalError("Errors found in calculating coil bypass factors");
    }

    Real64 adp_w = min(outw, Psychrometrics::PsyWFnTdpPb(adp_tdb, DataEnvironment::StdPressureSeaLevel));

    int iter = 0;
    int const maxIter(50);
    Real64 errorLast = 100.0;
    Real64 deltaADPTemp = 5.0;
    Real64 tolerance = 1.0; // initial conditions for iteration
    bool cbfErrors = false;
    while ((iter <= maxIter) && (tolerance > 0.001)) {

        // Do for IterMax iterations or until the error gets below .1%
        if (iter > 0) adp_tdb += deltaADPTemp;
        ++iter;
        //  Find new slope using guessed Tadp
        adp_w = min(outw, Psychrometrics::PsyWFnTdpPb(adp_tdb, DataEnvironment::StdPressureSeaLevel));
        Real64 slope = (w - adp_w) / max(0.001, (tdb - adp_tdb));
        //  check for convergence (slopes are equal to within error tolerance)
        Real64 error = (slope - slopeAtConds) / slopeAtConds;
        if ((error > 0.0) && (errorLast < 0.0)) {
            deltaADPTemp = -deltaADPTemp / 2.0;
        } else if ((error < 0.0) && (errorLast > 0.0)) {
            deltaADPTemp = -deltaADPTemp / 2.0;
        } else if (abs(error) > abs(errorLast)) {
            deltaADPTemp = -deltaADPTemp / 2.0;
        }
        errorLast = error;
        tolerance = std::abs(error);
    }

    //   Calculate Bypass Factor from Enthalpies
    Real64 adp_h = Psychrometrics::PsyHFnTdbW(adp_tdb, adp_w);
    calcCBF = min(1.0, (outh - adp_h) / (h - adp_h));

    if (iter > maxIter) {
        ShowSevereError(RoutineName + object_name + " \"" + name + "\" -- coil bypass factor calculation did not converge after max iterations.");
        ShowContinueError("The RatedSHR of [" + General::RoundSigDigits(this->grossRatedSHR, 3) +
                          "], entered by the user or autosized (see *.eio file),");
        ShowContinueError("may be causing this. The line defined by the coil rated inlet air conditions");
        ShowContinueError("(26.7C drybulb and 19.4C wetbulb) and the RatedSHR (i.e., slope of the line) must intersect");
        ShowContinueError("the saturation curve of the psychrometric chart. If the RatedSHR is too low, then this");
        ShowContinueError("intersection may not occur and the coil bypass factor calculation will not converge.");
        ShowContinueError("If autosizing the SHR, recheck the design supply air humidity ratio and design supply air");
        ShowContinueError("temperature values in the Sizing:System and Sizing:Zone objects. In general, the temperatures");
        ShowContinueError("and humidity ratios specified in these two objects should be the same for each system");
        ShowContinueError("and the zones that it serves.");
        ShowContinueErrorTimeStamp("");
        cbfErrors = true; // Didn't converge within MaxIter iterations
    }
    if (calcCBF < 0.0) {
        ShowSevereError(RoutineName + object_name + " \"" + name + "\" -- negative coil bypass factor calculated.");
        ShowContinueErrorTimeStamp("");
        cbfErrors = true; // Negative CBF not valid
    }
    // Show fatal error for specific coil that caused a CBF error
    if (cbfErrors) {
        ShowFatalError(RoutineName + object_name + " \"" + name + "\" Errors found in calculating coil bypass factors");
    }
    return calcCBF;
}

Real64 CoilCoolingDXCurveFitSpeed::calcEffectiveSHR(
    const DataLoopNode::NodeData& inletNode,
    Real64 const inletWetBulb,
    Real64 const SHRss,               // Steady-state sensible heat ratio
    Real64 const RTF,                 // Compressor run-time fraction
    Real64 const QLatRated,           // Rated latent capacity
    Real64 const QLatActual,          // Actual latent capacity
    Real64 const HeatingRTF // Used to recalculate Toff for cycling fan systems
)
{
    // PURPOSE OF THIS FUNCTION:
    //    Adjust sensible heat ratio to account for degradation of DX coil latent
    //    capacity at part-load (cycling) conditions.

    // METHODOLOGY EMPLOYED:
    //    With model parameters entered by the user, the part-load latent performance
    //    of a DX cooling coil is determined for a constant air flow system with
    //    a cooling coil that cycles on/off. The model calculates the time
    //    required for condensate to begin falling from the cooling coil.
    //    Runtimes greater than this are integrated to a "part-load" latent
    //    capacity which is used to determine the "part-load" sensible heat ratio.
    //    See reference below for additional details (linear decay model, Eq. 8b).
    // REFERENCES:
    //   "A Model to Predict the Latent Capacity of Air Conditioners and
    //    Heat Pumps at Part-Load Conditions with Constant Fan Operation"
    //    1996 ASHRAE Transactions, Volume 102, Part 1, Pp. 266 - 274,
    //    Hugh I. Henderson, Jr., P.E., Kannan Rengarajan, P.E.

    // Return value
    Real64 SHReff; // Effective sensible heat ratio, includes degradation due to cycling effects

    // FUNCTION LOCAL VARIABLE DECLARATIONS:
    Real64 Twet; // Nominal time for condensate to begin leaving the coil's condensate drain line
    //   at the current operating conditions (sec)
    Real64 Gamma; // Initial moisture evaporation rate divided by steady-state AC latent capacity
    //   at the current operating conditions
    Real64 Twet_max;    // Maximum allowed value for Twet
    Real64 Ton;         // Coil on time (sec)
    Real64 Toff;        // Coil off time (sec)
    Real64 Toffa;       // Actual coil off time (sec). Equations valid for Toff <= (2.0 * Twet/Gamma)
    Real64 aa;          // Intermediate variable
    Real64 To1;         // Intermediate variable (first guess at To). To = time to the start of moisture removal
    Real64 To2;         // Intermediate variable (second guess at To). To = time to the start of moisture removal
    Real64 Error;       // Error for iteration (DO) loop
    Real64 LHRmult;     // Latent Heat Ratio (LHR) multiplier. The effective latent heat ratio LHR = (1-SHRss)*LHRmult
    Real64 Ton_heating;
    Real64 Toff_heating;

    Real64 Twet_Rated = parentModeTimeForCondensateRemoval; // Time wet at rated conditions (sec)
    Real64 Gamma_Rated = parentModeEvapRateRatio;           // Gamma at rated conditions
    Real64 Nmax = parentModeMaxCyclingRate;                 // Maximum ON/OFF cycles for the compressor (cycles/hr)
    Real64 Tcl = parentModeLatentTimeConst;                 // Time constant for latent capacity to reach steady state after startup(sec)

    //  No moisture evaporation (latent degradation) occurs for runtime fraction of 1.0
    //  All latent degradation model parameters cause divide by 0.0 if not greater than 0.0
    //  Latent degradation model parameters initialize to 0.0 meaning no evaporation model used.
    if (RTF >= 1.0) {
        SHReff = SHRss;
        return SHReff;
    }

    Twet_max = 9999.0; // high limit for Twet

    //  Calculate the model parameters at the actual operating conditions
    Twet = min(Twet_Rated * QLatRated / (QLatActual + 1.e-10), Twet_max);
    Gamma = Gamma_Rated * QLatRated * (inletNode.Temp - inletWetBulb) / ((26.7 - 19.4) * QLatActual + 1.e-10);

    //  Calculate the compressor on and off times using a converntional thermostat curve
    Ton = 3600.0 / (4.0 * Nmax * (1.0 - RTF)); // duration of cooling coil on-cycle (sec)
    Toff = 3600.0 / (4.0 * Nmax * RTF);        // duration of cooling coil off-cycle (sec)

    //  Cap Toff to meet the equation restriction
    if (Gamma > 0.0) {
        Toffa = min(Toff, 2.0 * Twet / Gamma);
    }
    else {
        Toffa = Toff;
    }

    //  Need to include the reheat coil operation to account for actual fan run time. E+ uses a
    //  separate heating coil for heating and reheat (to separate the heating and reheat loads)
    //  and real world applications would use a single heating coil for both purposes, the actual
    //  fan operation is based on HeatingPLR + ReheatPLR. For cycling fan RH control, latent
    //  degradation only occurs when a heating load exists, in this case the reheat load is
    //  equal to and oposite in magnitude to the cooling coil sensible output but the reheat
    //  coil is not always active. This additional fan run time has not been accounted for at this time.
    //  Recalculate Toff for cycling fan systems when heating is active
    if (HeatingRTF > 0.0) {
        if (HeatingRTF < 1.0 && HeatingRTF > RTF) {
            Ton_heating = 3600.0 / (4.0 * Nmax * (1.0 - HeatingRTF));
            Toff_heating = 3600.0 / (4.0 * Nmax * HeatingRTF);
            //    add additional heating coil operation during cooling coil off cycle (due to cycling rate difference of coils)
            Ton_heating += max(0.0, min(Ton_heating, (Ton + Toffa) - (Ton_heating + Toff_heating)));
            Toffa = min(Toffa, Ton_heating - Ton);
        }
    }

    //  Use sucessive substitution to solve for To
    aa = (Gamma * Toffa) - (0.25 / Twet) * pow_2(Gamma) * pow_2(Toffa);
    To1 = aa + Tcl;
    Error = 1.0;
    while (Error > 0.001) {
        To2 = aa - Tcl * (std::exp(-To1 / Tcl) - 1.0);
        Error = std::abs((To2 - To1) / To1);
        To1 = To2;
    }

    //  Adjust Sensible Heat Ratio (SHR) using Latent Heat Ratio (LHR) multiplier
    //  Floating underflow errors occur when -Ton/Tcl is a large negative number.
    //  Cap lower limit at -700 to avoid the underflow errors.
    aa = std::exp(max(-700.0, -Ton / Tcl));
    //  Calculate latent heat ratio multiplier
    LHRmult = max(((Ton - To2) / (Ton + Tcl * (aa - 1.0))), 0.0);

    //  Calculate part-load or "effective" sensible heat ratio
    SHReff = 1.0 - (1.0 - SHRss) * LHRmult;

    if (SHReff < SHRss) SHReff = SHRss; // Effective SHR can be less than the steady-state SHR
    if (SHReff > 1.0) SHReff = 1.0;     // Effective sensible heat ratio can't be greater than 1.0

    return SHReff;
}<|MERGE_RESOLUTION|>--- conflicted
+++ resolved
@@ -326,11 +326,7 @@
     }
 }
 
-<<<<<<< HEAD
-void CoilCoolingDXCurveFitSpeed::size(EnergyPlusData &state, int const speedNum, int const maxSpeeds)
-=======
-void CoilCoolingDXCurveFitSpeed::size(EnergyPlus::EnergyPlusData &state)
->>>>>>> 33aabb82
+void CoilCoolingDXCurveFitSpeed::size(EnergyPlus::EnergyPlusData &state, int const speedNum, int const maxSpeeds)
 {
 
     std::string RoutineName = "sizeSpeed";
@@ -353,14 +349,10 @@
 
     CoolingAirFlowSizer sizingCoolingAirFlow;
     std::string stringOverride = "Rated Air Flow Rate [m3/s]";
-<<<<<<< HEAD
-    if (DataGlobals::isEpJSON) stringOverride = "rated_air_flow_rate [m3/s]";
+    if (state.dataGlobal->isEpJSON) stringOverride = "rated_air_flow_rate [m3/s]";
     std::string preFixString;
     //if (maxSpeeds > 1) preFixString = "Speed " + std::to_string(speedNum + 1) + " ";
     //stringOverride = preFixString + stringOverride;
-=======
-    if (state.dataGlobal->isEpJSON) stringOverride = "rated_air_flow_rate [m3/s]";
->>>>>>> 33aabb82
     sizingCoolingAirFlow.overrideSizingString(stringOverride);
     sizingCoolingAirFlow.initializeWithinEP(state, CompType, CompName, PrintFlag, RoutineName);
     this->evap_air_flow_rate = sizingCoolingAirFlow.size(state, this->evap_air_flow_rate, errorsFound);
@@ -411,13 +403,8 @@
     DataSizing::DataConstantUsedForSizing = 0.0;
 }
 
-<<<<<<< HEAD
-void CoilCoolingDXCurveFitSpeed::CalcSpeedOutput(EnergyPlusData &state,
+void CoilCoolingDXCurveFitSpeed::CalcSpeedOutput(EnergyPlus::EnergyPlusData &state,
     const DataLoopNode::NodeData &inletNode, DataLoopNode::NodeData &outletNode, Real64 &_PLR, int const fanOpMode, const Real64 condInletTemp)
-=======
-void CoilCoolingDXCurveFitSpeed::CalcSpeedOutput(EnergyPlus::EnergyPlusData &state,
-    const DataLoopNode::NodeData &inletNode, DataLoopNode::NodeData &outletNode, Real64 &_PLR, int &fanOpMode, const Real64 condInletTemp)
->>>>>>> 33aabb82
 {
 
     // SUBROUTINE PARAMETER DEFINITIONS:
