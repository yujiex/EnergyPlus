--- conflicted
+++ resolved
@@ -242,7 +242,14 @@
     // Call HVACManager
     ReportAirHeatBalance();
 
-<<<<<<< HEAD
+    EXPECT_NEAR(9.7853391, DataHeatBalance::ZnAirRpt(1).ExfilTotalLoss, 0.0001);
+    EXPECT_NEAR(26.056543, DataHeatBalance::ZnAirRpt(2).ExfilTotalLoss, 0.0001);
+    EXPECT_NEAR(6.0, DataHeatBalance::ZnAirRpt(1).ExfilSensiLoss, 0.0001);
+    EXPECT_NEAR(20.0, DataHeatBalance::ZnAirRpt(2).ExfilSensiLoss, 0.0001);
+    EXPECT_NEAR(23377.40, DataHeatBalance::ZnAirRpt(1).ExhTotalLoss, 0.01);
+    EXPECT_NEAR(0, DataHeatBalance::ZnAirRpt(2).ExhTotalLoss, 0.01);
+    EXPECT_NEAR(35.841882 * 3600, DataHeatBalance::ZoneTotalExfiltrationHeatLoss, 0.01);
+    EXPECT_NEAR(23377.39845 * 3600, DataHeatBalance::ZoneTotalExhaustHeatLoss, 0.01);
 }
 
 TEST_F(EnergyPlusFixture, AirloopFlowBalanceTest)
@@ -324,14 +331,4 @@
         "   **   ~~~   **   This error will only be reported once per system." });
     EXPECT_TRUE(compare_err_stream(error_string, true));
 
-=======
-    EXPECT_NEAR(9.7853391, DataHeatBalance::ZnAirRpt(1).ExfilTotalLoss, 0.0001);
-    EXPECT_NEAR(26.056543, DataHeatBalance::ZnAirRpt(2).ExfilTotalLoss, 0.0001);
-    EXPECT_NEAR(6.0, DataHeatBalance::ZnAirRpt(1).ExfilSensiLoss, 0.0001);
-    EXPECT_NEAR(20.0, DataHeatBalance::ZnAirRpt(2).ExfilSensiLoss, 0.0001);
-    EXPECT_NEAR(23377.40, DataHeatBalance::ZnAirRpt(1).ExhTotalLoss, 0.01);
-    EXPECT_NEAR(0, DataHeatBalance::ZnAirRpt(2).ExhTotalLoss, 0.01);
-    EXPECT_NEAR(35.841882 * 3600, DataHeatBalance::ZoneTotalExfiltrationHeatLoss, 0.01);
-    EXPECT_NEAR(23377.39845 * 3600, DataHeatBalance::ZoneTotalExhaustHeatLoss, 0.01);
->>>>>>> 5345ccbb
 }