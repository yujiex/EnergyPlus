--- conflicted
+++ resolved
@@ -99,11 +99,7 @@
     ASSERT_TRUE(process_idf(idf_objects));
 
     bool errors_found(false);
-<<<<<<< HEAD
-    HeatBalanceManager::GetMaterialData(*state.dataWindowEquivalentLayer, state.files, errors_found);
-=======
-    HeatBalanceManager::GetMaterialData(state, state.dataWindowEquivalentLayer, state.files, errors_found);
->>>>>>> 42d84720
+    HeatBalanceManager::GetMaterialData(state, *state.dataWindowEquivalentLayer, state.files, errors_found);
     ASSERT_FALSE(errors_found) << "Errors in GetMaterialData";
 
     // Surface
@@ -192,11 +188,7 @@
     ASSERT_TRUE(process_idf(idf_objects));
 
     bool errors_found(false);
-<<<<<<< HEAD
-    HeatBalanceManager::GetMaterialData(*state.dataWindowEquivalentLayer, state.files, errors_found);
-=======
-    HeatBalanceManager::GetMaterialData(state, state.dataWindowEquivalentLayer, state.files, errors_found);
->>>>>>> 42d84720
+    HeatBalanceManager::GetMaterialData(state, *state.dataWindowEquivalentLayer, state.files, errors_found);
     ASSERT_FALSE(errors_found) << "Errors in GetMaterialData";
     MoistureBalanceEMPDManager::GetMoistureBalanceEMPDInput(state.files);
 
@@ -233,11 +225,7 @@
     ASSERT_TRUE(process_idf(idf_objects));
 
     bool errors_found(false);
-<<<<<<< HEAD
-    HeatBalanceManager::GetMaterialData(*state.dataWindowEquivalentLayer, state.files, errors_found);
-=======
-    HeatBalanceManager::GetMaterialData(state, state.dataWindowEquivalentLayer, state.files, errors_found);
->>>>>>> 42d84720
+    HeatBalanceManager::GetMaterialData(state, *state.dataWindowEquivalentLayer, state.files, errors_found);
     ASSERT_FALSE(errors_found) << "Errors in GetMaterialData";
 
     // Surface
@@ -326,11 +314,7 @@
     ASSERT_TRUE(process_idf(idf_objects));
 
     bool errors_found(false);
-<<<<<<< HEAD
-    HeatBalanceManager::GetMaterialData(*state.dataWindowEquivalentLayer, state.files, errors_found);
-=======
-    HeatBalanceManager::GetMaterialData(state, state.dataWindowEquivalentLayer, state.files, errors_found);
->>>>>>> 42d84720
+    HeatBalanceManager::GetMaterialData(state, *state.dataWindowEquivalentLayer, state.files, errors_found);
     ASSERT_FALSE(errors_found) << "Errors in GetMaterialData";
 
     // Surface
