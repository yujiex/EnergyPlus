--- conflicted
+++ resolved
@@ -347,12 +347,7 @@
         Real64 CurrentEndTimeLast; // end time of time step for last simulation time step
         Real64 TimeStepSysLast;    // last system time step (used to check for downshifting)
         // for multispeed DX coil type
-<<<<<<< HEAD
-        DataGlobalConstants::eResource FuelTypeNum; // Fuel type number
-=======
-        std::string FuelType;                       // Fuel type string
-        Constant::ResourceType FuelTypeNum;         // Fuel type number
->>>>>>> c1b367a1
+        Constant::eResource FuelTypeNum; // Fuel type number
         int NumOfSpeeds;                            // Number of speeds
         bool PLRImpact;                             // Part load fraction applied to Speed Number > 1
         bool LatentImpact;                          // Latent degradation applied to Speed Number > 1
@@ -494,11 +489,7 @@
               ErrIndex4(0), LowAmbErrIndex(0), HighAmbErrIndex(0), PLFErrIndex(0), PLRErrIndex(0), PrintLowAmbMessage(false),
               PrintHighAmbMessage(false), EvapWaterSupplyMode(EvapWaterSupply::FromMains), EvapWaterSupTankID(0), EvapWaterTankDemandARRID(0),
               CondensateCollectMode(CondensateCollectAction::Discard), CondensateTankID(0), CondensateTankSupplyARRID(0), CondensateVdot(0.0),
-<<<<<<< HEAD
-              CondensateVol(0.0), CurrentEndTimeLast(0.0), TimeStepSysLast(0.0), FuelTypeNum(DataGlobalConstants::eResource::Invalid), NumOfSpeeds(0),
-=======
-              CondensateVol(0.0), CurrentEndTimeLast(0.0), TimeStepSysLast(0.0), FuelTypeNum(Constant::ResourceType::None), NumOfSpeeds(0),
->>>>>>> c1b367a1
+              CondensateVol(0.0), CurrentEndTimeLast(0.0), TimeStepSysLast(0.0), FuelTypeNum(Constant::eResource::Invalid), NumOfSpeeds(0),
               PLRImpact(false), LatentImpact(false), MSFuelWasteHeat(0.0), MSHPHeatRecActive(false), MSHPDesignSpecIndex(0), CoolingCoilPresent(true),
               HeatingCoilPresent(true), ISHundredPercentDOASDXCoil(false), SHRFTemp(MaxModes, 0), SHRFTempErrorIndex(0), SHRFFlow(MaxModes, 0),
               SHRFFlowErrorIndex(0), SHRFTemp2(0), SHRFFlow2(0), UserSHRCurveExists(false), ASHRAE127StdRprt(false), SecZonePtr(0), SecCoilSHRFT(0),
