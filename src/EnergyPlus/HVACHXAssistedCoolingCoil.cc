// EnergyPlus, Copyright (c) 1996-2022, The Board of Trustees of the University of Illinois,
// The Regents of the University of California, through Lawrence Berkeley National Laboratory
// (subject to receipt of any required approvals from the U.S. Dept. of Energy), Oak Ridge
// National Laboratory, managed by UT-Battelle, Alliance for Sustainable Energy, LLC, and other
// contributors. All rights reserved.
//
// NOTICE: This Software was developed under funding from the U.S. Department of Energy and the
// U.S. Government consequently retains certain rights. As such, the U.S. Government has been
// granted for itself and others acting on its behalf a paid-up, nonexclusive, irrevocable,
// worldwide license in the Software to reproduce, distribute copies to the public, prepare
// derivative works, and perform publicly and display publicly, and to permit others to do so.
//
// Redistribution and use in source and binary forms, with or without modification, are permitted
// provided that the following conditions are met:
//
// (1) Redistributions of source code must retain the above copyright notice, this list of
//     conditions and the following disclaimer.
//
// (2) Redistributions in binary form must reproduce the above copyright notice, this list of
//     conditions and the following disclaimer in the documentation and/or other materials
//     provided with the distribution.
//
// (3) Neither the name of the University of California, Lawrence Berkeley National Laboratory,
//     the University of Illinois, U.S. Dept. of Energy nor the names of its contributors may be
//     used to endorse or promote products derived from this software without specific prior
//     written permission.
//
// (4) Use of EnergyPlus(TM) Name. If Licensee (i) distributes the software in stand-alone form
//     without changes from the version obtained under this License, or (ii) Licensee makes a
//     reference solely to the software portion of its product, Licensee must refer to the
//     software as "EnergyPlus version X" software, where "X" is the version number Licensee
//     obtained under this License and may not use a different name for the software. Except as
//     specifically required in this Section (4), Licensee shall not use in a company name, a
//     product name, in advertising, publicity, or other promotional activities any name, trade
//     name, trademark, logo, or other designation of "EnergyPlus", "E+", "e+" or confusingly
//     similar designation, without the U.S. Department of Energy's prior written consent.
//
// THIS SOFTWARE IS PROVIDED BY THE COPYRIGHT HOLDERS AND CONTRIBUTORS "AS IS" AND ANY EXPRESS OR
// IMPLIED WARRANTIES, INCLUDING, BUT NOT LIMITED TO, THE IMPLIED WARRANTIES OF MERCHANTABILITY
// AND FITNESS FOR A PARTICULAR PURPOSE ARE DISCLAIMED. IN NO EVENT SHALL THE COPYRIGHT OWNER OR
// CONTRIBUTORS BE LIABLE FOR ANY DIRECT, INDIRECT, INCIDENTAL, SPECIAL, EXEMPLARY, OR
// CONSEQUENTIAL DAMAGES (INCLUDING, BUT NOT LIMITED TO, PROCUREMENT OF SUBSTITUTE GOODS OR
// SERVICES; LOSS OF USE, DATA, OR PROFITS; OR BUSINESS INTERRUPTION) HOWEVER CAUSED AND ON ANY
// THEORY OF LIABILITY, WHETHER IN CONTRACT, STRICT LIABILITY, OR TORT (INCLUDING NEGLIGENCE OR
// OTHERWISE) ARISING IN ANY WAY OUT OF THE USE OF THIS SOFTWARE, EVEN IF ADVISED OF THE
// POSSIBILITY OF SUCH DAMAGE.

// C++ Headers
#include <cmath>

// ObjexxFCL Headers
#include <ObjexxFCL/Fmath.hh>

// EnergyPlus Headers
#include <EnergyPlus/BranchNodeConnections.hh>
#include <EnergyPlus/Coils/CoilCoolingDX.hh>
#include <EnergyPlus/DXCoils.hh>
#include <EnergyPlus/Data/EnergyPlusData.hh>
#include <EnergyPlus/DataHVACGlobals.hh>
#include <EnergyPlus/DataHeatBalance.hh>
#include <EnergyPlus/DataLoopNode.hh>
#include <EnergyPlus/GlobalNames.hh>
#include <EnergyPlus/HVACControllers.hh>
#include <EnergyPlus/HVACHXAssistedCoolingCoil.hh>
#include <EnergyPlus/HeatRecovery.hh>
#include <EnergyPlus/InputProcessing/InputProcessor.hh>
#include <EnergyPlus/NodeInputManager.hh>
#include <EnergyPlus/UtilityRoutines.hh>
#include <EnergyPlus/VariableSpeedCoils.hh>
#include <EnergyPlus/WaterCoils.hh>

namespace EnergyPlus {

namespace HVACHXAssistedCoolingCoil {
    // Module containing the simulation routines for a heat exchanger-
    // assisted cooling coil

    // MODULE INFORMATION:
    //       AUTHOR         Richard Raustad, FSEC
    //       DATE WRITTEN   Sept 2003
    //       MODIFIED       na
    //       RE-ENGINEERED  na

    // PURPOSE OF THIS MODULE:
    //  To encapsulate the data and algorithms required to
    //  manage the heat exchanger-assisted cooling coil compound component

    // METHODOLOGY EMPLOYED:
    //  Call the air-to-air heat exchanger and cooling coil repeatedly to converge
    //  on the solution instead of relying on the air loop manager for iterations

    // REFERENCES:
    // Kosar, D. 2006. Dehumidification Enhancements, ASHRAE Journal, Vol. 48, No. 2, February 2006.
    // Kosar, D. et al. 2006. Dehumidification Enhancement of Direct Expansion Systems Through Component
    //   Augmentation of the Cooling Coil. 15th Symposium on Improving Building Systems in Hot and Humid
    //   Climates, July 24-26, 2006.

    // Using/Aliasing
    using namespace DataLoopNode;
    using namespace DataHVACGlobals;

    void SimHXAssistedCoolingCoil(EnergyPlusData &state,
                                  std::string_view HXAssistedCoilName,    // Name of HXAssistedCoolingCoil
                                  bool const FirstHVACIteration,          // FirstHVACIteration flag
                                  CompressorOperation const CompressorOp, // compressor operation; 1=on, 0=off
                                  Real64 const PartLoadRatio,             // Part load ratio of Coil:DX:CoolingBypassFactorEmpirical
                                  int &CompIndex,
                                  int const FanOpMode,                     // Allows the parent object to control fan operation
                                  Optional_bool_const HXUnitEnable,        // flag to enable heat exchanger heat recovery
                                  Optional<Real64 const> OnOffAFR,         // Ratio of compressor ON air mass flow rate to AVERAGE over time step
                                  Optional_bool_const EconomizerFlag,      // OA sys or air loop economizer status
                                  Optional<Real64> QTotOut,                // the total cooling output of unit
                                  Optional_int_const DehumidificationMode, // Optional dehumbidication mode
                                  Optional<Real64 const> LoadSHR           // Optional CoilSHR pass over
    )
    {

        // SUBROUTINE INFORMATION:
        //       AUTHOR         Richard Raustad, FSEC
        //       DATE WRITTEN   Sept 2003
        //       MODIFIED       na
        //       RE-ENGINEERED  na

        // PURPOSE OF THIS SUBROUTINE:
        //  This subroutine manages the simulation of the
        //  cooling coil/heat exchanger combination.

        // Locals
        // SUBROUTINE ARGUMENT DEFINITIONS:
        // (not used for Coil:Water:DetailedFlatCooling)

        // SUBROUTINE LOCAL VARIABLE DECLARATIONS:
        int HXAssistedCoilNum; // Index for HXAssistedCoolingCoil
        Real64 AirFlowRatio;   // Ratio of compressor ON air mass flow rate to AVEARAGE over time step
        bool HXUnitOn;         // flag to enable heat exchanger
        Real64 AirMassFlow;    // HX System air mass flow rate
        int InletNodeNum;      // HX System inlet node number
        int OutletNodeNum;     // HX System outlet node number

        // Obtains and allocates HXAssistedCoolingCoil related parameters from input file
        if (state.dataHVACAssistedCC->GetCoilsInputFlag) { // First time subroutine has been called, get input data
            // Get the HXAssistedCoolingCoil input
            GetHXAssistedCoolingCoilInput(state);
            state.dataHVACAssistedCC->GetCoilsInputFlag =
                false; // Set logic flag to disallow getting the input data on future calls to this subroutine
        }

        // Find the correct HXAssistedCoolingCoil number
        if (CompIndex == 0) {
            HXAssistedCoilNum = UtilityRoutines::FindItemInList(HXAssistedCoilName, state.dataHVACAssistedCC->HXAssistedCoil);
            if (HXAssistedCoilNum == 0) {
                ShowFatalError(state, "HX Assisted Coil not found=" + std::string{HXAssistedCoilName});
            }
            CompIndex = HXAssistedCoilNum;
        } else {
            HXAssistedCoilNum = CompIndex;
            if (HXAssistedCoilNum > state.dataHVACAssistedCC->TotalNumHXAssistedCoils || HXAssistedCoilNum < 1) {
                ShowFatalError(state,
                               format("SimHXAssistedCoolingCoil: Invalid CompIndex passed={}, Number of HX Assisted Cooling Coils={}, Coil name={}",
                                      HXAssistedCoilNum,
                                      state.dataHVACAssistedCC->TotalNumHXAssistedCoils,
                                      HXAssistedCoilName));
            }
            if (state.dataHVACAssistedCC->CheckEquipName(HXAssistedCoilNum)) {
                if (!HXAssistedCoilName.empty() && HXAssistedCoilName != state.dataHVACAssistedCC->HXAssistedCoil(HXAssistedCoilNum).Name) {
                    ShowFatalError(state,
                                   format("SimHXAssistedCoolingCoil: Invalid CompIndex passed={}, Coil name={}, stored Coil Name for that index={}",
                                          HXAssistedCoilNum,
                                          HXAssistedCoilName,
                                          state.dataHVACAssistedCC->HXAssistedCoil(HXAssistedCoilNum).Name));
                }
                state.dataHVACAssistedCC->CheckEquipName(HXAssistedCoilNum) = false;
            }
        }

        // Initialize HXAssistedCoolingCoil Flows
        InitHXAssistedCoolingCoil(state, HXAssistedCoilNum);

        if (present(HXUnitEnable)) {
            HXUnitOn = HXUnitEnable;
        } else {
            HXUnitOn = true;
        }

        if (CompressorOp == CompressorOperation::Off) {
            HXUnitOn = false;
        }

        // Calculate the HXAssistedCoolingCoil performance and the coil outlet conditions
        if (present(OnOffAFR)) {
            AirFlowRatio = OnOffAFR;
        } else {
            AirFlowRatio = 1.0;
        }
<<<<<<< HEAD
        if (present(DehumidificationMode) && present(LoadSHR) &&
            state.dataHVACAssistedCC->HXAssistedCoil(HXAssistedCoilNum).CoolingCoilType_Num == DataHVACGlobals::CoilDX_Cooling) {
            CalcHXAssistedCoolingCoil(state,
                                      HXAssistedCoilNum,
                                      FirstHVACIteration,
                                      CompOp,
                                      PartLoadRatio,
                                      HXUnitOn,
                                      FanOpMode,
                                      AirFlowRatio,
                                      EconomizerFlag,
                                      DehumidificationMode,
                                      LoadSHR);
        } else {
            CalcHXAssistedCoolingCoil(
                state, HXAssistedCoilNum, FirstHVACIteration, CompOp, PartLoadRatio, HXUnitOn, FanOpMode, AirFlowRatio, EconomizerFlag);
        }
=======
        CalcHXAssistedCoolingCoil(
            state, HXAssistedCoilNum, FirstHVACIteration, CompressorOp, PartLoadRatio, HXUnitOn, FanOpMode, AirFlowRatio, EconomizerFlag);
>>>>>>> 7b27f241

        // Update the current HXAssistedCoil output
        //  Call UpdateHXAssistedCoolingCoil(HXAssistedCoilNum), not required. Updates done by the HX and cooling coil components.

        // Report the current HXAssistedCoil output
        //  Call ReportHXAssistedCoolingCoil(HXAssistedCoilNum), not required. No reporting variables for this compound component.

        if (present(QTotOut)) {
            InletNodeNum = state.dataHVACAssistedCC->HXAssistedCoil(HXAssistedCoilNum).HXAssistedCoilInletNodeNum;
            OutletNodeNum = state.dataHVACAssistedCC->HXAssistedCoil(HXAssistedCoilNum).HXAssistedCoilOutletNodeNum;
            AirMassFlow = state.dataLoopNodes->Node(OutletNodeNum).MassFlowRate;
            QTotOut = AirMassFlow * (state.dataLoopNodes->Node(InletNodeNum).Enthalpy - state.dataLoopNodes->Node(OutletNodeNum).Enthalpy);
        }
    }

    // Get Input Section of the Module
    //******************************************************************************

    void GetHXAssistedCoolingCoilInput(EnergyPlusData &state)
    {

        // SUBROUTINE INFORMATION:
        //       AUTHOR         Richard Raustad, FSEC
        //       DATE WRITTEN   Sept 2003
        //       MODIFIED       na
        //       RE-ENGINEERED  na

        // PURPOSE OF THIS SUBROUTINE:
        //  Obtains input data for this compount object and stores it in data structure

        // METHODOLOGY EMPLOYED:
        //  Uses "Get" routines to read in data.

        // Using/Aliasing
        using BranchNodeConnections::SetUpCompSets;
        using BranchNodeConnections::TestCompSet;
        using DXCoils::GetDXCoilIndex;
        using HeatRecovery::GetSecondaryInletNode;
        using HeatRecovery::GetSecondaryOutletNode;
        using HeatRecovery::GetSupplyInletNode;
        using HeatRecovery::GetSupplyOutletNode;
        using HVACControllers::GetControllerNameAndIndex;
        using NodeInputManager::GetOnlySingleNode;
        using WaterCoils::GetCoilWaterInletNode;
        auto &GetDXCoilInletNode(DXCoils::GetCoilInletNode);
        auto &GetDXCoilOutletNode(DXCoils::GetCoilOutletNode);
        auto &GetWaterCoilInletNode(WaterCoils::GetCoilInletNode);
        auto &GetWaterCoilOutletNode(WaterCoils::GetCoilOutletNode);

        // SUBROUTINE PARAMETER DEFINITIONS:
        static constexpr std::string_view RoutineName("GetHXAssistedCoolingCoilInput: "); // include trailing blank space

        // SUBROUTINE LOCAL VARIABLE DECLARATIONS:
        int HXAssistedCoilNum;       // Index number of the HXAssistedCoolingCoil for which input data is being read from the idf
        int NumAlphas;               // Number of alpha inputs
        int NumNums;                 // Number of number inputs
        int IOStat;                  // Return status from GetObjectItem call
        bool ErrorsFound(false);     // set TRUE if errors detected in input
        int NumHXAssistedDXCoils;    // Number of HXAssistedCoolingCoil objects using a DX coil
        int NumHXAssistedWaterCoils; // Number of HXAssistedCoolingCoil objects using a chilled water coil
        //    LOGICAL :: FanErrFlag              ! Error flag for fan operating mode mining call
        bool HXErrFlag;                   // Error flag for HX node numbers mining call
        bool CoolingCoilErrFlag;          // Error flag for cooling coil node numbers mining call
        int SupplyAirInletNode;           // supply air inlet node number mined from heat exchanger object (ExchCond structure)
        int SupplyAirOutletNode;          // supply air outlet node number mined from heat exchanger object (ExchCond structure)
        int SecondaryAirInletNode;        // secondary air inlet node number mined from heat exchanger object (ExchCond structure)
        int SecondaryAirOutletNode;       // secondary air outlet node number mined from heat exchanger object (ExchCond structure)
        int CoolingCoilInletNodeNum;      // air outlet node number of cooling coil, used for warning messages
        int CoolingCoilWaterInletNodeNum; // water coil water inlet node number used to find controller index
        int CoolingCoilOutletNodeNum;     // air outlet node number of cooling coil, used for warning messages
        std::string CurrentModuleObject;  // Object type for getting and error messages
        Array1D_string AlphArray;         // Alpha input items for object
        Array1D_string cAlphaFields;      // Alpha field names
        Array1D_string cNumericFields;    // Numeric field names
        Array1D<Real64> NumArray;         // Numeric input items for object
        Array1D_bool lAlphaBlanks;        // Logical array, alpha field input BLANK = .TRUE.
        Array1D_bool lNumericBlanks;      // Logical array, numeric field input BLANK = .TRUE.
        int MaxNums(0);                   // Maximum number of numeric input fields
        int MaxAlphas(0);                 // Maximum number of alpha input fields
        int TotalArgs(0);                 // Total number of alpha and numeric arguments (max) for a

        NumHXAssistedDXCoils = state.dataInputProcessing->inputProcessor->getNumObjectsFound(state, "CoilSystem:Cooling:DX:HeatExchangerAssisted");
        NumHXAssistedWaterCoils =
            state.dataInputProcessing->inputProcessor->getNumObjectsFound(state, "CoilSystem:Cooling:Water:HeatExchangerAssisted");
        state.dataHVACAssistedCC->TotalNumHXAssistedCoils = NumHXAssistedDXCoils + NumHXAssistedWaterCoils;
        if (state.dataHVACAssistedCC->TotalNumHXAssistedCoils > 0) {
            state.dataHVACAssistedCC->HXAssistedCoil.allocate(state.dataHVACAssistedCC->TotalNumHXAssistedCoils);
            state.dataHVACAssistedCC->HXAssistedCoilOutletTemp.allocate(state.dataHVACAssistedCC->TotalNumHXAssistedCoils);
            state.dataHVACAssistedCC->HXAssistedCoilOutletHumRat.allocate(state.dataHVACAssistedCC->TotalNumHXAssistedCoils);
            state.dataHVACAssistedCC->CheckEquipName.dimension(state.dataHVACAssistedCC->TotalNumHXAssistedCoils, true);
            state.dataHVACAssistedCC->UniqueHXAssistedCoilNames.reserve(state.dataHVACAssistedCC->TotalNumHXAssistedCoils);
        }

        state.dataInputProcessing->inputProcessor->getObjectDefMaxArgs(
            state, "CoilSystem:Cooling:DX:HeatExchangerAssisted", TotalArgs, NumAlphas, NumNums);
        MaxNums = max(MaxNums, NumNums);
        MaxAlphas = max(MaxAlphas, NumAlphas);
        state.dataInputProcessing->inputProcessor->getObjectDefMaxArgs(
            state, "CoilSystem:Cooling:Water:HeatExchangerAssisted", TotalArgs, NumAlphas, NumNums);
        MaxNums = max(MaxNums, NumNums);
        MaxAlphas = max(MaxAlphas, NumAlphas);

        AlphArray.allocate(MaxAlphas);
        cAlphaFields.allocate(MaxAlphas);
        cNumericFields.allocate(MaxNums);
        NumArray.dimension(MaxNums, 0.0);
        lAlphaBlanks.dimension(MaxAlphas, true);
        lNumericBlanks.dimension(MaxNums, true);

        // Get the data for the Coil:DX:CoolingHeatExchangerAssisted objects
        CurrentModuleObject = "CoilSystem:Cooling:DX:HeatExchangerAssisted";

        for (HXAssistedCoilNum = 1; HXAssistedCoilNum <= NumHXAssistedDXCoils; ++HXAssistedCoilNum) {
            state.dataInputProcessing->inputProcessor->getObjectItem(state,
                                                                     CurrentModuleObject,
                                                                     HXAssistedCoilNum,
                                                                     AlphArray,
                                                                     NumAlphas,
                                                                     NumArray,
                                                                     NumNums,
                                                                     IOStat,
                                                                     lNumericBlanks,
                                                                     lAlphaBlanks,
                                                                     cAlphaFields,
                                                                     cNumericFields);
            GlobalNames::VerifyUniqueInterObjectName(
                state, state.dataHVACAssistedCC->UniqueHXAssistedCoilNames, AlphArray(1), CurrentModuleObject, ErrorsFound);

            state.dataHVACAssistedCC->HXAssistedCoil(HXAssistedCoilNum).Name = AlphArray(1);
            state.dataHVACAssistedCC->HXAssistedCoil(HXAssistedCoilNum).HeatExchangerType = AlphArray(2);
            state.dataHVACAssistedCC->HXAssistedCoil(HXAssistedCoilNum).HeatExchangerName = AlphArray(3);

            if (UtilityRoutines::SameString(state.dataHVACAssistedCC->HXAssistedCoil(HXAssistedCoilNum).HeatExchangerType,
                                            "HeatExchanger:AirToAir:SensibleAndLatent")) {
                state.dataHVACAssistedCC->HXAssistedCoil(HXAssistedCoilNum).HeatExchangerType_Num = HX_AIRTOAIR_GENERIC;
            } else if (UtilityRoutines::SameString(state.dataHVACAssistedCC->HXAssistedCoil(HXAssistedCoilNum).HeatExchangerType,
                                                   "HeatExchanger:AirToAir:FlatPlate")) {
                state.dataHVACAssistedCC->HXAssistedCoil(HXAssistedCoilNum).HeatExchangerType_Num = HX_AIRTOAIR_FLATPLATE;
            } else if (UtilityRoutines::SameString(state.dataHVACAssistedCC->HXAssistedCoil(HXAssistedCoilNum).HeatExchangerType,
                                                   "HeatExchanger:Desiccant:BalancedFlow")) {
                state.dataHVACAssistedCC->HXAssistedCoil(HXAssistedCoilNum).HeatExchangerType_Num = HX_DESICCANT_BALANCED;
            } else {
                ShowWarningError(state,
                                 std::string{RoutineName} + CurrentModuleObject + "=\"" +
                                     state.dataHVACAssistedCC->HXAssistedCoil(HXAssistedCoilNum).Name + "\"");
                ShowContinueError(state,
                                  "Invalid " + cAlphaFields(2) + "=\"" +
                                      state.dataHVACAssistedCC->HXAssistedCoil(HXAssistedCoilNum).HeatExchangerType + "\"");
                ErrorsFound = true;
            }

            state.dataHVACAssistedCC->HXAssistedCoil(HXAssistedCoilNum).CoolingCoilType = AlphArray(4);
            state.dataHVACAssistedCC->HXAssistedCoil(HXAssistedCoilNum).CoolingCoilName = AlphArray(5);

            if (UtilityRoutines::SameString(state.dataHVACAssistedCC->HXAssistedCoil(HXAssistedCoilNum).CoolingCoilType, "Coil:Cooling:DX")) {
                state.dataHVACAssistedCC->HXAssistedCoil(HXAssistedCoilNum).CoolingCoilType_Num = CoilDX_Cooling;
                state.dataHVACAssistedCC->HXAssistedCoil(HXAssistedCoilNum).HXAssistedCoilType = CurrentModuleObject;
                state.dataHVACAssistedCC->HXAssistedCoil(HXAssistedCoilNum).HXAssistedCoilType_Num = CoilDX_CoolingHXAssisted;

                CoolingCoilErrFlag = false;
                int coolingCoilIndex_temp =
                    CoilCoolingDX::factory(state, state.dataHVACAssistedCC->HXAssistedCoil(HXAssistedCoilNum).CoolingCoilName);
                state.dataHVACAssistedCC->HXAssistedCoil(HXAssistedCoilNum).CoolingCoilIndex = coolingCoilIndex_temp;
                if (coolingCoilIndex_temp < 0) {
                    ShowContinueError(state, "Occurs in " + CurrentModuleObject + " = " + AlphArray(5));
                    CoolingCoilErrFlag = true;
                    ErrorsFound = true;
                }

                state.dataHVACAssistedCC->HXAssistedCoil(HXAssistedCoilNum).DXCoilNumOfSpeeds =
                    state.dataCoilCooingDX->coilCoolingDXs[coolingCoilIndex_temp].performance.normalMode.speeds.size();
                if (state.dataHVACAssistedCC->HXAssistedCoil(HXAssistedCoilNum).DXCoilNumOfSpeeds < 1) {
                    CoolingCoilErrFlag = true;
                }
                if (CoolingCoilErrFlag) {
                    ShowContinueError(state,
                                      "...occurs in " + CurrentModuleObject + "=\"" +
                                          state.dataHVACAssistedCC->HXAssistedCoil(HXAssistedCoilNum).Name + "\"");
                    ErrorsFound = true;
                }
            } else if (UtilityRoutines::SameString(state.dataHVACAssistedCC->HXAssistedCoil(HXAssistedCoilNum).CoolingCoilType,
                                                   "Coil:Cooling:DX:SingleSpeed")) {
                state.dataHVACAssistedCC->HXAssistedCoil(HXAssistedCoilNum).CoolingCoilType_Num = CoilDX_CoolingSingleSpeed;
                state.dataHVACAssistedCC->HXAssistedCoil(HXAssistedCoilNum).HXAssistedCoilType = CurrentModuleObject;
                state.dataHVACAssistedCC->HXAssistedCoil(HXAssistedCoilNum).HXAssistedCoilType_Num = CoilDX_CoolingHXAssisted;
                CoolingCoilErrFlag = false;
                GetDXCoilIndex(state,
                               state.dataHVACAssistedCC->HXAssistedCoil(HXAssistedCoilNum).CoolingCoilName,
                               state.dataHVACAssistedCC->HXAssistedCoil(HXAssistedCoilNum).CoolingCoilIndex,
                               CoolingCoilErrFlag,
                               state.dataHVACAssistedCC->HXAssistedCoil(HXAssistedCoilNum).CoolingCoilType);
                if (CoolingCoilErrFlag) {
                    ShowContinueError(state,
                                      "...occurs in " + CurrentModuleObject + "=\"" +
                                          state.dataHVACAssistedCC->HXAssistedCoil(HXAssistedCoilNum).Name + "\"");
                    ErrorsFound = true;
                }
            } else if (UtilityRoutines::SameString(state.dataHVACAssistedCC->HXAssistedCoil(HXAssistedCoilNum).CoolingCoilType,
                                                   "Coil:Cooling:DX:VariableSpeed")) {
                state.dataHVACAssistedCC->HXAssistedCoil(HXAssistedCoilNum).CoolingCoilType_Num = DataHVACGlobals::Coil_CoolingAirToAirVariableSpeed;
                state.dataHVACAssistedCC->HXAssistedCoil(HXAssistedCoilNum).HXAssistedCoilType = CurrentModuleObject;
                state.dataHVACAssistedCC->HXAssistedCoil(HXAssistedCoilNum).HXAssistedCoilType_Num = CoilDX_CoolingHXAssisted;
                CoolingCoilErrFlag = false;
                state.dataHVACAssistedCC->HXAssistedCoil(HXAssistedCoilNum).CoolingCoilIndex =
                    VariableSpeedCoils::GetCoilIndexVariableSpeed(state, AlphArray(4), AlphArray(5), CoolingCoilErrFlag);

                if (CoolingCoilErrFlag) {
                    ShowContinueError(state,
                                      "...occurs in " + CurrentModuleObject + "=\"" +
                                          state.dataHVACAssistedCC->HXAssistedCoil(HXAssistedCoilNum).Name + "\"");
                    ErrorsFound = true;
                }
                state.dataHVACAssistedCC->HXAssistedCoil(HXAssistedCoilNum).DXCoilNumOfSpeeds = VariableSpeedCoils::GetVSCoilNumOfSpeeds(
                    state, state.dataHVACAssistedCC->HXAssistedCoil(HXAssistedCoilNum).CoolingCoilName, CoolingCoilErrFlag);
                if (CoolingCoilErrFlag) {
                    ShowContinueError(state,
                                      "...occurs in " + CurrentModuleObject + "=\"" +
                                          state.dataHVACAssistedCC->HXAssistedCoil(HXAssistedCoilNum).Name + "\"");
                    ErrorsFound = true;
                }
            } else {
                ShowSevereError(state,
                                std::string{RoutineName} + CurrentModuleObject + "=\"" +
                                    state.dataHVACAssistedCC->HXAssistedCoil(HXAssistedCoilNum).Name + "\"");
                ShowContinueError(
                    state, "Invalid " + cAlphaFields(4) + "=\"" + state.dataHVACAssistedCC->HXAssistedCoil(HXAssistedCoilNum).CoolingCoilType + "\"");
                ErrorsFound = true;
            }

            HXErrFlag = false;
            SupplyAirInletNode = GetSupplyInletNode(state, state.dataHVACAssistedCC->HXAssistedCoil(HXAssistedCoilNum).HeatExchangerName, HXErrFlag);
            if (HXErrFlag) {
                ShowContinueError(
                    state, "...Occurs in " + CurrentModuleObject + "=\"" + state.dataHVACAssistedCC->HXAssistedCoil(HXAssistedCoilNum).Name + "\"");
            }

            HXErrFlag = false;
            SupplyAirOutletNode =
                GetSupplyOutletNode(state, state.dataHVACAssistedCC->HXAssistedCoil(HXAssistedCoilNum).HeatExchangerName, HXErrFlag);
            if (HXErrFlag) {
                ShowContinueError(
                    state, "...Occurs in " + CurrentModuleObject + "=\"" + state.dataHVACAssistedCC->HXAssistedCoil(HXAssistedCoilNum).Name + "\"");
            }

            HXErrFlag = false;
            SecondaryAirInletNode =
                GetSecondaryInletNode(state, state.dataHVACAssistedCC->HXAssistedCoil(HXAssistedCoilNum).HeatExchangerName, HXErrFlag);
            if (HXErrFlag) {
                ShowContinueError(
                    state, "...Occurs in " + CurrentModuleObject + "=\"" + state.dataHVACAssistedCC->HXAssistedCoil(HXAssistedCoilNum).Name + "\"");
            }

            HXErrFlag = false;
            SecondaryAirOutletNode =
                GetSecondaryOutletNode(state, state.dataHVACAssistedCC->HXAssistedCoil(HXAssistedCoilNum).HeatExchangerName, HXErrFlag);
            if (HXErrFlag) {
                ShowContinueError(
                    state, "...Occurs in " + CurrentModuleObject + "=\"" + state.dataHVACAssistedCC->HXAssistedCoil(HXAssistedCoilNum).Name + "\"");
            }

            if (UtilityRoutines::SameString(state.dataHVACAssistedCC->HXAssistedCoil(HXAssistedCoilNum).CoolingCoilType, "Coil:Cooling:DX")) {
                CoolingCoilErrFlag = false;
                CoolingCoilInletNodeNum =
                    state.dataCoilCooingDX->coilCoolingDXs[state.dataHVACAssistedCC->HXAssistedCoil(HXAssistedCoilNum).CoolingCoilIndex]
                        .evapInletNodeIndex;
                if (CoolingCoilErrFlag) { // this flag is not changed
                    ShowContinueError(state,
                                      "...Occurs in " + CurrentModuleObject + "=\"" +
                                          state.dataHVACAssistedCC->HXAssistedCoil(HXAssistedCoilNum).Name + "\"");
                }
                if (SupplyAirOutletNode != CoolingCoilInletNodeNum) {
                    ShowSevereError(state,
                                    std::string{RoutineName} + CurrentModuleObject + "=\"" +
                                        state.dataHVACAssistedCC->HXAssistedCoil(HXAssistedCoilNum).Name + "\"");
                    ShowContinueError(state, "Node names are inconsistent in heat exchanger and cooling coil object.");
                    ShowContinueError(state,
                                      "The supply air outlet node name in heat exchanger = " +
                                          state.dataHVACAssistedCC->HXAssistedCoil(HXAssistedCoilNum).HeatExchangerType + "=\"" +
                                          state.dataHVACAssistedCC->HXAssistedCoil(HXAssistedCoilNum).HeatExchangerName + "\"");
                    ShowContinueError(state,
                                      "must match the cooling coil inlet node name in = " +
                                          state.dataHVACAssistedCC->HXAssistedCoil(HXAssistedCoilNum).CoolingCoilType + "=\"" +
                                          state.dataHVACAssistedCC->HXAssistedCoil(HXAssistedCoilNum).CoolingCoilName + "\"");
                    ShowContinueError(state,
                                      "Heat exchanger supply air outlet node name=\"" + state.dataLoopNodes->NodeID(SupplyAirOutletNode) + "\"");
                    ShowContinueError(state, "Cooling coil air inlet node name=\"" + state.dataLoopNodes->NodeID(CoolingCoilInletNodeNum) + "\"");
                    ErrorsFound = true;
                }

                CoolingCoilErrFlag = false;
                CoolingCoilOutletNodeNum =
                    state.dataCoilCooingDX->coilCoolingDXs[state.dataHVACAssistedCC->HXAssistedCoil(HXAssistedCoilNum).CoolingCoilIndex]
                        .evapOutletNodeIndex;
                if (CoolingCoilErrFlag) { // this error flag is not changed
                    ShowContinueError(state,
                                      "...Occurs in " + CurrentModuleObject + "=\"" +
                                          state.dataHVACAssistedCC->HXAssistedCoil(HXAssistedCoilNum).Name + "\"");
                }
                if (SecondaryAirInletNode != CoolingCoilOutletNodeNum) {
                    ShowSevereError(state,
                                    std::string{RoutineName} + CurrentModuleObject + "=\"" +
                                        state.dataHVACAssistedCC->HXAssistedCoil(HXAssistedCoilNum).Name + "\"");
                    ShowContinueError(state, "Node names are inconsistent in heat exchanger and cooling coil object.");
                    ShowContinueError(state,
                                      "The secondary air inlet node name in heat exchanger =" +
                                          state.dataHVACAssistedCC->HXAssistedCoil(HXAssistedCoilNum).HeatExchangerType + "=\"" +
                                          state.dataHVACAssistedCC->HXAssistedCoil(HXAssistedCoilNum).HeatExchangerName + "\"");
                    ShowContinueError(state,
                                      "must match the cooling coil air outlet node name in = " +
                                          state.dataHVACAssistedCC->HXAssistedCoil(HXAssistedCoilNum).CoolingCoilType + "=\"" +
                                          state.dataHVACAssistedCC->HXAssistedCoil(HXAssistedCoilNum).CoolingCoilName + "\".");
                    ShowContinueError(
                        state, "Heat exchanger secondary air inlet node name =\"" + state.dataLoopNodes->NodeID(SecondaryAirInletNode) + "\".");
                    ShowContinueError(state, "Cooling coil air outlet node name =\"" + state.dataLoopNodes->NodeID(CoolingCoilOutletNodeNum) + "\".");
                    ErrorsFound = true;
                }

            } else if (UtilityRoutines::SameString(state.dataHVACAssistedCC->HXAssistedCoil(HXAssistedCoilNum).CoolingCoilType,
                                                   "Coil:Cooling:DX:SingleSpeed")) {
                //         Check node names in heat exchanger and coil objects for consistency
                CoolingCoilErrFlag = false;
                CoolingCoilInletNodeNum = GetDXCoilInletNode(state,
                                                             state.dataHVACAssistedCC->HXAssistedCoil(HXAssistedCoilNum).CoolingCoilType,
                                                             state.dataHVACAssistedCC->HXAssistedCoil(HXAssistedCoilNum).CoolingCoilName,
                                                             CoolingCoilErrFlag);
                if (CoolingCoilErrFlag) {
                    ShowContinueError(state,
                                      "...Occurs in " + CurrentModuleObject + "=\"" +
                                          state.dataHVACAssistedCC->HXAssistedCoil(HXAssistedCoilNum).Name + "\"");
                }
                if (SupplyAirOutletNode != CoolingCoilInletNodeNum) {
                    ShowSevereError(state,
                                    std::string{RoutineName} + CurrentModuleObject + "=\"" +
                                        state.dataHVACAssistedCC->HXAssistedCoil(HXAssistedCoilNum).Name + "\"");
                    ShowContinueError(state, "Node names are inconsistent in heat exchanger and cooling coil object.");
                    ShowContinueError(state,
                                      "The supply air outlet node name in heat exchanger = " +
                                          state.dataHVACAssistedCC->HXAssistedCoil(HXAssistedCoilNum).HeatExchangerType + "=\"" +
                                          state.dataHVACAssistedCC->HXAssistedCoil(HXAssistedCoilNum).HeatExchangerName + "\"");
                    ShowContinueError(state,
                                      "must match the cooling coil inlet node name in = " +
                                          state.dataHVACAssistedCC->HXAssistedCoil(HXAssistedCoilNum).CoolingCoilType + "=\"" +
                                          state.dataHVACAssistedCC->HXAssistedCoil(HXAssistedCoilNum).CoolingCoilName + "\"");
                    ShowContinueError(state,
                                      "Heat exchanger supply air outlet node name=\"" + state.dataLoopNodes->NodeID(SupplyAirOutletNode) + "\"");
                    ShowContinueError(state, "Cooling coil air inlet node name=\"" + state.dataLoopNodes->NodeID(CoolingCoilInletNodeNum) + "\"");
                    ErrorsFound = true;
                }
                CoolingCoilErrFlag = false;
                CoolingCoilOutletNodeNum = GetDXCoilOutletNode(state,
                                                               state.dataHVACAssistedCC->HXAssistedCoil(HXAssistedCoilNum).CoolingCoilType,
                                                               state.dataHVACAssistedCC->HXAssistedCoil(HXAssistedCoilNum).CoolingCoilName,
                                                               CoolingCoilErrFlag);
                if (CoolingCoilErrFlag) {
                    ShowContinueError(state,
                                      "...Occurs in " + CurrentModuleObject + "=\"" +
                                          state.dataHVACAssistedCC->HXAssistedCoil(HXAssistedCoilNum).Name + "\"");
                }
                if (SecondaryAirInletNode != CoolingCoilOutletNodeNum) {
                    ShowSevereError(state,
                                    std::string{RoutineName} + CurrentModuleObject + "=\"" +
                                        state.dataHVACAssistedCC->HXAssistedCoil(HXAssistedCoilNum).Name + "\"");
                    ShowContinueError(state, "Node names are inconsistent in heat exchanger and cooling coil object.");
                    ShowContinueError(state,
                                      "The secondary air inlet node name in heat exchanger =" +
                                          state.dataHVACAssistedCC->HXAssistedCoil(HXAssistedCoilNum).HeatExchangerType + "=\"" +
                                          state.dataHVACAssistedCC->HXAssistedCoil(HXAssistedCoilNum).HeatExchangerName + "\"");
                    ShowContinueError(state,
                                      "must match the cooling coil air outlet node name in = " +
                                          state.dataHVACAssistedCC->HXAssistedCoil(HXAssistedCoilNum).CoolingCoilType + "=\"" +
                                          state.dataHVACAssistedCC->HXAssistedCoil(HXAssistedCoilNum).CoolingCoilName + "\".");
                    ShowContinueError(
                        state, "Heat exchanger secondary air inlet node name =\"" + state.dataLoopNodes->NodeID(SecondaryAirInletNode) + "\".");
                    ShowContinueError(state, "Cooling coil air outlet node name =\"" + state.dataLoopNodes->NodeID(CoolingCoilOutletNodeNum) + "\".");
                    ErrorsFound = true;
                }

            } else if (UtilityRoutines::SameString(state.dataHVACAssistedCC->HXAssistedCoil(HXAssistedCoilNum).CoolingCoilType,
                                                   "Coil:Cooling:DX:VariableSpeed")) {
                //         Check node names in heat exchanger and coil objects for consistency
                CoolingCoilErrFlag = false;
                CoolingCoilInletNodeNum =
                    VariableSpeedCoils::GetCoilInletNodeVariableSpeed(state,
                                                                      state.dataHVACAssistedCC->HXAssistedCoil(HXAssistedCoilNum).CoolingCoilType,
                                                                      state.dataHVACAssistedCC->HXAssistedCoil(HXAssistedCoilNum).CoolingCoilName,
                                                                      CoolingCoilErrFlag);
                if (CoolingCoilErrFlag) {
                    ShowContinueError(state,
                                      "...Occurs in " + CurrentModuleObject + "=\"" +
                                          state.dataHVACAssistedCC->HXAssistedCoil(HXAssistedCoilNum).Name + "\"");
                }
                if (SupplyAirOutletNode != CoolingCoilInletNodeNum) {
                    ShowSevereError(state,
                                    std::string{RoutineName} + CurrentModuleObject + "=\"" +
                                        state.dataHVACAssistedCC->HXAssistedCoil(HXAssistedCoilNum).Name + "\"");
                    ShowContinueError(state, "Node names are inconsistent in heat exchanger and cooling coil object.");
                    ShowContinueError(state,
                                      "The supply air outlet node name in heat exchanger = " +
                                          state.dataHVACAssistedCC->HXAssistedCoil(HXAssistedCoilNum).HeatExchangerType + "=\"" +
                                          state.dataHVACAssistedCC->HXAssistedCoil(HXAssistedCoilNum).HeatExchangerName + "\"");
                    ShowContinueError(state,
                                      "must match the cooling coil inlet node name in = " +
                                          state.dataHVACAssistedCC->HXAssistedCoil(HXAssistedCoilNum).CoolingCoilType + "=\"" +
                                          state.dataHVACAssistedCC->HXAssistedCoil(HXAssistedCoilNum).CoolingCoilName + "\"");
                    ShowContinueError(state,
                                      "Heat exchanger supply air outlet node name=\"" + state.dataLoopNodes->NodeID(SupplyAirOutletNode) + "\"");
                    ShowContinueError(state, "Cooling coil air inlet node name=\"" + state.dataLoopNodes->NodeID(CoolingCoilInletNodeNum) + "\"");
                    ErrorsFound = true;
                }
                CoolingCoilErrFlag = false;
                CoolingCoilOutletNodeNum =
                    VariableSpeedCoils::GetCoilOutletNodeVariableSpeed(state,
                                                                       state.dataHVACAssistedCC->HXAssistedCoil(HXAssistedCoilNum).CoolingCoilType,
                                                                       state.dataHVACAssistedCC->HXAssistedCoil(HXAssistedCoilNum).CoolingCoilName,
                                                                       CoolingCoilErrFlag);
                if (CoolingCoilErrFlag) {
                    ShowContinueError(state,
                                      "...Occurs in " + CurrentModuleObject + "=\"" +
                                          state.dataHVACAssistedCC->HXAssistedCoil(HXAssistedCoilNum).Name + "\"");
                }
                if (SecondaryAirInletNode != CoolingCoilOutletNodeNum) {
                    ShowSevereError(state,
                                    std::string{RoutineName} + CurrentModuleObject + "=\"" +
                                        state.dataHVACAssistedCC->HXAssistedCoil(HXAssistedCoilNum).Name + "\"");
                    ShowContinueError(state, "Node names are inconsistent in heat exchanger and cooling coil object.");
                    ShowContinueError(state,
                                      "The secondary air inlet node name in heat exchanger =" +
                                          state.dataHVACAssistedCC->HXAssistedCoil(HXAssistedCoilNum).HeatExchangerType + "=\"" +
                                          state.dataHVACAssistedCC->HXAssistedCoil(HXAssistedCoilNum).HeatExchangerName + "\"");
                    ShowContinueError(state,
                                      "must match the cooling coil air outlet node name in = " +
                                          state.dataHVACAssistedCC->HXAssistedCoil(HXAssistedCoilNum).CoolingCoilType + "=\"" +
                                          state.dataHVACAssistedCC->HXAssistedCoil(HXAssistedCoilNum).CoolingCoilName + "\".");
                    ShowContinueError(
                        state, "Heat exchanger secondary air inlet node name =\"" + state.dataLoopNodes->NodeID(SecondaryAirInletNode) + "\".");
                    ShowContinueError(state, "Cooling coil air outlet node name =\"" + state.dataLoopNodes->NodeID(CoolingCoilOutletNodeNum) + "\".");
                    ErrorsFound = true;
                }
            }

            TestCompSet(state,
                        state.dataHVACAssistedCC->HXAssistedCoil(HXAssistedCoilNum).HXAssistedCoilType,
                        state.dataHVACAssistedCC->HXAssistedCoil(HXAssistedCoilNum).Name,
                        state.dataLoopNodes->NodeID(SupplyAirInletNode),
                        state.dataLoopNodes->NodeID(SecondaryAirOutletNode),
                        "Air Nodes");

            state.dataHVACAssistedCC->HXAssistedCoil(HXAssistedCoilNum).HXAssistedCoilInletNodeNum =
                GetOnlySingleNode(state,
                                  state.dataLoopNodes->NodeID(SupplyAirInletNode),
                                  ErrorsFound,
                                  DataLoopNode::ConnectionObjectType::CoilSystemCoolingDXHeatExchangerAssisted,
                                  state.dataHVACAssistedCC->HXAssistedCoil(HXAssistedCoilNum).Name,
                                  DataLoopNode::NodeFluidType::Air,
                                  DataLoopNode::ConnectionType::Inlet,
                                  NodeInputManager::CompFluidStream::Primary,
                                  ObjectIsParent);
            CoolingCoilInletNodeNum = GetOnlySingleNode(state,
                                                        state.dataLoopNodes->NodeID(SupplyAirOutletNode),
                                                        ErrorsFound,
                                                        DataLoopNode::ConnectionObjectType::CoilSystemCoolingDXHeatExchangerAssisted,
                                                        state.dataHVACAssistedCC->HXAssistedCoil(HXAssistedCoilNum).Name,
                                                        DataLoopNode::NodeFluidType::Air,
                                                        DataLoopNode::ConnectionType::Internal,
                                                        NodeInputManager::CompFluidStream::Primary,
                                                        ObjectIsParent);
            state.dataHVACAssistedCC->HXAssistedCoil(HXAssistedCoilNum).HXExhaustAirInletNodeNum =
                GetOnlySingleNode(state,
                                  state.dataLoopNodes->NodeID(SecondaryAirInletNode),
                                  ErrorsFound,
                                  DataLoopNode::ConnectionObjectType::CoilSystemCoolingDXHeatExchangerAssisted,
                                  state.dataHVACAssistedCC->HXAssistedCoil(HXAssistedCoilNum).Name,
                                  DataLoopNode::NodeFluidType::Air,
                                  DataLoopNode::ConnectionType::Internal,
                                  NodeInputManager::CompFluidStream::Primary,
                                  ObjectIsParent);
            state.dataHVACAssistedCC->HXAssistedCoil(HXAssistedCoilNum).HXAssistedCoilOutletNodeNum =
                GetOnlySingleNode(state,
                                  state.dataLoopNodes->NodeID(SecondaryAirOutletNode),
                                  ErrorsFound,
                                  DataLoopNode::ConnectionObjectType::CoilSystemCoolingDXHeatExchangerAssisted,
                                  state.dataHVACAssistedCC->HXAssistedCoil(HXAssistedCoilNum).Name,
                                  DataLoopNode::NodeFluidType::Air,
                                  DataLoopNode::ConnectionType::Outlet,
                                  NodeInputManager::CompFluidStream::Primary,
                                  ObjectIsParent);

            // Add cooling coil to component sets array
            SetUpCompSets(state,
                          state.dataHVACAssistedCC->HXAssistedCoil(HXAssistedCoilNum).HXAssistedCoilType,
                          state.dataHVACAssistedCC->HXAssistedCoil(HXAssistedCoilNum).Name,
                          state.dataHVACAssistedCC->HXAssistedCoil(HXAssistedCoilNum).CoolingCoilType,
                          state.dataHVACAssistedCC->HXAssistedCoil(HXAssistedCoilNum).CoolingCoilName,
                          state.dataLoopNodes->NodeID(SupplyAirOutletNode),
                          state.dataLoopNodes->NodeID(SecondaryAirInletNode),
                          "Air Nodes");
            // Add heat exchanger to component sets array
            SetUpCompSets(state,
                          state.dataHVACAssistedCC->HXAssistedCoil(HXAssistedCoilNum).HXAssistedCoilType,
                          state.dataHVACAssistedCC->HXAssistedCoil(HXAssistedCoilNum).Name,
                          state.dataHVACAssistedCC->HXAssistedCoil(HXAssistedCoilNum).HeatExchangerType,
                          state.dataHVACAssistedCC->HXAssistedCoil(HXAssistedCoilNum).HeatExchangerName,
                          state.dataLoopNodes->NodeID(SupplyAirInletNode),
                          state.dataLoopNodes->NodeID(SupplyAirOutletNode),
                          "Process Air Nodes");
            SetUpCompSets(state,
                          state.dataHVACAssistedCC->HXAssistedCoil(HXAssistedCoilNum).HXAssistedCoilType,
                          state.dataHVACAssistedCC->HXAssistedCoil(HXAssistedCoilNum).Name,
                          state.dataHVACAssistedCC->HXAssistedCoil(HXAssistedCoilNum).HeatExchangerType,
                          state.dataHVACAssistedCC->HXAssistedCoil(HXAssistedCoilNum).HeatExchangerName,
                          state.dataLoopNodes->NodeID(SecondaryAirInletNode),
                          state.dataLoopNodes->NodeID(SecondaryAirOutletNode),
                          "Secondary Air Nodes");

        } // End of the Coil:DX:CoolingHXAssisted Loop

        // Get the data for the Coil:Water:CoolingHeatExchangerAssisted objects
        CurrentModuleObject = "CoilSystem:Cooling:Water:HeatExchangerAssisted";

        for (HXAssistedCoilNum = NumHXAssistedDXCoils + 1; HXAssistedCoilNum <= NumHXAssistedWaterCoils; ++HXAssistedCoilNum) {

            state.dataInputProcessing->inputProcessor->getObjectItem(state,
                                                                     CurrentModuleObject,
                                                                     HXAssistedCoilNum,
                                                                     AlphArray,
                                                                     NumAlphas,
                                                                     NumArray,
                                                                     NumNums,
                                                                     IOStat,
                                                                     lNumericBlanks,
                                                                     lAlphaBlanks,
                                                                     cAlphaFields,
                                                                     cNumericFields);
            GlobalNames::VerifyUniqueInterObjectName(
                state, state.dataHVACAssistedCC->UniqueHXAssistedCoilNames, AlphArray(1), CurrentModuleObject, ErrorsFound);

            state.dataHVACAssistedCC->HXAssistedCoil(HXAssistedCoilNum).Name = AlphArray(1);

            state.dataHVACAssistedCC->HXAssistedCoil(HXAssistedCoilNum).HeatExchangerType = AlphArray(2);
            state.dataHVACAssistedCC->HXAssistedCoil(HXAssistedCoilNum).HeatExchangerName = AlphArray(3);

            if (UtilityRoutines::SameString(state.dataHVACAssistedCC->HXAssistedCoil(HXAssistedCoilNum).HeatExchangerType,
                                            "HeatExchanger:AirToAir:SensibleAndLatent")) {
                state.dataHVACAssistedCC->HXAssistedCoil(HXAssistedCoilNum).HeatExchangerType_Num = HX_AIRTOAIR_GENERIC;
            } else if (UtilityRoutines::SameString(state.dataHVACAssistedCC->HXAssistedCoil(HXAssistedCoilNum).HeatExchangerType,
                                                   "HeatExchanger:AirToAir:FlatPlate")) {
                state.dataHVACAssistedCC->HXAssistedCoil(HXAssistedCoilNum).HeatExchangerType_Num = HX_AIRTOAIR_FLATPLATE;
                //       balanced desiccant HX not allowed with water coils at this time
                //       ELSEIF(UtilityRoutines::SameString(HXAssistedCoil(HXAssistedCoilNum)%HeatExchangerType,'HeatExchanger:Desiccant:BalancedFlow'))
                //       THEN
                //         HXAssistedCoil(HXAssistedCoilNum)%HeatExchangerType_Num = HX_DESICCANT_BALANCED
            } else {
                ShowWarningError(state,
                                 std::string{RoutineName} + CurrentModuleObject + "=\"" +
                                     state.dataHVACAssistedCC->HXAssistedCoil(HXAssistedCoilNum).Name + "\"");
                ShowContinueError(state,
                                  "Invalid " + cAlphaFields(2) + "=\"" +
                                      state.dataHVACAssistedCC->HXAssistedCoil(HXAssistedCoilNum).HeatExchangerType + "\"");
                ErrorsFound = true;
            }

            state.dataHVACAssistedCC->HXAssistedCoil(HXAssistedCoilNum).CoolingCoilType = AlphArray(4);
            state.dataHVACAssistedCC->HXAssistedCoil(HXAssistedCoilNum).CoolingCoilName = AlphArray(5);

            HXErrFlag = false;
            SupplyAirInletNode = GetSupplyInletNode(state, state.dataHVACAssistedCC->HXAssistedCoil(HXAssistedCoilNum).HeatExchangerName, HXErrFlag);
            if (HXErrFlag) {
                ShowContinueError(
                    state, "...Occurs in " + CurrentModuleObject + "=\"" + state.dataHVACAssistedCC->HXAssistedCoil(HXAssistedCoilNum).Name + "\"");
            }

            HXErrFlag = false;
            SupplyAirOutletNode =
                GetSupplyOutletNode(state, state.dataHVACAssistedCC->HXAssistedCoil(HXAssistedCoilNum).HeatExchangerName, HXErrFlag);
            if (HXErrFlag) {
                ShowContinueError(state,
                                  "...Occurs in " + CurrentModuleObject + "=\"" + state.dataHVACAssistedCC->HXAssistedCoil(HXAssistedCoilNum).Name);
            }

            HXErrFlag = false;
            SecondaryAirInletNode =
                GetSecondaryInletNode(state, state.dataHVACAssistedCC->HXAssistedCoil(HXAssistedCoilNum).HeatExchangerName, HXErrFlag);
            if (HXErrFlag) {
                ShowContinueError(
                    state, "...Occurs in " + CurrentModuleObject + "=\"" + state.dataHVACAssistedCC->HXAssistedCoil(HXAssistedCoilNum).Name + "\"");
            }

            HXErrFlag = false;
            SecondaryAirOutletNode =
                GetSecondaryOutletNode(state, state.dataHVACAssistedCC->HXAssistedCoil(HXAssistedCoilNum).HeatExchangerName, HXErrFlag);
            if (HXErrFlag) {
                ShowContinueError(
                    state, "...Occurs in " + CurrentModuleObject + "=\"" + state.dataHVACAssistedCC->HXAssistedCoil(HXAssistedCoilNum).Name + "\"");
            }

            if (UtilityRoutines::SameString(state.dataHVACAssistedCC->HXAssistedCoil(HXAssistedCoilNum).CoolingCoilType, "Coil:Cooling:Water") ||
                UtilityRoutines::SameString(state.dataHVACAssistedCC->HXAssistedCoil(HXAssistedCoilNum).CoolingCoilType,
                                            "Coil:Cooling:Water:DetailedGeometry")) {
                if (UtilityRoutines::SameString(state.dataHVACAssistedCC->HXAssistedCoil(HXAssistedCoilNum).CoolingCoilType,
                                                "Coil:Cooling:Water:DetailedGeometry")) {
                    state.dataHVACAssistedCC->HXAssistedCoil(HXAssistedCoilNum).CoolingCoilType_Num = Coil_CoolingWaterDetailed;
                } else if (UtilityRoutines::SameString(state.dataHVACAssistedCC->HXAssistedCoil(HXAssistedCoilNum).CoolingCoilType,
                                                       "Coil:Cooling:Water")) {
                    state.dataHVACAssistedCC->HXAssistedCoil(HXAssistedCoilNum).CoolingCoilType_Num = Coil_CoolingWater;
                }

                state.dataHVACAssistedCC->HXAssistedCoil(HXAssistedCoilNum).HXAssistedCoilType = CurrentModuleObject;
                state.dataHVACAssistedCC->HXAssistedCoil(HXAssistedCoilNum).HXAssistedCoilType_Num = CoilWater_CoolingHXAssisted;

                //         Check node names in heat exchanger and coil objects for consistency
                CoolingCoilErrFlag = false;
                CoolingCoilInletNodeNum = GetWaterCoilInletNode(state,
                                                                state.dataHVACAssistedCC->HXAssistedCoil(HXAssistedCoilNum).CoolingCoilType,
                                                                state.dataHVACAssistedCC->HXAssistedCoil(HXAssistedCoilNum).CoolingCoilName,
                                                                CoolingCoilErrFlag);
                CoolingCoilWaterInletNodeNum = GetCoilWaterInletNode(state,
                                                                     state.dataHVACAssistedCC->HXAssistedCoil(HXAssistedCoilNum).CoolingCoilType,
                                                                     state.dataHVACAssistedCC->HXAssistedCoil(HXAssistedCoilNum).CoolingCoilName,
                                                                     CoolingCoilErrFlag);
                GetControllerNameAndIndex(state,
                                          CoolingCoilWaterInletNodeNum,
                                          state.dataHVACAssistedCC->HXAssistedCoil(HXAssistedCoilNum).ControllerName,
                                          state.dataHVACAssistedCC->HXAssistedCoil(HXAssistedCoilNum).ControllerIndex,
                                          CoolingCoilErrFlag);
                if (CoolingCoilErrFlag)
                    ShowContinueError(state,
                                      "...occurs in " + CurrentModuleObject + " \"" +
                                          state.dataHVACAssistedCC->HXAssistedCoil(HXAssistedCoilNum).Name + "\"");
                if (SupplyAirOutletNode != CoolingCoilInletNodeNum) {
                    ShowSevereError(state,
                                    std::string{RoutineName} + CurrentModuleObject + "=\"" +
                                        state.dataHVACAssistedCC->HXAssistedCoil(HXAssistedCoilNum).Name + "\"");
                    ShowContinueError(state, "Node names are inconsistent in heat exchanger and cooling coil object.");
                    ShowContinueError(state,
                                      "The supply air outlet node name in heat exchanger = " +
                                          state.dataHVACAssistedCC->HXAssistedCoil(HXAssistedCoilNum).HeatExchangerType + "=\"" +
                                          state.dataHVACAssistedCC->HXAssistedCoil(HXAssistedCoilNum).HeatExchangerName + "\"");
                    ShowContinueError(state,
                                      "must match the cooling coil inlet node name in = " +
                                          state.dataHVACAssistedCC->HXAssistedCoil(HXAssistedCoilNum).CoolingCoilType + "=\"" +
                                          state.dataHVACAssistedCC->HXAssistedCoil(HXAssistedCoilNum).CoolingCoilName + "\"");
                    ShowContinueError(state,
                                      "Heat exchanger supply air outlet node name =\"" + state.dataLoopNodes->NodeID(SupplyAirOutletNode) + "\"");
                    ShowContinueError(state, "Cooling coil air inlet node name = \"" + state.dataLoopNodes->NodeID(CoolingCoilInletNodeNum) + "\"");
                    ErrorsFound = true;
                }
                CoolingCoilErrFlag = false;
                CoolingCoilOutletNodeNum = GetWaterCoilOutletNode(state,
                                                                  state.dataHVACAssistedCC->HXAssistedCoil(HXAssistedCoilNum).CoolingCoilType,
                                                                  state.dataHVACAssistedCC->HXAssistedCoil(HXAssistedCoilNum).CoolingCoilName,
                                                                  CoolingCoilErrFlag);
                if (CoolingCoilErrFlag)
                    ShowContinueError(state,
                                      "...occurs in " + CurrentModuleObject + " \"" +
                                          state.dataHVACAssistedCC->HXAssistedCoil(HXAssistedCoilNum).Name + "\"");
                if (SecondaryAirInletNode != CoolingCoilOutletNodeNum) {
                    ShowSevereError(state,
                                    std::string{RoutineName} + CurrentModuleObject + "=\"" +
                                        state.dataHVACAssistedCC->HXAssistedCoil(HXAssistedCoilNum).Name + "\"");
                    ShowContinueError(state, "Node names are inconsistent in heat exchanger and cooling coil object.");
                    ShowContinueError(state,
                                      "The secondary air inlet node name in heat exchanger = " +
                                          state.dataHVACAssistedCC->HXAssistedCoil(HXAssistedCoilNum).HeatExchangerType + "=\"" +
                                          state.dataHVACAssistedCC->HXAssistedCoil(HXAssistedCoilNum).HeatExchangerName + "\"");
                    ShowContinueError(state,
                                      "must match the cooling coil air outlet node name in = " +
                                          state.dataHVACAssistedCC->HXAssistedCoil(HXAssistedCoilNum).CoolingCoilType + "=\"" +
                                          state.dataHVACAssistedCC->HXAssistedCoil(HXAssistedCoilNum).CoolingCoilName + "\".");
                    ShowContinueError(
                        state, "Heat exchanger secondary air inlet node name = \"" + state.dataLoopNodes->NodeID(SecondaryAirInletNode) + "\".");
                    ShowContinueError(state,
                                      "Cooling coil air outlet node name = \"" + state.dataLoopNodes->NodeID(CoolingCoilOutletNodeNum) + "\".");
                    ErrorsFound = true;
                }

            } else {
                ShowWarningError(state,
                                 std::string{RoutineName} + CurrentModuleObject + "=\"" +
                                     state.dataHVACAssistedCC->HXAssistedCoil(HXAssistedCoilNum).Name + "\"");
                ShowContinueError(
                    state, "Invalid " + cAlphaFields(4) + "=\"" + state.dataHVACAssistedCC->HXAssistedCoil(HXAssistedCoilNum).CoolingCoilType + "\"");
                ErrorsFound = true;
            }

            TestCompSet(state,
                        state.dataHVACAssistedCC->HXAssistedCoil(HXAssistedCoilNum).HXAssistedCoilType,
                        state.dataHVACAssistedCC->HXAssistedCoil(HXAssistedCoilNum).Name,
                        state.dataLoopNodes->NodeID(SupplyAirInletNode),
                        state.dataLoopNodes->NodeID(SecondaryAirOutletNode),
                        "Air Nodes");

            state.dataHVACAssistedCC->HXAssistedCoil(HXAssistedCoilNum).HXAssistedCoilInletNodeNum =
                GetOnlySingleNode(state,
                                  state.dataLoopNodes->NodeID(SupplyAirInletNode),
                                  ErrorsFound,
                                  DataLoopNode::ConnectionObjectType::CoilSystemCoolingWaterHeatExchangerAssisted,
                                  state.dataHVACAssistedCC->HXAssistedCoil(HXAssistedCoilNum).Name,
                                  DataLoopNode::NodeFluidType::Air,
                                  DataLoopNode::ConnectionType::Inlet,
                                  NodeInputManager::CompFluidStream::Primary,
                                  ObjectIsParent);
            CoolingCoilInletNodeNum = GetOnlySingleNode(state,
                                                        state.dataLoopNodes->NodeID(SupplyAirOutletNode),
                                                        ErrorsFound,
                                                        DataLoopNode::ConnectionObjectType::CoilSystemCoolingWaterHeatExchangerAssisted,
                                                        state.dataHVACAssistedCC->HXAssistedCoil(HXAssistedCoilNum).Name,
                                                        DataLoopNode::NodeFluidType::Air,
                                                        DataLoopNode::ConnectionType::Internal,
                                                        NodeInputManager::CompFluidStream::Primary,
                                                        ObjectIsParent);
            state.dataHVACAssistedCC->HXAssistedCoil(HXAssistedCoilNum).HXExhaustAirInletNodeNum =
                GetOnlySingleNode(state,
                                  state.dataLoopNodes->NodeID(SecondaryAirInletNode),
                                  ErrorsFound,
                                  DataLoopNode::ConnectionObjectType::CoilSystemCoolingWaterHeatExchangerAssisted,
                                  state.dataHVACAssistedCC->HXAssistedCoil(HXAssistedCoilNum).Name,
                                  DataLoopNode::NodeFluidType::Air,
                                  DataLoopNode::ConnectionType::Internal,
                                  NodeInputManager::CompFluidStream::Primary,
                                  ObjectIsParent);
            state.dataHVACAssistedCC->HXAssistedCoil(HXAssistedCoilNum).HXAssistedCoilOutletNodeNum =
                GetOnlySingleNode(state,
                                  state.dataLoopNodes->NodeID(SecondaryAirOutletNode),
                                  ErrorsFound,
                                  DataLoopNode::ConnectionObjectType::CoilSystemCoolingWaterHeatExchangerAssisted,
                                  state.dataHVACAssistedCC->HXAssistedCoil(HXAssistedCoilNum).Name,
                                  DataLoopNode::NodeFluidType::Air,
                                  DataLoopNode::ConnectionType::Outlet,
                                  NodeInputManager::CompFluidStream::Primary,
                                  ObjectIsParent);

            // Add cooling coil to component sets array
            SetUpCompSets(state,
                          state.dataHVACAssistedCC->HXAssistedCoil(HXAssistedCoilNum).HXAssistedCoilType,
                          state.dataHVACAssistedCC->HXAssistedCoil(HXAssistedCoilNum).Name,
                          state.dataHVACAssistedCC->HXAssistedCoil(HXAssistedCoilNum).CoolingCoilType,
                          state.dataHVACAssistedCC->HXAssistedCoil(HXAssistedCoilNum).CoolingCoilName,
                          state.dataLoopNodes->NodeID(SupplyAirOutletNode),
                          state.dataLoopNodes->NodeID(SecondaryAirInletNode),
                          "Air Nodes");
            // Add heat exchanger to component sets array
            SetUpCompSets(state,
                          state.dataHVACAssistedCC->HXAssistedCoil(HXAssistedCoilNum).HXAssistedCoilType,
                          state.dataHVACAssistedCC->HXAssistedCoil(HXAssistedCoilNum).Name,
                          state.dataHVACAssistedCC->HXAssistedCoil(HXAssistedCoilNum).HeatExchangerType,
                          state.dataHVACAssistedCC->HXAssistedCoil(HXAssistedCoilNum).HeatExchangerName,
                          state.dataLoopNodes->NodeID(SupplyAirInletNode),
                          state.dataLoopNodes->NodeID(SupplyAirOutletNode),
                          "Process Air Nodes");
            SetUpCompSets(state,
                          state.dataHVACAssistedCC->HXAssistedCoil(HXAssistedCoilNum).HXAssistedCoilType,
                          state.dataHVACAssistedCC->HXAssistedCoil(HXAssistedCoilNum).Name,
                          state.dataHVACAssistedCC->HXAssistedCoil(HXAssistedCoilNum).HeatExchangerType,
                          state.dataHVACAssistedCC->HXAssistedCoil(HXAssistedCoilNum).HeatExchangerName,
                          state.dataLoopNodes->NodeID(SecondaryAirInletNode),
                          state.dataLoopNodes->NodeID(SecondaryAirOutletNode),
                          "Secondary Air Nodes");

        } // End of the Coil:Water:CoolingHXAssisted Loop

        AlphArray.deallocate();
        cAlphaFields.deallocate();
        cNumericFields.deallocate();
        NumArray.deallocate();
        lAlphaBlanks.deallocate();
        lNumericBlanks.deallocate();

        if (ErrorsFound) {
            ShowFatalError(state, std::string{RoutineName} + "Previous error condition causes termination.");
        }
    }

    // End of Get Input subroutines for this Module
    //******************************************************************************

    // Beginning Initialization Section of the Module
    //******************************************************************************

    void InitHXAssistedCoolingCoil(EnergyPlusData &state, int const HXAssistedCoilNum) // index for HXAssistedCoolingCoil
    {

        // SUBROUTINE INFORMATION:
        //       AUTHOR         Richard Raustad, FSEC
        //       DATE WRITTEN   Sep 2003
        //       MODIFIED       R. Raustad, June 2007 now using FullLoadOutletConditions from DX Coil data structure
        //       RE-ENGINEERED  na

        // PURPOSE OF THIS SUBROUTINE:
        //  This subroutine is for initializations of the HXAssistedCoolingCoil components

        // METHODOLOGY EMPLOYED:
        //  Uses the status flags to trigger initializations.

        // Do these initializations every time
        state.dataHVACAssistedCC->HXAssistedCoil(HXAssistedCoilNum).MassFlowRate =
            state.dataLoopNodes->Node(state.dataHVACAssistedCC->HXAssistedCoil(HXAssistedCoilNum).HXAssistedCoilInletNodeNum).MassFlowRate;

        if (state.dataHVACAssistedCC->HXAssistedCoil(HXAssistedCoilNum).CoolingCoilType_Num == DataHVACGlobals::CoilDX_Cooling) {
            //
            // state.dataCoilCooingDX->coilCoolingDXs[state.dataHVACAssistedCC->HXAssistedCoil(HXAssistedCoilNum).CoolingCoilIndex]
            //     .outletAirDryBulbTemp = 0.0;
            // state.dataCoilCooingDX->coilCoolingDXs[state.dataHVACAssistedCC->HXAssistedCoil(HXAssistedCoilNum).CoolingCoilIndex].outletAirHumRat =
            //     0.0;
        } else if (state.dataHVACAssistedCC->HXAssistedCoil(HXAssistedCoilNum).CoolingCoilType_Num == CoilDX_CoolingSingleSpeed) {
            state.dataDXCoils->DXCoilFullLoadOutAirTemp(state.dataHVACAssistedCC->HXAssistedCoil(HXAssistedCoilNum).CoolingCoilIndex) = 0.0;
            state.dataDXCoils->DXCoilFullLoadOutAirHumRat(state.dataHVACAssistedCC->HXAssistedCoil(HXAssistedCoilNum).CoolingCoilIndex) = 0.0;
        } else if (state.dataHVACAssistedCC->HXAssistedCoil(HXAssistedCoilNum).CoolingCoilType_Num ==
                   DataHVACGlobals::Coil_CoolingAirToAirVariableSpeed) {
            //
        }
    }

    // End Initialization Section of the Module
    //******************************************************************************

    void CalcHXAssistedCoolingCoil(EnergyPlusData &state,
<<<<<<< HEAD
                                   int const HXAssistedCoilNum,             // Index number for HXAssistedCoolingCoil
                                   bool const FirstHVACIteration,           // FirstHVACIteration flag
                                   int const CompOp,                        // compressor operation; 1=on, 0=off
                                   Real64 const PartLoadRatio,              // Cooling coil part load ratio
                                   bool const HXUnitOn,                     // Flag to enable heat exchanger
                                   int const FanOpMode,                     // Allows parent object to control fan operation
                                   Optional<Real64 const> OnOffAirFlow,     // Ratio of compressor ON air mass flow to AVERAGE over time step
                                   Optional_bool_const EconomizerFlag,      // OA (or airloop) econommizer status
                                   Optional_int_const DehumidificationMode, // Optional dehumbidication mode
                                   Optional<Real64 const> LoadSHR           // Optional coil SHR pass over
=======
                                   int const HXAssistedCoilNum,            // Index number for HXAssistedCoolingCoil
                                   bool const FirstHVACIteration,          // FirstHVACIteration flag
                                   CompressorOperation const CompressorOp, // compressor operation; 1=on, 0=off
                                   Real64 const PartLoadRatio,             // Cooling coil part load ratio
                                   bool const HXUnitOn,                    // Flag to enable heat exchanger
                                   int const FanOpMode,                    // Allows parent object to control fan operation
                                   Optional<Real64 const> OnOffAirFlow,    // Ratio of compressor ON air mass flow to AVERAGE over time step
                                   Optional_bool_const EconomizerFlag      // OA (or airloop) econommizer status
>>>>>>> 7b27f241
    )
    {

        // SUBROUTINE INFORMATION:
        //       AUTHOR         Richard Raustad, FSEC
        //       DATE WRITTEN   Sept 2003
        //       MODIFIED       na
        //       RE-ENGINEERED  na

        // PURPOSE OF THIS SUBROUTINE:
        //  This subroutine models the cooling coil/air-to-air heat exchanger
        //  combination. The cooling coil exiting air temperature is used as
        //  an indicator of convergence.

        // Using/Aliasing
        using DXCoils::SimDXCoil;
        using HeatRecovery::SimHeatRecovery;
        using WaterCoils::SimulateWaterCoilComponents;

        // SUBROUTINE PARAMETER DEFINITIONS:
        int constexpr MaxIter(50); // Maximum number of iterations

        Real64 AirMassFlow;        // Inlet air mass flow rate
        Real64 Error;              // Error (exiting coil temp from last iteration minus current coil exiting temp)
        Real64 ErrorLast;          // check for oscillations
        int Iter;                  // Number of iterations
        int CompanionCoilIndexNum; // Index to DX coil

        AirMassFlow = state.dataHVACAssistedCC->HXAssistedCoil(HXAssistedCoilNum).MassFlowRate;
        Error = 1.0;       // Initialize error (CoilOutputTemp last iteration minus current CoilOutputTemp)
        ErrorLast = Error; // initialize variable used to test loop termination
        Iter = 0;          // Initialize iteration counter to zero

        // Set mass flow rate at inlet of exhaust side of heat exchanger to supply side air mass flow rate entering this compound object
        state.dataLoopNodes->Node(state.dataHVACAssistedCC->HXAssistedCoil(HXAssistedCoilNum).HXExhaustAirInletNodeNum).MassFlowRate = AirMassFlow;

        if (state.dataHVACAssistedCC->HXAssistedCoil(HXAssistedCoilNum).CoolingCoilType_Num == CoilDX_Cooling ||
            state.dataHVACAssistedCC->HXAssistedCoil(HXAssistedCoilNum).CoolingCoilType_Num == CoilDX_CoolingSingleSpeed ||
            state.dataHVACAssistedCC->HXAssistedCoil(HXAssistedCoilNum).CoolingCoilType_Num == DataHVACGlobals::Coil_CoolingAirToAirVariableSpeed) {
            CompanionCoilIndexNum = state.dataHVACAssistedCC->HXAssistedCoil(HXAssistedCoilNum).CoolingCoilIndex;
        } else {
            CompanionCoilIndexNum = 0;
        }

        // First call to RegulaFalsi uses PLR=0. Nodes are typically setup at full output on this call.
        // A large number of iterations are required to get to result (~36 iterations to get to PLR=0 node conditions).
        // Reset node data to minimize iteration. This initialization reduces the number of iterations by 50%.
        // CAUTION: Do not use Node(x) = Node(y) here, this can overwrite the coil outlet node setpoint.
        if (PartLoadRatio == 0.0) {
            state.dataLoopNodes->Node(state.dataHVACAssistedCC->HXAssistedCoil(HXAssistedCoilNum).HXExhaustAirInletNodeNum).Temp =
                state.dataLoopNodes->Node(state.dataHVACAssistedCC->HXAssistedCoil(HXAssistedCoilNum).HXAssistedCoilInletNodeNum).Temp;
            state.dataLoopNodes->Node(state.dataHVACAssistedCC->HXAssistedCoil(HXAssistedCoilNum).HXExhaustAirInletNodeNum).HumRat =
                state.dataLoopNodes->Node(state.dataHVACAssistedCC->HXAssistedCoil(HXAssistedCoilNum).HXAssistedCoilInletNodeNum).HumRat;
            state.dataLoopNodes->Node(state.dataHVACAssistedCC->HXAssistedCoil(HXAssistedCoilNum).HXExhaustAirInletNodeNum).Enthalpy =
                state.dataLoopNodes->Node(state.dataHVACAssistedCC->HXAssistedCoil(HXAssistedCoilNum).HXAssistedCoilInletNodeNum).Enthalpy;
            state.dataLoopNodes->Node(state.dataHVACAssistedCC->HXAssistedCoil(HXAssistedCoilNum).HXExhaustAirInletNodeNum).MassFlowRate =
                state.dataLoopNodes->Node(state.dataHVACAssistedCC->HXAssistedCoil(HXAssistedCoilNum).HXAssistedCoilInletNodeNum).MassFlowRate;
        }

        // Force at least 2 iterations to pass outlet node information
        while ((std::abs(Error) > 0.0005 && Iter <= MaxIter) || Iter < 2) {

            SimHeatRecovery(state,
                            state.dataHVACAssistedCC->HXAssistedCoil(HXAssistedCoilNum).HeatExchangerName,
                            FirstHVACIteration,
                            state.dataHVACAssistedCC->HXAssistedCoil(HXAssistedCoilNum).HeatExchangerIndex,
                            FanOpMode,
                            PartLoadRatio,
                            HXUnitOn,
                            CompanionCoilIndexNum,
                            _,
                            EconomizerFlag,
                            _,
                            state.dataHVACAssistedCC->HXAssistedCoil(HXAssistedCoilNum).CoolingCoilType_Num);

            if (state.dataHVACAssistedCC->HXAssistedCoil(HXAssistedCoilNum).CoolingCoilType_Num == CoilDX_Cooling) {

                int coolingCoilIndex = state.dataHVACAssistedCC->HXAssistedCoil(HXAssistedCoilNum).CoolingCoilIndex;

                int mSingleMode = state.dataCoilCooingDX->coilCoolingDXs[coolingCoilIndex].getNumModes();
                bool singleMode = (mSingleMode == 1);

                Real64 mCoolingSpeedNum = state.dataCoilCooingDX->coilCoolingDXs[coolingCoilIndex]
                                              .performance.normalMode.speeds.size(); // used the same for the original variable speed coil

                Real64 CoilPLR = 1.0;
                int mControlType = 2;
                if (mControlType == 2) {
                    if (mCoolingSpeedNum > 1) {
                        CoilPLR = 1.0 * double(CompOp);
                    } else {
                        CoilPLR = PartLoadRatio * double(CompOp);
                    }
                } else {
                    //
                }

                int OperationMode = DataHVACGlobals::coilNormalMode;
                if (state.dataCoilCooingDX->coilCoolingDXs[coolingCoilIndex].SubcoolReheatFlag) {
                    OperationMode = DataHVACGlobals::coilSubcoolReheatMode;
                } else if (DehumidificationMode == 1) {
                    OperationMode = DataHVACGlobals::coilEnhancedMode;
                }

                Real64 mCoolingSpeedRatio = 0.0; // used same setting as the original variable speed coil
                Real64 mCoolCompPartLoadRatio = double(CompOp);

                if (mCoolingSpeedNum > 1) {
                    if (mSingleMode == 0) {
                        mCoolCompPartLoadRatio = double(CompOp);
                    } else {
                        mCoolCompPartLoadRatio = PartLoadRatio * double(CompOp);
                        mCoolingSpeedRatio = 1.0;
                    }
                    CoilPLR = 1.0;
                } else {
                    mCoolingSpeedRatio = 1.0;
                    CoilPLR = PartLoadRatio * double(CompOp);
                }

                state.dataCoilCooingDX->coilCoolingDXs[state.dataHVACAssistedCC->HXAssistedCoil(HXAssistedCoilNum).CoolingCoilIndex].simulate(
                    state,
                    OperationMode, // partially implemented for HXAssistedCoil
                    CoilPLR,       // PartLoadRatio,
                    mCoolingSpeedNum,
                    mCoolingSpeedRatio,
                    FanOpMode,
                    singleMode); //,
                                 // LoadSHR);

            } else if (state.dataHVACAssistedCC->HXAssistedCoil(HXAssistedCoilNum).CoolingCoilType_Num == CoilDX_CoolingSingleSpeed) {
                SimDXCoil(state,
                          state.dataHVACAssistedCC->HXAssistedCoil(HXAssistedCoilNum).CoolingCoilName,
                          CompressorOp,
                          FirstHVACIteration,
                          state.dataHVACAssistedCC->HXAssistedCoil(HXAssistedCoilNum).CoolingCoilIndex,
                          FanOpMode,
                          PartLoadRatio,
                          OnOffAirFlow);
            } else if (state.dataHVACAssistedCC->HXAssistedCoil(HXAssistedCoilNum).CoolingCoilType_Num ==
                       DataHVACGlobals::Coil_CoolingAirToAirVariableSpeed) {
                Real64 QZnReq(-1.0);               // Zone load (W), input to variable-speed DX coil
                Real64 QLatReq(0.0);               // Zone latent load, input to variable-speed DX coil
                Real64 MaxONOFFCyclesperHour(4.0); // Maximum cycling rate of heat pump [cycles/hr]
                Real64 HPTimeConstant(0.0);        // Heat pump time constant [s]
                Real64 FanDelayTime(0.0);          // Fan delay time, time delay for the HP's fan to
                Real64 OnOffAirFlowRatio(1.0);     // ratio of compressor on flow to average flow over time step
                CompressorOperation CompressorOn = CompressorOp;
                if (PartLoadRatio == 0.0) CompressorOn = CompressorOperation::Off;
                VariableSpeedCoils::SimVariableSpeedCoils(state,
                                                          state.dataHVACAssistedCC->HXAssistedCoil(HXAssistedCoilNum).CoolingCoilName,
                                                          state.dataHVACAssistedCC->HXAssistedCoil(HXAssistedCoilNum).CoolingCoilIndex,
                                                          FanOpMode,
                                                          MaxONOFFCyclesperHour,
                                                          HPTimeConstant,
                                                          FanDelayTime,
                                                          CompressorOn,
                                                          PartLoadRatio,
                                                          state.dataHVACAssistedCC->HXAssistedCoil(HXAssistedCoilNum).DXCoilNumOfSpeeds,
                                                          QZnReq,
                                                          QLatReq,
                                                          OnOffAirFlowRatio); // call vs coil model at top speed.
            } else {
                SimulateWaterCoilComponents(state,
                                            state.dataHVACAssistedCC->HXAssistedCoil(HXAssistedCoilNum).CoolingCoilName,
                                            FirstHVACIteration,
                                            state.dataHVACAssistedCC->HXAssistedCoil(HXAssistedCoilNum).CoolingCoilIndex);
            }

            Error = state.dataHVACAssistedCC->CoilOutputTempLast -
                    state.dataLoopNodes->Node(state.dataHVACAssistedCC->HXAssistedCoil(HXAssistedCoilNum).HXExhaustAirInletNodeNum).Temp;
            if (Iter > 40) { // check for oscillation (one of these being negative and one positive) before hitting max iteration limit
                if (Error + ErrorLast < 0.000001)
                    Error = 0.0; // result bounced back and forth with same positive and negative result, no possible solution without this check
            }
            ErrorLast = Error;
            state.dataHVACAssistedCC->CoilOutputTempLast =
                state.dataLoopNodes->Node(state.dataHVACAssistedCC->HXAssistedCoil(HXAssistedCoilNum).HXExhaustAirInletNodeNum).Temp;
            ++Iter;
        }

        // Write excessive iteration warning messages
        if (Iter > MaxIter) {
            if (state.dataHVACAssistedCC->HXAssistedCoil(HXAssistedCoilNum).MaxIterCounter < 1) {
                ++state.dataHVACAssistedCC->HXAssistedCoil(HXAssistedCoilNum).MaxIterCounter;
                ShowWarningError(state,
                                 format("{} \"{}\" -- Exceeded max iterations ({}) while calculating operating conditions.",
                                        state.dataHVACAssistedCC->HXAssistedCoil(HXAssistedCoilNum).HXAssistedCoilType,
                                        state.dataHVACAssistedCC->HXAssistedCoil(HXAssistedCoilNum).Name,
                                        MaxIter));
                ShowContinueErrorTimeStamp(state, "");
            } else {
                ShowRecurringWarningErrorAtEnd(state,
                                               state.dataHVACAssistedCC->HXAssistedCoil(HXAssistedCoilNum).HXAssistedCoilType + " \"" +
                                                   state.dataHVACAssistedCC->HXAssistedCoil(HXAssistedCoilNum).Name +
                                                   "\" -- Exceeded max iterations error continues...",
                                               state.dataHVACAssistedCC->HXAssistedCoil(HXAssistedCoilNum).MaxIterIndex);
            }
        }

        state.dataHVACAssistedCC->HXAssistedCoilOutletTemp(HXAssistedCoilNum) =
            state.dataLoopNodes->Node(state.dataHVACAssistedCC->HXAssistedCoil(HXAssistedCoilNum).HXAssistedCoilOutletNodeNum).Temp;
        state.dataHVACAssistedCC->HXAssistedCoilOutletHumRat(HXAssistedCoilNum) =
            state.dataLoopNodes->Node(state.dataHVACAssistedCC->HXAssistedCoil(HXAssistedCoilNum).HXAssistedCoilOutletNodeNum).HumRat;
    }

    //        End of Reporting subroutines for the HXAssistedCoil Module
    // *****************************************************************************

    void GetHXDXCoilIndex(
        EnergyPlusData &state, std::string const &HXDXCoilName, int &HXDXCoilIndex, bool &ErrorsFound, std::string_view const CurrentModuleObject)
    {

        // SUBROUTINE INFORMATION:
        //       AUTHOR         Richard Raustad
        //       DATE WRITTEN   August 2007
        //       MODIFIED       na
        //       RE-ENGINEERED  na

        // PURPOSE OF THIS SUBROUTINE:
        // This subroutine sets an index for a given HX Assisted Cooling Coil -- issues error message if that
        // HX is not a legal HX Assisted Cooling Coil.

        // Obtains and allocates HXAssistedCoolingCoil related parameters from input file
        if (state.dataHVACAssistedCC->GetCoilsInputFlag) { // First time subroutine has been called, get input data
            // Get the HXAssistedCoolingCoil input
            GetHXAssistedCoolingCoilInput(state);
            state.dataHVACAssistedCC->GetCoilsInputFlag =
                false; // Set logic flag to disallow getting the input data on future calls to this subroutine
        }

        if (state.dataHVACAssistedCC->TotalNumHXAssistedCoils > 0) {
            HXDXCoilIndex = UtilityRoutines::FindItem(HXDXCoilName, state.dataHVACAssistedCC->HXAssistedCoil);
        } else {
            HXDXCoilIndex = 0;
        }

        if (HXDXCoilIndex == 0) {
            if (!CurrentModuleObject.empty()) {
                ShowSevereError(state, fmt::format("{}, GetHXDXCoilIndex: HX Assisted Cooling Coil not found={}", CurrentModuleObject, HXDXCoilName));
            } else {
                ShowSevereError(state, "GetHXDXCoilIndex: HX Assisted Cooling Coil not found=" + HXDXCoilName);
            }
            ErrorsFound = true;
        }
    }

    void CheckHXAssistedCoolingCoilSchedule(EnergyPlusData &state,
                                            [[maybe_unused]] std::string const &CompType, // unused1208
                                            std::string_view CompName,
                                            Real64 &Value,
                                            int &CompIndex)
    {

        // SUBROUTINE INFORMATION:
        //       AUTHOR         Linda Lawrie
        //       DATE WRITTEN   October 2005
        //       MODIFIED       na
        //       RE-ENGINEERED  na

        // PURPOSE OF THIS SUBROUTINE:
        // This routine provides a method for outside routines to check if
        // the hx assisted cooling coil is scheduled to be on.

        // SUBROUTINE LOCAL VARIABLE DECLARATIONS:
        int HXAssistedCoilNum;

        // Obtains and allocates HXAssistedCoolingCoil related parameters from input file
        if (state.dataHVACAssistedCC->GetCoilsInputFlag) { // First time subroutine has been called, get input data
            // Get the HXAssistedCoolingCoil input
            GetHXAssistedCoolingCoilInput(state);
            state.dataHVACAssistedCC->GetCoilsInputFlag =
                false; // Set logic flag to disallow getting the input data on future calls to this subroutine
        }

        // Find the correct Coil number
        if (CompIndex == 0) {
            if (state.dataHVACAssistedCC->TotalNumHXAssistedCoils > 0) {
                HXAssistedCoilNum = UtilityRoutines::FindItem(CompName, state.dataHVACAssistedCC->HXAssistedCoil);
            } else {
                HXAssistedCoilNum = 0;
            }

            if (HXAssistedCoilNum == 0) {
                ShowFatalError(state, "CheckHXAssistedCoolingCoilSchedule: HX Assisted Coil not found=" + std::string{CompName});
            }
            CompIndex = HXAssistedCoilNum;
            Value = 1.0; // not scheduled?
        } else {
            HXAssistedCoilNum = CompIndex;
            if (HXAssistedCoilNum > state.dataHVACAssistedCC->TotalNumHXAssistedCoils || HXAssistedCoilNum < 1) {
                ShowFatalError(state,
                               format("CheckHXAssistedCoolingCoilSchedule: Invalid CompIndex passed={}, Number of Heating Coils={}, Coil name={}",
                                      HXAssistedCoilNum,
                                      state.dataHVACAssistedCC->TotalNumHXAssistedCoils,
                                      CompName));
            }
            if (CompName != state.dataHVACAssistedCC->HXAssistedCoil(HXAssistedCoilNum).Name) {
                ShowFatalError(
                    state,
                    format("CheckHXAssistedCoolingCoilSchedule: Invalid CompIndex passed={}, Coil name={}, stored Coil Name for that index={}",
                           HXAssistedCoilNum,
                           CompName,
                           state.dataHVACAssistedCC->HXAssistedCoil(HXAssistedCoilNum).Name));
            }

            Value = 1.0; // not scheduled?
        }
    }

    Real64 GetCoilCapacity(EnergyPlusData &state,
                           std::string const &CoilType, // must match coil types in this module
                           std::string const &CoilName, // must match coil names for the coil type
                           bool &ErrorsFound            // set to true if problem
    )
    {

        // FUNCTION INFORMATION:
        //       AUTHOR         Linda Lawrie
        //       DATE WRITTEN   February 2006
        //       MODIFIED       na
        //       RE-ENGINEERED  na

        // PURPOSE OF THIS FUNCTION:
        // This function looks up the coil capacity for the given coil and returns it.  If
        // incorrect coil type or name is given, ErrorsFound is returned as true and capacity is returned
        // as negative.

        // Using/Aliasing
        auto &GetDXCoilCapacity(DXCoils::GetCoilCapacity);
        using WaterCoils::GetWaterCoilCapacity;

        // Return value
        Real64 CoilCapacity; // returned capacity of matched coil

        // FUNCTION LOCAL VARIABLE DECLARATIONS:
        int WhichCoil;
        auto &ErrCount = state.dataHVACAssistedCC->ErrCount;
        bool errFlag;

        auto &HXAssistedCoil = state.dataHVACAssistedCC->HXAssistedCoil;

        // Obtains and allocates HXAssistedCoolingCoil related parameters from input file
        if (state.dataHVACAssistedCC->GetCoilsInputFlag) { // First time subroutine has been called, get input data
            // Get the HXAssistedCoolingCoil input
            GetHXAssistedCoolingCoilInput(state);
            state.dataHVACAssistedCC->GetCoilsInputFlag =
                false; // Set logic flag to disallow getting the input data on future calls to this subroutine
        }

        errFlag = false;

        if (state.dataHVACAssistedCC->TotalNumHXAssistedCoils > 0) {
            WhichCoil = UtilityRoutines::FindItem(CoilName, HXAssistedCoil);
        } else {
            WhichCoil = 0;
        }

        if (UtilityRoutines::SameString(CoilType, "CoilSystem:Cooling:DX:HeatExchangerAssisted")) {
            if (WhichCoil != 0) {
                // coil does not have capacity in input so mine information from DX cooling coil

                if (state.dataHVACAssistedCC->HXAssistedCoil(WhichCoil).CoolingCoilType_Num == DataHVACGlobals::CoilDX_Cooling) {
                    int coolingCoilDXIndex = state.dataHVACAssistedCC->HXAssistedCoil(WhichCoil).CoolingCoilIndex;
                    CoilCapacity = state.dataCoilCooingDX->coilCoolingDXs[coolingCoilDXIndex].performance.normalMode.ratedGrossTotalCap;
                } else if (state.dataHVACAssistedCC->HXAssistedCoil(WhichCoil).CoolingCoilType_Num == DataHVACGlobals::CoilDX_CoolingSingleSpeed) {
                    CoilCapacity = GetDXCoilCapacity(state,
                                                     state.dataHVACAssistedCC->HXAssistedCoil(WhichCoil).CoolingCoilType,
                                                     state.dataHVACAssistedCC->HXAssistedCoil(WhichCoil).CoolingCoilName,
                                                     errFlag);
                } else if (state.dataHVACAssistedCC->HXAssistedCoil(WhichCoil).CoolingCoilType_Num ==
                           DataHVACGlobals::Coil_CoolingAirToAirVariableSpeed) {
                    CoilCapacity =
                        VariableSpeedCoils::GetCoilCapacityVariableSpeed(state,
                                                                         state.dataHVACAssistedCC->HXAssistedCoil(WhichCoil).CoolingCoilType,
                                                                         state.dataHVACAssistedCC->HXAssistedCoil(WhichCoil).CoolingCoilName,
                                                                         errFlag);
                }
                if (errFlag) {
                    ShowRecurringWarningErrorAtEnd(state, "Requested DX Coil from CoilSystem:Cooling:DX:HeatExchangerAssisted not found", ErrCount);
                }
            }
        } else if (UtilityRoutines::SameString(CoilType, "CoilSystem:Cooling:Water:HeatExchangerAssisted")) {
            if (WhichCoil != 0) {
                // coil does not have capacity in input so mine information from DX cooling coil
                CoilCapacity = GetWaterCoilCapacity(state,
                                                    state.dataHVACAssistedCC->HXAssistedCoil(WhichCoil).CoolingCoilType,
                                                    state.dataHVACAssistedCC->HXAssistedCoil(WhichCoil).CoolingCoilName,
                                                    errFlag);
                if (errFlag) {
                    ShowRecurringWarningErrorAtEnd(state, "Requested DX Coil from CoilSystem:Cooling:DX:HeatExchangerAssisted not found", ErrCount);
                }
            }
        } else {
            WhichCoil = 0;
        }

        if (WhichCoil == 0) {
            ShowSevereError(state, "GetCoilCapacity: Could not find Coil, Type=\"" + CoilType + "\" Name=\"" + CoilName + "\"");
            ShowContinueError(state, "... Coil Capacity returned as -1000.");
            ErrorsFound = true;
            CoilCapacity = -1000.0;
        }

        if (errFlag) ErrorsFound = true;

        return CoilCapacity;
    }

    int GetCoilGroupTypeNum(EnergyPlusData &state,
                            std::string const &CoilType,     // must match coil types in this module
                            std::string const &CoilName,     // must match coil names for the coil type
                            bool &ErrorsFound,               // set to true if problem
                            Optional_bool_const PrintWarning // prints warning message if true
    )
    {

        // FUNCTION INFORMATION:
        //       AUTHOR         R. Raustad - FSEC
        //       DATE WRITTEN   August 2008
        //       MODIFIED       na
        //       RE-ENGINEERED  na

        // PURPOSE OF THIS FUNCTION:
        // This function looks up the HX coil type and returns it (CoilDX_CoolingHXAssisted, CoilWater_CoolingHXAssisted)
        // If incorrect coil type or name is given, ErrorsFound is returned as true.

        // Return value
        int TypeNum; // returned integerized type of matched coil

        // FUNCTION LOCAL VARIABLE DECLARATIONS:
        int WhichCoil;
        bool PrintMessage;

        // Obtains and allocates HXAssistedCoolingCoil related parameters from input file
        if (state.dataHVACAssistedCC->GetCoilsInputFlag) { // First time subroutine has been called, get input data
            // Get the HXAssistedCoolingCoil input
            GetHXAssistedCoolingCoilInput(state);
            state.dataHVACAssistedCC->GetCoilsInputFlag =
                false; // Set logic flag to disallow getting the input data on future calls to this subroutine
        }

        if (present(PrintWarning)) {
            PrintMessage = PrintWarning;
        } else {
            PrintMessage = true;
        }

        if (state.dataHVACAssistedCC->TotalNumHXAssistedCoils > 0) {
            WhichCoil = UtilityRoutines::FindItem(CoilName, state.dataHVACAssistedCC->HXAssistedCoil);
        } else {
            WhichCoil = 0;
        }

        if (WhichCoil != 0) {
            // coil does not have capacity in input so mine information from DX cooling coil
            TypeNum = state.dataHVACAssistedCC->HXAssistedCoil(WhichCoil).HXAssistedCoilType_Num;
        } else {
            if (PrintMessage) {
                ShowSevereError(state, "GetCoilGroupTypeNum: Could not find Coil, Type=\"" + CoilType + "\" Name=\"" + CoilName + "\"");
            }
            ErrorsFound = true;
            TypeNum = 0;
        }

        return TypeNum;
    }

    int GetCoilObjectTypeNum(EnergyPlusData &state,
                             std::string const &CoilType,     // must match coil types in this module
                             std::string const &CoilName,     // must match coil names for the coil type
                             bool &ErrorsFound,               // set to true if problem
                             Optional_bool_const PrintWarning // prints warning message if true
    )
    {

        // FUNCTION INFORMATION:
        //       AUTHOR         R. Raustad - FSEC
        //       DATE WRITTEN   April 2009
        //       MODIFIED       na
        //       RE-ENGINEERED  na

        // PURPOSE OF THIS FUNCTION:
        // This function looks up the coil object type for the given coil and returns it.  If
        // incorrect coil type or name is given, ErrorsFound is returned as true and capacity is returned
        // as negative.

        // Return value
        int TypeNum; // returned integerized type of matched coil

        // FUNCTION LOCAL VARIABLE DECLARATIONS:
        int WhichCoil;
        bool PrintMessage;

        // Obtains and allocates HXAssistedCoolingCoil related parameters from input file
        if (state.dataHVACAssistedCC->GetCoilsInputFlag) { // First time subroutine has been called, get input data
            // Get the HXAssistedCoolingCoil input
            GetHXAssistedCoolingCoilInput(state);
            state.dataHVACAssistedCC->GetCoilsInputFlag =
                false; // Set logic flag to disallow getting the input data on future calls to this subroutine
        }

        if (present(PrintWarning)) {
            PrintMessage = PrintWarning;
        } else {
            PrintMessage = true;
        }

        if (state.dataHVACAssistedCC->TotalNumHXAssistedCoils > 0) {
            WhichCoil = UtilityRoutines::FindItem(CoilName, state.dataHVACAssistedCC->HXAssistedCoil);
        } else {
            WhichCoil = 0;
        }

        if (WhichCoil != 0) {
            TypeNum = state.dataHVACAssistedCC->HXAssistedCoil(WhichCoil).CoolingCoilType_Num;
        } else {
            if (PrintMessage) {
                ShowSevereError(state, "GetCoilObjectTypeNum: Could not find Coil, Type=\"" + CoilType + "\" Name=\"" + CoilName + "\"");
            }
            ErrorsFound = true;
            TypeNum = 0;
        }

        return TypeNum;
    }

    int GetCoilInletNode(EnergyPlusData &state,
                         std::string_view CoilType,   // must match coil types in this module
                         std::string const &CoilName, // must match coil names for the coil type
                         bool &ErrorsFound            // set to true if problem
    )
    {

        // FUNCTION INFORMATION:
        //       AUTHOR         Linda Lawrie
        //       DATE WRITTEN   February 2006
        //       MODIFIED       na
        //       RE-ENGINEERED  na

        // PURPOSE OF THIS FUNCTION:
        // This function looks up the given coil and returns the inlet node number.  If
        // incorrect coil type or name is given, ErrorsFound is returned as true and node number is returned
        // as zero.

        // Return value
        int NodeNumber; // returned node number of matched coil

        // FUNCTION LOCAL VARIABLE DECLARATIONS:
        int WhichCoil;

        // Obtains and allocates HXAssistedCoolingCoil related parameters from input file
        if (state.dataHVACAssistedCC->GetCoilsInputFlag) { // First time subroutine has been called, get input data
            // Get the HXAssistedCoolingCoil input
            GetHXAssistedCoolingCoilInput(state);
            state.dataHVACAssistedCC->GetCoilsInputFlag =
                false; // Set logic flag to disallow getting the input data on future calls to this subroutine
        }

        if (state.dataHVACAssistedCC->TotalNumHXAssistedCoils > 0) {
            WhichCoil = UtilityRoutines::FindItem(CoilName, state.dataHVACAssistedCC->HXAssistedCoil);
        } else {
            WhichCoil = 0;
        }

        if (WhichCoil != 0) {
            NodeNumber = state.dataHVACAssistedCC->HXAssistedCoil(WhichCoil).HXAssistedCoilInletNodeNum;
        } else {
            ShowSevereError(state, format("GetCoilInletNode: Could not find Coil, Type=\"{}\" Name=\"{}\"", CoilType, CoilName));
            ErrorsFound = true;
            NodeNumber = 0;
        }

        return NodeNumber;
    }

    int GetCoilWaterInletNode(EnergyPlusData &state,
                              std::string const &CoilType, // must match coil types in this module
                              std::string const &CoilName, // must match coil names for the coil type
                              bool &ErrorsFound            // set to true if problem
    )
    {

        // FUNCTION INFORMATION:
        //       AUTHOR         Linda Lawrie
        //       DATE WRITTEN   April 2011
        //       MODIFIED       na
        //       RE-ENGINEERED  na

        // PURPOSE OF THIS FUNCTION:
        // This function looks up the given coil and returns the inlet node number.  If
        // incorrect coil type or name is given, ErrorsFound is returned as true and node number is returned
        // as zero.

        // Using/Aliasing
        auto &GetWaterCoilWaterInletNode(WaterCoils::GetCoilWaterInletNode);

        // Return value
        int NodeNumber; // returned node number of matched coil

        // FUNCTION LOCAL VARIABLE DECLARATIONS:
        int WhichCoil;

        auto &HXAssistedCoil = state.dataHVACAssistedCC->HXAssistedCoil;
        // Obtains and allocates HXAssistedCoolingCoil related parameters from input file
        if (state.dataHVACAssistedCC->GetCoilsInputFlag) { // First time subroutine has been called, get input data
            // Get the HXAssistedCoolingCoil input
            GetHXAssistedCoolingCoilInput(state);
            state.dataHVACAssistedCC->GetCoilsInputFlag =
                false; // Set logic flag to disallow getting the input data on future calls to this subroutine
        }

        if (state.dataHVACAssistedCC->TotalNumHXAssistedCoils > 0) {
            WhichCoil = UtilityRoutines::FindItem(CoilName, HXAssistedCoil);
        } else {
            WhichCoil = 0;
        }

        if (WhichCoil != 0) {
            if (state.dataHVACAssistedCC->HXAssistedCoil(WhichCoil).CoolingCoilType_Num == Coil_CoolingWater) {
                NodeNumber = GetWaterCoilWaterInletNode(state,
                                                        state.dataHVACAssistedCC->HXAssistedCoil(WhichCoil).CoolingCoilType,
                                                        state.dataHVACAssistedCC->HXAssistedCoil(WhichCoil).CoolingCoilName,
                                                        ErrorsFound);
            } else if (state.dataHVACAssistedCC->HXAssistedCoil(WhichCoil).CoolingCoilType_Num == Coil_CoolingWaterDetailed) {
                NodeNumber = GetWaterCoilWaterInletNode(state,
                                                        state.dataHVACAssistedCC->HXAssistedCoil(WhichCoil).CoolingCoilType,
                                                        state.dataHVACAssistedCC->HXAssistedCoil(WhichCoil).CoolingCoilName,
                                                        ErrorsFound);
            } else { // even though validated in Get, still check.
                ShowSevereError(state,
                                "GetCoilWaterInletNode: Invalid Cooling Coil for HX Assisted Coil, Type=\"" +
                                    state.dataHVACAssistedCC->HXAssistedCoil(WhichCoil).CoolingCoilType + "\" Name=\"" + CoilName + "\"");
                ErrorsFound = true;
                NodeNumber = 0; // Autodesk:Return Added line to set return value
            }
        } else {
            ShowSevereError(state, "GetCoilInletNode: Could not find Coil, Type=\"" + CoilType + "\" Name=\"" + CoilName + "\"");
            ErrorsFound = true;
            NodeNumber = 0;
        }

        return NodeNumber;
    }

    int GetCoilOutletNode(EnergyPlusData &state,
                          std::string_view CoilType,   // must match coil types in this module
                          std::string const &CoilName, // must match coil names for the coil type
                          bool &ErrorsFound            // set to true if problem
    )
    {

        // FUNCTION INFORMATION:
        //       AUTHOR         R. Raustad
        //       DATE WRITTEN   August 2006
        //       MODIFIED       na
        //       RE-ENGINEERED  na

        // PURPOSE OF THIS FUNCTION:
        // This function looks up the given coil and returns the outlet node number.  If
        // incorrect coil type or name is given, ErrorsFound is returned as true and node number is returned
        // as zero.

        // Return value
        int NodeNumber; // returned node number of matched coil

        // FUNCTION LOCAL VARIABLE DECLARATIONS:
        int WhichCoil;

        // Obtains and allocates HXAssistedCoolingCoil related parameters from input file
        if (state.dataHVACAssistedCC->GetCoilsInputFlag) { // First time subroutine has been called, get input data
            // Get the HXAssistedCoolingCoil input
            GetHXAssistedCoolingCoilInput(state);
            state.dataHVACAssistedCC->GetCoilsInputFlag =
                false; // Set logic flag to disallow getting the input data on future calls to this subroutine
        }

        if (state.dataHVACAssistedCC->TotalNumHXAssistedCoils > 0) {
            WhichCoil = UtilityRoutines::FindItem(CoilName, state.dataHVACAssistedCC->HXAssistedCoil);
        } else {
            WhichCoil = 0;
        }

        if (WhichCoil != 0) {
            NodeNumber = state.dataHVACAssistedCC->HXAssistedCoil(WhichCoil).HXAssistedCoilOutletNodeNum;
        } else {
            ShowSevereError(state, format("GetCoilOutletNode: Could not find Coil, Type=\"{}\" Name=\"{}", CoilType, CoilName));
            ErrorsFound = true;
            NodeNumber = 0;
        }

        return NodeNumber;
    }

    std::string GetHXDXCoilType(EnergyPlusData &state,
                                std::string const &CoilType, // must match coil types in this module
                                std::string const &CoilName, // must match coil names for the coil type
                                bool &ErrorsFound            // set to true if problem
    )
    {

        // FUNCTION INFORMATION:
        //       AUTHOR         R. Raustad, FSEC
        //       DATE WRITTEN   September 2015
        //       MODIFIED       na
        //       RE-ENGINEERED  na

        // PURPOSE OF THIS FUNCTION:
        // This function looks up the given coil and returns the cooling coil type.  If
        // incorrect coil type or name is given, ErrorsFound is returned as true and the name
        // is returned as blank

        // Return value
        std::string DXCoilType; // returned type of cooling coil

        // FUNCTION LOCAL VARIABLE DECLARATIONS:
        int WhichCoil;

        // Obtains and allocates HXAssistedCoolingCoil related parameters from input file
        if (state.dataHVACAssistedCC->GetCoilsInputFlag) { // First time subroutine has been called, get input data
            // Get the HXAssistedCoolingCoil input
            GetHXAssistedCoolingCoilInput(state);
            state.dataHVACAssistedCC->GetCoilsInputFlag =
                false; // Set logic flag to disallow getting the input data on future calls to this subroutine
        }

        if (state.dataHVACAssistedCC->TotalNumHXAssistedCoils > 0) {
            WhichCoil = UtilityRoutines::FindItem(CoilName, state.dataHVACAssistedCC->HXAssistedCoil);
        } else {
            WhichCoil = 0;
        }

        if (WhichCoil != 0) {
            DXCoilType = state.dataHVACAssistedCC->HXAssistedCoil(WhichCoil).CoolingCoilType;
        } else {
            ShowSevereError(state, "Could not find Coil, Type=\"" + CoilType + "\" Name=\"" + CoilName + "\"");
            ErrorsFound = true;
            DXCoilType = "";
        }

        return DXCoilType;
    }

    std::string GetHXDXCoilName(EnergyPlusData &state,
                                std::string_view CoilType,   // must match coil types in this module
                                std::string const &CoilName, // must match coil names for the coil type
                                bool &ErrorsFound            // set to true if problem
    )
    {

        // FUNCTION INFORMATION:
        //       AUTHOR         Linda Lawrie
        //       DATE WRITTEN   February 2006
        //       MODIFIED       na
        //       RE-ENGINEERED  na

        // PURPOSE OF THIS FUNCTION:
        // This function looks up the given coil and returns the cooling coil name.  If
        // incorrect coil type or name is given, ErrorsFound is returned as true and the name
        // is returned as blank

        // Return value
        std::string DXCoilName; // returned name of cooling coil

        // FUNCTION LOCAL VARIABLE DECLARATIONS:
        int WhichCoil;

        // Obtains and allocates HXAssistedCoolingCoil related parameters from input file
        if (state.dataHVACAssistedCC->GetCoilsInputFlag) { // First time subroutine has been called, get input data
            // Get the HXAssistedCoolingCoil input
            GetHXAssistedCoolingCoilInput(state);
            state.dataHVACAssistedCC->GetCoilsInputFlag =
                false; // Set logic flag to disallow getting the input data on future calls to this subroutine
        }

        if (state.dataHVACAssistedCC->TotalNumHXAssistedCoils > 0) {
            WhichCoil = UtilityRoutines::FindItem(CoilName, state.dataHVACAssistedCC->HXAssistedCoil);
        } else {
            WhichCoil = 0;
        }

        if (WhichCoil != 0) {
            DXCoilName = state.dataHVACAssistedCC->HXAssistedCoil(WhichCoil).CoolingCoilName;
        } else {
            ShowSevereError(state, format("Could not find Coil, Type=\"{}\" Name=\"{}\"", CoilType, CoilName));
            ErrorsFound = true;
            DXCoilName = "";
        }

        return DXCoilName;
    }

    int GetActualDXCoilIndex(EnergyPlusData &state,
                             std::string const &CoilType, // must match coil types in this module
                             std::string const &CoilName, // must match coil names for the coil type
                             bool &ErrorsFound            // set to true if problem
    )
    {

        // FUNCTION INFORMATION:
        //       AUTHOR         Linda Lawrie
        //       DATE WRITTEN   February 2006
        //       MODIFIED       na
        //       RE-ENGINEERED  na

        // PURPOSE OF THIS FUNCTION:
        // This function looks up the given coil and returns the cooling coil name.  If
        // incorrect coil type or name is given, ErrorsFound is returned as true and the name
        // is returned as blank

        // Return value
        int DXCoilIndex; // returned index of DX cooling coil

        // FUNCTION LOCAL VARIABLE DECLARATIONS:
        int WhichCoil;

        // Obtains and allocates HXAssistedCoolingCoil related parameters from input file
        if (state.dataHVACAssistedCC->GetCoilsInputFlag) { // First time subroutine has been called, get input data
            // Get the HXAssistedCoolingCoil input
            GetHXAssistedCoolingCoilInput(state);
            state.dataHVACAssistedCC->GetCoilsInputFlag =
                false; // Set logic flag to disallow getting the input data on future calls to this subroutine
        }

        if (state.dataHVACAssistedCC->TotalNumHXAssistedCoils > 0) {
            WhichCoil = UtilityRoutines::FindItem(CoilName, state.dataHVACAssistedCC->HXAssistedCoil);
        } else {
            WhichCoil = 0;
        }

        if (WhichCoil != 0) {
            // this should be the index to the DX cooling coil object, not the HXAssisted object
            DXCoilIndex = state.dataHVACAssistedCC->HXAssistedCoil(WhichCoil).CoolingCoilIndex;
        } else {
            ShowSevereError(state, "Could not find Coil, Type=\"" + CoilType + "\" Name=\"" + CoilName + "\"");
            ErrorsFound = true;
            DXCoilIndex = 0;
        }

        return DXCoilIndex;
    }

    std::string GetHXCoilType(EnergyPlusData &state,
                              std::string const &CoilType, // must match coil types in this module
                              std::string const &CoilName, // must match coil names for the coil type
                              bool &ErrorsFound            // set to true if problem
    )
    {

        // FUNCTION INFORMATION:
        //       AUTHOR         Fred Buhl
        //       DATE WRITTEN   June 2009
        //       MODIFIED       na
        //       RE-ENGINEERED  na

        // PURPOSE OF THIS FUNCTION:
        // This function looks up the given coil and returns the cooling coil type.  If
        // incorrect coil type or name is given, ErrorsFound is returned as true and the cooling
        // coil type is returned as blank.

        // Return value
        std::string CoolingCoilType; // returned type of cooling coil

        // FUNCTION LOCAL VARIABLE DECLARATIONS:
        int WhichCoil;

        // Obtains and allocates HXAssistedCoolingCoil related parameters from input file
        if (state.dataHVACAssistedCC->GetCoilsInputFlag) { // First time subroutine has been called, get input data
            // Get the HXAssistedCoolingCoil input
            GetHXAssistedCoolingCoilInput(state);
            state.dataHVACAssistedCC->GetCoilsInputFlag =
                false; // Set logic flag to disallow getting the input data on future calls to this subroutine
        }

        if (state.dataHVACAssistedCC->TotalNumHXAssistedCoils > 0) {
            WhichCoil = UtilityRoutines::FindItem(CoilName, state.dataHVACAssistedCC->HXAssistedCoil);
        } else {
            WhichCoil = 0;
        }

        if (WhichCoil != 0) {
            CoolingCoilType = state.dataHVACAssistedCC->HXAssistedCoil(WhichCoil).CoolingCoilType;
        } else {
            ShowSevereError(state, "Could not find Coil, Type=\"" + CoilType + "\" Name=\"" + CoilName + "\"");
            ErrorsFound = true;
            CoolingCoilType = "";
        }

        return CoolingCoilType;
    }

    void GetHXCoilTypeAndName(EnergyPlusData &state,
                              std::string const &CoilType,  // must match coil types in this module
                              std::string const &CoilName,  // must match coil names for the coil type
                              bool &ErrorsFound,            // set to true if problem
                              std::string &CoolingCoilType, // returned type of cooling coil
                              std::string &CoolingCoilName  // returned name of cooling coil
    )
    {

        // SUBROUTINE INFORMATION:
        //       AUTHOR         Linda Lawrie
        //       DATE WRITTEN   Oct 2011
        //       MODIFIED       na
        //       RE-ENGINEERED  na

        // PURPOSE OF THIS SUBROUTINE:
        // Need to get child coil type and name.

        // SUBROUTINE LOCAL VARIABLE DECLARATIONS:
        int WhichCoil;

        // Obtains and allocates HXAssistedCoolingCoil related parameters from input file
        if (state.dataHVACAssistedCC->GetCoilsInputFlag) { // First time subroutine has been called, get input data
            // Get the HXAssistedCoolingCoil input
            GetHXAssistedCoolingCoilInput(state);
            state.dataHVACAssistedCC->GetCoilsInputFlag =
                false; // Set logic flag to disallow getting the input data on future calls to this subroutine
        }

        if (state.dataHVACAssistedCC->TotalNumHXAssistedCoils > 0) {
            WhichCoil = UtilityRoutines::FindItem(CoilName, state.dataHVACAssistedCC->HXAssistedCoil);
        } else {
            WhichCoil = 0;
        }

        if (WhichCoil != 0) {
            CoolingCoilType = state.dataHVACAssistedCC->HXAssistedCoil(WhichCoil).CoolingCoilType;
            CoolingCoilName = state.dataHVACAssistedCC->HXAssistedCoil(WhichCoil).CoolingCoilName;
        } else {
            ShowSevereError(state, "Could not find Coil, Type=\"" + CoilType + "\" Name=\"" + CoilName + "\"");
            ErrorsFound = true;
            CoolingCoilType = "";
            CoolingCoilName = "";
        }
    }

    Real64 GetCoilMaxWaterFlowRate(EnergyPlusData &state,
                                   std::string_view CoilType,   // must match coil types in this module
                                   std::string const &CoilName, // must match coil names for the coil type
                                   bool &ErrorsFound            // set to true if problem
    )
    {

        // FUNCTION INFORMATION:
        //       AUTHOR         Linda Lawrie
        //       DATE WRITTEN   November 2006
        //       MODIFIED       R. Raustad, April 2009 - added water coil ELSE IF
        //       RE-ENGINEERED  na

        // PURPOSE OF THIS FUNCTION:
        // This function looks up the max water flow rate for the given coil and returns it.  If
        // incorrect coil type or name is given, ErrorsFound is returned as true and capacity is returned
        // as negative.

        // Using/Aliasing
        auto &GetWaterCoilMaxFlowRate(WaterCoils::GetCoilMaxWaterFlowRate);

        // Return value
        Real64 MaxWaterFlowRate; // returned max water flow rate of matched coil

        // FUNCTION LOCAL VARIABLE DECLARATIONS:
        int WhichCoil;
        auto &ErrCount = state.dataHVACAssistedCC->ErrCount2;

        // Obtains and allocates HXAssistedCoolingCoil related parameters from input file
        if (state.dataHVACAssistedCC->GetCoilsInputFlag) { // First time subroutine has been called, get input data
            // Get the HXAssistedCoolingCoil input
            GetHXAssistedCoolingCoilInput(state);
            state.dataHVACAssistedCC->GetCoilsInputFlag =
                false; // Set logic flag to disallow getting the input data on future calls to this subroutine
        }

        if (state.dataHVACAssistedCC->TotalNumHXAssistedCoils > 0) {

            WhichCoil = UtilityRoutines::FindItem(CoilName, state.dataHVACAssistedCC->HXAssistedCoil);

            if (UtilityRoutines::SameString(CoilType, "CoilSystem:Cooling:DX:HeatExchangerAssisted")) {
                if (WhichCoil != 0) {
                    // coil does not specify MaxWaterFlowRate
                    MaxWaterFlowRate = 0.0;
                    ShowRecurringWarningErrorAtEnd(
                        state, "Requested Max Water Flow Rate from CoilSystem:Cooling:DX:HeatExchangerAssisted N/A", ErrCount);
                }
            } else if (UtilityRoutines::SameString(CoilType, "CoilSystem:Cooling:Water:HeatExchangerAssisted")) {
                if (WhichCoil != 0) {
                    MaxWaterFlowRate = GetWaterCoilMaxFlowRate(state, CoilType, GetHXDXCoilName(state, CoilType, CoilName, ErrorsFound), ErrorsFound);
                }
            } else {
                WhichCoil = 0;
            }

            if (WhichCoil == 0) {
                ShowSevereError(state, format("GetCoilMaxWaterFlowRate: Could not find Coil, Type=\"{}\" Name=\"{}\"", CoilType, CoilName));
                ErrorsFound = true;
                MaxWaterFlowRate = -1000.0;
            }
        } else {
            ShowSevereError(state, format("GetCoilMaxWaterFlowRate: Could not find Coil, Type=\"{}\" Name=\"{}\"", CoilType, CoilName));
            ErrorsFound = true;
            MaxWaterFlowRate = -1000.0;
        }

        return MaxWaterFlowRate;
    }

    Real64 GetHXCoilAirFlowRate(EnergyPlusData &state,
                                std::string const &CoilType, // must match coil types in this module
                                std::string const &CoilName, // must match coil names for the coil type
                                bool &ErrorsFound            // set to true if problem
    )
    {

        // FUNCTION INFORMATION:
        //       AUTHOR         Richard Raustad
        //       DATE WRITTEN   September 2013
        //       MODIFIED       na
        //       RE-ENGINEERED  na

        // PURPOSE OF THIS FUNCTION:
        // This function looks up the max air flow rate for the given HX and returns it.  If
        // incorrect coil type or name is given, ErrorsFound is returned as true and capacity is returned
        // as negative.

        // Using/Aliasing
        using HeatRecovery::GetSupplyAirFlowRate;

        // Return value
        Real64 MaxAirFlowRate; // returned max air flow rate of matched HX

        // FUNCTION LOCAL VARIABLE DECLARATIONS:
        int WhichCoil;

        // Obtains and allocates HXAssistedCoolingCoil related parameters from input file
        if (state.dataHVACAssistedCC->GetCoilsInputFlag) { // First time subroutine has been called, get input data
            // Get the HXAssistedCoolingCoil input
            GetHXAssistedCoolingCoilInput(state);
            state.dataHVACAssistedCC->GetCoilsInputFlag =
                false; // Set logic flag to disallow getting the input data on future calls to this subroutine
        }

        if (state.dataHVACAssistedCC->TotalNumHXAssistedCoils > 0) {

            WhichCoil = UtilityRoutines::FindItem(CoilName, state.dataHVACAssistedCC->HXAssistedCoil);

            if (UtilityRoutines::SameString(CoilType, "CoilSystem:Cooling:DX:HeatExchangerAssisted") ||
                UtilityRoutines::SameString(CoilType, "CoilSystem:Cooling:Water:HeatExchangerAssisted")) {
                if (WhichCoil != 0) {
                    MaxAirFlowRate = GetSupplyAirFlowRate(state, state.dataHVACAssistedCC->HXAssistedCoil(WhichCoil).HeatExchangerName, ErrorsFound);
                }
            } else {
                WhichCoil = 0;
            }

            if (WhichCoil == 0) {
                ShowSevereError(state, "GetHXCoilAirFlowRate: Could not find HX, Type=\"" + CoilType + "\" Name=\"" + CoilName + "\"");
                ErrorsFound = true;
                MaxAirFlowRate = -1000.0;
            }
        } else {
            ShowSevereError(state, "GetHXCoilAirFlowRate: Could not find HX, Type=\"" + CoilType + "\" Name=\"" + CoilName + "\"");
            ErrorsFound = true;
            MaxAirFlowRate = -1000.0;
        }

        return MaxAirFlowRate;
    }

    bool VerifyHeatExchangerParent(EnergyPlusData &state,
                                   std::string const &HXType, // must match coil types in this module
                                   std::string const &HXName  // must match coil names for the coil type
    )
    {

        // FUNCTION INFORMATION:
        //       AUTHOR         Lixing Gu
        //       DATE WRITTEN   January 2009
        //       MODIFIED       na
        //       RE-ENGINEERED  na

        // PURPOSE OF THIS FUNCTION:
        // This function looks up the given heat exchanger name and type and returns true or false.

        // Return value
        bool Found; // set to true if found

        // FUNCTION LOCAL VARIABLE DECLARATIONS:
        int WhichCoil;

        // Obtains and allocates HXAssistedCoolingCoil related parameters from input file
        if (state.dataHVACAssistedCC->GetCoilsInputFlag) { // First time subroutine has been called, get input data
            // Get the HXAssistedCoolingCoil input
            GetHXAssistedCoolingCoilInput(state);
            state.dataHVACAssistedCC->GetCoilsInputFlag =
                false; // Set logic flag to disallow getting the input data on future calls to this subroutine
        }

        Found = false;

        if (state.dataHVACAssistedCC->TotalNumHXAssistedCoils > 0) {
            WhichCoil = UtilityRoutines::FindItem(HXName, state.dataHVACAssistedCC->HXAssistedCoil, &HXAssistedCoilParameters::HeatExchangerName);
        } else {
            WhichCoil = 0;
        }

        if (WhichCoil != 0) {
            if (UtilityRoutines::SameString(state.dataHVACAssistedCC->HXAssistedCoil(WhichCoil).HeatExchangerType, HXType)) {
                Found = true;
            }
        }

        return Found;
    }

    //        End of Utility subroutines for the HXAssistedCoil Module
    // *****************************************************************************

} // namespace HVACHXAssistedCoolingCoil

} // namespace EnergyPlus<|MERGE_RESOLUTION|>--- conflicted
+++ resolved
@@ -192,13 +192,12 @@
         } else {
             AirFlowRatio = 1.0;
         }
-<<<<<<< HEAD
         if (present(DehumidificationMode) && present(LoadSHR) &&
             state.dataHVACAssistedCC->HXAssistedCoil(HXAssistedCoilNum).CoolingCoilType_Num == DataHVACGlobals::CoilDX_Cooling) {
             CalcHXAssistedCoolingCoil(state,
                                       HXAssistedCoilNum,
                                       FirstHVACIteration,
-                                      CompOp,
+                                      CompressorOp,
                                       PartLoadRatio,
                                       HXUnitOn,
                                       FanOpMode,
@@ -208,12 +207,8 @@
                                       LoadSHR);
         } else {
             CalcHXAssistedCoolingCoil(
-                state, HXAssistedCoilNum, FirstHVACIteration, CompOp, PartLoadRatio, HXUnitOn, FanOpMode, AirFlowRatio, EconomizerFlag);
-        }
-=======
-        CalcHXAssistedCoolingCoil(
-            state, HXAssistedCoilNum, FirstHVACIteration, CompressorOp, PartLoadRatio, HXUnitOn, FanOpMode, AirFlowRatio, EconomizerFlag);
->>>>>>> 7b27f241
+                state, HXAssistedCoilNum, FirstHVACIteration, CompressorOp, PartLoadRatio, HXUnitOn, FanOpMode, AirFlowRatio, EconomizerFlag);
+        }
 
         // Update the current HXAssistedCoil output
         //  Call UpdateHXAssistedCoolingCoil(HXAssistedCoilNum), not required. Updates done by the HX and cooling coil components.
@@ -1030,10 +1025,9 @@
     //******************************************************************************
 
     void CalcHXAssistedCoolingCoil(EnergyPlusData &state,
-<<<<<<< HEAD
                                    int const HXAssistedCoilNum,             // Index number for HXAssistedCoolingCoil
                                    bool const FirstHVACIteration,           // FirstHVACIteration flag
-                                   int const CompOp,                        // compressor operation; 1=on, 0=off
+                                   CompressorOperation const CompressorOp,  // compressor operation; 1=on, 0=off
                                    Real64 const PartLoadRatio,              // Cooling coil part load ratio
                                    bool const HXUnitOn,                     // Flag to enable heat exchanger
                                    int const FanOpMode,                     // Allows parent object to control fan operation
@@ -1041,16 +1035,6 @@
                                    Optional_bool_const EconomizerFlag,      // OA (or airloop) econommizer status
                                    Optional_int_const DehumidificationMode, // Optional dehumbidication mode
                                    Optional<Real64 const> LoadSHR           // Optional coil SHR pass over
-=======
-                                   int const HXAssistedCoilNum,            // Index number for HXAssistedCoolingCoil
-                                   bool const FirstHVACIteration,          // FirstHVACIteration flag
-                                   CompressorOperation const CompressorOp, // compressor operation; 1=on, 0=off
-                                   Real64 const PartLoadRatio,             // Cooling coil part load ratio
-                                   bool const HXUnitOn,                    // Flag to enable heat exchanger
-                                   int const FanOpMode,                    // Allows parent object to control fan operation
-                                   Optional<Real64 const> OnOffAirFlow,    // Ratio of compressor ON air mass flow to AVERAGE over time step
-                                   Optional_bool_const EconomizerFlag      // OA (or airloop) econommizer status
->>>>>>> 7b27f241
     )
     {
 
