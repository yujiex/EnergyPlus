--- conflicted
+++ resolved
@@ -2086,17 +2086,6 @@
         Real64 inletWaterTemp = state.dataLoopNodes->Node(this->WaterInletNode).Temp;
         this->OutletWaterTemp = inletWaterTemp;
         AirFlowRate = 0.0;
-<<<<<<< HEAD
-        switch (state.dataPlnt->PlantLoop(this->LoopNum).LoopDemandCalcScheme) {
-        case DataPlant::LoopDemandCalcScheme::SingleSetPoint: {
-            TempSetPoint = state.dataPlnt->PlantLoop(this->LoopNum).LoopSide(this->LoopSideNum).TempSetPoint;
-        } break;
-        case DataPlant::LoopDemandCalcScheme::DualSetPointDeadBand: {
-            TempSetPoint = state.dataPlnt->PlantLoop(this->LoopNum).LoopSide(this->LoopSideNum).TempSetPointHi;
-        } break;
-        default:
-            break;
-=======
 
         auto loopSide = state.dataPlnt->PlantLoop(this->plantLoc.loopNum).LoopSide(this->plantLoc.loopSideNum);
         auto calcScheme = state.dataPlnt->PlantLoop(this->plantLoc.loopNum).LoopDemandCalcScheme;
@@ -2104,7 +2093,6 @@
             TempSetPoint = loopSide.TempSetPoint;
         } else if (calcScheme == DataPlant::LoopDemandCalcScheme::DualSetPointDeadBand) {
             TempSetPoint = loopSide.TempSetPointHi;
->>>>>>> 6420b10d
         }
 
         // Added for fluid bypass. First assume no fluid bypass
@@ -2280,25 +2268,15 @@
         Real64 OutletWaterTemp2ndStage = this->OutletWaterTemp;
         Real64 AirFlowRate = 0.0;
         Real64 TempSetPoint = 0.0;
-<<<<<<< HEAD
-        switch (state.dataPlnt->PlantLoop(this->LoopNum).LoopDemandCalcScheme) {
+        switch (state.dataPlnt->PlantLoop(this->plantLoc.loopNum).LoopDemandCalcScheme) {
         case DataPlant::LoopDemandCalcScheme::SingleSetPoint: {
-            TempSetPoint = state.dataPlnt->PlantLoop(this->LoopNum).LoopSide(this->LoopSideNum).TempSetPoint;
+            TempSetPoint = state.dataPlnt->PlantLoop(this->plantLoc.loopNum).LoopSide(this->plantLoc.loopSideNum).TempSetPoint;
         } break;
         case DataPlant::LoopDemandCalcScheme::DualSetPointDeadBand: {
-            TempSetPoint = state.dataPlnt->PlantLoop(this->LoopNum).LoopSide(this->LoopSideNum).TempSetPointHi;
+            TempSetPoint = state.dataPlnt->PlantLoop(this->plantLoc.loopNum).LoopSide(this->plantLoc.loopSideNum).TempSetPointHi;
         } break;
         default:
             break;
-=======
-        {
-            auto const SELECT_CASE_var(state.dataPlnt->PlantLoop(this->plantLoc.loopNum).LoopDemandCalcScheme);
-            if (SELECT_CASE_var == DataPlant::LoopDemandCalcScheme::SingleSetPoint) {
-                TempSetPoint = state.dataPlnt->PlantLoop(this->plantLoc.loopNum).LoopSide(this->plantLoc.loopSideNum).TempSetPoint;
-            } else if (SELECT_CASE_var == DataPlant::LoopDemandCalcScheme::DualSetPointDeadBand) {
-                TempSetPoint = state.dataPlnt->PlantLoop(this->plantLoc.loopNum).LoopSide(this->plantLoc.loopSideNum).TempSetPointHi;
-            }
->>>>>>> 6420b10d
         }
 
         //   MassFlowTol is a parameter to indicate a no flow condition
