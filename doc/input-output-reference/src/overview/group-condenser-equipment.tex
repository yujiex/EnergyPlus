--- conflicted
+++ resolved
@@ -115,21 +115,6 @@
 
 \paragraph{Field: Design Inlet Air Dry-Bulb Temperature}\label{field-design-inlet-air-drybulb-temperature}
 
-<<<<<<< HEAD
-This numeric field specifies the design inlet air dry-bulb temperature of the tower. The default is 35.0°C.
-
-\paragraph{Field: Design Inlet Air Wet-Bulb Temperature}\label{field-design-inlet-air-wetbulb-temperature}
-
-This numeric field specifies the design inlet air wet-bulb temperature of the tower. The default is 25.6°C.
-
-\paragraph{Field: Design Approach Temperature}\label{field-design-approach-temperature}
-
-This numeric field specifies the design approach temperature of the tower corresponding to the design inlet air wet-bulb temperature and the design temperature range.  The approach temperature should be the outlet water temperature minus the inlet air wet-bulb temperature at design conditions. This parameter is autosizable and when autosized it is set to 3.9°C.
-
-\paragraph{Field: Design Temperature Range}\label{field-design-temperature-range}
-
-This numeric field specifies the design  temperature range of the tower corresponding to the design inlet air wet-bulb temperature and the design approach temperature.  The design range  should be the inlet water temperature minus the outlet water temperature at design conditions. This parameter is autosizable and when autosized it is set to 5.5°C.
-=======
 This numeric field specifies the design inlet air dry-bulb temperature of the tower. The default is \SI{35.0}{\celsius}.
 
 \paragraph{Field: Design Inlet Air Wet-Bulb Temperature}\label{field-design-inlet-air-wetbulb-temperature}
@@ -147,7 +132,6 @@
 This numeric field specifies the design temperature range of the tower corresponding to the design inlet air wet-bulb temperature and the design approach temperature.
 The design range  should be the inlet water temperature minus the outlet water temperature at design conditions.
 This parameter is autosizable and when autosized it is set to \SI{5.5}{\celsius}.
->>>>>>> 801461ff
 
 \paragraph{Field: Basin Heater Capacity}\label{field-basin-heater-capacity}
 
