// EnergyPlus, Copyright (c) 1996-2022, The Board of Trustees of the University of Illinois,
// The Regents of the University of California, through Lawrence Berkeley National Laboratory
// (subject to receipt of any required approvals from the U.S. Dept. of Energy), Oak Ridge
// National Laboratory, managed by UT-Battelle, Alliance for Sustainable Energy, LLC, and other
// contributors. All rights reserved.
//
// NOTICE: This Software was developed under funding from the U.S. Department of Energy and the
// U.S. Government consequently retains certain rights. As such, the U.S. Government has been
// granted for itself and others acting on its behalf a paid-up, nonexclusive, irrevocable,
// worldwide license in the Software to reproduce, distribute copies to the public, prepare
// derivative works, and perform publicly and display publicly, and to permit others to do so.
//
// Redistribution and use in source and binary forms, with or without modification, are permitted
// provided that the following conditions are met:
//
// (1) Redistributions of source code must retain the above copyright notice, this list of
//     conditions and the following disclaimer.
//
// (2) Redistributions in binary form must reproduce the above copyright notice, this list of
//     conditions and the following disclaimer in the documentation and/or other materials
//     provided with the distribution.
//
// (3) Neither the name of the University of California, Lawrence Berkeley National Laboratory,
//     the University of Illinois, U.S. Dept. of Energy nor the names of its contributors may be
//     used to endorse or promote products derived from this software without specific prior
//     written permission.
//
// (4) Use of EnergyPlus(TM) Name. If Licensee (i) distributes the software in stand-alone form
//     without changes from the version obtained under this License, or (ii) Licensee makes a
//     reference solely to the software portion of its product, Licensee must refer to the
//     software as "EnergyPlus version X" software, where "X" is the version number Licensee
//     obtained under this License and may not use a different name for the software. Except as
//     specifically required in this Section (4), Licensee shall not use in a company name, a
//     product name, in advertising, publicity, or other promotional activities any name, trade
//     name, trademark, logo, or other designation of "EnergyPlus", "E+", "e+" or confusingly
//     similar designation, without the U.S. Department of Energy's prior written consent.
//
// THIS SOFTWARE IS PROVIDED BY THE COPYRIGHT HOLDERS AND CONTRIBUTORS "AS IS" AND ANY EXPRESS OR
// IMPLIED WARRANTIES, INCLUDING, BUT NOT LIMITED TO, THE IMPLIED WARRANTIES OF MERCHANTABILITY
// AND FITNESS FOR A PARTICULAR PURPOSE ARE DISCLAIMED. IN NO EVENT SHALL THE COPYRIGHT OWNER OR
// CONTRIBUTORS BE LIABLE FOR ANY DIRECT, INDIRECT, INCIDENTAL, SPECIAL, EXEMPLARY, OR
// CONSEQUENTIAL DAMAGES (INCLUDING, BUT NOT LIMITED TO, PROCUREMENT OF SUBSTITUTE GOODS OR
// SERVICES; LOSS OF USE, DATA, OR PROFITS; OR BUSINESS INTERRUPTION) HOWEVER CAUSED AND ON ANY
// THEORY OF LIABILITY, WHETHER IN CONTRACT, STRICT LIABILITY, OR TORT (INCLUDING NEGLIGENCE OR
// OTHERWISE) ARISING IN ANY WAY OUT OF THE USE OF THIS SOFTWARE, EVEN IF ADVISED OF THE
// POSSIBILITY OF SUCH DAMAGE.

#ifndef ChilledCeilingPanelSimple_hh_INCLUDED
#define ChilledCeilingPanelSimple_hh_INCLUDED

// ObjexxFCL Headers
#include <ObjexxFCL/Array1D.hh>

// EnergyPlus Headers
#include <EnergyPlus/Data/BaseData.hh>
#include <EnergyPlus/DataGlobals.hh>
#include <EnergyPlus/EnergyPlus.hh>
#include <EnergyPlus/Plant/Enums.hh>

namespace EnergyPlus {

// Forward declarations
struct EnergyPlusData;

namespace CoolingPanelSimple {

    // Control types:
    enum class ClgPanelCtrlType
    {
        Invalid = -1,
        MAT,                // Controls system using mean air temperature
        MRT,                // Controls system using mean radiant temperature
        Operative,          // Controls system using operative temperature
        ODB,                // Controls system using outside air dry-bulb temperature
        OWB,                // Controls system using outside air wet-bulb temperature
        ZoneTotalLoad,      // Controls system using zone total remaining load
        ZoneConvectiveLoad, // Controls system using zone convective remaining load
        Num
    };

    // Condensation control types:
    enum class CondCtrl
    {
        Invalid = -1,
        NONE,      // Condensation control--none, so system never shuts down
        SIMPLEOFF, // Condensation control--simple off, system shuts off when condensation predicted
        VARIEDOFF, // Condensation control--variable off, system modulates to keep running if possible
        Num
    };

    struct CoolingPanelParams
    {
        // Members
        std::string EquipID;
        DataPlant::PlantEquipmentType EquipType;
        std::string Schedule;
        Array1D_string SurfaceName;
        Array1D_int SurfacePtr;
        int ZonePtr;
        int SchedPtr;
        int WaterInletNode;
        int WaterOutletNode;
        int TotSurfToDistrib;
        int ControlCompTypeNum;
        int CompErrIndex;
        ClgPanelCtrlType controlType;
        std::string ColdSetptSched;
        int ColdSetptSchedPtr;
        CondCtrl CondCtrlType;
        Real64 CondDewPtDeltaT;
        int CondErrIndex;
        Real64 ColdThrottlRange;
        Real64 RatedWaterTemp;
        int CoolingCapMethod;
        Real64 ScaledCoolingCapacity;
        Real64 UA;
        Real64 Offset;
        Real64 WaterMassFlowRate;
        Real64 WaterMassFlowRateMax;
        Real64 RatedWaterFlowRate;
        Real64 WaterVolFlowRateMax;
        Real64 WaterInletTempStd;
        Real64 WaterInletTemp;
        Real64 WaterInletEnthalpy;
        Real64 WaterOutletTempStd;
        Real64 WaterOutletTemp;
        Real64 WaterOutletEnthalpy;
        Real64 RatedZoneAirTemp;
        Real64 FracRadiant;
        Real64 FracConvect;
        Real64 FracDistribPerson;
        Array1D<Real64> FracDistribToSurf;
        Real64 TotPower;
        Real64 Power;
        Real64 ConvPower;
        Real64 RadPower;
        Real64 TotEnergy;
        Real64 Energy;
        Real64 ConvEnergy;
        Real64 RadEnergy;
<<<<<<< HEAD
        PlantLocation plantLoc;        int CoolingPanelLoadReSimIndex;
=======
        int LoopNum;                             // plant loop index
        DataPlant::LoopSideLocation LoopSideNum; // plant loop side index
        int BranchNum;                           // plant loop branch index
        int CompNum;                             // plant loop component index
        int CoolingPanelLoadReSimIndex;
>>>>>>> 96bedded
        int CoolingPanelMassFlowReSimIndex;
        int CoolingPanelInletTempFlowReSimIndex;

        // Default Constructor
        CoolingPanelParams()
            : EquipType(DataPlant::PlantEquipmentType::Invalid), ZonePtr(0), SchedPtr(0), WaterInletNode(0), WaterOutletNode(0), TotSurfToDistrib(0),
              ControlCompTypeNum(0), CompErrIndex(0), controlType(ClgPanelCtrlType::Invalid), ColdSetptSchedPtr(0), CondCtrlType(CondCtrl::NONE),
              CondDewPtDeltaT(0.0), CondErrIndex(0), ColdThrottlRange(0.0), RatedWaterTemp(0.0), CoolingCapMethod(0), ScaledCoolingCapacity(0.0),
              UA(0.0), Offset(0.0), WaterMassFlowRate(0.0), WaterMassFlowRateMax(0.0), RatedWaterFlowRate(0.0), WaterVolFlowRateMax(0.0),
              WaterInletTempStd(0.0), WaterInletTemp(0.0), WaterInletEnthalpy(0.0), WaterOutletTempStd(0.0), WaterOutletTemp(0.0),
              WaterOutletEnthalpy(0.0), RatedZoneAirTemp(0.0), FracRadiant(0.0), FracConvect(0.0), FracDistribPerson(0.0), TotPower(0.0), Power(0.0),
<<<<<<< HEAD
              ConvPower(0.0), RadPower(0.0), TotEnergy(0.0), Energy(0.0), ConvEnergy(0.0), RadEnergy(0.0), plantLoc{},
              CoolingPanelLoadReSimIndex(0), CoolingPanelMassFlowReSimIndex(0), CoolingPanelInletTempFlowReSimIndex(0)
=======
              ConvPower(0.0), RadPower(0.0), TotEnergy(0.0), Energy(0.0), ConvEnergy(0.0), RadEnergy(0.0), LoopNum(0),
              LoopSideNum(DataPlant::LoopSideLocation::Invalid), BranchNum(0), CompNum(0), CoolingPanelLoadReSimIndex(0),
              CoolingPanelMassFlowReSimIndex(0), CoolingPanelInletTempFlowReSimIndex(0)
>>>>>>> 96bedded
        {
        }

        void CalcCoolingPanel(EnergyPlusData &state, int const CoolingPanelNum);

        void SetCoolingPanelControlTemp(EnergyPlusData &state, Real64 &ControlTemp, int ZoneNum);

        bool SizeCoolingPanelUA(EnergyPlusData &state);

        void ReportCoolingPanel(EnergyPlusData &state);
    };

    struct CoolingPanelSysNumericFieldData
    {
        // Members
        Array1D_string FieldNames;

        // Default Constructor
        CoolingPanelSysNumericFieldData() = default;

        // Destructor
        ~CoolingPanelSysNumericFieldData() = default;
    };

    void SimCoolingPanel(EnergyPlusData &state,
                         std::string const &EquipName,
                         int ActualZoneNum,
                         int ControlledZoneNum,
                         bool FirstHVACIteration,
                         Real64 &PowerMet,
                         int &CompIndex);

    void GetCoolingPanelInput(EnergyPlusData &state);

    void InitCoolingPanel(EnergyPlusData &state, int CoolingPanelNum, int ControlledZoneNumSub, bool FirstHVACIteration);

    void SizeCoolingPanel(EnergyPlusData &state, int CoolingPanelNum);

    void UpdateCoolingPanel(EnergyPlusData &state, int CoolingPanelNum);

    void UpdateCoolingPanelSourceValAvg(EnergyPlusData &state,
                                        bool &CoolingPanelSysOn); // .TRUE. if the radiant system has run this zone time step

    void DistributeCoolingPanelRadGains(EnergyPlusData &state);

    Real64 SumHATsurf(EnergyPlusData &state, int ZoneNum); // Zone number

} // namespace CoolingPanelSimple

struct ChilledCeilingPanelSimpleData : BaseGlobalStruct
{

    bool GetInputFlag = true;
    bool MyOneTimeFlag = true;
    int NumCoolingPanels = 0;
    Array1D<Real64> CoolingPanelSource;   // Need to keep the last value in case we are still iterating
    Array1D<Real64> CoolingPanelSrcAvg;   // Need to keep the last value in case we are still iterating
    Array1D<Real64> ZeroSourceSumHATsurf; // Equal to the SumHATsurf for all the walls in a zone with no source

    // Record keeping variables used to calculate CoolingPanelSrcAvg locally
    Array1D<Real64> LastCoolingPanelSrc; // Need to keep the last value in case we are still iterating
    Array1D<Real64> LastSysTimeElapsed;  // Need to keep the last value in case we are still iterating
    Array1D<Real64> LastTimeStepSys;     // Need to keep the last value in case we are still iterating
    Array1D_bool CheckEquipName;
    Array1D_bool SetLoopIndexFlag; // get loop number flag

    // Autosizing variables
    Array1D_bool MySizeFlagCoolPanel;

    Array1D<CoolingPanelSimple::CoolingPanelParams> CoolingPanel;
    Array1D<CoolingPanelSimple::CoolingPanelSysNumericFieldData> CoolingPanelSysNumericFields;

    bool ZoneEquipmentListChecked = false;
    Array1D_bool MyEnvrnFlag;
    void clear_state() override
    {
        this->GetInputFlag = true;
        this->MyOneTimeFlag = true;
        this->NumCoolingPanels = 0;
        this->CoolingPanelSource.deallocate();
        this->CoolingPanelSrcAvg.deallocate();
        this->ZeroSourceSumHATsurf.deallocate();
        this->LastCoolingPanelSrc.deallocate();
        this->LastSysTimeElapsed.deallocate();
        this->LastTimeStepSys.deallocate();
        this->CheckEquipName.deallocate();
        this->SetLoopIndexFlag.deallocate();
        this->MySizeFlagCoolPanel.deallocate();
        this->CoolingPanel.deallocate();
        this->CoolingPanelSysNumericFields.deallocate();
        this->ZoneEquipmentListChecked = false;
        this->MyEnvrnFlag.clear();
    }
};

} // namespace EnergyPlus

#endif<|MERGE_RESOLUTION|>--- conflicted
+++ resolved
@@ -56,6 +56,7 @@
 #include <EnergyPlus/DataGlobals.hh>
 #include <EnergyPlus/EnergyPlus.hh>
 #include <EnergyPlus/Plant/Enums.hh>
+#include <EnergyPlus/Plant/PlantLocation.hh>
 
 namespace EnergyPlus {
 
@@ -138,15 +139,8 @@
         Real64 Energy;
         Real64 ConvEnergy;
         Real64 RadEnergy;
-<<<<<<< HEAD
-        PlantLocation plantLoc;        int CoolingPanelLoadReSimIndex;
-=======
-        int LoopNum;                             // plant loop index
-        DataPlant::LoopSideLocation LoopSideNum; // plant loop side index
-        int BranchNum;                           // plant loop branch index
-        int CompNum;                             // plant loop component index
+        PlantLocation plantLoc;
         int CoolingPanelLoadReSimIndex;
->>>>>>> 96bedded
         int CoolingPanelMassFlowReSimIndex;
         int CoolingPanelInletTempFlowReSimIndex;
 
@@ -158,14 +152,9 @@
               UA(0.0), Offset(0.0), WaterMassFlowRate(0.0), WaterMassFlowRateMax(0.0), RatedWaterFlowRate(0.0), WaterVolFlowRateMax(0.0),
               WaterInletTempStd(0.0), WaterInletTemp(0.0), WaterInletEnthalpy(0.0), WaterOutletTempStd(0.0), WaterOutletTemp(0.0),
               WaterOutletEnthalpy(0.0), RatedZoneAirTemp(0.0), FracRadiant(0.0), FracConvect(0.0), FracDistribPerson(0.0), TotPower(0.0), Power(0.0),
-<<<<<<< HEAD
               ConvPower(0.0), RadPower(0.0), TotEnergy(0.0), Energy(0.0), ConvEnergy(0.0), RadEnergy(0.0), plantLoc{},
-              CoolingPanelLoadReSimIndex(0), CoolingPanelMassFlowReSimIndex(0), CoolingPanelInletTempFlowReSimIndex(0)
-=======
-              ConvPower(0.0), RadPower(0.0), TotEnergy(0.0), Energy(0.0), ConvEnergy(0.0), RadEnergy(0.0), LoopNum(0),
-              LoopSideNum(DataPlant::LoopSideLocation::Invalid), BranchNum(0), CompNum(0), CoolingPanelLoadReSimIndex(0),
+              CoolingPanelLoadReSimIndex(0),
               CoolingPanelMassFlowReSimIndex(0), CoolingPanelInletTempFlowReSimIndex(0)
->>>>>>> 96bedded
         {
         }
 
