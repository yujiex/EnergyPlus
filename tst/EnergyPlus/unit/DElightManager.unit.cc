// EnergyPlus, Copyright (c) 1996-2020, The Board of Trustees of the University of Illinois,
// The Regents of the University of California, through Lawrence Berkeley National Laboratory
// (subject to receipt of any required approvals from the U.S. Dept. of Energy), Oak Ridge
// National Laboratory, managed by UT-Battelle, Alliance for Sustainable Energy, LLC, and other
// contributors. All rights reserved.
//
// NOTICE: This Software was developed under funding from the U.S. Department of Energy and the
// U.S. Government consequently retains certain rights. As such, the U.S. Government has been
// granted for itself and others acting on its behalf a paid-up, nonexclusive, irrevocable,
// worldwide license in the Software to reproduce, distribute copies to the public, prepare
// derivative works, and perform publicly and display publicly, and to permit others to do so.
//
// Redistribution and use in source and binary forms, with or without modification, are permitted
// provided that the following conditions are met:
//
// (1) Redistributions of source code must retain the above copyright notice, this list of
//     conditions and the following disclaimer.
//
// (2) Redistributions in binary form must reproduce the above copyright notice, this list of
//     conditions and the following disclaimer in the documentation and/or other materials
//     provided with the distribution.
//
// (3) Neither the name of the University of California, Lawrence Berkeley National Laboratory,
//     the University of Illinois, U.S. Dept. of Energy nor the names of its contributors may be
//     used to endorse or promote products derived from this software without specific prior
//     written permission.
//
// (4) Use of EnergyPlus(TM) Name. If Licensee (i) distributes the software in stand-alone form
//     without changes from the version obtained under this License, or (ii) Licensee makes a
//     reference solely to the software portion of its product, Licensee must refer to the
//     software as "EnergyPlus version X" software, where "X" is the version number Licensee
//     obtained under this License and may not use a different name for the software. Except as
//     specifically required in this Section (4), Licensee shall not use in a company name, a
//     product name, in advertising, publicity, or other promotional activities any name, trade
//     name, trademark, logo, or other designation of "EnergyPlus", "E+", "e+" or confusingly
//     similar designation, without the U.S. Department of Energy's prior written consent.
//
// THIS SOFTWARE IS PROVIDED BY THE COPYRIGHT HOLDERS AND CONTRIBUTORS "AS IS" AND ANY EXPRESS OR
// IMPLIED WARRANTIES, INCLUDING, BUT NOT LIMITED TO, THE IMPLIED WARRANTIES OF MERCHANTABILITY
// AND FITNESS FOR A PARTICULAR PURPOSE ARE DISCLAIMED. IN NO EVENT SHALL THE COPYRIGHT OWNER OR
// CONTRIBUTORS BE LIABLE FOR ANY DIRECT, INDIRECT, INCIDENTAL, SPECIAL, EXEMPLARY, OR
// CONSEQUENTIAL DAMAGES (INCLUDING, BUT NOT LIMITED TO, PROCUREMENT OF SUBSTITUTE GOODS OR
// SERVICES; LOSS OF USE, DATA, OR PROFITS; OR BUSINESS INTERRUPTION) HOWEVER CAUSED AND ON ANY
// THEORY OF LIABILITY, WHETHER IN CONTRACT, STRICT LIABILITY, OR TORT (INCLUDING NEGLIGENCE OR
// OTHERWISE) ARISING IN ANY WAY OUT OF THE USE OF THIS SOFTWARE, EVEN IF ADVISED OF THE
// POSSIBILITY OF SUCH DAMAGE.

// Google Test Headers
#include <gtest/gtest.h>

// ObjexxFCL Headers
#include <ObjexxFCL/Array1D.hh>

// EnergyPlus Headers
#include <EnergyPlus/DElightManagerF.hh>
#include <EnergyPlus/Data/EnergyPlusData.hh>
#include <EnergyPlus/DataDaylighting.hh>
#include <EnergyPlus/DataEnvironment.hh>
#include <EnergyPlus/DataGlobals.hh>
#include <EnergyPlus/DataHeatBalance.hh>
#include <EnergyPlus/DataSurfaces.hh>
#include <EnergyPlus/DaylightingManager.hh>
#include <EnergyPlus/General.hh>
#include <EnergyPlus/HeatBalanceManager.hh>
#include <EnergyPlus/IOFiles.hh>
#include <EnergyPlus/InputProcessing/InputProcessor.hh>
#include <EnergyPlus/InternalHeatGains.hh>
#include <EnergyPlus/ScheduleManager.hh>
#include <EnergyPlus/SimulationManager.hh>
#include <EnergyPlus/SurfaceGeometry.hh>

// EnergyPlus Headers
#include "Fixtures/EnergyPlusFixture.hh"

using namespace EnergyPlus;
using namespace EnergyPlus::DElightManagerF;
using namespace EnergyPlus::DataDaylighting;

TEST_F(EnergyPlusFixture, DElightManagerF_GetInputDElightComplexFenestration_Test)
{
    std::string const idf_objects = delimited_string({
        "  Daylighting:DELight:ComplexFenestration,                                           ",
        "    Test CFS,                !- Name                                                 ",
        "    BTDF^GEN^LIGHTSHELF^1.0^20.0,  !- Complex Fenestration Type                      ",
        "    Zn001:Wall001,           !- Building Surface Name     ",
        "    Zn001:Wall001:Win001,    !- Window Name        ",
        "    0.0;                     !- Fenestration Rotation {deg}                          ",
        "                                                                                                                  ",
        "  Zone,                                                                                                           ",
        "    West Zone,               !- Name                                                                              ",
        "    0.0000000E+00,           !- Direction of Relative North {deg}                                                 ",
        "    0.0000000E+00,           !- X Origin {m}                                                                      ",
        "    0.0000000E+00,           !- Y Origin {m}                                                                      ",
        "    0.0000000E+00,           !- Z Origin {m}                                                                      ",
        "    1,                       !- Type                                                                              ",
        "    1,                       !- Multiplier                                                                        ",
        "    autocalculate,           !- Ceiling Height {m}                                                                ",
        "    autocalculate;           !- Volume {m3}                                                                       ",
        "                                                                                                                  ",
        "  Daylighting:Controls,                                                                                           ",
        "    West Zone_DaylCtrl,      !- Name                                                                              ",
        "    West Zone,               !- Zone Name                                                                         ",
        "    SplitFlux,               !- Daylighting Method                                                                ",
        "    ,                        !- Availability Schedule Name                                                        ",
        "    Continuous,              !- Lighting Control Type                                                             ",
        "    0.3,                     !- Minimum Input Power Fraction for Continuous or ContinuousOff Dimming Control      ",
        "    0.2,                     !- Minimum Light Output Fraction for Continuous or ContinuousOff Dimming Control     ",
        "    ,                        !- Number of Stepped Control Steps                                                   ",
        "    1.0,                     !- Probability Lighting will be Reset When Needed in Manual Stepped Control          ",
        "    West Zone_DaylRefPt1,    !- Glare Calculation Daylighting Reference Point Name                                ",
        "    180.0,                   !- Glare Calculation Azimuth Angle of View Direction Clockwise from Zone y-Axis {deg}",
        "    20.0,                    !- Maximum Allowable Discomfort Glare Index                                          ",
        "    ,                        !- DElight Gridding Resolution {m2}                                                  ",
        "    West Zone_DaylRefPt1,    !- Daylighting Reference Point 1 Name                                                ",
        "    1.0,                     !- Fraction of Zone Controlled by Reference Point 1                                  ",
        "    500.;                    !- Illuminance Setpoint at Reference Point 1 {lux}                                   ",
        "                                                                                                                  ",
        "  Daylighting:ReferencePoint,                                                                                     ",
        "    West Zone_DaylRefPt1,    !- Name                                                                              ",
        "    West Zone,               !- Zone Name                                                                         ",
        "    2.048,                   !- X-Coordinate of Reference Point {m}                                               ",
        "    3.048,                   !- Y-Coordinate of Reference Point {m}                                               ",
        "    0.9;                     !- Z-Coordinate of Reference Point {m}                                               ",
        "                                                                                                                  ",
        "  Lights,                                                                                                         ",
        "    West Zone Lights 1,      !- Name                                                                              ",
        "    West Zone,               !- Zone or ZoneList Name                                                             ",
        "    Office Lighting,         !- Schedule Name                                                                     ",
        "    LightingLevel,           !- Design Level Calculation Method                                                   ",
        "    1464.375,                !- Lighting Level {W}                                                                ",
        "    ,                        !- Watts per Zone Floor Area {W/m2}                                                  ",
        "    ,                        !- Watts per Person {W/person}                                                       ",
        "    0.0000000E+00,           !- Return Air Fraction                                                               ",
        "    0.2000000,               !- Fraction Radiant                                                                  ",
        "    0.2000000,               !- Fraction Visible                                                                  ",
        "    1.0,                     !- Fraction Replaceable                                                              ",
        "    GeneralLights;           !- End-Use Subcategory                                                               ",
        "                                                                                                                  ",
        "  BuildingSurface:Detailed,                                                                                       ",
        "    Zn001:Wall001,           !- Name                                                                              ",
        "    Wall,                    !- Surface Type                                                                      ",
        "    WALL80,                  !- Construction Name                                                                 ",
        "    West Zone,               !- Zone Name                                                                         ",
        "    Outdoors,                !- Outside Boundary Condition                                                        ",
        "    ,                        !- Outside Boundary Condition Object                                                 ",
        "    SunExposed,              !- Sun Exposure                                                                      ",
        "    WindExposed,             !- Wind Exposure                                                                     ",
        "    0.5000000,               !- View Factor to Ground                                                             ",
        "    4,                       !- Number of Vertices                                                                ",
        "    0.0000000E+00,0.0000000E+00,3.048000,  !- X,Y,Z ==> Vertex 1 {m}                                              ",
        "    0.0000000E+00,0.0000000E+00,0.0000000E+00,  !- X,Y,Z ==> Vertex 2 {m}                                         ",
        "    6.096000,0.0000000E+00,0.0000000E+00,  !- X,Y,Z ==> Vertex 3 {m}                                              ",
        "    6.096000,0.0000000E+00,3.048000;  !- X,Y,Z ==> Vertex 4 {m}                                                   ",
        "                                                                                                                  ",
        "  BuildingSurface:Detailed,                                                                                       ",
        "    Zn001:Wall002,           !- Name                                                                              ",
        "    Wall,                    !- Surface Type                                                                      ",
        "    WALL80,                  !- Construction Name                                                                 ",
        "    West Zone,               !- Zone Name                                                                         ",
        "    Outdoors,                !- Outside Boundary Condition                                                        ",
        "    ,                        !- Outside Boundary Condition Object                                                 ",
        "    SunExposed,              !- Sun Exposure                                                                      ",
        "    WindExposed,             !- Wind Exposure                                                                     ",
        "    0.5000000,               !- View Factor to Ground                                                             ",
        "    4,                       !- Number of Vertices                                                                ",
        "    0.0000000E+00,6.096000,3.048000,  !- X,Y,Z ==> Vertex 1 {m}                                                   ",
        "    0.0000000E+00,6.096000,0.0000000E+00,  !- X,Y,Z ==> Vertex 2 {m}                                              ",
        "    0.0000000E+00,0.0000000E+00,0.0000000E+00,  !- X,Y,Z ==> Vertex 3 {m}                                         ",
        "    0.0000000E+00,0.0000000E+00,3.048000;  !- X,Y,Z ==> Vertex 4 {m}                                              ",
        "                                                                                                                  ",
        "                                                                                                                  ",
        "  BuildingSurface:Detailed,                                                                                       ",
        "    Zn001:Wall003,           !- Name                                                                              ",
        "    Wall,                    !- Surface Type                                                                      ",
        "    WALL80,                  !- Construction Name                                                                 ",
        "    West Zone,               !- Zone Name                                                                         ",
        "    Outdoors,                !- Outside Boundary Condition                                                        ",
        "    ,                        !- Outside Boundary Condition Object                                                 ",
        "    SunExposed,              !- Sun Exposure                                                                      ",
        "    WindExposed,             !- Wind Exposure                                                                     ",
        "    0.5000000,               !- View Factor to Ground                                                             ",
        "    4,                       !- Number of Vertices                                                                ",
        "    6.096000,6.096000,3.048000,  !- X,Y,Z ==> Vertex 1 {m}                                                        ",
        "    6.096000,6.096000,0.0000000E+00,  !- X,Y,Z ==> Vertex 2 {m}                                                   ",
        "    0.0000000E+00,6.096000,0.0000000E+00,  !- X,Y,Z ==> Vertex 3 {m}                                              ",
        "    0.0000000E+00,6.096000,3.048000;  !- X,Y,Z ==> Vertex 4 {m}                                                   ",
        "                                                                                                                  ",
        "  BuildingSurface:Detailed,                                                                                       ",
        "    Zn001:Wall004,           !- Name                                                                              ",
        "    Wall,                    !- Surface Type                                                                      ",
        "    WALL80,                  !- Construction Name                                                                 ",
        "    West Zone,               !- Zone Name                                                                         ",
        "    Outdoors,                !- Outside Boundary Condition                                                        ",
        "    ,                        !- Outside Boundary Condition Object                                                 ",
        "    SunExposed,              !- Sun Exposure                                                                      ",
        "    WindExposed,             !- Wind Exposure                                                                     ",
        "    0.5000000,               !- View Factor to Ground                                                             ",
        "    4,                       !- Number of Vertices                                                                ",
        "    6.096000,0.0000000E+00,3.048000,  !- X,Y,Z ==> Vertex 1 {m}                                                   ",
        "    6.096000,0.0000000E+00,0.0000000E+00,  !- X,Y,Z ==> Vertex 2 {m}                                              ",
        "    6.096000,6.096000,0.0000000E+00,  !- X,Y,Z ==> Vertex 3 {m}                                                   ",
        "    6.096000,6.096000,3.048000;  !- X,Y,Z ==> Vertex 4 {m}                                                        ",
        "                                                                                                                  ",
        "  BuildingSurface:Detailed,                                                                                       ",
        "    Zn001:Flr001,            !- Name                                                                              ",
        "    Floor,                   !- Surface Type                                                                      ",
        "    WALL80,                  !- Construction Name                                                                 ",
        "    West Zone,               !- Zone Name                                                                         ",
        "    Outdoors,                !- Outside Boundary Condition                                                        ",
        "    ,                        !- Outside Boundary Condition Object                                                 ",
        "    NoSun,                   !- Sun Exposure                                                                      ",
        "    NoWind,                  !- Wind Exposure                                                                     ",
        "    1.000000,                !- View Factor to Ground                                                             ",
        "    4,                       !- Number of Vertices                                                                ",
        "    0.0000000E+00,0.0000000E+00,0.0000000E+00,  !- X,Y,Z ==> Vertex 1 {m}                                         ",
        "    0.0000000E+00,6.096000,0.0000000E+00,  !- X,Y,Z ==> Vertex 2 {m}                                              ",
        "    6.096000,6.096000,0.0000000E+00,  !- X,Y,Z ==> Vertex 3 {m}                                                   ",
        "    6.096000,0.0000000E+00,0.0000000E+00;  !- X,Y,Z ==> Vertex 4 {m}                                              ",
        "                                                                                                                  ",
        "  BuildingSurface:Detailed,                                                                                       ",
        "    Zn001:Roof001,           !- Name                                                                              ",
        "    Roof,                    !- Surface Type                                                                      ",
        "    WALL80,                  !- Construction Name                                                                 ",
        "    West Zone,               !- Zone Name                                                                         ",
        "    Outdoors,                !- Outside Boundary Condition                                                        ",
        "    ,                        !- Outside Boundary Condition Object                                                 ",
        "    SunExposed,              !- Sun Exposure                                                                      ",
        "    WindExposed,             !- Wind Exposure                                                                     ",
        "    0.0000000E+00,           !- View Factor to Ground                                                             ",
        "    4,                       !- Number of Vertices                                                                ",
        "    0.0000000E+00,6.096000,3.048000,  !- X,Y,Z ==> Vertex 1 {m}                                                   ",
        "    0.0000000E+00,0.0000000E+00,3.048000,  !- X,Y,Z ==> Vertex 2 {m}                                              ",
        "    6.096000,0.0000000E+00,3.048000,  !- X,Y,Z ==> Vertex 3 {m}                                                   ",
        "    6.096000,6.096000,3.048000;  !- X,Y,Z ==> Vertex 4 {m}                                                        ",
        "                                                                                                                  ",
        "  FenestrationSurface:Detailed,                                                                                   ",
        "    Zn001:Wall001:Win001,    !- Name                                                                              ",
        "    Window,                  !- Surface Type                                                                      ",
        "    WIN-CON-SINGLEPANE,      !- Construction Name                                                                 ",
        "    Zn001:Wall001,           !- Building Surface Name                                                             ",
        "    ,                        !- Outside Boundary Condition Object                                                 ",
        "    0.5000000,               !- View Factor to Ground                                                             ",
        "    ,                        !- Frame and Divider Name                                                            ",
        "    1.0,                     !- Multiplier                                                                        ",
        "    4,                       !- Number of Vertices                                                                ",
        "    0.548000,0.0000000E+00,2.5000,  !- X,Y,Z ==> Vertex 1 {m}                                                     ",
        "    0.548000,0.0000000E+00,0.5000,  !- X,Y,Z ==> Vertex 2 {m}                                                     ",
        "    5.548000,0.0000000E+00,0.5000,  !- X,Y,Z ==> Vertex 3 {m}                                                     ",
        "    5.548000,0.0000000E+00,2.5000;  !- X,Y,Z ==> Vertex 4 {m}                                                     ",
        "                                                                                                                  ",
        "  Construction,                                                                                                   ",
        "    WALL80,               !- Name                                                                                 ",
        "    C4 - 4 IN COMMON BRICK;  !- Layer 1                                                                           ",
        "                                                                                                                  ",
        "  Material,                                                                                                       ",
        "    C4 - 4 IN COMMON BRICK,  !- Name                                                                              ",
        "    Rough,                   !- Roughness                                                                         ",
        "    0.1014984,               !- Thickness {m}                                                                     ",
        "    0.7264224,               !- Conductivity {W/m-K}                                                              ",
        "    1922.216,                !- Density {kg/m3}                                                                   ",
        "    836.8000,                !- Specific Heat {J/kg-K}                                                            ",
        "    0.9000000,               !- Thermal Absorptance                                                               ",
        "    0.7600000,               !- Solar Absorptance                                                                 ",
        "    0.7600000;               !- Visible Absorptance                                                               ",
        "                                                                                                                  ",
        "  Schedule:Compact,                                                                                               ",
        "    Office Lighting,         !- Name                                                                              ",
        "    ANY NUMBER,              !- Schedule Type Limits Name                                                         ",
        "    Through: 12/31,          !- Field 1                                                                           ",
        "    For: Alldays,            !- Field 2                                                                           ",
        "    Until: 24:00,1.00;       !- Field 7                                                                           ",
        "                                                                                                                  ",
        "  Construction,                                                                                                   ",
        "    WIN-CON-SINGLEPANE,      !- Name                                                                              ",
        "    SINGLEPANE;              !- Outside Layer                                                                     ",
        "                                                                                                                  ",
        "  WindowMaterial:Glazing,                                                                                         ",
        "    SINGLEPANE,              !- Name                                                                              ",
        "    SpectralAverage,         !- Optical Data Type                                                                 ",
        "    ,                        !- Window Glass Spectral Data Set Name                                               ",
        "    0.003,                   !- Thickness {m}                                                                     ",
        "    0.90,                    !- Solar Transmittance at Normal Incidence                                           ",
        "    0.031,                   !- Front Side Solar Reflectance at Normal Incidence                                  ",
        "    0.031,                   !- Back Side Solar Reflectance at Normal Incidence                                   ",
        "    0.90,                    !- Visible Transmittance at Normal Incidence                                         ",
        "    0.05,                    !- Front Side Visible Reflectance at Normal Incidence                                ",
        "    0.05,                    !- Back Side Visible Reflectance at Normal Incidence                                 ",
        "    0.0,                     !- Infrared Transmittance at Normal Incidence                                        ",
        "    0.84,                    !- Front Side Infrared Hemispherical Emissivity                                      ",
        "    0.84,                    !- Back Side Infrared Hemispherical Emissivity                                       ",
        "    0.9;                     !- Conductivity {W/m-K}                                                              ",
        "SurfaceConvectionAlgorithm:Inside,TARP;",
        "SurfaceConvectionAlgorithm:Outside,DOE-2;",
        "HeatBalanceAlgorithm,ConductionTransferFunction;",
        "ZoneAirHeatBalanceAlgorithm,",
        "    AnalyticalSolution;      !- Algorithm",
        "ScheduleTypeLimits,",
        "    Any Number;              !- Name",

    });

    ASSERT_TRUE(process_idf(idf_objects));

    bool foundErrors = false;

<<<<<<< HEAD
    HeatBalanceManager::GetProjectControlData(state.files, foundErrors); // read project control data
=======
    HeatBalanceManager::GetProjectControlData(state, state.outputFiles, foundErrors); // read project control data
>>>>>>> 4ad20382
    EXPECT_FALSE(foundErrors);                              // expect no errors

    HeatBalanceManager::GetMaterialData(state.files, foundErrors); // read material data
    EXPECT_FALSE(foundErrors);                        // expect no errors

    HeatBalanceManager::GetConstructData(state.files, foundErrors); // read construction data
    compare_err_stream("");
    EXPECT_FALSE(foundErrors); // expect no errors

    HeatBalanceManager::GetZoneData(foundErrors); // read zone data
    EXPECT_FALSE(foundErrors);                    // expect no errors

    SurfaceGeometry::CosZoneRelNorth.allocate(1);
    SurfaceGeometry::SinZoneRelNorth.allocate(1);

    SurfaceGeometry::CosZoneRelNorth(1) = std::cos(-DataHeatBalance::Zone(1).RelNorth * DataGlobals::DegToRadians);
    SurfaceGeometry::SinZoneRelNorth(1) = std::sin(-DataHeatBalance::Zone(1).RelNorth * DataGlobals::DegToRadians);
    SurfaceGeometry::CosBldgRelNorth = 1.0;
    SurfaceGeometry::SinBldgRelNorth = 0.0;

    SurfaceGeometry::GetSurfaceData(state.dataZoneTempPredictorCorrector, state.files, foundErrors); // setup zone geometry and get zone data
    EXPECT_FALSE(foundErrors);                    // expect no errors

    SurfaceGeometry::SetupZoneGeometry(state, foundErrors); // this calls GetSurfaceData()
    EXPECT_FALSE(foundErrors);                       // expect no errors

    DataGlobals::NumOfTimeStepInHour = 1; // must initialize this to get schedules initialized
    DataGlobals::MinutesPerTimeStep = 60; // must initialize this to get schedules initialized
    ScheduleManager::ProcessScheduleInput(state.files);
    ScheduleManager::ScheduleInputProcessed = true;
    DataGlobals::TimeStep = 1;
    DataGlobals::HourOfDay = 1;
    DataEnvironment::Month = 1;
    DataEnvironment::DayOfMonth = 21;
    DataGlobals::HourOfDay = 1;
    DataEnvironment::DSTIndicator = 0;
    DataEnvironment::DayOfWeek = 2;
    DataEnvironment::HolidayIndex = 0;
    DataEnvironment::DayOfYear_Schedule = General::OrdinalDay(DataEnvironment::Month, DataEnvironment::DayOfMonth, 1);
    ScheduleManager::UpdateScheduleValues();
    InternalHeatGains::GetInternalHeatGainsInput(state);
    InternalHeatGains::GetInternalHeatGainsInputFlag = false;

    GetInputDElightComplexFenestration(foundErrors);
    compare_err_stream("");
    EXPECT_FALSE(foundErrors); // expect no errors

    EXPECT_EQ(1, TotDElightCFS);

    EXPECT_EQ("TEST CFS", DElightComplexFene(1).Name);
    EXPECT_EQ("BTDF^GEN^LIGHTSHELF^1.0^20.0", DElightComplexFene(1).ComplexFeneType);
    EXPECT_EQ("ZN001:WALL001", DElightComplexFene(1).surfName);
    EXPECT_EQ("ZN001:WALL001:WIN001", DElightComplexFene(1).wndwName);
    EXPECT_EQ(0., DElightComplexFene(1).feneRota);
}<|MERGE_RESOLUTION|>--- conflicted
+++ resolved
@@ -303,11 +303,7 @@
 
     bool foundErrors = false;
 
-<<<<<<< HEAD
-    HeatBalanceManager::GetProjectControlData(state.files, foundErrors); // read project control data
-=======
-    HeatBalanceManager::GetProjectControlData(state, state.outputFiles, foundErrors); // read project control data
->>>>>>> 4ad20382
+    HeatBalanceManager::GetProjectControlData(state, foundErrors); // read project control data
     EXPECT_FALSE(foundErrors);                              // expect no errors
 
     HeatBalanceManager::GetMaterialData(state.files, foundErrors); // read material data
