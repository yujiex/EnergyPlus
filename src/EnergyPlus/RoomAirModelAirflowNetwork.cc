// EnergyPlus, Copyright (c) 1996-2021, The Board of Trustees of the University of Illinois,
// The Regents of the University of California, through Lawrence Berkeley National Laboratory
// (subject to receipt of any required approvals from the U.S. Dept. of Energy), Oak Ridge
// National Laboratory, managed by UT-Battelle, Alliance for Sustainable Energy, LLC, and other
// contributors. All rights reserved.
//
// NOTICE: This Software was developed under funding from the U.S. Department of Energy and the
// U.S. Government consequently retains certain rights. As such, the U.S. Government has been
// granted for itself and others acting on its behalf a paid-up, nonexclusive, irrevocable,
// worldwide license in the Software to reproduce, distribute copies to the public, prepare
// derivative works, and perform publicly and display publicly, and to permit others to do so.
//
// Redistribution and use in source and binary forms, with or without modification, are permitted
// provided that the following conditions are met:
//
// (1) Redistributions of source code must retain the above copyright notice, this list of
//     conditions and the following disclaimer.
//
// (2) Redistributions in binary form must reproduce the above copyright notice, this list of
//     conditions and the following disclaimer in the documentation and/or other materials
//     provided with the distribution.
//
// (3) Neither the name of the University of California, Lawrence Berkeley National Laboratory,
//     the University of Illinois, U.S. Dept. of Energy nor the names of its contributors may be
//     used to endorse or promote products derived from this software without specific prior
//     written permission.
//
// (4) Use of EnergyPlus(TM) Name. If Licensee (i) distributes the software in stand-alone form
//     without changes from the version obtained under this License, or (ii) Licensee makes a
//     reference solely to the software portion of its product, Licensee must refer to the
//     software as "EnergyPlus version X" software, where "X" is the version number Licensee
//     obtained under this License and may not use a different name for the software. Except as
//     specifically required in this Section (4), Licensee shall not use in a company name, a
//     product name, in advertising, publicity, or other promotional activities any name, trade
//     name, trademark, logo, or other designation of "EnergyPlus", "E+", "e+" or confusingly
//     similar designation, without the U.S. Department of Energy's prior written consent.
//
// THIS SOFTWARE IS PROVIDED BY THE COPYRIGHT HOLDERS AND CONTRIBUTORS "AS IS" AND ANY EXPRESS OR
// IMPLIED WARRANTIES, INCLUDING, BUT NOT LIMITED TO, THE IMPLIED WARRANTIES OF MERCHANTABILITY
// AND FITNESS FOR A PARTICULAR PURPOSE ARE DISCLAIMED. IN NO EVENT SHALL THE COPYRIGHT OWNER OR
// CONTRIBUTORS BE LIABLE FOR ANY DIRECT, INDIRECT, INCIDENTAL, SPECIAL, EXEMPLARY, OR
// CONSEQUENTIAL DAMAGES (INCLUDING, BUT NOT LIMITED TO, PROCUREMENT OF SUBSTITUTE GOODS OR
// SERVICES; LOSS OF USE, DATA, OR PROFITS; OR BUSINESS INTERRUPTION) HOWEVER CAUSED AND ON ANY
// THEORY OF LIABILITY, WHETHER IN CONTRACT, STRICT LIABILITY, OR TORT (INCLUDING NEGLIGENCE OR
// OTHERWISE) ARISING IN ANY WAY OUT OF THE USE OF THIS SOFTWARE, EVEN IF ADVISED OF THE
// POSSIBILITY OF SUCH DAMAGE.

// ObjexxFCL Headers
#include <ObjexxFCL/Array.functions.hh>
#include <ObjexxFCL/Array1D.hh>
#include <ObjexxFCL/Fmath.hh>

// EnergyPlus Headers
#include <AirflowNetwork/Elements.hpp>
#include <EnergyPlus/BaseboardElectric.hh>
#include <EnergyPlus/BaseboardRadiator.hh>
#include <EnergyPlus/Data/EnergyPlusData.hh>
#include <EnergyPlus/DataDefineEquip.hh>
#include <EnergyPlus/DataEnvironment.hh>
#include <EnergyPlus/DataHVACGlobals.hh>
#include <EnergyPlus/DataHeatBalFanSys.hh>
#include <EnergyPlus/DataHeatBalSurface.hh>
#include <EnergyPlus/DataHeatBalance.hh>
#include <EnergyPlus/DataLoopNode.hh>
#include <EnergyPlus/DataMoistureBalance.hh>
#include <EnergyPlus/DataMoistureBalanceEMPD.hh>
#include <EnergyPlus/DataRoomAirModel.hh>
#include <EnergyPlus/DataSurfaceLists.hh>
#include <EnergyPlus/DataSurfaces.hh>
#include <EnergyPlus/DataZoneEquipment.hh>
#include <EnergyPlus/ElectricBaseboardRadiator.hh>
#include <EnergyPlus/FluidProperties.hh>
#include <EnergyPlus/General.hh>
#include <EnergyPlus/HWBaseboardRadiator.hh>
#include <EnergyPlus/HeatBalFiniteDiffManager.hh>
#include <EnergyPlus/HeatBalanceHAMTManager.hh>
#include <EnergyPlus/HighTempRadiantSystem.hh>
#include <EnergyPlus/InternalHeatGains.hh>
#include <EnergyPlus/MoistureBalanceEMPDManager.hh>
#include <EnergyPlus/OutputProcessor.hh>
#include <EnergyPlus/Psychrometrics.hh>
#include <EnergyPlus/RefrigeratedCase.hh>
#include <EnergyPlus/RoomAirModelAirflowNetwork.hh>
#include <EnergyPlus/SteamBaseboardRadiator.hh>
#include <EnergyPlus/UtilityRoutines.hh>
#include <EnergyPlus/ZoneDehumidifier.hh>
#include <EnergyPlus/ZonePlenum.hh>

namespace EnergyPlus {

namespace RoomAirModelAirflowNetwork {

    // MODULE INFORMATION:
    //       AUTHOR         Brent Griffith
    //       DATE WRITTEN   November 2009
    //       MODIFIED       Lixing Gu, Aug. 2015 for v8.4 replease
    //       RE-ENGINEERED  na

    // PURPOSE OF THIS MODULE:
    // contains the RoomAir model portions of RoomAirflowNetwork modeling

    // METHODOLOGY EMPLOYED:
    // Interact with Surface HB, internal gain, HVAC system and Airflow Network Domains
    // Do heat and moisture balance calculations on roomair nodes.

    // REFERENCES:
    // none

    // OTHER NOTES:
    // na

    // Using/Aliasing
    using namespace DataRoomAirModel;
    using namespace DataHeatBalSurface;
    using namespace DataMoistureBalance;
    using namespace DataSurfaces;
    using namespace DataHeatBalance;
    // Data
    // MODULE PARAMETER DEFINITIONS:

    // MODULE DERIVED TYPE DEFINITIONS:

    // INTERFACE BLOCK SPECIFICATIONS:
    // na

    // MODULE VARIABLE DECLARATIONS:
    // see DataRoomAir

    // SUBROUTINE SPECIFICATIONS FOR MODULE

    // Object Data
    Array1D<RAFNData> RAFN;

    namespace {
        bool InitRoomAirModelAirflowNetworkOneTimeFlag(true);
        bool InitRoomAirModelAirflowNetworkOneTimeFlagConf(true);
        bool InitRoomAirModelAirflowNetworkEnvrnFlag(true);
        bool LoadPredictionRoomAirModelAirflowNetworkOneTimeFlag(true);
    } // namespace

    // Functions

    void clear_state()
    {
        InitRoomAirModelAirflowNetworkOneTimeFlag = true;
        InitRoomAirModelAirflowNetworkOneTimeFlagConf = true;
        InitRoomAirModelAirflowNetworkEnvrnFlag = true;
        LoadPredictionRoomAirModelAirflowNetworkOneTimeFlag = true;
        RAFN.deallocate();
    }

    void SimRoomAirModelAirflowNetwork(EnergyPlusData &state, int const ZoneNum) // index number for the specified zone
    {

        // SUBROUTINE INFORMATION:
        //       AUTHOR         Brent Griffith
        //       DATE WRITTEN   January 2004/Aug 2005
        //       MODIFIED       Lixing Gu, Aug. 2015 for v8.4 replease
        //       RE-ENGINEERED  na

        // PURPOSE OF THIS SUBROUTINE:
        // This subroutine manages RoomAirflowNetwork model simulation

        // METHODOLOGY EMPLOYED:
        // calls subroutines

        // REFERENCES:
        // na

        // USE STATEMENTS:
        // na

        // SUBROUTINE LOCAL VARIABLE DECLARATIONS:
        int ThisRoomAirNode;
        int RAFNNum;


        RAFNNum = state.dataRoomAirMod->RoomAirflowNetworkZoneInfo(ZoneNum).RAFNNum;

        if (RAFNNum == 0) {
            ShowFatalError(state, "SimRoomAirModelAirflowNetwork: Zone is not defined in the RoomAirModelAirflowNetwork model =" + state.dataHeatBal->Zone(ZoneNum).Name);
        }

        auto &thisRAFN(RAFN(RAFNNum));
        thisRAFN.ZoneNum = ZoneNum;

        // model control volume for each roomAir:node in the zone.
        for (ThisRoomAirNode = 1; ThisRoomAirNode <= state.dataRoomAirMod->RoomAirflowNetworkZoneInfo(ZoneNum).NumOfAirNodes; ++ThisRoomAirNode) {

            thisRAFN.RoomAirNode = ThisRoomAirNode;

            thisRAFN.InitRoomAirModelAirflowNetwork(state, ThisRoomAirNode);

            thisRAFN.CalcRoomAirModelAirflowNetwork(state, ThisRoomAirNode);
        }

        thisRAFN.UpdateRoomAirModelAirflowNetwork(state);

    } // SimRoomAirModelAirflowNetwork

    //****************************************************

    void LoadPredictionRoomAirModelAirflowNetwork(EnergyPlusData &state, int const ZoneNum, int const RoomAirNode) // index number for the specified zone and node
    {

        // SUBROUTINE INFORMATION:
        //       AUTHOR         Lixing Gu
        //       DATE WRITTEN   June, 2015
        //       MODIFIED       na
        //       RE-ENGINEERED  na

        // PURPOSE OF THIS SUBROUTINE:
        // Predict zone loads at a controlled node

        // METHODOLOGY EMPLOYED:
        // na

        // REFERENCES:
        // na

        // USE STATEMENTS:
        // na

        // SUBROUTINE LOCAL VARIABLE DECLARATIONS:
        //////////// hoisted into namespace ////////////////////////////////////////////////
        // static bool OneTimeFlag_FindFirstLastPtr( true );  // one time setup flag // LoadPredictionRoomAirModelAirflowNetworkOneTimeFlag
        ////////////////////////////////////////////////////////////////////////////////////
        int RAFNNum;


        if (LoadPredictionRoomAirModelAirflowNetworkOneTimeFlag) {
            RAFN.allocate(state.dataRoomAirMod->NumOfRoomAirflowNetControl);
            LoadPredictionRoomAirModelAirflowNetworkOneTimeFlag = false;
        }

        RAFNNum = state.dataRoomAirMod->RoomAirflowNetworkZoneInfo(ZoneNum).RAFNNum;

        if (RAFNNum == 0) {
            ShowFatalError(state, "LoadPredictionRoomAirModelAirflowNetwork: Zone is not defined in the RoomAirModelAirflowNetwork model =" +
                           state.dataHeatBal->Zone(ZoneNum).Name);
        }
        auto &thisRAFN(RAFN(RAFNNum));
        thisRAFN.ZoneNum = ZoneNum;

        thisRAFN.InitRoomAirModelAirflowNetwork(state, RoomAirNode);

    } // LoadPredictionRoomAirModelAirflowNetwork

    //****************************************************

    void RAFNData::InitRoomAirModelAirflowNetwork(EnergyPlusData &state, int const RoomAirNode) // index number for the specified zone
    {

        // SUBROUTINE INFORMATION:
        //       AUTHOR         B. Griffith
        //       DATE WRITTEN   November 2009
        //       MODIFIED       Lixing Gu, Aug. 2015 for v8.4 replease
        //       RE-ENGINEERED  na

        // PURPOSE OF THIS SUBROUTINE:
        // Perform one-time checking and term calculations

        // Using/Aliasing
        using DataHeatBalFanSys::NonAirSystemResponse;
        using DataHeatBalFanSys::SumLatentHTRadSys;
        using DataHeatBalFanSys::SysDepZoneLoadsLagged;
        using DataHeatBalFanSys::ZoneLatentGain;
        using DataLoopNode::NodeID;
        using DataLoopNode::NumOfNodes;

        using InternalHeatGains::SumInternalLatentGainsByTypes;
        using Psychrometrics::PsyCpAirFnW;
        using Psychrometrics::PsyRhoAirFnPbTdbW;

        // SUBROUTINE LOCAL VARIABLE DECLARATIONS:
        //////////// hoisted into namespace ////////////////////////////////////////////////
        // static bool MyOneTimeFlag( true );  // one time setup flag // InitRoomAirModelAirflowNetworkOneTimeFlag
        // static bool MyOneTimeFlagConf( true ); // one time setup flag for zone configuration // InitRoomAirModelAirflowNetworkOneTimeFlagConf
        // static bool MyEnvrnFlag( true ); // one time setup flag for zone configuration // InitRoomAirModelAirflowNetworkEnvrnFlag
        ////////////////////////////////////////////////////////////////////////////////////
        Real64 SumLinkMCp;
        Real64 SumLinkMCpT;
        int linkNum;
        Real64 LinkInTemp;
        Real64 CpAir;
        Real64 LinkInHumRat;
        Real64 LinkInMdot;
        Real64 SumLinkM;
        Real64 SumLinkMW;
        int LoopZone;
        int NumSurfs;
        int LoopAirNode;
        int NodeNum;
        int NodeIn;
        int Link;
        int IdZone;
        int IdNode;
        int EquipLoop;
        int MaxNodeNum;
        Array1D_bool NodeFound; // True if a node is found.
        int MaxEquipNum;
        Array1D_bool EquipFound;
        int ISum;
        bool ErrorsFound;
        int I;
        Array1D<Real64> SupplyFrac;
        Array1D<Real64> ReturnFrac;

        if (InitRoomAirModelAirflowNetworkOneTimeFlag) { // then do one - time setup inits

            // loop over all zones with RoomAirflowNetwork model
            for (LoopZone = 1; LoopZone <= state.dataGlobal->NumOfZones; ++LoopZone) {
                if (!state.dataRoomAirMod->RoomAirflowNetworkZoneInfo(LoopZone).IsUsed) continue;
                NumSurfs = state.dataHeatBal->Zone(LoopZone).HTSurfaceLast - state.dataHeatBal->Zone(LoopZone).HTSurfaceFirst + 1;
                for (LoopAirNode = 1; LoopAirNode <= state.dataRoomAirMod->RoomAirflowNetworkZoneInfo(LoopZone).NumOfAirNodes;
                     ++LoopAirNode) { // loop over all the modeled room air nodes
                    // calculate volume of air in node's control volume
                    state.dataRoomAirMod->RoomAirflowNetworkZoneInfo(LoopZone).Node(LoopAirNode).AirVolume =
                        state.dataHeatBal->Zone(LoopZone).Volume * state.dataRoomAirMod->RoomAirflowNetworkZoneInfo(LoopZone).Node(LoopAirNode).ZoneVolumeFraction;

                    SetupOutputVariable(state, "RoomAirflowNetwork Node NonAirSystemResponse",
                                        OutputProcessor::Unit::W,
                                        state.dataRoomAirMod->RoomAirflowNetworkZoneInfo(LoopZone).Node(LoopAirNode).NonAirSystemResponse,
                                        "HVAC",
                                        "Average",
                                        state.dataRoomAirMod->RoomAirflowNetworkZoneInfo(LoopZone).Node(LoopAirNode).Name);
                    SetupOutputVariable(state, "RoomAirflowNetwork Node SysDepZoneLoadsLagged",
                                        OutputProcessor::Unit::W,
                                        state.dataRoomAirMod->RoomAirflowNetworkZoneInfo(LoopZone).Node(LoopAirNode).SysDepZoneLoadsLagged,
                                        "HVAC",
                                        "Average",
                                        state.dataRoomAirMod->RoomAirflowNetworkZoneInfo(LoopZone).Node(LoopAirNode).Name);
                    SetupOutputVariable(state, "RoomAirflowNetwork Node SumIntSensibleGain",
                                        OutputProcessor::Unit::W,
                                        state.dataRoomAirMod->RoomAirflowNetworkZoneInfo(LoopZone).Node(LoopAirNode).SumIntSensibleGain,
                                        "HVAC",
                                        "Average",
                                        state.dataRoomAirMod->RoomAirflowNetworkZoneInfo(LoopZone).Node(LoopAirNode).Name);
                    SetupOutputVariable(state, "RoomAirflowNetwork Node SumIntLatentGain",
                                        OutputProcessor::Unit::W,
                                        state.dataRoomAirMod->RoomAirflowNetworkZoneInfo(LoopZone).Node(LoopAirNode).SumIntLatentGain,
                                        "HVAC",
                                        "Average",
                                        state.dataRoomAirMod->RoomAirflowNetworkZoneInfo(LoopZone).Node(LoopAirNode).Name);
                }
            }
            InitRoomAirModelAirflowNetworkOneTimeFlag = false;
        }

        if (InitRoomAirModelAirflowNetworkOneTimeFlagConf) { // then do one - time setup inits
            if (allocated(state.dataZoneEquip->ZoneEquipConfig) && allocated(state.dataZoneEquip->ZoneEquipList)) {
                MaxNodeNum = 0;
                MaxEquipNum = 0;
                ErrorsFound = false;
                for (LoopZone = 1; LoopZone <= state.dataGlobal->NumOfZones; ++LoopZone) {
                    if (!state.dataHeatBal->Zone(LoopZone).IsControlled) continue;
                    MaxEquipNum = max(MaxEquipNum, state.dataZoneEquip->ZoneEquipList(LoopZone).NumOfEquipTypes);
                    MaxNodeNum = max(MaxNodeNum, state.dataZoneEquip->ZoneEquipConfig(LoopZone).NumInletNodes);
                }
                if (MaxNodeNum > 0) {
                    NodeFound.allocate(MaxNodeNum);
                    NodeFound = false;
                }
                if (MaxEquipNum > 0) {
                    EquipFound.allocate(MaxEquipNum);
                    SupplyFrac.allocate(MaxEquipNum);
                    ReturnFrac.allocate(MaxEquipNum);
                    EquipFound = false;
                    SupplyFrac = 0.0;
                    ReturnFrac = 0.0;
                }

                // loop over all zones with RoomAirflowNetwork model
                for (LoopZone = 1; LoopZone <= state.dataGlobal->NumOfZones; ++LoopZone) {
                    if (!state.dataHeatBal->Zone(LoopZone).IsControlled) continue;
                    if (!state.dataRoomAirMod->RoomAirflowNetworkZoneInfo(LoopZone).IsUsed) continue;
                    // find actualZoneID in ZoneEquipConfig
                    for (IdZone = 1; IdZone <= state.dataGlobal->NumOfZones; ++IdZone) {
                        if (state.dataZoneEquip->ZoneEquipConfig(IdZone).ActualZoneNum == LoopZone) {
                            state.dataRoomAirMod->RoomAirflowNetworkZoneInfo(LoopZone).ActualZoneID = IdZone;
                            break;
                        }
                    }
                    SupplyFrac = 0.0;
                    ReturnFrac = 0.0;
                    NodeFound = false;

                    // find supply air node number
                    for (LoopAirNode = 1; LoopAirNode <= state.dataRoomAirMod->RoomAirflowNetworkZoneInfo(LoopZone).NumOfAirNodes;
                         ++LoopAirNode) { // loop over all the modeled room air nodes
                        for (EquipLoop = 1; EquipLoop <= state.dataRoomAirMod->RoomAirflowNetworkZoneInfo(LoopZone).Node(LoopAirNode).NumHVACs;
                             ++EquipLoop) { // loop over all the equip for a single room air node
                            // Check zone equipment name
                            for (I = 1; I <= state.dataZoneEquip->ZoneEquipList(LoopZone).NumOfEquipTypes; ++I) { // loop over all equip types
                                if (UtilityRoutines::SameString(state.dataZoneEquip->ZoneEquipList(LoopZone).EquipName(I),
                                                                state.dataRoomAirMod->RoomAirflowNetworkZoneInfo(LoopZone).Node(LoopAirNode).HVAC(EquipLoop).Name)) {
                                    if (state.dataRoomAirMod->RoomAirflowNetworkZoneInfo(LoopZone).Node(LoopAirNode).HVAC(EquipLoop).EquipConfigIndex == 0)
                                        state.dataRoomAirMod->RoomAirflowNetworkZoneInfo(LoopZone).Node(LoopAirNode).HVAC(EquipLoop).EquipConfigIndex = I;
                                    EquipFound(I) = true;
                                    SupplyFrac(I) =
                                        SupplyFrac(I) + state.dataRoomAirMod->RoomAirflowNetworkZoneInfo(LoopZone).Node(LoopAirNode).HVAC(EquipLoop).SupplyFraction;
                                    ReturnFrac(I) =
                                        ReturnFrac(I) + state.dataRoomAirMod->RoomAirflowNetworkZoneInfo(LoopZone).Node(LoopAirNode).HVAC(EquipLoop).ReturnFraction;
                                }
                            }
                            for (IdNode = 1; IdNode <= NumOfNodes; ++IdNode) { // loop over all nodes to find supply node ID
                                if (UtilityRoutines::SameString(
                                        NodeID(IdNode), state.dataRoomAirMod->RoomAirflowNetworkZoneInfo(LoopZone).Node(LoopAirNode).HVAC(EquipLoop).SupplyNodeName)) {
                                    state.dataRoomAirMod->RoomAirflowNetworkZoneInfo(LoopZone).Node(LoopAirNode).HVAC(EquipLoop).SupNodeNum = IdNode;
                                    break;
                                }
                            }
                            // Verify inlet nodes
                            int inletNodeIndex = 0;
                            for (NodeNum = 1; NodeNum <= state.dataZoneEquip->ZoneEquipConfig(LoopZone).NumInletNodes;
                                 ++NodeNum) { // loop over all supply inlet nodes in a single zone
                                // !Get node conditions
                                if (state.dataZoneEquip->ZoneEquipConfig(LoopZone).InletNode(NodeNum) == IdNode) {
                                    NodeFound(NodeNum) = true;
                                    inletNodeIndex = NodeNum;
                                    break;
                                }
                            }

                            if (state.dataRoomAirMod->RoomAirflowNetworkZoneInfo(LoopZone).Node(LoopAirNode).HVAC(EquipLoop).SupNodeNum > 0 &&
                                UtilityRoutines::SameString(state.dataRoomAirMod->RoomAirflowNetworkZoneInfo(LoopZone).Node(LoopAirNode).HVAC(EquipLoop).ReturnNodeName,
                                                            "")) {
                                // Find matching return node
                                for (int retNode = 1; retNode <= state.dataZoneEquip->ZoneEquipConfig(LoopZone).NumReturnNodes; ++retNode) {
                                    if ((state.dataZoneEquip->ZoneEquipConfig(LoopZone).ReturnNodeInletNum(retNode) == inletNodeIndex) &&
                                        (state.dataZoneEquip->ZoneEquipConfig(LoopZone).ReturnNode(retNode) > 0)) {
                                        state.dataRoomAirMod->RoomAirflowNetworkZoneInfo(LoopZone).Node(LoopAirNode).HVAC(EquipLoop).RetNodeNum =
                                            state.dataZoneEquip->ZoneEquipConfig(LoopZone).ReturnNode(retNode); // Zone return node
                                        break;
                                    }
                                }
                            }

                            if (state.dataRoomAirMod->RoomAirflowNetworkZoneInfo(LoopZone).Node(LoopAirNode).HVAC(EquipLoop).RetNodeNum == 0) {
                                for (IdNode = 1; IdNode <= NumOfNodes; ++IdNode) { // loop over all nodes to find return node ID
                                    if (UtilityRoutines::SameString(
                                            NodeID(IdNode), state.dataRoomAirMod->RoomAirflowNetworkZoneInfo(LoopZone).Node(LoopAirNode).HVAC(EquipLoop).ReturnNodeName)) {
                                        state.dataRoomAirMod->RoomAirflowNetworkZoneInfo(LoopZone).Node(LoopAirNode).HVAC(EquipLoop).RetNodeNum = IdNode;
                                        break;
                                    }
                                }
                            }
                            SetupOutputVariable(state, "RoomAirflowNetwork Node HVAC Supply Fraction",
                                                OutputProcessor::Unit::None,
                                                state.dataRoomAirMod->RoomAirflowNetworkZoneInfo(LoopZone).Node(LoopAirNode).HVAC(EquipLoop).SupplyFraction,
                                                "HVAC",
                                                "Average",
                                                state.dataRoomAirMod->RoomAirflowNetworkZoneInfo(LoopZone).Node(LoopAirNode).HVAC(EquipLoop).Name);
                            SetupOutputVariable(state, "RoomAirflowNetwork Node HVAC Return Fraction",
                                                OutputProcessor::Unit::None,
                                                state.dataRoomAirMod->RoomAirflowNetworkZoneInfo(LoopZone).Node(LoopAirNode).HVAC(EquipLoop).ReturnFraction,
                                                "HVAC",
                                                "Average",
                                                state.dataRoomAirMod->RoomAirflowNetworkZoneInfo(LoopZone).Node(LoopAirNode).HVAC(EquipLoop).Name);
                        }
                    }
                    // Count node with.TRUE.
                    ISum = 0;
                    for (NodeNum = 1; NodeNum <= MaxNodeNum; ++NodeNum) { // loop over all supply inlet nodes in a single zone
                        if (NodeFound(NodeNum)) ISum = ISum + 1;
                    }
                    // Provide error messages with incorrect supplu node inputs
                    if (ISum != state.dataZoneEquip->ZoneEquipConfig(LoopZone).NumInletNodes) {
                        if (ISum > state.dataZoneEquip->ZoneEquipConfig(LoopZone).NumInletNodes) {
                            ShowSevereError(state,
                                "GetRoomAirflowNetworkData: The number of equipment listed in RoomAirflowNetwork:Node:HVACEquipment objects");
                            ShowContinueError(state, "is greater than the number of zone configuration inlet nodes in " + state.dataHeatBal->Zone(LoopZone).Name);
                            ShowContinueError(state, "Please check inputs of both objects.");
                            ErrorsFound = true;
                        } else {
                            ShowSevereError(state,
                                "GetRoomAirflowNetworkData: The number of equipment listed in RoomAirflowNetwork:Node:HVACEquipment objects");
                            ShowContinueError(state, "is less than the number of zone configuration inlet nodes in " + state.dataHeatBal->Zone(LoopZone).Name);
                            ShowContinueError(state, "Please check inputs of both objects.");
                            ErrorsFound = true;
                        }
                    }

                    // Check equipment names to ensure they are used in RoomAirflowNetwork : Node : HVACEquipment objects
                    for (I = 1; I <= state.dataZoneEquip->ZoneEquipList(LoopZone).NumOfEquipTypes; ++I) { // loop over all equip types
                        if (!EquipFound(I)) {
                            ShowSevereError(state, "GetRoomAirflowNetworkData: The equipment listed in ZoneEquipList is not found in the lsit of "
                                            "RoomAir:Node:AirflowNetwork:HVACEquipment objects =");
                            ShowContinueError(state, state.dataZoneEquip->ZoneEquipList(LoopZone).EquipName(I) + ". Please check inputs of both objects.");
                            ErrorsFound = true;
                        }
                    }

                    // Check fraction to ensure sum = 1.0 for every equipment
                    for (I = 1; I <= state.dataZoneEquip->ZoneEquipList(LoopZone).NumOfEquipTypes; ++I) { // loop over all equip types
                        if (std::abs(SupplyFrac(I) - 1.0) > 0.001) {
                            ShowSevereError(state, "GetRoomAirflowNetworkData: Invalid, zone supply fractions do not sum to 1.0");
                            ShowContinueError(state, "Entered in " + state.dataZoneEquip->ZoneEquipList(LoopZone).EquipName(I) +
                                              " defined in RoomAir:Node:AirflowNetwork:HVACEquipment");
                            ShowContinueError(state, "The Fraction of supply fraction values across all the roomair nodes in a zone needs to sum to 1.0.");
                            ShowContinueError(state, format("The sum of fractions entered = {:.3R}", SupplyFrac(I)));
                            ErrorsFound = true;
                        }
                        if (std::abs(ReturnFrac(I) - 1.0) > 0.001) {
                            ShowSevereError(state, "GetRoomAirflowNetworkData: Invalid, zone return fractions do not sum to 1.0");
                            ShowContinueError(state, "Entered in " + state.dataZoneEquip->ZoneEquipList(LoopZone).EquipName(I) +
                                              " defined in RoomAir:Node:AirflowNetwork:HVACEquipment");
                            ShowContinueError(state, "The Fraction of return fraction values across all the roomair nodes in a zone needs to sum to 1.0.");
                            ShowContinueError(state, format("The sum of fractions entered = {:.3R}", ReturnFrac(I)));
                            ErrorsFound = true;
                        }
                    }
                }
                InitRoomAirModelAirflowNetworkOneTimeFlagConf = false;
                if (allocated(NodeFound)) NodeFound.deallocate();
                if (ErrorsFound) {
                    ShowFatalError(state, "GetRoomAirflowNetworkData: Errors found getting air model input.  Program terminates.");
                }
            }
        } // End of InitRoomAirModelAirflowNetworkOneTimeFlagConf

        if (state.dataGlobal->BeginEnvrnFlag && InitRoomAirModelAirflowNetworkEnvrnFlag) {
            for (LoopZone = 1; LoopZone <= state.dataGlobal->NumOfZones; ++LoopZone) {
                if (!state.dataRoomAirMod->RoomAirflowNetworkZoneInfo(LoopZone).IsUsed) continue;
                for (LoopAirNode = 1; LoopAirNode <= state.dataRoomAirMod->RoomAirflowNetworkZoneInfo(LoopZone).NumOfAirNodes;
                     ++LoopAirNode) { // loop over all the modeled room air nodes
                    state.dataRoomAirMod->RoomAirflowNetworkZoneInfo(LoopZone).Node(LoopAirNode).AirTemp = 23.0;
                    state.dataRoomAirMod->RoomAirflowNetworkZoneInfo(LoopZone).Node(LoopAirNode).AirTempX1 = 23.0;
                    state.dataRoomAirMod->RoomAirflowNetworkZoneInfo(LoopZone).Node(LoopAirNode).AirTempX2 = 23.0;
                    state.dataRoomAirMod->RoomAirflowNetworkZoneInfo(LoopZone).Node(LoopAirNode).AirTempX3 = 23.0;
                    state.dataRoomAirMod->RoomAirflowNetworkZoneInfo(LoopZone).Node(LoopAirNode).AirTempX4 = 23.0;
                    state.dataRoomAirMod->RoomAirflowNetworkZoneInfo(LoopZone).Node(LoopAirNode).AirTempDSX1 = 23.0;
                    state.dataRoomAirMod->RoomAirflowNetworkZoneInfo(LoopZone).Node(LoopAirNode).AirTempDSX2 = 23.0;
                    state.dataRoomAirMod->RoomAirflowNetworkZoneInfo(LoopZone).Node(LoopAirNode).AirTempDSX3 = 23.0;
                    state.dataRoomAirMod->RoomAirflowNetworkZoneInfo(LoopZone).Node(LoopAirNode).AirTempDSX4 = 23.0;
                    state.dataRoomAirMod->RoomAirflowNetworkZoneInfo(LoopZone).Node(LoopAirNode).AirTempT1 = 23.0;
                    state.dataRoomAirMod->RoomAirflowNetworkZoneInfo(LoopZone).Node(LoopAirNode).AirTempTMX = 23.0;
                    state.dataRoomAirMod->RoomAirflowNetworkZoneInfo(LoopZone).Node(LoopAirNode).AirTempTM2 = 23.0;

                    state.dataRoomAirMod->RoomAirflowNetworkZoneInfo(LoopZone).Node(LoopAirNode).HumRat = 0.0;
                    state.dataRoomAirMod->RoomAirflowNetworkZoneInfo(LoopZone).Node(LoopAirNode).HumRatX1 = 0.0;
                    state.dataRoomAirMod->RoomAirflowNetworkZoneInfo(LoopZone).Node(LoopAirNode).HumRatX2 = 0.0;
                    state.dataRoomAirMod->RoomAirflowNetworkZoneInfo(LoopZone).Node(LoopAirNode).HumRatX3 = 0.0;
                    state.dataRoomAirMod->RoomAirflowNetworkZoneInfo(LoopZone).Node(LoopAirNode).HumRatX4 = 0.0;
                    state.dataRoomAirMod->RoomAirflowNetworkZoneInfo(LoopZone).Node(LoopAirNode).HumRatDSX1 = 0.0;
                    state.dataRoomAirMod->RoomAirflowNetworkZoneInfo(LoopZone).Node(LoopAirNode).HumRatDSX2 = 0.0;
                    state.dataRoomAirMod->RoomAirflowNetworkZoneInfo(LoopZone).Node(LoopAirNode).HumRatDSX3 = 0.0;
                    state.dataRoomAirMod->RoomAirflowNetworkZoneInfo(LoopZone).Node(LoopAirNode).HumRatDSX4 = 0.0;
                    state.dataRoomAirMod->RoomAirflowNetworkZoneInfo(LoopZone).Node(LoopAirNode).HumRatW1 = 0.0;
                    state.dataRoomAirMod->RoomAirflowNetworkZoneInfo(LoopZone).Node(LoopAirNode).HumRatWMX = 0.0;
                    state.dataRoomAirMod->RoomAirflowNetworkZoneInfo(LoopZone).Node(LoopAirNode).HumRatWM2 = 0.0;

                    state.dataRoomAirMod->RoomAirflowNetworkZoneInfo(LoopZone).Node(LoopAirNode).SysDepZoneLoadsLagged = 0.0;
                    state.dataRoomAirMod->RoomAirflowNetworkZoneInfo(LoopZone).Node(LoopAirNode).SysDepZoneLoadsLaggedOld = 0.0;
                }
            }
            InitRoomAirModelAirflowNetworkEnvrnFlag = false;
        }
        if (!state.dataGlobal->BeginEnvrnFlag) {
            InitRoomAirModelAirflowNetworkEnvrnFlag = true;
        }

        // reuse code in ZoneTempPredictorCorrector for sensible components.
        CalcNodeSums(state, RoomAirNode);

        SumNonAirSystemResponseForNode(state, RoomAirNode);

        // latent gains.
        auto &ThisRAFNNode(state.dataRoomAirMod->RoomAirflowNetworkZoneInfo(ZoneNum).Node(RoomAirNode));

        if (allocated(ThisRAFNNode.SurfMask)) {
            CalcSurfaceMoistureSums(state, RoomAirNode, ThisRAFNNode.SumHmAW, ThisRAFNNode.SumHmARa, ThisRAFNNode.SumHmARaW, ThisRAFNNode.SurfMask);
        }

        // prepare AirflowNetwor flow rates and temperatures
        SumLinkMCp = 0.0;
        SumLinkMCpT = 0.0;
        SumLinkM = 0.0;
        SumLinkMW = 0.0;

        NodeNum = ThisRAFNNode.AirflowNetworkNodeID;
        if (NodeNum > 0) {
            for (linkNum = 1; linkNum <= ThisRAFNNode.NumOfAirflowLinks; ++linkNum) {
                Link = ThisRAFNNode.Link(linkNum).AirflowNetworkLinkSimuID;
                if (AirflowNetwork::AirflowNetworkLinkageData(Link).NodeNums[0] == NodeNum) { // incoming flow
                    NodeIn = AirflowNetwork::AirflowNetworkLinkageData(Link).NodeNums[1];
                    ThisRAFNNode.Link(linkNum).TempIn = AirflowNetwork::AirflowNetworkNodeSimu(NodeIn).TZ;
                    ThisRAFNNode.Link(linkNum).HumRatIn = AirflowNetwork::AirflowNetworkNodeSimu(NodeIn).WZ;
                    ThisRAFNNode.Link(linkNum).MdotIn = AirflowNetwork::AirflowNetworkLinkSimu(Link).FLOW2;
                }
                if (AirflowNetwork::AirflowNetworkLinkageData(Link).NodeNums[1] == NodeNum) { // outgoing flow
                    NodeIn = AirflowNetwork::AirflowNetworkLinkageData(Link).NodeNums[0];
                    ThisRAFNNode.Link(linkNum).TempIn = AirflowNetwork::AirflowNetworkNodeSimu(NodeIn).TZ;
                    ThisRAFNNode.Link(linkNum).HumRatIn = AirflowNetwork::AirflowNetworkNodeSimu(NodeIn).WZ;
                    ThisRAFNNode.Link(linkNum).MdotIn = AirflowNetwork::AirflowNetworkLinkSimu(Link).FLOW;
                }
            }

            for (linkNum = 1; linkNum <= ThisRAFNNode.NumOfAirflowLinks; ++linkNum) {
                LinkInTemp = ThisRAFNNode.Link(linkNum).TempIn;
                LinkInHumRat = ThisRAFNNode.Link(linkNum).HumRatIn;
                LinkInMdot = ThisRAFNNode.Link(linkNum).MdotIn;
                CpAir = PsyCpAirFnW(LinkInHumRat);
                SumLinkMCp = SumLinkMCp + CpAir * LinkInMdot;
                SumLinkMCpT = SumLinkMCpT + CpAir * LinkInMdot * LinkInTemp;
                SumLinkM = SumLinkM + LinkInMdot;
                SumLinkMW = SumLinkMW + LinkInMdot * LinkInHumRat;
            }
        }

        ThisRAFNNode.SumLinkMCp = SumLinkMCp;
        ThisRAFNNode.SumLinkMCpT = SumLinkMCpT;
        ThisRAFNNode.SumLinkM = SumLinkM;
        ThisRAFNNode.SumLinkMW = SumLinkMW;
        ThisRAFNNode.SysDepZoneLoadsLagged = ThisRAFNNode.SysDepZoneLoadsLaggedOld;

        ThisRAFNNode.RhoAir = PsyRhoAirFnPbTdbW(state, state.dataEnvrn->OutBaroPress, ThisRAFNNode.AirTemp, ThisRAFNNode.HumRat, "InitRoomAirModelAirflowNetwork");

        ThisRAFNNode.CpAir = PsyCpAirFnW(ThisRAFNNode.HumRat);

    } // InitRoomAirModelAirflowNetwork

    //*****************************************************************************************

    void RAFNData::CalcRoomAirModelAirflowNetwork(EnergyPlusData &state, int const RoomAirNode) // index number for the specified zone and node
    {

        // SUBROUTINE INFORMATION:
        //       AUTHOR         Brent Griffith
        //       DATE WRITTEN   November 2009
        //       MODIFIED       Lixing Gu, Aug. 2015 for v8.4 replease
        //       RE-ENGINEERED

        // PURPOSE OF THIS SUBROUTINE:
        // calculate new values for temperature and humidity ratio for room air node

        // METHODOLOGY EMPLOYED:
        // take terms(updated in init routine) and use classic air balance equations
        // solved for state variables. Store results in structure.

        // REFERENCES:
        // na

        // Using/Aliasing
        using DataHeatBalFanSys::MAT;
        using DataHeatBalFanSys::ZoneAirHumRat;
        using DataHVACGlobals::TimeStepSys;
        using DataHVACGlobals::UseZoneTimeStepHistory;
        using Psychrometrics::PsyHgAirFnWTdb;
        using Psychrometrics::PsyRhFnTdbWPb;

        // SUBROUTINE LOCAL VARIABLE DECLARATIONS:
        Real64 H2OHtOfVap;
        Real64 HumRatTmp;
        Real64 NodeTempX1;
        Real64 NodeTempX2;
        Real64 NodeTempX3;
        Real64 NodeHumRatX1;
        Real64 NodeHumRatX2;
        Real64 NodeHumRatX3;
        Real64 TempDepCoef;
        Real64 TempIndCoef;
        Real64 AirCap;
        Real64 TempTmp;
        Real64 A;
        Real64 B;
        Real64 C;
        Real64 AirTempT1;
        Real64 HumRatW1;

        auto &ThisRAFNNode(state.dataRoomAirMod->RoomAirflowNetworkZoneInfo(ZoneNum).Node(RoomAirNode));

        if (UseZoneTimeStepHistory) {
            NodeTempX1 = ThisRAFNNode.AirTempX1;
            NodeTempX2 = ThisRAFNNode.AirTempX2;
            NodeTempX3 = ThisRAFNNode.AirTempX3;

            NodeHumRatX1 = ThisRAFNNode.HumRatX1;
            NodeHumRatX2 = ThisRAFNNode.HumRatX2;
            NodeHumRatX3 = ThisRAFNNode.HumRatX3;
        } else { // use down - stepped history
            NodeTempX1 = ThisRAFNNode.AirTempDSX1;
            NodeTempX2 = ThisRAFNNode.AirTempDSX2;
            NodeTempX3 = ThisRAFNNode.AirTempDSX3;

            NodeHumRatX1 = ThisRAFNNode.HumRatDSX1;
            NodeHumRatX2 = ThisRAFNNode.HumRatDSX2;
            NodeHumRatX3 = ThisRAFNNode.HumRatDSX3;
        }

        if (state.dataHeatBal->ZoneAirSolutionAlgo != Use3rdOrder) {
            AirTempT1 = ThisRAFNNode.AirTempT1;
            HumRatW1 = ThisRAFNNode.HumRatW1;
        }
        // solve for node drybulb temperature
        TempDepCoef = ThisRAFNNode.SumHA + ThisRAFNNode.SumLinkMCp + ThisRAFNNode.SumSysMCp;
        TempIndCoef = ThisRAFNNode.SumIntSensibleGain + ThisRAFNNode.SumHATsurf - ThisRAFNNode.SumHATref + ThisRAFNNode.SumLinkMCpT +
                      ThisRAFNNode.SumSysMCpT + ThisRAFNNode.NonAirSystemResponse + ThisRAFNNode.SysDepZoneLoadsLagged;
        AirCap = ThisRAFNNode.AirVolume * state.dataHeatBal->Zone(ZoneNum).ZoneVolCapMultpSens * ThisRAFNNode.RhoAir * ThisRAFNNode.CpAir / (TimeStepSys * DataGlobalConstants::SecInHour);

        if (state.dataHeatBal->ZoneAirSolutionAlgo == UseAnalyticalSolution) {
            if (TempDepCoef == 0.0) { // B=0
                TempTmp = AirTempT1 + TempIndCoef / AirCap;
            } else {
                TempTmp = (AirTempT1 - TempIndCoef / TempDepCoef) * std::exp(min(700.0, -TempDepCoef / AirCap)) + TempIndCoef / TempDepCoef;
            }
        } else if (state.dataHeatBal->ZoneAirSolutionAlgo == UseEulerMethod) {
            TempTmp = (AirCap * AirTempT1 + TempIndCoef) / (AirCap + TempDepCoef);
        } else {
            TempTmp = (TempIndCoef + AirCap * (3.0 * NodeTempX1 - (3.0 / 2.0) * NodeTempX2 + (1.0 / 3.0) * NodeTempX3)) /
                      ((11.0 / 6.0) * AirCap + TempDepCoef);
        }

        ThisRAFNNode.AirTemp = TempTmp;

        // solve for node humidity ratio using 3 algorithms
        H2OHtOfVap = PsyHgAirFnWTdb(ThisRAFNNode.HumRat, ThisRAFNNode.AirTemp);
        A = ThisRAFNNode.SumLinkM + ThisRAFNNode.SumHmARa + ThisRAFNNode.SumSysM;
        B = (ThisRAFNNode.SumIntLatentGain / H2OHtOfVap) + ThisRAFNNode.SumSysMW + ThisRAFNNode.SumLinkMW + ThisRAFNNode.SumHmARaW;
        C = ThisRAFNNode.RhoAir * ThisRAFNNode.AirVolume * state.dataHeatBal->Zone(ZoneNum).ZoneVolCapMultpMoist / (DataGlobalConstants::SecInHour * TimeStepSys);

        // Exact solution
        if (state.dataHeatBal->ZoneAirSolutionAlgo == UseAnalyticalSolution) {
            if (A == 0.0) { // B=0
                HumRatTmp = HumRatW1 + B / C;
            } else {
                HumRatTmp = (HumRatW1 - B / A) * std::exp(min(700., -A / C)) + B / A;
            }
        } else if (state.dataHeatBal->ZoneAirSolutionAlgo == UseEulerMethod) {
            HumRatTmp = (C * HumRatW1 + B) / (C + A);
        } else {
            HumRatTmp = (B + C * (3.0 * NodeHumRatX1 - (3.0 / 2.0) * NodeHumRatX2 + (1.0 / 3.0) * NodeHumRatX3)) / ((11.0 / 6.0) * C + A);
        }

        ThisRAFNNode.HumRat = HumRatTmp;

        ThisRAFNNode.AirCap = AirCap;
        ThisRAFNNode.AirHumRat = C;

        ThisRAFNNode.RelHumidity = PsyRhFnTdbWPb(state, TempTmp, HumRatTmp, state.dataEnvrn->OutBaroPress, "CalcRoomAirModelAirflowNetwork") * 100.0;

    } // CalcRoomAirModelAirflowNetwork

    void RAFNData::UpdateRoomAirModelAirflowNetwork(EnergyPlusData &state)
    {

        // SUBROUTINE INFORMATION:
        //       AUTHOR         B Griffith
        //       DATE WRITTEN   November 2009
        //       MODIFIED       Lixing Gu, Aug. 2015 for v8.4 replease
        //       RE-ENGINEERED  na

        // PURPOSE OF THIS SUBROUTINE:
        // update variables

        // METHODOLOGY EMPLOYED:
        // na

        // REFERENCES:
        // na

        // Using/Aliasing
        using DataHeatBalFanSys::TempTstatAir;
        using DataLoopNode::Node;

        // SUBROUTINE LOCAL VARIABLE DECLARATIONS:
        int AirNodeNum; // nested node structure index
        int I;
        int LoopAirNode;
        int EquipLoop;
        Real64 NodeMass;
        Real64 SumMass;
        Real64 SumMassT;
        Real64 SumMassW;
        int RetNodeNum;

        auto &ThisRAFNZone(state.dataRoomAirMod->RoomAirflowNetworkZoneInfo(ZoneNum));

        if (!ThisRAFNZone.IsUsed) return;

        if (!state.dataGlobal->ZoneSizingCalc) SumSystemDepResponseForNode(state);

        AirNodeNum = state.dataRoomAirMod->RoomAirflowNetworkZoneInfo(ZoneNum).ControlAirNodeID;

        // Update return node conditions
        for (I = 1; I <= state.dataZoneEquip->ZoneEquipList(ZoneNum).NumOfEquipTypes; ++I) { // loop over all equip types
            SumMass = 0.0;
            SumMassT = 0.0;
            SumMassW = 0.0;
            for (LoopAirNode = 1; LoopAirNode <= ThisRAFNZone.NumOfAirNodes; ++LoopAirNode) { // loop over all the modeled room air nodes
                for (EquipLoop = 1; EquipLoop <= ThisRAFNZone.Node(LoopAirNode).NumHVACs;
                     ++EquipLoop) { // loop over all the equip for a single room air node
                    if (ThisRAFNZone.Node(LoopAirNode).HVAC(EquipLoop).EquipConfigIndex == I) {
                        if (ThisRAFNZone.Node(LoopAirNode).HVAC(EquipLoop).SupNodeNum > 0 &&
                            ThisRAFNZone.Node(LoopAirNode).HVAC(EquipLoop).RetNodeNum > 0) {
                            NodeMass = Node(ThisRAFNZone.Node(LoopAirNode).HVAC(EquipLoop).SupNodeNum).MassFlowRate *
                                       ThisRAFNZone.Node(LoopAirNode).HVAC(EquipLoop).ReturnFraction;
                            SumMass += NodeMass;
                            SumMassT += NodeMass * ThisRAFNZone.Node(LoopAirNode).AirTemp;
                            SumMassW += NodeMass * ThisRAFNZone.Node(LoopAirNode).HumRat;
                            RetNodeNum = ThisRAFNZone.Node(LoopAirNode).HVAC(EquipLoop).RetNodeNum;
                        }
                    }
                }
            }
            if (SumMass > 0.0) {
                Node(RetNodeNum).Temp = SumMassT / SumMass;
                Node(RetNodeNum).HumRat = SumMassW / SumMass;
            }
        }
    } // UpdateRoomAirModelAirflowNetwork

    void RAFNData::CalcNodeSums(EnergyPlusData &state, int const RoomAirNodeNum)
    {

        // SUBROUTINE INFORMATION:
        //       AUTHOR         B Griffith
        //       DATE WRITTEN   August 2009
        //       MODIFIED       Lixing Gu, Aug. 2015 for v8.4 replease
        //       RE - ENGINEERED  na

        // PURPOSE OF THIS SUBROUTINE :
        // This subroutine calculates the various sums that go into the zone heat balance
        // equation.This replaces the SUMC, SUMHA, and SUMHAT calculations that were
        // previously done in various places throughout the program.
        // The SumHAT portion of the code is reproduced in RadiantSystemHighTemp and
        // RadiantSystemLowTemp and should be updated accordingly.
        //
        // A reference temperature(Tref) is specified for use with the ceiling diffuser
        // convection correlation.A bogus value of Tref = -999.9 defaults to using
        // the zone air(i.e.outlet) temperature for the reference temperature.
        // If Tref is applied to all surfaces, SumHA = 0, and SumHATref /= 0.
        // If Tref is not used at all, SumHATref = 0, and SumHA /= 0.
        //

        // USE STATEMENTS:
        using DataHeatBalFanSys::MAT;
        using DataHeatBalFanSys::ZoneAirHumRat;
        using DataLoopNode::Node;
        using InternalHeatGains::SumInternalConvectionGainsByIndices;
        using InternalHeatGains::SumInternalLatentGainsByIndices;
        using InternalHeatGains::SumReturnAirConvectionGainsByIndices;
        using InternalHeatGains::SumReturnAirConvectionGainsByTypes;
        using Psychrometrics::PsyCpAirFnW;
        using Psychrometrics::PsyRhoAirFnPbTdbW;

        // SUBROUTINE LOCAL VARIABLE DECLARATIONS:
        int NodeNum;         // System node number
        Real64 NodeTemp;     // System node temperature
        Real64 NodeW;        // System node humidity ratio
        Real64 MassFlowRate; // System node mass flow rate
        int ZoneEquipConfigNum;
        bool ControlledZoneAirFlag;
        int ZoneRetPlenumNum;
        int ZoneSupPlenumNum;
        bool ZoneRetPlenumAirFlag;
        bool ZoneSupPlenumAirFlag;
        Real64 CpAir;      // Specific heat of air
        int SurfNum;       // Surface number
        Real64 HA;         //                     !Hc*Area
        Real64 Area;       //                   !Effective surface area
        Real64 RefAirTemp; //             !Reference air temperature for surface convection calculations
        Real64 ZoneMult;
        int ADUListIndex;
        int ADUNum;
        int ADUInNode;
        int ADUOutNode;
        Real64 SumIntGain; //             !node sum of convective internal gains
        Real64 SumHA;      // Zone sum of Hc*Area
        Real64 SumHATsurf; //             !Zone sum of Hc*Area*Tsurf
        Real64 SumHATref;  //              !Zone sum of Hc*Area*Tref, for ceiling diffuser convection correlation
        Real64 SumMCp;     //                !Zone sum of MassFlowRate*Cp
        Real64 SumMCpT;    //                !Zone sum of MassFlowRate*Cp*T
        Real64 SumSysMCp;  //              !Zone sum of air system MassFlowRate*Cp
        Real64 SumSysMCpT; //             !Zone sum of air system MassFlowRate*Cp*T
        Real64 SumSysM;    //                !Zone sum of air system MassFlowRate
        Real64 SumSysMW;   //               !Zone sum of air system MassFlowRate*W
        int EquipLoop;     //              !Index of equipment loop
        int Loop;          //                   !Index of RAFN node
        bool Found;        //
        Real64 SumLinkM;   //               !Zone sum of MassFlowRate from the AirflowNetwork model
        Real64 SumLinkMW;  //             !Zone sum of MassFlowRate*W from the AirflowNetwork model


        SumIntGain = 0.0;
        SumHA = 0.0;
        SumHATsurf = 0.0;
        SumHATref = 0.0;
        SumMCp = 0.0;
        SumMCpT = 0.0;
        SumSysMCp = 0.0;
        SumSysMCpT = 0.0;
        SumSysM = 0.0;
        SumSysMW = 0.0;
        SumLinkM = 0.0;
        SumLinkMW = 0.0;

        // Sum all convective internal gains: SumIntGain
        SumInternalConvectionGainsByIndices(state,
                                            ZoneNum,
                                            state.dataRoomAirMod->RoomAirflowNetworkZoneInfo(ZoneNum).Node(RoomAirNodeNum).IntGainsDeviceIndices,
                                            state.dataRoomAirMod->RoomAirflowNetworkZoneInfo(ZoneNum).Node(RoomAirNodeNum).IntGainsFractions,
                                            state.dataRoomAirMod->RoomAirflowNetworkZoneInfo(ZoneNum).Node(RoomAirNodeNum).SumIntSensibleGain);

        SumInternalLatentGainsByIndices(state,
                                        ZoneNum,
                                        state.dataRoomAirMod->RoomAirflowNetworkZoneInfo(ZoneNum).Node(RoomAirNodeNum).IntGainsDeviceIndices,
                                        state.dataRoomAirMod->RoomAirflowNetworkZoneInfo(ZoneNum).Node(RoomAirNodeNum).IntGainsFractions,
                                        state.dataRoomAirMod->RoomAirflowNetworkZoneInfo(ZoneNum).Node(RoomAirNodeNum).SumIntLatentGain);
        // Add heat to return air if zonal system(no return air) or cycling system(return air frequently very low or zero)
        if (state.dataHeatBal->Zone(ZoneNum).NoHeatToReturnAir) {
            // *******************************************
            SumReturnAirConvectionGainsByIndices(state,
                                                 ZoneNum,
                                                 state.dataRoomAirMod->RoomAirflowNetworkZoneInfo(ZoneNum).Node(RoomAirNodeNum).IntGainsDeviceIndices,
                                                 state.dataRoomAirMod->RoomAirflowNetworkZoneInfo(ZoneNum).Node(RoomAirNodeNum).IntGainsFractions,
                                                 SumIntGain);
            state.dataRoomAirMod->RoomAirflowNetworkZoneInfo(ZoneNum).Node(RoomAirNodeNum).SumIntSensibleGain += SumIntGain;
        }

        // Check to see if this is a controlled zone

        ControlledZoneAirFlag = false;
        for (ZoneEquipConfigNum = 1; ZoneEquipConfigNum <= state.dataGlobal->NumOfZones; ++ZoneEquipConfigNum) {
            if (!state.dataHeatBal->Zone(ZoneEquipConfigNum).IsControlled) continue;
            if (state.dataZoneEquip->ZoneEquipConfig(ZoneEquipConfigNum).ActualZoneNum != ZoneNum) continue;
            ControlledZoneAirFlag = true;
            break; // sloppy way of finding ZoneEquipConfigNum for later use.
        }          // ZoneEquipConfigNum

        // Check to see if this is a plenum zone
        ZoneRetPlenumAirFlag = false;
        for (ZoneRetPlenumNum = 1; ZoneRetPlenumNum <= state.dataZonePlenum->NumZoneReturnPlenums; ++ZoneRetPlenumNum) {
            if (state.dataZonePlenum->ZoneRetPlenCond(ZoneRetPlenumNum).ActualZoneNum != ZoneNum) continue;
            ZoneRetPlenumAirFlag = true;
            break;
        } // ZoneRetPlenumNum
        ZoneSupPlenumAirFlag = false;
        for (ZoneSupPlenumNum = 1; ZoneSupPlenumNum <= state.dataZonePlenum->NumZoneSupplyPlenums; ++ZoneSupPlenumNum) {
            if (state.dataZonePlenum->ZoneSupPlenCond(ZoneSupPlenumNum).ActualZoneNum != ZoneNum) continue;
            ZoneSupPlenumAirFlag = true;
            break;
        } // ZoneSupPlenumNum

        // Plenum and controlled zones have a different set of inlet nodes which must be calculated.
        if (ControlledZoneAirFlag) {
            for (NodeNum = 1; NodeNum <= state.dataZoneEquip->ZoneEquipConfig(ZoneEquipConfigNum).NumInletNodes; ++NodeNum) {
                // Get node conditions
                // this next block is of interest to irratic system loads... maybe nodes are not accurate at time of call ?
                // how can we tell ? predict step must be lagged ? correct step, systems have run.
                for (EquipLoop = 1; EquipLoop <= state.dataRoomAirMod->RoomAirflowNetworkZoneInfo(ZoneNum).Node(RoomAirNodeNum).NumHVACs; ++EquipLoop) {
                    if (state.dataRoomAirMod->RoomAirflowNetworkZoneInfo(ZoneNum).Node(RoomAirNodeNum).HVAC(EquipLoop).SupNodeNum ==
                        state.dataZoneEquip->ZoneEquipConfig(ZoneEquipConfigNum).InletNode(NodeNum)) {
                        NodeTemp = Node(state.dataZoneEquip->ZoneEquipConfig(ZoneEquipConfigNum).InletNode(NodeNum)).Temp;
                        NodeW = Node(state.dataZoneEquip->ZoneEquipConfig(ZoneEquipConfigNum).InletNode(NodeNum)).HumRat;
                        MassFlowRate = Node(state.dataZoneEquip->ZoneEquipConfig(ZoneEquipConfigNum).InletNode(NodeNum)).MassFlowRate *
                                state.dataRoomAirMod->RoomAirflowNetworkZoneInfo(ZoneNum).Node(RoomAirNodeNum).HVAC(EquipLoop).SupplyFraction;
                        CpAir = PsyCpAirFnW(ZoneAirHumRat(ZoneNum));
                        SumSysMCp += MassFlowRate * CpAir;
                        SumSysMCpT += MassFlowRate * CpAir * NodeTemp;
                        SumSysM += MassFlowRate;
                        SumSysMW += MassFlowRate * NodeW;
                    }
                } // EquipLoop
            }     // NodeNum
        } else if (ZoneRetPlenumAirFlag) {
            for (NodeNum = 1; NodeNum <= state.dataZonePlenum->ZoneRetPlenCond(ZoneRetPlenumNum).NumInletNodes; ++NodeNum) {
                // Get node conditions
                NodeTemp = Node(state.dataZonePlenum->ZoneRetPlenCond(ZoneRetPlenumNum).InletNode(NodeNum)).Temp;
                MassFlowRate = Node(state.dataZonePlenum->ZoneRetPlenCond(ZoneRetPlenumNum).InletNode(NodeNum)).MassFlowRate;
                CpAir = PsyCpAirFnW(ZoneAirHumRat(ZoneNum));
                SumSysMCp += MassFlowRate * CpAir;
                SumSysMCpT += MassFlowRate * CpAir * NodeTemp;
            } // NodeNum
            // add in the leaks
            for (ADUListIndex = 1; ADUListIndex <= state.dataZonePlenum->ZoneRetPlenCond(ZoneRetPlenumNum).NumADUs; ++ADUListIndex) {
                ADUNum = state.dataZonePlenum->ZoneRetPlenCond(ZoneRetPlenumNum).ADUIndex(ADUListIndex);
                if (state.dataDefineEquipment->AirDistUnit(ADUNum).UpStreamLeak) {
                    ADUInNode = state.dataDefineEquipment->AirDistUnit(ADUNum).InletNodeNum;
                    NodeTemp = Node(ADUInNode).Temp;
                    MassFlowRate = state.dataDefineEquipment->AirDistUnit(ADUNum).MassFlowRateUpStrLk;
                    CpAir = PsyCpAirFnW(ZoneAirHumRat(ZoneNum));
                    SumSysMCp += MassFlowRate * CpAir;
                    SumSysMCpT += MassFlowRate * CpAir * NodeTemp;
                }
                if (state.dataDefineEquipment->AirDistUnit(ADUNum).DownStreamLeak) {
                    ADUOutNode = state.dataDefineEquipment->AirDistUnit(ADUNum).OutletNodeNum;
                    NodeTemp = Node(ADUOutNode).Temp;
                    MassFlowRate = state.dataDefineEquipment->AirDistUnit(ADUNum).MassFlowRateDnStrLk;
                    CpAir = PsyCpAirFnW(ZoneAirHumRat(ZoneNum));
                    SumSysMCp += MassFlowRate * CpAir;
                    SumSysMCpT += MassFlowRate * CpAir * NodeTemp;
                }
            } // ADUListIndex
        } else if (ZoneSupPlenumAirFlag) {
            // Get node conditions
            NodeTemp = Node(state.dataZonePlenum->ZoneSupPlenCond(ZoneSupPlenumNum).InletNode).Temp;
            MassFlowRate = Node(state.dataZonePlenum->ZoneSupPlenCond(ZoneSupPlenumNum).InletNode).MassFlowRate;
            CpAir = PsyCpAirFnW(ZoneAirHumRat(ZoneNum));
            SumSysMCp += MassFlowRate * CpAir;
            SumSysMCpT += MassFlowRate * CpAir * NodeTemp;
        }

        ZoneMult = state.dataHeatBal->Zone(ZoneNum).Multiplier * state.dataHeatBal->Zone(ZoneNum).ListMultiplier;

        SumSysMCp = SumSysMCp / ZoneMult;
        SumSysMCpT = SumSysMCpT / ZoneMult;
        SumSysM = SumSysM / ZoneMult;
        SumSysMW = SumSysMW / ZoneMult;

        // Sum all surface convection : SumHA, SumHATsurf, SumHATref(and additional contributions to SumIntGain)
        // Modified by Gu to include assigned surfaces only shown in the surface lsit
        if (!state.dataRoomAirMod->RoomAirflowNetworkZoneInfo(ZoneNum).Node(RoomAirNodeNum).HasSurfacesAssigned) return;

        for (SurfNum = state.dataHeatBal->Zone(ZoneNum).HTSurfaceFirst; SurfNum <= state.dataHeatBal->Zone(ZoneNum).HTSurfaceLast; ++SurfNum) {

<<<<<<< HEAD
            if (!state.dataSurface->Surface(SurfNum).HeatTransSurf) continue; // Skip non - heat transfer surfaces
=======
>>>>>>> 1dfd4256
            if (state.dataRoomAirMod->RoomAirflowNetworkZoneInfo(ZoneNum).ControlAirNodeID == RoomAirNodeNum) {
                Found = false;
                for (Loop = 1; Loop <= state.dataRoomAirMod->RoomAirflowNetworkZoneInfo(ZoneNum).NumOfAirNodes; ++Loop) {
                    if (Loop != RoomAirNodeNum) {
                        if (state.dataRoomAirMod->RoomAirflowNetworkZoneInfo(ZoneNum).Node(Loop).SurfMask(SurfNum - state.dataHeatBal->Zone(ZoneNum).HTSurfaceFirst + 1)) {
                            Found = true;
                            break;
                        }
                    }
                }
                if (Found) continue;
            } else {
                if (!state.dataRoomAirMod->RoomAirflowNetworkZoneInfo(ZoneNum).Node(RoomAirNodeNum).SurfMask(SurfNum - state.dataHeatBal->Zone(ZoneNum).HTSurfaceFirst + 1)) continue;
            }

            HA = 0.0;
            Area = state.dataSurface->Surface(SurfNum).Area; // For windows, this is the glazing area

            if (state.dataSurface->Surface(SurfNum).Class == DataSurfaces::SurfaceClass::Window) {

                // Add to the convective internal gains
                if (ANY_INTERIOR_SHADE_BLIND(state.dataSurface->SurfWinShadingFlag(SurfNum))) {
                    // The shade area covers the area of the glazing plus the area of the dividers.
                    Area += state.dataSurface->SurfWinDividerArea(SurfNum);
                    SumIntGain += state.dataSurface->SurfWinDividerHeatGain(SurfNum);
                }

                // Convective heat gain from natural convection in gap between glass and interior shade or blind
                if (ANY_INTERIOR_SHADE_BLIND(state.dataSurface->SurfWinShadingFlag(SurfNum)))
                    SumIntGain += state.dataSurface->SurfWinConvHeatFlowNatural(SurfNum);

                // Convective heat gain from airflow window
                if (state.dataSurface->SurfWinAirflowThisTS(SurfNum) > 0.0) {
                    SumIntGain += state.dataSurface->SurfWinConvHeatGainToZoneAir(SurfNum);
                    if (state.dataHeatBal->Zone(ZoneNum).NoHeatToReturnAir) {
                        SumIntGain += state.dataSurface->SurfWinRetHeatGainToZoneAir(SurfNum);
                        state.dataSurface->SurfWinHeatGain(SurfNum) += state.dataSurface->SurfWinRetHeatGainToZoneAir(SurfNum);
                        state.dataSurface->SurfWinHeatTransfer(SurfNum) += state.dataSurface->SurfWinRetHeatGainToZoneAir(SurfNum);
                        if (state.dataSurface->SurfWinHeatGain(SurfNum) >= 0.0) {
                            state.dataSurface->SurfWinHeatGainRep(SurfNum) = state.dataSurface->SurfWinHeatGain(SurfNum);
                            state.dataSurface->SurfWinHeatGainRepEnergy(SurfNum) = state.dataSurface->SurfWinHeatGainRep(SurfNum) * state.dataGlobal->TimeStepZone * DataGlobalConstants::SecInHour;
                        } else {
                            state.dataSurface->SurfWinHeatLossRep(SurfNum) = - state.dataSurface->SurfWinHeatGain(SurfNum);
                            state.dataSurface->SurfWinHeatLossRepEnergy(SurfNum) = state.dataSurface->SurfWinHeatLossRep(SurfNum) * state.dataGlobal->TimeStepZone * DataGlobalConstants::SecInHour;
                        }
                        state.dataSurface->SurfWinHeatTransfer(SurfNum) = state.dataSurface->SurfWinHeatGain(SurfNum);
                        state.dataSurface->SurfWinHeatTransferRepEnergy(SurfNum) = state.dataSurface->SurfWinHeatGain(SurfNum) * state.dataGlobal->TimeStepZone * DataGlobalConstants::SecInHour;
                    }
                }

                // Add to the surface convection sums
                if (state.dataSurface->SurfWinFrameArea(SurfNum) > 0.0) {
                    // Window frame contribution
                    SumHATsurf += state.dataHeatBal->HConvIn(SurfNum) * state.dataSurface->SurfWinFrameArea(SurfNum) * (1.0 + state.dataSurface->SurfWinProjCorrFrIn(SurfNum)) *
                                  state.dataSurface->SurfWinFrameTempSurfIn(SurfNum);
                    HA += state.dataHeatBal->HConvIn(SurfNum) * state.dataSurface->SurfWinFrameArea(SurfNum) * (1.0 + state.dataSurface->SurfWinProjCorrFrIn(SurfNum));
                }

                if (state.dataSurface->SurfWinDividerArea(SurfNum) > 0.0 && !ANY_INTERIOR_SHADE_BLIND(state.dataSurface->SurfWinShadingFlag(SurfNum))) {
                    // Window divider contribution(only from shade or blind for window with divider and interior shade or blind)
                    SumHATsurf += state.dataHeatBal->HConvIn(SurfNum) * state.dataSurface->SurfWinDividerArea(SurfNum) * (1.0 + 2.0 * state.dataSurface->SurfWinProjCorrDivIn(SurfNum)) *
                                  state.dataSurface->SurfWinDividerTempSurfIn(SurfNum);
                    HA += state.dataHeatBal->HConvIn(SurfNum) * state.dataSurface->SurfWinDividerArea(SurfNum) * (1.0 + 2.0 * state.dataSurface->SurfWinProjCorrDivIn(SurfNum));
                }

            } // End of check if window

            HA = HA + state.dataHeatBal->HConvIn(SurfNum) * Area;
            SumHATsurf += state.dataHeatBal->HConvIn(SurfNum) * Area * TempSurfInTmp(SurfNum);

            if (state.dataSurface->Surface(SurfNum).TAirRef == ZoneMeanAirTemp) {
                // The zone air is the reference temperature(which is to be solved for in CorrectZoneAirTemp).
                RefAirTemp = MAT(ZoneNum);
                SumHA += HA;
            } else if (state.dataSurface->Surface(SurfNum).TAirRef == AdjacentAirTemp) {
                RefAirTemp = state.dataHeatBal->TempEffBulkAir(SurfNum);
                SumHATref += HA * RefAirTemp;
            } else if (state.dataSurface->Surface(SurfNum).TAirRef == ZoneSupplyAirTemp) {
                // check whether this zone is a controlled zone or not
                if (!ControlledZoneAirFlag) {
                    ShowFatalError(state, "Zones must be controlled for Ceiling-Diffuser Convection model. No system serves zone " + state.dataHeatBal->Zone(ZoneNum).Name);
                    return;
                }
                // determine supply air temperature as a weighted average of the inlet temperatures.
                RefAirTemp = SumSysMCpT / SumSysMCp;
                SumHATref += HA * RefAirTemp;
            } else {
                RefAirTemp = MAT(ZoneNum);
                SumHA = SumHA + HA;
            }

        } // SurfNum

        // Assemble values
        state.dataRoomAirMod->RoomAirflowNetworkZoneInfo(ZoneNum).Node(RoomAirNodeNum).SumHA = SumHA;
        state.dataRoomAirMod->RoomAirflowNetworkZoneInfo(ZoneNum).Node(RoomAirNodeNum).SumHATsurf = SumHATsurf;
        state.dataRoomAirMod->RoomAirflowNetworkZoneInfo(ZoneNum).Node(RoomAirNodeNum).SumHATref = SumHATref;
        state.dataRoomAirMod->RoomAirflowNetworkZoneInfo(ZoneNum).Node(RoomAirNodeNum).SumSysMCp = SumSysMCp;
        state.dataRoomAirMod->RoomAirflowNetworkZoneInfo(ZoneNum).Node(RoomAirNodeNum).SumSysMCpT = SumSysMCpT;
        state.dataRoomAirMod->RoomAirflowNetworkZoneInfo(ZoneNum).Node(RoomAirNodeNum).SumSysM = SumSysM;
        state.dataRoomAirMod->RoomAirflowNetworkZoneInfo(ZoneNum).Node(RoomAirNodeNum).SumSysMW = SumSysMW;

    } // CalcNodeSums

    void RAFNData::CalcSurfaceMoistureSums(EnergyPlusData &state,
                                           int const RoomAirNode,
                                           Real64 &SumHmAW,
                                           Real64 &SumHmARa,
                                           Real64 &SumHmARaW,
                                           [[maybe_unused]] Array1D<bool> const &SurfMask)
    {

        // SUBROUTINE INFORMATION:
        //       AUTHOR         B Griffith
        //                      derived from P. Biddulph-- HAMT, L. Gu -- EPMD,
        //       DATE WRITTEN   November 2009
        //       MODIFIED       Lixing Gu, Aug. 2015 for v8.4 replease
        //       RE-ENGINEERED  na

        // PURPOSE OF THIS SUBROUTINE:
        // Breakout summation of surface moisture interaction terms

        // METHODOLOGY EMPLOYED:
        // na

        // REFERENCES:
        // na

        // Using/Aliasing
        using DataHeatBalFanSys::MAT;
        using DataHeatBalSurface::TempSurfInTmp;
        using DataMoistureBalanceEMPD::RVSurface;
        using HeatBalanceHAMTManager::UpdateHeatBalHAMT;
        using MoistureBalanceEMPDManager::UpdateMoistureBalanceEMPD;
        using Psychrometrics::PsyRhFnTdbRhov;
        using Psychrometrics::PsyRhFnTdbRhovLBnd0C;
        using Psychrometrics::PsyRhoAirFnPbTdbW;
        using Psychrometrics::PsyWFnTdbRhPb;

        // SUBROUTINE LOCAL VARIABLE DECLARATIONS:
        int SurfNum;
        int Loop;
        Real64 RhoAirZone;
        Real64 Wsurf;
        bool Found;

        SumHmAW = 0.0;
        SumHmARa = 0.0;
        SumHmARaW = 0.0;

<<<<<<< HEAD
        for (SurfNum = state.dataHeatBal->Zone(ZoneNum).SurfaceFirst; SurfNum <= state.dataHeatBal->Zone(ZoneNum).SurfaceLast; ++SurfNum) {
            if (!state.dataSurface->Surface(SurfNum).HeatTransSurf) continue; // Skip non - heat transfer surfaces
            if (state.dataSurface->Surface(SurfNum).Class == SurfaceClass::Window) continue;
=======
        for (SurfNum = state.dataHeatBal->Zone(ZoneNum).HTSurfaceFirst; SurfNum <= state.dataHeatBal->Zone(ZoneNum).HTSurfaceLast; ++SurfNum) {
            if (Surface(SurfNum).Class == SurfaceClass::Window) continue;
>>>>>>> 1dfd4256

            if (state.dataRoomAirMod->RoomAirflowNetworkZoneInfo(ZoneNum).ControlAirNodeID == RoomAirNode) {
                Found = false;
                for (Loop = 1; Loop <= state.dataRoomAirMod->RoomAirflowNetworkZoneInfo(ZoneNum).NumOfAirNodes; ++Loop) {
                    // None - assigned surfaces belong to the zone node
                    if (Loop != RoomAirNode) {
                        if (state.dataRoomAirMod->RoomAirflowNetworkZoneInfo(ZoneNum).Node(Loop).SurfMask(SurfNum - state.dataHeatBal->Zone(ZoneNum).HTSurfaceFirst + 1)) {
                            Found = true;
                            break;
                        }
                    }
                }
                if (Found) continue;
            } else {
                if (!state.dataRoomAirMod->RoomAirflowNetworkZoneInfo(ZoneNum).Node(RoomAirNode).SurfMask(SurfNum - state.dataHeatBal->Zone(ZoneNum).HTSurfaceFirst + 1)) continue;
            }

            if (state.dataSurface->Surface(SurfNum).HeatTransferAlgorithm == HeatTransferModel_HAMT) {
                UpdateHeatBalHAMT(state, SurfNum);

                SumHmAW += HMassConvInFD(SurfNum) * state.dataSurface->Surface(SurfNum).Area * (RhoVaporSurfIn(SurfNum) - RhoVaporAirIn(SurfNum));

                RhoAirZone = PsyRhoAirFnPbTdbW(state,
                    state.dataEnvrn->OutBaroPress, MAT(state.dataSurface->Surface(SurfNum).Zone), PsyRhFnTdbRhov(state, MAT(state.dataSurface->Surface(SurfNum).Zone), RhoVaporAirIn(SurfNum), "RhoAirZone"));

                Wsurf = PsyWFnTdbRhPb(state, TempSurfInTmp(SurfNum), PsyRhFnTdbRhov(state, TempSurfInTmp(SurfNum), RhoVaporSurfIn(SurfNum), "Wsurf"), state.dataEnvrn->OutBaroPress);

                SumHmARa = SumHmARa + HMassConvInFD(SurfNum) * state.dataSurface->Surface(SurfNum).Area * RhoAirZone;

                SumHmARaW = SumHmARaW + HMassConvInFD(SurfNum) * state.dataSurface->Surface(SurfNum).Area * RhoAirZone * Wsurf;
            }

            if (state.dataSurface->Surface(SurfNum).HeatTransferAlgorithm == HeatTransferModel_EMPD) {

                UpdateMoistureBalanceEMPD(SurfNum);
                RhoVaporSurfIn(SurfNum) = RVSurface(SurfNum);

                SumHmAW = SumHmAW + HMassConvInFD(SurfNum) * state.dataSurface->Surface(SurfNum).Area * (RhoVaporSurfIn(SurfNum) - RhoVaporAirIn(SurfNum));
                SumHmARa = SumHmARa + HMassConvInFD(SurfNum) * state.dataSurface->Surface(SurfNum).Area *
                                          PsyRhoAirFnPbTdbW(state, state.dataEnvrn->OutBaroPress,
                                                            TempSurfInTmp(SurfNum),
                                                            PsyWFnTdbRhPb(state, TempSurfInTmp(SurfNum),
                                                                          PsyRhFnTdbRhovLBnd0C(state, TempSurfInTmp(SurfNum), RhoVaporAirIn(SurfNum)),
                                                                          state.dataEnvrn->OutBaroPress));
                SumHmARaW = SumHmARaW + HMassConvInFD(SurfNum) * state.dataSurface->Surface(SurfNum).Area * RhoVaporSurfIn(SurfNum);
            }
        }

    } // CalcSurfaceMoistureSums

    void RAFNData::SumNonAirSystemResponseForNode(EnergyPlusData &state, int const RAFNNodeNum)
    {

        // SUBROUTINE INFORMATION:
        //       AUTHOR         B. Griffith
        //       DATE WRITTEN   June 2012
        //       MODIFIED       Lixing Gu, Aug. 2015 for v8.4 replease
        //       RE-ENGINEERED  na

        // PURPOSE OF THIS SUBROUTINE:
        // Sum system response from none air systems

        // METHODOLOGY EMPLOYED:
        // na

        // REFERENCES:
        // na

        // USE STATEMENTS:
        using BaseboardElectric::SimElectricBaseboard;
        using BaseboardRadiator::SimBaseboard;
        using DataHVACGlobals::ZoneEquipTypeOf_BaseboardConvectiveElectric;
        using DataHVACGlobals::ZoneEquipTypeOf_BaseboardConvectiveWater;
        using DataHVACGlobals::ZoneEquipTypeOf_BaseboardRadiantConvectiveElectric;
        using DataHVACGlobals::ZoneEquipTypeOf_BaseboardRadiantConvectiveSteam;
        using DataHVACGlobals::ZoneEquipTypeOf_BaseboardRadiantConvectiveWater;
        using DataHVACGlobals::ZoneEquipTypeOf_HighTemperatureRadiant;
        using DataHVACGlobals::ZoneEquipTypeOf_RefrigerationChillerSet;
        using ElectricBaseboardRadiator::SimElecBaseboard;
        using HighTempRadiantSystem::SimHighTempRadiantSystem;
        using HWBaseboardRadiator::SimHWBaseboard;
        using RefrigeratedCase::SimAirChillerSet;
        using SteamBaseboardRadiator::SimSteamBaseboard;

        // SUBROUTINE LOCAL VARIABLE DECLARATIONS:
        int I;
        Real64 SysOutputProvided;
        Real64 LatOutputProvided;

        // TODO
        auto &ThisRAFNNode(state.dataRoomAirMod->RoomAirflowNetworkZoneInfo(ZoneNum).Node(RAFNNodeNum));

        ThisRAFNNode.NonAirSystemResponse = 0.0;

        if (!allocated(state.dataZoneEquip->ZoneEquipConfig)) return;

        for (I = 1; I <= ThisRAFNNode.NumHVACs; ++I) {

            if (ThisRAFNNode.HVAC(I).TypeOfNum == ZoneEquipTypeOf_BaseboardRadiantConvectiveWater) {
                //'ZoneHVAC:Baseboard:RadiantConvective:Water' 13
                SimHWBaseboard(state, ThisRAFNNode.HVAC(I).Name,
                               ZoneNum,
                               state.dataRoomAirMod->RoomAirflowNetworkZoneInfo(ZoneNum).ActualZoneID,
                               false,
                               SysOutputProvided,
                               ThisRAFNNode.HVAC(I).CompIndex);
                ThisRAFNNode.NonAirSystemResponse += ThisRAFNNode.HVAC(I).SupplyFraction * SysOutputProvided;
                // LatOutputProvided = 0.0d0 !This baseboard does not add / remove any latent heat
            }

            if (ThisRAFNNode.HVAC(I).TypeOfNum == ZoneEquipTypeOf_BaseboardRadiantConvectiveSteam) {
                // CASE(BBSteam_Num) !'ZoneHVAC:Baseboard:RadiantConvective:Steam' 14
                SimSteamBaseboard(state, ThisRAFNNode.HVAC(I).Name,
                                  ZoneNum,
                                  state.dataRoomAirMod->RoomAirflowNetworkZoneInfo(ZoneNum).ActualZoneID,
                                  false,
                                  SysOutputProvided,
                                  ThisRAFNNode.HVAC(I).CompIndex);

                ThisRAFNNode.NonAirSystemResponse += ThisRAFNNode.HVAC(I).SupplyFraction * SysOutputProvided;
                // LatOutputProvided = 0.0d0 !This baseboard does not add / remove any latent heat
            }

            if (ThisRAFNNode.HVAC(I).TypeOfNum == ZoneEquipTypeOf_BaseboardConvectiveWater) {
                // CASE(BBWaterConvective_Num)  !'ZoneHVAC:Baseboard:Convective:Water' 16
                SimBaseboard(state, ThisRAFNNode.HVAC(I).Name,
                             ZoneNum,
                             state.dataRoomAirMod->RoomAirflowNetworkZoneInfo(ZoneNum).ActualZoneID,
                             false,
                             SysOutputProvided,
                             ThisRAFNNode.HVAC(I).CompIndex);
                ThisRAFNNode.NonAirSystemResponse += ThisRAFNNode.HVAC(I).SupplyFraction * SysOutputProvided;
                // LatOutputProvided = 0.0d0 !This baseboard does not add / remove any latent heat
            }

            if (ThisRAFNNode.HVAC(I).TypeOfNum == ZoneEquipTypeOf_BaseboardConvectiveElectric) {
                // CASE(BBElectricConvective_Num)  !'ZoneHVAC:Baseboard:Convective:Electric' 15
                SimElectricBaseboard(state, ThisRAFNNode.HVAC(I).Name,
                                     ZoneNum,
                                     state.dataRoomAirMod->RoomAirflowNetworkZoneInfo(ZoneNum).ActualZoneID,
                                     SysOutputProvided,
                                     ThisRAFNNode.HVAC(I).CompIndex);
                ThisRAFNNode.NonAirSystemResponse += ThisRAFNNode.HVAC(I).SupplyFraction * SysOutputProvided;
                // LatOutputProvided = 0.0d0 !This baseboard does not add / remove any latent heat
            }

            if (ThisRAFNNode.HVAC(I).TypeOfNum == ZoneEquipTypeOf_RefrigerationChillerSet) {
                // CASE(RefrigerationAirChillerSet_Num)  !'ZoneHVAC:RefrigerationChillerSet' 20
                SimAirChillerSet(state, ThisRAFNNode.HVAC(I).Name, ZoneNum, false, SysOutputProvided, LatOutputProvided, ThisRAFNNode.HVAC(I).CompIndex);
                ThisRAFNNode.NonAirSystemResponse += ThisRAFNNode.HVAC(I).SupplyFraction * SysOutputProvided;
            }

            if (ThisRAFNNode.HVAC(I).TypeOfNum == ZoneEquipTypeOf_BaseboardRadiantConvectiveElectric) {
                // CASE(BBElectric_Num)  !'ZoneHVAC:Baseboard:RadiantConvective:Electric' 12
                SimElecBaseboard(state, ThisRAFNNode.HVAC(I).Name,
                                 ZoneNum,
                                 state.dataRoomAirMod->RoomAirflowNetworkZoneInfo(ZoneNum).ActualZoneID,
                                 false,
                                 SysOutputProvided,
                                 ThisRAFNNode.HVAC(I).CompIndex);
                ThisRAFNNode.NonAirSystemResponse += ThisRAFNNode.HVAC(I).SupplyFraction * SysOutputProvided;
                // LatOutputProvided = 0.0d0 !This baseboard does not add / remove any latent heat
            }

            if (ThisRAFNNode.HVAC(I).TypeOfNum == ZoneEquipTypeOf_HighTemperatureRadiant) {
                // CASE(BBElectric_Num)  !'ZoneHVAC:HighTemperatureRadiant' 17
                SimHighTempRadiantSystem(state, ThisRAFNNode.HVAC(I).Name, false, SysOutputProvided, ThisRAFNNode.HVAC(I).CompIndex);
                ThisRAFNNode.NonAirSystemResponse += ThisRAFNNode.HVAC(I).SupplyFraction * SysOutputProvided;
                // LatOutputProvided = 0.0d0 !This baseboard does not add / remove any latent heat
            }

            // Zone sum of system convective gains, collected via NonAirSystemResponse
        }

    } // SumNonAirSystemResponseForNode

    //*****************************************************************************************

    void RAFNData::SumSystemDepResponseForNode(EnergyPlusData &state)
    {
        // SUBROUTINE INFORMATION:
        //       AUTHOR         B.Griffith
        //       DATE WRITTEN   aug 2005, Jan2004
        //       MODIFIED       Lixing Gu, Aug. 2015 for v8.4 replease
        //       RE-ENGINEERED  na

        // PURPOSE OF THIS SUBROUTINE:
        // Sum system sensible loads used at the next time step

        // METHODOLOGY EMPLOYED:
        // na

        // REFERENCES:
        // na

        // USE STATEMENTS:
        using DataHVACGlobals::ZoneEquipTypeOf_DehumidifierDX;
        using ZoneDehumidifier::SimZoneDehumidifier;

        // Return value
        // na

        // SUBROUTINE LOCAL VARIABLE DECLARATIONS:
        int I;
        Real64 SysOutputProvided;
        Real64 LatOutputProvided;
        int RoomAirNode;

        // TODO

        auto &ThisRAFNZone(state.dataRoomAirMod->RoomAirflowNetworkZoneInfo(ZoneNum));

        // SysDepZoneLoads saved to be added to zone heat balance next
        SysOutputProvided = 0.0;
        for (RoomAirNode = 1; RoomAirNode <= ThisRAFNZone.NumOfAirNodes; ++RoomAirNode) {
            ThisRAFNZone.Node(RoomAirNode).SysDepZoneLoadsLaggedOld = 0.0;
            for (I = 1; I <= ThisRAFNZone.Node(RoomAirNode).NumHVACs; ++I) {
                if (ThisRAFNZone.Node(RoomAirNode).HVAC(I).TypeOfNum == ZoneEquipTypeOf_DehumidifierDX) {
                    if (SysOutputProvided == 0.0)
                        SimZoneDehumidifier(state, ThisRAFNZone.Node(RoomAirNode).HVAC(I).Name,
                                            ZoneNum,
                                            false,
                                            SysOutputProvided,
                                            LatOutputProvided,
                                            ThisRAFNZone.Node(RoomAirNode).HVAC(I).CompIndex);
                    if (SysOutputProvided > 0.0) break;
                }
            }
        }

        if (SysOutputProvided > 0.0) {
            for (RoomAirNode = 1; RoomAirNode <= ThisRAFNZone.NumOfAirNodes; ++RoomAirNode) {
                for (I = 1; I <= ThisRAFNZone.Node(RoomAirNode).NumHVACs; ++I) {
                    if (ThisRAFNZone.Node(RoomAirNode).HVAC(I).TypeOfNum == ZoneEquipTypeOf_DehumidifierDX) {
                        ThisRAFNZone.Node(RoomAirNode).SysDepZoneLoadsLaggedOld +=
                            ThisRAFNZone.Node(RoomAirNode).HVAC(I).SupplyFraction * SysOutputProvided;
                    }
                }
            }
        }

    } // SumSystemDepResponseForNode

    //*****************************************************************************************

} // namespace RoomAirModelAirflowNetwork

} // namespace EnergyPlus<|MERGE_RESOLUTION|>--- conflicted
+++ resolved
@@ -1014,10 +1014,6 @@
 
         for (SurfNum = state.dataHeatBal->Zone(ZoneNum).HTSurfaceFirst; SurfNum <= state.dataHeatBal->Zone(ZoneNum).HTSurfaceLast; ++SurfNum) {
 
-<<<<<<< HEAD
-            if (!state.dataSurface->Surface(SurfNum).HeatTransSurf) continue; // Skip non - heat transfer surfaces
-=======
->>>>>>> 1dfd4256
             if (state.dataRoomAirMod->RoomAirflowNetworkZoneInfo(ZoneNum).ControlAirNodeID == RoomAirNodeNum) {
                 Found = false;
                 for (Loop = 1; Loop <= state.dataRoomAirMod->RoomAirflowNetworkZoneInfo(ZoneNum).NumOfAirNodes; ++Loop) {
@@ -1168,14 +1164,8 @@
         SumHmARa = 0.0;
         SumHmARaW = 0.0;
 
-<<<<<<< HEAD
-        for (SurfNum = state.dataHeatBal->Zone(ZoneNum).SurfaceFirst; SurfNum <= state.dataHeatBal->Zone(ZoneNum).SurfaceLast; ++SurfNum) {
-            if (!state.dataSurface->Surface(SurfNum).HeatTransSurf) continue; // Skip non - heat transfer surfaces
+        for (SurfNum = state.dataHeatBal->Zone(ZoneNum).HTSurfaceFirst; SurfNum <= state.dataHeatBal->Zone(ZoneNum).HTSurfaceLast; ++SurfNum) {
             if (state.dataSurface->Surface(SurfNum).Class == SurfaceClass::Window) continue;
-=======
-        for (SurfNum = state.dataHeatBal->Zone(ZoneNum).HTSurfaceFirst; SurfNum <= state.dataHeatBal->Zone(ZoneNum).HTSurfaceLast; ++SurfNum) {
-            if (Surface(SurfNum).Class == SurfaceClass::Window) continue;
->>>>>>> 1dfd4256
 
             if (state.dataRoomAirMod->RoomAirflowNetworkZoneInfo(ZoneNum).ControlAirNodeID == RoomAirNode) {
                 Found = false;
