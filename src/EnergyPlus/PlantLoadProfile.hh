--- conflicted
+++ resolved
@@ -99,17 +99,10 @@
 
         // Default Constructor
         PlantProfileData()
-<<<<<<< HEAD
             : TypeNum(DataPlant::PlantEquipmentType::Invalid), WLoopNum(0), WLoopSideNum(0), WLoopBranchNum(0), WLoopCompNum(0), Init(true),
               InitSizing(true), InletNode(0), InletTemp(0.0), OutletNode(0), OutletTemp(0.0), LoadSchedule(0), EMSOverridePower(false),
               EMSPowerValue(0.0), PeakVolFlowRate(0.0), FlowRateFracSchedule(0), VolFlowRate(0.0), MassFlowRate(0.0), EMSOverrideMassFlow(false),
-              EMSMassFlowValue(0.0), Power(0.0), Energy(0.0), HeatingEnergy(0.0), CoolingEnergy(0.0), SetLoopIndexFlag(true)
-=======
-            : TypeNum(0), WLoopNum(0), WLoopSideNum(0), WLoopBranchNum(0), WLoopCompNum(0), Init(true), InitSizing(true), InletNode(0),
-              InletTemp(0.0), OutletNode(0), OutletTemp(0.0), LoadSchedule(0), EMSOverridePower(false), EMSPowerValue(0.0), PeakVolFlowRate(0.0),
-              FlowRateFracSchedule(0), VolFlowRate(0.0), MassFlowRate(0.0), EMSOverrideMassFlow(false), EMSMassFlowValue(0.0), Power(0.0),
-              Energy(0.0), HeatingEnergy(0.0), CoolingEnergy(0.0)
->>>>>>> 2fd99d56
+              EMSMassFlowValue(0.0), Power(0.0), Energy(0.0), HeatingEnergy(0.0), CoolingEnergy(0.0)
         {
         }
 
