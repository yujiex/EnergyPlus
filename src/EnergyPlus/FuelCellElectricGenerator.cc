// EnergyPlus, Copyright (c) 1996-2022, The Board of Trustees of the University of Illinois,
// The Regents of the University of California, through Lawrence Berkeley National Laboratory
// (subject to receipt of any required approvals from the U.S. Dept. of Energy), Oak Ridge
// National Laboratory, managed by UT-Battelle, Alliance for Sustainable Energy, LLC, and other
// contributors. All rights reserved.
//
// NOTICE: This Software was developed under funding from the U.S. Department of Energy and the
// U.S. Government consequently retains certain rights. As such, the U.S. Government has been
// granted for itself and others acting on its behalf a paid-up, nonexclusive, irrevocable,
// worldwide license in the Software to reproduce, distribute copies to the public, prepare
// derivative works, and perform publicly and display publicly, and to permit others to do so.
//
// Redistribution and use in source and binary forms, with or without modification, are permitted
// provided that the following conditions are met:
//
// (1) Redistributions of source code must retain the above copyright notice, this list of
//     conditions and the following disclaimer.
//
// (2) Redistributions in binary form must reproduce the above copyright notice, this list of
//     conditions and the following disclaimer in the documentation and/or other materials
//     provided with the distribution.
//
// (3) Neither the name of the University of California, Lawrence Berkeley National Laboratory,
//     the University of Illinois, U.S. Dept. of Energy nor the names of its contributors may be
//     used to endorse or promote products derived from this software without specific prior
//     written permission.
//
// (4) Use of EnergyPlus(TM) Name. If Licensee (i) distributes the software in stand-alone form
//     without changes from the version obtained under this License, or (ii) Licensee makes a
//     reference solely to the software portion of its product, Licensee must refer to the
//     software as "EnergyPlus version X" software, where "X" is the version number Licensee
//     obtained under this License and may not use a different name for the software. Except as
//     specifically required in this Section (4), Licensee shall not use in a company name, a
//     product name, in advertising, publicity, or other promotional activities any name, trade
//     name, trademark, logo, or other designation of "EnergyPlus", "E+", "e+" or confusingly
//     similar designation, without the U.S. Department of Energy's prior written consent.
//
// THIS SOFTWARE IS PROVIDED BY THE COPYRIGHT HOLDERS AND CONTRIBUTORS "AS IS" AND ANY EXPRESS OR
// IMPLIED WARRANTIES, INCLUDING, BUT NOT LIMITED TO, THE IMPLIED WARRANTIES OF MERCHANTABILITY
// AND FITNESS FOR A PARTICULAR PURPOSE ARE DISCLAIMED. IN NO EVENT SHALL THE COPYRIGHT OWNER OR
// CONTRIBUTORS BE LIABLE FOR ANY DIRECT, INDIRECT, INCIDENTAL, SPECIAL, EXEMPLARY, OR
// CONSEQUENTIAL DAMAGES (INCLUDING, BUT NOT LIMITED TO, PROCUREMENT OF SUBSTITUTE GOODS OR
// SERVICES; LOSS OF USE, DATA, OR PROFITS; OR BUSINESS INTERRUPTION) HOWEVER CAUSED AND ON ANY
// THEORY OF LIABILITY, WHETHER IN CONTRACT, STRICT LIABILITY, OR TORT (INCLUDING NEGLIGENCE OR
// OTHERWISE) ARISING IN ANY WAY OUT OF THE USE OF THIS SOFTWARE, EVEN IF ADVISED OF THE
// POSSIBILITY OF SUCH DAMAGE.

// C++ Headers
#include <cassert>
#include <cmath>

// ObjexxFCL Headers
#include <ObjexxFCL/Array.functions.hh>
#include <ObjexxFCL/Fmath.hh>

// EnergyPlus Headers
#include <EnergyPlus/BranchNodeConnections.hh>
#include <EnergyPlus/CurveManager.hh>
#include <EnergyPlus/Data/EnergyPlusData.hh>
#include <EnergyPlus/DataEnvironment.hh>
#include <EnergyPlus/DataGenerators.hh>
#include <EnergyPlus/DataHVACGlobals.hh>
#include <EnergyPlus/DataHeatBalFanSys.hh>
#include <EnergyPlus/DataHeatBalance.hh>
#include <EnergyPlus/DataIPShortCuts.hh>
#include <EnergyPlus/DataLoopNode.hh>
#include <EnergyPlus/FluidProperties.hh>
#include <EnergyPlus/FuelCellElectricGenerator.hh>
#include <EnergyPlus/General.hh>
#include <EnergyPlus/GeneratorFuelSupply.hh>
#include <EnergyPlus/HeatBalanceInternalHeatGains.hh>
#include <EnergyPlus/InputProcessing/InputProcessor.hh>
#include <EnergyPlus/NodeInputManager.hh>
#include <EnergyPlus/OutputProcessor.hh>
#include <EnergyPlus/Plant/DataPlant.hh>
#include <EnergyPlus/PlantUtilities.hh>
#include <EnergyPlus/ScheduleManager.hh>
#include <EnergyPlus/UtilityRoutines.hh>

namespace EnergyPlus {

namespace FuelCellElectricGenerator {

    // MODULE INFORMATION:
    //       AUTHOR         Brent Griffith
    //       DATE WRITTEN   August. 2005
    //       MODIFIED       na
    //       RE-ENGINEERED  na

    // PURPOSE OF THIS MODULE:
    // This module simulates the operation of Solid oxide fuel cell Generators.

    // METHODOLOGY EMPLOYED:
    // Once the ElectricPowerManager determines that the FuelCell Generator
    // is available to meet an electric load demand, it calls SimFuelCellGenerator
    // which in turn calls the FuelCell model.
    // See DataGenerators.cc for structures and variables

    // REFERENCES:
    // IEA/ECBCS Annex 42 model specification for Solid oxide and proton exchange membrane fuel cells

    PlantComponent *FCDataStruct::factory(EnergyPlusData &state, std::string const &objectName)
    {
        // Process the input data
        if (state.dataFuelCellElectGen->getFuelCellInputFlag) {
            getFuelCellInput(state);
            state.dataFuelCellElectGen->getFuelCellInputFlag = false;
        }

        // Now look for this object
        for (auto &thisFC : state.dataFuelCellElectGen->FuelCell) {
            if (thisFC.Name == objectName) {
                return &thisFC;
            }
        }
        // If we didn't find it, fatal
        ShowFatalError(state, "LocalFuelCellGenFactory: Error getting inputs for object named: " + objectName); // LCOV_EXCL_LINE
        // Shut up the compiler
        return nullptr; // LCOV_EXCL_LINE
    }

    PlantComponent *FCDataStruct::factory_exhaust(EnergyPlusData &state, std::string const &objectName)
    {
        // Process the input data
        if (state.dataFuelCellElectGen->getFuelCellInputFlag) {
            getFuelCellInput(state);
            state.dataFuelCellElectGen->getFuelCellInputFlag = false;
        }

        // Now look for this object
        for (auto &thisFC : state.dataFuelCellElectGen->FuelCell) {
            if (UtilityRoutines::MakeUPPERCase(thisFC.NameExhaustHX) == UtilityRoutines::MakeUPPERCase(objectName)) {
                return &thisFC;
            }
        }
        // If we didn't find it, fatal
        ShowFatalError(state, "LocalFuelCellGenFactory: Error getting inputs for object named: " + objectName); // LCOV_EXCL_LINE
        // Shut up the compiler
        return nullptr; // LCOV_EXCL_LINE
    }

    void FCDataStruct::SimFuelCellGenerator(EnergyPlusData &state,
                                            bool const RunFlag,  // simulate Generator when TRUE
                                            Real64 const MyLoad, // demand on electric generator
                                            bool const FirstHVACIteration)
    {
        // SUBROUTINE INFORMATION:
        //       AUTHOR         Brent Griffith
        //       DATE WRITTEN   March 2005
        //       RE-ENGINEERED  na

        // PURPOSE OF THIS SUBROUTINE: This is the Solid oxide fuel cell Generator model driver.  It
        // gets the input for the models, initializes simulation variables, call
        // the appropriate model and sets up reporting variables.

        this->initialize(state);
        this->CalcFuelCellGeneratorModel(state, RunFlag, MyLoad, FirstHVACIteration);
        this->CalcUpdateHeatRecovery(state, FirstHVACIteration);
        this->UpdateFuelCellGeneratorRecords(state);
    }

    void getFuelCellInput(EnergyPlusData &state)
    {
        // SUBROUTINE INFORMATION:
        //       AUTHOR:          Brent Griffith
        //       DATE WRITTEN:    April 2005

        // PURPOSE OF THIS SUBROUTINE:
        // This routine will get the input
        // required by the FuelCell Generator models.

        // METHODOLOGY EMPLOYED:
        // EnergyPlus input processor

        int NumAlphas;                 // Number of elements in the alpha array
        int NumNums;                   // Number of elements in the numeric array
        int IOStat;                    // IO Status when calling get input subroutine
        Array1D_string AlphArray(25);  // character string data
        Array1D<Real64> NumArray(200); // numeric data TODO deal with allocatable for extensible
        Array1D_bool lAlphaBlanks(25);
        bool ErrorsFound(false); // error flag

        state.dataIPShortCut->cCurrentModuleObject = "Generator:FuelCell";
        state.dataFuelCellElectGen->NumFuelCellGenerators =
            state.dataInputProcessing->inputProcessor->getNumObjectsFound(state, state.dataIPShortCut->cCurrentModuleObject);

        if (state.dataFuelCellElectGen->NumFuelCellGenerators <= 0) {
            ShowSevereError(state, "No " + state.dataIPShortCut->cCurrentModuleObject + " equipment specified in input file");
            ErrorsFound = true;
        }

        // ALLOCATE ARRAYS
        state.dataFuelCellElectGen->FuelCell.allocate(state.dataFuelCellElectGen->NumFuelCellGenerators); // inits handled in derived type definitions

        // first load in FuelCell names
        for (int GeneratorNum = 1; GeneratorNum <= state.dataFuelCellElectGen->NumFuelCellGenerators; ++GeneratorNum) {
            state.dataInputProcessing->inputProcessor->getObjectItem(state,
                                                                     state.dataIPShortCut->cCurrentModuleObject,
                                                                     GeneratorNum,
                                                                     AlphArray,
                                                                     NumAlphas,
                                                                     NumArray,
                                                                     NumNums,
                                                                     IOStat,
                                                                     _,
                                                                     _,
                                                                     state.dataIPShortCut->cAlphaFieldNames,
                                                                     state.dataIPShortCut->cNumericFieldNames);
            UtilityRoutines::IsNameEmpty(state, AlphArray(1), state.dataIPShortCut->cCurrentModuleObject, ErrorsFound);

            state.dataFuelCellElectGen->FuelCell(GeneratorNum).Name = AlphArray(1);
            state.dataFuelCellElectGen->FuelCell(GeneratorNum).NameFCPM = AlphArray(2);
            state.dataFuelCellElectGen->FuelCell(GeneratorNum).NameFCAirSup = AlphArray(3);
            state.dataFuelCellElectGen->FuelCell(GeneratorNum).NameFCFuelSup = AlphArray(4);
            state.dataFuelCellElectGen->FuelCell(GeneratorNum).NameFCWaterSup = AlphArray(5);
            state.dataFuelCellElectGen->FuelCell(GeneratorNum).NameFCAuxilHeat = AlphArray(6);
            state.dataFuelCellElectGen->FuelCell(GeneratorNum).NameExhaustHX = AlphArray(7);
            state.dataFuelCellElectGen->FuelCell(GeneratorNum).NameElecStorage = AlphArray(8);
            state.dataFuelCellElectGen->FuelCell(GeneratorNum).NameInverter = AlphArray(9);
            if (NumAlphas == 10) {
                state.dataFuelCellElectGen->FuelCell(GeneratorNum).NameStackCooler = AlphArray(10);
            }
        }

        state.dataIPShortCut->cCurrentModuleObject = "Generator:FuelCell:PowerModule";
        int NumFuelCellPMs = state.dataInputProcessing->inputProcessor->getNumObjectsFound(state, state.dataIPShortCut->cCurrentModuleObject);

        if (NumFuelCellPMs <= 0) {
            ShowSevereError(state, "No " + state.dataIPShortCut->cCurrentModuleObject + " equipment specified in input file");
            ErrorsFound = true;
        }

        for (int FCPMNum = 1; FCPMNum <= NumFuelCellPMs; ++FCPMNum) {
            state.dataInputProcessing->inputProcessor->getObjectItem(state,
                                                                     state.dataIPShortCut->cCurrentModuleObject,
                                                                     FCPMNum,
                                                                     AlphArray,
                                                                     NumAlphas,
                                                                     NumArray,
                                                                     NumNums,
                                                                     IOStat,
                                                                     _,
                                                                     lAlphaBlanks,
                                                                     state.dataIPShortCut->cAlphaFieldNames,
                                                                     state.dataIPShortCut->cNumericFieldNames);
            UtilityRoutines::IsNameEmpty(state, AlphArray(1), state.dataIPShortCut->cCurrentModuleObject, ErrorsFound);

            int thisFuelCell = UtilityRoutines::FindItemInList(AlphArray(1), state.dataFuelCellElectGen->FuelCell, &FCDataStruct::NameFCPM);
            if (thisFuelCell > 0) {

                state.dataFuelCellElectGen->FuelCell(thisFuelCell).FCPM.Name = AlphArray(1);
                if (UtilityRoutines::SameString(AlphArray(2), "ANNEX42"))
                    state.dataFuelCellElectGen->FuelCell(thisFuelCell).FCPM.EffMode = DataGenerators::CurveMode::Direct;
                if (UtilityRoutines::SameString(AlphArray(2), "NORMALIZED"))
                    state.dataFuelCellElectGen->FuelCell(thisFuelCell).FCPM.EffMode = DataGenerators::CurveMode::Normalized;
                if (state.dataFuelCellElectGen->FuelCell(thisFuelCell).FCPM.EffMode == DataGenerators::CurveMode::Invalid) {
                    ShowSevereError(state, "Invalid, " + state.dataIPShortCut->cAlphaFieldNames(2) + " = " + AlphArray(2));
                    ShowContinueError(state, "Entered in " + state.dataIPShortCut->cCurrentModuleObject + '=' + AlphArray(1));
                    ErrorsFound = true;
                }
                state.dataFuelCellElectGen->FuelCell(thisFuelCell).FCPM.EffCurveID = CurveManager::GetCurveIndex(state, AlphArray(3));
                if (state.dataFuelCellElectGen->FuelCell(thisFuelCell).FCPM.EffCurveID == 0) {
                    ShowSevereError(state, "Invalid, " + state.dataIPShortCut->cAlphaFieldNames(3) + " = " + AlphArray(3));
                    ShowContinueError(state, "Entered in " + state.dataIPShortCut->cCurrentModuleObject + '=' + AlphArray(1));
                    ErrorsFound = true;
                }

                state.dataFuelCellElectGen->FuelCell(thisFuelCell).FCPM.NomEff = NumArray(1);
                state.dataFuelCellElectGen->FuelCell(thisFuelCell).FCPM.NomPel = NumArray(2);
                state.dataFuelCellElectGen->FuelCell(thisFuelCell).FCPM.NumCyclesAtStart = NumArray(3);
                state.dataFuelCellElectGen->FuelCell(thisFuelCell).FCPM.NumCycles =
                    state.dataFuelCellElectGen->FuelCell(thisFuelCell).FCPM.NumCyclesAtStart;
                state.dataFuelCellElectGen->FuelCell(thisFuelCell).FCPM.CyclingDegradRat = NumArray(4);
                state.dataFuelCellElectGen->FuelCell(thisFuelCell).FCPM.NumRunHours = NumArray(5);
                state.dataFuelCellElectGen->FuelCell(thisFuelCell).FCPM.OperateDegradRat = NumArray(6);
                state.dataFuelCellElectGen->FuelCell(thisFuelCell).FCPM.ThreshRunHours = NumArray(7);
                state.dataFuelCellElectGen->FuelCell(thisFuelCell).FCPM.UpTranLimit = NumArray(8);
                state.dataFuelCellElectGen->FuelCell(thisFuelCell).FCPM.DownTranLimit = NumArray(9);
                state.dataFuelCellElectGen->FuelCell(thisFuelCell).FCPM.StartUpTime =
                    NumArray(10) / DataGlobalConstants::SecInHour; // convert to hours from seconds
                state.dataFuelCellElectGen->FuelCell(thisFuelCell).FCPM.StartUpFuel = NumArray(11);
                state.dataFuelCellElectGen->FuelCell(thisFuelCell).FCPM.StartUpElectConsum = NumArray(12);
                state.dataFuelCellElectGen->FuelCell(thisFuelCell).FCPM.StartUpElectProd = NumArray(13);
                state.dataFuelCellElectGen->FuelCell(thisFuelCell).FCPM.ShutDownTime =
                    NumArray(14) / DataGlobalConstants::SecInHour; // convert to hours from seconds
                state.dataFuelCellElectGen->FuelCell(thisFuelCell).FCPM.ShutDownFuel = NumArray(15);
                state.dataFuelCellElectGen->FuelCell(thisFuelCell).FCPM.ShutDownElectConsum = NumArray(16);
                state.dataFuelCellElectGen->FuelCell(thisFuelCell).FCPM.ANC0 = NumArray(17);
                state.dataFuelCellElectGen->FuelCell(thisFuelCell).FCPM.ANC1 = NumArray(18);
                if (UtilityRoutines::SameString(AlphArray(4), "ConstantRate"))
                    state.dataFuelCellElectGen->FuelCell(thisFuelCell).FCPM.SkinLossMode = DataGenerators::SkinLoss::ConstantRate;
                if (UtilityRoutines::SameString(AlphArray(4), "UAForProcessGasTemperature"))
                    state.dataFuelCellElectGen->FuelCell(thisFuelCell).FCPM.SkinLossMode = DataGenerators::SkinLoss::UADT;
                if (UtilityRoutines::SameString(AlphArray(4), "QUADRATIC FUNCTION OF FUEL RATE"))
                    state.dataFuelCellElectGen->FuelCell(thisFuelCell).FCPM.SkinLossMode = DataGenerators::SkinLoss::QuadraticFuelNdot;
                if (state.dataFuelCellElectGen->FuelCell(thisFuelCell).FCPM.SkinLossMode == DataGenerators::SkinLoss::Invalid) {
                    // throw error
                    ShowSevereError(state, "Invalid, " + state.dataIPShortCut->cAlphaFieldNames(4) + " = " + AlphArray(4));
                    ShowContinueError(state, "Entered in " + state.dataIPShortCut->cCurrentModuleObject + '=' + AlphArray(1));
                    ErrorsFound = true;
                }
                state.dataFuelCellElectGen->FuelCell(thisFuelCell).FCPM.ZoneName = AlphArray(5);
                state.dataFuelCellElectGen->FuelCell(thisFuelCell).FCPM.ZoneID =
                    UtilityRoutines::FindItemInList(state.dataFuelCellElectGen->FuelCell(thisFuelCell).FCPM.ZoneName, state.dataHeatBal->Zone);
                if (state.dataFuelCellElectGen->FuelCell(thisFuelCell).FCPM.ZoneID == 0 && !lAlphaBlanks(5)) {
                    ShowSevereError(state, "Invalid, " + state.dataIPShortCut->cAlphaFieldNames(5) + " = " + AlphArray(5));
                    ShowContinueError(state, "Entered in " + state.dataIPShortCut->cCurrentModuleObject + '=' + AlphArray(1));
                    ShowContinueError(state, "Zone Name was not found ");
                    ErrorsFound = true;
                }

                state.dataFuelCellElectGen->FuelCell(thisFuelCell).FCPM.RadiativeFract = NumArray(19);
                state.dataFuelCellElectGen->FuelCell(thisFuelCell).FCPM.QdotSkin = NumArray(20);
                state.dataFuelCellElectGen->FuelCell(thisFuelCell).FCPM.UAskin = NumArray(21);

                state.dataFuelCellElectGen->FuelCell(thisFuelCell).FCPM.SkinLossCurveID = CurveManager::GetCurveIndex(state, AlphArray(6));
                if (state.dataFuelCellElectGen->FuelCell(thisFuelCell).FCPM.SkinLossCurveID == 0) {
                    if (state.dataFuelCellElectGen->FuelCell(thisFuelCell).FCPM.SkinLossMode == DataGenerators::SkinLoss::QuadraticFuelNdot) {
                        ShowSevereError(state, "Invalid, " + state.dataIPShortCut->cAlphaFieldNames(6) + " = " + AlphArray(6));
                        ShowContinueError(state, "Entered in " + state.dataIPShortCut->cCurrentModuleObject + '=' + AlphArray(1));
                        ErrorsFound = true;
                    }
                }

                state.dataFuelCellElectGen->FuelCell(thisFuelCell).FCPM.NdotDilutionAir = NumArray(22);
                state.dataFuelCellElectGen->FuelCell(thisFuelCell).FCPM.StackHeatLossToDilution = NumArray(23);
                state.dataFuelCellElectGen->FuelCell(thisFuelCell).FCPM.DilutionInletNodeName = AlphArray(7);
                state.dataFuelCellElectGen->FuelCell(thisFuelCell).FCPM.DilutionInletNode =
                    NodeInputManager::GetOnlySingleNode(state,
                                                        AlphArray(7),
                                                        ErrorsFound,
                                                        state.dataIPShortCut->cCurrentModuleObject,
                                                        AlphArray(1),
                                                        DataLoopNode::NodeFluidType::Air,
                                                        DataLoopNode::NodeConnectionType::Inlet,
                                                        NodeInputManager::CompFluidStream::Primary,
                                                        DataLoopNode::ObjectIsNotParent);
                state.dataFuelCellElectGen->FuelCell(thisFuelCell).FCPM.DilutionExhaustNodeName = AlphArray(8);
                state.dataFuelCellElectGen->FuelCell(thisFuelCell).FCPM.DilutionExhaustNode =
                    NodeInputManager::GetOnlySingleNode(state,
                                                        AlphArray(8),
                                                        ErrorsFound,
                                                        state.dataIPShortCut->cCurrentModuleObject,
                                                        AlphArray(1),
                                                        DataLoopNode::NodeFluidType::Air,
                                                        DataLoopNode::NodeConnectionType::Outlet,
                                                        NodeInputManager::CompFluidStream::Primary,
                                                        DataLoopNode::ObjectIsNotParent);

                state.dataFuelCellElectGen->FuelCell(thisFuelCell).FCPM.PelMin = NumArray(24);
                state.dataFuelCellElectGen->FuelCell(thisFuelCell).FCPM.PelMax = NumArray(25);

                // check for other FuelCell using the same power module and fill
                for (int otherFuelCell = thisFuelCell + 1; otherFuelCell <= state.dataFuelCellElectGen->NumFuelCellGenerators; ++otherFuelCell) {
                    if (UtilityRoutines::SameString(state.dataFuelCellElectGen->FuelCell(otherFuelCell).FCPM.Name,
                                                    state.dataFuelCellElectGen->FuelCell(thisFuelCell).FCPM.Name)) {
                        state.dataFuelCellElectGen->FuelCell(otherFuelCell).FCPM = state.dataFuelCellElectGen->FuelCell(thisFuelCell).FCPM;
                    }
                }
            } else { // throw warning, did not find power module input
                ShowSevereError(state, "Invalid, " + state.dataIPShortCut->cAlphaFieldNames(1) + " = " + AlphArray(1));
                ShowContinueError(state, "Entered in " + state.dataIPShortCut->cCurrentModuleObject + '=' + AlphArray(1));
                ErrorsFound = true;
            }
        } // loop over NumFuelCellPMs

        GeneratorFuelSupply::GetGeneratorFuelSupplyInput(state);

        for (int FuelSupNum = 1; FuelSupNum <= state.dataGenerator->NumGeneratorFuelSups; ++FuelSupNum) {
            GeneratorFuelSupply::SetupFuelConstituentData(state, FuelSupNum, ErrorsFound);
        }

        // set fuel supply ID in Fuel cell structure
        for (int GeneratorNum = 1; GeneratorNum <= state.dataFuelCellElectGen->NumFuelCellGenerators; ++GeneratorNum) {
            state.dataFuelCellElectGen->FuelCell(GeneratorNum).FuelSupNum = UtilityRoutines::FindItemInList(
                state.dataFuelCellElectGen->FuelCell(GeneratorNum).NameFCFuelSup, state.dataGenerator->FuelSupply); // Fuel Supply ID
            if (state.dataFuelCellElectGen->FuelCell(GeneratorNum).FuelSupNum == 0) {
                ShowSevereError(state,
                                "Fuel Supply Name: " + state.dataFuelCellElectGen->FuelCell(GeneratorNum).NameFCFuelSup + " not found in " +
                                    state.dataFuelCellElectGen->FuelCell(GeneratorNum).Name);
                ErrorsFound = true;
            }
        }

        state.dataIPShortCut->cCurrentModuleObject = "Generator:FuelCell:AirSupply";
        int NumFuelCellAirSups = state.dataInputProcessing->inputProcessor->getNumObjectsFound(state, state.dataIPShortCut->cCurrentModuleObject);

        if (NumFuelCellAirSups <= 0) { // Autodesk:Uninit thisFuelCell was possibly uninitialized past this condition
            ShowSevereError(state, "No " + state.dataIPShortCut->cCurrentModuleObject + " equipment specified in input file");
            ErrorsFound = true;
        }

        for (int FCAirSupNum = 1; FCAirSupNum <= NumFuelCellAirSups; ++FCAirSupNum) {
            state.dataInputProcessing->inputProcessor->getObjectItem(state,
                                                                     state.dataIPShortCut->cCurrentModuleObject,
                                                                     FCAirSupNum,
                                                                     AlphArray,
                                                                     NumAlphas,
                                                                     NumArray,
                                                                     NumNums,
                                                                     IOStat,
                                                                     _,
                                                                     _,
                                                                     state.dataIPShortCut->cAlphaFieldNames,
                                                                     state.dataIPShortCut->cNumericFieldNames);
            UtilityRoutines::IsNameEmpty(state, AlphArray(1), state.dataIPShortCut->cCurrentModuleObject, ErrorsFound);

            int thisFuelCell = UtilityRoutines::FindItemInList(AlphArray(1), state.dataFuelCellElectGen->FuelCell, &FCDataStruct::NameFCAirSup);

            if (thisFuelCell > 0) {

                state.dataFuelCellElectGen->FuelCell(thisFuelCell).AirSup.Name = AlphArray(1);
                state.dataFuelCellElectGen->FuelCell(thisFuelCell).AirSup.NodeName = AlphArray(2);

                // check the node connections
                state.dataFuelCellElectGen->FuelCell(thisFuelCell).AirSup.SupNodeNum =
                    NodeInputManager::GetOnlySingleNode(state,
                                                        AlphArray(2),
                                                        ErrorsFound,
                                                        state.dataIPShortCut->cCurrentModuleObject,
                                                        AlphArray(1),
                                                        DataLoopNode::NodeFluidType::Air,
                                                        DataLoopNode::NodeConnectionType::Inlet,
                                                        NodeInputManager::CompFluidStream::Primary,
                                                        DataLoopNode::ObjectIsNotParent);

                state.dataFuelCellElectGen->FuelCell(thisFuelCell).AirSup.BlowerPowerCurveID = CurveManager::GetCurveIndex(state, AlphArray(3));
                if (state.dataFuelCellElectGen->FuelCell(thisFuelCell).AirSup.BlowerPowerCurveID == 0) {
                    ShowSevereError(state, "Invalid, " + state.dataIPShortCut->cAlphaFieldNames(3) + " = " + AlphArray(3));
                    ShowContinueError(state, "Entered in " + state.dataIPShortCut->cCurrentModuleObject + '=' + AlphArray(1));
                    ShowContinueError(state, "Curve name was not found ");
                    ErrorsFound = true;
                }
                state.dataFuelCellElectGen->FuelCell(thisFuelCell).AirSup.BlowerHeatLossFactor = NumArray(1);

                if (UtilityRoutines::SameString(AlphArray(4), "AirRatiobyStoics")) {
                    state.dataFuelCellElectGen->FuelCell(thisFuelCell).AirSup.AirSupRateMode = DataGenerators::AirSupRateMode::ConstantStoicsAirRat;
                } else if (UtilityRoutines::SameString(AlphArray(4), "QuadraticFunctionofElectricPower")) {
                    state.dataFuelCellElectGen->FuelCell(thisFuelCell).AirSup.AirSupRateMode = DataGenerators::AirSupRateMode::QuadraticFuncofPel;
                } else if (UtilityRoutines::SameString(AlphArray(4), "QUADRATIC FUNCTION OF FUEL RATE")) {
                    state.dataFuelCellElectGen->FuelCell(thisFuelCell).AirSup.AirSupRateMode = DataGenerators::AirSupRateMode::QuadraticFuncofNdot;
                } else {
                    ShowSevereError(state, "Invalid, " + state.dataIPShortCut->cAlphaFieldNames(4) + " = " + AlphArray(4));
                    ShowContinueError(state, "Entered in " + state.dataIPShortCut->cCurrentModuleObject + '=' + AlphArray(1));
                    ErrorsFound = true;
                }

                state.dataFuelCellElectGen->FuelCell(thisFuelCell).AirSup.Stoics = NumArray(2) + 1.0;

                state.dataFuelCellElectGen->FuelCell(thisFuelCell).AirSup.AirFuncPelCurveID = CurveManager::GetCurveIndex(state, AlphArray(5));
                if ((state.dataFuelCellElectGen->FuelCell(thisFuelCell).AirSup.AirFuncPelCurveID == 0) &&
                    (state.dataFuelCellElectGen->FuelCell(thisFuelCell).AirSup.AirSupRateMode ==
                     DataGenerators::AirSupRateMode::QuadraticFuncofPel)) {
                    ShowSevereError(state, "Invalid, " + state.dataIPShortCut->cAlphaFieldNames(5) + " = " + AlphArray(5));
                    ShowContinueError(state, "Entered in " + state.dataIPShortCut->cCurrentModuleObject + '=' + AlphArray(1));
                    ShowSevereError(state, "Curve name was not found");
                    ErrorsFound = true;
                }

                state.dataFuelCellElectGen->FuelCell(thisFuelCell).AirSup.AirTempCoeff = NumArray(3);

                state.dataFuelCellElectGen->FuelCell(thisFuelCell).AirSup.AirFuncNdotCurveID = CurveManager::GetCurveIndex(state, AlphArray(6));
                if ((state.dataFuelCellElectGen->FuelCell(thisFuelCell).AirSup.AirFuncNdotCurveID == 0) &&
                    (state.dataFuelCellElectGen->FuelCell(thisFuelCell).AirSup.AirSupRateMode ==
                     DataGenerators::AirSupRateMode::QuadraticFuncofNdot)) {
                    ShowSevereError(state, "Invalid, " + state.dataIPShortCut->cAlphaFieldNames(6) + " = " + AlphArray(6));
                    ShowContinueError(state, "Entered in " + state.dataIPShortCut->cCurrentModuleObject + '=' + AlphArray(1));
                    ShowSevereError(state, "Curve name was not found");
                    ErrorsFound = true;
                }

                if (UtilityRoutines::SameString("RecoverBurnerInverterStorage", AlphArray(7))) {
                    state.dataFuelCellElectGen->FuelCell(thisFuelCell).AirSup.IntakeRecoveryMode = DataGenerators::RecoverMode::RecoverBurnInvertBatt;
                } else if (UtilityRoutines::SameString("RecoverAuxiliaryBurner", AlphArray(7))) {
                    state.dataFuelCellElectGen->FuelCell(thisFuelCell).AirSup.IntakeRecoveryMode =
                        DataGenerators::RecoverMode::RecoverAuxiliaryBurner;
                } else if (UtilityRoutines::SameString("RecoverInverterandStorage", AlphArray(7))) {
                    state.dataFuelCellElectGen->FuelCell(thisFuelCell).AirSup.IntakeRecoveryMode = DataGenerators::RecoverMode::RecoverInverterBatt;
                } else if (UtilityRoutines::SameString("RecoverInverter", AlphArray(7))) {
                    state.dataFuelCellElectGen->FuelCell(thisFuelCell).AirSup.IntakeRecoveryMode = DataGenerators::RecoverMode::RecoverInverter;
                } else if (UtilityRoutines::SameString("RecoverElectricalStorage", AlphArray(7))) {
                    state.dataFuelCellElectGen->FuelCell(thisFuelCell).AirSup.IntakeRecoveryMode = DataGenerators::RecoverMode::RecoverBattery;
                } else if (UtilityRoutines::SameString("NoRecovery", AlphArray(7))) {
                    state.dataFuelCellElectGen->FuelCell(thisFuelCell).AirSup.IntakeRecoveryMode = DataGenerators::RecoverMode::NoRecoveryOnAirIntake;
                } else {
                    ShowSevereError(state, "Invalid, " + state.dataIPShortCut->cAlphaFieldNames(7) + " = " + AlphArray(7));
                    ShowContinueError(state, "Entered in " + state.dataIPShortCut->cCurrentModuleObject + '=' + AlphArray(1));
                    ErrorsFound = true;
                }

                if (UtilityRoutines::SameString("AmbientAir", AlphArray(8))) {
                    state.dataFuelCellElectGen->FuelCell(thisFuelCell).AirSup.ConstituentMode = DataGenerators::ConstituentMode::RegularAir;
                } else if (UtilityRoutines::SameString("UserDefinedConstituents", AlphArray(8))) {
                    state.dataFuelCellElectGen->FuelCell(thisFuelCell).AirSup.ConstituentMode =
                        DataGenerators::ConstituentMode::UserDefinedConstituents;
                } else {
                    ShowSevereError(state, "Invalid, " + state.dataIPShortCut->cAlphaFieldNames(8) + " = " + AlphArray(8));
                    ShowContinueError(state, "Entered in " + state.dataIPShortCut->cCurrentModuleObject + '=' + AlphArray(1));
                    ErrorsFound = true;
                }

                int NumAirConstit;

                if (state.dataFuelCellElectGen->FuelCell(thisFuelCell).AirSup.ConstituentMode ==
                    DataGenerators::ConstituentMode::UserDefinedConstituents) {
                    NumAirConstit = NumArray(4);
                    state.dataFuelCellElectGen->FuelCell(thisFuelCell).AirSup.NumConstituents = NumAirConstit;

                    if (NumAirConstit > 5) {
                        ShowSevereError(state, format("Invalid {}={:.2R}", state.dataIPShortCut->cNumericFieldNames(4), NumArray(4)));
                        ShowContinueError(state, "Entered in " + state.dataIPShortCut->cCurrentModuleObject + '=' + AlphArray(1));
                        ShowContinueError(state, "Fuel Cell model not set up for more than 5 air constituents");
                        ErrorsFound = true;
                    }

                    for (int ConstitNum = 1; ConstitNum <= NumAirConstit; ++ConstitNum) {
                        state.dataFuelCellElectGen->FuelCell(thisFuelCell).AirSup.ConstitName(ConstitNum) = AlphArray(ConstitNum + 8);
                        state.dataFuelCellElectGen->FuelCell(thisFuelCell).AirSup.ConstitMolalFract(ConstitNum) = NumArray(ConstitNum + 4);
                    }

                } else { // regular air
                    NumAirConstit = 5;

                    state.dataFuelCellElectGen->FuelCell(thisFuelCell).AirSup.NumConstituents = NumAirConstit;

                    state.dataFuelCellElectGen->FuelCell(thisFuelCell).AirSup.ConstitName(1) = "Nitrogen";
                    state.dataFuelCellElectGen->FuelCell(thisFuelCell).AirSup.ConstitMolalFract(1) = 0.7728;

                    state.dataFuelCellElectGen->FuelCell(thisFuelCell).AirSup.ConstitName(2) = "Oxygen";
                    state.dataFuelCellElectGen->FuelCell(thisFuelCell).AirSup.ConstitMolalFract(2) = 0.2073;

                    state.dataFuelCellElectGen->FuelCell(thisFuelCell).AirSup.ConstitName(3) = "Water";
                    state.dataFuelCellElectGen->FuelCell(thisFuelCell).AirSup.ConstitMolalFract(3) = 0.0104;

                    state.dataFuelCellElectGen->FuelCell(thisFuelCell).AirSup.ConstitName(4) = "Argon";
                    state.dataFuelCellElectGen->FuelCell(thisFuelCell).AirSup.ConstitMolalFract(4) = 0.0092;

                    state.dataFuelCellElectGen->FuelCell(thisFuelCell).AirSup.ConstitName(5) = "CarbonDioxide";
                    state.dataFuelCellElectGen->FuelCell(thisFuelCell).AirSup.ConstitMolalFract(5) = 0.0003;
                }

                // check for molar fractions summing to 1.0.
                if (std::abs(sum(state.dataFuelCellElectGen->FuelCell(thisFuelCell).AirSup.ConstitMolalFract) - 1.0) > 0.0001) {

                    ShowSevereError(state, state.dataIPShortCut->cCurrentModuleObject + " molar fractions do not sum to 1.0");
                    ShowContinueError(state,
                                      format("..Sum was={:.1R}", sum(state.dataFuelCellElectGen->FuelCell(thisFuelCell).AirSup.ConstitMolalFract)));
                    ShowContinueError(state, "Entered in " + state.dataIPShortCut->cCurrentModuleObject + " = " + AlphArray(1));
                    ErrorsFound = true;
                }

                // check for other FuelCell using the same Air Supply module and fill
                for (int otherFuelCell = thisFuelCell + 1; otherFuelCell <= state.dataFuelCellElectGen->NumFuelCellGenerators; ++otherFuelCell) {
                    if (UtilityRoutines::SameString(state.dataFuelCellElectGen->FuelCell(otherFuelCell).AirSup.Name,
                                                    state.dataFuelCellElectGen->FuelCell(thisFuelCell).AirSup.Name)) {
                        state.dataFuelCellElectGen->FuelCell(otherFuelCell).AirSup = state.dataFuelCellElectGen->FuelCell(thisFuelCell).AirSup;
                    }
                }
            } else {
                ShowSevereError(state, "Invalid, " + state.dataIPShortCut->cAlphaFieldNames(1) + " = " + AlphArray(1));
                ShowContinueError(state, "Entered in " + state.dataIPShortCut->cCurrentModuleObject + '=' + AlphArray(1));
                ErrorsFound = true;
            }
        }

        for (int GeneratorNum = 1; GeneratorNum <= state.dataFuelCellElectGen->NumFuelCellGenerators; ++GeneratorNum) {
            // find molar fraction of oxygen in air supply
            int thisConstituent = UtilityRoutines::FindItem("Oxygen",
                                                            state.dataFuelCellElectGen->FuelCell(GeneratorNum).AirSup.ConstitName,
                                                            state.dataFuelCellElectGen->FuelCell(GeneratorNum).AirSup.NumConstituents);
            if (thisConstituent > 0)
                state.dataFuelCellElectGen->FuelCell(GeneratorNum).AirSup.O2fraction =
                    state.dataFuelCellElectGen->FuelCell(GeneratorNum).AirSup.ConstitMolalFract(thisConstituent);

            // Loop over air constituents and do one-time setup
            for (int i = 1; i <= state.dataFuelCellElectGen->FuelCell(GeneratorNum).AirSup.NumConstituents; ++i) {

                std::string thisName = state.dataFuelCellElectGen->FuelCell(GeneratorNum).AirSup.ConstitName(i);

                int thisGasID = UtilityRoutines::FindItem(
                    thisName, state.dataGenerator->GasPhaseThermoChemistryData, &DataGenerators::GasPropertyDataStruct::ConstituentName);

                state.dataFuelCellElectGen->FuelCell(GeneratorNum).AirSup.GasLibID(i) = thisGasID;
            }

            // set up gas constituents for product gases
            state.dataFuelCellElectGen->FuelCell(GeneratorNum).FCPM.GasLibID(1) = 1; // Carbon Dioxide
            state.dataFuelCellElectGen->FuelCell(GeneratorNum).FCPM.GasLibID(2) = 2; // Nitrogen
            state.dataFuelCellElectGen->FuelCell(GeneratorNum).FCPM.GasLibID(3) = 3; // Oxygen
            state.dataFuelCellElectGen->FuelCell(GeneratorNum).FCPM.GasLibID(4) = 4; // Water
            state.dataFuelCellElectGen->FuelCell(GeneratorNum).FCPM.GasLibID(5) = 5; // Argon
        }

        state.dataIPShortCut->cCurrentModuleObject = "Generator:FuelCell:WaterSupply";
        int NumFCWaterSups = state.dataInputProcessing->inputProcessor->getNumObjectsFound(state, state.dataIPShortCut->cCurrentModuleObject);

        if (NumFCWaterSups <= 0) {
            ShowSevereError(state, "No " + state.dataIPShortCut->cCurrentModuleObject + " equipment specified in input file");
            ErrorsFound = true;
        }

        for (int FCWaterSupNum = 1; FCWaterSupNum <= NumFCWaterSups; ++FCWaterSupNum) {
            state.dataInputProcessing->inputProcessor->getObjectItem(state,
                                                                     state.dataIPShortCut->cCurrentModuleObject,
                                                                     FCWaterSupNum,
                                                                     AlphArray,
                                                                     NumAlphas,
                                                                     NumArray,
                                                                     NumNums,
                                                                     IOStat,
                                                                     _,
                                                                     _,
                                                                     state.dataIPShortCut->cAlphaFieldNames,
                                                                     state.dataIPShortCut->cNumericFieldNames);
            UtilityRoutines::IsNameEmpty(state, AlphArray(1), state.dataIPShortCut->cCurrentModuleObject, ErrorsFound);

            int thisFuelCell = UtilityRoutines::FindItemInList(AlphArray(1), state.dataFuelCellElectGen->FuelCell, &FCDataStruct::NameFCWaterSup);

            if (thisFuelCell > 0) {
                //  this is only the first instance of a FuelCell generator using this type of Water supply module
                state.dataFuelCellElectGen->FuelCell(thisFuelCell).WaterSup.Name = AlphArray(1);
                state.dataFuelCellElectGen->FuelCell(thisFuelCell).WaterSup.WaterSupRateCurveID = CurveManager::GetCurveIndex(state, AlphArray(2));
                if (state.dataFuelCellElectGen->FuelCell(thisFuelCell).WaterSup.WaterSupRateCurveID == 0) {
                    ShowSevereError(state, "Invalid, " + state.dataIPShortCut->cAlphaFieldNames(2) + " = " + AlphArray(2));
                    ShowContinueError(state, "Entered in " + state.dataIPShortCut->cCurrentModuleObject + '=' + AlphArray(1));
                    ShowContinueError(state, "Curve name was not found ");
                    ErrorsFound = true;
                }
                state.dataFuelCellElectGen->FuelCell(thisFuelCell).WaterSup.PmpPowerCurveID = CurveManager::GetCurveIndex(state, AlphArray(3));
                if (state.dataFuelCellElectGen->FuelCell(thisFuelCell).WaterSup.PmpPowerCurveID == 0) {
                    ShowSevereError(state, "Invalid, " + state.dataIPShortCut->cAlphaFieldNames(3) + " = " + AlphArray(3));
                    ShowContinueError(state, "Entered in " + state.dataIPShortCut->cCurrentModuleObject + '=' + AlphArray(1));
                    ShowContinueError(state, "Curve name was not found ");
                    ErrorsFound = true;
                }
                state.dataFuelCellElectGen->FuelCell(thisFuelCell).WaterSup.PmpPowerLossFactor = NumArray(1);

                if (UtilityRoutines::SameString("TemperatureFromAirNode", AlphArray(4))) {
                    state.dataFuelCellElectGen->FuelCell(thisFuelCell).WaterSup.WaterTempMode =
                        DataGenerators::WaterTemperatureMode::WaterInReformAirNode;

                    state.dataFuelCellElectGen->FuelCell(thisFuelCell).WaterSup.NodeName = AlphArray(5);
                    state.dataFuelCellElectGen->FuelCell(thisFuelCell).WaterSup.NodeNum =
                        NodeInputManager::GetOnlySingleNode(state,
                                                            AlphArray(5),
                                                            ErrorsFound,
                                                            state.dataIPShortCut->cCurrentModuleObject,
                                                            AlphArray(1),
                                                            DataLoopNode::NodeFluidType::Air,
                                                            DataLoopNode::NodeConnectionType::Sensor,
                                                            NodeInputManager::CompFluidStream::Primary,
                                                            DataLoopNode::ObjectIsNotParent);

                } else if (UtilityRoutines::SameString("TemperatureFromWaterNode", AlphArray(4))) {
                    state.dataFuelCellElectGen->FuelCell(thisFuelCell).WaterSup.WaterTempMode =
                        DataGenerators::WaterTemperatureMode::WaterInReformWaterNode;

                    state.dataFuelCellElectGen->FuelCell(thisFuelCell).WaterSup.NodeName = AlphArray(5);
                    state.dataFuelCellElectGen->FuelCell(thisFuelCell).WaterSup.NodeNum =
                        NodeInputManager::GetOnlySingleNode(state,
                                                            AlphArray(5),
                                                            ErrorsFound,
                                                            state.dataIPShortCut->cCurrentModuleObject,
                                                            AlphArray(1),
                                                            DataLoopNode::NodeFluidType::Water,
                                                            DataLoopNode::NodeConnectionType::Sensor,
                                                            NodeInputManager::CompFluidStream::Primary,
                                                            DataLoopNode::ObjectIsNotParent);

                } else if (UtilityRoutines::SameString("MainsWaterTemperature", AlphArray(4))) {
                    state.dataFuelCellElectGen->FuelCell(thisFuelCell).WaterSup.WaterTempMode =
                        DataGenerators::WaterTemperatureMode::WaterInReformMains;

                } else if (UtilityRoutines::SameString("TemperatureFromSchedule", AlphArray(4))) {
                    state.dataFuelCellElectGen->FuelCell(thisFuelCell).WaterSup.WaterTempMode =
                        DataGenerators::WaterTemperatureMode::WaterInReformSchedule;
                } else {
                    ShowSevereError(state, "Invalid, " + state.dataIPShortCut->cAlphaFieldNames(4) + " = " + AlphArray(4));
                    ShowContinueError(state, "Entered in " + state.dataIPShortCut->cCurrentModuleObject + '=' + AlphArray(1));
                    ErrorsFound = true;
                }

                state.dataFuelCellElectGen->FuelCell(thisFuelCell).WaterSup.SchedNum = ScheduleManager::GetScheduleIndex(state, AlphArray(6));
                if ((state.dataFuelCellElectGen->FuelCell(thisFuelCell).WaterSup.SchedNum == 0) &&
                    (state.dataFuelCellElectGen->FuelCell(thisFuelCell).WaterSup.WaterTempMode ==
                     DataGenerators::WaterTemperatureMode::WaterInReformSchedule)) {
                    ShowSevereError(state, "Invalid, " + state.dataIPShortCut->cAlphaFieldNames(6) + " = " + AlphArray(6));
                    ShowContinueError(state, "Entered in " + state.dataIPShortCut->cCurrentModuleObject + '=' + AlphArray(1));
                    ShowContinueError(state, "Schedule was not found");
                    ErrorsFound = true;
                }

                // check for other FuelCell using the same Water Supply module and fill
                for (int otherFuelCell = thisFuelCell + 1; otherFuelCell <= state.dataFuelCellElectGen->NumFuelCellGenerators; ++otherFuelCell) {
                    if (UtilityRoutines::SameString(state.dataFuelCellElectGen->FuelCell(otherFuelCell).WaterSup.Name,
                                                    state.dataFuelCellElectGen->FuelCell(thisFuelCell).WaterSup.Name)) {
                        state.dataFuelCellElectGen->FuelCell(otherFuelCell).WaterSup = state.dataFuelCellElectGen->FuelCell(thisFuelCell).WaterSup;
                    }
                }
            } else {
                ShowSevereError(state, "Invalid, " + state.dataIPShortCut->cAlphaFieldNames(1) + " = " + AlphArray(1));
                ShowContinueError(state, "Entered in " + state.dataIPShortCut->cCurrentModuleObject + '=' + AlphArray(1));
                ErrorsFound = true;
            }
        }

        state.dataIPShortCut->cCurrentModuleObject = "Generator:FuelCell:AuxiliaryHeater";
        int NumFuelCellAuxilHeaters =
            state.dataInputProcessing->inputProcessor->getNumObjectsFound(state, state.dataIPShortCut->cCurrentModuleObject);

        if (NumFuelCellAuxilHeaters <= 0) {
            ShowSevereError(state, "No " + state.dataIPShortCut->cCurrentModuleObject + " equipment specified in input file");
            ErrorsFound = true;
        }

        for (int FCAuxHeatNum = 1; FCAuxHeatNum <= NumFuelCellAuxilHeaters; ++FCAuxHeatNum) {
            state.dataInputProcessing->inputProcessor->getObjectItem(state,
                                                                     state.dataIPShortCut->cCurrentModuleObject,
                                                                     FCAuxHeatNum,
                                                                     AlphArray,
                                                                     NumAlphas,
                                                                     NumArray,
                                                                     NumNums,
                                                                     IOStat,
                                                                     _,
                                                                     _,
                                                                     state.dataIPShortCut->cAlphaFieldNames,
                                                                     state.dataIPShortCut->cNumericFieldNames);
            UtilityRoutines::IsNameEmpty(state, AlphArray(1), state.dataIPShortCut->cCurrentModuleObject, ErrorsFound);

            int thisFuelCell = UtilityRoutines::FindItemInList(AlphArray(1), state.dataFuelCellElectGen->FuelCell, &FCDataStruct::NameFCAuxilHeat);

            if (thisFuelCell > 0) {
                state.dataFuelCellElectGen->FuelCell(thisFuelCell).AuxilHeat.Name = AlphArray(1);

                state.dataFuelCellElectGen->FuelCell(thisFuelCell).AuxilHeat.ExcessAirRAT = NumArray(1);
                state.dataFuelCellElectGen->FuelCell(thisFuelCell).AuxilHeat.ANC0 = NumArray(2);
                state.dataFuelCellElectGen->FuelCell(thisFuelCell).AuxilHeat.ANC1 = NumArray(3);
                state.dataFuelCellElectGen->FuelCell(thisFuelCell).AuxilHeat.UASkin = NumArray(4);

                if (UtilityRoutines::SameString("SurroundingZone", AlphArray(2))) {
                    state.dataFuelCellElectGen->FuelCell(thisFuelCell).AuxilHeat.SkinLossDestination =
                        DataGenerators::LossDestination::SurroundingZone;
                } else if (UtilityRoutines::SameString("AirInletForFuelCell", AlphArray(2))) {
                    state.dataFuelCellElectGen->FuelCell(thisFuelCell).AuxilHeat.SkinLossDestination = DataGenerators::LossDestination::AirInletForFC;
                } else {
                    ShowSevereError(state, "Invalid, " + state.dataIPShortCut->cAlphaFieldNames(2) + " = " + AlphArray(2));
                    ShowContinueError(state, "Entered in " + state.dataIPShortCut->cCurrentModuleObject + '=' + AlphArray(1));
                    ErrorsFound = true;
                }

                state.dataFuelCellElectGen->FuelCell(thisFuelCell).AuxilHeat.ZoneName = AlphArray(3);
                state.dataFuelCellElectGen->FuelCell(thisFuelCell).AuxilHeat.ZoneID =
                    UtilityRoutines::FindItemInList(AlphArray(3), state.dataHeatBal->Zone);
                if ((state.dataFuelCellElectGen->FuelCell(thisFuelCell).AuxilHeat.ZoneID == 0) &&
                    (state.dataFuelCellElectGen->FuelCell(thisFuelCell).AuxilHeat.SkinLossDestination ==
                     DataGenerators::LossDestination::SurroundingZone)) {
                    ShowSevereError(state, "Invalid, " + state.dataIPShortCut->cAlphaFieldNames(3) + " = " + AlphArray(3));
                    ShowContinueError(state, "Entered in " + state.dataIPShortCut->cCurrentModuleObject + '=' + AlphArray(1));
                    ShowContinueError(state, "Zone name was not found ");
                    ErrorsFound = true;
                }
                state.dataFuelCellElectGen->FuelCell(thisFuelCell).AuxilHeat.MaxPowerW = NumArray(5);
                state.dataFuelCellElectGen->FuelCell(thisFuelCell).AuxilHeat.MinPowerW = NumArray(6);
                state.dataFuelCellElectGen->FuelCell(thisFuelCell).AuxilHeat.MaxPowerkmolperSec = NumArray(7);
                state.dataFuelCellElectGen->FuelCell(thisFuelCell).AuxilHeat.MinPowerkmolperSec = NumArray(8);

                // TODO finish Auxiliary heater

                // check for other FuelCell using the same Auxiliary Heating module and fill
                for (int otherFuelCell = thisFuelCell + 1; otherFuelCell <= state.dataFuelCellElectGen->NumFuelCellGenerators; ++otherFuelCell) {
                    if (UtilityRoutines::SameString(state.dataFuelCellElectGen->FuelCell(otherFuelCell).AuxilHeat.Name,
                                                    state.dataFuelCellElectGen->FuelCell(thisFuelCell).AuxilHeat.Name)) {
                        state.dataFuelCellElectGen->FuelCell(otherFuelCell).AuxilHeat = state.dataFuelCellElectGen->FuelCell(thisFuelCell).AuxilHeat;
                    }
                }
            } else {
                ShowSevereError(state, "Invalid, " + state.dataIPShortCut->cAlphaFieldNames(1) + " = " + AlphArray(1));
                ShowContinueError(state, "Entered in " + state.dataIPShortCut->cCurrentModuleObject + '=' + AlphArray(1));
                ErrorsFound = true;
            }
        }

        // exhaust gas heat exchanger
        state.dataIPShortCut->cCurrentModuleObject = "Generator:FuelCell:ExhaustGasToWaterHeatExchanger";
        int NumFCExhaustGasHXs = state.dataInputProcessing->inputProcessor->getNumObjectsFound(state, state.dataIPShortCut->cCurrentModuleObject);
        if (NumFCExhaustGasHXs <= 0) {
            ShowWarningError(state, "No " + state.dataIPShortCut->cCurrentModuleObject + " equipment specified in input file");
            ShowContinueError(state, "Fuel Cell model requires an " + state.dataIPShortCut->cCurrentModuleObject + " object");
            ErrorsFound = true;
        }

        for (int FCHXNum = 1; FCHXNum <= NumFCExhaustGasHXs; ++FCHXNum) {
            state.dataInputProcessing->inputProcessor->getObjectItem(state,
                                                                     state.dataIPShortCut->cCurrentModuleObject,
                                                                     FCHXNum,
                                                                     AlphArray,
                                                                     NumAlphas,
                                                                     NumArray,
                                                                     NumNums,
                                                                     IOStat,
                                                                     _,
                                                                     _,
                                                                     state.dataIPShortCut->cAlphaFieldNames,
                                                                     state.dataIPShortCut->cNumericFieldNames);
            UtilityRoutines::IsNameEmpty(state, AlphArray(1), state.dataIPShortCut->cCurrentModuleObject, ErrorsFound);

            int thisFuelCell = UtilityRoutines::FindItemInList(AlphArray(1), state.dataFuelCellElectGen->FuelCell, &FCDataStruct::NameExhaustHX);

            if (thisFuelCell > 0) {
                state.dataFuelCellElectGen->FuelCell(thisFuelCell).Type = DataPlant::PlantEquipmentType::Generator_FCExhaust;
                state.dataFuelCellElectGen->FuelCell(thisFuelCell).ExhaustHX.Name = AlphArray(1);
                state.dataFuelCellElectGen->FuelCell(thisFuelCell).ExhaustHX.WaterInNodeName = AlphArray(2);
                state.dataFuelCellElectGen->FuelCell(thisFuelCell).ExhaustHX.WaterOutNodeName = AlphArray(3);
                // find node ids for water path
                state.dataFuelCellElectGen->FuelCell(thisFuelCell).ExhaustHX.WaterInNode =
                    NodeInputManager::GetOnlySingleNode(state,
                                                        AlphArray(2),
                                                        ErrorsFound,
                                                        state.dataIPShortCut->cCurrentModuleObject,
                                                        AlphArray(1),
                                                        DataLoopNode::NodeFluidType::Water,
                                                        DataLoopNode::NodeConnectionType::Inlet,
                                                        NodeInputManager::CompFluidStream::Primary,
                                                        DataLoopNode::ObjectIsNotParent);
                state.dataFuelCellElectGen->FuelCell(thisFuelCell).ExhaustHX.WaterOutNode =
                    NodeInputManager::GetOnlySingleNode(state,
                                                        AlphArray(3),
                                                        ErrorsFound,
                                                        state.dataIPShortCut->cCurrentModuleObject,
                                                        AlphArray(1),
                                                        DataLoopNode::NodeFluidType::Water,
                                                        DataLoopNode::NodeConnectionType::Outlet,
                                                        NodeInputManager::CompFluidStream::Primary,
                                                        DataLoopNode::ObjectIsNotParent);
                BranchNodeConnections::TestCompSet(
                    state, state.dataIPShortCut->cCurrentModuleObject, AlphArray(1), AlphArray(2), AlphArray(3), "Heat Recovery Nodes");

                state.dataFuelCellElectGen->FuelCell(thisFuelCell).ExhaustHX.ExhaustOutNodeName = AlphArray(4);
                state.dataFuelCellElectGen->FuelCell(thisFuelCell).ExhaustHX.ExhaustOutNode =
                    NodeInputManager::GetOnlySingleNode(state,
                                                        AlphArray(4),
                                                        ErrorsFound,
                                                        state.dataIPShortCut->cCurrentModuleObject,
                                                        AlphArray(1),
                                                        DataLoopNode::NodeFluidType::Air,
                                                        DataLoopNode::NodeConnectionType::Outlet,
                                                        NodeInputManager::CompFluidStream::Secondary,
                                                        DataLoopNode::ObjectIsNotParent);

                if (UtilityRoutines::SameString("FixedEffectiveness", AlphArray(5))) {
                    state.dataFuelCellElectGen->FuelCell(thisFuelCell).ExhaustHX.HXmodelMode = DataGenerators::ExhaustGasHX::FixedEffectiveness;
                } else if (UtilityRoutines::SameString("EmpiricalUAeff", AlphArray(5))) {
                    state.dataFuelCellElectGen->FuelCell(thisFuelCell).ExhaustHX.HXmodelMode = DataGenerators::ExhaustGasHX::LMTDempiricalUAeff;
                } else if (UtilityRoutines::SameString("FundementalUAeff", AlphArray(5))) {
                    state.dataFuelCellElectGen->FuelCell(thisFuelCell).ExhaustHX.HXmodelMode = DataGenerators::ExhaustGasHX::LMTDfundementalUAeff;
                } else if (UtilityRoutines::SameString("CONDENSING", AlphArray(5))) {
                    state.dataFuelCellElectGen->FuelCell(thisFuelCell).ExhaustHX.HXmodelMode = DataGenerators::ExhaustGasHX::Condensing;
                } else {
                    ShowSevereError(state, "Invalid, " + state.dataIPShortCut->cAlphaFieldNames(5) + " = " + AlphArray(5));
                    ShowContinueError(state, "Entered in " + state.dataIPShortCut->cCurrentModuleObject + '=' + AlphArray(1));
                    ErrorsFound = true;
                }
                state.dataFuelCellElectGen->FuelCell(thisFuelCell).ExhaustHX.WaterVolumeFlowMax = NumArray(1);
                state.dataFuelCellElectGen->FuelCell(thisFuelCell).ExhaustHX.HXEffect = NumArray(2);
                state.dataFuelCellElectGen->FuelCell(thisFuelCell).ExhaustHX.hxs0 = NumArray(3);
                state.dataFuelCellElectGen->FuelCell(thisFuelCell).ExhaustHX.hxs1 = NumArray(4);
                state.dataFuelCellElectGen->FuelCell(thisFuelCell).ExhaustHX.hxs2 = NumArray(5);
                state.dataFuelCellElectGen->FuelCell(thisFuelCell).ExhaustHX.hxs3 = NumArray(6);
                state.dataFuelCellElectGen->FuelCell(thisFuelCell).ExhaustHX.hxs4 = NumArray(7);
                state.dataFuelCellElectGen->FuelCell(thisFuelCell).ExhaustHX.h0gas = NumArray(8);
                state.dataFuelCellElectGen->FuelCell(thisFuelCell).ExhaustHX.NdotGasRef = NumArray(9);
                state.dataFuelCellElectGen->FuelCell(thisFuelCell).ExhaustHX.nCoeff = NumArray(10);
                state.dataFuelCellElectGen->FuelCell(thisFuelCell).ExhaustHX.AreaGas = NumArray(11);
                state.dataFuelCellElectGen->FuelCell(thisFuelCell).ExhaustHX.h0Water = NumArray(12);
                state.dataFuelCellElectGen->FuelCell(thisFuelCell).ExhaustHX.NdotWaterRef = NumArray(13);
                state.dataFuelCellElectGen->FuelCell(thisFuelCell).ExhaustHX.mCoeff = NumArray(14);
                state.dataFuelCellElectGen->FuelCell(thisFuelCell).ExhaustHX.AreaWater = NumArray(15);
                state.dataFuelCellElectGen->FuelCell(thisFuelCell).ExhaustHX.Fadjust = NumArray(16);
                state.dataFuelCellElectGen->FuelCell(thisFuelCell).ExhaustHX.l1Coeff = NumArray(17);
                state.dataFuelCellElectGen->FuelCell(thisFuelCell).ExhaustHX.l2Coeff = NumArray(18);
                state.dataFuelCellElectGen->FuelCell(thisFuelCell).ExhaustHX.CondensationThresholdTemp = NumArray(19);

                // store cooling water volume flow rate for autosizing system
                PlantUtilities::RegisterPlantCompDesignFlow(state,
                                                            state.dataFuelCellElectGen->FuelCell(thisFuelCell).ExhaustHX.WaterInNode,
                                                            state.dataFuelCellElectGen->FuelCell(thisFuelCell).ExhaustHX.WaterVolumeFlowMax);
            } else {
                ShowSevereError(state, "Invalid, " + state.dataIPShortCut->cAlphaFieldNames(1) + " = " + AlphArray(1));
                ShowContinueError(state, "Entered in " + state.dataIPShortCut->cCurrentModuleObject + '=' + AlphArray(1));
                ErrorsFound = true;
            }
        }

        state.dataIPShortCut->cCurrentModuleObject = "Generator:FuelCell:ElectricalStorage";
        int NumFCElecStorageUnits = state.dataInputProcessing->inputProcessor->getNumObjectsFound(state, state.dataIPShortCut->cCurrentModuleObject);

        if (NumFCElecStorageUnits <= 0) {
            ShowWarningError(state, "No " + state.dataIPShortCut->cCurrentModuleObject + " equipment specified in input file");
            ShowContinueError(state, "Fuel Cell model requires an " + state.dataIPShortCut->cCurrentModuleObject + " object");
            ErrorsFound = true;
        }

        for (int StorageNum = 1; StorageNum <= NumFCElecStorageUnits; ++StorageNum) {
            state.dataInputProcessing->inputProcessor->getObjectItem(state,
                                                                     state.dataIPShortCut->cCurrentModuleObject,
                                                                     StorageNum,
                                                                     AlphArray,
                                                                     NumAlphas,
                                                                     NumArray,
                                                                     NumNums,
                                                                     IOStat,
                                                                     _,
                                                                     _,
                                                                     state.dataIPShortCut->cAlphaFieldNames,
                                                                     state.dataIPShortCut->cNumericFieldNames);
            UtilityRoutines::IsNameEmpty(state, AlphArray(1), state.dataIPShortCut->cCurrentModuleObject, ErrorsFound);

            int thisFuelCell = UtilityRoutines::FindItemInList(AlphArray(1), state.dataFuelCellElectGen->FuelCell, &FCDataStruct::NameElecStorage);

            if (thisFuelCell > 0) {
                state.dataFuelCellElectGen->FuelCell(thisFuelCell).ElecStorage.Name = AlphArray(1);

                if (UtilityRoutines::SameString(AlphArray(2), "SimpleEfficiencyWithConstraints")) {
                    state.dataFuelCellElectGen->FuelCell(thisFuelCell).ElecStorage.StorageModelMode =
                        DataGenerators::ElectricalStorage::SimpleEffConstraints;
                } else {
                    ShowSevereError(state, "Invalid, " + state.dataIPShortCut->cAlphaFieldNames(2) + " = " + AlphArray(2));
                    ShowContinueError(state, "Entered in " + state.dataIPShortCut->cCurrentModuleObject + '=' + AlphArray(1));
                    ErrorsFound = true;
                }
                state.dataFuelCellElectGen->FuelCell(thisFuelCell).ElecStorage.EnergeticEfficCharge = NumArray(1);
                state.dataFuelCellElectGen->FuelCell(thisFuelCell).ElecStorage.EnergeticEfficDischarge = NumArray(2);
                state.dataFuelCellElectGen->FuelCell(thisFuelCell).ElecStorage.NominalEnergyCapacity = NumArray(3);
                state.dataFuelCellElectGen->FuelCell(thisFuelCell).ElecStorage.MaxPowerDraw = NumArray(4);
                state.dataFuelCellElectGen->FuelCell(thisFuelCell).ElecStorage.MaxPowerStore = NumArray(5);
                state.dataFuelCellElectGen->FuelCell(thisFuelCell).ElecStorage.StartingEnergyStored = NumArray(6);

                // check for other FuelCell using the same Electrical Storage and fill
                for (int otherFuelCell = thisFuelCell + 1; otherFuelCell <= state.dataFuelCellElectGen->NumFuelCellGenerators; ++otherFuelCell) {
                    if (UtilityRoutines::SameString(state.dataFuelCellElectGen->FuelCell(otherFuelCell).ElecStorage.Name,
                                                    state.dataFuelCellElectGen->FuelCell(thisFuelCell).ElecStorage.Name)) {
                        state.dataFuelCellElectGen->FuelCell(otherFuelCell).ElecStorage =
                            state.dataFuelCellElectGen->FuelCell(thisFuelCell).ElecStorage;
                    }
                }
            } else {
                ShowSevereError(state, "Invalid, " + state.dataIPShortCut->cAlphaFieldNames(1) + " = " + AlphArray(1));
                ShowContinueError(state, "Entered in " + state.dataIPShortCut->cCurrentModuleObject + '=' + AlphArray(1));
                ErrorsFound = true;
            }
        }

        state.dataIPShortCut->cCurrentModuleObject = "Generator:FuelCell:Inverter";
        int NumFCPowerCondUnits = state.dataInputProcessing->inputProcessor->getNumObjectsFound(state, state.dataIPShortCut->cCurrentModuleObject);

        if (NumFCPowerCondUnits <= 0) {
            ShowWarningError(state, "No " + state.dataIPShortCut->cCurrentModuleObject + " equipment specified in input file");
            ShowContinueError(state, "Fuel Cell model requires a " + state.dataIPShortCut->cCurrentModuleObject + " object");

            ErrorsFound = true;
        }

        for (int FCPCUNum = 1; FCPCUNum <= NumFCPowerCondUnits; ++FCPCUNum) {
            state.dataInputProcessing->inputProcessor->getObjectItem(state,
                                                                     state.dataIPShortCut->cCurrentModuleObject,
                                                                     FCPCUNum,
                                                                     AlphArray,
                                                                     NumAlphas,
                                                                     NumArray,
                                                                     NumNums,
                                                                     IOStat,
                                                                     _,
                                                                     _,
                                                                     state.dataIPShortCut->cAlphaFieldNames,
                                                                     state.dataIPShortCut->cNumericFieldNames);
            UtilityRoutines::IsNameEmpty(state, AlphArray(1), state.dataIPShortCut->cCurrentModuleObject, ErrorsFound);

            int thisFuelCell = UtilityRoutines::FindItemInList(AlphArray(1), state.dataFuelCellElectGen->FuelCell, &FCDataStruct::NameInverter);

            if (thisFuelCell > 0) {
                state.dataFuelCellElectGen->FuelCell(thisFuelCell).Inverter.Name = AlphArray(1);

                if (UtilityRoutines::SameString(AlphArray(2), "QUADRATIC"))
                    state.dataFuelCellElectGen->FuelCell(thisFuelCell).Inverter.EffMode = DataGenerators::InverterEfficiencyMode::Quadratic;
                if (UtilityRoutines::SameString(AlphArray(2), "Constant"))
                    state.dataFuelCellElectGen->FuelCell(thisFuelCell).Inverter.EffMode = DataGenerators::InverterEfficiencyMode::Constant;
                if (state.dataFuelCellElectGen->FuelCell(thisFuelCell).Inverter.EffMode == DataGenerators::InverterEfficiencyMode::Invalid) {
                    ShowSevereError(state, "Invalid, " + state.dataIPShortCut->cAlphaFieldNames(2) + " = " + AlphArray(2));
                    ShowContinueError(state, "Entered in " + state.dataIPShortCut->cCurrentModuleObject + '=' + AlphArray(1));
                    ErrorsFound = true;
                }

                state.dataFuelCellElectGen->FuelCell(thisFuelCell).Inverter.ConstEff = NumArray(1);

                state.dataFuelCellElectGen->FuelCell(thisFuelCell).Inverter.EffQuadraticCurveID = CurveManager::GetCurveIndex(state, AlphArray(3));
                if ((state.dataFuelCellElectGen->FuelCell(thisFuelCell).Inverter.EffQuadraticCurveID == 0) &&
                    (state.dataFuelCellElectGen->FuelCell(thisFuelCell).Inverter.EffMode == DataGenerators::InverterEfficiencyMode::Quadratic)) {
                    ShowSevereError(state, "Invalid, " + state.dataIPShortCut->cAlphaFieldNames(3) + " = " + AlphArray(3));
                    ShowContinueError(state, "Entered in " + state.dataIPShortCut->cCurrentModuleObject + '=' + AlphArray(1));
                    ShowContinueError(state, "Curve was not found ");
                    ErrorsFound = true;
                }

                // check for other FuelCell using the same Inverter and fill
                for (int otherFuelCell = thisFuelCell + 1; otherFuelCell <= state.dataFuelCellElectGen->NumFuelCellGenerators; ++otherFuelCell) {
                    if (UtilityRoutines::SameString(state.dataFuelCellElectGen->FuelCell(otherFuelCell).Inverter.Name,
                                                    state.dataFuelCellElectGen->FuelCell(thisFuelCell).Inverter.Name)) {
                        state.dataFuelCellElectGen->FuelCell(otherFuelCell).Inverter = state.dataFuelCellElectGen->FuelCell(thisFuelCell).Inverter;
                    }
                }
            } else {
                ShowSevereError(state, "Invalid, " + state.dataIPShortCut->cAlphaFieldNames(1) + " = " + AlphArray(1));
                ShowContinueError(state, "Entered in " + state.dataIPShortCut->cCurrentModuleObject + '=' + AlphArray(1));
                ErrorsFound = true;
            }
        }

        state.dataIPShortCut->cCurrentModuleObject = "Generator:FuelCell:StackCooler";
        int NumFCStackCoolers = state.dataInputProcessing->inputProcessor->getNumObjectsFound(state, state.dataIPShortCut->cCurrentModuleObject);

        if (NumFCStackCoolers > 0) { // get stack cooler input data
            for (int FCScoolNum = 1; FCScoolNum <= NumFCStackCoolers; ++FCScoolNum) {
                state.dataInputProcessing->inputProcessor->getObjectItem(state,
                                                                         state.dataIPShortCut->cCurrentModuleObject,
                                                                         FCScoolNum,
                                                                         AlphArray,
                                                                         NumAlphas,
                                                                         NumArray,
                                                                         NumNums,
                                                                         IOStat,
                                                                         _,
                                                                         _,
                                                                         state.dataIPShortCut->cAlphaFieldNames,
                                                                         state.dataIPShortCut->cNumericFieldNames);
                UtilityRoutines::IsNameEmpty(state, AlphArray(1), state.dataIPShortCut->cCurrentModuleObject, ErrorsFound);

                int thisFuelCell =
                    UtilityRoutines::FindItemInList(AlphArray(1), state.dataFuelCellElectGen->FuelCell, &FCDataStruct::NameStackCooler);

                if (thisFuelCell > 0) {
                    state.dataFuelCellElectGen->FuelCell(thisFuelCell).Type = DataPlant::PlantEquipmentType::Generator_FCStackCooler;
                    state.dataFuelCellElectGen->FuelCell(thisFuelCell).StackCooler.Name = AlphArray(1);
                    state.dataFuelCellElectGen->FuelCell(thisFuelCell).StackCooler.WaterInNodeName = AlphArray(2);

                    state.dataFuelCellElectGen->FuelCell(thisFuelCell).StackCooler.WaterOutNodeName = AlphArray(3);

                    state.dataFuelCellElectGen->FuelCell(thisFuelCell).StackCooler.WaterInNode =
                        NodeInputManager::GetOnlySingleNode(state,
                                                            AlphArray(2),
                                                            ErrorsFound,
                                                            state.dataIPShortCut->cCurrentModuleObject,
                                                            AlphArray(1),
                                                            DataLoopNode::NodeFluidType::Water,
                                                            DataLoopNode::NodeConnectionType::Inlet,
                                                            NodeInputManager::CompFluidStream::Primary,
                                                            DataLoopNode::ObjectIsNotParent);
                    state.dataFuelCellElectGen->FuelCell(thisFuelCell).StackCooler.WaterOutNode =
                        NodeInputManager::GetOnlySingleNode(state,
                                                            AlphArray(3),
                                                            ErrorsFound,
                                                            state.dataIPShortCut->cCurrentModuleObject,
                                                            AlphArray(1),
                                                            DataLoopNode::NodeFluidType::Water,
                                                            DataLoopNode::NodeConnectionType::Outlet,
                                                            NodeInputManager::CompFluidStream::Primary,
                                                            DataLoopNode::ObjectIsNotParent);
                    BranchNodeConnections::TestCompSet(
                        state, state.dataIPShortCut->cCurrentModuleObject, AlphArray(1), AlphArray(2), AlphArray(3), "Heat Recovery Nodes");

                    state.dataFuelCellElectGen->FuelCell(thisFuelCell).StackCooler.TstackNom = NumArray(1);
                    state.dataFuelCellElectGen->FuelCell(thisFuelCell).StackCooler.TstackActual = NumArray(2);
                    state.dataFuelCellElectGen->FuelCell(thisFuelCell).StackCooler.r0 = NumArray(3);
                    state.dataFuelCellElectGen->FuelCell(thisFuelCell).StackCooler.r1 = NumArray(4);
                    state.dataFuelCellElectGen->FuelCell(thisFuelCell).StackCooler.r2 = NumArray(5);
                    state.dataFuelCellElectGen->FuelCell(thisFuelCell).StackCooler.r3 = NumArray(6);
                    state.dataFuelCellElectGen->FuelCell(thisFuelCell).StackCooler.MdotStackCoolant = NumArray(7);
                    state.dataFuelCellElectGen->FuelCell(thisFuelCell).StackCooler.UAs_cool = NumArray(8);
                    state.dataFuelCellElectGen->FuelCell(thisFuelCell).StackCooler.Fs_cogen = NumArray(9);
                    state.dataFuelCellElectGen->FuelCell(thisFuelCell).StackCooler.As_cogen = NumArray(10);
                    state.dataFuelCellElectGen->FuelCell(thisFuelCell).StackCooler.MdotCogenNom = NumArray(11);
                    state.dataFuelCellElectGen->FuelCell(thisFuelCell).StackCooler.hCogenNom = NumArray(12);
                    state.dataFuelCellElectGen->FuelCell(thisFuelCell).StackCooler.ns = NumArray(13);
                    state.dataFuelCellElectGen->FuelCell(thisFuelCell).StackCooler.PstackPumpEl = NumArray(14);
                    state.dataFuelCellElectGen->FuelCell(thisFuelCell).StackCooler.PmpPowerLossFactor = NumArray(15);
                    state.dataFuelCellElectGen->FuelCell(thisFuelCell).StackCooler.f0 = NumArray(16);
                    state.dataFuelCellElectGen->FuelCell(thisFuelCell).StackCooler.f1 = NumArray(17);
                    state.dataFuelCellElectGen->FuelCell(thisFuelCell).StackCooler.f1 = NumArray(18);

                    state.dataFuelCellElectGen->FuelCell(thisFuelCell).StackCooler.StackCoolerPresent = true;

                } else {
                    ShowSevereError(state, "Invalid, " + state.dataIPShortCut->cAlphaFieldNames(1) + " = " + AlphArray(1));
                    ShowContinueError(state, "Entered in " + state.dataIPShortCut->cCurrentModuleObject + '=' + AlphArray(1));
                    ErrorsFound = true;
                }
            }
        }

        if (ErrorsFound) {
            ShowFatalError(state, "Errors found in getting input for fuel cell model ");
        }

        for (int genNum = 1; genNum <= state.dataFuelCellElectGen->NumFuelCellGenerators; ++genNum) {
            auto &thisGen = state.dataFuelCellElectGen->FuelCell(genNum);
            thisGen.setupOutputVars(state);
        }
    }

    void FCDataStruct::setupOutputVars(EnergyPlusData &state)
    {
        SetupOutputVariable(state,
                            "Generator Produced AC Electricity Rate",
                            OutputProcessor::Unit::W,
                            this->Report.ACPowerGen,
                            OutputProcessor::SOVTimeStepType::System,
                            OutputProcessor::SOVStoreType::Average,
                            this->Name);

        SetupOutputVariable(state,
                            "Generator Produced AC Electricity Energy",
                            OutputProcessor::Unit::J,
                            this->Report.ACEnergyGen,
                            OutputProcessor::SOVTimeStepType::System,
                            OutputProcessor::SOVStoreType::Summed,
                            this->Name,
                            _,
                            "ElectricityProduced",
                            "COGENERATION",
                            _,
                            "Plant");

        SetupOutputVariable(state,
                            "Generator Produced Thermal Rate",
                            OutputProcessor::Unit::W,
                            this->Report.qHX,
                            OutputProcessor::SOVTimeStepType::System,
                            OutputProcessor::SOVStoreType::Average,
                            this->Name);

        SetupOutputVariable(state,
                            "Generator Produced Thermal Energy",
                            OutputProcessor::Unit::J,
                            this->Report.HXenergy,
                            OutputProcessor::SOVTimeStepType::System,
                            OutputProcessor::SOVStoreType::Summed,
                            this->Name,
                            _,
                            "ENERGYTRANSFER",
                            "COGENERATION",
                            _,
                            "Plant");

        SetupOutputVariable(state,
                            "Generator Fuel HHV Basis Energy",
                            OutputProcessor::Unit::J,
                            this->Report.FuelEnergyHHV,
                            OutputProcessor::SOVTimeStepType::System,
                            OutputProcessor::SOVStoreType::Summed,
                            this->Name,
                            _,
                            "NaturalGas",
                            "COGENERATION",
                            _,
                            "Plant");

        SetupOutputVariable(state,
                            "Generator Fuel HHV Basis Rate",
                            OutputProcessor::Unit::W,
                            this->Report.FuelEnergyUseRateHHV,
                            OutputProcessor::SOVTimeStepType::System,
                            OutputProcessor::SOVStoreType::Average,
                            this->Name);

        SetupOutputVariable(state,
                            "Generator Zone Sensible Heat Transfer Rate",
                            OutputProcessor::Unit::W,
                            this->Report.SkinLossPower,
                            OutputProcessor::SOVTimeStepType::System,
                            OutputProcessor::SOVStoreType::Average,
                            this->Name);

        SetupOutputVariable(state,
                            "Generator Zone Sensible Heat Transfer Energy",
                            OutputProcessor::Unit::J,
                            this->Report.SkinLossEnergy,
                            OutputProcessor::SOVTimeStepType::System,
                            OutputProcessor::SOVStoreType::Summed,
                            this->Name);

        SetupOutputVariable(state,
                            "Generator Zone Convection Heat Transfer Rate",
                            OutputProcessor::Unit::W,
                            this->Report.SkinLossConvect,
                            OutputProcessor::SOVTimeStepType::System,
                            OutputProcessor::SOVStoreType::Average,
                            this->Name);

        SetupOutputVariable(state,
                            "Generator Zone Radiation Heat Transfer Rate",
                            OutputProcessor::Unit::W,
                            this->Report.SkinLossRadiat,
                            OutputProcessor::SOVTimeStepType::System,
                            OutputProcessor::SOVStoreType::Average,
                            this->Name);

        if (this->FCPM.ZoneID > 0) {
            SetupZoneInternalGain(state,
                                  this->FCPM.ZoneID,
                                  this->Name,
                                  DataHeatBalance::IntGainType::GeneratorFuelCell,
                                  &this->Report.SkinLossConvect,
                                  nullptr,
                                  &this->Report.SkinLossRadiat);
        }

        if (state.dataGlobal->DisplayAdvancedReportVariables) { // show extra data originally needed for detailed comparative testing
            SetupOutputVariable(state,
                                "Generator Air Inlet Temperature",
                                OutputProcessor::Unit::C,
                                this->Report.TairInlet,
                                OutputProcessor::SOVTimeStepType::System,
                                OutputProcessor::SOVStoreType::Average,
                                this->Name);

            SetupOutputVariable(state,
                                "Generator Power Module Entering Air Temperature",
                                OutputProcessor::Unit::C,
                                this->Report.TairIntoFCPM,
                                OutputProcessor::SOVTimeStepType::System,
                                OutputProcessor::SOVStoreType::Average,
                                this->Name);

            SetupOutputVariable(state,
                                "Generator Air Molar Flow Rate",
                                OutputProcessor::Unit::kmol_s,
                                this->Report.NdotAir,
                                OutputProcessor::SOVTimeStepType::System,
                                OutputProcessor::SOVStoreType::Average,
                                this->Name);

            SetupOutputVariable(state,
                                "Generator Power Module Entering Air Enthalpy",
                                OutputProcessor::Unit::W,
                                this->Report.TotAirInEnthalphy,
                                OutputProcessor::SOVTimeStepType::System,
                                OutputProcessor::SOVStoreType::Average,
                                this->Name);

            SetupOutputVariable(state,
                                "Generator Blower Electricity Rate",
                                OutputProcessor::Unit::W,
                                this->Report.BlowerPower,
                                OutputProcessor::SOVTimeStepType::System,
                                OutputProcessor::SOVStoreType::Average,
                                this->Name);

            SetupOutputVariable(state,
                                "Generator Blower Electricity Energy",
                                OutputProcessor::Unit::J,
                                this->Report.BlowerEnergy,
                                OutputProcessor::SOVTimeStepType::System,
                                OutputProcessor::SOVStoreType::Summed,
                                this->Name);

            SetupOutputVariable(state,
                                "Generator Blower Skin Heat Loss Rate",
                                OutputProcessor::Unit::W,
                                this->Report.BlowerSkinLoss,
                                OutputProcessor::SOVTimeStepType::System,
                                OutputProcessor::SOVStoreType::Average,
                                this->Name);

            SetupOutputVariable(state,
                                "Generator Fuel Inlet Temperature",
                                OutputProcessor::Unit::C,
                                this->Report.TfuelInlet,
                                OutputProcessor::SOVTimeStepType::System,
                                OutputProcessor::SOVStoreType::Average,
                                this->Name);

            SetupOutputVariable(state,
                                "Generator Power Module Entering Fuel Temperature",
                                OutputProcessor::Unit::C,
                                this->Report.TfuelIntoFCPM,
                                OutputProcessor::SOVTimeStepType::System,
                                OutputProcessor::SOVStoreType::Average,
                                this->Name);

            SetupOutputVariable(state,
                                "Generator Fuel Molar Flow Rate",
                                OutputProcessor::Unit::kmol_s,
                                this->Report.NdotFuel,
                                OutputProcessor::SOVTimeStepType::System,
                                OutputProcessor::SOVStoreType::Average,
                                this->Name);

            SetupOutputVariable(state,
                                "Generator Fuel Consumption LHV Basis Energy",
                                OutputProcessor::Unit::J,
                                this->Report.FuelEnergyLHV,
                                OutputProcessor::SOVTimeStepType::System,
                                OutputProcessor::SOVStoreType::Summed,
                                this->Name);

            SetupOutputVariable(state,
                                "Generator Fuel Consumption Rate LHV Basis",
                                OutputProcessor::Unit::W,
                                this->Report.FuelEnergyUseRateLHV,
                                OutputProcessor::SOVTimeStepType::System,
                                OutputProcessor::SOVStoreType::Average,
                                this->Name);

            SetupOutputVariable(state,
                                "Generator Power Module Entering Fuel Enthalpy",
                                OutputProcessor::Unit::W,
                                this->Report.TotFuelInEnthalpy,
                                OutputProcessor::SOVTimeStepType::System,
                                OutputProcessor::SOVStoreType::Average,
                                this->Name);

            SetupOutputVariable(state,
                                "Generator Fuel Compressor Electricity Rate",
                                OutputProcessor::Unit::W,
                                this->Report.FuelCompressPower,
                                OutputProcessor::SOVTimeStepType::System,
                                OutputProcessor::SOVStoreType::Average,
                                this->Name);

            SetupOutputVariable(state,
                                "Generator Fuel Compressor Electricity Energy",
                                OutputProcessor::Unit::J,
                                this->Report.FuelCompressEnergy,
                                OutputProcessor::SOVTimeStepType::System,
                                OutputProcessor::SOVStoreType::Summed,
                                this->Name);

            SetupOutputVariable(state,
                                "Generator Fuel Compressor Skin Heat Loss Rate",
                                OutputProcessor::Unit::W,
                                this->Report.FuelCompressSkinLoss,
                                OutputProcessor::SOVTimeStepType::System,
                                OutputProcessor::SOVStoreType::Average,
                                this->Name);

            SetupOutputVariable(state,
                                "Generator Fuel Reformer Water Inlet Temperature",
                                OutputProcessor::Unit::C,
                                this->Report.TwaterInlet,
                                OutputProcessor::SOVTimeStepType::System,
                                OutputProcessor::SOVStoreType::Average,
                                this->Name);

            SetupOutputVariable(state,
                                "Generator Power Module Entering Reforming Water Temperature",
                                OutputProcessor::Unit::C,
                                this->Report.TwaterIntoFCPM,
                                OutputProcessor::SOVTimeStepType::System,
                                OutputProcessor::SOVStoreType::Average,
                                this->Name);

            SetupOutputVariable(state,
                                "Generator Fuel Reformer Water Molar Flow Rate",
                                OutputProcessor::Unit::kmol_s,
                                this->Report.NdotWater,
                                OutputProcessor::SOVTimeStepType::System,
                                OutputProcessor::SOVStoreType::Average,
                                this->Name);

            SetupOutputVariable(state,
                                "Generator Fuel Reformer Water Pump Electricity Rate",
                                OutputProcessor::Unit::W,
                                this->Report.WaterPumpPower,
                                OutputProcessor::SOVTimeStepType::System,
                                OutputProcessor::SOVStoreType::Average,
                                this->Name);

            SetupOutputVariable(state,
                                "Generator Fuel Reformer Water Pump Electricity Energy",
                                OutputProcessor::Unit::J,
                                this->Report.WaterPumpEnergy,
                                OutputProcessor::SOVTimeStepType::System,
                                OutputProcessor::SOVStoreType::Summed,
                                this->Name);

            SetupOutputVariable(state,
                                "Generator Power Module Entering Reforming Water Enthalpy",
                                OutputProcessor::Unit::W,
                                this->Report.WaterIntoFCPMEnthalpy,
                                OutputProcessor::SOVTimeStepType::System,
                                OutputProcessor::SOVStoreType::Average,
                                this->Name);

            SetupOutputVariable(state,
                                "Generator Product Gas Temperature",
                                OutputProcessor::Unit::C,
                                this->Report.TprodGas,
                                OutputProcessor::SOVTimeStepType::System,
                                OutputProcessor::SOVStoreType::Average,
                                this->Name);

            SetupOutputVariable(state,
                                "Generator Product Gas Enthalpy",
                                OutputProcessor::Unit::W,
                                this->Report.EnthalProdGas,
                                OutputProcessor::SOVTimeStepType::System,
                                OutputProcessor::SOVStoreType::Average,
                                this->Name);

            SetupOutputVariable(state,
                                "Generator Product Gas Molar Flow Rate",
                                OutputProcessor::Unit::kmol_s,
                                this->Report.NdotProdGas,
                                OutputProcessor::SOVTimeStepType::System,
                                OutputProcessor::SOVStoreType::Average,
                                this->Name);

            SetupOutputVariable(state,
                                "Generator Product Gas Ar Molar Flow Rate",
                                OutputProcessor::Unit::kmol_s,
                                this->Report.NdotProdAr,
                                OutputProcessor::SOVTimeStepType::System,
                                OutputProcessor::SOVStoreType::Average,
                                this->Name);

            SetupOutputVariable(state,
                                "Generator Product Gas CO2 Molar Flow Rate",
                                OutputProcessor::Unit::kmol_s,
                                this->Report.NdotProdCO2,
                                OutputProcessor::SOVTimeStepType::System,
                                OutputProcessor::SOVStoreType::Average,
                                this->Name);

            SetupOutputVariable(state,
                                "Generator Product Gas H2O Vapor Molar Flow Rate",
                                OutputProcessor::Unit::kmol_s,
                                this->Report.NdotProdH2O,
                                OutputProcessor::SOVTimeStepType::System,
                                OutputProcessor::SOVStoreType::Average,
                                this->Name);

            SetupOutputVariable(state,
                                "Generator Product Gas N2 Molar Flow Rate",
                                OutputProcessor::Unit::kmol_s,
                                this->Report.NdotProdN2,
                                OutputProcessor::SOVTimeStepType::System,
                                OutputProcessor::SOVStoreType::Average,
                                this->Name);

            SetupOutputVariable(state,
                                "Generator Product Gas O2 Molar Flow Rate",
                                OutputProcessor::Unit::kmol_s,
                                this->Report.NdotProdO2,
                                OutputProcessor::SOVTimeStepType::System,
                                OutputProcessor::SOVStoreType::Average,
                                this->Name);

            SetupOutputVariable(state,
                                "Generator Heat Recovery Exit Gas Temperature",
                                OutputProcessor::Unit::C,
                                this->Report.THXexh,
                                OutputProcessor::SOVTimeStepType::System,
                                OutputProcessor::SOVStoreType::Average,
                                this->Name);

            SetupOutputVariable(state,
                                "Generator Heat Recovery Exit Gas H2O Vapor Fraction",
                                OutputProcessor::Unit::None,
                                this->Report.WaterVaporFractExh,
                                OutputProcessor::SOVTimeStepType::System,
                                OutputProcessor::SOVStoreType::Average,
                                this->Name);

            SetupOutputVariable(state,
                                "Generator Heat Recovery Water Condensate Molar Flow Rate",
                                OutputProcessor::Unit::kmol_s,
                                this->Report.CondensateRate,
                                OutputProcessor::SOVTimeStepType::System,
                                OutputProcessor::SOVStoreType::Average,
                                this->Name);

            SetupOutputVariable(state,
                                "Generator Inverter Loss Power",
                                OutputProcessor::Unit::W,
                                this->Report.PCUlosses,
                                OutputProcessor::SOVTimeStepType::System,
                                OutputProcessor::SOVStoreType::Average,
                                this->Name);

            SetupOutputVariable(state,
                                "Generator Produced DC Electricity Rate",
                                OutputProcessor::Unit::W,
                                this->Report.DCPowerGen,
                                OutputProcessor::SOVTimeStepType::System,
                                OutputProcessor::SOVStoreType::Average,
                                this->Name);

            SetupOutputVariable(state,
                                "Generator DC Power Efficiency",
                                OutputProcessor::Unit::None,
                                this->Report.DCPowerEff,
                                OutputProcessor::SOVTimeStepType::System,
                                OutputProcessor::SOVStoreType::Average,
                                this->Name);

            SetupOutputVariable(state,
                                "Generator Electric Storage Charge State",
                                OutputProcessor::Unit::J,
                                this->Report.ElectEnergyinStorage,
                                OutputProcessor::SOVTimeStepType::System,
                                OutputProcessor::SOVStoreType::Average,
                                this->Name);

            SetupOutputVariable(state,
                                "Generator DC Storage Charging Power",
                                OutputProcessor::Unit::W,
                                this->Report.StoredPower,
                                OutputProcessor::SOVTimeStepType::System,
                                OutputProcessor::SOVStoreType::Average,
                                this->Name);

            SetupOutputVariable(state,
                                "Generator DC Storage Charging Energy",
                                OutputProcessor::Unit::J,
                                this->Report.StoredEnergy,
                                OutputProcessor::SOVTimeStepType::System,
                                OutputProcessor::SOVStoreType::Summed,
                                this->Name);

            SetupOutputVariable(state,
                                "Generator DC Storage Discharging Power",
                                OutputProcessor::Unit::W,
                                this->Report.DrawnPower,
                                OutputProcessor::SOVTimeStepType::System,
                                OutputProcessor::SOVStoreType::Average,
                                this->Name);

            SetupOutputVariable(state,
                                "Generator DC Storage Discharging Energy",
                                OutputProcessor::Unit::J,
                                this->Report.DrawnEnergy,
                                OutputProcessor::SOVTimeStepType::System,
                                OutputProcessor::SOVStoreType::Summed,
                                this->Name);

            SetupOutputVariable(state,
                                "Generator Ancillary AC Electricity Rate",
                                OutputProcessor::Unit::W,
                                this->Report.ACancillariesPower,
                                OutputProcessor::SOVTimeStepType::System,
                                OutputProcessor::SOVStoreType::Average,
                                this->Name);

            SetupOutputVariable(state,
                                "Generator Ancillary AC Electricity Energy",
                                OutputProcessor::Unit::J,
                                this->Report.ACancillariesEnergy,
                                OutputProcessor::SOVTimeStepType::System,
                                OutputProcessor::SOVStoreType::Summed,
                                this->Name);

            SetupOutputVariable(state,
                                "Generator Fuel Cell Model Iteration Count",
                                OutputProcessor::Unit::None,
                                this->Report.SeqSubstIterations,
                                OutputProcessor::SOVTimeStepType::System,
                                OutputProcessor::SOVStoreType::Summed,
                                this->Name);

            SetupOutputVariable(state,
                                "Generator Root Solver Iteration Count",
                                OutputProcessor::Unit::None,
                                this->Report.RegulaFalsiIterations,
                                OutputProcessor::SOVTimeStepType::System,
                                OutputProcessor::SOVStoreType::Summed,
                                this->Name);

            SetupOutputVariable(state,
                                "Generator Number of Cycles",
                                OutputProcessor::Unit::None,
                                this->Report.NumCycles,
                                OutputProcessor::SOVTimeStepType::System,
                                OutputProcessor::SOVStoreType::Average,
                                this->Name);

            SetupOutputVariable(state,
                                "Generator Power Module Skin Heat Loss Rate",
                                OutputProcessor::Unit::W,
                                this->Report.FCPMSkinLoss,
                                OutputProcessor::SOVTimeStepType::System,
                                OutputProcessor::SOVStoreType::Average,
                                this->Name);
        }
    }

    void FCDataStruct::CalcFuelCellGeneratorModel(EnergyPlusData &state,
                                                  bool const RunFlag,
                                                  Real64 const MyLoad,
                                                  [[maybe_unused]] bool const FirstHVACIteration)
    {
        // SUBROUTINE INFORMATION:
        //       AUTHOR         Brent Griffith
        //       DATE WRITTEN   Aug 2005
        //       MODIFIED     na
        //       RE-ENGINEERED  na

        // PURPOSE OF THIS SUBROUTINE:
        // simulate a FuelCell generator using the Annex 42 model

        // METHODOLOGY EMPLOYED:
        // curve fit of performance data:
        // many subdomains such as fuel and air compressors, wa

        // REFERENCES: IEA/ECBCS Annex 42....

        // begin controls block to be moved out to GeneratorDynamics module
        // If no loop demand or Generator OFF, return
        if (!RunFlag) {

            // TODO zero out terms as appropriate

            if (this->FCPM.HasBeenOn) {
                // FuelCell just now beginning to shut down,

                // set Day and Time of Last Shut Down
                this->FCPM.FractionalDayofLastShutDown =
                    double(state.dataGlobal->DayOfSim) +
                    (int(state.dataGlobal->CurrentTime) +
                     (state.dataHVACGlobal->SysTimeElapsed + (state.dataGlobal->CurrentTime - int(state.dataGlobal->CurrentTime)))) /
                        DataGlobalConstants::HoursInDay;
                this->FCPM.HasBeenOn = false;

                if (this->FCPM.ShutDownTime > 0.0) this->FCPM.DuringShutDown = true;
            }

            // TODO  check to see if still in shut down mode and using fuel.
            if (this->FCPM.DuringShutDown) {
            }

            return;
        }

        if (!this->FCPM.HasBeenOn) {
            // fuel cell just turned on
            // set Day and Time of Last STart Up

            this->FCPM.FractionalDayofLastStartUp =
                double(state.dataGlobal->DayOfSim) +
                (int(state.dataGlobal->CurrentTime) +
                 (state.dataHVACGlobal->SysTimeElapsed + (state.dataGlobal->CurrentTime - int(state.dataGlobal->CurrentTime)))) /
                    DataGlobalConstants::HoursInDay;

            this->FCPM.HasBeenOn = true;
            ++this->FCPM.NumCycles; // increment cycling counter

            if (this->FCPM.StartUpTime > 0.0) this->FCPM.DuringStartUp = true;
        }

        // TODO deal with things when jump out if not running?
        if (!RunFlag) {
            return;
        }

        // Note: MyLoad (input) is Pdemand (electrical Power requested)
        Real64 Pdemand = MyLoad;
        Real64 PacAncillariesTotal = 0.0;
        Real64 PpcuLosses = 0.0;
        Real64 Pstorage = 0.0;
        Real64 PgridExtra = 0.0;
        Real64 PoutofInverter = 0.0;
        bool ConstrainedFCPM = false;
        int SolverFlag;
        int iter;
        Real64 Pel;

        // BEGIN SEQUENTIAL SUBSTITUTION to handle a lot of inter-related calcs
        for (iter = 1; iter <= 20; ++iter) {
            if (iter > 1) {
                this->FigurePowerConditioningLosses(state, PoutofInverter, PpcuLosses);
                this->FigureACAncillaries(state, PacAncillariesTotal);
                Pdemand = MyLoad + PacAncillariesTotal + PpcuLosses;
            } else {
                // control Step 1a: Figure ancillary AC power draws
                this->FigureACAncillaries(state, PacAncillariesTotal);
                Pdemand = MyLoad + PacAncillariesTotal;
                // Control Step 1b: Calculate losses associated with Power conditioning
                this->FigurePowerConditioningLosses(state, Pdemand, PpcuLosses);
                Pdemand += PpcuLosses;
                Pel = Pdemand;
            }

            this->Inverter.PCUlosses = PpcuLosses;

            // Control step 2: adjust for transient and startup/shut down constraints

            Real64 PelDiff;
            bool ConstrainedFCPMTrans = false;
            this->FigureTransientConstraints(state, Pel, ConstrainedFCPMTrans, PelDiff);

            // Control step 3: adjust for max and min limits on Pel

            if (Pel < this->FCPM.PelMin) {
                PelDiff += (this->FCPM.PelMin - Pel);
                Pel = this->FCPM.PelMin;

                ConstrainedFCPM = true;
            }
            if (Pel > this->FCPM.PelMax) {
                PelDiff += (this->FCPM.PelMax - Pel);
                Pel = this->FCPM.PelMax;
                ConstrainedFCPM = true;
            }
            if (ConstrainedFCPM) {
            }

            this->FCPM.Pel = Pel;
            // Now calculate FC models.  return to controls and batter after

            // Calculation Step 1. Determine electrical Efficiency Eel

            Real64 Eel = 0.0;
            if (this->FCPM.EffMode == DataGenerators::CurveMode::Normalized) {
                // Equation (8) in FuelCell Spec modified for normalized curve

                Eel = CurveManager::CurveValue(state, this->FCPM.EffCurveID, Pel / this->FCPM.NomPel) * this->FCPM.NomEff *
                      (1.0 - this->FCPM.NumCycles * this->FCPM.CyclingDegradRat) *
                      (1.0 - max((this->FCPM.NumRunHours - this->FCPM.ThreshRunHours), 0.0) * this->FCPM.OperateDegradRat);

            } else if (this->FCPM.EffMode == DataGenerators::CurveMode::Direct) {
                // Equation (8) in FuelCell Spec
                Eel = CurveManager::CurveValue(state, this->FCPM.EffCurveID, Pel) * (1.0 - this->FCPM.NumCycles * this->FCPM.CyclingDegradRat) *
                      (1.0 - max((this->FCPM.NumRunHours - this->FCPM.ThreshRunHours), 0.0) * this->FCPM.OperateDegradRat);
            }

            this->FCPM.Eel = Eel;
            // Calculation Step 2. Determine fuel rate

            // fuel flow rate
            Real64 NdotFuel = Pel / (Eel * state.dataGenerator->FuelSupply(this->FuelSupNum).LHV * 1000000.0); // Eq. 10 solved for Ndot

            this->FCPM.NdotFuel = NdotFuel;
            if (Pel <= 0.0) {
                // TODO zero stuff before leaving
                Pel = 0.0;
                this->FCPM.Pel = 0.0;
                return;
            } else {

                this->FCPM.Pel = Pel;
            }

            // Calculation Step 3. Determine Air rate

            if (this->AirSup.AirSupRateMode == DataGenerators::AirSupRateMode::ConstantStoicsAirRat) { // MEthod 1
                // molar rate coeff working variable
                Real64 NdotO2 = state.dataGenerator->FuelSupply(this->FuelSupNum).StoicOxygenRate * this->FCPM.NdotFuel * this->AirSup.Stoics;

                this->FCPM.NdotAir = NdotO2 / this->AirSup.O2fraction;

            } else if (this->AirSup.AirSupRateMode == DataGenerators::AirSupRateMode::QuadraticFuncofPel) { // MEthod 2

                this->FCPM.NdotAir = CurveManager::CurveValue(state, this->AirSup.AirFuncPelCurveID, Pel) *
                                     (1 + this->AirSup.AirTempCoeff * this->AirSup.TairIntoFCPM);

            } else if (this->AirSup.AirSupRateMode == DataGenerators::AirSupRateMode::QuadraticFuncofNdot) { // method 3
                this->FCPM.NdotAir = CurveManager::CurveValue(state, this->AirSup.AirFuncNdotCurveID, this->FCPM.NdotFuel) *
                                     (1 + this->AirSup.AirTempCoeff * this->AirSup.TairIntoFCPM);
            }

            // Calculation Step 4. fuel compressor power

            state.dataGenerator->FuelSupply(this->FuelSupNum).PfuelCompEl =
                CurveManager::CurveValue(state, state.dataGenerator->FuelSupply(this->FuelSupNum).CompPowerCurveID, this->FCPM.NdotFuel);

            // calculation Step 5, Fuel Compressor (need outlet temperature)

            if (state.dataGenerator->FuelSupply(this->FuelSupNum).FuelTempMode == DataGenerators::FuelTemperatureMode::FuelInTempFromNode) {

                state.dataGenerator->FuelSupply(this->FuelSupNum).TfuelIntoCompress =
                    state.dataLoopNodes->Node(state.dataGenerator->FuelSupply(this->FuelSupNum).NodeNum).Temp;

            } else if (state.dataGenerator->FuelSupply(this->FuelSupNum).FuelTempMode == DataGenerators::FuelTemperatureMode::FuelInTempSchedule) {

                state.dataGenerator->FuelSupply(this->FuelSupNum).TfuelIntoCompress =
                    ScheduleManager::GetCurrentScheduleValue(state, state.dataGenerator->FuelSupply(this->FuelSupNum).SchedNum);
            }

            //  evaluate  heat capacity at average temperature using shomate
            Real64 Cp; // temp Heat Capacity, used in thermochemistry units of (J/mol K)
            Real64 Tavg = (state.dataGenerator->FuelSupply(this->FuelSupNum).TfuelIntoCompress +
                           state.dataGenerator->FuelSupply(this->FuelSupNum).TfuelIntoFCPM) /
                          2.0;
            this->FigureFuelHeatCap(state, Tavg, Cp); // Cp in (J/mol K)

            // calculate a Temp of fuel out of compressor and into power module

            if (this->FCPM.NdotFuel <= 0.0) { // just pass through, domain probably collapsed in modeling
                state.dataGenerator->FuelSupply(this->FuelSupNum).TfuelIntoFCPM = state.dataGenerator->FuelSupply(this->FuelSupNum).TfuelIntoCompress;
            } else {
                if (state.dataGenerator->FuelSupply(this->FuelSupNum).NumConstituents == 0) {
                    state.dataGenerator->FuelSupply(this->FuelSupNum).TfuelIntoFCPM =
                        state.dataGenerator->FuelSupply(this->FuelSupNum).TfuelIntoCompress;
                } else {
                    state.dataGenerator->FuelSupply(this->FuelSupNum).TfuelIntoFCPM =
                        ((1.0 - state.dataGenerator->FuelSupply(this->FuelSupNum).CompPowerLossFactor) *
                         state.dataGenerator->FuelSupply(this->FuelSupNum).PfuelCompEl / (this->FCPM.NdotFuel * Cp * 1000.0)) +
                        state.dataGenerator->FuelSupply(this->FuelSupNum).TfuelIntoCompress; // 1000 Cp units mol-> kmol
                }
            }
            // calc skin losses from fuel compressor
            state.dataGenerator->FuelSupply(this->FuelSupNum).QskinLoss =
                state.dataGenerator->FuelSupply(this->FuelSupNum).CompPowerLossFactor * state.dataGenerator->FuelSupply(this->FuelSupNum).PfuelCompEl;

            if (state.dataGenerator->FuelSupply(this->FuelSupNum).QskinLoss < 0.0) {
                ShowWarningError(state,
                                 format("problem in FuelSupply.QskinLoss {:.3R}", state.dataGenerator->FuelSupply(this->FuelSupNum).QskinLoss));
                state.dataGenerator->FuelSupply(this->FuelSupNum).QskinLoss = 0.0;
            }

            // calculate total fuel enthalpy coming into power module

            // (Hmolfuel in KJ/mol)
            Real64 Hmolfuel; // temp enthalpy of fuel mixture in KJ/mol
            this->FigureFuelEnthalpy(state, state.dataGenerator->FuelSupply(this->FuelSupNum).TfuelIntoFCPM, Hmolfuel);

            // units, NdotFuel in kmol/sec. Hmolfule in KJ/mol ,
            //        factor of 1000's to get to J/s or watts
            this->FCPM.TotFuelInEnthalphy = Hmolfuel * 1000.0 * this->FCPM.NdotFuel * 1000.0;

            // Calculation Step 6, water compressor calculations

            // calculate water consumption

            this->FCPM.NdotLiqwater = CurveManager::CurveValue(state, this->WaterSup.WaterSupRateCurveID, this->FCPM.NdotFuel);

            // set inlet temp.  (could move to init)

            switch (this->WaterSup.WaterTempMode) {
            case DataGenerators::WaterTemperatureMode::WaterInReformMains: {
                this->WaterSup.TwaterIntoCompress = state.dataEnvrn->WaterMainsTemp;
            } break;
            case DataGenerators::WaterTemperatureMode::WaterInReformAirNode:
            case DataGenerators::WaterTemperatureMode::WaterInReformWaterNode: {
                this->WaterSup.TwaterIntoCompress = state.dataLoopNodes->Node(this->WaterSup.NodeNum).Temp;
            } break;
            case DataGenerators::WaterTemperatureMode::WaterInReformSchedule: {
                this->WaterSup.TwaterIntoCompress = ScheduleManager::GetCurrentScheduleValue(state, this->WaterSup.SchedNum);
            } break;
            default:
                break;
            }

            this->WaterSup.PwaterCompEl = CurveManager::CurveValue(state, this->WaterSup.PmpPowerCurveID, this->FCPM.NdotLiqwater);

            // 75.325  J/mol K Water at 0.1 MPa and 298 K, reference NIST WEBBOOK
            Real64 CpWater; // heat capacity of water in molar units
            FigureLiquidWaterHeatCap(this->WaterSup.TwaterIntoCompress, CpWater);

            if (this->FCPM.NdotLiqwater <= 0.0) { // just pass through, domain probably collapsed in modeling
                this->WaterSup.TwaterIntoFCPM = this->WaterSup.TwaterIntoCompress;
            } else {

                this->WaterSup.TwaterIntoFCPM =
                    ((1 - this->WaterSup.PmpPowerLossFactor) * this->WaterSup.PwaterCompEl / (this->FCPM.NdotLiqwater * CpWater * 1000.0)) +
                    this->WaterSup.TwaterIntoCompress;
            }

            this->WaterSup.QskinLoss = this->WaterSup.PmpPowerLossFactor * this->WaterSup.PwaterCompEl;

            if (this->WaterSup.QskinLoss < 0.0) {
                this->WaterSup.QskinLoss = 0.0;
            }

            Real64 HLiqWater;                                                    // temp enthalpy of liquid water in KJ/mol   No Formation
            FigureLiquidWaterEnthalpy(this->WaterSup.TwaterIntoFCPM, HLiqWater); // HLiqWater in KJ/mol

            this->FCPM.WaterInEnthalpy = this->FCPM.NdotLiqwater * HLiqWater * 1000.0 * 1000.0;

            // Calculation Step 7, Air compressor

            this->AirSup.TairIntoBlower = state.dataLoopNodes->Node(this->AirSup.SupNodeNum).Temp;

            this->AirSup.PairCompEl = CurveManager::CurveValue(state, this->AirSup.BlowerPowerCurveID, this->FCPM.NdotAir);

            Tavg = (this->AirSup.TairIntoBlower + this->AirSup.TairIntoFCPM) / 2.0;

            this->FigureAirHeatCap(state, Tavg, Cp); // Cp in (J/mol K)

            // if PEMFC with stack cooler, then calculate stack cooler impacts
            if (this->StackCooler.StackCoolerPresent) {

                this->StackCooler.qs_cool =
                    (this->StackCooler.r0 + this->StackCooler.r1 * (this->StackCooler.TstackActual - this->StackCooler.TstackNom)) *
                    (1 + this->StackCooler.r2 * Pel + this->StackCooler.r3 * Pel * Pel) * Pel;

                this->FCPM.QdotStackCool = this->StackCooler.qs_cool;
            }

            // Figure heat recovery from Electrical Storage, power conditioning, and auxiliary burner

            switch (this->AirSup.IntakeRecoveryMode) {
            case DataGenerators::RecoverMode::RecoverBurnInvertBatt: {
                this->AirSup.QintakeRecovery = this->AuxilHeat.QairIntake + this->ElecStorage.QairIntake + this->Inverter.QairIntake;
            } break;
            case DataGenerators::RecoverMode::RecoverAuxiliaryBurner: {
                this->AirSup.QintakeRecovery = this->AuxilHeat.QairIntake;
            } break;
            case DataGenerators::RecoverMode::RecoverInverterBatt: {
                this->AirSup.QintakeRecovery = this->ElecStorage.QairIntake + this->Inverter.QairIntake;
            } break;
            case DataGenerators::RecoverMode::RecoverInverter: {
                this->AirSup.QintakeRecovery = this->Inverter.QairIntake;
            } break;
            case DataGenerators::RecoverMode::RecoverBattery: {
                this->AirSup.QintakeRecovery = this->ElecStorage.QairIntake;
            } break;
            case DataGenerators::RecoverMode::NoRecoveryOnAirIntake: {
                this->AirSup.QintakeRecovery = 0.0;
            } break;
            default:
                break;
            }

            if (this->FCPM.NdotAir <= 0.0) { // just pass through, domain probably collapsed in modeling
                this->AirSup.TairIntoFCPM = this->AirSup.TairIntoBlower;

            } else {
                this->AirSup.TairIntoFCPM = (((1 - this->AirSup.BlowerHeatLossFactor) * this->AirSup.PairCompEl + this->AirSup.QintakeRecovery) /
                                             (this->FCPM.NdotAir * Cp * 1000.0)) +
                                            this->AirSup.TairIntoBlower; // 1000 Cp units mol-> kmol
            }

            this->AirSup.QskinLoss = this->AirSup.BlowerHeatLossFactor * this->AirSup.PairCompEl;

            if (this->AirSup.QskinLoss < 0.0) {
                ShowWarningError(state, format("problem in AirSup.QskinLoss {:.3R}", this->AirSup.QskinLoss));
                this->AirSup.QskinLoss = 0.0;
            }

            Real64 Hmolair;                                                     // temp enthalpy of air mixture in KJ/mol
            this->FigureAirEnthalpy(state, this->AirSup.TairIntoFCPM, Hmolair); // (Hmolair in KJ/mol)

            // units, NdotAir in kmol/sec.; Hmolfuel in KJ/mol ,
            //        factor of 1000's to get to J/s or watts
            this->FCPM.TotAirInEnthalphy = Hmolair * 1000.0 * this->FCPM.NdotAir * 1000.0;

            // calculation Step 8, Figure Product Gases

            // figure stoic N dot for air
            Real64 NdotO2 = state.dataGenerator->FuelSupply(this->FuelSupNum).StoicOxygenRate * this->FCPM.NdotFuel;

            // Air in excess of match for fuel
            Real64 NdotStoicAir = NdotO2 / this->AirSup.O2fraction;

            // figure excess air rate

            // Air in excess of match for fuel
            Real64 NdotExcessAir = this->FCPM.NdotAir - NdotStoicAir;

            if (NdotExcessAir < 0) { // can't meet stoichiometric fuel reaction

                ShowWarningError(state, "Air flow rate into fuel cell is too low for stoichiometric fuel reaction");
                ShowContinueError(state, "Increase air flow in GENERATOR:FC:AIR SUPPLY object:" + this->AirSup.Name);
            }

            // figure CO2 and Water rate from products (coefs setup during one-time processing in gas phase library )

            // CO2 from reaction
            Real64 NdotCO2ProdGas = this->FCPM.NdotFuel * state.dataGenerator->FuelSupply(this->FuelSupNum).CO2ProductGasCoef;

            // Water from reaction
            Real64 NdotH2OProdGas = this->FCPM.NdotFuel * state.dataGenerator->FuelSupply(this->FuelSupNum).H2OProductGasCoef;

            //  set product gas constituent fractions  (assume five usual components)
            Real64 NdotCO2 = 0.0; // temp CO2 molar rate coef product gas stream
            Real64 NdotN2 = 0.0;  // temp Nitrogen rate coef product gas stream
            Real64 Ndot02 = 0.0;  // temp Oxygen rate coef product gas stream
            Real64 NdotH2O = 0.0; // temp Water rate coef product gas stream
            Real64 NdotAr = 0.0;  // temp Argon rate coef product gas stream

            // Product gas constituents are fixed (not a user defined thing)

            for (int thisGas = 1; thisGas <= this->AirSup.NumConstituents; ++thisGas) {

                {
                    auto const SELECT_CASE_var(this->AirSup.GasLibID(thisGas));

                    if (SELECT_CASE_var == 1) {
                        // all the CO2 coming in plus the new CO2 from reactions
                        NdotCO2 = NdotCO2ProdGas + this->AirSup.ConstitMolalFract(thisGas) * this->FCPM.NdotAir;

                    } else if (SELECT_CASE_var == 2) {
                        // all the nitrogen coming in
                        NdotN2 = this->FCPM.NdotAir * this->AirSup.ConstitMolalFract(thisGas);

                    } else if (SELECT_CASE_var == 3) {
                        // all the oxygen in the excess air stream
                        Ndot02 = NdotExcessAir * this->AirSup.ConstitMolalFract(thisGas);

                    } else if (SELECT_CASE_var == 4) {
                        // all the H2O coming in plus the new H2O from reactions and the H2O from water used in reforming
                        NdotH2O = NdotH2OProdGas + this->AirSup.ConstitMolalFract(thisGas) * this->FCPM.NdotAir;

                    } else if (SELECT_CASE_var == 5) {
                        // all the argon coming in.
                        NdotAr = this->FCPM.NdotAir * this->AirSup.ConstitMolalFract(thisGas);

                    } else {
                    }
                }
            }

            this->FCPM.NdotProdGas = NdotCO2 + NdotN2 + Ndot02 + NdotH2O + NdotAr;

            // now that we have the total, figure molar fractions

            this->FCPM.ConstitMolalFract(1) = NdotCO2 / this->FCPM.NdotProdGas;

            // all the nitrogen coming in
            this->FCPM.ConstitMolalFract(2) = NdotN2 / this->FCPM.NdotProdGas;

            // all the oxygen in the excess air stream
            this->FCPM.ConstitMolalFract(3) = Ndot02 / this->FCPM.NdotProdGas;

            // all the H2O comming in plus the new H2O from reactions and the H2O from water used in reforming
            this->FCPM.ConstitMolalFract(4) = NdotH2O / this->FCPM.NdotProdGas;

            // all the argon coming in.
            this->FCPM.ConstitMolalFract(5) = NdotAr / this->FCPM.NdotProdGas;

            // HmolProdGases KJ/mol)
            Real64 HmolProdGases; // enthalpy of product gas mixture in KJ/mol
            this->FigureProductGasesEnthalpy(state, this->FCPM.TprodGasLeavingFCPM, HmolProdGases);

            // units, NdotProdGas in kmol/sec.; HmolProdGases in KJ/mol ,
            //        factor of 1000's to get to J/s or watts
            this->FCPM.TotProdGasEnthalphy = HmolProdGases * 1000.0 * this->FCPM.NdotProdGas * 1000.0;

            // calculation Step 9, Figure Skin lossess

            if (this->FCPM.SkinLossMode == DataGenerators::SkinLoss::ConstantRate) {
                // do nothing just use QdotSkin

            } else if (this->FCPM.SkinLossMode == DataGenerators::SkinLoss::UADT) {

                // get zone air temp
                if (this->FCPM.ZoneID > 0) {
                    this->FCPM.QdotSkin = this->FCPM.UAskin * (this->FCPM.TprodGasLeavingFCPM - state.dataHeatBalFanSys->ZT(this->FCPM.ZoneID));
                }

            } else if (this->FCPM.SkinLossMode == DataGenerators::SkinLoss::QuadraticFuelNdot) {

                this->FCPM.QdotSkin = CurveManager::CurveValue(state, this->FCPM.SkinLossCurveID, this->FCPM.NdotFuel);
            }

            // calculation Step 10, AC FCPM power ancillaries

            this->FCPM.PelancillariesAC = this->FCPM.ANC0 + this->FCPM.ANC1 * this->FCPM.NdotFuel;

            // calculation Step 11, Dilution air
            this->FigureAirEnthalpy(state, this->AirSup.TairIntoBlower, Hmolair); // (Hmolair in KJ/mol)

            // units, NdotDilutionAir in kmol/sec.; Hmolair in KJ/mol ,
            //        factor of 1000's to get to J/s or watts
            this->FCPM.DilutionAirInEnthalpy = Hmolair * 1000.0 * this->FCPM.NdotDilutionAir * 1000.0;
            this->FCPM.DilutionAirOutEnthalpy = this->FCPM.DilutionAirInEnthalpy + this->FCPM.StackHeatLossToDilution;

            // calculation Step 12, Calculate Reforming water out enthalpy
            Real64 HGasWater; // temp enthalpy of gaseous water in KJ/mol  No Formation
            FigureGaseousWaterEnthalpy(this->FCPM.TprodGasLeavingFCPM, HGasWater);

            this->FCPM.WaterOutEnthalpy = HGasWater * 1000.0 * this->FCPM.NdotLiqwater * 1000.0;

            // calculation Step 13, Calculate Heat balance
            //    move all terms in Equation 7 to RHS and calculate imbalance

            Real64 MagofImbalance = -this->FCPM.TotFuelInEnthalphy - this->FCPM.TotAirInEnthalphy - this->FCPM.WaterInEnthalpy -
                                    this->FCPM.DilutionAirInEnthalpy -
                                    this->FCPM.NdotFuel * state.dataGenerator->FuelSupply(this->FuelSupNum).LHV * 1000000.0 -
                                    this->FCPM.PelancillariesAC + this->FCPM.Pel + this->FCPM.TotProdGasEnthalphy + this->FCPM.WaterOutEnthalpy +
                                    this->FCPM.QdotStackCool + this->FCPM.QdotSkin + this->FCPM.DilutionAirOutEnthalpy;

            // Now find a new total prod Gas Enthalphy that would result in an energy balance
            // TODO check signs...
            Real64 tmpTotProdGasEnthalpy = this->FCPM.TotProdGasEnthalphy - MagofImbalance;

            // solve for a new TprodGasLeavingFCPM using regula falsi method

            Real64 Acc = 0.01;         // guessing need to refine
            int MaxIter = 150;         // guessing need to refine
            SolverFlag = 0;            // init
            std::array<Real64, 2> Par; // parameters passed in to SolveRoot
            Par[0] = tmpTotProdGasEnthalpy;
            Par[1] = this->FCPM.NdotProdGas;
            Real64 tmpTprodGas = this->FCPM.TprodGasLeavingFCPM;
            auto boundFunc =
                std::bind(&FCDataStruct::FuelCellProductGasEnthResidual, this, std::placeholders::_1, std::placeholders::_2, std::placeholders::_3);
            General::SolveRoot(
                state, Acc, MaxIter, SolverFlag, tmpTprodGas, boundFunc, DataGenerators::MinProductGasTemp, DataGenerators::MaxProductGasTemp, Par);

            if (SolverFlag == -2) {
                ++this->SolverErr_Type2_Iter;
                if (this->SolverErr_Type2_Iter == 1) {
                    ShowWarningError(state, "CalcFuelCellGeneratorModel: Root Solver problem, flag = -2, check signs, all positive");
                    ShowRecurringWarningErrorAtEnd(state,
                                                   "CalcFuelCellGeneratorModel: Root Solver problem, flag = -2, check signs, all positive",
                                                   this->SolverErr_Type2_IterIndex);
                } else {
                    ShowRecurringWarningErrorAtEnd(state,
                                                   "CalcFuelCellGeneratorModel: Root Solver problem, flag = -2, check signs, all positive",
                                                   this->SolverErr_Type2_IterIndex);
                }
            }
            if (SolverFlag == -1) {
                ++this->SolverErr_Type1_Iter;
                if (this->SolverErr_Type1_Iter == 1) {
                    ShowWarningError(state,
                                     "CalcFuelCellGeneratorModel: Root Solver problem, flag = -1, check accuracy and iterations, did not converge");
                    ShowRecurringWarningErrorAtEnd(
                        state,
                        "CalcFuelCellGeneratorModel: Root Solver problem, flag = -1, check accuracy and iterations, did not converge",
                        this->SolverErr_Type1_IterIndex);
                } else {
                    ShowRecurringWarningErrorAtEnd(
                        state,
                        "CalcFuelCellGeneratorModel: Root Solver problem, flag = -1, check accuracy and iterations, did not converge",
                        this->SolverErr_Type1_IterIndex);
                }
            }
            if (SolverFlag > 0) {
                this->FCPM.TprodGasLeavingFCPM = tmpTprodGas;
                //  write(*,*) 'Number of Root Solver iterations: ', solverFlag
            }

            // Control Step 3 determine interaction with electrical storage
            // How much power is really going into inverter?
            Real64 PintoInverter = Pel + Pstorage; // Back out so we can reapply
            bool ConstrainedStorage;
            this->ManageElectStorInteractions(state, Pdemand, PpcuLosses, ConstrainedStorage, Pstorage, PgridExtra);
            PintoInverter = Pel - Pstorage;
            // refine power conditioning losses with more current power production

            if (this->Inverter.EffMode == DataGenerators::InverterEfficiencyMode::Constant) {

                PpcuLosses = (1.0 - this->Inverter.ConstEff) * PintoInverter;
            }

            if (this->Inverter.EffMode == DataGenerators::InverterEfficiencyMode::Quadratic) {

                PpcuLosses = (1.0 - CurveManager::CurveValue(state, this->Inverter.EffQuadraticCurveID, PintoInverter)) * PintoInverter;
            }

            PoutofInverter = PintoInverter - PpcuLosses;

            this->ACPowerGen = PoutofInverter - this->FCPM.PelancillariesAC - this->AirSup.PairCompEl -
                               state.dataGenerator->FuelSupply(this->FuelSupNum).PfuelCompEl - this->WaterSup.PwaterCompEl;
            this->Inverter.PCUlosses = PpcuLosses;
            // model assumes air intake is drawn over power conditioner to recovery heat
            this->Inverter.QairIntake = this->Inverter.PCUlosses;

            this->CalcFuelCellAuxHeater();

            this->CalcFuelCellGenHeatRecovery(state);
            // calculation Step 11, If imbalance below threshold, then exit out of do loop.

            if ((std::abs(MagofImbalance) < std::abs(DataGenerators::ImBalanceTol * this->FCPM.Pel)) && (iter > 2)) {
                break;
            }

        } // sequential substitution loop

        this->FCPM.SeqSubstitIter = iter;
        this->FCPM.RegulaFalsiIter = SolverFlag;
    }

    void FCDataStruct::ManageElectStorInteractions(EnergyPlusData &state,
                                                   Real64 const Pdemand,
                                                   [[maybe_unused]] Real64 const PpcuLosses,
                                                   bool &Constrained,
                                                   Real64 &Pstorage,
                                                   Real64 &PgridOverage // electricity that can't be stored and needs to go out
    )
    {

        // SUBROUTINE INFORMATION:
        //       AUTHOR         B. Griffith
        //       DATE WRITTEN   Aug 2005
        //       MODIFIED       na
        //       RE-ENGINEERED  na

        // PURPOSE OF THIS SUBROUTINE:
        // manage controls and calculations related to electrical storage in FuelCell model

        Real64 tmpPdraw = 0.0;
        Real64 tmpPcharge = 0.0;
        bool drawing = false;  // true if drawing power
        bool charging = false; // true if charging
        Constrained = false;

        // step 1 figure out what is desired of electrical storage system

        if (this->FCPM.Pel < (Pdemand)) {
            // draw from storage
            tmpPdraw = (Pdemand) - this->FCPM.Pel;
            drawing = true;
        }

        if (this->FCPM.Pel > (Pdemand)) {
            // add to storage
            tmpPcharge = this->FCPM.Pel - (Pdemand);
            charging = true;
        }

        //  step 2, figure out what is possible for electrical storage draws/charges

        if (charging) {

            if (this->ElecStorage.StorageModelMode == DataGenerators::ElectricalStorage::SimpleEffConstraints) {

                if (this->ElecStorage.LastTimeStepStateOfCharge >= this->ElecStorage.NominalEnergyCapacity) {
                    // storage full!  no more allowed!
                    PgridOverage = tmpPcharge;
                    tmpPcharge = 0.0;
                    Constrained = true;
                }
                if (tmpPcharge > this->ElecStorage.MaxPowerStore) {
                    PgridOverage = tmpPcharge - this->ElecStorage.MaxPowerStore;
                    tmpPcharge = this->ElecStorage.MaxPowerStore;
                    Constrained = true;
                }

                // now add energy to storage from charging
                if ((this->ElecStorage.LastTimeStepStateOfCharge +
                     tmpPcharge * state.dataHVACGlobal->TimeStepSys * DataGlobalConstants::SecInHour * this->ElecStorage.EnergeticEfficCharge) <
                    this->ElecStorage.NominalEnergyCapacity) {

                    this->ElecStorage.ThisTimeStepStateOfCharge =
                        this->ElecStorage.LastTimeStepStateOfCharge +
                        tmpPcharge * state.dataHVACGlobal->TimeStepSys * DataGlobalConstants::SecInHour * this->ElecStorage.EnergeticEfficCharge;
                } else { // would over charge this time step

                    tmpPcharge = (this->ElecStorage.NominalEnergyCapacity - this->ElecStorage.LastTimeStepStateOfCharge) /
                                 (state.dataHVACGlobal->TimeStepSys * DataGlobalConstants::SecInHour * this->ElecStorage.EnergeticEfficCharge);
                    Constrained = true;
                    this->ElecStorage.ThisTimeStepStateOfCharge =
                        this->ElecStorage.LastTimeStepStateOfCharge +
                        tmpPcharge * state.dataHVACGlobal->TimeStepSys * DataGlobalConstants::SecInHour * this->ElecStorage.EnergeticEfficCharge;
                }

                // losses go into QairIntake
                this->ElecStorage.QairIntake = tmpPcharge * (1.0 - this->ElecStorage.EnergeticEfficCharge);

            } else if (this->ElecStorage.StorageModelMode == DataGenerators::ElectricalStorage::LeadAcidBatterManwellMcGowan) {
                ShowWarningError(state, "ManageElectStorInteractions: Not yet implemented: Lead Acid Battery By Manwell and McGowan 1993 ");

            } else if (this->ElecStorage.StorageModelMode == DataGenerators::ElectricalStorage::LeadAcidBatterySaupe) {
                ShowWarningError(state, "ManageElectStorInteractions: Not yet implemented: Lead Acid Battery By Saupe 1993 ");

            } else {

                // should not come here
            }

            Pstorage = tmpPcharge;

        } // charging

        if (drawing) {
            if (this->ElecStorage.StorageModelMode == DataGenerators::ElectricalStorage::SimpleEffConstraints) {

                if (this->ElecStorage.LastTimeStepStateOfCharge <= 0.0) {
                    // storage empty  no more allowed!
                    tmpPdraw = 0.0;
                    Constrained = true;
                    drawing = false;
                }
                if (tmpPdraw > this->ElecStorage.MaxPowerDraw) {
                    tmpPdraw = this->ElecStorage.MaxPowerDraw;
                    Constrained = true;
                }

                // now take energy from storage by drawing  (amplified by energetic effic)
                if ((this->ElecStorage.LastTimeStepStateOfCharge - tmpPdraw * state.dataHVACGlobal->TimeStepSys * DataGlobalConstants::SecInHour /
                                                                       this->ElecStorage.EnergeticEfficDischarge) > 0.0) {

                    this->ElecStorage.ThisTimeStepStateOfCharge =
                        this->ElecStorage.LastTimeStepStateOfCharge -
                        tmpPdraw * state.dataHVACGlobal->TimeStepSys * DataGlobalConstants::SecInHour / this->ElecStorage.EnergeticEfficDischarge;
                } else { // would over drain storage this timestep so reduce tmpPdraw
                    tmpPdraw = this->ElecStorage.LastTimeStepStateOfCharge * this->ElecStorage.EnergeticEfficDischarge /
                               (state.dataHVACGlobal->TimeStepSys * DataGlobalConstants::SecInHour);
                    this->ElecStorage.ThisTimeStepStateOfCharge =
                        this->ElecStorage.LastTimeStepStateOfCharge -
                        tmpPdraw * state.dataHVACGlobal->TimeStepSys * DataGlobalConstants::SecInHour / this->ElecStorage.EnergeticEfficDischarge;

                    Constrained = true;
                }
                // losses go into QairIntake
                this->ElecStorage.QairIntake = tmpPdraw * (1.0 / this->ElecStorage.EnergeticEfficDischarge - 1.0);
            } else if (this->ElecStorage.StorageModelMode == DataGenerators::ElectricalStorage::LeadAcidBatterManwellMcGowan) {
                ShowWarningError(state, "ManageElectStorInteractions: Not yet implemented: Lead Acid Battery By Manwell and McGowan 1993 ");

            } else if (this->ElecStorage.StorageModelMode == DataGenerators::ElectricalStorage::LeadAcidBatterySaupe) {
                ShowWarningError(state, "ManageElectStorInteractions: Not yet implemented: Lead Acid Battery By Saupe 1993 ");

            } else {

                // should not come here
            }

            Pstorage = -tmpPdraw;

        } // drawing

        if ((!charging) && (!drawing)) {

            this->ElecStorage.ThisTimeStepStateOfCharge = this->ElecStorage.LastTimeStepStateOfCharge;
            this->ElecStorage.PelNeedFromStorage = 0.0;
            this->ElecStorage.PelFromStorage = 0.0;
            this->ElecStorage.QairIntake = 0.0;
        }

        if (Pstorage >= 0.0) {

            this->ElecStorage.PelIntoStorage = Pstorage;
            this->ElecStorage.PelFromStorage = 0.0;
        }
        if (Pstorage < 0.0) {

            this->ElecStorage.PelIntoStorage = 0.0;
            this->ElecStorage.PelFromStorage = -Pstorage;
        }
    }

    Real64 FCDataStruct::FuelCellProductGasEnthResidual(EnergyPlusData &state,
                                                        Real64 const TprodGas,           // temperature, this is "x" being searched
                                                        std::array<Real64, 2> const &Par // par(1) = Generator Number
    )
    {

        // FUNCTION INFORMATION:
        //       AUTHOR         Brent Griffith NREL
        //       DATE WRITTEN   Aug 2005
        //       MODIFIED       na
        //       RE-ENGINEERED  na

        // PURPOSE OF THIS FUNCTION:
        // Provide function for call to regula falsi search
        // Search for an product gas stream temperature that provides a
        // certain enthaply. (enthalpy is based on Shomate and can't be inverted)

        // METHODOLOGY EMPLOYED:
        // Calculates residual function for product gas enthalpy
        // calls procedure FigureProductGasesEnthalpy

        Real64 Residuum; // F(x)

        Real64 thisHmolalProdGases;
        Real64 desiredHprodGases = Par[0];
        Real64 NdotProdGases = Par[1];

        this->FigureProductGasesEnthalpy(state, TprodGas, thisHmolalProdGases);

        Residuum = (thisHmolalProdGases * NdotProdGases * 1000000.0) - desiredHprodGases;

        return Residuum;
    }

    void FCDataStruct::FigureAirHeatCap(EnergyPlusData &state, Real64 const FluidTemp, Real64 &Cp)
    {

        // SUBROUTINE INFORMATION:
        //       AUTHOR         B Griffith
        //       DATE WRITTEN   August 2005
        //       MODIFIED       na
        //       RE-ENGINEERED  na

        // PURPOSE OF THIS SUBROUTINE:
        // calculate Cp from Shomate equations for fuel

        // METHODOLOGY EMPLOYED:
        // sum by weighting molar fractions of all Air constituents.
        // assumes mixture is sum of parts.

        // REFERENCES:
        // NIST Webbook on gas phase thermochemistry

        Real64 A;  // shomate coeff
        Real64 B;  // shomate coeff
        Real64 C;  // shomate coeff
        Real64 D;  // shomate coeff
        Real64 E;  // shomate coeff
        Real64 A1; // NASA poly coeff
        Real64 A2; // NASA poly coeff
        Real64 A3; // NASA poly coeff
        Real64 A4; // NASA poly coeff
        Real64 A5; // NASA poly coeff

        // loop through fuel constituents and sum up Cp

        // two different themodynamic curve fits might be used

        Real64 tempCp = 0.0;

        Real64 const Tkel = (FluidTemp + DataGlobalConstants::KelvinConv);          // temp for NASA eq. in Kelvin
        Real64 const Tsho = (FluidTemp + DataGlobalConstants::KelvinConv) / 1000.0; // temp for Shomate eq  in (Kelvin/1000)

        Real64 const pow_2_Tsho(pow_2(Tsho));
        Real64 const pow_3_Tsho(pow_3(Tsho));
        Real64 const pow_2_Tkel(pow_2(Tkel));
        Real64 const pow_3_Tkel(pow_3(Tkel));
        Real64 const pow_4_Tkel(pow_4(Tkel));

        for (int thisConstit = 1; thisConstit <= this->AirSup.NumConstituents; ++thisConstit) {
            int gasID = this->AirSup.GasLibID(thisConstit);
            if (gasID > 0) {
                if (state.dataGenerator->GasPhaseThermoChemistryData(gasID).ThermoMode == DataGenerators::ThermodynamicMode::NISTShomate) {

                    A = state.dataGenerator->GasPhaseThermoChemistryData(gasID).ShomateA;
                    B = state.dataGenerator->GasPhaseThermoChemistryData(gasID).ShomateB;
                    C = state.dataGenerator->GasPhaseThermoChemistryData(gasID).ShomateC;
                    D = state.dataGenerator->GasPhaseThermoChemistryData(gasID).ShomateD;
                    E = state.dataGenerator->GasPhaseThermoChemistryData(gasID).ShomateE;

                    tempCp += ((A + B * Tsho + C * pow_2_Tsho + D * pow_3_Tsho + E / pow_2_Tsho) * this->AirSup.ConstitMolalFract(thisConstit));
                }

                if (state.dataGenerator->GasPhaseThermoChemistryData(gasID).ThermoMode == DataGenerators::ThermodynamicMode::NASAPolynomial) {

                    A1 = state.dataGenerator->GasPhaseThermoChemistryData(gasID).NASA_A1;
                    A2 = state.dataGenerator->GasPhaseThermoChemistryData(gasID).NASA_A2;
                    A3 = state.dataGenerator->GasPhaseThermoChemistryData(gasID).NASA_A3;
                    A4 = state.dataGenerator->GasPhaseThermoChemistryData(gasID).NASA_A4;
                    A5 = state.dataGenerator->GasPhaseThermoChemistryData(gasID).NASA_A5;

                    tempCp += (A1 + A2 * Tkel + A3 * pow_2_Tkel + A4 * pow_3_Tkel + A5 * pow_4_Tkel) * DataGenerators::RinKJperMolpK *
                              this->AirSup.ConstitMolalFract(thisConstit);
                }
            }
        }

        Cp = tempCp;
    }

    void FCDataStruct::FigureAirEnthalpy(EnergyPlusData &state, Real64 const FluidTemp, Real64 &Hair)
    {

        // SUBROUTINE INFORMATION:
        //       AUTHOR         B Griffith
        //       DATE WRITTEN   August 2005
        //       MODIFIED       na
        //       RE-ENGINEERED  na

        // PURPOSE OF THIS SUBROUTINE:
        // calculate Enthalpy from Shomate equations for fuel

        // METHODOLOGY EMPLOYED:
        // sum by weighting molar fractions of all fuel constituents.
        // assumes mixture is sum of parts.

        // REFERENCES:
        // NIST Webbook on gas phase thermochemistry

        Real64 A;  // shomate coeff
        Real64 B;  // shomate coeff
        Real64 C;  // shomate coeff
        Real64 D;  // shomate coeff
        Real64 E;  // shomate coeff
        Real64 F;  // shomate coeff
        Real64 H;  // shomate coeff
        Real64 A1; // NASA poly coeff
        Real64 A2; // NASA poly coeff
        Real64 A3; // NASA poly coeff
        Real64 A4; // NASA poly coeff
        Real64 A5; // NASA poly coeff
        Real64 A6; // NASA poly coeff

        Real64 const Tsho = (FluidTemp + DataGlobalConstants::KelvinConv) / 1000.0; // temp for Shomate eq  in (Kelvin/1000)
        Real64 const Tkel = (FluidTemp + DataGlobalConstants::KelvinConv);          // temp for NASA eq. in Kelvin

        // loop through fuel constituents and sum up Cp

        Real64 tempHair = 0.0;

        Real64 const pow_2_Tsho(pow_2(Tsho));
        Real64 const pow_3_Tsho(pow_3(Tsho));
        Real64 const pow_4_Tsho(pow_4(Tsho));
        Real64 const pow_2_Tkel(pow_2(Tkel));
        Real64 const pow_3_Tkel(pow_3(Tkel));
        Real64 const pow_4_Tkel(pow_4(Tkel));

        for (int thisConstit = 1; thisConstit <= this->AirSup.NumConstituents; ++thisConstit) {
            int gasID = this->AirSup.GasLibID(thisConstit);
            if (gasID > 0) {
                if (state.dataGenerator->GasPhaseThermoChemistryData(gasID).ThermoMode == DataGenerators::ThermodynamicMode::NISTShomate) {

                    A = state.dataGenerator->GasPhaseThermoChemistryData(gasID).ShomateA;
                    B = state.dataGenerator->GasPhaseThermoChemistryData(gasID).ShomateB;
                    C = state.dataGenerator->GasPhaseThermoChemistryData(gasID).ShomateC;
                    D = state.dataGenerator->GasPhaseThermoChemistryData(gasID).ShomateD;
                    E = state.dataGenerator->GasPhaseThermoChemistryData(gasID).ShomateE;
                    F = state.dataGenerator->GasPhaseThermoChemistryData(gasID).ShomateF;
                    H = state.dataGenerator->GasPhaseThermoChemistryData(gasID).ShomateH;

                    Real64 HairI = (A * Tsho + B * pow_2_Tsho / 2.0 + C * pow_3_Tsho / 3.0 + D * pow_4_Tsho / 4.0 - E / Tsho + F - H);

                    tempHair += HairI * this->AirSup.ConstitMolalFract(thisConstit);
                }
                if (state.dataGenerator->GasPhaseThermoChemistryData(gasID).ThermoMode == DataGenerators::ThermodynamicMode::NASAPolynomial) {
                    A1 = state.dataGenerator->GasPhaseThermoChemistryData(gasID).NASA_A1;
                    A2 = state.dataGenerator->GasPhaseThermoChemistryData(gasID).NASA_A2;
                    A3 = state.dataGenerator->GasPhaseThermoChemistryData(gasID).NASA_A3;
                    A4 = state.dataGenerator->GasPhaseThermoChemistryData(gasID).NASA_A4;
                    A5 = state.dataGenerator->GasPhaseThermoChemistryData(gasID).NASA_A5;
                    A6 = state.dataGenerator->GasPhaseThermoChemistryData(gasID).NASA_A6;

                    tempHair += (((A1 + A2 * Tkel / 2.0 + A3 * pow_2_Tkel / 3.0 + A4 * pow_3_Tkel / 4.0 + A5 * pow_4_Tkel / 5.0 + A6 / Tkel) *
                                  DataGenerators::RinKJperMolpK * Tkel) -
                                 state.dataGenerator->GasPhaseThermoChemistryData(gasID).StdRefMolarEnthOfForm) *
                                this->AirSup.ConstitMolalFract(thisConstit);
                }
            }
        }

        Hair = tempHair;
    }

    void FCDataStruct::FigureFuelHeatCap(EnergyPlusData &state, Real64 const FluidTemp, Real64 &Cp) const
    {

        // SUBROUTINE INFORMATION:
        //       AUTHOR         B Griffith
        //       DATE WRITTEN   August 2005
        //       MODIFIED       na
        //       RE-ENGINEERED  na

        // PURPOSE OF THIS SUBROUTINE:
        // calculate Cp from Shomate equations for fuel

        // METHODOLOGY EMPLOYED:
        // sum by weighting molar fractions of all fuel constituents.
        // assumes mixture is sum of parts.

        // REFERENCES:
        // NIST Webbook on gas phase thermochemistry

        Real64 A;  // shomate coeff
        Real64 B;  // shomate coeff
        Real64 C;  // shomate coeff
        Real64 D;  // shomate coeff
        Real64 E;  // shomate coeff
        Real64 A1; // NASA poly coeff
        Real64 A2; // NASA poly coeff
        Real64 A3; // NASA poly coeff
        Real64 A4; // NASA poly coeff
        Real64 A5; // NASA poly coeff

        Real64 const Tsho = (FluidTemp + DataGlobalConstants::KelvinConv) / 1000.0; // temp for Shomate eq  in (Kelvin/1000)
        Real64 const Tkel = (FluidTemp + DataGlobalConstants::KelvinConv);          // temp for NASA eq. in Kelvin

        // loop through fuel constituents and sum up Cp

        Real64 tempCp = 0.0;

        Real64 const pow_2_Tsho(pow_2(Tsho));
        Real64 const pow_3_Tsho(pow_3(Tsho));
        Real64 const pow_2_Tkel(pow_2(Tkel));
        Real64 const pow_3_Tkel(pow_3(Tkel));
        Real64 const pow_4_Tkel(pow_4(Tkel));

        for (int thisConstit = 1; thisConstit <= state.dataGenerator->FuelSupply(this->FuelSupNum).NumConstituents; ++thisConstit) {
            int gasID = state.dataGenerator->FuelSupply(this->FuelSupNum).GasLibID(thisConstit);
            if (gasID > 0) {
                if (state.dataGenerator->GasPhaseThermoChemistryData(gasID).ThermoMode == DataGenerators::ThermodynamicMode::NISTShomate) {

                    A = state.dataGenerator->GasPhaseThermoChemistryData(gasID).ShomateA;
                    B = state.dataGenerator->GasPhaseThermoChemistryData(gasID).ShomateB;
                    C = state.dataGenerator->GasPhaseThermoChemistryData(gasID).ShomateC;
                    D = state.dataGenerator->GasPhaseThermoChemistryData(gasID).ShomateD;
                    E = state.dataGenerator->GasPhaseThermoChemistryData(gasID).ShomateE;

                    tempCp += ((A + B * Tsho + C * pow_2_Tsho + D * pow_3_Tsho + E / pow_2_Tsho) *
                               state.dataGenerator->FuelSupply(this->FuelSupNum).ConstitMolalFract(thisConstit));
                }

                if (state.dataGenerator->GasPhaseThermoChemistryData(gasID).ThermoMode == DataGenerators::ThermodynamicMode::NASAPolynomial) {
                    A1 = state.dataGenerator->GasPhaseThermoChemistryData(gasID).NASA_A1;
                    A2 = state.dataGenerator->GasPhaseThermoChemistryData(gasID).NASA_A2;
                    A3 = state.dataGenerator->GasPhaseThermoChemistryData(gasID).NASA_A3;
                    A4 = state.dataGenerator->GasPhaseThermoChemistryData(gasID).NASA_A4;
                    A5 = state.dataGenerator->GasPhaseThermoChemistryData(gasID).NASA_A5;

                    tempCp += (A1 + A2 * Tkel + A3 * pow_2_Tkel + A4 * pow_3_Tkel + A5 * pow_4_Tkel) * DataGenerators::RinKJperMolpK *
                              state.dataGenerator->FuelSupply(this->FuelSupNum).ConstitMolalFract(thisConstit);
                }
            }
        }

        Cp = tempCp;
    }

    void FCDataStruct::FigureFuelEnthalpy(EnergyPlusData &state, Real64 const FluidTemp, Real64 &Hfuel) const
    {

        // SUBROUTINE INFORMATION:
        //       AUTHOR         B Griffith
        //       DATE WRITTEN   August 2005
        //       MODIFIED       na
        //       RE-ENGINEERED  na

        // PURPOSE OF THIS SUBROUTINE:
        // calculate Enthalpy from Shomate equations for fuel

        // METHODOLOGY EMPLOYED:
        // sum by weighting molar fractions of all fuel constituents.
        // assumes mixture is sum of parts.

        // REFERENCES:
        // NIST Webbook on gas phase thermochemistry

        Real64 A;  // shomate coeff
        Real64 B;  // shomate coeff
        Real64 C;  // shomate coeff
        Real64 D;  // shomate coeff
        Real64 E;  // shomate coeff
        Real64 F;  // shomate coeff
        Real64 H;  // shomate coeff
        Real64 A1; // NASA poly coeff
        Real64 A2; // NASA poly coeff
        Real64 A3; // NASA poly coeff
        Real64 A4; // NASA poly coeff
        Real64 A5; // NASA poly coeff
        Real64 A6; // NASA poly coeff

        Real64 const Tsho = (FluidTemp + DataGlobalConstants::KelvinConv) / 1000.0; // temp for Shomate eq  in (Kelvin/1000)
        Real64 const Tkel = (FluidTemp + DataGlobalConstants::KelvinConv);          // temp for NASA eq. in Kelvin

        // loop through fuel constituents and sum up Cp

        Real64 tempHfuel = 0.0;

        Real64 const pow_2_Tsho(pow_2(Tsho));
        Real64 const pow_3_Tsho(pow_3(Tsho));
        Real64 const pow_4_Tsho(pow_4(Tsho));
        Real64 const pow_2_Tkel(pow_2(Tkel));
        Real64 const pow_3_Tkel(pow_3(Tkel));
        Real64 const pow_4_Tkel(pow_4(Tkel));

        for (int thisConstit = 1; thisConstit <= state.dataGenerator->FuelSupply(this->FuelSupNum).NumConstituents; ++thisConstit) {
            int gasID = state.dataGenerator->FuelSupply(this->FuelSupNum).GasLibID(thisConstit);
            if (gasID > 0) {
                if (state.dataGenerator->GasPhaseThermoChemistryData(gasID).ThermoMode == DataGenerators::ThermodynamicMode::NISTShomate) {
                    A = state.dataGenerator->GasPhaseThermoChemistryData(gasID).ShomateA;
                    B = state.dataGenerator->GasPhaseThermoChemistryData(gasID).ShomateB;
                    C = state.dataGenerator->GasPhaseThermoChemistryData(gasID).ShomateC;
                    D = state.dataGenerator->GasPhaseThermoChemistryData(gasID).ShomateD;
                    E = state.dataGenerator->GasPhaseThermoChemistryData(gasID).ShomateE;
                    F = state.dataGenerator->GasPhaseThermoChemistryData(gasID).ShomateF;
                    H = state.dataGenerator->GasPhaseThermoChemistryData(gasID).ShomateH;

                    Real64 HfuelI = (A * Tsho + B * pow_2_Tsho / 2.0 + C * pow_3_Tsho / 3.0 + D * pow_4_Tsho / 4.0 - E / Tsho + F - H);

                    tempHfuel += HfuelI * state.dataGenerator->FuelSupply(this->FuelSupNum).ConstitMolalFract(thisConstit);
                }
                if (state.dataGenerator->GasPhaseThermoChemistryData(gasID).ThermoMode == DataGenerators::ThermodynamicMode::NASAPolynomial) {

                    A1 = state.dataGenerator->GasPhaseThermoChemistryData(gasID).NASA_A1;
                    A2 = state.dataGenerator->GasPhaseThermoChemistryData(gasID).NASA_A2;
                    A3 = state.dataGenerator->GasPhaseThermoChemistryData(gasID).NASA_A3;
                    A4 = state.dataGenerator->GasPhaseThermoChemistryData(gasID).NASA_A4;
                    A5 = state.dataGenerator->GasPhaseThermoChemistryData(gasID).NASA_A5;
                    A6 = state.dataGenerator->GasPhaseThermoChemistryData(gasID).NASA_A6;

                    tempHfuel += (((A1 + A2 * Tkel / 2.0 + A3 * pow_2_Tkel / 3.0 + A4 * pow_3_Tkel / 4.0 + A5 * pow_4_Tkel / 5.0 + A6 / Tkel) *
                                   DataGenerators::RinKJperMolpK * Tkel) -
                                  state.dataGenerator->GasPhaseThermoChemistryData(gasID).StdRefMolarEnthOfForm) *
                                 state.dataGenerator->FuelSupply(this->FuelSupNum).ConstitMolalFract(thisConstit);
                }
            }
        }

        Hfuel = tempHfuel;
    }

    void FCDataStruct::FigureProductGasesEnthalpy(EnergyPlusData &state, Real64 const FluidTemp, Real64 &HProdGases)
    {

        // SUBROUTINE INFORMATION:
        //       AUTHOR         B Griffith
        //       DATE WRITTEN   August 2005
        //       MODIFIED       na
        //       RE-ENGINEERED  na

        // PURPOSE OF THIS SUBROUTINE:
        // calculate Enthalpy from Shomate equations for gases

        // METHODOLOGY EMPLOYED:
        // sum by weighting molar fractions of all product gas constituents.
        // assumes mixture is sum of parts.

        // REFERENCES:
        // NIST Webbook on gas phase thermochemistry

        Real64 A;  // shomate coeff
        Real64 B;  // shomate coeff
        Real64 C;  // shomate coeff
        Real64 D;  // shomate coeff
        Real64 E;  // shomate coeff
        Real64 F;  // shomate coeff
        Real64 H;  // shomate coeff
        Real64 A1; // NASA poly coeff
        Real64 A2; // NASA poly coeff
        Real64 A3; // NASA poly coeff
        Real64 A4; // NASA poly coeff
        Real64 A5; // NASA poly coeff
        Real64 A6; // NASA poly coeff

        Real64 const Tsho = (FluidTemp + DataGlobalConstants::KelvinConv) / 1000.0; // temp for Shomate eq  in (Kelvin/1000)
        Real64 const Tkel = (FluidTemp + DataGlobalConstants::KelvinConv);          // temp for NASA eq. in Kelvin

        // loop through fuel constituents and sum up Cp

        Real64 tempHprodGases = 0.0;

        Real64 const pow_2_Tsho(pow_2(Tsho));
        Real64 const pow_3_Tsho(pow_3(Tsho));
        Real64 const pow_4_Tsho(pow_4(Tsho));
        Real64 const pow_2_Tkel(pow_2(Tkel));
        Real64 const pow_3_Tkel(pow_3(Tkel));
        Real64 const pow_4_Tkel(pow_4(Tkel));

        for (int thisConstit = 1; thisConstit <= 5; ++thisConstit) {
            int gasID = this->FCPM.GasLibID(thisConstit);
            if (gasID > 0) {
                if (state.dataGenerator->GasPhaseThermoChemistryData(gasID).ThermoMode == DataGenerators::ThermodynamicMode::NISTShomate) {
                    A = state.dataGenerator->GasPhaseThermoChemistryData(gasID).ShomateA;
                    B = state.dataGenerator->GasPhaseThermoChemistryData(gasID).ShomateB;
                    C = state.dataGenerator->GasPhaseThermoChemistryData(gasID).ShomateC;
                    D = state.dataGenerator->GasPhaseThermoChemistryData(gasID).ShomateD;
                    E = state.dataGenerator->GasPhaseThermoChemistryData(gasID).ShomateE;
                    F = state.dataGenerator->GasPhaseThermoChemistryData(gasID).ShomateF;
                    H = state.dataGenerator->GasPhaseThermoChemistryData(gasID).ShomateH;

                    tempHprodGases += ((A * Tsho + B * pow_2_Tsho / 2.0 + C * pow_3_Tsho / 3.0 + D * pow_4_Tsho / 4.0 - E / Tsho + F - H) *
                                       this->FCPM.ConstitMolalFract(thisConstit));
                }
                if (state.dataGenerator->GasPhaseThermoChemistryData(gasID).ThermoMode == DataGenerators::ThermodynamicMode::NASAPolynomial) {
                    A1 = state.dataGenerator->GasPhaseThermoChemistryData(gasID).NASA_A1;
                    A2 = state.dataGenerator->GasPhaseThermoChemistryData(gasID).NASA_A2;
                    A3 = state.dataGenerator->GasPhaseThermoChemistryData(gasID).NASA_A3;
                    A4 = state.dataGenerator->GasPhaseThermoChemistryData(gasID).NASA_A4;
                    A5 = state.dataGenerator->GasPhaseThermoChemistryData(gasID).NASA_A5;
                    A6 = state.dataGenerator->GasPhaseThermoChemistryData(gasID).NASA_A6;

                    tempHprodGases += (((A1 + A2 * Tkel / 2.0 + A3 * pow_2_Tkel / 3.0 + A4 * pow_3_Tkel / 4.0 + A5 * pow_4_Tkel / 5.0 + A6 / Tkel) *
                                        DataGenerators::RinKJperMolpK * Tkel) -
                                       state.dataGenerator->GasPhaseThermoChemistryData(gasID).StdRefMolarEnthOfForm) *
                                      this->FCPM.ConstitMolalFract(thisConstit);
                }
            } // gasid > 0
        }

        HProdGases = tempHprodGases;
    }

    void FCDataStruct::FigureAuxilHeatGasHeatCap(EnergyPlusData &state, Real64 const FluidTemp, Real64 &Cp)
    {

        // SUBROUTINE INFORMATION:
        //       AUTHOR         Brent Griffith
        //       DATE WRITTEN   Aug. 2005
        //       MODIFIED       na
        //       RE-ENGINEERED  na

        Real64 tempCp;
        Real64 A;  // shomate coeff
        Real64 B;  // shomate coeff
        Real64 C;  // shomate coeff
        Real64 D;  // shomate coeff
        Real64 E;  // shomate coeff
        Real64 A1; // NASA poly coeff
        Real64 A2; // NASA poly coeff
        Real64 A3; // NASA poly coeff
        Real64 A4; // NASA poly coeff
        Real64 A5; // NASA poly coeff

        Real64 const Tsho = (FluidTemp + DataGlobalConstants::KelvinConv) / 1000.0; // temp for Shomate eq  in (Kelvin/1000)
        Real64 const Tkel = (FluidTemp + DataGlobalConstants::KelvinConv);          // temp for NASA eq. in Kelvin

        // loop through fuel constituents and sum up Cp

        tempCp = 0.0;

        Real64 const pow_2_Tsho(pow_2(Tsho));
        Real64 const pow_3_Tsho(pow_3(Tsho));
        Real64 const pow_2_Tkel(pow_2(Tkel));
        Real64 const pow_3_Tkel(pow_3(Tkel));
        Real64 const pow_4_Tkel(pow_4(Tkel));

        for (int thisConstit = 1; thisConstit <= isize(this->AuxilHeat.GasLibID); ++thisConstit) {
            int gasID = this->AuxilHeat.GasLibID(thisConstit);
            if (gasID > 0) {
                if (state.dataGenerator->GasPhaseThermoChemistryData(gasID).ThermoMode == DataGenerators::ThermodynamicMode::NISTShomate) {

                    A = state.dataGenerator->GasPhaseThermoChemistryData(gasID).ShomateA;
                    B = state.dataGenerator->GasPhaseThermoChemistryData(gasID).ShomateB;
                    C = state.dataGenerator->GasPhaseThermoChemistryData(gasID).ShomateC;
                    D = state.dataGenerator->GasPhaseThermoChemistryData(gasID).ShomateD;
                    E = state.dataGenerator->GasPhaseThermoChemistryData(gasID).ShomateE;

                    tempCp += ((A + B * Tsho + C * pow_2_Tsho + D * pow_3_Tsho + E / pow_2_Tsho) * this->AuxilHeat.ConstitMolalFract(thisConstit));
                }

                if (state.dataGenerator->GasPhaseThermoChemistryData(gasID).ThermoMode == DataGenerators::ThermodynamicMode::NASAPolynomial) {
                    A1 = state.dataGenerator->GasPhaseThermoChemistryData(gasID).NASA_A1;
                    A2 = state.dataGenerator->GasPhaseThermoChemistryData(gasID).NASA_A2;
                    A3 = state.dataGenerator->GasPhaseThermoChemistryData(gasID).NASA_A3;
                    A4 = state.dataGenerator->GasPhaseThermoChemistryData(gasID).NASA_A4;
                    A5 = state.dataGenerator->GasPhaseThermoChemistryData(gasID).NASA_A5;

                    tempCp += (A1 + A2 * Tkel + A3 * pow_2_Tkel + A4 * pow_3_Tkel + A5 * pow_4_Tkel) * DataGenerators::RinKJperMolpK *
                              this->AuxilHeat.ConstitMolalFract(thisConstit);
                }
            }
        }

        Cp = tempCp;
    }

    void FCDataStruct::FigureGaseousWaterEnthalpy(Real64 const FluidTemp, // degree C
                                                  Real64 &HGasWater       // kJ/mol
    )
    {

        // SUBROUTINE INFORMATION:
        //       AUTHOR         B Griffith
        //       DATE WRITTEN   December 2005
        //       MODIFIED       na
        //       RE-ENGINEERED  na

        // PURPOSE OF THIS SUBROUTINE:
        // calculate Enthalpy from Shomate equations for gaseous water
        // No enthalpy of formation in this one.

        // REFERENCES:
        // NIST Webbook on gas phase thermochemistry

        Real64 constexpr A = 29.0373;                                               // shomate coeff
        Real64 constexpr B = 10.2573;                                               // shomate coeff
        Real64 constexpr C = 2.81048;                                               // shomate coeff
        Real64 constexpr D = -0.95914;                                              // shomate coeff
        Real64 constexpr E = 0.11725;                                               // shomate coeff
        Real64 constexpr F = -250.569;                                              // shomate coeff
        Real64 const Tsho = (FluidTemp + DataGlobalConstants::KelvinConv) / 1000.0; // temp for Shomate eq  in (Kelvin/1000)

        HGasWater = A * Tsho + B * pow_2(Tsho) / 2.0 + C * pow_3(Tsho) / 3.0 + D * pow_4(Tsho) / 4.0 - E / Tsho + F; //- H
    }

    void FCDataStruct::FigureLiquidWaterEnthalpy(Real64 const FluidTemp, // degree C
                                                 Real64 &HLiqWater       // kJ/mol
    )
    {

        // SUBROUTINE INFORMATION:
        //       AUTHOR         B Griffith
        //       DATE WRITTEN   December 2005
        //       MODIFIED       na
        //       RE-ENGINEERED  na

        // PURPOSE OF THIS SUBROUTINE:
        // calculate Enthalpy from Shomate equations for liquid water
        // No enthalpy of formation in this one

        // REFERENCES:
        // NIST Webbook on gas phase thermochemistry

        Real64 constexpr A = -203.606;  // shomate coeff
        Real64 constexpr B = 1523.29;   // shomate coeff
        Real64 constexpr C = -3196.413; // shomate coeff
        Real64 constexpr D = 2474.455;  // shomate coeff
        Real64 constexpr E = 3.85533;   // shomate coeff
        Real64 constexpr F = -256.5478; // shomate coeff

        Real64 const Tsho = (FluidTemp + DataGlobalConstants::KelvinConv) / 1000.0; // temp for Shomate eq  in (Kelvin/1000)

        HLiqWater = A * Tsho + B * pow_2(Tsho) / 2.0 + C * pow_3(Tsho) / 3.0 + D * pow_4(Tsho) / 4.0 - E / Tsho + F; //- H
    }

    void FCDataStruct::FigureLiquidWaterHeatCap(Real64 const FluidTemp, // degree C
                                                Real64 &Cp              // (J/mol*K)
    )
    {

        // SUBROUTINE INFORMATION:
        //       AUTHOR         Brent Griffith
        //       DATE WRITTEN   December 2005
        //       MODIFIED       na
        //       RE-ENGINEERED  na

        // PURPOSE OF THIS SUBROUTINE:
        // calculate shomate eq. for pure liquid water

        Real64 constexpr A = -203.606;  // shomate coeff
        Real64 constexpr B = 1523.29;   // shomate coeff
        Real64 constexpr C = -3196.413; // shomate coeff
        Real64 constexpr D = 2474.455;  // shomate coeff
        Real64 constexpr E = 3.85533;   // shomate coeff
        Real64 const Tsho = (FluidTemp + DataGlobalConstants::KelvinConv) / 1000.0;

        Cp = A + B * Tsho + C * pow_2(Tsho) + D * pow_3(Tsho) + E / pow_2(Tsho);
    }

    void FCDataStruct::FigureACAncillaries(EnergyPlusData &state, Real64 &PacAncill)
    {

        // SUBROUTINE INFORMATION:
        //       AUTHOR         B Griffith
        //       DATE WRITTEN   March 2006
        //       MODIFIED       na
        //       RE-ENGINEERED  na

        // PURPOSE OF THIS SUBROUTINE:
        // Calculate the AC ancillaries to determine Pel

        //  Using lagged values inside a sequential substitution loop
        PacAncill = 0.0;
        // sect. 5.9
        this->FCPM.PelancillariesAC = this->FCPM.ANC0 + this->FCPM.ANC1 * this->FCPM.NdotFuel;

        // sect 6.0
        this->AirSup.PairCompEl = CurveManager::CurveValue(state, this->AirSup.BlowerPowerCurveID, this->FCPM.NdotAir);
        // sect 7.0
        state.dataGenerator->FuelSupply(this->FuelSupNum).PfuelCompEl =
            CurveManager::CurveValue(state, state.dataGenerator->FuelSupply(this->FuelSupNum).CompPowerCurveID, this->FCPM.NdotFuel);

        // sect. 8.0
        this->WaterSup.PwaterCompEl = CurveManager::CurveValue(state, this->WaterSup.PmpPowerCurveID, this->FCPM.NdotLiqwater);

        PacAncill = this->FCPM.PelancillariesAC + this->AirSup.PairCompEl + state.dataGenerator->FuelSupply(this->FuelSupNum).PfuelCompEl +
                    this->WaterSup.PwaterCompEl;
    }

    void FCDataStruct::FigurePowerConditioningLosses(EnergyPlusData &state, Real64 const Pdemand, Real64 &PpcuLosses) const
    {

        // SUBROUTINE INFORMATION:
        //       AUTHOR         B Griffith
        //       DATE WRITTEN   Aug 2005
        //       MODIFIED       na
        //       RE-ENGINEERED  na

        // PURPOSE OF THIS SUBROUTINE:
        // Calculate inverter losses

        if (this->Inverter.EffMode == DataGenerators::InverterEfficiencyMode::Constant) {
            PpcuLosses = Pdemand * (1 - this->Inverter.ConstEff) / this->Inverter.ConstEff;
        }

        if (this->Inverter.EffMode == DataGenerators::InverterEfficiencyMode::Quadratic) {

            // first use Pdemand instead of Pel to get initial estimate
            Real64 lastPpcuLosses = Pdemand * (1.0 - CurveManager::CurveValue(state, this->Inverter.EffQuadraticCurveID, Pdemand)) /
                                    CurveManager::CurveValue(state, this->Inverter.EffQuadraticCurveID, Pdemand);

            for (int iter = 1; iter <= 20; ++iter) { // seems like need to iterate (??) Need to investigate number and convergence success here

                Real64 Pel = Pdemand + lastPpcuLosses;

                lastPpcuLosses = (1.0 - CurveManager::CurveValue(state, this->Inverter.EffQuadraticCurveID, Pel)) * Pel;
            }

            PpcuLosses = lastPpcuLosses;
        }
    }

    void FCDataStruct::FigureTransientConstraints(EnergyPlusData &state,
                                                  Real64 &Pel,       // DC power control setting for power module
                                                  bool &Constrained, // true if transient constraints kick in
                                                  Real64 &PelDiff    // if constrained then this is the difference, positive
    )
    {

        // SUBROUTINE INFORMATION:
        //       AUTHOR         Brent Griffith
        //       DATE WRITTEN   Aug 2005
        //       MODIFIED       na
        //       RE-ENGINEERED  na

        Real64 PelInput = Pel; // hold initial value of inout var

        Real64 CurrentFractionalDay = double(state.dataGlobal->DayOfSim) +
                                      (int(state.dataGlobal->CurrentTime) + (state.dataHVACGlobal->SysTimeElapsed +
                                                                             (state.dataGlobal->CurrentTime - int(state.dataGlobal->CurrentTime)))) /
                                          DataGlobalConstants::HoursInDay;

        // Check if in start up and if it still should be
        if (this->FCPM.DuringStartUp) {

            // calculate time for end of start up period
            Real64 EndingFractionalDay = this->FCPM.FractionalDayofLastStartUp + this->FCPM.StartUpTime / DataGlobalConstants::HoursInDay;

            if (CurrentFractionalDay > EndingFractionalDay) {
                // start up period is now over
                this->FCPM.DuringStartUp = false;
            }
        }

        // Check if in shut down up and if it still should be
        if (this->FCPM.DuringShutDown) {

            // calculate time for end of shut down period
            Real64 EndingFractionalDay = this->FCPM.FractionalDayofLastShutDown + this->FCPM.ShutDownTime / DataGlobalConstants::HoursInDay;

            if (CurrentFractionalDay > EndingFractionalDay) {
                // start up period is now over
                this->FCPM.DuringShutDown = false;
            }
        }
        // compare

        if (!(this->FCPM.DuringShutDown) && !(this->FCPM.DuringStartUp)) {
            // unit is neither starting or stopping and the only constraints would come from transient limits
            if (Pel > this->FCPM.PelLastTimeStep) { // powering up
                // working variable for max allowed by transient constraint
                Real64 MaxPel =
                    this->FCPM.PelLastTimeStep + this->FCPM.UpTranLimit * state.dataHVACGlobal->TimeStepSys * DataGlobalConstants::SecInHour;
                if (MaxPel < Pel) {
                    Pel = MaxPel;
                    Constrained = true;
                } else {
                    Constrained = false;
                }
            } else if (Pel < this->FCPM.PelLastTimeStep) { // powering down
                                                           // working variable for min allowed by transient constraint
                Real64 MinPel =
                    this->FCPM.PelLastTimeStep - this->FCPM.DownTranLimit * state.dataHVACGlobal->TimeStepSys * DataGlobalConstants::SecInHour;
                if (Pel < MinPel) {
                    Pel = MinPel;
                    Constrained = true;
                } else {
                    Constrained = false;
                }
            } else { // the same
                // do nothing
                Constrained = false;
            }

        } // not in start up or shut down

        if (this->FCPM.DuringStartUp) {
            // constant during start up modeling artifact
            Pel = this->FCPM.StartUpElectProd / this->FCPM.StartUpTime;
            Constrained = true;
        }

        if (this->FCPM.DuringShutDown) {

            Pel = 0.0; // assumes no power generated during shut down
            Constrained = true;
        }

        PelDiff = 0.0;
        if (Constrained) {
            PelDiff = PelInput - Pel;
        }
    }

    void FCDataStruct::CalcFuelCellAuxHeater() // Generator number
    {

        // not yet implemented, just pass product gases thru nul domain

        this->AuxilHeat.TauxMix = this->FCPM.TprodGasLeavingFCPM;
        this->AuxilHeat.NdotAuxMix = this->FCPM.NdotProdGas;
        this->AuxilHeat.ConstitMolalFract = this->FCPM.ConstitMolalFract;
        this->AuxilHeat.GasLibID = this->FCPM.GasLibID;
    }

    void FCDataStruct::CalcFuelCellGenHeatRecovery(EnergyPlusData &state) // Generator number
    {
        // SUBROUTINE INFORMATION:
        //       AUTHOR:          Brent Griffith
        //       DATE WRITTEN:    Aug. 2005

        // PURPOSE OF THIS SUBROUTINE:
        // To perform heat recovery calculations and node updates

        // METHODOLOGY EMPLOYED:
        // model exhaust gas to water heat exchanger

        // REFERENCES: Annex 42 model documentation

        static constexpr std::string_view RoutineName("CalcFuelCellGenHeatRecovery");

        switch (this->ExhaustHX.HXmodelMode) {
        case DataGenerators::ExhaustGasHX::FixedEffectiveness: { // Method 1

            Real64 eHX = this->ExhaustHX.HXEffect;

            Real64 MWwater = state.dataGenerator->GasPhaseThermoChemistryData(4).MolecularWeight;
            Real64 NdotWater = this->ExhaustHX.WaterMassFlowRate / MWwater;
            Real64 TwaterIn = this->ExhaustHX.WaterInletTemp;

            Real64 CpWaterMol;
            FigureLiquidWaterHeatCap(TwaterIn, CpWaterMol);

            Real64 NdotGas = this->AuxilHeat.NdotAuxMix;
            Real64 TprodGasIn = this->AuxilHeat.TauxMix;
            Real64 CpProdGasMol;
            this->FigureAuxilHeatGasHeatCap(state, TprodGasIn, CpProdGasMol); // Cp in (J/mol*K)
            // factor of 1000.0 for kmol -> mol
            Real64 NdotCp = min(NdotGas * CpProdGasMol * 1000.0, NdotWater * CpWaterMol * 1000.0);

            this->ExhaustHX.qHX = eHX * NdotCp * (TprodGasIn - TwaterIn);

            this->ExhaustHX.THXexh = TprodGasIn - this->ExhaustHX.qHX / (NdotGas * CpProdGasMol * 1000.0);

            Real64 Cp = FluidProperties::GetSpecificHeatGlycol(state,
                                                               state.dataPlnt->PlantLoop(this->CWLoopNum).FluidName,
                                                               TwaterIn,
                                                               state.dataPlnt->PlantLoop(this->CWLoopNum).FluidIndex,
                                                               RoutineName);

            if (this->ExhaustHX.WaterMassFlowRate * Cp <= 0.0) {
                this->ExhaustHX.WaterOutletTemp = TwaterIn;
            } else {
                this->ExhaustHX.WaterOutletTemp = TwaterIn + this->ExhaustHX.qHX / (this->ExhaustHX.WaterMassFlowRate * Cp);
            }

<<<<<<< HEAD
        } break;
        case DataGenerators::ExhaustGasHX::LMTDempiricalUAeff: { // method 2
            Real64 MWwater = state.dataGenerator->GasPhaseThermoChemistryData(4).MolecularWeight;
            Real64 NdotWater = this->ExhaustHX.WaterMassFlowRate / MWwater;
            Real64 NdotGas = this->AuxilHeat.NdotAuxMix;

            Real64 UAeff = this->ExhaustHX.hxs0 + this->ExhaustHX.hxs1 * NdotWater + this->ExhaustHX.hxs2 * pow_2(NdotWater) +
                           this->ExhaustHX.hxs3 * NdotGas + this->ExhaustHX.hxs4 * pow_2(NdotGas);

            Real64 TauxMix = this->AuxilHeat.TauxMix;
            Real64 TwaterIn = this->ExhaustHX.WaterInletTemp;
            Real64 CpWaterMol;
            FigureLiquidWaterHeatCap(TwaterIn, CpWaterMol);
            // factor of 1000.0 for kmol -> mol
            Real64 NdotCpWater = NdotWater * CpWaterMol * 1000.0;
            Real64 CpProdGasMol;
            this->FigureAuxilHeatGasHeatCap(state, TauxMix, CpProdGasMol); // Cp in (J/mol*K)
            Real64 NdotCpAuxMix = NdotGas * CpProdGasMol * 1000.0;

            if ((NdotCpWater != 0.0) && (NdotCpAuxMix != 0.0)) { // trap divide by zero
                // now evaluate Eq. 44
                this->ExhaustHX.THXexh =
                    ((1.0 - NdotCpAuxMix / NdotCpWater) / (std::exp(UAeff * (1.0 / NdotCpAuxMix - 1.0 / NdotCpWater)) - NdotCpAuxMix / NdotCpWater)) *
                        TauxMix +
                    ((std::exp(UAeff * (1.0 / NdotCpAuxMix - 1.0 / NdotCpWater)) - 1.0) /
                     (std::exp(UAeff * (1.0 / NdotCpAuxMix - 1.0 / NdotCpWater)) - NdotCpAuxMix / NdotCpWater)) *
                        TwaterIn;

                this->ExhaustHX.WaterOutletTemp = TwaterIn + (NdotCpAuxMix / NdotCpWater) * (TauxMix - this->ExhaustHX.THXexh); // Eq. 42
=======
                Real64 Cp = FluidProperties::GetSpecificHeatGlycol(state,
                                                                   state.dataPlnt->PlantLoop(this->CWPlantLoc.loopNum).FluidName,
                                                                   TwaterIn,
                                                                   state.dataPlnt->PlantLoop(this->CWPlantLoc.loopNum).FluidIndex,
                                                                   RoutineName);
>>>>>>> 6420b10d

            } else {
                this->ExhaustHX.THXexh = TauxMix;
                this->ExhaustHX.WaterOutletTemp = TwaterIn;
            }
            // ENDIF

            if ((this->ExhaustHX.THXexh - TwaterIn) != 0.0) { // trap divide by zero
                this->ExhaustHX.qHX = UAeff * ((TauxMix - this->ExhaustHX.WaterOutletTemp) - (this->ExhaustHX.THXexh - TwaterIn)) /
                                      std::log((TauxMix - this->ExhaustHX.WaterOutletTemp) / (this->ExhaustHX.THXexh - TwaterIn));
            } else {
                this->ExhaustHX.qHX = 0.0;
            }

        } break;
        case DataGenerators::ExhaustGasHX::LMTDfundementalUAeff: { // method 3
            Real64 NdotGas = this->AuxilHeat.NdotAuxMix;
            Real64 MWwater = state.dataGenerator->GasPhaseThermoChemistryData(4).MolecularWeight;
            Real64 NdotWater = this->ExhaustHX.WaterMassFlowRate / MWwater;

            Real64 hgas = this->ExhaustHX.h0gas * std::pow(NdotGas / this->ExhaustHX.NdotGasRef, this->ExhaustHX.nCoeff);         // Eq. 48
            Real64 hwater = this->ExhaustHX.h0Water * std::pow(NdotWater / this->ExhaustHX.NdotWaterRef, this->ExhaustHX.mCoeff); // Eq. 48

            // now equation 47
            Real64 UAeff = 1.0 / (1.0 / (hgas * this->ExhaustHX.AreaGas) + 1.0 / (hwater * this->ExhaustHX.AreaWater) + this->ExhaustHX.Fadjust);

            Real64 TauxMix = this->AuxilHeat.TauxMix;
            Real64 TwaterIn = this->ExhaustHX.WaterInletTemp;
            Real64 CpWaterMol;
            FigureLiquidWaterHeatCap(TwaterIn, CpWaterMol);
            Real64 NdotCpWater = NdotWater * CpWaterMol * 1000.0;
            Real64 CpProdGasMol;
            this->FigureAuxilHeatGasHeatCap(state, TauxMix, CpProdGasMol); // Cp in (J/mol*K)
            Real64 NdotCpAuxMix = NdotGas * CpProdGasMol * 1000.0;

            if ((NdotCpWater != 0.0) && (NdotCpAuxMix != 0.0)) { // trap divide by zero
                // now evaluate Eq. 44
                this->ExhaustHX.THXexh =
                    ((1.0 - NdotCpAuxMix / NdotCpWater) / (std::exp(UAeff * (1.0 / NdotCpAuxMix - 1.0 / NdotCpWater)) - NdotCpAuxMix / NdotCpWater)) *
                        TauxMix +
                    ((std::exp(UAeff * (1.0 / NdotCpAuxMix - 1.0 / NdotCpWater)) - 1.0) /
                     (std::exp(UAeff * (1.0 / NdotCpAuxMix - 1.0 / NdotCpWater)) - NdotCpAuxMix / NdotCpWater)) *
                        TwaterIn;

                this->ExhaustHX.WaterOutletTemp = TwaterIn + (NdotCpAuxMix / NdotCpWater) * (TauxMix - this->ExhaustHX.THXexh); // Eq. 42

            } else {
                this->ExhaustHX.THXexh = TauxMix;
                this->ExhaustHX.WaterOutletTemp = TwaterIn;
            }

            if ((this->ExhaustHX.THXexh - TwaterIn) != 0.0) { // trap divide by zero
                this->ExhaustHX.qHX = UAeff * ((TauxMix - this->ExhaustHX.WaterOutletTemp) - (this->ExhaustHX.THXexh - TwaterIn)) /
                                      std::log((TauxMix - this->ExhaustHX.WaterOutletTemp) / (this->ExhaustHX.THXexh - TwaterIn));
            } else {
                this->ExhaustHX.qHX = 0.0;
            }

        } break;
        case DataGenerators::ExhaustGasHX::Condensing: { // method 4
            if (this->ExhaustHX.WaterMassFlowRate != 0.0) {

                Real64 MWwater = state.dataGenerator->GasPhaseThermoChemistryData(4).MolecularWeight;
                Real64 NdotWater = this->ExhaustHX.WaterMassFlowRate / MWwater;
                Real64 NdotGas = this->AuxilHeat.NdotAuxMix;

                Real64 UAeff = this->ExhaustHX.hxs0 + this->ExhaustHX.hxs1 * NdotWater + this->ExhaustHX.hxs2 * pow_2(NdotWater) +
                               this->ExhaustHX.hxs3 * NdotGas + this->ExhaustHX.hxs4 * pow_2(NdotGas);

                Real64 TauxMix = this->AuxilHeat.TauxMix;
                Real64 TwaterIn = this->ExhaustHX.WaterInletTemp;
                Real64 CpWaterMol;
                FigureLiquidWaterHeatCap(TwaterIn, CpWaterMol);
                Real64 NdotCpWater = NdotWater * CpWaterMol * 1000.0;
                Real64 CpProdGasMol;
                this->FigureAuxilHeatGasHeatCap(state, TauxMix, CpProdGasMol); // Cp in (J/mol*K)
                Real64 NdotCpAuxMix = NdotGas * CpProdGasMol * 1000.0;

                // find water fraction in incoming gas stream
                for (int i = 1; i <= isize(this->AuxilHeat.GasLibID); ++i) {
                    if (this->AuxilHeat.GasLibID(i) == 4) this->ExhaustHX.WaterVaporFractExh = this->AuxilHeat.ConstitMolalFract(i);
                }
                Real64 NdotWaterVapor = this->ExhaustHX.WaterVaporFractExh * NdotGas;

                Real64 TcondThresh = this->ExhaustHX.CondensationThresholdTemp;
                Real64 hxl1 = this->ExhaustHX.l1Coeff;
                Real64 hxl2 = this->ExhaustHX.l2Coeff;

                this->ExhaustHX.CondensateRate =
                    (TcondThresh - TwaterIn) * (hxl1 * (NdotWaterVapor / NdotGas) + hxl2 * pow_2(NdotWaterVapor / NdotGas));

                if (this->ExhaustHX.CondensateRate < 0.0) this->ExhaustHX.CondensateRate = 0.0;

                Real64 hfpwater = 4.4004e+07; // molal heat of vaporization of water J/kmol)

                if ((NdotCpWater != 0.0) && (NdotCpAuxMix != 0.0)) { // trap divide by zero

                    // now evaluate Eq. 44
                    this->ExhaustHX.THXexh = ((1.0 - NdotCpAuxMix / NdotCpWater) /
                                              (std::exp(UAeff * (1.0 / NdotCpAuxMix - 1.0 / NdotCpWater)) - NdotCpAuxMix / NdotCpWater)) *
                                                 TauxMix +
                                             ((std::exp(UAeff * (1.0 / NdotCpAuxMix - 1.0 / NdotCpWater)) - 1.0) /
                                              (std::exp(UAeff * (1.0 / NdotCpAuxMix - 1.0 / NdotCpWater)) - NdotCpAuxMix / NdotCpWater)) *
                                                 TwaterIn;

                    this->ExhaustHX.WaterOutletTemp = TwaterIn + (NdotCpAuxMix / NdotCpWater) * (TauxMix - this->ExhaustHX.THXexh) +
                                                      (this->ExhaustHX.CondensateRate * hfpwater) / NdotCpWater;

                    if (this->ExhaustHX.CondensateRate > 0) { // Eq. 44 is not correct. use its result as first guess for revised way...
                        // iterative solution because in condensing case THXexh is function of qSens and qLatent
                        for (int loop = 1; loop <= 5; ++loop) {

                            Real64 qSens;
                            Real64 qLatent;

                            if ((this->ExhaustHX.THXexh - TwaterIn) != 0.0 &&
                                ((TauxMix - this->ExhaustHX.WaterOutletTemp) / (this->ExhaustHX.THXexh - TwaterIn) >
                                 0.0001)) { // trap divide by zero and negative log
                                qSens = UAeff * ((TauxMix - this->ExhaustHX.WaterOutletTemp) - (this->ExhaustHX.THXexh - TwaterIn)) /
                                        std::log((TauxMix - this->ExhaustHX.WaterOutletTemp) / (this->ExhaustHX.THXexh - TwaterIn));
                            } else {
                                qSens = 0.0;
                            }
                            qLatent = this->ExhaustHX.CondensateRate * hfpwater;
                            if (qSens > 0) {
                                this->ExhaustHX.THXexh =
                                    TauxMix * ((1.0 - NdotCpAuxMix / NdotCpWater) / ((std::exp(UAeff * (1.0 / NdotCpAuxMix - 1.0 / NdotCpWater)) /
                                                                                      (std::exp((UAeff * qLatent) / (NdotCpWater * qSens)))) -
                                                                                     NdotCpAuxMix / NdotCpWater)) +
                                    TwaterIn * ((std::exp(UAeff * (1.0 / NdotCpAuxMix - 1.0 / NdotCpWater)) /
                                                     (std::exp((UAeff * qLatent) / (NdotCpWater * qSens))) -
                                                 1.0) /
                                                (std::exp(UAeff * (1.0 / NdotCpAuxMix - 1.0 / NdotCpWater)) /
                                                     (std::exp((UAeff * qLatent) / (NdotCpWater * qSens))) -
                                                 NdotCpAuxMix / NdotCpWater)) -
                                    ((qLatent / NdotCpWater) / (std::exp(UAeff * (1.0 / NdotCpAuxMix - 1.0 / NdotCpWater)) /
                                                                    (std::exp((UAeff * qLatent) / (NdotCpWater * qSens))) -
                                                                NdotCpAuxMix / NdotCpWater));
                            } else {
                                this->ExhaustHX.THXexh = TauxMix;
                            }

                            this->ExhaustHX.WaterOutletTemp = TwaterIn + (NdotCpAuxMix / NdotCpWater) * (TauxMix - this->ExhaustHX.THXexh) +
                                                              (this->ExhaustHX.CondensateRate * hfpwater) / NdotCpWater;
                        }
                    }

                } else {
                    this->ExhaustHX.THXexh = TauxMix;
                    this->ExhaustHX.WaterOutletTemp = TwaterIn;
                }

                if ((this->ExhaustHX.THXexh - TwaterIn) != 0.0 && ((TauxMix - this->ExhaustHX.WaterOutletTemp) / (this->ExhaustHX.THXexh - TwaterIn) >
                                                                   0.0001)) { // trap divide by zero and negative log

                    this->ExhaustHX.qHX = UAeff * ((TauxMix - this->ExhaustHX.WaterOutletTemp) - (this->ExhaustHX.THXexh - TwaterIn)) /
                                              std::log((TauxMix - this->ExhaustHX.WaterOutletTemp) / (this->ExhaustHX.THXexh - TwaterIn)) +
                                          this->ExhaustHX.CondensateRate * hfpwater;
                } else {
                    this->ExhaustHX.qHX = 0.0;
                }
            } else { // no cooling water flow, model will blow up.
                this->ExhaustHX.qHX = 0.0;
                this->ExhaustHX.THXexh = this->AuxilHeat.TauxMix;
                this->ExhaustHX.WaterOutletTemp = this->ExhaustHX.WaterInletTemp;
                this->ExhaustHX.CondensateRate = 0.0;
                this->ExhaustHX.WaterVaporFractExh = -9999.0; // not defined
            }
        } break;
        default: {
            assert(false); // Variables not set are used below
        } break;
        }

        // update results in data structure.
        this->ExhaustHX.WaterOutletEnthalpy = state.dataLoopNodes->Node(this->ExhaustHX.WaterInNode).Enthalpy + this->ExhaustHX.qHX;
    }

    void FCDataStruct::getDesignCapacities([[maybe_unused]] EnergyPlusData &state,
                                           [[maybe_unused]] const PlantLocation &calledFromLocation,
                                           Real64 &MaxLoad,
                                           Real64 &MinLoad,
                                           Real64 &OptLoad)
    {
        MaxLoad = 0.0;
        MinLoad = 0.0;
        OptLoad = 0.0;
    }

    void FCDataStruct::simulate(EnergyPlusData &state,
                                [[maybe_unused]] const PlantLocation &calledFromLocation,
                                bool FirstHVACIteration,
                                [[maybe_unused]] Real64 &CurLoad,
                                [[maybe_unused]] bool RunFlag)
    {
        if (this->Type == DataPlant::PlantEquipmentType::Generator_FCStackCooler) {
            PlantUtilities::UpdateComponentHeatRecoverySide(state,
                                                            this->CWPlantLoc.loopNum,
                                                            this->CWPlantLoc.loopSideNum,
                                                            DataPlant::PlantEquipmentType::Generator_FCStackCooler,
                                                            this->StackCooler.WaterInNode,
                                                            this->StackCooler.WaterOutNode,
                                                            this->Report.qHX,
                                                            this->Report.HeatRecInletTemp,
                                                            this->Report.HeatRecOutletTemp,
                                                            this->Report.HeatRecMdot,
                                                            FirstHVACIteration);
        } else if (this->Type == DataPlant::PlantEquipmentType::Generator_FCExhaust) {
            PlantUtilities::UpdateComponentHeatRecoverySide(state,
                                                            this->CWPlantLoc.loopNum,
                                                            this->CWPlantLoc.loopSideNum,
                                                            DataPlant::PlantEquipmentType::Generator_FCExhaust,
                                                            this->ExhaustHX.WaterInNode,
                                                            this->ExhaustHX.WaterOutNode,
                                                            this->ExhaustHX.qHX,
                                                            this->ExhaustHX.WaterInletTemp,
                                                            this->ExhaustHX.WaterOutletTemp,
                                                            this->ExhaustHX.WaterMassFlowRate,
                                                            FirstHVACIteration);
        }
    }

    void FCDataStruct::initialize(EnergyPlusData &state) // index to specific fuel cell generator
    {

        // SUBROUTINE INFORMATION:
        //       AUTHOR         Brent Griffith
        //       DATE WRITTEN   Aug 2005
        //       MODIFIED       na
        //       RE-ENGINEERED  B. Griffith Sept 2010, plant upgrades

        // PURPOSE OF THIS SUBROUTINE:
        // This subroutine is for initializations of the FuelCell generators.

        // METHODOLOGY EMPLOYED:
        // Uses the status flags to trigger initializations.

        static constexpr std::string_view RoutineName("InitFuelCellGenerators");

        // Do the Begin Environment initializations
        if (state.dataGlobal->BeginEnvrnFlag && this->MyEnvrnFlag_Init && !this->MyPlantScanFlag_Init) {

            state.dataGenerator->FuelSupply(this->FuelSupNum).PfuelCompEl = 0.0;
            state.dataGenerator->FuelSupply(this->FuelSupNum).TfuelIntoFCPM = 0.0;
            state.dataGenerator->FuelSupply(this->FuelSupNum).TfuelIntoCompress = 0.0;
            state.dataGenerator->FuelSupply(this->FuelSupNum).QskinLoss = 0.0;

            this->AirSup.TairIntoFCPM = 0.0;
            this->AirSup.PairCompEl = 0.0;
            this->AirSup.TairIntoBlower = 0.0;
            this->AirSup.QskinLoss = 0.0;
            this->AirSup.QintakeRecovery = 0.0;
            this->FCPM.NumCycles = this->FCPM.NumCyclesAtStart;
            this->FCPM.Pel = 0.0;
            this->FCPM.PelLastTimeStep = 0.0;
            this->FCPM.Eel = 0.0;
            this->FCPM.PelancillariesAC = 0.0;
            this->FCPM.NdotFuel = 0.0;
            this->FCPM.TotFuelInEnthalphy = 0.0;
            this->FCPM.NdotProdGas = 0.0;
            this->FCPM.TprodGasLeavingFCPM = 0.0;
            this->FCPM.TotProdGasEnthalphy = 0.0;
            this->FCPM.NdotAir = 0.0;
            this->FCPM.TotAirInEnthalphy = 0.0;
            this->FCPM.NdotLiqwater = 0.0;
            this->FCPM.TwaterInlet = 0.0;
            this->FCPM.WaterInEnthalpy = 0.0;
            this->FCPM.TprodGasLeavingFCPM = 200.0;
            this->FCPM.FractionalDayofLastStartUp = 0.0;
            this->FCPM.FractionalDayofLastShutDown = 0.0;
            this->FCPM.HasBeenOn = true;
            this->FCPM.DuringShutDown = false;
            this->FCPM.DuringStartUp = false;
            this->WaterSup.TwaterIntoCompress = 0.0;
            this->WaterSup.TwaterIntoFCPM = 0.0;
            this->WaterSup.PwaterCompEl = 0.0;
            this->WaterSup.QskinLoss = 0.0;
            this->AuxilHeat.TauxMix = 0.0;
            this->AuxilHeat.NdotAuxMix = 0.0;
            this->AuxilHeat.QskinLoss = 0.0;
            this->AuxilHeat.QairIntake = 0.0;
            this->ExhaustHX.NdotHXleaving = 0.0;
            this->ExhaustHX.WaterOutletTemp = 0.0;
            this->ExhaustHX.WaterOutletEnthalpy = 0.0;
            this->ElecStorage.LastTimeStepStateOfCharge = this->ElecStorage.StartingEnergyStored;
            this->ElecStorage.ThisTimeStepStateOfCharge = this->ElecStorage.StartingEnergyStored;
            this->ElecStorage.PelNeedFromStorage = 0.0;
            this->ElecStorage.IdesiredDischargeCurrent = 0.0;
            this->ElecStorage.PelFromStorage = 0.0;
            this->ElecStorage.IfromStorage = 0.0;
            this->ElecStorage.PelIntoStorage = 0.0;
            this->ElecStorage.QairIntake = 0.0;

            this->Inverter.PCUlosses = 0.0;
            this->Inverter.QairIntake = 0.0;

            Real64 rho = FluidProperties::GetDensityGlycol(state,
                                                           state.dataPlnt->PlantLoop(this->CWPlantLoc.loopNum).FluidName,
                                                           DataGenerators::InitHRTemp,
                                                           state.dataPlnt->PlantLoop(this->CWPlantLoc.loopNum).FluidIndex,
                                                           RoutineName);

            this->ExhaustHX.WaterMassFlowRateDesign = this->ExhaustHX.WaterVolumeFlowMax * rho;
            this->ExhaustHX.WaterMassFlowRate = this->ExhaustHX.WaterMassFlowRateDesign;
            state.dataLoopNodes->Node(this->ExhaustHX.WaterInNode).Temp = DataGenerators::InitHRTemp;
            state.dataLoopNodes->Node(this->ExhaustHX.WaterOutNode).Temp = DataGenerators::InitHRTemp;

            PlantUtilities::InitComponentNodes(
                state, 0.0, this->ExhaustHX.WaterMassFlowRateDesign, this->ExhaustHX.WaterInNode, this->ExhaustHX.WaterOutNode);

            this->MyEnvrnFlag_Init = false;
            this->MyWarmupFlag_Init = true;
        } // end environmental inits

        if (!state.dataGlobal->BeginEnvrnFlag) {
            this->MyEnvrnFlag_Init = true;
        }

        if (this->MyWarmupFlag_Init && (!state.dataGlobal->WarmupFlag)) {
            // need to reset initial state of charge at beginning of environment but after warm up is complete
            this->ElecStorage.LastTimeStepStateOfCharge = this->ElecStorage.StartingEnergyStored;
            this->ElecStorage.ThisTimeStepStateOfCharge = this->ElecStorage.StartingEnergyStored;
            this->MyWarmupFlag_Init = false;
        }

        // using and elapsed time method rather than FirstHVACIteration here
        Real64 timeElapsed =
            state.dataGlobal->HourOfDay + state.dataGlobal->TimeStep * state.dataGlobal->TimeStepZone + state.dataHVACGlobal->SysTimeElapsed;
        if (this->TimeElapsed != timeElapsed) {

            this->ElecStorage.LastTimeStepStateOfCharge = this->ElecStorage.ThisTimeStepStateOfCharge;
            this->FCPM.PelLastTimeStep = this->FCPM.Pel;

            // intialize flow rate in water loop, this is "requesting" flow
            Real64 mdot = this->ExhaustHX.WaterMassFlowRateDesign;

            PlantUtilities::SetComponentFlowRate(state, mdot, this->ExhaustHX.WaterInNode, this->ExhaustHX.WaterOutNode, this->CWPlantLoc);

            this->ExhaustHX.WaterMassFlowRate = mdot;
            this->ExhaustHX.WaterInletTemp = state.dataLoopNodes->Node(this->ExhaustHX.WaterInNode).Temp;
            this->TimeElapsed = timeElapsed;
        } else {

            PlantUtilities::SetComponentFlowRate(
                state, this->ExhaustHX.WaterMassFlowRate, this->ExhaustHX.WaterInNode, this->ExhaustHX.WaterOutNode, this->CWPlantLoc);

            this->ExhaustHX.WaterInletTemp = state.dataLoopNodes->Node(this->ExhaustHX.WaterInNode).Temp;
        }
    }

    void FigureFuelCellZoneGains(EnergyPlusData &state)
    {

        // SUBROUTINE INFORMATION:
        //       AUTHOR         B. Griffith
        //       DATE WRITTEN   Aug 2005
        //       MODIFIED       BG March 2007
        //       RE-ENGINEERED  na

        // PURPOSE OF THIS SUBROUTINE:
        // Couple equipment skin losses to the Zone Heat Balance
        // calculate skin losses from different subsystems and set the value

        // METHODOLOGY EMPLOYED:
        // This routine adds up the various skin losses and then
        //  sets the values in the ZoneIntGain structure

        if (state.dataFuelCellElectGen->NumFuelCellGenerators == 0) return;

        if (state.dataGlobal->BeginEnvrnFlag && state.dataFuelCellElectGen->MyEnvrnFlag) {
            for (auto &e : state.dataGenerator->FuelSupply)
                e.QskinLoss = 0.0;
            state.dataFuelCellElectGen->MyEnvrnFlag = false;
            for (int i = state.dataFuelCellElectGen->FuelCell.l(), e = state.dataFuelCellElectGen->FuelCell.u(); i <= e; ++i) {
                auto &cell(state.dataFuelCellElectGen->FuelCell(i));
                cell.FCPM.HasBeenOn = false;
                cell.AirSup.PairCompEl = 0.0;
                cell.QconvZone = 0.0;
                cell.QradZone = 0.0;
                cell.AirSup.QskinLoss = 0.0;
                cell.WaterSup.QskinLoss = 0.0;
                cell.AuxilHeat.QskinLoss = 0.0;
                if (cell.FCPM.SkinLossMode != DataGenerators::SkinLoss::ConstantRate) {
                    // If Constant Skin Loss Rate, then do not zero out
                    cell.FCPM.QdotSkin = 0.0;
                }
                cell.Report.SkinLossConvect = 0.0;
                cell.Report.SkinLossRadiat = 0.0;
                cell.AuxilHeat.QairIntake = 0.0;
                cell.ElecStorage.QairIntake = 0.0;
                cell.Inverter.QairIntake = 0.0;
            }
        }

        if (!state.dataGlobal->BeginEnvrnFlag) state.dataFuelCellElectGen->MyEnvrnFlag = true;

        // this routine needs to do something for zone gains during sizing

        // first collect skin losses from different subsystems
        for (int FCnum = 1; FCnum <= state.dataFuelCellElectGen->NumFuelCellGenerators; ++FCnum) {
            auto &thisFC = state.dataFuelCellElectGen->FuelCell(FCnum);
            Real64 TotalZoneHeatGain = thisFC.AirSup.QskinLoss + state.dataGenerator->FuelSupply(thisFC.FuelSupNum).QskinLoss +
                                       thisFC.WaterSup.QskinLoss + thisFC.AuxilHeat.QskinLoss +
                                       thisFC.FCPM.QdotSkin; // intake Blower losses to zone | fuel compressor losses to
                                                             // zone | water pump losses to zone | auxil burner losses to
                                                             // zone | power module (stack and reformer) losses to zone

            // now account for other subsystems that may or may not have air intake recovery
            switch (thisFC.AirSup.IntakeRecoveryMode) {
            case DataGenerators::RecoverMode::NoRecoveryOnAirIntake: { // then the heat has to go into zone
                TotalZoneHeatGain += thisFC.AuxilHeat.QairIntake + thisFC.ElecStorage.QairIntake + thisFC.Inverter.QairIntake;
            } break;
            case DataGenerators::RecoverMode::RecoverAuxiliaryBurner: {
                TotalZoneHeatGain += thisFC.ElecStorage.QairIntake + thisFC.Inverter.QairIntake;
            } break;
            case DataGenerators::RecoverMode::RecoverInverterBatt: {
                TotalZoneHeatGain += thisFC.AuxilHeat.QairIntake;
            } break;
            case DataGenerators::RecoverMode::RecoverInverter: {
                TotalZoneHeatGain += thisFC.AuxilHeat.QairIntake + thisFC.ElecStorage.QairIntake;
            } break;
            case DataGenerators::RecoverMode::RecoverBattery: {
                TotalZoneHeatGain += thisFC.AuxilHeat.QairIntake + thisFC.Inverter.QairIntake;
            } break;
            case DataGenerators::RecoverMode::RecoverBurnInvertBatt: {
                // do nothing
            } break;
            default:
                break;
            }

            thisFC.QconvZone = TotalZoneHeatGain * (1 - thisFC.FCPM.RadiativeFract);
            thisFC.Report.SkinLossConvect = thisFC.QconvZone;
            thisFC.QradZone = TotalZoneHeatGain * thisFC.FCPM.RadiativeFract;
            thisFC.Report.SkinLossRadiat = thisFC.QradZone;

        } // over number of Fuel cells
    }

    void FCDataStruct::CalcUpdateHeatRecovery(EnergyPlusData &state, [[maybe_unused]] bool const FirstHVACIteration) const
    {

        // SUBROUTINE INFORMATION:
        //       AUTHOR         B Griffith
        //       DATE WRITTEN   March 2008
        //       MODIFIED       na
        //       RE-ENGINEERED  na

        // PURPOSE OF THIS SUBROUTINE:
        // update plant loop interactions, do any calcs needed

        // now update water outlet node Changing to Kg/s!

        PlantUtilities::SafeCopyPlantNode(state, this->ExhaustHX.WaterInNode, this->ExhaustHX.WaterOutNode);

        state.dataLoopNodes->Node(this->ExhaustHX.WaterOutNode).Temp = this->ExhaustHX.WaterOutletTemp;
        state.dataLoopNodes->Node(this->ExhaustHX.WaterOutNode).Enthalpy = this->ExhaustHX.WaterOutletEnthalpy;
    }

    void FCDataStruct::UpdateFuelCellGeneratorRecords(EnergyPlusData &state)
    {

        this->Report.ACPowerGen = this->ACPowerGen; // electrical power produced [W]
        this->Report.ACEnergyGen = this->ACPowerGen * state.dataHVACGlobal->TimeStepSys * DataGlobalConstants::SecInHour; // energy produced (J)
        this->Report.QdotExhaust = 0.0;        // reporting: exhaust gas heat recovered (W)
        this->Report.TotalHeatEnergyRec = 0.0; // reporting: total heat recovered (J)
        this->Report.ExhaustEnergyRec = 0.0;   // reporting: exhaust gas heat recovered (J)

        this->Report.HeatRecInletTemp = 0.0;  // reporting: Heat Recovery Loop Inlet Temperature (C)
        this->Report.HeatRecOutletTemp = 0.0; // reporting: Heat Recovery Loop Outlet Temperature (C)
        this->Report.HeatRecMdot = 0.0;       // reporting: Heat Recovery Loop Mass flow rate (kg/s)

        this->Report.ElectEfficiency = 0.0;
        this->Report.ThermalEfficiency = 0.0;
        this->Report.OverallEfficiency = 0.0;
        this->Report.ExergyEfficiency = 0.0;

        this->Report.TairInlet = this->AirSup.TairIntoBlower;          // State point 1
        this->Report.TairIntoFCPM = this->AirSup.TairIntoFCPM;         // State point 4
        this->Report.NdotAir = this->FCPM.NdotAir;                     // air flow in kmol/sec
        this->Report.TotAirInEnthalphy = this->FCPM.TotAirInEnthalphy; // State point 4
        this->Report.BlowerPower = this->AirSup.PairCompEl;            // electrical power used by air supply blower
        this->Report.BlowerEnergy = this->AirSup.PairCompEl * state.dataHVACGlobal->TimeStepSys * DataGlobalConstants::SecInHour; // electrical energy
        this->Report.BlowerSkinLoss = this->AirSup.QskinLoss; // heat rate of losses by blower

        this->Report.TfuelInlet = state.dataGenerator->FuelSupply(this->FuelSupNum).TfuelIntoCompress; // State point 2
        this->Report.TfuelIntoFCPM = state.dataGenerator->FuelSupply(this->FuelSupNum).TfuelIntoFCPM;  // TEmperature state point 5 [C]
        this->Report.NdotFuel = this->FCPM.NdotFuel;                                                   // fuel flow in kmol/sec
        this->Report.TotFuelInEnthalpy = this->FCPM.TotFuelInEnthalphy;                                // enthalpy at state point 5 [W]
        this->Report.FuelCompressPower = state.dataGenerator->FuelSupply(this->FuelSupNum).PfuelCompEl;
        // electrical power used by fuel supply compressor [W]
        this->Report.FuelCompressEnergy = state.dataGenerator->FuelSupply(this->FuelSupNum).PfuelCompEl * state.dataHVACGlobal->TimeStepSys *
                                          DataGlobalConstants::SecInHour; // elect energy
        this->Report.FuelCompressSkinLoss = state.dataGenerator->FuelSupply(this->FuelSupNum).QskinLoss;
        // heat rate of losses.by fuel supply compressor [W]
        this->Report.FuelEnergyLHV = this->FCPM.NdotFuel * state.dataGenerator->FuelSupply(this->FuelSupNum).LHV * 1000000.0 *
                                     state.dataHVACGlobal->TimeStepSys * DataGlobalConstants::SecInHour; // reporting: Fuel Energy used (J)
        this->Report.FuelEnergyUseRateLHV =
            this->FCPM.NdotFuel * state.dataGenerator->FuelSupply(this->FuelSupNum).LHV * 1000000.0; // reporting: Fuel Energy used (W)
        this->Report.FuelEnergyHHV = this->FCPM.NdotFuel * state.dataGenerator->FuelSupply(this->FuelSupNum).HHV *
                                     state.dataGenerator->FuelSupply(this->FuelSupNum).KmolPerSecToKgPerSec * state.dataHVACGlobal->TimeStepSys *
                                     DataGlobalConstants::SecInHour;

        this->Report.FuelEnergyUseRateHHV = this->FCPM.NdotFuel * state.dataGenerator->FuelSupply(this->FuelSupNum).HHV *
                                            state.dataGenerator->FuelSupply(this->FuelSupNum).KmolPerSecToKgPerSec;

        this->Report.FuelRateMdot = 0.0; // (Kg/s)

        this->Report.TwaterInlet = this->WaterSup.TwaterIntoCompress;
        this->Report.TwaterIntoFCPM = this->WaterSup.TwaterIntoFCPM;
        this->Report.NdotWater = this->FCPM.NdotLiqwater; // water flow in kmol/sec (reformer water)
        this->Report.WaterPumpPower = this->WaterSup.PwaterCompEl;
        this->Report.WaterPumpEnergy =
            this->WaterSup.PwaterCompEl * state.dataHVACGlobal->TimeStepSys * DataGlobalConstants::SecInHour; // electrical energy
        this->Report.WaterIntoFCPMEnthalpy = this->FCPM.WaterInEnthalpy;

        this->Report.TprodGas = this->FCPM.TprodGasLeavingFCPM;      // temperature at State point 7
        this->Report.EnthalProdGas = this->FCPM.TotProdGasEnthalphy; // enthalpy at State point 7
        this->Report.NdotProdGas = this->FCPM.NdotProdGas;           // flow rate at point 7 [kmol/sec]
        this->Report.NdotProdAr = this->FCPM.ConstitMolalFract(5) * this->FCPM.NdotProdGas;
        this->Report.NdotProdCO2 = this->FCPM.ConstitMolalFract(1) * this->FCPM.NdotProdGas;
        this->Report.NdotProdH2O = this->FCPM.ConstitMolalFract(4) * this->FCPM.NdotProdGas;
        this->Report.NdotProdN2 = this->FCPM.ConstitMolalFract(2) * this->FCPM.NdotProdGas;
        this->Report.NdotProdO2 = this->FCPM.ConstitMolalFract(3) * this->FCPM.NdotProdGas;

        this->Report.qHX = this->ExhaustHX.qHX;
        this->Report.HXenergy = this->ExhaustHX.qHX * state.dataHVACGlobal->TimeStepSys * DataGlobalConstants::SecInHour;
        this->Report.THXexh = this->ExhaustHX.THXexh;
        this->Report.WaterVaporFractExh = this->ExhaustHX.WaterVaporFractExh;
        this->Report.CondensateRate = this->ExhaustHX.CondensateRate;

        this->Report.SeqSubstIterations = this->FCPM.SeqSubstitIter;     // number of iterations in FuelCell loop
        this->Report.RegulaFalsiIterations = this->FCPM.RegulaFalsiIter; // number of iterations in Tproduct gas solving
        this->Report.NumCycles = this->FCPM.NumCycles;                   // number of start-stop cycles
        this->Report.FCPMSkinLoss = this->FCPM.QdotSkin;                 // Skin loss of power module

        this->Report.ACancillariesPower = this->FCPM.PelancillariesAC;
        this->Report.ACancillariesEnergy = this->FCPM.PelancillariesAC * state.dataHVACGlobal->TimeStepSys * DataGlobalConstants::SecInHour;

        this->Report.PCUlosses = this->Inverter.PCUlosses; // inverter losses
        this->Report.DCPowerGen = this->FCPM.Pel;          // DC power out of FCPM.
        this->Report.DCPowerEff = this->FCPM.Eel;          // FCPM efficiency Eel.
        this->Report.ElectEnergyinStorage = this->ElecStorage.ThisTimeStepStateOfCharge;
        this->Report.StoredPower = this->ElecStorage.PelIntoStorage;
        this->Report.StoredEnergy = this->ElecStorage.PelIntoStorage * state.dataHVACGlobal->TimeStepSys * DataGlobalConstants::SecInHour;
        this->Report.DrawnPower = this->ElecStorage.PelFromStorage;
        this->Report.DrawnEnergy = this->ElecStorage.PelFromStorage * state.dataHVACGlobal->TimeStepSys * DataGlobalConstants::SecInHour;

        this->Report.SkinLossPower = this->QconvZone + this->QradZone;
        this->Report.SkinLossEnergy = (this->QconvZone + this->QradZone) * state.dataHVACGlobal->TimeStepSys * DataGlobalConstants::SecInHour;
        this->Report.SkinLossConvect = this->QconvZone;
        this->Report.SkinLossRadiat = this->QradZone;
    }
    void FCDataStruct::oneTimeInit_new(EnergyPlusData &state)
    {

        if (this->MyPlantScanFlag_Init && allocated(state.dataPlnt->PlantLoop)) {
            bool errFlag = false;

            PlantUtilities::ScanPlantLoopsForObject(
                state, this->NameExhaustHX, DataPlant::PlantEquipmentType::Generator_FCExhaust, this->CWPlantLoc, errFlag, _, _, _, _, _);

            // if there is a stack cooler option it might be connected to plant as well

            if (errFlag) {
                ShowFatalError(state, "InitFuelCellGenerators: Program terminated due to previous condition(s).");
            }
            this->MyPlantScanFlag_Init = false;
        }
    }

    void FCDataStruct::oneTimeInit([[maybe_unused]] EnergyPlusData &state)
    {
    }

} // namespace FuelCellElectricGenerator

} // namespace EnergyPlus<|MERGE_RESOLUTION|>--- conflicted
+++ resolved
@@ -3116,9 +3116,9 @@
             this->ExhaustHX.THXexh = TprodGasIn - this->ExhaustHX.qHX / (NdotGas * CpProdGasMol * 1000.0);
 
             Real64 Cp = FluidProperties::GetSpecificHeatGlycol(state,
-                                                               state.dataPlnt->PlantLoop(this->CWLoopNum).FluidName,
+                                                               state.dataPlnt->PlantLoop(this->CWPlantLoc.loopNum).FluidName,
                                                                TwaterIn,
-                                                               state.dataPlnt->PlantLoop(this->CWLoopNum).FluidIndex,
+                                                               state.dataPlnt->PlantLoop(this->CWPlantLoc.loopNum).FluidIndex,
                                                                RoutineName);
 
             if (this->ExhaustHX.WaterMassFlowRate * Cp <= 0.0) {
@@ -3127,7 +3127,6 @@
                 this->ExhaustHX.WaterOutletTemp = TwaterIn + this->ExhaustHX.qHX / (this->ExhaustHX.WaterMassFlowRate * Cp);
             }
 
-<<<<<<< HEAD
         } break;
         case DataGenerators::ExhaustGasHX::LMTDempiricalUAeff: { // method 2
             Real64 MWwater = state.dataGenerator->GasPhaseThermoChemistryData(4).MolecularWeight;
@@ -3157,13 +3156,6 @@
                         TwaterIn;
 
                 this->ExhaustHX.WaterOutletTemp = TwaterIn + (NdotCpAuxMix / NdotCpWater) * (TauxMix - this->ExhaustHX.THXexh); // Eq. 42
-=======
-                Real64 Cp = FluidProperties::GetSpecificHeatGlycol(state,
-                                                                   state.dataPlnt->PlantLoop(this->CWPlantLoc.loopNum).FluidName,
-                                                                   TwaterIn,
-                                                                   state.dataPlnt->PlantLoop(this->CWPlantLoc.loopNum).FluidIndex,
-                                                                   RoutineName);
->>>>>>> 6420b10d
 
             } else {
                 this->ExhaustHX.THXexh = TauxMix;
