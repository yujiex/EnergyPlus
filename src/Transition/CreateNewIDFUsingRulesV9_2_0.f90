--- conflicted
+++ resolved
@@ -497,7 +497,6 @@
 
               ! If your original object starts with T, insert the rules here
 
-<<<<<<< HEAD
               CASE('TABLE:ONEINDEPENDENTVARIABLE')
                 CALL GetNewObjectDefInIDD(ObjectName,NwNumArgs,NwAorN,NwReqFld,NwObjMinFlds,NwFldNames,NwFldDefaults,NwFldUnits)
                 ! Delete old object
@@ -860,7 +859,7 @@
                 END DO
 
                 CALL WriteOutIDFLines(DifLfn,'Table:Lookup',PArgs,POutArgs,PFldNames,PFldUnits)
-=======
+
               CASE('THERMALSTORAGE:ICE:DETAILED')
                 CALL GetNewObjectDefInIDD(ObjectName,NwNumArgs,NwAorN,NwReqFld,NwObjMinFlds,NwFldNames,NwFldDefaults,NwFldUnits)
                 nodiff=.false.
@@ -880,10 +879,9 @@
                 ELSE
                   OutArgs(8) = InArgs(8)
                 ENDIF
-                
+
                  OutArgs(9:CurArgs)=InArgs(9:CurArgs)
                  NoDiff = .false.
->>>>>>> 043fb015
 
               ! If your original object starts with U, insert the rules here
 
