// EnergyPlus, Copyright (c) 1996-2022, The Board of Trustees of the University of Illinois,
// The Regents of the University of California, through Lawrence Berkeley National Laboratory
// (subject to receipt of any required approvals from the U.S. Dept. of Energy), Oak Ridge
// National Laboratory, managed by UT-Battelle, Alliance for Sustainable Energy, LLC, and other
// contributors. All rights reserved.
//
// NOTICE: This Software was developed under funding from the U.S. Department of Energy and the
// U.S. Government consequently retains certain rights. As such, the U.S. Government has been
// granted for itself and others acting on its behalf a paid-up, nonexclusive, irrevocable,
// worldwide license in the Software to reproduce, distribute copies to the public, prepare
// derivative works, and perform publicly and display publicly, and to permit others to do so.
//
// Redistribution and use in source and binary forms, with or without modification, are permitted
// provided that the following conditions are met:
//
// (1) Redistributions of source code must retain the above copyright notice, this list of
//     conditions and the following disclaimer.
//
// (2) Redistributions in binary form must reproduce the above copyright notice, this list of
//     conditions and the following disclaimer in the documentation and/or other materials
//     provided with the distribution.
//
// (3) Neither the name of the University of California, Lawrence Berkeley National Laboratory,
//     the University of Illinois, U.S. Dept. of Energy nor the names of its contributors may be
//     used to endorse or promote products derived from this software without specific prior
//     written permission.
//
// (4) Use of EnergyPlus(TM) Name. If Licensee (i) distributes the software in stand-alone form
//     without changes from the version obtained under this License, or (ii) Licensee makes a
//     reference solely to the software portion of its product, Licensee must refer to the
//     software as "EnergyPlus version X" software, where "X" is the version number Licensee
//     obtained under this License and may not use a different name for the software. Except as
//     specifically required in this Section (4), Licensee shall not use in a company name, a
//     product name, in advertising, publicity, or other promotional activities any name, trade
//     name, trademark, logo, or other designation of "EnergyPlus", "E+", "e+" or confusingly
//     similar designation, without the U.S. Department of Energy's prior written consent.
//
// THIS SOFTWARE IS PROVIDED BY THE COPYRIGHT HOLDERS AND CONTRIBUTORS "AS IS" AND ANY EXPRESS OR
// IMPLIED WARRANTIES, INCLUDING, BUT NOT LIMITED TO, THE IMPLIED WARRANTIES OF MERCHANTABILITY
// AND FITNESS FOR A PARTICULAR PURPOSE ARE DISCLAIMED. IN NO EVENT SHALL THE COPYRIGHT OWNER OR
// CONTRIBUTORS BE LIABLE FOR ANY DIRECT, INDIRECT, INCIDENTAL, SPECIAL, EXEMPLARY, OR
// CONSEQUENTIAL DAMAGES (INCLUDING, BUT NOT LIMITED TO, PROCUREMENT OF SUBSTITUTE GOODS OR
// SERVICES; LOSS OF USE, DATA, OR PROFITS; OR BUSINESS INTERRUPTION) HOWEVER CAUSED AND ON ANY
// THEORY OF LIABILITY, WHETHER IN CONTRACT, STRICT LIABILITY, OR TORT (INCLUDING NEGLIGENCE OR
// OTHERWISE) ARISING IN ANY WAY OUT OF THE USE OF THIS SOFTWARE, EVEN IF ADVISED OF THE
// POSSIBILITY OF SUCH DAMAGE.

#ifndef Furnaces_hh_INCLUDED
#define Furnaces_hh_INCLUDED

// ObjexxFCL Headers
#include <ObjexxFCL/Array1D.hh>
#include <ObjexxFCL/Optional.hh>

// EnergyPlus Headers
#include <EnergyPlus/Data/BaseData.hh>
#include <EnergyPlus/DataGlobalConstants.hh>
#include <EnergyPlus/DataGlobals.hh>
#include <EnergyPlus/EnergyPlus.hh>
#include <EnergyPlus/Plant/Enums.hh>
#include <EnergyPlus/VariableSpeedCoils.hh>

namespace EnergyPlus {

// Forward declarations
struct EnergyPlusData;

namespace Furnaces {

    enum class ModeOfOperation
    {
        Invalid = -1,
        CoolingMode, // last compressor operating mode was in cooling
        HeatingMode, // last compressor operating mode was in heating
        NoCoolHeat,  // last operating mode was coil off
        Num
    };

    // Airflow control for contant fan mode
    enum class AirFlowControlConstFan
    {
        Invalid = -1,         // default
        UseCompressorOnFlow,  // set compressor OFF air flow rate equal to compressor ON air flow rate
        UseCompressorOffFlow, // set compressor OFF air flow rate equal to user defined value,
        Num
    };

    // Compressor operation
    constexpr int On(1);  // normal compressor operation
    constexpr int Off(0); // signal DXCoil that compressor shouldn't run

    // Dehumidification control modes (DehumidControlMode)
    enum class DehumidificationControlMode
    {
        Invalid = -1,
        None,
        Multimode,
        CoolReheat,
        Num
    };

    struct FurnaceEquipConditions
    {
        // Members
        std::string Name;                   // Name of the Furnace
        int FurnaceType_Num;                // Numeric Equivalent for Furnace Type
        int FurnaceIndex;                   // Index to furnace
        int SchedPtr;                       // Index to furnace operating schedule
        int FanSchedPtr;                    // Index to fan operating mode schedule
        int FanAvailSchedPtr;               // Index to fan availability schedule
        int ControlZoneNum;                 // Index to controlled zone
        int ZoneSequenceCoolingNum;         // Index to cooling sequence/priority for this zone
        int ZoneSequenceHeatingNum;         // Index to heating sequence/priority for this zone
        int CoolingCoilType_Num;            // Numeric Equivalent for Cooling Coil Type
        int CoolingCoilIndex;               // Index to cooling coil
        int ActualDXCoilIndexForHXAssisted; // Index to DX cooling coil when HX assisted
        bool CoolingCoilUpstream;           // Indicates if cooling coil is upstream of heating coil
        int HeatingCoilType_Num;            // Numeric Equivalent for Heating Coil Type
        int HeatingCoilIndex;               // Index to heating coil
        int ReheatingCoilType_Num;          // Numeric Equivalent for Reheat Coil Type
        int ReheatingCoilIndex;             // Index to reheat coil
        std::string HeatingCoilName;        // name of heating coil
        std::string HeatingCoilType;        // type of heating coil
        int CoilControlNode;                // control node for hot water and steam heating coils
        int HWCoilAirInletNode;             // air inlet node number of HW coil for PTAC, PTHP, HeatCool, HeatOnly
        int HWCoilAirOutletNode;            // air outlet node number of HW coil for PTAC, PTHP, HeatCool, HeatOnly
        int SuppCoilAirInletNode;           // air inlet node number of HW coil for HeatCool Reheat Coil
        int SuppCoilAirOutletNode;          // air outlet node number of HW coil for HeatCool Reheat Coil
        int SuppHeatCoilType_Num;           // Numeric Equivalent for Supplemental Heat Coil Type
        int SuppHeatCoilIndex;              // Index to supplemental heater
        int SuppCoilControlNode;            // control node for steam and hot water heating coil
        std::string SuppHeatCoilName;       // name of supplemental heating coil
        std::string SuppHeatCoilType;       // type of supplemental heating coil
        int FanType_Num;                    // Integer equivalent of fan type (1=OnOff, 2 = ConstVolume)
        int FanIndex;                       // Index to fan object
        int FurnaceInletNodeNum;            // Furnace inlet node number
        int FurnaceOutletNodeNum;           // Furnace inlet node number
        int OpMode;                         // operation mode: 1 = cycling fan, cycling coils
        //                 2 = continuous fan, cycling coils
        Furnaces::ModeOfOperation LastMode;    // last mode of operation, coolingmode or heatingmode
        AirFlowControlConstFan AirFlowControl; // fan control mode, UseCompressorOnFlow or UseCompressorOffFlow
        int FanPlace;                          // fan placement; 1=blow through, 2=draw through
        int NodeNumOfControlledZone;           // Node number of controlled zone air node
        int WatertoAirHPType;                  // Type of water to air heat pump model used
        Real64 CoolingConvergenceTolerance;    // Convergence tolerance for cooling,
        //   ratio (CoolingCoilLoad - FurnaceCoolingOutput)/CoolingCoilLoad
        Real64 HeatingConvergenceTolerance; // Convergence tolerance for heating,
        //   ratio (HeatingCoilLoad - HeatPumpheatingOutput)/HeatingCoilLoad
        Real64 DesignHeatingCapacity;                   // Nominal Capacity of Heating Coil [W]
        Real64 DesignCoolingCapacity;                   // Nominal Capacity of Cooling Coil [W]
        Real64 CoolingCoilSensDemand;                   // Sensible demand on Cooling Coil [W]
        Real64 HeatingCoilSensDemand;                   // Sensible demand on Heating Coil [W]
        Real64 CoolingCoilLatentDemand;                 // Latent demand on Cooling Coil [W]
        Real64 DesignSuppHeatingCapacity;               // Nominal Capacity of Supplemental Heating Coil [W]
        Real64 DesignFanVolFlowRate;                    // Vol Flow through the Furnace being Simulated [m**3/Sec]
        bool DesignFanVolFlowRateEMSOverrideOn;         // if true, then EMS is calling to override autosize fan flow
        Real64 DesignFanVolFlowRateEMSOverrideValue;    // EMS value for override of fan flow rate autosize [m3/s]
        Real64 DesignMassFlowRate;                      // Design mass flow rate through furnace [kg/s]
        Real64 MaxCoolAirVolFlow;                       // supply air volumetric flow rate during cooling operation [m3/s]
        bool MaxCoolAirVolFlowEMSOverrideOn;            // if true, EMS is calling to override autosize flow during cooling
        Real64 MaxCoolAirVolFlowEMSOverrideValue;       // EMS value for override of flow during cooling [m3/s]
        Real64 MaxHeatAirVolFlow;                       // supply air volumetric flow rate during cooling operation [m3/s]
        bool MaxHeatAirVolFlowEMSOverrideOn;            // if true, EMS is calling to override autosize flow during heating
        Real64 MaxHeatAirVolFlowEMSOverrideValue;       // EMS value for override of flow during heating operation [m3/s]
        Real64 MaxNoCoolHeatAirVolFlow;                 // supply air volumetric flow rate when no cooling or heating [m3/s]
        bool MaxNoCoolHeatAirVolFlowEMSOverrideOn;      // if true, EMS is calling to override autosize no heatcool rate
        Real64 MaxNoCoolHeatAirVolFlowEMSOverrideValue; // EMS value for override of flow during no heat cool [m3/s]
        Real64 MaxCoolAirMassFlow;                      // supply air mass flow rate during cooling operation [kg/s]
        Real64 MaxHeatAirMassFlow;                      // supply air mass flow rate during heating operation [kg/s]
        Real64 MaxNoCoolHeatAirMassFlow;                // supply air mass flow rate when no cooling or heating [kg/s]
        Real64 MaxHeatCoilFluidFlow;                    // water or steam mass flow rate for heating coil [kg/s]
        Real64 MaxSuppCoilFluidFlow;                    // water or steam mass flow rate for supplemental heating coil [kg/s]
        Real64 ControlZoneMassFlowFrac;                 // Fraction of furnace flow to control zone
        Real64 DesignMaxOutletTemp;                     // Maximum supply air temperature from furnace heater [C]
        Real64 MdotFurnace;                             // Mass flow rate through furnace [kg/s]
        Real64 FanPartLoadRatio;                        // Part load ratio of furnace fan (mdot actual/mdot design)
        Real64 CompPartLoadRatio;                       // Part load ratio of furnace compressor (load / steady-state output)
        Real64 WSHPRuntimeFrac;                         // Runtime fraction of water source heat pump
        Real64 CoolPartLoadRatio;                       // Cooling part load ratio
        Real64 HeatPartLoadRatio;                       // Heating part load ratio
        Real64 MinOATCompressorCooling;                 // Minimum outdoor operating temperature for heat pump compressor
        Real64 MinOATCompressorHeating;                 // Minimum outdoor operating temperature for heat pump compressor
        Real64 MaxOATSuppHeat;                          // Maximum outdoor dry-bulb temperature for
        int CondenserNodeNum;                           // Node number of outdoor condenser/compressor
        Real64 MaxONOFFCyclesperHour;                   // Maximum ON/OFF Cycling Rate [cycles/hr]
        Real64 HPTimeConstant;                          // Heat Pump Time Constant [s]
        Real64 OnCyclePowerFraction;                    // Fraction of on-cycle power use [~]
        // supplemental heating coil operation
        Real64 FanDelayTime; // Fan delay time, time delay for the HP's fan to
        // shut off after compressor cycle off  [s]
        bool Humidistat;                                    // Humidistat control (heatcool units only and not heatpump)
        bool InitHeatPump;                                  // Heat pump initialization flag (for error reporting)
        DehumidificationControlMode DehumidControlType_Num; // 0 = None, 1=MultiMode, 2=CoolReheat
        int LatentMaxIterIndex;                             // Index to recurring warning message
        int LatentRegulaFalsiFailedIndex;                   // Index to recurring warning message
        int LatentRegulaFalsiFailedIndex2;                  // Index to recurring warning message
        int SensibleMaxIterIndex;                           // Index to recurring warning message
        int SensibleRegulaFalsiFailedIndex;                 // Index to recurring warning message
        int WSHPHeatMaxIterIndex;                           // Index to recurring warning message
        int WSHPHeatRegulaFalsiFailedIndex;                 // Index to recurring warning message
        int DXHeatingMaxIterIndex;                          // Index to recurring warning message
        int DXHeatingRegulaFalsiFailedIndex;                // Index to recurring warning messages
        int HeatingMaxIterIndex;                            // Index to recurring warning message
        int HeatingMaxIterIndex2;                           // Index to recurring warning message
        int HeatingRegulaFalsiFailedIndex;                  // Index to recurring warning messages
        Real64 ActualFanVolFlowRate;                        // Volumetric flow rate from fan object
        Real64 HeatingSpeedRatio;                           // Fan speed ratio in heating mode
        Real64 CoolingSpeedRatio;                           // Fan speed ratio in cooling mode
        Real64 NoHeatCoolSpeedRatio;                        // Fan speed ratio when no cooling or heating
        int ZoneInletNode;                                  // Zone inlet node number in the controlled zone
        Real64 SenLoadLoss;                                 // Air distribution system sensible loss
        Real64 LatLoadLoss;                                 // Air distribution system latent loss
        Real64 SensibleLoadMet;                             // System sensible load
        Real64 LatentLoadMet;                               // System latent load
        Real64 DehumidInducedHeatingDemandRate;             // Additional heating demand on supplemental heater
        // when heat pumps operate on dehumidification mode
<<<<<<< HEAD
        int CoilOutletNode;                   // outlet node for hot water and steam heating coil
        PlantLocation plantLoc{};             // plant loop component location for water and steam heating coil
        int SuppCoilOutletNode;               // outlet node for hot water and steam supplemental heating coil
        PlantLocation SuppPlantLoc{};         // plant loop component location for water and steam supplemental heating coil
        int HotWaterCoilMaxIterIndex;         // Index to recurring warning message
        int HotWaterCoilMaxIterIndex2;        // Index to recurring warning message
        bool EMSOverrideSensZoneLoadRequest;  // if true, then EMS is calling to override zone load
        Real64 EMSSensibleZoneLoadValue;      // Value EMS is directing to use
        bool EMSOverrideMoistZoneLoadRequest; // if true, then EMS is calling to override zone load
        Real64 EMSMoistureZoneLoadValue;      // Value EMS is directing to use
=======
        int CoilOutletNode;                       // outlet node for hot water and steam heating coil
        int LoopNum;                              // plant loop index for water and steam heating coil
        DataPlant::LoopSideLocation LoopSide;     // plant loop side  index for water and steam heating coil
        int BranchNum;                            // plant loop branch index for water and steam heating coil
        int CompNum;                              // plant loop component index for water and steam heating coil
        int SuppCoilOutletNode;                   // outlet node for hot water and steam supplemental heating coil
        int LoopNumSupp;                          // plant loop index for water and steam supplemental heating coil
        DataPlant::LoopSideLocation LoopSideSupp; // plant loop side  index for  water and steam supplemental heating coil
        int BranchNumSupp;                        // plant loop branch index for water and steam supplemental heating coil
        int CompNumSupp;                          // plant loop component index for water and steam supplemental heating coil
        int HotWaterCoilMaxIterIndex;             // Index to recurring warning message
        int HotWaterCoilMaxIterIndex2;            // Index to recurring warning message
        bool EMSOverrideSensZoneLoadRequest;      // if true, then EMS is calling to override zone load
        Real64 EMSSensibleZoneLoadValue;          // Value EMS is directing to use
        bool EMSOverrideMoistZoneLoadRequest;     // if true, then EMS is calling to override zone load
        Real64 EMSMoistureZoneLoadValue;          // Value EMS is directing to use
>>>>>>> e9805f76
        // starting added varibles for variable speed water source heat pump, Bo Shen, ORNL, March 2012
        Furnaces::ModeOfOperation HeatCoolMode; // System operating mode (0 = floating, 1 = cooling, 2 = heating)
        int NumOfSpeedCooling;                  // The number of speeds for cooling
        int NumOfSpeedHeating;                  // The number of speeds for heating
        Real64 IdleSpeedRatio;                  // idle air fan ratio
        Real64 IdleVolumeAirRate;               // idle air flow rate
        Real64 IdleMassFlowRate;                // idle air flow rate
        Real64 FanVolFlow;                      // fan volumetric flow rate
        bool CheckFanFlow;                      // Supply airflow check
        Array1D<Real64> HeatVolumeFlowRate;     // Supply air volume flow rate during heating operation
        Array1D<Real64> HeatMassFlowRate;       // Supply air mass flow rate during heating operation
        Array1D<Real64> CoolVolumeFlowRate;     // Supply air volume flow rate during cooling operation
        Array1D<Real64> CoolMassFlowRate;       // Supply air mass flow rate during cooling operation
        Array1D<Real64> MSHeatingSpeedRatio;    // Fan speed ratio in heating mode
        Array1D<Real64> MSCoolingSpeedRatio;    // Fan speed ratio in cooling mode
        bool bIsIHP;
        int CompSpeedNum;
        Real64 CompSpeedRatio;
        int ErrIndexCyc;
        int ErrIndexVar;
        // end of the additional variables for variable speed water source heat pump
        int WaterCyclingMode; // Heat Pump Coil water flow mode; See definitions in DataHVACGlobals,
        // 1=water cycling, 2=water constant, 3=water constant on demand (old mode)
        int iterationCounter;                             // track time step iterations
        Array1D<Furnaces::ModeOfOperation> iterationMode; // keep track of previous iteration mode (i.e., cooling or heating)
        bool FirstPass;                                   // used to determine when first call is made

        FurnaceEquipConditions()
            : FurnaceType_Num(0), FurnaceIndex(0), SchedPtr(0), FanSchedPtr(0), FanAvailSchedPtr(0), ControlZoneNum(0), ZoneSequenceCoolingNum(0),
              ZoneSequenceHeatingNum(0), CoolingCoilType_Num(0), CoolingCoilIndex(0), ActualDXCoilIndexForHXAssisted(0), CoolingCoilUpstream(true),
              HeatingCoilType_Num(0), HeatingCoilIndex(0), ReheatingCoilType_Num(0), ReheatingCoilIndex(0), CoilControlNode(0), HWCoilAirInletNode(0),
              HWCoilAirOutletNode(0), SuppCoilAirInletNode(0), SuppCoilAirOutletNode(0), SuppHeatCoilType_Num(0), SuppHeatCoilIndex(0),
              SuppCoilControlNode(0), FanType_Num(0), FanIndex(0), FurnaceInletNodeNum(0), FurnaceOutletNodeNum(0), OpMode(0),
              LastMode(Furnaces::ModeOfOperation::Invalid), AirFlowControl(AirFlowControlConstFan::Invalid), FanPlace(0), NodeNumOfControlledZone(0),
              WatertoAirHPType(0), CoolingConvergenceTolerance(0.0), HeatingConvergenceTolerance(0.0), DesignHeatingCapacity(0.0),
              DesignCoolingCapacity(0.0), CoolingCoilSensDemand(0.0), HeatingCoilSensDemand(0.0), CoolingCoilLatentDemand(0.0),
              DesignSuppHeatingCapacity(0.0), DesignFanVolFlowRate(0.0), DesignFanVolFlowRateEMSOverrideOn(false),
              DesignFanVolFlowRateEMSOverrideValue(0.0), DesignMassFlowRate(0.0), MaxCoolAirVolFlow(0.0), MaxCoolAirVolFlowEMSOverrideOn(false),
              MaxCoolAirVolFlowEMSOverrideValue(0.0), MaxHeatAirVolFlow(0.0), MaxHeatAirVolFlowEMSOverrideOn(false),
              MaxHeatAirVolFlowEMSOverrideValue(0.0), MaxNoCoolHeatAirVolFlow(0.0), MaxNoCoolHeatAirVolFlowEMSOverrideOn(false),
              MaxNoCoolHeatAirVolFlowEMSOverrideValue(0.0), MaxCoolAirMassFlow(0.0), MaxHeatAirMassFlow(0.0), MaxNoCoolHeatAirMassFlow(0.0),
              MaxHeatCoilFluidFlow(0.0), MaxSuppCoilFluidFlow(0.0), ControlZoneMassFlowFrac(0.0), DesignMaxOutletTemp(9999.0), MdotFurnace(0.0),
              FanPartLoadRatio(0.0), CompPartLoadRatio(0.0), WSHPRuntimeFrac(0.0), CoolPartLoadRatio(0.0), HeatPartLoadRatio(0.0),
              MinOATCompressorCooling(0.0), MinOATCompressorHeating(0.0), MaxOATSuppHeat(0.0), CondenserNodeNum(0), MaxONOFFCyclesperHour(0.0),
              HPTimeConstant(0.0), OnCyclePowerFraction(0.0), FanDelayTime(0.0), Humidistat(false), InitHeatPump(false),
              DehumidControlType_Num(DehumidificationControlMode::None), LatentMaxIterIndex(0), LatentRegulaFalsiFailedIndex(0),
              LatentRegulaFalsiFailedIndex2(0), SensibleMaxIterIndex(0), SensibleRegulaFalsiFailedIndex(0), WSHPHeatMaxIterIndex(0),
              WSHPHeatRegulaFalsiFailedIndex(0), DXHeatingMaxIterIndex(0), DXHeatingRegulaFalsiFailedIndex(0), HeatingMaxIterIndex(0),
              HeatingMaxIterIndex2(0), HeatingRegulaFalsiFailedIndex(0), ActualFanVolFlowRate(0.0), HeatingSpeedRatio(1.0), CoolingSpeedRatio(1.0),
              NoHeatCoolSpeedRatio(1.0), ZoneInletNode(0), SenLoadLoss(0.0), LatLoadLoss(0.0), SensibleLoadMet(0.0), LatentLoadMet(0.0),
<<<<<<< HEAD
              DehumidInducedHeatingDemandRate(0.0), CoilOutletNode(0), HotWaterCoilMaxIterIndex(0), HotWaterCoilMaxIterIndex2(0),
              EMSOverrideSensZoneLoadRequest(false), EMSSensibleZoneLoadValue(0.0), EMSOverrideMoistZoneLoadRequest(false),
              EMSMoistureZoneLoadValue(0.0), HeatCoolMode(Furnaces::ModeOfOperation::Invalid), NumOfSpeedCooling(0), NumOfSpeedHeating(0),
              IdleSpeedRatio(0.0), IdleVolumeAirRate(0.0), IdleMassFlowRate(0.0), FanVolFlow(0.0), CheckFanFlow(true),
              HeatVolumeFlowRate(DataGlobalConstants::MaxSpeedLevels, 0.0), HeatMassFlowRate(DataGlobalConstants::MaxSpeedLevels, 0.0),
              CoolVolumeFlowRate(DataGlobalConstants::MaxSpeedLevels, 0.0), CoolMassFlowRate(DataGlobalConstants::MaxSpeedLevels, 0.0),
              MSHeatingSpeedRatio(DataGlobalConstants::MaxSpeedLevels, 0.0), MSCoolingSpeedRatio(DataGlobalConstants::MaxSpeedLevels, 0.0),
              bIsIHP(false), CompSpeedNum(0), CompSpeedRatio(0.0), ErrIndexCyc(0), ErrIndexVar(0), WaterCyclingMode(0), iterationCounter(0),
              iterationMode(0), FirstPass(true)
=======
              DehumidInducedHeatingDemandRate(0.0), CoilOutletNode(0), LoopNum(0), LoopSide(DataPlant::LoopSideLocation::Invalid), BranchNum(0),
              CompNum(0), SuppCoilOutletNode(0), LoopNumSupp(0), LoopSideSupp(DataPlant::LoopSideLocation::Invalid), BranchNumSupp(0), CompNumSupp(0),
              HotWaterCoilMaxIterIndex(0), HotWaterCoilMaxIterIndex2(0), EMSOverrideSensZoneLoadRequest(false), EMSSensibleZoneLoadValue(0.0),
              EMSOverrideMoistZoneLoadRequest(false), EMSMoistureZoneLoadValue(0.0), HeatCoolMode(Furnaces::ModeOfOperation::Invalid),
              NumOfSpeedCooling(0), NumOfSpeedHeating(0), IdleSpeedRatio(0.0), IdleVolumeAirRate(0.0), IdleMassFlowRate(0.0), FanVolFlow(0.0),
              CheckFanFlow(true), HeatVolumeFlowRate(DataGlobalConstants::MaxSpeedLevels, 0.0),
              HeatMassFlowRate(DataGlobalConstants::MaxSpeedLevels, 0.0), CoolVolumeFlowRate(DataGlobalConstants::MaxSpeedLevels, 0.0),
              CoolMassFlowRate(DataGlobalConstants::MaxSpeedLevels, 0.0), MSHeatingSpeedRatio(DataGlobalConstants::MaxSpeedLevels, 0.0),
              MSCoolingSpeedRatio(DataGlobalConstants::MaxSpeedLevels, 0.0), bIsIHP(false), CompSpeedNum(0), CompSpeedRatio(0.0), ErrIndexCyc(0),
              ErrIndexVar(0), WaterCyclingMode(0), iterationCounter(0), iterationMode(0), FirstPass(true)
>>>>>>> e9805f76
        {
        }
    };

    // Functions

    void SimFurnace(EnergyPlusData &state,
                    std::string_view FurnaceName,
                    bool const FirstHVACIteration,
                    int const AirLoopNum, // Primary air loop number
                    int &CompIndex        // Pointer to which furnace
    );

    // Get Input Section of the Module
    //******************************************************************************

    void GetFurnaceInput(EnergyPlusData &state);

    // End of Get Input subroutines for this Module
    //******************************************************************************

    // Beginning Initialization Section of the Module
    //******************************************************************************

    void InitFurnace(EnergyPlusData &state,
                     int const FurnaceNum,         // index to Furnace
                     int const AirLoopNum,         // index to air loop
                     Real64 &OnOffAirFlowRatio,    // ratio of on to off air mass flow rate
                     int &OpMode,                  // fan operating mode
                     Real64 &ZoneLoad,             // zone sensible load to be met (modified here as needed) (W)
                     Real64 &MoistureLoad,         // zone moisture load (W)
                     bool const FirstHVACIteration // TRUE if first HVAC iteration
    );

    void SetOnOffMassFlowRate(EnergyPlusData &state,
                              int const FurnaceNum,      // index to furnace
                              int const AirLoopNum,      // index to air loop !unused1208
                              Real64 &OnOffAirFlowRatio, // ratio of coil on to coil off air flow rate
                              int const OpMode,          // fan operating mode
                              Real64 const ZoneLoad,     // sensible load to be met (W) !unused1208
                              Real64 const MoistureLoad, // moisture load to be met (W)
                              Real64 const PartLoadRatio // coil part-load ratio
    );

    void SizeFurnace(EnergyPlusData &state, int const FurnaceNum, bool const FirstHVACIteration);

    // End Initialization Section of the Module
    //******************************************************************************

    // Beginning of Update subroutines for the Furnace Module
    // *****************************************************************************

    void CalcNewZoneHeatOnlyFlowRates(EnergyPlusData &state,
                                      int const FurnaceNum,          // Index to furnace
                                      bool const FirstHVACIteration, // Iteration flag
                                      Real64 const ZoneLoad,         // load to be met by furnace (W)
                                      Real64 &HeatCoilLoad,          // actual load passed to heating coil (W)
                                      Real64 &OnOffAirFlowRatio      // ratio of coil on to coil off air flow rate
    );

    void CalcNewZoneHeatCoolFlowRates(EnergyPlusData &state,
                                      int const FurnaceNum,
                                      bool const FirstHVACIteration,
                                      int const CompOp,          // compressor operation flag (1=On, 0=Off)
                                      Real64 const ZoneLoad,     // the control zone load (watts)
                                      Real64 const MoistureLoad, // the control zone latent load (watts)
                                      Real64 &HeatCoilLoad,      // Heating load to be met by heating coil ( excluding heat pump DX coil)
                                      Real64 &ReheatCoilLoad,    // Heating load to be met by reheat coil using hstat (excluding HP DX coil)
                                      Real64 &OnOffAirFlowRatio, // Ratio of compressor ON air flow to AVERAGE air flow over time step
                                      bool &HXUnitOn             // flag to control HX based on zone moisture load
    );

    void CalcWaterToAirHeatPump(EnergyPlusData &state,
                                int const AirLoopNum,          // index to air loop
                                int const FurnaceNum,          // index to Furnace
                                bool const FirstHVACIteration, // TRUE on first HVAC iteration
                                int const CompOp,              // compressor operation flag (1=On, 0=Off)
                                Real64 const ZoneLoad,         // the control zone load (watts)
                                Real64 const MoistureLoad      // the control zone latent load (watts)
    );

    void CalcFurnaceOutput(EnergyPlusData &state,
                           int const FurnaceNum,
                           bool const FirstHVACIteration,
                           int const FanOpMode,            // Cycling fan or constant fan
                           int const CompOp,               // Compressor on/off; 1=on, 0=off
                           Real64 const CoolPartLoadRatio, // DX cooling coil part load ratio
                           Real64 const HeatPartLoadRatio, // DX heating coil part load ratio (0 for other heating coil types)
                           Real64 const HeatCoilLoad,      // Heating coil load for gas heater
                           Real64 const ReheatCoilLoad,    // Reheating coil load for gas heater
                           Real64 &SensibleLoadMet,        // Sensible cooling load met (furnace outlet with respect to control zone temp)
                           Real64 &LatentLoadMet,          // Latent cooling load met (furnace outlet with respect to control zone humidity ratio)
                           Real64 &OnOffAirFlowRatio,      // Ratio of compressor ON mass flow rate to AVERAGE
                           bool const HXUnitOn,            // flag to enable HX based on zone moisture load
                           Optional<Real64 const> CoolingHeatingPLRRat = _ // cooling PLR to heating PLR ratio, used for cycling fan RH control
    );

    //        End of Update subroutines for the Furnace Module
    // *****************************************************************************

    Real64 CalcFurnaceResidual(EnergyPlusData &state,
                               Real64 const PartLoadRatio, // DX cooling coil part load ratio
                               Array1D<Real64> const &Par  // Function parameters
    );

    Real64 CalcWaterToAirResidual(EnergyPlusData &state,
                                  Real64 const PartLoadRatio,      // DX cooling coil part load ratio
                                  std::array<Real64, 9> const &Par // Function parameters
    );

    void SetAverageAirFlow(EnergyPlusData &state,
                           int const FurnaceNum,       // Unit index
                           Real64 const PartLoadRatio, // unit part load ratio
                           Real64 &OnOffAirFlowRatio   // ratio of compressor ON airflow to AVERAGE airflow over timestep
    );

    void HeatPumpRunFrac(EnergyPlusData &state,
                         int const FurnaceNum, // Furnace Index Number
                         Real64 const PLR,     // part load ratio
                         bool &errFlag,        // part load factor out of range flag
                         Real64 &RuntimeFrac   // the required run time fraction to meet part load
    );

    // Beginning of Reporting subroutines for the Furnace Module
    // *****************************************************************************

    void ReportFurnace(EnergyPlusData &state,
                       int const FurnaceNum, // Furnace Index Number
                       int const AirLoopNum  // index to air loop
    );

    void CalcNonDXHeatingCoils(EnergyPlusData &state,
                               int const FurnaceNum,           // Furnace Index
                               bool const SuppHeatingCoilFlag, // .TRUE. if supplemental heating coil
                               bool const FirstHVACIteration,  // flag for first HVAC iteration in the time step
                               Real64 const QCoilLoad,         // load met by unit (watts)
                               int const FanMode,              // fan operation mode
                               Real64 &HeatCoilLoadmet         // Heating Load Met
    );

    Real64 HotWaterCoilResidual(EnergyPlusData &state,
                                Real64 const HWFlow,             // hot water flow rate in kg/s
                                std::array<Real64, 4> const &Par // Par(5) is the requested coil load
    );

    //        End of Reporting subroutines for the Furnace Module

    //******************************************************************************

    void SimVariableSpeedHP(EnergyPlusData &state,
                            int const FurnaceNum,          // number of the current engine driven Heat Pump being simulated
                            bool const FirstHVACIteration, // TRUE if 1st HVAC simulation of system timestep
                            int const AirLoopNum,          // index to air loop
                            Real64 const QZnReq,           // required zone load
                            Real64 const QLatReq,          // required latent load
                            Real64 &OnOffAirFlowRatio      // ratio of compressor ON airflow to AVERAGE airflow over timestep
    );

    //******************************************************************************

    void ControlVSHPOutput(EnergyPlusData &state,
                           int const FurnaceNum,          // Unit index of engine driven heat pump
                           bool const FirstHVACIteration, // flag for 1st HVAC iteration in the time step
                           int const CompOp,              // compressor operation; 1=on, 0=off
                           int const OpMode,              // operating mode: CycFanCycCoil | ContFanCycCoil
                           Real64 &QZnReq,                // cooling or heating output needed by zone [W]
                           Real64 &QLatReq,               // latent cooling output needed by zone [W]
                           int const ZoneNum,             // Index to zone number
                           int &SpeedNum,                 // Speed number
                           Real64 &SpeedRatio,            // unit speed ratio for DX coils
                           Real64 &PartLoadFrac,          // unit part load fraction
                           Real64 &OnOffAirFlowRatio,     // ratio of compressor ON airflow to AVERAGE airflow over timestep
                           Real64 &SupHeaterLoad          // Supplemental heater load [W]
    );

    //******************************************************************************

    void CalcVarSpeedHeatPump(EnergyPlusData &state,
                              int const FurnaceNum,          // Variable speed heat pump number
                              bool const FirstHVACIteration, // Flag for 1st HVAC iteration
                              int const CompOp,              // Compressor on/off; 1=on, 0=off
                              int const SpeedNum,            // Speed number
                              Real64 const SpeedRatio,       // Compressor speed ratio
                              Real64 const PartLoadFrac,     // Compressor part load fraction
                              Real64 &SensibleLoadMet,       // Sensible cooling load met (furnace outlet with respect to control zone temp)
                              Real64 &LatentLoadMet,         // Latent cooling load met (furnace outlet with respect to control zone humidity ratio)
                              Real64 const QZnReq,           // Zone load (W)
                              Real64 const QLatReq,          // Zone latent load []
                              Real64 &OnOffAirFlowRatio,     // Ratio of compressor ON airflow to AVERAGE airflow over timestep
                              Real64 &SupHeaterLoad          // supplemental heater load (W)
    );

    //******************************************************************************

    Real64 VSHPCyclingResidual(EnergyPlusData &state,
                               Real64 const PartLoadFrac,        // compressor cycling ratio (1.0 is continuous, 0.0 is off)
                               std::array<Real64, 10> const &Par // par(1) = FurnaceNum
    );

    //******************************************************************************

    Real64 VSHPSpeedResidual(EnergyPlusData &state,
                             Real64 const SpeedRatio,          // compressor cycling ratio (1.0 is continuous, 0.0 is off)
                             std::array<Real64, 10> const &Par // par(1) = MSHPNum
    );

    void SetVSHPAirFlow(EnergyPlusData &state,
                        int const FurnaceNum,                 // Unit index
                        Real64 const PartLoadRatio,           // unit part load ratio
                        Real64 &OnOffAirFlowRatio,            // ratio of compressor ON airflow to average airflow over timestep
                        Optional_int_const SpeedNum = _,      // Speed number
                        Optional<Real64 const> SpeedRatio = _ // Speed ratio
    );

    void SetOnOffMassFlowRateVSCoil(EnergyPlusData &state,
                                    int const FurnaceNum,          // index to furnace
                                    int const ZoneNum,             // index to zone
                                    bool const FirstHVACIteration, // Flag for 1st HVAC iteration
                                    int const AirLoopNum,          // index to air loop !unused1208
                                    Real64 &OnOffAirFlowRatio,     // ratio of coil on to coil off air flow rate
                                    int const OpMode,              // fan operating mode
                                    Real64 const QZnReq,           // sensible load to be met (W) !unused1208
                                    Real64 const MoistureLoad,     // moisture load to be met (W)
                                    Real64 &PartLoadRatio          // coil part-load ratio
    );

    void SetMinOATCompressor(EnergyPlusData &state,
                             int const FurnaceNum,                    // index to furnace
                             std::string const &FurnaceName,          // name of furnace
                             std::string const &cCurrentModuleObject, // type of furnace
                             int const CoolingCoilIndex,              // index of cooling coil
                             int const HeatingCoilIndex,              // index of heating coil
                             bool &ErrorsFound                        // GetInput logical that errors were found
    );

} // namespace Furnaces

struct FurnacesData : BaseGlobalStruct
{

    // SUBROUTINE LOCAL VARIABLE DECLARATIONS:
    bool GetFurnaceInputFlag = true; // Logical to allow "GetInput" only once per simulation
    std::unordered_map<std::string, std::string> UniqueFurnaceNames;
    bool InitFurnaceMyOneTimeFlag = true; // one time allocation flag
    bool FlowFracFlagReady = true;        // one time flag for calculating flow fraction through controlled zone
    bool MyAirLoopPass = true;            // one time allocation flag

    int NumFurnaces = 0; // The number of furnaces found in the input data file
    Array1D_bool MySizeFlag;
    Array1D_bool CheckEquipName;
    Real64 ModifiedHeatCoilLoad; // used to adjust heating coil capacity if outlet temp > DesignMaxOutletTemp,
    // used for Coil:Gas:Heating and Coil:Electric:Heating coils only.
    Real64 OnOffAirFlowRatioSave = 0.0;        // Saves the OnOffAirFlowRatio calculated in RegulaFalsi CALLs.
    Real64 OnOffFanPartLoadFractionSave = 0.0; // Global part-load fraction passed to fan object
    Real64 CompOnMassFlow = 0.0;               // Supply air mass flow rate w/ compressor ON [kg/s]
    Real64 CompOffMassFlow = 0.0;              // Supply air mass flow rate w/ compressor OFF [kg/s]
    Real64 CompOnFlowRatio = 0.0;              // fan flow ratio when coil on
    Real64 CompOffFlowRatio = 0.0;             // fan flow ratio when coil off
    Real64 FanSpeedRatio = 0.0;                // ratio of air flow ratio passed to fan object
    Real64 CoolHeatPLRRat = 1.0;               // ratio of cooling to heating PLR, used for cycling fan RH control
    bool HeatingLoad = false;
    bool CoolingLoad = false;
    bool EconomizerFlag = false;             // holds air loop economizer status
    int AirLoopPass = 0;                     // Number of air loop pass
    bool HPDehumidificationLoadFlag = false; // true if there is dehumidification load (heat pumps only)
    Real64 TempSteamIn = 100.0;              // steam coil steam inlet temperature
    // starting add variables for variable speed water source heat pump
    Real64 SaveCompressorPLR = 0.0;  // holds compressor PLR from active DX coil
    std::string CurrentModuleObject; // Object type for getting and error messages
    int Iter = 0;                    // Iteration counter for CalcNewZoneHeatOnlyFlowRates

    std::string HeatingCoilName; // name of heating coil
    std::string HeatingCoilType; // type of heating coil

    // Object Data
    Array1D<Furnaces::FurnaceEquipConditions> Furnace;

    Array1D_bool MyEnvrnFlag;             // environment flag
    Array1D_bool MySecondOneTimeFlag;     // additional one time flag
    Array1D_bool MyFanFlag;               // used for sizing fan inputs one time
    Array1D_bool MyCheckFlag;             // Used to obtain the zone inlet node number in the controlled zone
    Array1D_bool MyFlowFracFlag;          // Used for calculatig flow fraction once
    Array1D_bool MyPlantScanFlag;         // used to initializa plant comp for water and steam heating coils
    Array1D_bool MySuppCoilPlantScanFlag; // used to initialize plant comp for water and steam heating coils

    // used to be statics
    Real64 CoolCoilLoad;        // Negative value means cooling required
    Real64 SystemSensibleLoad;  // Positive value means heating required
    bool HumControl = false;    // Logical flag signaling when dehumidification is required
    Real64 TotalZoneLatentLoad; // Total ZONE latent load (not including outside air) to be removed by furnace/unitary system
    Real64 TotalZoneSensLoad;   // Total ZONE heating load (not including outside air) to be removed by furnace/unitary system
    Real64 CoolPartLoadRatio;   // Part load ratio (greater of sensible or latent part load ratio for cooling)
    Real64 HeatPartLoadRatio;   // Part load ratio (greater of sensible or latent part load ratio for cooling)
    Real64 Dummy2 = 0.0;        // Dummy var. for generic calc. furnace output arg. (n/a for heat pump)
    int SpeedNum = 1;           // Speed number
    Real64 SupHeaterLoad = 0.0; // supplement heater load

    void clear_state() override
    {
        GetFurnaceInputFlag = true;
        UniqueFurnaceNames.clear();
        InitFurnaceMyOneTimeFlag = true;
        FlowFracFlagReady = true; // one time flag for calculating flow fraction through controlled zone
        MyAirLoopPass = true;

        NumFurnaces = 0;
        MySizeFlag.clear();
        CheckEquipName.clear();
        ModifiedHeatCoilLoad = 0.0;
        OnOffAirFlowRatioSave = 0.0;
        OnOffFanPartLoadFractionSave = 0.0;
        CompOnMassFlow = 0.0;
        CompOffMassFlow = 0.0;
        CompOnFlowRatio = 0.0;
        CompOffFlowRatio = 0.0;
        FanSpeedRatio = 0.0;
        CoolHeatPLRRat = 1.0;
        HeatingLoad = false;
        CoolingLoad = false;
        EconomizerFlag = false;
        AirLoopPass = 0;
        HPDehumidificationLoadFlag = false;
        TempSteamIn = 100.0;
        SaveCompressorPLR = 0.0;
        CurrentModuleObject = "";
        Iter = 0;
        HeatingCoilName.clear();
        HeatingCoilType.clear();
        Furnace.clear();

        MyEnvrnFlag.clear();
        MySecondOneTimeFlag.clear();
        MyFanFlag.clear();
        MyCheckFlag.clear();
        MyFlowFracFlag.clear();
        MyPlantScanFlag.clear();
        MySuppCoilPlantScanFlag.clear();

        HumControl = false;
        Dummy2 = 0.0;
        SpeedNum = 1;
        SupHeaterLoad = 0.0;
    }
};

} // namespace EnergyPlus

#endif<|MERGE_RESOLUTION|>--- conflicted
+++ resolved
@@ -214,35 +214,16 @@
         Real64 LatentLoadMet;                               // System latent load
         Real64 DehumidInducedHeatingDemandRate;             // Additional heating demand on supplemental heater
         // when heat pumps operate on dehumidification mode
-<<<<<<< HEAD
-        int CoilOutletNode;                   // outlet node for hot water and steam heating coil
+        int CoilOutletNode;                       // outlet node for hot water and steam heating coil
         PlantLocation plantLoc{};             // plant loop component location for water and steam heating coil
-        int SuppCoilOutletNode;               // outlet node for hot water and steam supplemental heating coil
+        int SuppCoilOutletNode;                   // outlet node for hot water and steam supplemental heating coil
         PlantLocation SuppPlantLoc{};         // plant loop component location for water and steam supplemental heating coil
-        int HotWaterCoilMaxIterIndex;         // Index to recurring warning message
-        int HotWaterCoilMaxIterIndex2;        // Index to recurring warning message
-        bool EMSOverrideSensZoneLoadRequest;  // if true, then EMS is calling to override zone load
-        Real64 EMSSensibleZoneLoadValue;      // Value EMS is directing to use
-        bool EMSOverrideMoistZoneLoadRequest; // if true, then EMS is calling to override zone load
-        Real64 EMSMoistureZoneLoadValue;      // Value EMS is directing to use
-=======
-        int CoilOutletNode;                       // outlet node for hot water and steam heating coil
-        int LoopNum;                              // plant loop index for water and steam heating coil
-        DataPlant::LoopSideLocation LoopSide;     // plant loop side  index for water and steam heating coil
-        int BranchNum;                            // plant loop branch index for water and steam heating coil
-        int CompNum;                              // plant loop component index for water and steam heating coil
-        int SuppCoilOutletNode;                   // outlet node for hot water and steam supplemental heating coil
-        int LoopNumSupp;                          // plant loop index for water and steam supplemental heating coil
-        DataPlant::LoopSideLocation LoopSideSupp; // plant loop side  index for  water and steam supplemental heating coil
-        int BranchNumSupp;                        // plant loop branch index for water and steam supplemental heating coil
-        int CompNumSupp;                          // plant loop component index for water and steam supplemental heating coil
         int HotWaterCoilMaxIterIndex;             // Index to recurring warning message
         int HotWaterCoilMaxIterIndex2;            // Index to recurring warning message
         bool EMSOverrideSensZoneLoadRequest;      // if true, then EMS is calling to override zone load
         Real64 EMSSensibleZoneLoadValue;          // Value EMS is directing to use
         bool EMSOverrideMoistZoneLoadRequest;     // if true, then EMS is calling to override zone load
         Real64 EMSMoistureZoneLoadValue;          // Value EMS is directing to use
->>>>>>> e9805f76
         // starting added varibles for variable speed water source heat pump, Bo Shen, ORNL, March 2012
         Furnaces::ModeOfOperation HeatCoolMode; // System operating mode (0 = floating, 1 = cooling, 2 = heating)
         int NumOfSpeedCooling;                  // The number of speeds for cooling
@@ -293,7 +274,6 @@
               WSHPHeatRegulaFalsiFailedIndex(0), DXHeatingMaxIterIndex(0), DXHeatingRegulaFalsiFailedIndex(0), HeatingMaxIterIndex(0),
               HeatingMaxIterIndex2(0), HeatingRegulaFalsiFailedIndex(0), ActualFanVolFlowRate(0.0), HeatingSpeedRatio(1.0), CoolingSpeedRatio(1.0),
               NoHeatCoolSpeedRatio(1.0), ZoneInletNode(0), SenLoadLoss(0.0), LatLoadLoss(0.0), SensibleLoadMet(0.0), LatentLoadMet(0.0),
-<<<<<<< HEAD
               DehumidInducedHeatingDemandRate(0.0), CoilOutletNode(0), HotWaterCoilMaxIterIndex(0), HotWaterCoilMaxIterIndex2(0),
               EMSOverrideSensZoneLoadRequest(false), EMSSensibleZoneLoadValue(0.0), EMSOverrideMoistZoneLoadRequest(false),
               EMSMoistureZoneLoadValue(0.0), HeatCoolMode(Furnaces::ModeOfOperation::Invalid), NumOfSpeedCooling(0), NumOfSpeedHeating(0),
@@ -303,18 +283,6 @@
               MSHeatingSpeedRatio(DataGlobalConstants::MaxSpeedLevels, 0.0), MSCoolingSpeedRatio(DataGlobalConstants::MaxSpeedLevels, 0.0),
               bIsIHP(false), CompSpeedNum(0), CompSpeedRatio(0.0), ErrIndexCyc(0), ErrIndexVar(0), WaterCyclingMode(0), iterationCounter(0),
               iterationMode(0), FirstPass(true)
-=======
-              DehumidInducedHeatingDemandRate(0.0), CoilOutletNode(0), LoopNum(0), LoopSide(DataPlant::LoopSideLocation::Invalid), BranchNum(0),
-              CompNum(0), SuppCoilOutletNode(0), LoopNumSupp(0), LoopSideSupp(DataPlant::LoopSideLocation::Invalid), BranchNumSupp(0), CompNumSupp(0),
-              HotWaterCoilMaxIterIndex(0), HotWaterCoilMaxIterIndex2(0), EMSOverrideSensZoneLoadRequest(false), EMSSensibleZoneLoadValue(0.0),
-              EMSOverrideMoistZoneLoadRequest(false), EMSMoistureZoneLoadValue(0.0), HeatCoolMode(Furnaces::ModeOfOperation::Invalid),
-              NumOfSpeedCooling(0), NumOfSpeedHeating(0), IdleSpeedRatio(0.0), IdleVolumeAirRate(0.0), IdleMassFlowRate(0.0), FanVolFlow(0.0),
-              CheckFanFlow(true), HeatVolumeFlowRate(DataGlobalConstants::MaxSpeedLevels, 0.0),
-              HeatMassFlowRate(DataGlobalConstants::MaxSpeedLevels, 0.0), CoolVolumeFlowRate(DataGlobalConstants::MaxSpeedLevels, 0.0),
-              CoolMassFlowRate(DataGlobalConstants::MaxSpeedLevels, 0.0), MSHeatingSpeedRatio(DataGlobalConstants::MaxSpeedLevels, 0.0),
-              MSCoolingSpeedRatio(DataGlobalConstants::MaxSpeedLevels, 0.0), bIsIHP(false), CompSpeedNum(0), CompSpeedRatio(0.0), ErrIndexCyc(0),
-              ErrIndexVar(0), WaterCyclingMode(0), iterationCounter(0), iterationMode(0), FirstPass(true)
->>>>>>> e9805f76
         {
         }
     };
