--- conflicted
+++ resolved
@@ -643,13 +643,8 @@
     bool ErrorsFound = false;
     bool firstHVACIteration = true;
     // Read objects
-<<<<<<< HEAD
-    SimulationManager::GetProjectData(state.files);
+    SimulationManager::GetProjectData(state.dataZoneTempPredictorCorrector, state.files);
     HeatBalanceManager::GetProjectControlData(state.files, ErrorsFound);
-=======
-    SimulationManager::GetProjectData(state.dataZoneTempPredictorCorrector, state.outputFiles);
-    HeatBalanceManager::GetProjectControlData(state.outputFiles, ErrorsFound);
->>>>>>> 4f18c328
     EXPECT_FALSE(ErrorsFound);
     HeatBalanceManager::GetZoneData(ErrorsFound);
     EXPECT_FALSE(ErrorsFound);
