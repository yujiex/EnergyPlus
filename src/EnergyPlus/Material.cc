--- conflicted
+++ resolved
@@ -2939,23 +2939,6 @@
     Real64 IncidentAngle;  // Solar angle wrt surface outward normal to determine
     // if sun is in front of screen (rad)
 
-<<<<<<< HEAD
-    NormalizePhiTheta(phi, theta);
-    Real64 sinPhi = std::sin(phi);
-    Real64 cosPhi = std::cos(phi);
-    Real64 sinTheta = std::sin(theta);
-    Real64 cosTheta = std::cos(theta);
-    
-    Real64 NormalAltitude = phi; // + surfTilt - Constant::PiOvr2;
-    Real64 NormalAzimuth = theta;
-
-    if (NormalAltitude != 0.0 && NormalAzimuth != 0.0) {
-        IncidentAngle = std::acos(std::sin(NormalAltitude) / (std::tan(NormalAzimuth) * std::tan(NormalAltitude) / std::sin(NormalAzimuth)));
-    } else if (NormalAltitude != 0.0 && NormalAzimuth == 0.0) {
-        IncidentAngle = NormalAltitude;
-    } else if (NormalAltitude == 0.0 && NormalAzimuth != 0.0) {
-        IncidentAngle = NormalAzimuth;
-=======
     Real64 sinPhi = std::sin(phi);
     Real64 cosPhi = std::cos(phi);
     Real64 tanPhi = sinPhi / cosPhi;
@@ -2969,7 +2952,6 @@
         IncidentAngle = phi;
     } else if (theta != 0.0) {
         IncidentAngle = theta;
->>>>>>> 6e1a4a8c
     } else {
         IncidentAngle = 0.0;
     }
@@ -2988,13 +2970,8 @@
     Real64 TransYDir;
     Real64 TransXDir;
     if (Beta > Small && std::abs(phi - Constant::PiOvr2) > Small) {
-<<<<<<< HEAD
-        Real64 AlphaDblPrime = std::atan(std::tan(phi) / std::cos(theta));
-        TransYDir = 1.0 - Gamma * (std::cos(AlphaDblPrime) + std::sin(AlphaDblPrime) * std::tan(phi) * std::sqrt(1.0 + pow_2(1.0 / std::tan(Beta))));
-=======
         Real64 AlphaDblPrime = std::atan(tanPhi / cosTheta);
         TransYDir = 1.0 - Gamma * (std::cos(AlphaDblPrime) + std::sin(AlphaDblPrime) * tanPhi * std::sqrt(1.0 + pow_2(1.0 / std::tan(Beta))));
->>>>>>> 6e1a4a8c
         TransYDir = max(0.0, TransYDir);
     } else {
         TransYDir = 0.0;
@@ -3117,8 +3094,6 @@
     }
 } // CalcScreenTransmittance()
         
-<<<<<<< HEAD
-=======
 void GetRelativePhiTheta(Real64 phiWin, Real64 thetaWin, Vector3<Real64> const &solcos, Real64 &phi, Real64 &theta)
 {
     Real64 phiSun = std::asin(solcos.z); // Altitude and azimuth angle of sun (radians)
@@ -3130,7 +3105,6 @@
     if (theta > Constant::PiOvr2) theta -= Constant::PiOvr2;
 } // GetSurfacePhiTheta()
         
->>>>>>> 6e1a4a8c
 void NormalizePhiTheta(Real64 &Phi, Real64 &Theta) {
     Theta = std::abs(Theta);
     if (Theta > Constant::Pi) {
