--- conflicted
+++ resolved
@@ -149,12 +149,8 @@
 
         // First get the Micro CHP Parameters so they can be nested in structure later
         state.dataIPShortCut->cCurrentModuleObject = "Generator:MicroCHP:NonNormalizedParameters";
-<<<<<<< HEAD
-        state.dataCHPElectGen->NumMicroCHPParams = inputProcessor->getNumObjectsFound(state, state.dataIPShortCut->cCurrentModuleObject);
-=======
         state.dataCHPElectGen->NumMicroCHPParams =
             state.dataInputProcessing->inputProcessor->getNumObjectsFound(state, state.dataIPShortCut->cCurrentModuleObject);
->>>>>>> 3dd857ab
 
         if (state.dataCHPElectGen->NumMicroCHPParams <= 0) {
             ShowSevereError(state, "No " + state.dataIPShortCut->cCurrentModuleObject + " equipment specified in input file");
@@ -164,20 +160,6 @@
         state.dataCHPElectGen->MicroCHPParamInput.allocate(state.dataCHPElectGen->NumMicroCHPParams);
 
         for (int CHPParamNum = 1; CHPParamNum <= state.dataCHPElectGen->NumMicroCHPParams; ++CHPParamNum) {
-<<<<<<< HEAD
-            inputProcessor->getObjectItem(state,
-                                          state.dataIPShortCut->cCurrentModuleObject,
-                                          CHPParamNum,
-                                          AlphArray,
-                                          NumAlphas,
-                                          NumArray,
-                                          NumNums,
-                                          IOStat,
-                                          _,
-                                          state.dataIPShortCut->lAlphaFieldBlanks,
-                                          state.dataIPShortCut->cAlphaFieldNames,
-                                          state.dataIPShortCut->cNumericFieldNames);
-=======
             state.dataInputProcessing->inputProcessor->getObjectItem(state,
                                                                      state.dataIPShortCut->cCurrentModuleObject,
                                                                      CHPParamNum,
@@ -190,7 +172,6 @@
                                                                      state.dataIPShortCut->lAlphaFieldBlanks,
                                                                      state.dataIPShortCut->cAlphaFieldNames,
                                                                      state.dataIPShortCut->cNumericFieldNames);
->>>>>>> 3dd857ab
 
             std::string ObjMSGName = state.dataIPShortCut->cCurrentModuleObject + " Named " + AlphArray(1);
 
@@ -277,12 +258,8 @@
         }
 
         state.dataIPShortCut->cCurrentModuleObject = "Generator:MicroCHP";
-<<<<<<< HEAD
-        state.dataCHPElectGen->NumMicroCHPs = inputProcessor->getNumObjectsFound(state, state.dataIPShortCut->cCurrentModuleObject);
-=======
         state.dataCHPElectGen->NumMicroCHPs =
             state.dataInputProcessing->inputProcessor->getNumObjectsFound(state, state.dataIPShortCut->cCurrentModuleObject);
->>>>>>> 3dd857ab
 
         if (state.dataCHPElectGen->NumMicroCHPs <= 0) {
             // shouldn't ever come here?
@@ -296,20 +273,6 @@
 
         // load in Micro CHPs
         for (int GeneratorNum = 1; GeneratorNum <= state.dataCHPElectGen->NumMicroCHPs; ++GeneratorNum) {
-<<<<<<< HEAD
-            inputProcessor->getObjectItem(state,
-                                          state.dataIPShortCut->cCurrentModuleObject,
-                                          GeneratorNum,
-                                          AlphArray,
-                                          NumAlphas,
-                                          NumArray,
-                                          NumNums,
-                                          IOStat,
-                                          _,
-                                          state.dataIPShortCut->lAlphaFieldBlanks,
-                                          state.dataIPShortCut->cAlphaFieldNames,
-                                          state.dataIPShortCut->cNumericFieldNames);
-=======
             state.dataInputProcessing->inputProcessor->getObjectItem(state,
                                                                      state.dataIPShortCut->cCurrentModuleObject,
                                                                      GeneratorNum,
@@ -322,7 +285,6 @@
                                                                      state.dataIPShortCut->lAlphaFieldBlanks,
                                                                      state.dataIPShortCut->cAlphaFieldNames,
                                                                      state.dataIPShortCut->cNumericFieldNames);
->>>>>>> 3dd857ab
             UtilityRoutines::IsNameEmpty(state, AlphArray(1), state.dataIPShortCut->cCurrentModuleObject, ErrorsFound);
 
             // GENERATOR:MICRO CHP,
@@ -622,11 +584,7 @@
 
 void MicroCHPDataStruct::onInitLoopEquip(EnergyPlusData &state, const EnergyPlus::PlantLocation &)
 {
-<<<<<<< HEAD
     static constexpr std::string_view RoutineName("MicroCHPDataStruct::onInitLoopEquip");
-=======
-    constexpr auto RoutineName("MicroCHPDataStruct::onInitLoopEquip");
->>>>>>> 3dd857ab
 
     Real64 rho = FluidProperties::GetDensityGlycol(state,
                                                    state.dataPlnt->PlantLoop(this->CWLoopNum).FluidName,
@@ -823,11 +781,7 @@
     // IEA Annex 42 FC-COGEN-SIM "A Generic Model Specification for Combustion-based Residential CHP Devices"
     // Alex Ferguson, Nick Kelly, Version 3, June 26, 2006
 
-<<<<<<< HEAD
     static constexpr std::string_view RoutineName("CalcMicroCHPNoNormalizeGeneratorModel");
-=======
-    constexpr auto RoutineName("CalcMicroCHPNoNormalizeGeneratorModel");
->>>>>>> 3dd857ab
 
     DataGenerators::OperatingMode CurrentOpMode = DataGenerators::OperatingMode::Unassigned;
     Real64 AllowedLoad = 0.0;
@@ -1392,11 +1346,7 @@
     // PURPOSE OF THIS SUBROUTINE:
     // update plant loop interactions, do any calcs needed
 
-<<<<<<< HEAD
     static constexpr std::string_view RoutineName("CalcUpdateHeatRecovery");
-=======
-    constexpr auto RoutineName("CalcUpdateHeatRecovery");
->>>>>>> 3dd857ab
 
     PlantUtilities::SafeCopyPlantNode(state, this->PlantInletNodeID, this->PlantOutletNodeID);
 
@@ -1431,11 +1381,7 @@
     // PURPOSE OF THIS SUBROUTINE:
     // update variables in structures linked to output reports
 
-<<<<<<< HEAD
     static constexpr std::string_view RoutineName("UpdateMicroCHPGeneratorRecords");
-=======
-    constexpr auto RoutineName("UpdateMicroCHPGeneratorRecords");
->>>>>>> 3dd857ab
 
     this->A42Model.ACPowerGen = this->A42Model.Pnet; // electrical power produced [W]
     this->A42Model.ACEnergyGen = this->A42Model.Pnet * state.dataHVACGlobal->TimeStepSys * DataGlobalConstants::SecInHour; // energy produced (J)
