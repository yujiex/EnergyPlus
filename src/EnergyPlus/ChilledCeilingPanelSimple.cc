--- conflicted
+++ resolved
@@ -1708,11 +1708,7 @@
 
         SumHATsurf = 0.0;
 
-<<<<<<< HEAD
-        for (SurfNum = Zone(ZoneNum).HTSurfaceFirst; SurfNum <= Zone(ZoneNum).HTSurfaceLast; ++SurfNum) {
-=======
-        for (SurfNum = state.dataHeatBal->Zone(ZoneNum).SurfaceFirst; SurfNum <= state.dataHeatBal->Zone(ZoneNum).SurfaceLast; ++SurfNum) {
->>>>>>> a43f5448
+        for (SurfNum = state.dataHeatBal->Zone(ZoneNum).HTSurfaceFirst; SurfNum <= state.dataHeatBal->Zone(ZoneNum).HTSurfaceLast; ++SurfNum) {
 
             auto &ThisSurf(Surface(SurfNum));
 
