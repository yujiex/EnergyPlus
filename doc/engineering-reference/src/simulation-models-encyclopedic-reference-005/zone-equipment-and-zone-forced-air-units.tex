\section{Zone Equipment and Zone Forced Air Units }\label{zone-equipment-and-zone-forced-air-units}

\subsection{Air Distribution Terminal Unit}\label{air-distribution-terminal-unit}

\subsubsection{Overview}\label{overview-031}

The ZoneHVAC:AirDistributionUnit is a special piece of zone equipment -- it connects centrally conditioned air with a zone. It encompasses the various types of air terminal units in EnergyPlus: \emph{AirTerminal:DualDuct:ConstantVolume}, \emph{AirTerminal:SingleDuct:VAV:Reheat}, etc. It is a generalized component that accesses the calculations for the different types of air terminal unit.

\subsubsection{Model}\label{model-003}

The air distribution function is encapsulated in the module \emph{ZoneAirEquipmentManager}. The object and module function only to invoke the individual air terminal unit simulations.

\subsubsection{Inputs and Data}\label{inputs-and-data-003}

The data for this unit consists of the unit name, the air outlet node name (which should be the same as one of the zone inlet nodes), the type of air terminal unit (air distribution equipment), and the name of the air terminal unit.

All input data for air distribution units is stored in the array \emph{AirDistUnit} in data module \emph{DataDefineEquip}.

\subsubsection{Calculation}\label{calculation-001}

There is no calculation associated with ZoneHVAC:AirDistributionUnit.

\subsubsection{Simulation and Control}\label{simulation-and-control-004}

\emph{SimZoneAirLoopEquipment} in module \emph{ZoneAirEquipmentManager} calls the individual air terminal unit simulations.

\subsubsection{References}\label{references-056}

No specific references.

\subsection{Air Terminal Single Duct Mixer}\label{air-terminal-single-duct-mixer}

\subsubsection{Overview}\label{overview-1-009}

The mixer object AirTerminal:SingleDuct:Mixer provides a means for using a ZoneHVAC equipment as a terminal unit by mixing central system conditioned air with the inlet or supply side air stream of the ZoneHVAC equipment. Usually the central system would be a Direct Outside Air System (DOAS) providing centrally conditioned ventilation air to the controlled zones. The inlet or supply side connection type is specified by user.

\subsubsection{Model}\label{model-1-000}

The mixer uses the equations for adiabatic mixing of two moist air streams. Namely, dry air mass balance, water mass balance, and enthalpy balance. For inlet side mixer connection, the primary air and outlet air flow rates are known, and the condition of the primary and secondary air streams are also known. The mass balance yields the secondary air mass flow rate, and the outlet conditions are determined from enthalpy and water mass balance. For the supply side mixer connection, the primary and secondary air stream conditions and flow rates are known so the outlet condition and flow rate is calculated.

\subsubsection{Inputs and Data}\label{inputs-and-data-1-000}

The only input data are the name and type of the ZoneHVAC equipment unit plus the node names of the primary and the secondary air nodes and the outlet air node. No flow rate data is needed.

All input data for the inlet and supply side mixer units is stored in the data structure \emph{SysATMixer}.

\subsubsection{Calculation}\label{calculation-1-000}

The following equations for the mixing of two moist air streams are used:

\begin{equation}
{\dot m_{da1}}{h_1} + {\dot m_{da2}}{h_2} = {\dot m_{da3}}{h_3}
\end{equation}

\begin{equation}
{\dot m_{da1}} + {\dot m_{da2}} = {\dot m_{da3}}
\end{equation}

\begin{equation}
{\dot m_{da1}}{W_1} + {\dot m_{da2}}{W_2} = {\dot m_{da3}}{W_3}
\end{equation}

The mixed air temperature is determined using the following psychometric function:
\begin{equation}
{T_3} = PsyHFnTdbW({h_3}, {w_3})
\end{equation}

where \({\dot m_{da}}\) is dry air mass flow rate in kg/s, \emph{h} is specific enthalpy in J/kg, \emph{T} is temperature in C, and W is humidity ratio in (kg of water)/(kg of dry air).

For a mixer unit connected to the inlet side of a ZoneHVAC equipment, the outlet air mass flow rate has been set by the zone HVAC equipment. The air mass flow rate of one of the inlets - the primary air from the central system - is also known. So the air mass balance equation is used to obtain the secondary air mass flow rate. 

The inlet conditions - specific enthalpy and humidity ratio - for both inlet air streams are known. Now that both inlet air streams' mass flow rate is known, the enthalpy and water mass balance equations are used to get the outlet conditions.

For a mixer unit connected to the supply side of a ZoneHVAC equipment, the conditions and flow rates of the primary air and secondary air streams are known, are taken from the inlet nodes' data. The balance equations are then used to calculate the outlet flow rate and conditions.

\subsubsection{Simulation and Control}\label{simulation-and-control-1-002}

The mixer model is invoked from within the zone HVAC model. Basically the mixer becomes a subcomponent of the zone HVAC equipment model. This allows the zone unit to allow for the mixing of central supply air with its inlet or supply air stream of the ZoneHVAC equipment in calculating how much cooling or heating it needs to do in order to meet the zone load.

\subsubsection{References}\label{references-1-020}

See Chapter 1, page 1.17 of the 2013 ASHRAE Handbook of Fundamentals


\subsection{Simple Duct Leakage Model}\label{simple-duct-leakage-model}

\subsubsection{Overview}\label{overview-3-005}

The input object ZoneHVAC:AirDistributionUnit also provides access to a model for duct leakage that can be a significant source of energy inefficiency in forced-air HVAC systems. Evaluating duct leakage energy losses can involve considerable user effort and computer resources if an airflow network is defined through a detailed description of the system components and airflow paths (including leakage paths). A nonlinear pressure-based solver is used to solve for pressures and flow rates in the network. By making certain assumptions and approximations for certain well defined configurations, however, it is possible to obtain accurate results with a simple mass and energy balance calculation and thus avoid the input and calculation costs of doing a full pressure-based airflow network simulation.

The Simple Duct Leakage Model (SDLM) assumes a central VAV air conditioning system with a constant static pressure setpoint. The model assumes that the leaks are in the supply ducts and that the system returns air through a ceiling plenum that contains the ducts. Thus, the ducts leak into the return plenum, and this part of the supply does not reach the conditioned zones. With the additional assumptions described below, it is possible to model this configuration with heat and mass balance equations and avoid the use of a nonlinear pressure-based solver. In the EnergyPlus context, this means that use of AirflowNetwork is avoided and the leakage calculations are obtained in the course of the normal thermal simulation.

\subsubsection{Principles and Description}\label{principles-and-description}

Constant Flow Rate

The airflow rate through a duct leak is a function of the pressure difference between the duct and the surrounding space:

\begin{equation}
{\dot V_{leak}} = {C_1} \cdot \Delta p_{duct - space}^n
\end{equation}

The exponent \emph{n} is 0.5 for leaks that look like orifices (holes that are large relative to the thickness of the duct wall); for leaks that resemble cracks (e.g., lap joints), \emph{n} is approximately 0.6 to 0.65.

For a duct with constant flow rate and a linear pressure drop through the duct, the average static pressure in the duct will equal half of the duct static pressure drop. Assuming turbulent flow in the duct, the duct pressure drop is proportional to the square of the airflow through the duct. This can be expressed as:

\begin{equation}
\Delta {p_{duct - space}} = \frac{{\Delta {p_{duct}}}}{2} = {C_2}\left( {\frac{{\dot V_{duct}^2}}{2}} \right)
\end{equation}

Combining equations and and assuming the leaks are large holes (\emph{n} equals 0.5). gives:

\begin{equation}
{\dot V_{leak}} = {C_1} \cdot \Delta p_{duct - space}^{0.5} = {C_3} \cdot {\dot V_{duct}}
\end{equation}

where

\begin{equation}
{C_3} = {C_1} \cdot {({C_2}/2)^{0.5}}
\end{equation}

Thus the leakage fraction \emph{C}\(_{3}\) remains constant regardless of the duct flow rate or static pressure. This result depends on the following assumptions:

·~~~~~~~~the duct airflow is turbulent;

·~~~~~~~~the duct pressure varies linearly along the duct;

·~~~~~~~~the average duct pressure approximates the pressure drop across the duct;

·~~~~~~~~the leaks are large and have pressure exponent 0.5.

Effects of Constant Pressure Upstream and Variable Flow and Pressure Downstrean

Commonly VAV systems maintain a constant static pressure at some point in the duct system upstream of the VAV terminal units. That is, airflow rate will vary depending on the cooling requirement, but a constant pressure will be maintained at the static pressure sensor. Consequently, the leakage flow for a leak upstream of the VAV boxes will be approximately constant. Or to put it another way, the leakage fraction will vary in proportion to the flow rate.

For leaks downstream of the VAV terminal units, the airflow through the duct and the pressure in the downstream duct will vary as the box damper modulates in response to the differential between the room temperature and the thermostat setpoint. In this case, the situation is similar to the constant flow case: for an orifice-like leak, the pressure difference across the leak will vary linearly with the air speed (or flow rate); i.e., the leakage fraction will be approximately constant.

SDLM

For SDLM, our leakage model is then:

·~~~~~~~~for leaks upstream of the terminal units, the leakage flow rate will be constant;

·~~~~~~~~for leaks downstream of the terminal units, the leakage fraction will be constant.

This model assumes, in addition to the assumptions given above, that the VAV system is controlled to a constant static pressure setpoint. In EnergyPlus SDLM is not currently applicable to systems using static pressure reset. Using SDLM would require knowledge of static pressure as a function of system air flow rate.

\subsubsection{Inputs and Data}\label{inputs-and-data-3-000}

User data for the SDLM is entered through The ZoneHVAC:AirDistributionUnit (ADU) object. There are 2 data items per ADU:

1.~~~~the upstream nominal leakage fraction;

2.~~~~the downstream fixed leakage fraction.

Both inputs are leakage fractions. Input (1) is the leakage fraction at design flow rate, which together can be used to determine the constant leakage flow rate upstream of the VAV boxes; this leakage fraction varies with the flow rate. Input (2) is a fixed leakage fraction and is constant as the flow rate varies.

\subsubsection{Implementation}\label{implementation-000}

The various zone mass flow rates are related in the following manner.

\begin{equation}
{\dot m_{s,us}} = {\dot m_{tu}} + {\dot m_{lk,us}}
\end{equation}

\begin{equation}
{\dot m_{tu}} = {\dot m_{lk,ds}} + {\dot m_{s,z}}
\end{equation}

\begin{equation}
{\dot m_{lk,us}} = Fra{c_{us}} \cdot {\dot m_{s,us,max}}
\end{equation}

\({\dot m_{lk,ds}} = Fra{c_{ds}} \cdot {\dot m_{tu}}\) ~~~~~~~~~~~~~~~~~~~~~~~~~~~~~~~~~~~~~~~~~~~~~~~~~~~~~~~~~~~~~~~~~~~~~~~~~~~~~~~ \$\$

Here

\({\dot m_{s,us}}\) is the constant zone supply air mass flow rate upstream of the leaks {[}kg/s{]};

\({\dot m_{tu}}\) is the air mass flow rate through the terminal unit {[}kg/s{]};

\({\dot m_{lk,us}}\) is the upstream leakage air mass flow rate {[}kg/s{]};

\({\dot m_{lk,ds}}\) is the downstream leakage air mass flow rate {[}kg/s{]};

\({\dot m_{s,us,max}}\) is the maximum upstream supply air mass flow rate (program input) {[}kg/s{]};

\({\dot m_{s,z}}\) is the supply air mass flow rate delivered to the zone {[}kg/s{]};

\(Fra{c_{us}}\) is the design upstream leakage fraction (program input);

\(Fra{c_{ds}}\) is the constant downstream leakage fraction (program input);

\({\dot m_{tu}}\) is calculated in the VAV terminal unit model in the usual manner: the mass flow rate is varied to meet the zone load. The limits on the mass flow rate variation are set by the \({\dot m_{MaxAvail}}\) ~and \({\dot m_{MinAvail}}\) values stored at the terminal unit's air inlet node. To account for upstream leakage the maximum air mass flow rate available is reset to:

\begin{equation}
{\dot m'_{MaxAvail}} = {\dot m_{MaxAvail}} - {\dot m_{lk,us}}
\end{equation}

Downstream leakage must also be accounted for because not all of \({\dot m_{tu}}\) will reach the zone. This is done by having \({\dot m_{tu}}\) meet an adjusted zone load:

\begin{equation}
{\dot Q_{z,adjusted}} = \frac{1}{{1 - Fra{c_{ds}}}}{\dot Q_z}
\end{equation}

Here \({\dot Q_z}\) {[}watts{]} is the actual zone load (met by \({\dot m_{s,z}}\) ) and \({\dot Q_{z,adjusted}}\) is the load used in the VAV terminal unit model to obtain \({\dot m_{tu}}\) .

Once \({\dot m_{tu}}\) ~is known, all the other flow rates can be calculated. \({\dot m_{s,us}}\) is assigned to the air distribution unit's air inlet node and \({\dot m_{s,z}}\) is assigned to the unit's air outlet node. Thus, air mass flow is not conserved through the unit: the two air leakage flow rates disappear. These two vanished flow rates are stored in the air distribution unit data structure. When the downstream return air plenum mass and energy balances are calculated, the leakage flow rate data is accessed and added back in as inlets to the return air plenum. Thus, the overall air system preserves a mass balance.

\subsubsection{References}\label{references-3-005}

Wray, C.P. 2003. ``Duct Thermal Performance Models for Large Commercial Buildings'', Lawrence Berkeley National Laboratory Report to the California Energy Commission. LBNL-53410.

Wray, C.P. and N.E. Matson. 2003. ``Duct Leakage Impacts on VAV System Performance in California Large Commercial Buildings'', Lawrence Berkeley National Laboratory Report to the California Energy Commission. LBNL-53605.

Wray, C.P., R.C. Diamond, and M.H. Sherman. 2005. ``Rationale for Measuring Duct Leakage Flows in Large Commercial Buildings''. Proceedings -- 26th AIVC Conference, Brussels, Belgium, September. LBNL-58252.

\subsection{Fan Coil Unit}\label{fan-coil-unit}

\subsubsection{Overview}\label{overview-4-003}

The input object ZoneHVAC:FourPipeFanCoil provides a model for a 4 pipe fan coil zonal hydronic unit that can supply heating and cooling to a zone. It contains a hot water or electric heating coil, a chilled water coil, and a fan. It can supply a fixed amount of outdoor air, but cannot operate in an economizer mode. The fan runs at constant speed -- control is achieved by throttling the hot or cold water flow. The fan coil configuration and control is rather limited. The fan position is always \emph{blow-through}, control is always by varying the water flow, never by holding the water flow constant and cycling the fan.

\subsubsection{Model}\label{model-3-000}

The 4 pipe fan coil unit is modeled as a compound component consisting of 4 sub-components: an outdoor air mixer, a fan, a cooling coil, and a heating coil. In terms of EnergyPlus objects these are:

\begin{enumerate}
  \item \emph{OutdoorAir:Mixer}
  \item \emph{Fan:ConstantVolume}
  \item \emph{Coil:Cooling:Water, Coil:Cooling:Water:DetailedGeometry,} or \\ \emph{CoilSystem:Cooling:Water:HeatExchangerAssisted}
  \item \emph{Coil:Heating:Water or Coil:Heating:Electric}
\end{enumerate}

The unit is a forward model: its inputs are defined by the state of its inlets: namely its 2 air streams -- recirculated and outdoor air. The outputs of the model are the conditions of the outlet air stream: flow rate, temperature and humidity ratio. The unit data and simulation are encapsulated in the module \emph{FanCoilUnits.}

\subsubsection{Inputs and Data}\label{inputs-and-data-4}

The user describes the 4 pipe fan coil unit by inputting the names of the outdoor air mixer, the fan, the heating coil, and the cooling coil. The heating and cooling coil types must also be specified.

The unit is connected to the overall HVAC system by specifying node names for the unit air inlet (for recirculated air) node, air outlet node, outdoor air node, relief node, inlet hot water node, and inlet chilled water node. The individual components comprising the fan coil must also be input and connected together properly. Specifically the outdoor air mixer mixed air node must be the same as the fan inlet node; the fan outlet node must be the same as the cooling coil air inlet node; the cooling coil air outlet node must be the same as the heating coil air inlet node; and the heating coil air outlet node must be the same as the unit air outlet node; the outdoor air mixer inlet nodes must match the unit inlet nodes; and the outdoor air mixer relief node must match the unit relief node.

The user needs to also specify (unless the unit is autosized) various maximum flow rates: the supply air flow rate, the outdoor air inlet flow rate, the maximum (and minimum) chilled water flow rate, and the maximum (and minimum) hot water flow rate. Heating and cooling convergence tolerances need to be specified or defaulted. And there is an on/off availability schedule for the unit.

All the input data for the fan coil unit is stored in the array \emph{FanCoil}.

\subsubsection{Calculation}\label{calculation-3-000}

Given the needed inputs, the output is calculated in subroutine \emph{Calc4PipeFanCoil}. The temperature, humidity ratio and flow rate of the recirculated and outdoor air streams are taken from the inlet air nodes The inlet hot and chilled water flow rates have been set by local controllers -- temperatures are taken from the inlet water nodes. Then

1.~~~~The outdoor air mixer is simulated (Call \emph{SimOAMixer});

2.~~~~the fan is simulated (Call \emph{SimulateFanComponents});

3.~~~~the cooling coil is simulated (Call \emph{SimulateWaterCoilComponents} or \emph{SimHXAssistedCoolingCoil});

4.~~~~the heating coil is simulated (Call \emph{SimulateWaterCoilComponents or SimulateHeatingCoilComponents}).

The load met (sensible cooling or heating) is calculated and passed back to the calling routine:

\begin{equation}
  \dot{Q}_{sens,out} = \dot{m}_{tot} \PB{\text{PsyHFnTdbW}\PB{T_{out},W_{in}} - \text{PsyHFnTdbW}\PB{T_{in},W_{in}}}
\end{equation}

where \emph{PsyHFnTdbW} is the EnergyPlus function for calculating the specific enthalpy of air given the drybulb temperature and the humidity ratio. The subscript \emph{in} indicates the conditions at the inlet recirculated air node.

\subsubsection{Simulation and Control}\label{simulation-and-control-3-000}

From the result of the zone simulation we have the current heating/cooling demand on the unit \({\dot Q_{z,req}}\) . The first step is to decide whether the unit is on for the current time step. If the load is less than 1 watt or the flow rate is less than .001 kg/s, the unit is off. If the availability schedule is off, the mass flow rate is set to zero, so the second condition holds. When the unit is off there will be no air flow through the unit and outlet conditions will be equal to inlet conditions.

\({\dot Q_{z,req}}\) ~is not the demand on the heating or cooling coil. To obtain the actual coil load, we need to calculate the unit output with no heating or cooling by the coils (\({\dot Q_{unit,no{\rm{ }}hc}}\) ). We obtain this by calling \emph{Calc4PipeFanCoil} with the water flow rates set to zero. Then the coil loads are calculated:

\begin{equation}
{\dot Q_{hc}} = {\dot Q_{z,hsp}} - {\dot Q_{unit,no{\rm{ }}hc}}
\end{equation}

\begin{equation}
{\dot Q_{cc}} = {\dot Q_{z,csp}} - {\dot Q_{unit,no{\rm{ }}hc}}
\end{equation}

where \({\dot Q_{hc}}\) is the heating coil load, \({\dot Q_{z,hsp}}\) is the current zone load to the heating setpoint, \({\dot Q_{cc}}\) is the cooling coil load, and \({\dot Q_{z,csp}}\) is the current zone load to the cooling setpoint.

If the unit is on and \({\dot Q_{cc}}\) \textless{} 0 and the thermostat type is not ``single heating setpoint'', \emph{ControlCompOutput} is called with the control node set to the cold water inlet node. \emph{ControlCompOutput} is a general component control routine. In this case calls \emph{Calc4PipeFanCoil} repeatedly while varying the cold water flow rate and minimizing \(({\dot Q_{sens,out}} - {\dot Q_{z,csp}})/{\dot Q_{z,csp}}\) to within the cooling convergence tolerance. Similarly if the unit is on and \({\dot Q_{hc}}\) \textgreater{}0 and the thermostat type is not ``single cooling setpoint'', \emph{ControlCompOutput} is called with the control node set to the hot water inlet node (for hydronic heating coil only). \emph{ControlCompOutput} varies the hot water flow rate or the electric heating coil part-load ratio is varied to minimize \(({\dot Q_{sens,out}} - {\dot Q_{z,hsp}})/{\dot Q_{z,hsp}}\) ~to within the heating tolerance. \emph{ControlCompOutput} executes a slow but safe interval halving algorithm to do its minimization. Once control is achieved, the total cooling/heating output is calculated:

~~~~ \({\dot Q_{tot,out}} = \dot m\cdot ({\mathop{\rm PsyHFnTdbW}\nolimits} ({T_{out}},{W_{out}}) - {\mathop{\rm PsyHFnTdbW}\nolimits} ({T_{in,}}{W_{in}})\)

\paragraph{Multi-Speed Fan In FanCoil}\label{multi-speed-fan-in-fancoil}

When modeling multi-speed fan in FanCoil unit, capacity is modulated using speed ratio or part load ratio. The supply air fan speed is varied while operating the coils at maximum water flow. When there is no system load to meet, the water control valve is fully closed. When the FanCoil fan is cycling between two consecutive fan speed levels a speed ratio is calculated, but when the FanCoil unit cycles between the minimum fan speed and off-position, then part load ratio is calculated. The fan may be off or run continuously at lowest speed to provide ventilation air depending the fan operating schedule specified. When the FanCoil is operating at the lowest fan speed (Speed = 1), the water flow rate is reported as the average for the time step by multiplying the maximum water flow by part load ratio. The speed ratio and part-load ratio are calculated such that the FanCoil unit satisfies the required system zone cooling or heating load.The set of equations used for the multi-speed fan capacity control methods in FanCoil unit are summarized next.

\subparagraph{Cycling Between Speeds}\label{cycling-between-speeds}

When the supply fan is cycling between consecutive speeds, then the speed ratio (SR) and the average mass flow rate are calculated as follows:

\begin{equation}
  {SR_{n}} = Abs({SystemLoad} - {FullLoadOutput_{n-1}}) / Abs({FullLoadOutput_{n}} - {FullLoadOutput_{n-1}})
\end{equation}

\begin{equation}
  {\dot m} = {\dot m_{on, n}} {SR_{n}} + {\dot m_{on, n-1}} (1 - {SR_{n}})
\end{equation}

\begin{equation}
  {\dot m{w}} = {\dot m_{w, max}}
\end{equation}

\subparagraph{Cycling OnOff at Lowest Speed}\label{cycling-onoff-at-lowest-speed}

The average supply air flow rate calculation when the fan is running at the lowest fan speed level depends on the fan operating schedule and load. The fan coil unit part load ratio is given by:

\begin{equation}
{PLR} = Abs({SystemLoad} - {NoLoadOutput}) / Abs({FullLoadOutput_{1}} - {NoLoadOutput})
\end{equation}

Continuous Fan

\begin{equation}
  \dot{m} = \dot{m}_{on, 1} \text{PLR} + \dot{m}_{off} \PB{1 - \text{PLR}}
\end{equation}

Cycling Fan:

\begin{equation}
  \begin{array}{ll}
    \dot{m}   &= \dot{m}_{on, 1}\text{PLR} \\
    \dot{m}_w &= \dot{m}_{w, max} \text{PLR}
  \end{array}
\end{equation}

where:

$SR_n$ = speed ratio of the fan coil unit at speed n, (-)

$PLR$ = part load ratio of the fan coil uni at speed 1, (-)

$\dot{m}$ = average mass flow rate of supply air, (kg/s

$\dot{m}_{on, n-1}$ = mass flow rate of supply air at fan speed level n-1, (kg/s)

$\dot{m}_{on, n}$ = mass flow rate of supply air at fan speed level n, (kg/s)

$\dot{m}_{off}$ = mass flow rate of supply air when the coils are off, (kg/s)

$\dot{m}_{w}$ = average mass flow rate of chilled or hot water, (kg/s)

$\dot{m}_{w, max}$ = maximum or full mass flow rate of chilled or hot water, (kg/s)

SystemLoad = system load to be met by the fan coil unit, (W)

$FullLoadOutput_{n-1}$ = fully load fan coil unit output at fan speed level n-1, (W)

$FullLoadOutput_{n}$ = fully load fan coil unit output at fan speed level n, (W)

\paragraph{ASHRAE 90.1}\label{ashrae-90.1}

The ASHRAE90.1 control method uses a simple technique to adjust fan speed based on zone design sensible load. The specific section of the Standard is described as:

\begin{lstlisting}
Section 6.4.3.10 (“Single Zone Variable-Air-Volume Controls”) of ASHRAE Standard 90.1-2010.
HVAC systems shall have variable airflow controls as follows:
(a) Air-handling and fan-coil units with chilled-water cooling coils and supply fans with motors 
    greater than or equal to 5 hp shall have their supply fans controlled by two-speed motors or
    variable-speed drives. At cooling demands less than or equal to 50%, the supply fan controls
    shall be able to reduce the airflow to no greater than the larger of the following:
    • One-half of the full fan speed, or
    • The volume of outdoor air required to meet the ventilation requirements of Standard 62.1.
(b) Effective January 1, 2012, all air-conditioning equipment and air-handling units with direct
    expansion cooling and a cooling capacity at AHRI conditions greater than or equal to 110,000
    Btu/h that serve single zones shall have their supply fans controlled by two-speed motors or
    variable-speed drives. At cooling demands less than or equal to 50%, the supply fan controls
    shall be able to reduce the airflow to no greater than the larger of the following:
    • Two-thirds of the full fan speed, or
    • The volume of outdoor air required to meet the ventilation requirements of Standard 62.1.
\end{lstlisting}

This control method assumes that a simulation sizing run is performed to determine the zone design sensible cooling and heating load \({\dot Q_{z,design}}\) .

For fan coil units, the limit used to determine if reduced zone loads are met with reduced fan speed is the fan coil's Low Speed Supply Air Flow Ratio input.

\begin{equation}
{\dot Q_{reduced}} = {\dot Q_{z,design}} * {Ratio_{fan,low{\rm{ }}speed}}
\end{equation}

If the zone load, \({\dot Q_{z,req}}\) , is less than \({Q_{reduced}}\) then the fan is maintained at the reduced speed while the water coils (or electric heating coil) are modulated to meet the zone load.

If the zone load is greater than the design zone sensible load, \({\dot Q_{z,design}}\) , the fan will operate at the maximum supply air flow rate and the water or electric heating coils will modulate to meet the zone load.

If the zone load is between these two extremes, the fan and coil will modulate to meet the zone load.

An example of the ASHRAE 90.1 control method is provided in the following figure. In this figure, the X-axis represents the zone cooling (-) or heating (+) load.

\begin{figure}[hbtp]
\centering
\includegraphics[width=0.9\textwidth, height=0.9\textheight, keepaspectratio=true]{media/SZVAV_Fan_Control_FanCoil.jpg}
\caption{Single-Zone VAV Fan Control for Fan Coil Units \label{fig:single-zone-vav-fan-control-for-fan-coil-units}}
\end{figure}

\subsubsection{References}\label{references-4-003}

No specific references.

\subsection{Window Air Conditioner}\label{window-air-conditioner}

\subsubsection{Overview}\label{overview-5-002}

The input object ZoneHVAC:WindowAirConditioner provides a model for a window air conditioner unit that is a packaged unit that supplies cooling to a zone (it is part of zone equipment, not part of the air loop equipment). It contains a fan, a DX cooling coil, and an outdoor air inlet. The coil meets the cooling load by cycling on/off. The fan can operate continuously or cycle on/off in conjunction with the coil.

\subsubsection{Model}\label{model-4}

The window air conditioner is modeled as a compound component consisting of 3 sub-components: an outdoor air mixer, a fan, and a DX coil. In terms of EnergyPlus objects these are OutdoorAir:Mixer, Fan:ConstantVolume or Fan:OnOff, and Coil:Coolilng:DX:SingleSpeed or CoilSystem:Cooling:DX:HeatExchangerAssisted. The unit is a forward model: its inputs are defined by the state of its inlets: namely its 2 air streams -- recirculated and outdoor air. The outputs of the model are the conditions of the outlet air stream: flow rate, temperature and humidity ratio. The model is also an averaged model: the performance of the unit is averaged over the time step. That is, the unit is assumed to cycle on/off during the time step and this on/off cycling is averaged over the simulation time step. The unit data and simulation are encapsulated in the module WindowAC.

\subsubsection{Inputs and Data}\label{inputs-and-data-5}

The user describes the window air conditioner by inputting the names of the outdoor air mixer, the fan, and the cooling coil. The user can also choose fan placement -- blow through or draw through; fan operation -- cycling or continuous; and cooling coil type -- normal DX or DX with heat exchanger assistance.

The connectivity of the unit needs to be specified: a recirculated (inlet) air node (same as a zone exhaust node); an air outlet node (same as a zone inlet node); an outdoor air inlet node; and a relief air node. The individual components comprising the window air conditioner must of course also be input and connected together properly. For instance, for a blow through fan configuration the outdoor air mixer mixed air node must be the same as the fan inlet node; the fan outlet node must be the same as the coil inlet node; the coil outlet node must be the same as the unit outlet node; the outdoor air mixer inlet nodes must match the unit inlet nodes; and the outdoor air mixer relief node must match the unit relief node.

The user also specifies the air conditioner flow rate delivered to the zone (when cycled on) and the outdoor air flow rate. The user also needs to specify an availability schedule for the unit (this is an on/off schedule).

Note that there is no input specifying the unit's design cooling capacity. This is an input in the DX coil object and is not repeated here.

All the input data for the window air conditioner is stored in the array \emph{WindAC}.

\subsubsection{Calculation}\label{calculation-4}

Given the needed inputs, the output is calculated in subroutine CalcCyclingWindowAC. The temperature, humidity ratio and flow rate of the recirculated and outdoor air streams are taken from the inlet air nodes. The part load ratio is specified by the calling routine. Then

·~~~~~~~~The outdoor air mixer is simulated (Call SimOAMixer);

·~~~~~~~~For blow-through fan position:

·~~~~~~~~the fan is simulated (Call SimulateFanComponents);

·~~~~~~~~the coil is simulated (Call SimDXCoil or SimHXAssistedCoolingCoil).

For draw-through fan position, the simulation order of the fan and coil is reversed. Note that data is never explicitly passed between the sub-components. This is all handled automatically by the node connections and the data stored on the nodes.

\subsubsection{Simulation and Control}\label{simulation-and-control-4-000}

From the result of the zone simulation we have the heating/cooling demand on the unit \({\dot Q_{z,req}}\) . The first step is to decide whether the unit is on for the current time step. For a unit with a cycling fan, the entire unit is assumed to be off if there is no cooling load, the cooling load is very small (less than 1 watt), the unit is scheduled off, or the zone temperature is in the deadband. For a unit with a continuous flow the fan operates if the unit is scheduled on, whether or not there is a cooling demand. The coil however only operates if there is a cooling demand and the zone temperature is not in the deadband.

If the unit is determined to be on, the next step is to find the unit part load fraction that will satisfy the cooling load. This is done in \emph{ControlCycWindACOutput}. In this routine \emph{CalcCyclingWindowAC} ~is first called with part load fraction equal to 0, then with part load fraction equal to 1. These calls establish the minimum and maximum cooling output possible by the unit given the current conditions. An initial estimate of the part load fraction is then made:

\begin{equation}
PLF = ({\dot Q_{z,req}} - {\dot Q_{out,min}})/|{\dot Q_{out,max}} - {\dot Q_{out,min}}|
\end{equation}

Since the unit's cooling output is a nonlinear function of the part load fraction, this \emph{PLF} will not give exactly the desired \({\dot Q_{z,req}}\) . To obtain the exact \emph{PLF} that will give \({\dot Q_{z,req}}\) , it is necessary to iteratively call \emph{CalcCyclingWindowAC}, varying \emph{PLF} until the desired cooling output is obtained, within the error tolerance specified by the user in the input.

Once \emph{PLF} is determined, \emph{ControlCycWindACOutput} is exited. One last call to \emph{CalcCyclingWindowAC} is made to establish the final outlet conditions at the unit's air outlet node. Finally, the inlet and outlet node conditions are used to calculate the reporting variables: sensible and total cooling output.

\begin{equation}
{\dot Q_{sens,out}} = \dot m\cdot ({\mathop{\rm PsyHFnTdbW}\nolimits} ({T_{out}},{W_{in}}) - {\mathop{\rm PsyHFnTdbW}\nolimits} ({T_{in,}}{W_{in}}))
\end{equation}

\begin{equation}
{\dot Q_{sens,out}} = \dot m\cdot ({\mathop{\rm PsyHFnTdbW}\nolimits} ({T_{out}},{W_{out}}) - {\mathop{\rm PsyHFnTdbW}\nolimits} ({T_{in,}}{W_{in}})
\end{equation}

where \emph{PsyHFnTdb} is the EnergyPlus function giving enthalpy as a function of temperature and humidity ratio.

\subsubsection{References}\label{references-5-003}

No specific references.

\subsection{Packaged Terminal Air Conditioner}\label{packaged-terminal-air-conditioner}

\subsubsection{Overview}\label{overview-6-001}

The input object ZoneHVAC:PackagedTerminalAirConditioner provides a model for a packaged terminal air conditioner (PTAC) that is a compound object made up of other components. Each PTAC consists of an outdoor air mixer, direct expansion (DX) cooling coil, heating coil (gas, electric, hot water, or steam) and a supply air fan. While the figure below shows the PTAC with draw through fan placement, blow through fan placement can also be modeled by positioning the supply air fan between the outdoor air mixer and DX cooling coil. The packaged terminal air conditioner coordinates the operation of these components and is modeled as a type of zone equipment (Ref. ZoneHVAC:EquipmentList and ZoneHVAC:EquipmentConnections).

\begin{figure}[hbtp] % fig 319
\centering
\includegraphics[width=0.9\textwidth, height=0.9\textheight, keepaspectratio=true]{media/image7172.png}
\caption{Schematic of a Packaged Terminal Air Conditioner with Draw Through Fan Placement \protect \label{fig:schematic-of-a-packaged-terminal-air}}
\end{figure}

The PTAC conditions a single zone and is controlled by a thermostat located in that zone. The PTAC operates to meet the zone sensible cooling or sensible heating requirements as dictated by the thermostat schedule. The model calculates the required part-load ratio for the air conditioner's coils and the supply air fan to meet the cooling/heating requirements. The heating or cooling energy provided by the PTAC is delivered to the zone via the zone air inlet node.

The PTAC is able to model supply air fan operation in two modes: cycling fan -- cycling coil (i.e., AUTO fan) and continuous fan -- cycling coil (i.e., fan ON). Supply air fan operation is coordinated with the use of a supply air fan operating mode schedule. Schedule values of 0 denote cycling fan operation (AUTO fan). Schedule values other than 0 denote continuous fan operation (fan ON). Fan:OnOff must be used to model AUTO fan (i.e.~if schedule values of 0 occur in the supply air fan operating mode schedule), while Fan:OnOff or Fan:ConstantVolume can be used to model fan ON (i.e.~if schedule values of 0 do not occur in the supply air fan operating mode schedule). The supply air fan operating mode schedule specified for the PTAC overrides the operating mode specified in the DX cooling coil object.

Output variables reported by the PTAC object include the supply air fan part-load ratio, the air conditioner's part-load ratio (cooling or heating), and the electric consumption of the PTAC. Additional output variables report the total zone heating rate and the total zone cooling rate provided by the air conditioner. The sensible and latent components of zone cooling are also available as output variables. Reporting of other variables of interest for the PTAC (DX coil cooling rate, coil heating rate, crankcase heater power, fan power, etc.) is done by the individual system components (fan, DX cooling coil and heating coil).

\subsubsection{Model Description}\label{model-description-017}

As described previously, the PTAC conditions a single zone and is controlled by a zone thermostat (ZoneControl:Thermostatic). Each simulation time step, EnergyPlus performs a zone air heat balance to determine if cooling or heating is required to meet the thermostat setpoints, excluding any impacts from PTAC operation. PTAC performance is then modeled with all heating/cooling coils off but the supply air fan operates as specified by the user. If the zone air heat balance plus the impact of PTAC operation with coils off results in no requirement for heating or cooling by the PTAC coils, or if the PTAC is scheduled off (via its availability schedule), then the PTAC coils do not operate and the air conditioner's part-load ratio output variable is set to 0. If the model determines that cooling or heating is required and the PTAC is scheduled to operate, the model calculates the average air flow rate through the unit and the part-load ratio of the cooling and heating coils in order to meet the thermostat setpoint temperature.

The remainder of this section describes the calculations performed during the latter situation, when cooling or heating coil operation is required. For any HVAC simulation time step, the PTAC can only be cooling or heating, not both. Because the PTAC cycles its coil(s) on and off to meet the required load, the coil(s) operate for a portion of the time step and are off for the rest of the time step. If the user specifies continuous fan operation (i.e.~supply air fan operating mode schedule value is greater than 0), then the supply air fan continues to operate at a user-specified flow rate even during periods when the coils cycle off. If the user specifies AUTO fan operation (i.e.~supply air fan operating mode schedule value is equal to 0), then the supply air fan cycles on and off with the coils. The model accounts for these variations in air flow through the PTAC within a simulation time step when it determines the total cooling or heating energy delivered to the zone, the average supply air conditions and air flow rate, and the energy consumed by the air conditioner.

\subsubsection{Cooling Operation}\label{cooling-operation-001}

If EnergyPlus determines that the air conditioner must supply cooling to the zone in order to meet the zone air temperature setpoint, then the model first calculates the PTAC's sensible cooling rate to the zone under two conditions: when the unit runs at full-load (steady-state) conditions and when the DX cooling coil is OFF. If the supply air fan cycles on/off with the compressor, then the sensible cooling rate is zero when the cooling coil is OFF. However if the fan is configured to run continuously regardless of coil operation, then the sensible cooling rate will not be zero when the cooling coil is OFF. Calculating the sensible cooling rate involves modeling the supply air fan (and associated fan heat), the outdoor air mixer, and the DX cooling coil. The heating coil is also modeled, but only to pass the air properties and mass flow rate from it's inlet node to it's outlet node. For each of these cases (full load and DX cooling coil OFF), the sensible cooling rate delivered to the zone by the PTAC is calculated as follows:

\begin{equation}
  \dot{Q}_{cooling,\,max} = \left( \dot{m}_{SA,full\,load} \right) \left( h_{out,\,full\,load} - h_{zone\,air} \right)_{HRmin}
\end{equation}

\begin{equation}
  \dot{Q}_{cooling,\,min} = \left( \dot{m}_{SA,coil\,off} \right) \left( h_{out,\,coil\,off} - h_{zone\,air} \right)_{HRmin}
\end{equation}

where:

\(\dot{Q}_{cooling,\,max}\) = maximum PTAC sensible cooling rate with cooling coil ON, W

\(\dot{m}_{SA,full\,load}\) = supply air mass flow rate at full-load (steady-state) conditions, kg/s

\emph{h\(_{out,\, full\, load}\)} = enthalpy of air exiting the PTAC at full-load conditions, J/kg

\emph{h\(_{zone\, air}\)} = enthalpy of zone (exhaust) air, J/kg

\emph{HR\(_{min}\)} = enthalpies evaluated at a constant humidity ratio, the minimum humidity ratio of the PTAC exiting air or the zone (exhaust) air

\(\dot{Q}_{cooling,\,min}\) = minimum PTAC sensible cooling rate with cooling coil OFF, W

\(\dot{m}_{SA,coil\,\,off}\) = supply air mass flow rate with the cooling coil OFF, kg/s

\emph{h\(_{out,\, coil\, off}\)} = enthalpy of air exiting the PTAC with the cooling coil OFF, J/kg

With the calculated PTAC sensible cooling rates and the zone sensible cooling load to be met, the compressor part-load ratio for the PTAC is approximately equal to:

\begin{equation}
  PartLoadRatio = MAX \left( 0.0, \frac{ABS \left( \dot{Q}_{zone,cooling} - \dot{Q}_{cooling,\,min} \right)}{ABS \left( \dot{Q}_{cooling,\,max} - \dot{Q}_{cooling,\,min} \right)} \right)
\end{equation}

where:

\(PartLoadRatio\) = compressor part-load ratio required to meet the zone load

\(\dot{Q}_{zone,cooling}\) = required zone sensible cooling rate to meet setpoint, W

Since the part-load performance of the DX cooling coil is frequently non-linear (Ref: DX Cooling Coil Model), and the supply air fan heat varies based on cooling coil operation for the case of cycling fan/cycling coil (AUTO fan), the actual part-load ratio for the cooling coil compressor and fan are determined through iterative calculations (successive modeling of the individual PTAC component models) until the PTAC's cooling output (including on/off cycling effects) matches the zone cooling load requirement.

If the PTAC has been specified with cycling fan/cycling coil (AUTO fan), then the user-defined supply air flow rate during cooling operation (volumetric flow rate converted to mass flow rate) is multiplied by the final PartLoadRatio value to determine the average supply air mass flow rate for the HVAC system simulation time step. For this case, the air conditions (temperature, humidity ratio and enthalpy) at nodes downstream of the cooling coil represent the full-load (steady-state) values when the coil is operating. If the supply air fan is specified to run continuously (fan ON), then the supply air mass flow rate is calculated as the average of the air mass flow rate when the compressor is on and the air mass flow rate when the compressor is off. In this case, the air conditions at nodes downstream of the cooling coil are calculated as the average conditions over the simulation time step (i.e., the weighted average of full-load conditions when the coil is operating and mixed inlet air conditions when the coil is OFF). Additional discussion regarding the calculation of the average supply air flow and supply air conditions is provided later in this section.

\subsubsection{Heating Operation}\label{heating-operation-001}

Calculations of the PTAC's sensible heating rate delivered to the zone at full load and with the heating coil OFF are identical to the calculations described above for cooling operation.

\begin{equation}
  \dot{Q}_{heating,\,max} = \left( \dot{m}_{SA,full\,load} \right) \left( h_{out,\,full\,load} - {h_{zone\,air}} \right)_{HRmin}
\end{equation}

\begin{equation}
  \dot{Q}_{heating,\,min} = \left( \dot{m}_{SA,coil\,off} \right) \left( h_{out,\,coil\,off} - h_{zone\,air} \right)_{HRmin}
\end{equation}

where:

\(\dot{Q}_{heating,\,max}\) = maximum PTAC sensible heating rate with heating coil ON, W

\(\dot{Q}_{heating,\,min}\) = minimum PTAC sensible heating rate with heating coil OFF, W

With the calculated PTAC sensible heating rates and the zone sensible heating load to be met, the heating coil part-load ratio for the PTAC is approximately equal to:

\begin{equation}
  PartLoadRatio = MAX \left( 0.0, \frac{ABS \left( \dot{Q}_{zone,heating} - \dot{Q}_{heating,\,min} \right)}{ABS \left( \dot{Q}_{heating,\,max} - \dot{Q}_{heating,\,min} \right)} \right)
\end{equation}

where:

\(PartLoadRatio\) = heating coil part-load ratio required to meet the zone load

\(\dot{Q}_{zone,heating}\) = required zone sensible heating rate to meet setpoint, W

Iterative calculations (successive modeling of the individual PTAC component models) are used to determine the final heating part-load ratio to account for the non-linear performance of the heating coil at part-load conditions and the variation in supply air fan heat for the case of cycling fan/cycling coil (AUTO fan). If heating coil operation at full load is unable to meet the entire zone heating load (e.g., the heating coil capacity is insufficient or the coil is scheduled OFF), the air conditioner's part-load ratio is set to 1 to meet the zone heating load to the extent possible.

\subsubsection{Single Zone VAV load based control:}\label{single-zone-vav-load-based-control}

The packaged terminal air conditioner can also be used to simulate a system capable of maintaining a low fan speed through a range of low to moderate loads. This control scheme is similar to single zone variable-air-volume (VAV) control where the fan speed is maintained at a minimum level and the coil is modulated to a point where the system outlet air temperature reaches a user specified limit. As the outlet air temperature limit is reached and loads increase, the fan speed increases to maintain thermostat control. When the fan speed reaches the maximum flow limit, the system outlet air temperature may exceed the user specified limit, if the coil is capable of providing more capacity, to meet increased load. This model is active only for constant fan operating mode. Cycling fan operating may be used, however, during time of cycling fan operating mode, the model reverts to control specified above for cooling or heating operation. Additionally, only specific coil types are allowed for the Single Zone VAV capacity control method. 

Allowed coil types are:

\textbf{Cooling coils:}
\begin{itemize}
\item Coil:Cooling:DX:SingleSpeed
\end{itemize}

\textbf{Heating coils:}
\begin{itemize}
\item Coil:Heating:Water
\item Coil:Heating:Fuel
\item Coil:Heating:Electric
\item Coil:Heating:DX:SingleSpeed (Packaged Terminal Heat Pump only)
\end{itemize}

Other coil types may be used when selecting the Single Zone VAV control method, however, these coils will not be modeled using the Single Zone VAV load based control method and instead will be modeled using the Load Based control method described in a previous section.

<<<<<<< HEAD
The example below shows two implementations of the Single Zone VAV model using the ZoneHVAC:PackagedTerminalAirConditiner object serving a single zone. Electric and fuel based heating coils are used with autosized limits on supply air temperature. The supply air temperature limits are intended to reflect the model requirement to allow low speed fan operation at zone loads less than or equal to 50\% of the design load. The zone cooling and heating loads identified in the figure are actual simulation data taken from the zone sizing information representative of the control zones used for each system. Outdoor air loads were eliminated for this example (i.e., Outdoor Air = 0).

\begin{figure}[hbtp]
\centering
\includegraphics[width=0.9\textwidth, height=0.9\textheight, keepaspectratio=true]{media/UnitarySystem_SZVAV_watercoils.png}
\caption{Example of the EnergyPlus Unitary System Single Zone VAV Model \protect \label{fig:example-of-the-energyplus-unitary-system-single-zone-vav-model}}
=======
The example below shows two implementations of the Single Zone VAV model using the ZoneHVAC:PackagedTerminalAirConditioner and ZoneHVAC:PackagedTerminalHeatPump objects serving a single zone. The supply air temperature limits are autosized. The supply air temperature limits are intended to reflect the model requirement to allow low speed fan operation at zone loads less than or equal to 50\% of the design load. The zone cooling and heating loads identified in the figure are actual simulation data taken from the zone sizing information representative of the control zones used for each system. If the load on the unit is zero the air flow rate remains at the minimum. If the zone load is greater than 50\% of the design load, the air flow rate increases to allow more capacity up to the point where the maximum supply air flow rate is achieved. When supplemental heaters are active, the air flow rate will be at the maximum. The figure on the left has a 24 C cooling and 18 C heating set point temperature. The figure on the right, 23.5 and 22.5, respectively.

\begin{figure}[hbtp]
\centering
\includegraphics[width=0.9\textwidth, height=0.9\textheight, keepaspectratio=true]{media/PTUnit_SZVAV_FanControl.png}
\caption{Example of the EnergyPlus Packaged Terminal Unit Single Zone VAV Model \protect \label{fig:example-of-the-energyplus-packaged-terminal-unit-single-zone-vav-model}}
>>>>>>> 32fb27d9
\end{figure}

Supply air temperature limits are autosizable and calculated with respect to the zone temperatures at the design cooling and heating peak load conditions. Once the temperature limits are reached and the zone load continues to increase, the fan speed is increased while limiting the maximum outlet air temperature up to the maximum fan speed. At this point, the maximum temperature limits are ignored and the coils are allowed to provide excess temperatures when needed to meet increasing loads. When a supplemental heating coil is used, this coil should be active only when maximum fan speed is reached and will supplement any additional heating required to meet the zone load. The supplemental heating coil also has no maximum temperature limit while attempting to meet high heating loads.

\subsubsection{Average Air Flow Calculations}\label{average-air-flow-calculations-000}

The packaged terminal air conditioner operates based on user-specified (or autosized) air flow rates. The PTAC's supply air flow rate during cooling operation may be different than the supply air flow rate during heating operation. In addition, the supply air flow rate when no cooling or heating is required but the supply air fan remains ON can be different than the air flow rates when cooling or heating is required. The outdoor air flow rates can likewise be different in these various operating modes. The model takes these different flow rates into account when modeling the air conditioner, and the average air flow rate for each simulation time step is reported on the inlet/outlet air nodes of the various PTAC components in proportion to the calculated part-load ratio of the coil.

The average supply air and outdoor air mass flow rates through the air conditioner for the HVAC simulation time step are calculated based on the part-load ratio of the DX cooling coil or heating coil (whichever coil is operating) as follows:

\begin{equation}
  \dot{m}_{SA,\,avg} = \dot{m}_{SA,coil\,on} \left( PartLoadRatio \right) + \dot{m}_{SA,\,coil\,off} \left( 1 - PartLoadRatio \right)
\end{equation}

\begin{equation}
  \dot{m}_{OA,\,avg} = \dot{m}_{OA,\,coil\,on} \left( PartLoadRatio \right) + \dot{m}_{OA,\,coil\,off} \left( 1 - PartLoadRatio \right)
\end{equation}

where:

\(\dot{m}_{SA,\,avg}\) = average supply air mass flow rate during the time step, kg/s

\(\dot{m}_{SA,coil\,on}\) = supply air mass flow rate when the coil is ON, kg/s

\emph{PartLoadRatio} = part-load ratio of the coil (heating or cooling)

\(\dot{m}_{SA,\,coil\,off}\) = supply air mass flow rate when the coil is OFF, kg/s

\(\dot{m}_{OA,\,avg\,}\) = average outdoor air mass flow rate during the time step, kg/s

\(\dot{m}_{OA,\,coil\,on}\) = average outdoor air mass flow rate when the coil is ON, kg/s

\(\dot{m}_{OA,\,coil\,off}\) = average outdoor air mass flow rate when the coil is OFF, kg/s

The supply air and outdoor air flow rates when the DX cooling coil or the heating coil is ON are specified by the user (i.e., supply air volumetric flow rate during cooling operation, supply air volumetric flow rate during heating operation, outdoor air volumetric air flow rate during cooling operation, and outdoor air volumetric air flow rate during heating operation) and are converted from volumetric to mass flow rate. If the user has specified cycling fan operation (i.e.~supply air fan operating mode schedule value is equal to 0), then the supply air and outdoor air mass flow rates when the coil is OFF are zero. If the user has specified constant fan operation (i.e.~supply air fan operating mode schedule value is greater than 0), then the user-defined air flow rates when no cooling or heating is needed are used when the coil is OFF.

There is one special case. If the supply air fan operating mode schedule value specifies constant fan operation and the user also specifies that the supply air volumetric flow rate when no cooling or heating is needed is zero (or field is left blank), then the model assumes that the supply air and outdoor air mass flow rates when the coil is OFF are equal to the corresponding air mass flow rates when the cooling or heating coil was last operating (ON).

\subsubsection{Calculation of Outlet Air Conditions}\label{calculation-of-outlet-air-conditions}

When the supply air fan cycles on and off with the PTAC coils (AUTO fan), the calculated outlet air conditions (temperature, humidity ratio, and enthalpy) from the heating coil or the DX cooling coil at full-load (steady-state) operation are reported on the appropriate coil outlet air node. The air mass flow rate reported on the air nodes is the average air mass flow rate proportional to the part-load ratio of the coil (see Average Air Flow Calculations above).

When the supply air fan operates continuously while the PTAC coils cycle on and off (fan ON), the air mass flow rate reported on the air nodes is the average air mass flow rate proportional to the part-load ratio of the coil (see Average Air Flow Calculations above). Since the air flow rate can be different when the coil is ON compared to when the coil is OFF, then the average outlet air conditions from the heating coil or the DX cooling coil are reported on the appropriate coil outlet air node.

For hot water or steam coils, the water or steam mass flow rate is also proportional to the part-load ratio of the coil regardless of the supply air fan operating mode. Refer to the sections in the document that describe the heating and DX cooling coils for further explanation on how they report their outlet air (and water or steam) conditions.

\subsubsection{Calculation of Zone Heating and Cooling Rates}\label{calculation-of-zone-heating-and-cooling-rates}

At the end of each HVAC simulation time step, this compound object reports the heating or cooling rate and energy delivered to the zone, as well as the electric power and consumption by the air conditioner. In terms of thermal energy delivered to the zone, the sensible, latent and total energy transfer rate to the zone is calculated as follows:

\begin{equation}
  \dot{Q}_{Total} = \left( \dot{m}_{SA,\,\,avg} \right) \left( h_{out,\,avg} - h_{zone\,air} \right)
\end{equation}

\begin{equation}
  \dot{Q}_{Sensible} = \left( \dot{m}_{SA,\,avg} \right) \left( h_{out,\,avg} - h_{zone\,air} \right)_{HRmin}
\end{equation}

\begin{equation}
  \dot{Q}_{Latent} = \dot{Q}_{Total} - \dot{Q}_{Sensible}
\end{equation}

where:

\(\dot{Q}_{Total}\) = total energy transfer rate to the zone, W

\(\dot{Q}_{Sensible}\) = sensible energy transfer rate to the zone, W

\(\dot{Q}_{Latent}\) = latent energy transfer rate to the zone, W

\(\dot{m}_{SA,\,avg}\) = average mass flow rate of the supply air stream, kg/s

\emph{h\(_{out,avg}\)} = enthalpy of the air being supplied to the zone, J/kg

Since each of these energy transfer rates can be calculated as positive or negative values, individual reporting variables are established for cooling and heating and only positive values are reported. The following calculations are representative of what is done for each of the energy transfer rates:

IF (\(\dot{Q}_{Total} < 0.0\)) THEN

~~~~~~~~~~~~~~~~~ \(\dot{Q}_{TotalCooling} = ABS(\dot{Q}_{Total})\)

~~~~~~~~~~~~~~~~~ \(\dot{Q}_{TotalHeating} = 0.0\)

ELSE

~~~~~~~~~~~~~~~~~ \(\dot{Q}_{TotalCooling} = 0.0\)

~~~~~~~~~~~~~~~~~ \(\dot{Q}_{TotalHeating} = \dot{Q}_{Total}\)

where:

\(\dot{Q}_{TotalCooling}\) = output variable `Packaged Terminal Air Conditioner Total Zone Cooling Rate, W'

\(\dot{Q}_{TotalHeating}\) = output variable `Packaged Terminal Air Conditioner Total Zone Heating Rate, W'

In addition to heating and cooling rates, the heating and cooling energy supplied to the zone is also calculated for the time step being reported. The following example for total zone cooling energy is representative of what is done for the sensible and latent energy as well as the heating counterparts.

\begin{equation}
  Q_{TotalCooling} = \dot{Q}_{TotalCooling} \cdot TimeStepSys \cdot 3600
\end{equation}

where:

\(Q_{TotalCooling}\) = output variable `Packaged Terminal Air Conditioner Total Zone Cooling Energy, J'

\emph{TimeStepSys} = HVAC system simulation time step, hr

\subsection{Packaged Terminal Heat Pump}\label{packaged-terminal-heat-pump}

\subsubsection{Overview}\label{overview-7-001}

The input object ZoneHVAC:PackagedTerminalHeatPump provides a model for a packaged terminal heat pump (PTHP) that is a compound object made up of other components. Each PTHP consists of an outdoor air mixer, direct expansion (DX) cooling coil, DX heating coil, supply air fan, and a supplemental heating coil. While the figure below shows the PTHP with draw through fan placement, blow through fan placement can also be modeled by moving the supply air fan before the DX cooling coil. The packaged terminal heat pump coordinates the operation of these components and is modeled as a type of zone equipment (Ref. ZoneHVAC:EquipmentList and ZoneHVAC:EquipmentConnections).

\begin{figure}[hbtp] % fig 320
\centering
\includegraphics[width=0.9\textwidth, height=0.9\textheight, keepaspectratio=true]{media/image7215.png}
\caption{Schematic of a Packaged Terminal Heat Pump (Draw Through Fan Placement) \protect \label{fig:schematic-of-a-packaged-terminal-heat-pump}}
\end{figure}

The PTHP conditions a single zone and is controlled by a thermostat located in that zone. The PTHP operates to meet the zone sensible cooling or sensible heating requirements as dictated by the thermostat schedule. The model calculates the required part-load ratio for the heat pump's coils and the supply air fan to meet the cooling/heating requirements. The heating or cooling energy provided by the PTHP is delivered to the zone via the zone air inlet node.

The PTHP is able to model supply air fan operation in two modes: cycling fan -- cycling coil (i.e., AUTO fan) and continuous fan -- cycling coil (i.e., fan ON). Fan:OnOff must be used to model AUTO fan, while Fan:OnOff or Fan:ConstantVolume can be used to model fan ON.

Output variables reported by the PTHP object include the supply air fan part-load ratio, the compressor part-load ratio, and the electric consumption of the PTHP. Additional output variables report the total zone heating rate and the total zone cooling rate provided by the heat pump. The sensible and latent components of zone cooling are also available as output variables. Reporting of other variables of interest for the PTHP (DX coil cooling rate, DX coil heating rate, crankcase heater power, fan power, etc.) is done by the individual system components (fan, DX cooling coil, DX heating coil, and supplemental heating coil).

\subsubsection{Model Description}\label{model-description-1-008}

As described previously, the PTHP conditions a single zone and is controlled by a zone thermostat (ZoneControl:Thermostat). Each simulation time step, EnergyPlus performs a zone air heat balance to determine if cooling or heating is required to meet the thermostat setpoints, excluding any impacts from PTHP operation. PTHP performance is then modeled with all heating/cooling coils off but the supply air fan operates as specified by the user. If the zone air heat balance plus the impact of PTHP operation with coils off results in no requirement for heating or cooling by the PTHP coils, or if the PTHP is scheduled off (via its availability schedule), then the PTHP coils do not operate and the compressor part-load ratio output variable is set to 0. If the model determines that cooling or heating is required and the PTHP is scheduled to operate, the model calculates the average air flow rate through the unit and the part-load ratio of the cooling and heating coils in order to meet the thermostat setpoint temperature.

The remainder of this section describes the calculations performed during the latter situation, when cooling or heating coil operation is required. For any HVAC simulation time step, the PTHP can only be cooling or heating, not both. Because the PTHP cycles its coil(s) on and off to meet the required load, the coil(s) operate for a portion of the time step and are off for the rest of the time step. If the user specifies continuous fan operation (supply air fan operating mode schedule value \textgreater{} 0), then the supply air fan continues to operate at a user-specified flow rate even during periods when the coils cycle off. If the user specifies AUTO fan operation (supply air fan operating mode schedule value = 0), then the supply air fan cycles on and off with the coils. The model accounts for these variations in air flow through the PTHP within a simulation time step when it determines the total cooling or heating energy delivered to the zone, the average supply air conditions and air flow rate, and the energy consumed by the heat pump.

\subsubsection{Cooling Operation}\label{cooling-operation-1-000}

If EnergyPlus determines that the heat pump must supply cooling to the zone in order to meet the zone air temperature setpoint, then the model first calculates the PTHP's sensible cooling rate to the zone under two conditions: when the unit runs at full-load (steady-state) conditions and when the DX cooling coil is OFF. If the supply air fan cycles on/off with the compressor, then the sensible cooling rate is zero when the cooling coil is OFF. However if the fan is configured to run continuously regardless of coil operation, then the sensible cooling rate will not be zero when the cooling coil is OFF. Calculating the sensible cooling rate involves modeling the supply air fan (and associated fan heat), the outdoor air mixer, and the DX cooling coil. The DX heating coil and the gas or electric supplemental heating coil are also modeled, but only to pass the air properties and mass flow rate from their inlet nodes to their outlet nodes. For each of these cases (full load and DX cooling coil OFF), the sensible cooling rate delivered to the zone by the PTHP is calculated as follows:

\begin{equation}
  \dot{Q}_{cooling,\,max} = \left( \dot{m}_{SA,full\,load} \right) \left( h_{out,\,full\,load} - h_{zone\,air} \right)_{HRmin}
\end{equation}

\begin{equation}
  \dot{Q}_{cooling,\,min} = \left( \dot{m}_{SA,coil\,off} \right) \left( h_{out,\,coil\,off} - h_{zone\,air} \right)_{HRmin}
\end{equation}

where:

\(\dot{Q}_{cooling,\,max}\) = maximum PTHP sensible cooling rate with cooling coil ON, W

\(\dot{Q}_{SA,full\,load}\) = supply air mass flow rate at full-load (steady-state) conditions, kg/s

\emph{h\(_{out,\, full\, load}\)} = enthalpy of air exiting the PTHP at full-load conditions, J/kg

\emph{h\(_{zone\, air}\)} = enthalpy of zone (exhaust) air, J/kg

\emph{HR\(_{min}\)~~~~~~ ~ =} enthalpies evaluated at a constant humidity ratio, the minimum humidity ratio of the PTHP exiting air or the zone (exhaust) air

\(\dot{Q}_{cooling,\,min}\) = minimum PTHP sensible cooling rate with cooling coil OFF, W

\(\dot{Q}_{SA,coil\,off}\) = supply air mass flow rate with the cooling coil OFF, kg/s

\emph{h\(_{out,\, coil\, off}\)}~ ~ = enthalpy of air exiting the PTHP with the cooling coil OFF, J/kg

With the calculated PTHP sensible cooling rates and the zone sensible cooling load to be met, the compressor part-load ratio for the PTHP is approximately equal to:

\begin{equation}
  PartLoadRatio = MAX \left( 0.0, \frac{ABS \left( \dot{Q}_{zone,cooling} - \dot{Q}_{cooling,\,min} \right)}{ABS \left( \dot{Q}_{cooling,\,max} - \dot{Q}_{cooling,\,min} \right)} \right)
\end{equation}

where:

\(PartLoadRatio\) = compressor part-load ratio required to meet the zone load

\(\dot{Q}_{zone,cooling}\) = required zone sensible cooling rate to meet setpoint, W

Since the part-load performance of the DX cooling coil is frequently non-linear (Ref: DX Cooling Coil Model), and the supply air fan heat varies based on cooling coil operation for the case of cycling fan/cycling coil (AUTO fan), the actual part-load ratio for the cooling coil compressor and fan are determined through iterative calculations (successive modeling of the individual PTHP component models) until the PTHP's cooling output (including on/off cycling effects) matches the zone cooling load requirement within the cooling convergence tolerance that is specified.

If the PTHP is specified to operate with cycling fan/cycling coil (AUTO fan), then the user-defined supply air flow rate during cooling operation (volumetric flow rate converted to mass flow rate) is multiplied by the final PartLoadRatio value to determine the average supply air mass flow rate for the HVAC system simulation time step. For this case, the air conditions (temperature, humidity ratio and enthalpy) at nodes downstream of the cooling coil represent the full-load (steady-state) values when the coil is operating. If the supply air fan is specified to operate continuously (fan ON), then the supply air mass flow rate is calculated as the average of the air mass flow rate when the compressor is on and the air mass flow rate when the compressor is off. In this case, the air conditions at nodes downstream of the cooling coil are calculated as the average conditions over the simulation time step (i.e., the weighted average of full-load conditions when the coil is operating and mixed inlet air conditions when the coil is OFF). Additional discussion regarding the calculation of the average supply air flow and supply air conditions is provided later in this section.

\subsubsection{Heating Operation}\label{heating-operation-1-000}

Calculations of the PTHP's sensible heating rate delivered to the zone at full load and with the DX heating coil OFF are identical to the calculations described above for cooling operation.

\begin{equation}
  \dot{Q}_{heating,\,max} = \left( \dot{m}_{SA,full\,load} \right) \left( h_{out,\,full\,load} - h_{zone\,air} \right)_{HRmin}
\end{equation}

\begin{equation}
  \dot{Q}_{heating,\,min} = \left( \dot{m}_{SA,coil\,off} \right) \left( h_{out,\,coil\,off} - h_{zone\,air} \right)_{HRmin}
\end{equation}

where:

\(\dot{Q}_{heating,\,max}\) = maximum PTHP sensible heating rate with DX heating coil ON, W

\(\dot{Q}_{heating,\,min}\) = minimum PTHP sensible heating rate with DX heating coil OFF, W

With the calculated PTHP sensible heating rates and the zone sensible heating load to be met, the compressor part-load ratio for the PTHP is approximately equal to:

\begin{equation}
  PartLoadRatio = MAX \left( 0.0, \frac{ABS \left( \dot{Q}_{zone,heating} - \dot{Q}_{heating,\,min} \right)}{ABS \left( \dot{Q}_{heating,\,max} - \dot{Q}_{heating,\,min} \right)} \right)
\end{equation}

where:

\(PartLoadRatio\) = compressor part-load ratio required to meet the zone load

\(\dot{Q}_{zone,heating}\) = required zone sensible heating rate to meet setpoint, W

Iterative calculations (successive modeling of the individual PTHP component models) are used to determine the final heating part-load ratio to account for the non-linear performance of the DX heating coil at part-load conditions and the variation in supply air fan heat for the case of cycling fan/cycling coil (AUTO fan). If DX heating coil operating at full load is unable to meet the entire zone heating load (e.g., the DX heating coil capacity is insufficient or the coil is scheduled OFF, or the outdoor temperature is below the PTHP's minimum outdoor dry-bulb temperature for compressor operation), the supplemental heating coil is activated to meet the remaining zone heating load to the extent possible.

\subsubsection{Single Zone VAV load based control:}\label{single-zone-vav-load-based-control-2}

The packaged terminal heat pump can also be used to simulate a system capable of maintaining a low fan speed 
<<<<<<< HEAD
through a range of low to moderate loads. This control scheme is similar to single zone variable-air-volume (VAV) control where the fan speed is maintained at a minimum level and the coil is modulated to a point where the system outlet air temperature reaches a user specified limit. See the description for Packaged Terminal Air Conditioner.
=======
through a range of low to moderate loads. This control scheme is similar to single zone variable-air-volume (VAV) control where the fan speed is maintained at a minimum level and the coil is modulated to a point where the system outlet air temperature reaches a user specified limit. This model is active only for constant fan operating mode. Cycling fan operating may be used, however, during time of cycling fan operating mode, the model reverts to control specified above for cooling or heating operation. See the description for Packaged Terminal Air Conditioner.
>>>>>>> 32fb27d9

\subsubsection{Average Air Flow Calculations}\label{average-air-flow-calculations-1}

The packaged terminal heat pump operates based on user-specified (or autosized) air flow rates. The PTHP's supply air flow rate during cooling operation may be different than the supply air flow rate during heating operation. In addition, the supply air flow rate when no cooling or heating is required but the supply air fan remains ON can be different than the air flow rates when cooling or heating is required. The outdoor air flow rates can likewise be different in these various operating modes. The model takes these different flow rates into account when modeling the heat pump, and the average air flow rate for each simulation time step is reported on the inlet/outlet air nodes of the various PTHP components in proportion to the calculated part-load ratio of the DX coil compressor.

The average supply air and outdoor air mass flow rates through the heat pump for the HVAC simulation time step are calculated based on the part-load ratio of the DX cooling coil or DX heating coil (whichever coil is operating) as follows:

\begin{equation}
\dot m{\,_{SA,\,\,avg}}\,\, = \,\,\dot m{\,_{SA,comp\,\,on}}\left( {PartLoadRatio} \right) + \dot m{\,_{SA,\,\,comp\,\,off}}\left( {1 - PartLoadRatio} \right)
\end{equation}

\begin{equation}
\dot m{\,_{OA,\,\,avg\,\,}} = \,\,\dot m{\,_{OA,\,\,comp\,\,on}}\left( {PartLoadRatio} \right) + \dot m{\,_{OA,\,\,comp\,\,off}}\left( {1 - PartLoadRatio} \right)
\end{equation}

where:

\(\dot m{\,_{SA,\,\,avg}}\) ~~~~~ = average supply air mass flow rate during the time step, kg/s

\(\dot m{\,_{SA,comp\,\,on}}\) ~ = supply air mass flow rate when the DX coil compressor is ON, kg/s

\emph{PartLoadRatio} = part-load ratio of the DX coil compressor (heating or cooling)

\(\dot m{\,_{SA,\,\,comp\,\,off}}\) ~~~~~~~~~~~ = supply air mass flow rate when the DX coil compressor is OFF, kg/s

\(\dot m{\,_{OA,\,\,avg\,\,}}\) ~~~ = average outdoor air mass flow rate during the time step, kg/s

\(\dot m{\,_{OA,\,\,comp\,\,on}}\) = average outdoor air mass flow rate when the DX coil compressor is ON, kg/s

\(\dot m{\,_{OA,\,\,comp\,\,off}}\) = average outdoor air mass flow rate when the DX coil compressor is OFF, kg/s

The supply air and outdoor air flow rates when the DX cooling or DX heating coil compressor is ON are specified by the user (e.g., supply air volumetric flow rate during cooling operation, supply air volumetric flow rate during heating operation, outdoor air volumetric air flow rate during cooling operation, and outdoor air volumetric air flow rate during heating operation) and are converted from volumetric to mass flow rate. If the user has specified cycling fan operation (supply air fan operating mode schedule value = 0), then the supply air and outdoor air mass flow rates when the DX compressor is OFF are zero. If the user has specified constant fan operation (supply air fan operating mode schedule value \textgreater{} 0), then the user-defined air flow rates when no cooling or heating is needed are used when the DX compressor is OFF.

There is one special case. If the user has specified constant fan operation (supply air fan operating mode schedule value \textgreater{} 0) and they specify that the supply air volumetric flow rate when no cooling or heating is needed is zero (or field is left blank), then the model assumes that the supply air and outdoor air mass flow rates when the DX coil compressor is OFF are equal to the corresponding air mass flow rates when the compressor was last operating (ON).

\subsubsection{Calculation of Outlet Air Conditions}\label{calculation-of-outlet-air-conditions-1}

When the supply air fan cycles on and off with the PTHP coils (AUTO fan), the calculated outlet air conditions (temperature, humidity ratio, and enthalpy) from the DX heating or DX cooling coil at full-load (steady-state) operation are reported on the appropriate coil outlet air node. The air mass flow rate reported on the air nodes is the average air mass flow rate proportional to the part-load ratio of the DX coil compressor (see Average Air Flow Calculations above).

When the supply air fan operates continuously while the PTHP coils cycle on and off (fan ON), the air mass flow rate reported on the air nodes is the average air mass flow rate proportional to the part-load ratio of the DX coil compressor (see Average Air Flow Calculations above). Since the air flow rate can be different when the coil is ON compared to when the coil is OFF, then the average outlet air conditions from the DX heating or DX cooling coil are reported on the appropriate coil outlet air node.

Refer to the sections in the document that describe the DX heating and DX cooling coils for further explanation on how they report their outlet air conditions.

\subsubsection{Calculation of Zone Heating and Cooling Rates}\label{calculation-of-zone-heating-and-cooling-rates-1}

At the end of each HVAC simulation time step, this compound object reports the heating or cooling rate and energy delivered to the zone, as well as the electric power and consumption by the heat pump. In terms of thermal energy delivered to the zone, the sensible, latent and total energy transfer rate to the zone is calculated as follows:

\begin{equation}
  \dot Q_{Total} = \left( {\dot m{\,_{SA,\,\,avg}}\,\,} \right)\left( {{h_{out,\,avg}} - {h_{zone\,\,air}}} \right)
\end{equation}

\begin{equation}
  \dot Q_{Sensible} = \left( {\dot m{\,_{SA,\,\,avg}}\,\,} \right){\left( {{h_{out,\,avg}} - {h_{zone\,\,air}}} \right)_{HRmin}}
\end{equation}

\begin{equation}
  \dot Q_{Latent} = \dot Q_{Total} - \dot Q_{Sensible}
\end{equation}

where:

\(\dot{Q}_{Total}\) = total energy transfer rate to the zone, W

\(\dot{Q}_{Sensible}\) = sensible energy transfer rate to the zone, W

\(\dot{Q}_{Latent}\) = latent energy transfer rate to the zone, W

\(\dot{m}_{SA,\,avg}\) = average mass flow rate of the supply air stream, kg/s

\emph{h\(_{out,avg}\)} = enthalpy of the air being supplied to the zone, J/kg

Since each of these energy transfer rates can be calculated as positive or negative values, individual reporting variables are established for cooling and heating and only positive values are reported. The following calculations are representative of what is done for each of the energy transfer rates:

IF (\({\dot Q_{Total}}\) \emph{\textless{} 0.0 )}THEN

~~~~~~~~~~~~~~~~~ \({\dot Q_{TotalCooling}}\) ~ = ~ ABS (\({\dot Q_{Total}}\) )

~~~~~~~~~~~~~~~~~ \({\dot Q_{TotalHeating}}\) ~ = ~ \emph{0.0}

ELSE

~~~~~~~~~~~~~~~~~ \({\dot Q_{TotalCooling}}\) ~ = ~ \emph{0.0}

~~~~~~~~~~~~~~~~~ \({\dot Q_{TotalHeating}}\) ~ = ~ \({\dot Q_{Total}}\)

where:

\(\dot{Q}_{TotalCooling}\) = output variable `Packaged Terminal Heat Pump Total Zone Cooling Rate, W'

\(\dot{Q}_{TotalHeating}\) = output variable `Packaged Terminal Heat Pump Total Zone Heating Rate, W'

In addition to heating and cooling rates, the heating and cooling energy supplied to the zone is also calculated for the time step being reported. The following example for total zone cooling energy is representative of what is done for the sensible and latent energy as well as the heating counterparts.

\begin{equation}
  Q_{TotalCooling} = \dot{Q}_{TotalCooling} * TimeStepSys * 3600.
\end{equation}

where:

\(Q_{TotalCooling}\) = output variable `Packaged Terminal Heat Pump Total Zone Cooling Energy, J'

\emph{TimeStepSys} = HVAC system simulation time step, hr

\subsection{Zone Single Speed Water-To-Air Heat Pump}\label{zone-single-speed-water-to-air-heat-pump}

\subsubsection{Overview}\label{overview-8-001}

The input object ZoneHVAC:WaterToAirHeatPump provides a zone equipment model for a water-to-air heat pump that is a ``virtual'' component consisting of an on/off fan component, a water-to-air heat pump cooling coil, a water-to-air heat pump heating coil, and a gas or electric supplemental heating coil. The specific configuration of the blowthru heat pump is shown in the following figure. For a drawthru heat pump, the fan is located between the water-to-air heat pump heating coil and the supplemental heating coil. In addition, a water-to-air heat pump has a water loop connection on its source side. The water loop can be served by a condenser loop (like GHE for Ground source systems), or by a cooling tower/ boiler plant loop (for water loop systems).

\begin{figure}[hbtp] % fig 321
\centering
\includegraphics[width=0.9\textwidth, height=0.9\textheight, keepaspectratio=true]{media/image7258.png}
\caption{Source Side and Load Side Configuration of a Zone WaterToAir Heat Pump \protect \label{fig:source-side-and-load-side-configuration-of-a-001}}
\end{figure}

There are two models for zone water-to-air heat pump cooling and heating coils, i.e.~Single-Speed and Variable-Speed Equation Fit models. Cooling and heating coils are modeled using the Equation Fit model described here.

\subsubsection{Single Speed Equation-Fit Model:}\label{single-speed-equation-fit-model-000}

This section describes the equation-fit model for Water-to-Air heat pump ~(Object names: Coil:Cooling:WaterToAirHeatPump:EquationFit and Coil:Heating:WaterToAirHeatPump:EquationFit). This documentation is derived from the M.S. dissertation of Tang (2005) which is available on the Oklahoma State University web site . The model uses five non-dimensional equations or curves to predict the heat pump performance in cooling and heating mode. The methodology involves using the generalized least square method to generate a set of performance coefficients from the catalog data at indicated reference conditions. Then the respective coefficients and indicated reference conditions are used in the model to simulate the heat pump performance. The variables or inlet conditions that influenced the water-to-air heat pump performance are load side inlet water temperature, source side inlet temperature, source side water flow rate and load side water flow rate. The governing equations for the cooling and heating mode are as following:

Cooling Mode:

\begin{equation}
\frac{{{Q_{total}}}}{{{Q_{total,ref}}}} = A1 + A2\left[ {\frac{{{T_{wb}}}}{{{T_{ref}}}}} \right] + A3\left[ {\frac{{{T_{w,in}}}}{{{T_{ref}}}}} \right] + A4\left[ {\frac{{{{\dot V}_{air}}}}{{{{\dot V}_{air,ref}}}}} \right] + A5\left[ {\frac{{{{\dot V}_w}}}{{{{\dot V}_{w,ref}}}}} \right]
\end{equation}

\begin{equation}
\frac{{{Q_{sens}}}}{{{Q_{sens,ref}}}} = B1 + B2\left[ {\frac{{{T_{db}}}}{{{T_{ref}}}}} \right] + B3\left[ {\frac{{{T_{wb}}}}{{{T_{ref}}}}} \right] + B4\left[ {\frac{{{T_{w,in}}}}{{{T_{ref}}}}} \right] + B5\left[ {\frac{{{{\dot V}_{air}}}}{{{{\dot V}_{air,ref}}}}} \right] + B6\left[ {\frac{{{{\dot V}_w}}}{{{{\dot V}_{w,ref}}}}} \right]
\end{equation}

\begin{equation}
\frac{{Powe{r_c}}}{{Powe{r_{c,ref}}}} = C1 + C2\left[ {\frac{{{T_{wb}}}}{{{T_{ref}}}}} \right] + C3\left[ {\frac{{{T_{w,in}}}}{{{T_{ref}}}}} \right] + C4\left[ {\frac{{{{\dot V}_{air}}}}{{{{\dot V}_{air,ref}}}}} \right] + C5\left[ {\frac{{{{\dot V}_w}}}{{{{\dot V}_{w,ref}}}}} \right]
\end{equation}

Heating Mode:

\begin{equation}
\frac{{{Q_h}}}{{{Q_{h,ref}}}} = E1 + E2\left[ {\frac{{{T_{db}}}}{{{T_{ref}}}}} \right] + E3\left[ {\frac{{{T_{w,in}}}}{{{T_{ref}}}}} \right] + E4\left[ {\frac{{{{\dot V}_{air}}}}{{{{\dot V}_{air,ref}}}}} \right] + E5\left[ {\frac{{{{\dot V}_w}}}{{{{\dot V}_{w,ref}}}}} \right]
\end{equation}

\begin{equation}
\frac{{Powe{r_h}}}{{Powe{r_{h,ref}}}} = F1 + F2\left[ {\frac{{{T_{db}}}}{{{T_{ref}}}}} \right] + F3\left[ {\frac{{{T_{w,in}}}}{{{T_{ref}}}}} \right] + F4\left[ {\frac{{{{\dot V}_{air}}}}{{{{\dot V}_{air,ref}}}}} \right] + F5\left[ {\frac{{{{\dot V}_w}}}{{{{\dot V}_{w,ref}}}}} \right]
\end{equation}

Assuming no losses, the source side heat transfer rate for cooling and heating mode is calculated as following;

\begin{equation}
{Q_{source,c}} = {Q_{total}} + Powe{r_c}
\end{equation}

\begin{equation}
{Q_{source,h}} = {Q_h} - Powe{r_h}
\end{equation}

where:

\(A1 - F5\) ~ ~~ = Equation fit coefficients for the cooling and heating mode

\({{T_{ref}}}\) ~~~~~~~~~~~ = 283K

\({{T_{w,in}}}\) ~~~~~~~~~~ = Entering water temperature, K

\({{T_{db}}}\) ~~~~~~~~~~~~ = Entering air dry-bulb temperature, K

\({{T_{wb}}}\) ~~~~~~~~~~~ = Entering air wet-bulb temperature, K

\({{{\dot V}_{air}}}\) ~~~~~~~~~~~ = Load side air volumetric flow rate, m\(^{3}\)/s

\({{{\dot V}_{w}}}\) ~~~~~~~~~~~~~~~~~~~~~~~~ = Source side water volumetric flow rate, m\(^{3}\)/s

\({{Q_{total}}}\) ~~~~~~~~~ = Total cooling capacity, W

\({{Q_{sens}}}\) ~~~~~~~~~ = Sensible cooling capacity, W

\({Powe{r_c}}\) ~~~~ = Power consumption (cooling mode), W

\({{Q_{source,c}}}\) ~~~~~ = Source side heat transfer rate (cooling mode), W

\({{Q_{h}}}\) ~~~~~~~~~~~~~~~~~~~~~~~~ = Total heating capacity, W

\({Powe{r_h}}\) ~~~~ = Power consumption (heating mode), W

\({{Q_{source,h}}}\) ~~~~~ = Source side heat transfer rate (heating mode), W

The inlet conditions or variables are divided by the reference conditions. This formulation allows the coefficients to fall into smaller range of values. Moreover, the value of the coefficient indirectly represents the sensitivity of the output to that particular inlet variable. The reference conditions used when generating the performance coefficients must be the same as the reference conditions used later in the model. The reference temperature \({{T_{ref}}}\) is fixed at 283K. Temperature unit of Kelvin is used instead of Celsius to keep the ratio of the water inlet temperature and reference temperature positive should the water inlet temperature drop below the freezing point.

For cooling mode, the reference conditions; reference load side air volumetric flow rate \(\left( {{{\dot V}_{air,ref}}} \right)\) ,reference source side water volumetric flow rate\(\left( {{{\dot V}_{w,ref}}} \right)\) ,reference sensible capacity \(\left( {{Q_{sens,ref}}} \right)\) ~and reference power input \(\left( {Powe{r_{c,ref}}} \right)\) ~are the conditions when the heat pump is operating at the highest cooling capacity or reference cooling capacity\(\left( {{Q_{total,ref}}} \right)\) ~indicated in the manufacturer's catalog. Note that the reference conditions for heating mode might differ from the reference conditions specified for the cooling mode.

\subsubsection{Coefficient estimation procedure:}\label{coefficient-estimation-procedure-000}

The generalized least square method is used to generate the coefficients. This method utilizes an optimization method which calculates the coefficients that will give the least amount of differences between the model outputs and the catalog data. A set of coefficients for the cooling mode is generated which includes A1-A5 for total cooling capacity, B1-B6 for sensible cooling capacity, and C1-C5 for power consumption. The same procedure is repeated for the heating mode to generate the coefficients E1-E5 (total heating capacity) and F1-F5 (power consumption). An information flow chart showing the inputs, reference conditions, performance coefficients and outputs are shown in the figure below:

\begin{figure}[hbtp] % fig 322
\centering
\includegraphics[width=0.9\textwidth, height=0.9\textheight, keepaspectratio=true]{media/image7286.png}
\caption{Information Flow Chart for Water-to-Air Heat Pump Equation Fit Model (Tang 2005) \protect \label{fig:information-flow-chart-for-water-to-air-heat-001}}
\end{figure}

\subsection{Zone Air DX Dehumidifier}\label{zone-air-dx-dehumidifier}

\subsubsection{Overview}\label{overview-9-000}

This model, object name ZoneHVAC:Dehumidifier:DX, simulates the thermal performance and electric power consumption of conventional mechanical dehumidifiers. These systems use a direct expansion (DX) cooling coil to cool and dehumidify an airstream. Heat from the DX system's condenser section is rejected into the cooled/dehumidified airstream, resulting in warm dry air being supplied from the unit. In EnergyPlus, this object is modeled as a type of zone equipment (ref. ZoneHVAC:EquipmentList and ZoneHVAC:EquipmentConnections).

\begin{figure}[hbtp] % fig 323
\centering
\includegraphics[width=0.9\textwidth, height=0.9\textheight, keepaspectratio=true]{media/image7287.png}
\caption{Mechanical Dehumidifier Schematic \protect \label{fig:mechanical-dehumidifier-schematic}}
\end{figure}

The model assumes that this equipment dehumidifies and heats the air. If used in tandem with another system that cools and dehumidifies the zone air, then the zone dehumidifier should be specified as the lowest cooling priority in the ZoneHVAC:EquipmentList object for best control of zone temperature and humidity levels. With this zone equipment prioritization, the other cooling and dehumidification system would operate first to meet the temperature setpoint (and possibly meet the high humidity setpoint as well). If additional dehumidification is needed, then the zone dehumidifier would operate. The sensible heat generated by the dehumidifier is carried over to the zone air heat balance for the next HVAC time step.

\subsubsection{Model Description}\label{model-description-2-007}

The user must input water removal, energy factor and air flow rate at rated conditions (26.7°C, 60\% RH).~ Three performance curves must also be specified to characterize the change in water removal and energy consumption at part-load conditions:

1)~~~~Water removal curve (function of inlet air temperature and relative humidity)

2)~~~~Energy factor curve (function of inlet air temperature and relative humidity)

3)~~~~Part load fraction correlation (function of part load ratio)

·~~~~~~~~The water removal modifier curve is a biquadratic curve with two independent variables: dry-bulb temperature and relative humidity of the air entering the dehumidifier. The output of this curve is multiplied by the Rated Water Removal to give the water removal rate at the specific entering air conditions at which the dehumidifier is operating (i.e., at temperature/relative humidity different from the rating point conditions). If the output of this curve is negative, then a warning message is issued and it is reset to 0.0.

\begin{equation}
WaterRemovalModFac = \,a + \,b\left( {{T_{in}}} \right)\,\, + \,\,c{\left( {{T_{in}}} \right)^2}\,\, + \,\,d\left( {R{H_{in}}} \right) + e{(R{H_{in}})^2} + f({T_{in}})(R{H_{in}})
\end{equation}

where

\emph{T\(_{in}\)}~ = dry-bulb temperature of the air entering the dehumidifier, °C

\emph{RH\(_{in}\)} = relative of the air entering the dehumidifier, \% (0-100)

·~~~~~~~~The energy factor modifier curve is a biquadratic curve with two independent variables: dry-bulb temperature and relative humidity of the air entering the dehumidifier. The output of this curve is multiplied by the Rated Energy Factor to give the energy factor at the specific entering air conditions at which the dehumidifier is operating (i.e., at temperature/relative humidity different from the rating point conditions). If the output of this curve is negative, then a warning message is issued and it is reset to 0.0.

\begin{equation}
EFModFac = \,a + \,b\left( {{T_{in}}} \right)\,\, + \,\,c{\left( {{T_{in}}} \right)^2}\,\, + \,\,d\left( {R{H_{in}}} \right) + e{(R{H_{in}})^2} + f({T_{in}})(R{H_{in}})
\end{equation}

·~~~~~~~~The part load fraction (PLF) correlation curve is a quadratic or a cubic curve with the independent variable being part load ratio (PLR = water removal load to be met / dehumidifier steady-state water removal rate). The part load ratio is divided by the output of this curve to determine the dehumidifier runtime fraction. The part load fraction correlation accounts for efficiency losses due to compressor cycling.

\begin{equation}
PartLoadFrac = PLF = a + b\left( {PLR} \right) + c{\left( {PLR} \right)^2}
\end{equation}

or

\begin{equation}
PartLoadFrac = a + b\left( {PLR} \right) + c{\left( {PLR} \right)^2} + d{\left( {PLR} \right)^3}
\end{equation}

where

\begin{equation}
PLR = \,part - load\,ratio\,\, = \left( {\frac{{water\,removal\,load\,to\,be\,met}}{{dehumidifier\,steady - state\,water\,removal\,rate}}} \right)
\end{equation}

The part load fraction correlation should be normalized to a value of 1.0 when the part load ratio equals 1.0 (i.e., no efficiency losses when the dehumidifier runs continuously for the simulation timestep). For PLR values between 0 and 1 (0 \textless{} = PLR \textless{} 1), the following rules apply:

0.7 \textless{} = PLF \textless{} = 1.0~~ and~~ PLF \textgreater{} = PLR

If PLF \textless{} 0.7 a warning message is issued, the program resets the PLF value to 0.7, and the simulation proceeds. The runtime fraction of the dehumidifier is defined as PLR/PLF. If PLF \textless{} PLR, then a warning message is issued and the runtime fraction of the dehumidifier is set to 1.0.

Mechanical dehumidifier typically have long runtimes with minimal compressor cycling. So, a typical part load fraction correlation might be:

~~~~~ PLF = 0.95 + 0.05(PLR)

If the user wishes to model no efficiency degradation due to compressor cycling, the part load fraction correlation should be defined as follows:

~~~~~ PLF = 1.0 + 0.0(PLR)

All three part-load curves are accessed through EnergyPlus' built-in performance curve equation manager (Curve:Quadratic, Curve:Cubic and Curve:Biquadratic). It is not imperative that the user utilize all coefficients shown in curve equations above if their performance equation has fewer terms (e.g., if the user's PartLoadFrac performance curve is linear instead of quadratic, simply enter the values for a and b, and set coefficient c equal to zero).

For any simulation time step when there is a water removal load to be met, the dehumidifier is available to operate (via availability schedule), and the inlet air dry-bulb temperature is within the minimum and maximum dry-bulb temperature limits specified in the input file for this object, the water removal rate for the dehumidifier is calculated as follows:

\begin{equation}
{\dot m_{_{water,ss}}} = \frac{{{\rho_{water}}\left( {{{\dot V}_{_{water,rated}}}} \right)\left( {WaterRemovalModFac} \right)}}{{\left( {24\,hr/dy} \right)\left( {3600sec/hr} \right)\left( {1000L/{m^3}} \right)}}
\end{equation}

where

\({\dot m_{_{water,ss}}}\) ~ = ~ dehumidifier steady-state water removal rate, kg/s

\({\rho_{water}}\) ~ = density of water, kg/m\(^{3}\)

\({\dot V_{_{water,rated}}}\) ~ = rated water removal rate (user input), L/day

The Zone Dehumidifier Part-Load Ratio (output variable) is then calculated, with the result constrained to be from 0.0 to 1.0:

\begin{equation}
PLR = \,\frac{{water\,removal\,load\,to\,be\,met}}{{{{\dot m}_{_{water,ss}}}}},\,\,\,0.0 \le PLR \le 1.0
\end{equation}

The steady-state and average electrical power consumed by the dehumidifier are calculated next using the following equations:

\begin{equation}
  P_{dehumid,ss} = \frac{\dot{V}_{water,rated}\PB{WaterRemovalModFac}\PB{1000}}{EF_{rated}\PB{EFModFac}\PB{24}}
\end{equation}

\begin{equation}
  P_{dehumid,avg} = P_{dehumid,ss} \PB{RTF} + \PB{P_{off-cycle}\PB{1 - RTF}}
\end{equation}

where the 1000 and 24 are for conversion between kW and W, and days and hours, and:

\({P_{dehumid,ss}}\) = dehumidifier steady-state electric power, W

\({P_{dehumid,avg}}\) = Zone Dehumidifier Electric Power, W (output variable)

\begin{equation}
RTF = \frac{{PLR}}{{PLF}}\, = \,Zone Dehumidifier\,\,Runtime\,\,Fraction (output variable)
\end{equation}

\(E{F_{rated}}\) ~ = rated energy factor (user input), L/kWh

\({P_{off - cycle}}\) ~ = off-cycle parasitic electric load (user input), W

If the dehumidifier is unavailable to operate for the time period (via the specified availability schedule) then Zone Dehumidifier Electric Power is set equal to zero.

The average water removal rate (kg/s) for the simulation time step is then calculated:

\begin{equation}
{\dot m_{water,\,avg}} = {\dot m_{water,\,ss}}\left( {PLR} \right) = {\rm{Zone Dehumidifier Removed Water Mass Flow Rate}},\;{\rm{kg/s}}\,\left( {{\rm{output}}\,{\rm{variable}}} \right)
\end{equation}

The Zone Dehumidifier Sensible Heating Rate (output variable) is calculated as follows:

\begin{equation}
{\dot Q_{_{sensible,avg}}} = {\dot m_{_{water,avg}}}\left( {{h_{fg}}} \right) + \,{P_{dehumid,avg}}
\end{equation}

where

\emph{h\(_{fg}\)} = enthalpy of vaporization of air, J/kg

The Zone Dehumidifier Sensible Heating Rate (W) is calculated during each HVAC simulation time step, and the results are averaged for the timestep being reported. However, this sensible heating is carried over to the zone air heat balance for the next HVAC time step (i.e., it is reported as an output variable for the current simulation time step but actually impacts the zone air heat balance on the following HVAC time step).

The air mass flow rate through the dehumidifier is determined using the Rated Air Flow Rate (m\(^{3}\)/s) entered in the input, PLR, and converting to mass using the density of air at rated conditions (26.7C, 60\% RH) and local barometric pressure accounting for altitude

p = 101325*(1-2.25577E-05*Z)**5.2559~ where p = pressure in Pa and Z = altitude in m:

\begin{equation}
{\dot m_{_{air,avg}}} = {\rho_{air}}\left( {{{\dot V}_{_{air,rated}}}} \right)\left( {PLR} \right)
\end{equation}

where

\({\dot m_{_{air,avg}}}\) = average air mass flow rate through dehumidifier, kg/s

\({\dot V_{_{air,rated}}}\) = rated air flow rate (user input), m\(^{3}\)/s

\({\rho_{air}}\) ~ = density of air at 26.7°C , 60\% RH and local barometric pressure, kg/m\(^{3}\)

The dry-bulb temperature and humidity ratio of the air leaving the dehumidifier are calculated as follows:

\begin{equation}
  T_{out} = T_{in} + \frac{P_{dehumid,ss} + \dot{m}_{water,ss} h_{fg}} {\rho_{air} \dot{V}_{air,rated} C_p}
\end{equation}

\begin{equation}
  w_{out} = w_{in} - \frac{\dot{m}_{water,avg}}{\dot{m}_{air,avg}}
\end{equation}

where

\emph{T\(_{out}\)} = ~~~ Zone Dehumidifier Outlet Air Temperature, C (output variable). Represents the

outlet air temperature when the dehumidifier is operating.

\emph{T\(_{in}\)} = inlet air dry-bulb temperature, C

\({C_p}\) = heat capacity of air, J/kg

\emph{w\(_{in}\)} = inlet air humidity ratio, kg/kg

\emph{w\(_{out}\)} = outlet air humidity ratio, kg/kg

If the dehumidifier does not operate for a given HVAC simulation time step, then the outlet air dry-bulb temperature and humidity ratio are set equal to the corresponding inlet air values.

Since the sensible heating rate impacts the zone air heat balance on the following HVAC time step and is passed to the heat balance via an internal variable, the dry-bulb temperature of the dehumidifier's HVAC outlet air node (System Node Temperature) will always be set equal to the dehumidifier's HVAC inlet air node temperature. Therefore, when the dehumidifier operates the Zone Dehumidifier Outlet Air Temperature (output variable) will not be equal to the System Node Temperature for the dehumidifier's HVAC outlet node.

Finally, the following additional output variables are calculated:

\begin{equation}
{Q_{_{sensible}}} = {\dot Q_{_{sensible,avg}}}*TimeStepSys*3600.
\end{equation}

\begin{equation}
{E_{Dehumid}} = {P_{Dehumid,avg}}*TimeStepSys*3600.
\end{equation}

\begin{equation}
{P_{off - cycle,avg}} = {P_{off - cycle}}\left( {1 - RTF} \right)
\end{equation}

\begin{equation}
{E_{off - cycle}} = {P_{off - cycle,avg}}*TimeStepSys*3600.
\end{equation}

\begin{equation}
{m_{_{water}}} = {\dot m_{_{water,avg}}}*TimeStepSys*3600.
\end{equation}

\begin{equation}
\dot{V}_{water,avg} = \frac{\dot{m}_{water,avg}}{\rho_{water}}
\end{equation}

\begin{equation}
{V_{_{water}}} = {\dot V_{_{water,avg}}}*TimeStepSys*3600.
\end{equation}

where

\emph{Q\(_{sensible}\)} = output variable `Zone Dehumidifier Sensible Heating Energy {[}J{]}'

\emph{E\(_{dehumid}\)} ~ = output variable `Zone Dehumidifier Electric Energy {[}J{]}'

\emph{P\(_{off-cycle,avg}\)}~ = output variable `Zone Dehumidifier Off Cycle Parasitic Electric Power {[}W{]}'

\emph{E\(_{off-cycle}\)} = output variable `Zone Dehumidifier Off Cycle Parasitic Electric Energy {[}J{]}'

\emph{m\(_{water}\)} = output variable `Zone Dehumidifier Removed Water Mass {[}kg{]}'

\({\dot V_{_{water,avg}}}\) = output variable `Zone Dehumidifier Condensate Volume Flow Rate {[}m\(^{3}\)/s{]}'

\({V_{_{water}}}\) ~ = output variable `Zone Dehumidifier Condensate Volume {[}m\(^{3}\){]}'

\subsection{Energy Recovery Ventilator}\label{energy-recovery-ventilator}

The input object ZoneHVAC:EnergyRecoveryVentilator provides a model for a stand alone energy recovery ventilator (ERV) that is a single-zone HVAC component used for exhaust air heat recovery (see figure below). This compound object consists of three required components: a generic air-to-air heat exchanger (see object HeatExchanger:AirToAir:SensibleAndLatent), a supply air fan, and an exhaust air fan (see object Fan:OnOff). An optional controller (see object~ ZoneHVAC:EnergyRecoveryVentilator:Controller) may be used to simulate economizer (free cooling) operation.

\begin{figure}[hbtp] % fig 324
\centering
\includegraphics[width=0.9\textwidth, height=0.9\textheight, keepaspectratio=true]{media/image7321.png}
\caption{Schematic of the Energy Recovery Ventilator:Stand Alone compound object \protect \label{fig:schematic-of-the-energy-recovery-ventilator}}
\end{figure}

This compound object models the basic operation of supply and exhaust air fans and an air-to-air heat exchanger. The stand alone ERV operates whenever the unit is scheduled to be available (Availability schedule). The stand alone ERV object can be used in conjunction with an economizer feature whereby heat exchange is suspended whenever free cooling is available (i.e., air flow is fully bypassed around a fixed-plate heat exchanger or the rotation of a rotary heat exchanger is stopped).

To model a stand alone ERV connected to a single zone, the input data file should include the following objects:

\begin{itemize}
\item
  ZoneHVAC:EnergyRecoveryVentilator
\item
  HeatExchanger:AirToAir:SensibleAndLatent
\item
  Fan:OnOff (supply air)
\item
  Fan:OnOff (exhaust air)
\item
  ZoneHVAC:EnergyRecoveryVentilator:Controller (if economizer {[}free cooling{]} operation is desired)
\item
  SetpointManager:Scheduled (if supply air outlet temperature control is used, Ref. HeatExchanger:AirToAir:SensibleAndLatent)
\item
  ZoneHVAC:EquipmentConnections
\item
  ZoneHVAC:EquipmentList
\item
  OutdoorAir:NodeList
\end{itemize}

\subsubsection{Model Description}\label{model-description-3-004}

The purpose of this compound component is to simply call the individual component models and optional controller for each energy recovery ventilator. Since this equipment is not associated with an air loop, the compound object sets the supply and exhaust air mass flow rates through the ventilator. This compound object is also used to report the total, sensible and latent energy supplied to the zone, as well as the total electrical energy consumed by all of the individual components (supply air fan, exhaust air fan and heat exchanger parasitics).

During each simulation time step, the air mass flow rate at the supply air and exhaust air inlets is set based on the stand alone ERV's availability schedule and the specified volumetric air flow rates as follows:

IF (availability schedule value \textgreater{} 0) THEN

\(\dot{m}_{Supply} = \rho \dot{V}_{Supply}\)

\begin{equation}
  \dot{m}_{Exhaust} = \rho \dot{V}_{Exhaust}
\end{equation}

ELSE

\begin{equation}
  \dot{m}_{Supply} = \dot{m}_{Exhaust} = 0.0
\end{equation}

\emph{where}:

\(\dot{m}_{Supply}\) = mass flow rate of the supply air stream, kg/s

\(\dot{m}_{Exhaust}\) = mass flow rate of the exhaust air stream, kg/s

\(\rho\) = density of dry air at local barometric pressure (adjusted for altitude) and 20 ºC, kg/m\(^{3}\)

\(\dot{V}_{Supply}\) = volumetric flow rate of the supply air stream, m\(^{3}\)/s

\({\dot{V}_{Exhaust}}\) = volumetric flow rate of the exhaust air stream, m\(^{3}\)/s

With the supply and exhaust inlet air mass flow rates set, the compound object then calls the generic air-to-air heat exchanger model to determine its supply air and exhaust air exiting conditions based on the inputs specified in the heat exchanger object. The supply air and exhaust air fans are then modeled to determine the final conditions of the air streams exiting the stand alone energy recovery ventilator. The heat exchanger and fan models are described in detail elsewhere in this document (reference: HeatExchanger:AirToAir:SensibleAndLatent and Fan:OnOff).

The sensible heat transfer rate to the zone by the stand alone ventilator is then calculated as follows:

\begin{equation}
  \dot{Q}_{Sensible} = \dot{m}_{Supply} \left( h_{SupplyOutlet} - h_{ExhaustInlet} \right)_{HR\min }
\end{equation}

where:

\(\dot{Q}_{Sensible}\) = sensible energy transfer rate to the zone, W

\(\dot{m}_{Supply}\) = mass flow rate of the supply air stream, kg/s

\emph{h\(_{SupplyOutlet}\)} = enthalpy of the air being supplied to the zone, J/kg

\emph{h\(_{ExhaustInlet}\)} = enthalpy of the air being exhausted from the zone through the ventilator, J/kg

\emph{HR\(_{min}\)} = enthalpies evaluated at a constant humidity ratio, the minimum humidity ratio of the supply air outlet or the exhaust air inlet

The resulting sensible energy transfer rate is passed to the zone equipment manager and added to the zone load to be met by other heating or cooling equipment. Since the stand alone ERV is intended to reduce the outdoor air load through heat exchange and not meet that load completely, the stand alone heat exchanger must be modeled first in the list of zone equipment. This is accomplished by setting the stand alone ERV priority for cooling and heating higher than that of other zone cooling or heating equipment (reference: ZoneHVAC:EquipmentList).

When economizer (free cooling) operation is desired, a controller is coupled to the stand alone ERV by providing the name of the controller object in the ERV controller input field. This controller determines when the air-side economizer is active (i.e., air flow is fully bypassed around a fixed-plate heat exchanger or the rotation of a rotary heat exchanger is stopped) based on the controller inputs (Ref. ZoneHVAC:EnergyRecoveryVentilator:Controller).

At the end of each HVAC simulation time step, this compound object reports the heating or cooling rate and energy delivered to the zone, as well as the electric power and consumption by the ventilator. In terms of thermal energy delivered to the zone, the sensible, latent and total energy transfer rate to the zone is calculated as follows:

\begin{equation}
  \dot{Q}_{Total} = \dot{m}_{Supply} \left( h_{SupplyOutlet} - h_{ExhaustInlet} \right)
\end{equation}

\begin{equation}
  \dot{Q}_{Sensible} = \dot{m}_{Supply} \left( h_{SupplyOutlet} - h_{ExhaustInlet} \right)_{HR\min }
\end{equation}

\begin{equation}
  \dot{Q}_{Latent} = \dot{Q}_{Total} - \dot{Q}_{Sensible}
\end{equation}

where:

\(\dot{Q}_{Total}\) = total energy transfer rate to the zone, W

\(\dot{Q}_{Sensible}\) = sensible energy transfer rate to the zone, W

\(\dot{Q}_{Latent}\) = latent energy transfer rate to the zone, W

\(\dot{m}_{Supply}\) = mass flow rate of the supply air stream, kg/s

\emph{h\(_{SupplyOutlet}\)} = enthalpy of the air being supplied to the zone, J/kg

\emph{h\(_{ExhaustInlet}\)}\(_{\\}\) = enthalpy of the air being exhausted from the zone through the ventilator, J/kg

\emph{HR\(_{min}\)} = enthalpies evaluated at a constant humidity ratio, the minimum humidity ratio of the supply air outlet or the exhaust air inlet

Since each of these energy transfer rates can be calculated as positive or negative values, individual reporting variables are established for cooling and heating and only positive values are reported. The following calculations are representative of what is done for each of the energy transfer rates:

IF (\({\dot Q_{Total}}\) \emph{~\textless{} 0.0 )}THEN

~~~~~~~~~~~~~~~~~ \({\dot Q_{TotalCooling}}\) ~ = ~ ABS (\({\dot Q_{Total}}\) )

~~~~~~~~~~~~~~~~~ \({\dot Q_{TotalHeating}}\) ~ = ~ \emph{0.0}

ELSE

~~~~~~~~~~~~~~~~~ \({\dot Q_{TotalCooling}}\) ~ = ~ \emph{0.0}

~~~~~~~~~~~~~~~~~ \({\dot Q_{TotalHeating}}\) ~ = ~ \({\dot Q_{Total}}\)

where:

\(\dot{Q}_{TotalCooling}\) = output variable `Zone Ventilator Total Cooling Rate, W'

\(\dot{Q}_{TotalHeating}\) = output variable `Zone Ventilator Total Heating Rate, W'

In addition to heating and cooling rates, the heating and cooling energy supplied to the zone is also calculated for the time step being reported. The following example for total cooling energy is representative of what is done for the sensible and latent energy as well as the heating counterparts.

\begin{equation}
{Q_{TotalCooling}} = {\dot Q_{TotalCooling}}*TimeStepSys*3600.
\end{equation}

where:

\(\dot{Q}_{TotalCooling}\) = output variable `Zone Ventilator Total Cooling Energy, J'

\emph{TimeStepSys} = HVAC system simulation time step, hr

\subsection{Zone Evaporative Cooler Unit}\label{zone-evaporative-cooler-unit}

The input object ZoneHVAC:EvaporativeCoolerUnit provides a zone equipment model for evaporative cooling.~ This is a compound object that combines a fan and one or two evaporative coolers in a zone unit.~ The fan and evaporative cooler component models are described elsewhere. In this section we describe how the zone unit is controlled.

\subsubsection{Controls}\label{controls-000}

There are three choices for control methods.

\textbf{ZoneTemperatureDeadbandOnOffCycling}. This control method operates the cooler unit in a manner similar to how a normal, real-world themostat operates.~ The control uses input for throttling temperature range, \(\Delta {T_{throttle}}\) , the most recent result for zone air node temperature, \({T_{zone}}\) , and the current cooling setpoint temperature, \({T_{set}}\) .~ The controller also stores the history of whether or not the unit was operating during the previous timestep to model hysteresis control where the unit retains its mode when it passes through the throttling range (to avoid short cycling).

The following algorithm is used to determine if the unit will operate.

If \(\left[ {{T_{zone}} < \left( {{T_{set}} - 0.5*\Delta {T_{throttle}}} \right)} \right]\) ~is true, then do not operate cooler unit.

If \(\left[ {{T_{zone}} > \left( {{T_{set}} + 0.5*\Delta {T_{throttle}}} \right)} \right]\) ~is true, then operate the cooler unit (at full speed).

If zone air temperature is within the throttling range, $\PB{T_{set}-0.5\Delta T_{throttle}} < T_{zone} < \PB{T_{set}+0.5\Delta T_{throttle}}$, then continue to operate the cooler if it was running during the previous timestep and do not operate the cooler if it was not running during the previous timestep.

Whenever the unit is operating, it runs at the full design air mass flow rate regardless if the fan is constant or variable speed.

\textbf{ZoneCoolingLoadOnOffCycling.} This control method operates the cooler similar to how a thermostat would behave, but instead of using temperatures it uses the predicted zone load to cooling setpoint.~ The control uses input for the threshold value for a load that is considered a significant, \({\dot Q_{thresh}}\) , and the result from the Predictor for the zone's load to cooling setpoint, \({\dot Q_{CoolLoad}}\) . The following algorithm is used to determine if the unit will operate.

If \(\left[ {{{\dot Q}_{CoolLoad}} \le {{\dot Q}_{thresh}}} \right]\) ~is true, then do not operate cooler unit.

If \(\left[ {{{\dot Q}_{CoolLoad}} > {{\dot Q}_{thresh}}} \right]\) ~is true, then operate the cooler unit (at full speed).

Whenever the unit is operating, it runs at the full design air mass flow rate regardless if the fan is constant or variable speed.

\textbf{ZoneCoolingLoadVariableSpeedFan.} This control method also operates the cooler using the predicted zone load to cooling setpoint but instead of on/off cycling, it modulates the fan speed to meet the cooling load.~ This control method is only applicable to cooler units with variable speed supply fans. The control uses input for the threshold value for a load that is considered a significant, \({\dot Q_{thresh}}\) , and the result from the Predictor for the zone's cooling load to setpoint, \({\dot Q_{CoolLoad}}\) . The following algorithm is used to determine if the unit will operate.

If \(\left[ {{{\dot Q}_{CoolLoad}} \le {{\dot Q}_{thresh}}} \right]\) ~is true, then do not operate cooler unit.

If \(\left[ {{{\dot Q}_{CoolLoad}} > {{\dot Q}_{thresh}}} \right]\) ~is true, then operate the cooler unit.

When the unit operates, the model first operates the unit at the highest fan speed, a fan speed ratio of 1.0, and determines the sensible cooling provided by the unit to the zone, $\dot{Q}_{FullOutput}$ . If $\dot{Q}_{FullOutput} \leq \dot Q_{CoolLoad}$ then the unit operates at full fan speed because the cooler cannot meet the entire zone cooling load. If $\dot{Q}_{FullOutput} > \dot{Q}_{CoolLoad}$ then the model solves for a fan speed ratio between 0.0 and 1.0 that satisfies $\left|\PB{\dot{Q}_{Output}-\dot{Q}_{CoolLoad}}\right| < 0.01$ ~using the non-linear numerical method called root solver.

\subsection{Unit Heater}\label{unit-heater}

(Note: Some of this information also appears in the Input Output Reference for EnergyPlus.~ It is repeated here for clarity.)

The input object ZoneHVAC:UnitHeater provides a model for unit heaters that are zone equipment units which are assembled from other components and are a simplification of unit ventilators.~ They contain only a fan and a heating coil. These components are described elsewhere in this document. The unit heater input simply requires the names of these components, which have to be described elsewhere in the input. The input also requires the name of an availability schedule, maximum airflow rate, and maximum and minimum hot water volumetric flow rates. The unit is connected to the zone inlet and exhaust nodes by specifying unit inlet and outlet node names. Note that the unit air inlet node should be the same as a zone exhaust node and the unit outlet node should be the same as a zone inlet node.

\subsubsection{Controls}\label{controls-1-000}

While the control of the heating coil is similar to the fan coil units and the unit ventilator, the overall control of the unit heater is much different.~ There are four different modes in which a unit heat can operate based on the user input:

\textbf{OFF:} In this mode, the unit has been scheduled off.~ All flow rates are set to zero, and the temperatures are set to zone conditions.

\textbf{NO LOAD OR COOLING/''NO''} for ``Supply Air Fan Operation During No Heating'' input field \textbf{:} In this mode, the unit is available, but there is no heating load.~ With ``No'' specified for ``Supply Air Fan Operation During No Heating'' and the supply fan operating mode schedule value of 0, the fan will only run when there is a heating load.~ Since there is no heating load in this mode and the fan is in cycling operating mode, all flow rates are set to zero, and the temperatures are set to zone conditions.~ Since the unit heater is designed only to provide heating, the presence of a cooling load signifies that the unit should not be running.

\textbf{NO LOAD OR COOLING/''YES''} for ``Supply Air Fan Operation During No Heating'' input field\textbf{:} In this mode, the unit is available and the fan is controlled to be running continuously. For OnOff fan type the supply fan operating mode schedule value should be greater than 0.~ If it is scheduled to be available and the supply fan operating mode schedule value is greater than 0, then the fan runs and circulates air to the space.~ While no direct heating is provided, any heat added by the fan is introduced into the space with the circulation of the air.~ If the fan is scheduled off, the fan will not run (this is identical to ``NO'' control with no load).

With ``Yes'' specified for ``Supply Air Fan Operation During No Heating'', and the supply fan operating mode schedule value is 0~ (for onOff fan type), then supply fan will not run.~ Since there is no heating load in this mode and the fan is in cycling mode, all flow rates are set to zero. This control mode allows to schedule the supply fan operation by specifying different operating modes during the day regardless of the heating load.

\textbf{HEATING:} In this mode, the unit and fan are on/available, and there is a heating load.~ The heating coil is modulated (constant fan speed) to meet the heating load.~ When the fan is not cycling then the control of the heating coil and its flow rate is identical to the fan coil unit.~ The flow rate of air through the unit is controlled by the user input and schedules. In the case of OnOff fan the fan cycles with heating coil if the current timestep supply fan operating mode schedule value is 0, or the supply fan runs continuously for the entire timestep if the current timestep fan operating mode schedule value is greater than 0.~ When the fan is cycling the average supply air flow rate is proportional to the heating load at current time step, or else when the fan is scheduled to run continuously the fan supplies the maximum flow rate specified.

\subsection{Unit Ventilator}\label{unit-ventilator}

(Note: Some of this information also appears in the Input Output Reference for EnergyPlus.~ It is repeated here for clarity.)

The input object ZoneHVAC:UnitVentilator provides a model for unit ventilators that are zone equipment units which are assembled from other components. They contain a built-in outdoor air mixer, a fan, a heating coil, and a cooling coil. These components are described elsewhere in this document, except the built-in outdoor air mixer which is contained within the unit ventilator statement. The unit ventilator input simply requires the names of these other three components, which have to be described elsewhere in the input. The input also requires the name of an availability schedule, maximum airflow rate, outdoor air control information (control type and schedules), an outdoor airflow rate, and maximum and minimum hot and cold water mass flow rates. The unit is connected to the zone inlet and exhaust nodes and the outdoor air by specifying unit inlet, outlet, outdoor air and exhaust (relief) air node names. Note that if the Unit Ventilator is not connected to central dedicated outdoor air (DOA), then the unit air inlet node should be the same as a zone exhaust air node and the unit air outlet node should be the same as a zone air inlet node. The three node name input fields: \textit{Outdoor Air Node Name}, \textit{Exhaust Air Node Name}, and \textit{Mixed Air Node Name} are required fields only when the built-in outdoor air mixer is used to provide outdoor air. If the Unit Ventilator is connected to a central dedicated outdoor air (DOA) via \textit{AirTerminal:SingleDuct:Mixer}, then the above three node name input fields are not required and must be left blank. In the later case the Unit Ventilator node connection to the zone air exhaust node and the zone air inlet node are described in \textit{AirTerminal:SingleDuct:Mixer} object. In general, the unit ventilator input is very similar to the fan coil unit input, and the unit is connected to a hot water loop (demand side) through its hot water coil and to a chilled water loop (demand side) through its cooling coil.

\subsubsection{Controls and Outdoor Air}\label{controls-and-outdoor-air}

The main difference between the fan coil and unit ventilator input is that the unit ventilator has a built-in outdoor air mixer with its own specialized controls. The outdoor air control type can be selected from one of the following options: ``variable percent'', ``fixed temperature'' or ``fixed amount''. In fixed temperature control, the amount of outdoor air is varied between the minimum outdoor air fraction (specified by a schedule) and 100\% outdoor air to obtain a mixed air temperature as close as possible to the temperature schedule defined in the input. Variable percent control will also vary the amount of outdoor air between the minimum and maximum fractions (both specified in input by the user) to meet the load without the use of a coil if possible. In fixed amount control, the outdoor air flow rate is fixed to the specified value by the user. In this control strategy, the maximum outdoor air flow rate and schedule are automatically set to be equal to the minimum outdoor air flow rate and schedule. These control types are based on the 2004 ASHRAE Systems and Equipment Handbook (pp.~31.1-31.3) description of unit ventilator systems. The three outdoor air control strategies are also valid and available when the Unit Ventilator is connected to central DOA.

The unit is controlled to meet the zone (remaining) heating or cooling demand. If there is a heating demand, the cooling coil is off and the hot water flow through the heating coil is throttled to meet the demand. The hot water control node must be specified (same as the hot water coil inlet node) as well as maximum and minimum possible hot water volumetric flow rates. If there is a cooling demand from the zone, the hot water coil is off and the chilled water flow through the cooling coil is throttled to meet the load. The cooling coil control node must be specified (same as the cooling coil inlet node) and the maximum and minimum chilled water volumetric flow rates must be given. Finally both heating and cooling require a convergence tolerance, which is the tolerance denoting how closely the fan coil unit will meet the heating or cooling load. The tolerance is always relative to the zone load.

Overall, control of the unit must consider the outdoor air for continuously running and cycling fans. For cycling fan operating mode, the outdoor air mass rate is capped by the actual supply air flow rate if the former is greater than the latter; otherwise, uses the amount calculated by the outdoor air control. Here is a more detailed description of the overall unit control:

\textbf{OFF:} Unit is schedule off or there is no load on it. All flow rates are set to zero and the temperatures are set to zone conditions (except for the outdoor air inlet). Outdoor air requirements will not override this condition.

\textbf{HEATING/NO COIL/VARIABLE PERCENT:} The unit is on, there is a heating load, no heating coil is present or it has been scheduled off, and variable percent outdoor air control type has been specified. In this case, the variable percent outdoor air controls what happens with the outdoor air. If the outside temperature is greater than the return temperature, then the outdoor air is set to the maximum as defined by the user input. If the outdoor air temperature is less than the return temperature from the zone, then the outdoor air is set to the minimum outdoor air flow rate as defined by the user. Since a coil is not present to further condition the supply air, the zone simply receives whatever temperature air results from the outdoor air controls.

\textbf{HEATING/NO COIL/FIXED TEMPERATURE:} The unit is on, there is a heating load, no heating coil is present or it has been scheduled off, and fixed temperature has been specified. The unit ventilator tries to use outdoor air as best as possible to meet the temperature goal. If it cannot meet this goal because the temperature goal is not between the zone return temperature and the outdoor air temperature, then the unit ventilator will either use the maximum or minimum outdoor air flow rate.

\textbf{HEATING/NO COIL/FIXED AMOUNT:} The unit is on, there is a heating load, no heating coil is present or it has been scheduled off, and fixed amount control has been specified. The unit ventilator fixes the outdoor air flow rate as defined by the user and sets the maximum and minimum outdoor air flow rate to be equal in order to avoid the variation of outdoor air flow rate between the maximum and minimum values. Since a coil is not present to further condition the supply air, the zone simply receives whatever temperature air results from the outdoor air controls.

\textbf{HEATING/WITH COIL/VARIABLE PERCENT:} The unit is on, there is a heating load, and variable percent control is specified. The outdoor air fraction is set to the minimum outdoor air fraction (schedule based), and the heating coil is activated. The heating coil attempts to meet the remaining load on the zone being served by the unit ventilator.

\textbf{HEATING/WITH COIL/FIXED AMOUNT:} The unit is on, there is a heating load, a heating coil is present and is scheduled on, and fixed amount control has been specified. The unit ventilator fixes the outdoor air flow rate as defined by the user and sets the maximum and minimum outdoor air flow rate to be equal in order to avoid the variation of outdoor air flow rate between the maximum and minimum values. The heating coil then attempts to meet any remaining zone heating load.

\textbf{COOLING/NO COIL/VARIABLE PERCENT:} The unit is on, there is a cooling load, no coil is present or it has been scheduled off, and variable percent outdoor air control type has been specified. In this case, the variable percent outdoor air controls what happens with the outdoor air. If the outside temperature is greater than the return temperature, then the outdoor air is set to the minimum as defined by the user input. If the outdoor air temperature is less than the return temperature from the zone, then the outdoor air is set to the maximum outdoor air flow rate as defined by the user. This may be somewhat simplistic in that it could result in overcooling of the space. However, since a temperature goal was not established, this is the best that can be done by the simulation. Since a coil is not present to further condition the supply air, the zone simply receives whatever temperature air results from the outdoor air controls.

\textbf{COOLING/NO COIL/FIXED TEMPERATURE:} The unit is on, there is a cooling load, no cooling coil is present or it has been scheduled off, and fixed temperature has been specified. The unit ventilator tries to use outdoor air as best as possible to meet the temperature goal. If it cannot meet this goal because the temperature goal is not between the zone return temperature and the outdoor air temperature, then the unit ventilator will either use the maximum or minimum outdoor air flow rate in the same fashion as the variable percent outdoor air control.

\textbf{COOLING/NO COIL/FIXED AMOUNT:} The unit is on, there is a cooling load, no cooling coil is present or it has been scheduled off, and fixed amount control has been specified. The unit ventilator fixes the outdoor air flow rate as defined by the user and sets the maximum and minimum outdoor air flow rate to be equal in order to avoid the variation of outdoor air flow rate between the maximum and minimum values. Since a coil is not present to further condition the supply air, the zone simply receives whatever temperature air results from the outdoor air controls.

\textbf{COOLING/WITH COIL/VARIABLE PERCENT:} The unit is on, there is a cooling load, a coil is present and is scheduled on, and variable percent outdoor air control type has been specified. In this case, the percentage of outdoor air is set to the minimum flow outdoor air flow rate. The coil then attempts to meet any remaining zone load.

\textbf{COOLING/WITH COIL/FIXED TEMPERATURE:} The unit is on, there is a cooling load, a cooling coil is present and is scheduled on, and fixed temperature has been specified. The unit ventilator tries to use outdoor air as best as possible to meet the temperature goal. If it cannot meet this goal because the temperature goal is not between the zone return temperature and the outdoor air temperature, then the unit ventilator will either use the maximum or minimum outdoor air flow rate in the same fashion as the fixed temperature outdoor air control for the ``no coil'' conditions. The cooling coil then attempts to meet any remaining zone load.

\textbf{COOLING/WITH COIL/FIXED AMOUNT:} The unit is on, there is a cooling load, a cooling coil is present and is scheduled on, and fixed amount control has been specified. The unit ventilator fixes the outdoor air flow rate as defined by the user and sets the maximum and minimum outdoor air flow rate to be equal in order to avoid the variation of outdoor air flow rate between the maximum and minimum values. The cooling coil then attempts to meet any remaining zone cooling load.

Note: the unit ventilator controls are strictly temperature based and do not factor humidity into the equation (not an enthalpy economy cycle but rather a simple return air economy cycle). In addition, temperature predictions are not strict energy balances here in the control routine though in the mixing routine an energy balance is preserved.

\subsection{Variable Refrigerant Flow Terminal Unit}\label{variable-refrigerant-flow-terminal-unit}

Variable refrigerant flow zone terminal units are used exclusively with variable refrigerant flow (VRF) air conditioning systems (ref: AirConditioner:VariableRefrigerantFlow and ZoneTerminalUnitList). The terminal units operate to satisfy a heating or cooling load in a zone based on a zone thermostat temperature set point. A direct-expansion (DX) cooling and/or DX heating coil is specified depending on the operating mode required. Outdoor ventilation air is modeled with the use of an outside air mixer object. Outside air may be provided to the zone only when the coil is operating or can be supplied continuously even when the coil is not operating. A supply air fan is also required and can be modeled as either draw through as shown in the figure below or as blow through where the fan inlet node would be connected to the outside air mixer mixed air node. If an outside air mixer is not used, the fan inlet node would be connected to the zone exhaust node.

\begin{figure}[hbtp] % fig 325
\centering
\includegraphics[width=0.9\textwidth, height=0.9\textheight, keepaspectratio=true]{media/image7369.png}
\caption{Zone Terminal Unit Schematic \protect \label{fig:zone-terminal-unit-schematic}}
\end{figure}

\subsubsection{Overview}\label{overview-10-000}

As described previously, the terminal units operate to satisfy a heating or cooling load in a zone based on a zone thermostat temperature set point (Zone Control:Thermostatic). Each simulation time step, EnergyPlus performs a zone air heat balance to determine if cooling or heating is required to meet the zone thermostat set points, excluding any impacts from zone terminal unit operation.

Terminal unit performance is then modeled with all heating/cooling coils off but the supply air fan operates as specified by the user. If the zone air heat balance plus the impact of terminal unit operation with coils off results in no requirement for heating or cooling by the terminal unit coils, or if the terminal unit is scheduled off (via its availability schedule), then the terminal unit coils do not operate and the terminal unit's part-load ratio output variable is set to 0. If the model determines that cooling or heating is required and the terminal unit is scheduled to operate, the model calculates the part-load ratio of the cooling and heating coils in order to meet the thermostat set point temperature.

The following sections describe the performance calculations for cooling-mode and heating-mode.

\subsubsection{Model Description}\label{model-description-4-002}

Zone terminal units meet a zone load as determined by a zone thermostat. The DX coils within a zone terminal unit will operate to meet a sensible zone load and all terminal units are controlled to either meet a zone sensible cooling load or a zone sensible heating load. This model does not provide for simultaneous cooling and heating.

Given a zone load, the model calculates the part-load ratio of the terminal unit such that the terminal unit's ``net'' sensible capacity is equal to the zone load (if sufficient capacity is available). If it is determined that the part-load ratio of the zone terminal unit will be equal to 1, the DX cooling coil's capacity is calculated in the same manner as described for single-speed DX cooling coils (ref: Coil:Cooling:DX:SingleSpeed). When it is determined that the part-load ratio of the zone terminal unit will be less than 1, the DX cooling coil's capacity will be modulated through a reduction in refrigerant flow rate and an iterative solution technique will be used to calculate the performance of the DX cooling coil. For DX heating coils, capacity is calculated in the same manner as described for single-speed DX heating coils (ref: Coil:Heating:DX:SingleSpeed).

The ``net'' sensible full load cooling capacity is then compared to the zone sensible load. If the ``net'' sensible full load capacity is less than or equal to the absolute value of the zone sensible load, the DX coil operates at the \emph{maximum} available capacity and, as a result, the zone air heat balance adjusts the zone air temperature. If the ``net'' sensible full load capacity is greater than the absolute value of the zone sensible load, an iterative solution technique is used to determine the total capacity required to meet the zone sensible load. This iteration loop entails successive modeling of DX coil performance and the loop iterates on the required total capacity until the operating ``net'' sensible capacity is equal to the zone sensible load.

To calculate the coil part-load ratio the model first calculates the ``net'' sensible capacity using the cooling/heating air flow rate and a very small PLR (default = 1E-20 and cannot be modified by the user). This allows the model to include fan heat in the result if constant fan operating mode is selected. If the resulting ``net'' system capacity is greater than the zone load, the terminal unit operates at PLR = 0 using the no load air flow rate. For loads greater than this, the model then calculates the ``net'' sensible capacity at PLR = 1 using the cooling/heating air flow rate. If the zone load exceeds the calculated ``net'' sensible capacity the terminal unit operates at PLR = 1, otherwise the model iterates to find the operating PLR between 0 (actually 1E-20) and 1.

\begin{figure}[hbtp]
\centering
\includegraphics[width=0.9\textwidth, height=0.9\textheight, keepaspectratio=true]{media/VRFTUCapacityControl.png}
\caption{Variable Refrigerant Flow Terminal Unit Capacity Control \label{fig:variable-refrigerant-flow-terminal-unit-capacity-control}}
\end{figure}

\subsubsection{Average Air Flow Calculations}\label{average-air-flow-calculations-2}

The variable refrigerant flow (VRF) terminal unit operates based on user-specified (or autosized) air flow rates. The VRF terminal unit's supply air flow rate during cooling operation may be different than the supply air flow rate during heating operation. In addition, the supply air flow rate when no cooling or heating is required but the supply air fan remains ON can be different than the air flow rates when cooling or heating is required. The outside air flow rates can likewise be different in these various operating modes. The model takes these different flow rates into account when modeling the terminal unit, and the average air flow rate for each simulation time step is reported on the inlet/outlet air nodes of the various VRF terminal unit components in proportion to the calculated cycling ratio of the heat pump condenser. If the compressor does not cycle for a specific simulation time step then the heating or cooling air flow rate as specified by the user is assumed for the entire time step.

The average supply air and outdoor air mass flow rates through the terminal unit for the HVAC simulation time step are calculated based on the cycling ratio of the heat pump condenser as follows:

\begin{equation}
  \dot{m}_{SA,\,avg} = \dot{m}_{SA,coil\,on} \left( CyclingRatio \right) + \dot{m}_{SA,\,coil\,off} \left( 1 - CyclingRatio \right)
\end{equation}

\begin{equation}
  \dot{m}_{OA,\,avg} = \dot{m}_{OA,\,coil\,on} \left( CyclingRatio \right) + \dot{m}_{OA,\,coil\,off} \left( 1 - CyclingRatio \right)
\end{equation}

where:

\(\dot{m}_{SA,\,avg}\) = average supply air mass flow rate during the time step, kg/s

\(\dot{m}_{SA,coil\,on}\) = supply air mass flow rate when the coil is ON, kg/s

\emph{CyclingRatio} = cycling ratio of the heat pump condenser (heating or cooling)

\(\dot{m}_{SA,\,coil\,off}\) = supply air mass flow rate when the coil is OFF, kg/s

\(\dot{m}_{OA,\,avg}\) = average outside air mass flow rate during the time step, kg/s

\(\dot{m}_{OA,\,coil\,on}\) = average outside air mass flow rate when the coil is ON, kg/s

\(\dot{m}_{OA,\,coil\,off}\) = average outside air mass flow rate when the coil is OFF, kg/s

The supply air and outside air flow rates when the DX cooling coil or the DX heating coil is ON are specified by the user (i.e., supply air volumetric flow rate during cooling operation, supply air volumetric flow rate during heating operation, outside air volumetric air flow rate during cooling operation, and outside air volumetric air flow rate during heating operation) and are converted from volumetric to mass flow rate. If the user has specified cycling fan/cycling coil operation (i.e.~supply air fan operating mode schedule value is equal to 0), then the supply air and outside air mass flow rates when the coil is OFF are zero. If the user has specified constant fan/cycling coil operation (i.e.~supply air fan operating mode schedule value is greater than 0), then the user-defined air flow rates when no cooling or heating is needed are used when the coil is OFF.

There is one special case. If the supply air fan operating mode schedule value specifies constant fan operation and the user also specifies that the supply air volumetric flow rate when no cooling or heating is needed is zero (or field is left blank), then the model assumes that the supply air and outside air mass flow rates when the coil is OFF are equal to the corresponding air mass flow rates when the cooling or heating coil was last operating (ON).

\subsubsection{Calculation of Outlet Air Conditions}\label{calculation-of-outlet-air-conditions-2}

When the supply air fan cycles on and off with the terminal unit coils (AUTO fan), the calculated outlet air conditions (temperature, humidity ratio, and enthalpy) from the DX heating coil or the DX cooling coil at full-load (steady-state) operation are reported on the appropriate coil outlet air node. The air mass flow rate reported on the air nodes is the average air mass flow rate proportional to the cycling ratio of the coil (see Average Air Flow Calculations above).

When the supply air fan operates continuously while the terminal unit coils cycle on and off (fan ON), the air mass flow rate reported on the air nodes is the average air mass flow rate proportional to the cycling ratio of the coil (see Average Air Flow Calculations above). Since the air flow rate can be different when the coil is ON compared to when the coil is OFF, then the average outlet air conditions from the DX heating coil or the DX cooling coil are reported on the appropriate coil outlet air node.

\subsubsection{Calculation of Zone Heating and Cooling Rates}\label{calculation-of-zone-heating-and-cooling-rates-2}

At the end of each HVAC simulation time step, this compound object reports the heating or cooling rate and energy delivered to the zone. In terms of thermal energy delivered to the zone, the sensible, latent and total energy transfer rate to the zone is calculated as follows:

\begin{equation}
  \dot{Q}_{Total} = \left( \dot{m}_{SA,\,avg} \right) \left( h_{out,\,avg} - h_{zone\,air} \right)
\end{equation}

\begin{equation}
  \dot{Q}_{Sensible} = \left( \dot{m}_{SA,\,avg} \right) \left( h_{out,\,avg} - h_{zone\,air} \right)_{HRmin}
\end{equation}

\begin{equation}
  \dot{Q}_{Latent} = \dot{Q}_{Total} - \dot{Q}_{Sensible}
\end{equation}

where:

\(\dot{Q}_{Total}\) = total energy transfer rate to the zone, W

\(\dot{Q}_{Sensible}\) = sensible energy transfer rate to the zone, W

\(\dot{Q}_{Latent}\) = latent energy transfer rate to the zone, W

\(\dot{m}_{SA,\,\,avg}\) = average mass flow rate of the supply air stream, kg/s

\emph{h\(_{out,avg}\)} = enthalpy of the air being supplied to the zone, J/kg

The terminal unit's energy transfer rate is used by the program in the zone air heat balance to determine the final zone air conditions. If the terminal unit is capable of meeting the zone thermostat set point temperature, then these report variables are indicative of the zone loads and may be compared directly to the report variables for predicted zone loads (ref: Output:Variable, e.g., Zone Predicted Sensible Load to Setpoint Heat Transfer Rate).

Since each of these energy transfer rates can be calculated as positive or negative values, individual reporting variables are established for cooling and heating and only positive values are reported. The following calculations are representative of what is done for each of the energy transfer rates:

IF (\({\dot Q_{Total}}\) \emph{~\textless{} 0.0 )} THEN

~~~~~ \({\dot Q_{TotalCooling}}\) ~ = ~ ABS (\({\dot Q_{Total}}\) )

~~~~~ \({\dot Q_{TotalHeating}}\) ~ = ~ \emph{0.0}

ELSE

~~~~~ \({\dot Q_{TotalCooling}}\) ~ = ~ \emph{0.0}

~~~~~ \({\dot Q_{TotalHeating}}\) ~ = ~ \({\dot Q_{Total}}\)

ENDIF

where:
\(\dot{Q}_{TotalCooling}\) = output variable `Zone VRF Air Terminal Total Cooling Rate, W'

\(\dot{Q}_{TotalHeating}\) = output variable `Zone VRF Air Terminal Total Heating Rate, W'

In addition to heating and cooling rates, the heating and cooling energy supplied to the zone is also calculated for the time step being reported. The following example for total zone cooling energy is representative of what is done for the sensible and latent energy as well as the heating counterparts.

\begin{equation}
  Q_{TotalCooling} = \dot{Q}_{TotalCooling} * TimeStepSys * 3600.
\end{equation}

where: \(\dot{Q}_{TotalCooling}\) = output variable `Zone VRF Air Terminal Total Cooling Energy, J'

\emph{TimeStepSys} = HVAC system simulation time step, hr

\subsection{Ventilated Slab}\label{ventilated-slab}

\subsubsection{Model Overview}\label{model-overview}

The input object ZoneHVAC:VentilatedSlab provides a model for ventilated slab systems that in general use outdoor air to ``precool'' slabs with colder nighttime air. This method of precooling the thermal mass of a space can be very effective when nighttime temperatures are low and the mass of the system is high enough to provide a significant amount of cooling potential during the day to counteract internal heat gains within a zone. Nearly all ventilated slabs are simple systems such as that shown in the right side of Figure~\ref{fig:basic-system-for-the-ventilated-slab-module}. The fan is shown in a blow through position, but the model will allow either a blow or draw through configuration.

\begin{figure}[hbtp] % fig 326
\centering
\includegraphics[width=0.9\textwidth, height=0.9\textheight, keepaspectratio=true]{media/image7396.png}
\caption{Basic System for the Ventilated Slab Module \protect \label{fig:basic-system-for-the-ventilated-slab-module}}
\end{figure}

It should be noted that in Figure~\ref{fig:basic-system-for-the-ventilated-slab-module} the use of ``unit ventilator'' and ``low temperature radiant system'' do not imply that the user must also specify these elements in the input file. The ventilated slab model combines aspects of these two existing EnergyPlus features into a single model that the user specifies through the input shown in the Input/Output Reference.

The ventilated slab system has been implemented in a fashion that is similar to the ``unit ventilator'' system in EnergyPlus. The unit ventilator is a system that allows the user to bring in outdoor air (ventilation) that may or may not be tempered with a heating or cooling coil as shown the left side of Figure~\ref{fig:basic-system-for-the-ventilated-slab-module}. The air can be delivered to the slab only (Figure~\ref{fig:model-with-air-delivered-to-slab.-slab-only}), to the slab then to the space(Figure~\ref{fig:zone-supply-model-using-ventilated-slab-slab}), and to several slabs in different areas in series (Figure~\ref{fig:multiple-slabs-model-with-several-zones}). The model essentially combines the functionality of the low temperature radiant system (using air as a transport medium rather than water) and the unit ventilator. In some cases, the system may not meet all the zone heating and cooling load because it is operated not by setpoint of the zone but control temperature range and coil outlet air temperature set by user input.**Note that no coils are shown in Figure~\ref{fig:multiple-slabs-model-with-several-zones} for diagram simplicity but the implementation of the system shown in Figure~\ref{fig:multiple-slabs-model-with-several-zones} includes coils as in Figure~\ref{fig:model-with-air-delivered-to-slab.-slab-only} and Figure~\ref{fig:zone-supply-model-using-ventilated-slab-slab}.

\begin{figure}[hbtp] % fig 327
\centering
\includegraphics[width=0.9\textwidth, height=0.9\textheight, keepaspectratio=true]{media/image7397.png}
\caption{Model with Air Delivered to Slab. (Slab Only Mode) \protect \label{fig:model-with-air-delivered-to-slab.-slab-only}}
\end{figure}

\begin{figure}[hbtp] % fig 328
\centering
\includegraphics[width=0.9\textwidth, height=0.9\textheight, keepaspectratio=true]{media/image7398.png}
\caption{Zone Supply Model using Ventilated Slab (Slab and Zone mode) \protect \label{fig:zone-supply-model-using-ventilated-slab-slab}}
\end{figure}

\begin{figure}[hbtp] % fig 329
\centering
\includegraphics[width=0.9\textwidth, height=0.9\textheight, keepaspectratio=true]{media/image7399.png}
\caption{Multiple Slabs model with Several Zones (Series Slabs Mode) \protect \label{fig:multiple-slabs-model-with-several-zones}}
\end{figure}

\subsubsection{Connections to the Heat Balances}\label{connections-to-the-heat-balances}

The ventilated slab systems shown in the above diagrams connect or will connect to the various EnergyPlus heat balance equations in a variety of ways. All of the systems send outside or conditioned air through a slab or building element. This portion of the system acts in a fashion that is identical to the low temperature radiant systems. These surfaces that have the air being blown through them will impact the zone and air heat balances through the normal surface heat balances that interact with this surface. The ventilated slab will participate in the surface heat balances by exchanging radiation with other surfaces in the zone and in the air heat balances via convection to the zone air. So, the ventilated slab is handled identically to the low temperature radiant systems with respect to the zone and air heat balances. This information is valid for all three of the systems shown in the figures above.

Figure~\ref{fig:zone-supply-model-using-ventilated-slab-slab} shows that the air, instead of being circulated through the slab and then sent back to the ventilation portion of the system, gets circulated through the space after it gets sent through the slab. When this system is selected in EnergyPlus, it will have an additional impact on the zone air heat balance because air will be introduced into the space at conditions different than the zone air. Thus, it will have an energy impact on the air directly through the circulation of air from the slab to the zone and then back to the ventilated slab system. It will still have an impact on the slab surface convection and radiation as with the other systems.

For more information on the impact on the zone and air heat balances by the ventilated slab system, please consult the low temperature radiant system documentation and the EnergyPlus code.

\subsection{CoolTower}\label{cooltower}

\subsubsection{Overview}\label{overview-11-000}

The Cool Tower (object ZoneCoolTower:Shower) is available for modeling a cooltower (which is sometimes referred to as s wind tower or a shower cooling tower) which is a component that is intended to model a passive downdraught evaporative cooling (PDEC) that is designed to capture the wind at the top of a tower and cool the outdoor air using water evaporation before delivering it to a space. The air flow in these systems is natural as the evaporation process increases the density of the air causing it to fall through the tower and into the space without the aid of a fan. A cooltower typically consists of a water spray or an evaporative pad, a shaft, and a water tank or reservoir. Wind catchers to improve the wind-driven performance at the top of the tower are optional. Water is pumped over an evaporative device by water pump which is the only component consumed power for this system. This water cools and humidifies incoming air and then the cool, dense air naturally falls down through shaft and leaves through large openings at the bottom of cooltowers.

The shower cooling tower shown in figure below is controlled by a schedule and the specification of maximum water flow rate and volume flow rate as well as minimum indoor temperature. The actual flow rate of water and air can be controlled as users specify the fractions of water loss and flow schedule. The required input fields include effective tower height and exit area to obtain the temperature and flow rate of the air exiting the tower. A schedule and rated power for the water pump are also required to determine the power consumed. The component typically has a stand-alone water system that is not added to the water consumption from mains. However, users are required to specify the water source through an optional field, the name of water supply storage tank, in case any water comes from a water main.

\begin{figure}[hbtp] % fig 330
\centering
\includegraphics[width=0.9\textwidth, height=0.9\textheight, keepaspectratio=true]{media/image7400.svg.png}
\caption{Typical Cooltower Configuration \protect \label{fig:typical-cooltower-configuration}}
\end{figure}

The cooltower model employing a model of the inertial shower cooling tower is intended to establish the actual mass flow rate of the air that leaves the cooltower and the evaporation rate consumed during the processes within the cooltower. Like infiltration, ventilation, and earth tubes, the air is assumed to be immediately mixed with the zone air. The determination of simultaneous heat and mass transfer that occurs during natural evaporative cooling in cooltower is complicated. Therefore, some assumptions have been made to obtain the conditions of the air and water. All cooltowers are executed at the start of each time step called by HVAC manager, and the conditions of air temperature and humidity ratio in the zone will be corrected with any other air that enters the zone.

All temperatures in the following descriptions are in degrees C, mass flow rates are in kg/s, and volume flow rates are in m3/s.

\subsubsection{Model Description}\label{model-description-5-000}

The user must input the required information according to the Input Output Reference Manual (ref: ZoneCoolTower:Shower). The cooltower model requires a unique identifying name, an availability schedule, and the name of the zone being served. The schedule name must refer to a valid schedule type (range 0-1) and contain values of fractional cooltower operation as well as water pump operation. For the determination of the exit temperature and actual air volume flow rate, four additional inputs are required: effective tower height, exit area, fraction of flow schedule, and fraction of water loss. These define the conditions of the exit air, obtaining the conditions of outdoor air from the weather data and thus allow EnergyPlus to correct both the temperature and humidity level in the zone. The power consumed by the water pump can be directly determined by the schedule and rated power that the user inputs. The component is also controlled by the specification of minimum indoor temperature, maximum volume flow rate, and maximum water flow rate. These allow the model to prevent overcooling the zone or overestimation of the air volume flow rate. In addition, the user must input a flow control type according to the information that the user is able to obtain.

\subsubsection{Simulation and Control}\label{simulation-and-control-5-000}

The cooltower model first determines the temperature and volume flow rate of the exit air.~ Both parameters can be directly determined in case of water flow schedule control when the water flow rate is known. With the outdoor temperatures obtained from weather data, the exit air temperature (\emph{T\(_{out}\))} can be directly determined as functions of outdoor dry bulb temperature (DB), outdoor wet bulb temperature (WB), effective tower height (\emph{H}) and water flow rate (WF) in l/min by using following equation.

\begin{equation}
{T_{out}} = DB - (DB - WB)(1 - \exp ( - 0.8H))(1 - \exp ( - 0.15WF)
\end{equation}

The volume flow rate of the exit air (Q) can also be directly obtained as functions of water flow rate and effective tower height from the following equation.

\begin{equation}
Q = 0.0125WF \cdot {H^{0.5}}
\end{equation}

In case of that the calculated air volume flow rate is greater than maximum air volume flow rate in this control, which leads to overestimation of actual volume flow rate of the exit air, the calculated air volume flow rate is replaced with the maximum.

For the simulation of wind-driven flow control where the water flow rate is unknown, the model determines velocity of the outlet air (\emph{V\(_{out}\)}) as functions of effective tower height and wind speed of outdoor air (WS) as

\begin{equation}
{V_{out}} = 0.7{H^{0.5}} + 0.47(WS - 1)
\end{equation}

The air volume flow rate (\emph{Q}) is then calculated by

\begin{equation}
{Q_{estimate}} = A \cdot {V_{out}}
\end{equation}

where \emph{A} is opening area at the bottom of cooltower.

Substituting the air flow rate to the previous equation for \emph{Q,} water flow rate is obtained as

\begin{equation}
WF = \frac{Q}{{0.0125 \cdot {H^{0.5}}}}
\end{equation}

Once water flow rate is determined, the model checks the limit of water flow rate that the user inputs, so that the model prevents overestimation of actual volume flow rate of the exit air. If the calculated water flow rate is greater than the maximum water flow rate, the maximum will be chosen. The model also replaces the calculated air volume flow rate with the maximum volume flow rate from the user input when the calculated is greater than the maximum. Then, the model calculates the air volume flow rate and exit temperature using the previous equation for \emph{Q} and \emph{T\(_{out}\)}.

This cooltower model allows the user to specify water loss due to drift or blow down and the loss of air flow (example: a cooltower which delivers air to both the interior and exterior of the building). If the user inputs the fraction of water loss or flow schedule that means some amount of the air actually goes to outside, the fractional values will be applied to previously calculated ones so that the model calculates both actual water flow rate (\emph{WF\(_{actual}\)}) and air volume flow rate (\emph{Q\(_{actual}\)}) as follows:

\begin{equation}
W{F_{actual}} = WF(1.0 + Fraction)
\end{equation}

\begin{equation}
{Q_{actual}} = Q(1.0 - Fraction)
\end{equation}

The model then determines the exit humidity ratio (\({\omega_{out}}\) ) from the relation of mass balances below.

\begin{equation}
{\omega_{in}}({\dot m_{air}} + {\dot m_{water}}) = {\omega_{out}} \cdot {\dot m_{air}}
\end{equation}

In this case, actual mass flow rate at the inlet and outlet of cooltower cannot be correctly calculated with limited information. Thus, the model estimates initial conditions of the air based on the outdoor temperatures, the calculated exit air temperature, enthalpy of outdoor air (\emph{H\(_{in}\)}) and outdoor barometric pressure (P). Assuming no enthalpy changes and pressure drops between inlet air and the initialized air, the humidity ratio and mass flow of the initialized air can be obtained by using EnergyPlus psychrometric functions and the following equation.

\begin{equation}
{\omega_{in}} = PsyWRnTdbTwbPb({T_{d{b_{in}}}},{T_{w{b_{in}}}},P)
\end{equation}

\begin{equation}
{\omega_{initial}} = PsyWRnTdbH({T_{out}},{H_{in}},P)
\end{equation}

\begin{equation}
{\rho_{initial}}_{_{air}} = PsyRhoAirFnPbTdbW({T_{out}},{\omega_{initial}},P)
\end{equation}

\begin{equation}
{\dot m_{air}} = {\rho_{initia{l_{air}}}} \cdot {Q_{actual}}
\end{equation}

where \({\omega_{initial}}\) and \({\rho_{initial}}\) ~are the humidity ratio and air density of the initialized air and \({\omega_{in}}\) is the humidity ratio of outdoor air.

Therefore, the humidity ratio of exit air, \({\omega_{out}}\) , is

\begin{equation}
{\omega_{out}} = \frac{{{\omega_{in}}({{\dot m}_{air}} + {{\dot m}_{water}})}}{{{{\dot m}_{air}}}}
\end{equation}

Once the humidity ratio at the exit is determined, the model can obtain the actual density (\({\rho_{air}}\) ), specific heat (\({c_p}_{,air}\) ), and mass flow rate (\({\dot m_{cooltower}}\) ) of the air leaving cooltower by using EnergyPlus psychrometric function and following equation.

\begin{equation}
{c_p}_{,air} = PsyCpAirFnWtdb({\omega_{out}},{T_{out}})
\end{equation}

\begin{equation}
{\rho_{air}} = PsyRhoAirFnPbTdbW({T_{out}},{\omega_{out}},P)
\end{equation}

\begin{equation}
{\dot m_{cooltower}} = {\rho_{air}} \cdot {Q_{actual}}
\end{equation}

Assuming that the water temperature equals to outdoor wet bulb temperature, the model eventually determines density of the water and evaporation rate as bellows.

\begin{equation}
{\rho_{water}} = RhoH2O({T_{w{b_{in}}}})
\end{equation}

\begin{equation}
{Q_{water}} = \frac{{{{\dot m}_a}({\omega_{out}} - {\omega_{in}})}}{{{\rho_{water}}}}
\end{equation}

\subsection{Earthtube}\label{earthtube}

The earth tube model (input object ZoneEarthtube) provides a simple earth tube model that uses a complex ground heat transfer model to establish the temperature of the soil at the depth of the earth tube.~ The following information defines the basis for the model including the assumptions and mathematical equations.~ It supplements the information for the ZoneEarthtube input object given in the Input/Output Reference for EnergyPlus.

\begin{itemize}
\tightlist
\item
  Input Requirement
\end{itemize}

Pipe : Pipe radius(m), Pipe thickness(m), Pipe length(m)

Distance between the pipe outer surface and undisturbed soil (m),

Pipe thermal conductivity (W/m-C),

Air velocity inside pipe(m/s), Depth of the radial center of pipe below ground (m)

Soil : Soil density(kg/m\(^{3}\)), Soil specific heat(J/kg°C),

Soil thermal Conductivity(W/m°C), Absorption coefficient,

Fraction of evaporation rate

\begin{itemize}
\item
  Assumption(s)
\item
  Convection flow inside the pipe is hydrodynamically and thermally developed.
\item
  Soil temperature in the pipe vicinity is uniform after the particular distance from the center of the pipe(thickness of the annulus), so that pipe surface temperature is uniform after the distance `r' from the center of the pipe, where `r'is the pipe radius.
\item
  The temperature profile in the pipe vicinity is not affected by the presence of the pipe, so that pipe surface temperature is uniform at axial direction.
\item
  The soil surrounding the pipe has homogeneous thermal conductivity.
\item
  Pipe has uniform cross section area at axial direction.
\end{itemize}

Wind velocity (m/s), u, is the annual average value. This is calculated from EnergyPlus weather data by averaging individual wind velocity values of the whole year. The convective heat transfer coefficient at the soil surface (W/m\(^{2}\)°C), \emph{h\(_{s}\)}, is function of wind speed u. According to McAdams(1954) \emph{h\(_{s}\)} can be approximated by the following correlation (Krarti, 1995).

\begin{equation}
{h_s} = 5.7 + 3.8u
\end{equation}

In case of \emph{h\(_{e}\)} and \emph{h\(_{r}\)}, they can be determined by the following equations.

\begin{equation}
{h_e} = {h_s}\left( {1 + 0.0168af} \right)
\end{equation}

\begin{equation}
{h_r} = {h_s}\left( {1 + 0.0168a{r_a}f} \right)
\end{equation}

with a = 103 Pa/°C.

Average air temperature (°C), \emph{T\(_{ma}\)}, is also calculated from EnergyPlus weather data by averaging individual air temperature values of the whole year.

The appropriate value of hemispherical emittance of the ground surface, \emph{ε,} is 0.93\textasciitilde{}0.96. Radiation constant (W/m\(^{2}\)), \emph{ΔR,} depends on soil radiative properties, air relative humidity, and effective sky temperature. An appropriate value of \emph{ΔR} according to Krarti (1995) is 63 W/m\(^{2}\).

The absorption coefficient, \emph{β}, depends on the soil absorptance and shading condition. The coefficient \emph{β} is approximately equal to one minus the soil surface albedo. Albedo depends on soil cover and moisture content. Albedo = 0.1 corresponds to wet soils, albedo = 0.2 to moderate soils, and albedo = 0.3 to dry soils.

Average solar radiation (W/m\(^{2}\)), \emph{S\(_{m}\)}, is determined from EnergyPlus weather data by averaging individual global horizontal solar radiation values of the whole year.

The fraction of evaporation rate, \emph{f}, also depends mainly on the soil cover and the soil moisture level. Based on the results reported by Penman, it is recommended to estimate the fraction f as follows. For bare soil, \emph{f} is directly proportional to soil moisture content. For instance, f = 1 corresponds to saturated soils, f = 0.6\textasciitilde{}0.8 to wet soils, f = 0.4\textasciitilde{}0.5 to moist soils, f = 0.1\textasciitilde{}0.2 to arid soils. For dry soils, f = 0, since no evaporation occurs. For covered soils, the fraction f is obtained by multiplying 0.7 by the value of f for bare soil depending on the soil moisture content (Krarti, 1995).

Relative humidity, \emph{r\(_{a}\)}, is also calculated from EnergyPlus weather data by averaging individual relative humidity values of the whole year.

The soil thermal diffusivity (m\(^{2}\)/s), \emph{α\(_{s}\)}, and conductivity (W/m°C), \emph{k\(_{s}\)}, varies with the density and moisture content. From Table 3.3, pg. 26 of ASHRAE's Ground Source Heat Pumpss--Design of Geothermal Systems for Commercial and Institutional Buildings, 1997, the following values are recommended under different conditions.

{\scriptsize
\begin{longtable}[c]{>{\raggedright}p{0.55in}>{\raggedright}p{0.55in}>{\raggedright}p{0.55in}>{\raggedright}p{0.55in}>{\raggedright}p{0.55in}>{\raggedright}p{0.55in}>{\raggedright}p{0.55in}>{\raggedright}p{0.55in}>{\raggedright}p{0.55in}>{\raggedright}p{0.55in}}
\toprule 
 & Moisture Content & 5\% & 5\% & 10\% & 10\% & 15\% & 15\% & 20\% & 20\% \tabularnewline
Soil Type & Dry Density  [kg/m3] & k  [W/m-K] & α   [m2/s] & k  [W/m-K] & α   [m2/s] & k  [W/m-K] & α   [m2/s] & k  [W/m-K] & α   [m2/s] \tabularnewline
\midrule
\endfirsthead

\toprule 
 & Moisture Content & 5\% & 5\% & 10\% & 10\% & 15\% & 15\% & 20\% & 20\% \tabularnewline
Soil Type & Dry Density  [kg/m3] & k  [W/m-K] & α   [m2/s] & k  [W/m-K] & α   [m2/s] & k  [W/m-K] & α   [m2/s] & k  [W/m-K] & α   [m2/s] \tabularnewline
\midrule
\endhead

Coarse 100\%  Sand & 1922 & 2.77 & 1.34E-06 & 2.94 & 1.24E-06 & 3.29 & 1.18E-06 &  &  \tabularnewline
 & 1602 & 1.90 & 1.18E-06 & 2.34 & 1.18E-06 & 2.51 & 1.08E-06 & 2.68 & 8.82E-07 \tabularnewline
 & 1281 & 1.38 & 1.18E-06 & 1.56 & 9.14E-07 & 1.56 & 8.06E-07 & 1.47 & 6.99E-07 \tabularnewline
Fine Grain  100\% Clay & 1922 & 1.21 & 5.91E-07 & 1.21 & 4.84E-07 & 1.64 & 5.70E-07 &  &  \tabularnewline
 & 1602 & 0.95 & 5.70E-07 & 0.95 & 4.73E-07 & 1.12 & 4.73E-07 & 1.21 & 5.16E-07 \tabularnewline
 & 1281 & 0.69 & 4.84E-07 & 0.74 & 4.62E-07 & 0.81 & 4.73E-07 & 0.87 & 4.09E-07 \tabularnewline
\bottomrule
\end{longtable}}

The following information is also available for reference from Table~\ref{table:atmospheric-variables-at-two-different}, pg. 34.6 of the ASHRAE Applications Handbook, 2015.

\begin{longtable}[c]{>{\raggedright}p{1.2in}>{\raggedright}p{1.2in}>{\raggedright}p{1.2in}>{\raggedright}p{1.2in}>{\raggedright}p{1.2in}}
\toprule 
Soils & Moisture  Content & Density  [kg/m3] & k  [W/m-K] & α   [m\^{}2/s] \tabularnewline
\midrule
\endfirsthead

\toprule 
Soils & Moisture  Content & Density  [kg/m3] & k  [W/m-K] & α   [m\^{}2/s] \tabularnewline
\midrule
\endhead

Heavy clay & 15\% water & 1922 & 1.558 & 5.914E-07 \tabularnewline
 & 5\% water & 1922 & 1.212 & 6.452E-07 \tabularnewline
Light clay & 15\% water & 1281 & 0.865 & 4.624E-07 \tabularnewline
 & 5\% water & 1281 & 0.692 & 4.839E-07 \tabularnewline
Heavy sand & 15\% water & 1922 & 3.115 & 1.129E-07 \tabularnewline
 & 5\% water & 1922 & 2.596 & 1.344E-06 \tabularnewline
Light sand & 15\% water & 1281 & 1.558 & 8.065E-07 \tabularnewline
 & 5\% water & 1281 & 1.385 & 9.677E-07 \tabularnewline
\bottomrule
\end{longtable}

Annual angular frequency, \emph{w}, is equal to 1.992 x 10\(^{-7}\)rad/s, and dampening depth (m), D, is calculated from the following equation:

\begin{equation}
D = \sqrt {\frac{{2{\alpha_s}}}{w}}
\end{equation}

The value of δ is evaluated as follows.

\begin{equation}
\delta  = \frac{{1 + i}}{D}
\end{equation}

Amplitude of the air temperature (°C), \emph{T\(_{va}\)}, can be evaluated from EnergyPlus weather data by dividing the difference between the maximum and minimum air temperature value of the whole year by two. Similarly, amplitude of the solar radiation (W/m\(^{2}\)), \emph{S\(_{v}\)}, can also be determined from weather data by dividing the difference between the maximum and minimum solar radiation value of the whole year by two.

Phase angle between the insolation and the air temperature (rad), \emph{φ\(_{I}\)} , is calculated by subtracting insolation phase angle from air temperature phase angle. Phase angle of insolation and air temperature is the point from the beginning of the year at which the insolation and air temperature respectively reaches the minimum value among the whole year.

Phase constant of the air (sec), \emph{t\(_{0a}\)}, is the time elapsed from the beginning of the year at which the air temperature reaches the minimum value in the year.

By using all the input parameters and variables described above, average soil surface temperature (°C), \emph{T\(_{m}\)}, amplitude of the soil surface temperature variation (°C), \emph{A\(_{s}\)}, phase constant of the soil surface (sec), \emph{t\(_{0}\)}, and phase angle difference between the air and soil surface temperature (rad), \emph{Φ\(_{s}\)}, can be evaluated as follows \(^{1)}\):

\begin{equation}
{T_m} = \frac{1}{{{h_e}}}\left[ {{h_r}{T_{ma}} - \varepsilon \Delta R + \beta {S_m} - 0.0168{h_s}fb\left( {1 - {r_a}} \right)} \right]
\end{equation}

\begin{equation}
{A_s} = \left\| {\frac{{{h_r}{T_{va}} - \beta {S_v}{e^{i{\phi_I}}}}}{{\left( {{h_e} + \delta {k_s}} \right)}}} \right\|
\end{equation}

\begin{equation}
{t_0} = {t_{0a}} + \frac{{{\phi_s}}}{w}
\end{equation}

\begin{equation}
{\phi_s} =  - Arg\left[ {\frac{{{h_r}{T_{va}} - \beta {S_v}{e^{i{\phi_I}}}}}{{\left( {{h_e} + \delta {k_s}} \right)}}} \right]
\end{equation}

(Note: T\(_{m}\), A\(_{s}\), and t\(_{0}\) are calculated by the CalcSoilSurfTemp program and are inputs to EnergyPlus.~ The remainder of this section describes what has been implemented in EnergyPlus.)

The symbols \textbar{}\textbar{}~ \textbar{}\textbar{} and Arg denote the modulus and the argument of a complex number respectively. In order to calculate \emph{A\(_{s}\)} and \emph{Φ\(_{s}\)}, the complex number under consideration can be rearranged as the following form:

\begin{equation}
  \begin{array}{ll}
    \frac{h_r T_{va} - \beta S_v e^{i \phi_I}}{h_e + \delta k_s} 
           &=  \frac{ \PB{h_e + \frac{k_s}{D}} \PB{ h_r T_{va} - \beta S_v \cos \phi_I} + \frac{k_s}{D} \PB{-\beta S_v \sin \phi_I}}{\PB{h_e + \frac{k_s}{D}}^2 + \PB{\frac{k_s}{D}}^2} \\
           &+ i\frac{ \PB{h_e + \frac{k_s}{D}} \PB{-\beta S_v \sin \phi_I} - \frac{k_s}{D} \PB{h_r T_{va} - \beta S_v \cos \phi_I}}{\PB{h_e + \frac{k_s}{D}}^2 + \PB{\frac{k_s}{D}}^2}
  \end{array}
\end{equation}

Assuming a homogeneous soil of constant thermal diffusivity, the temperature at any depth z and time t can be estimated by the following expression \(^{2)}\).

\begin{equation}
{T_{z,t}} = {T_m} - {A_s}\exp \left[ { - z{{\left( {\frac{\pi }{{{\rm{365}}{\alpha_s}}}} \right)}^{1/2}}} \right]\cos \left\{ {\frac{{2\pi }}{{{\rm{365}}}}\left[ {t - {t_0} - \frac{z}{2}{{\left( {\frac{{{\rm{365}}}}{{\pi {\alpha_s}}}} \right)}^{1/2}}} \right]} \right\}
\end{equation}

In this expression, the unit of time, \emph{t}, and phase constant of the soil surface, \emph{t\(_{0}\)}, should be converted into days. Similarly, the unit of soil thermal diffusivity, \emph{α\(_{s}\)}, should also be converted into m\(^{2}\)/days.

By integrating the expression with respect to depth, the average temperature of a vertical soil profile ranging between depth z\(_{1}\) and z\(_{2}\) (°C ) can be determined as follows \(^{2)}\).

{\scriptsize
\begin{equation}
{T_{{z_1},{z_2},t}} = {T_m} + \frac{{{A_s}}}{{\left( {{z_2} - {z_1}} \right)\gamma \sqrt 2 }}\left\{ {{e^{ - \gamma {z_1}}}\cos \left[ {\frac{{2\pi }}{{{\rm{365}}}}\left( {t - {t_0} - {z_1}L - 45.6} \right)} \right] - {e^{ - \gamma {z_2}}}\cos \left[ {\frac{{2\pi }}{{{\rm{365}}}}\left( {t - {t_0} - {z_2}L - 45.6} \right)} \right]} \right\}
\end{equation}}

where,

\begin{equation}
\gamma  = {\left( {\pi /{\rm{365}}{\alpha_s}} \right)^{1/2}}
\end{equation}

\begin{equation}
L = \frac{1}{2}{\left( {{\rm{365}}/\pi {\alpha_s}} \right)^{1/2}}
\end{equation}

As the final step with regard to the heat transfer between soil and earth tube system, thermal conductivity of air (W/m°C), \emph{k\(_{air}\)}, and kinetic viscosity of air (m\(^{2}\)/s), υ, should calculated first \(^{3)}\).

\begin{equation}
{k_{air}} = 0.02442 + ({10^{ - 4}}(0.6992{T_a}))
\end{equation}

\begin{equation}
\upsilon  = {10^{ - 4}}(0.1335 + 0.000925{T_a})
\end{equation}

By using the values of thermal conductivity of air, \emph{k\(_{air}\)}, and kinetic viscosity of air, υ, the convective heat transfer coefficient at the inner pipe surface (W/m\(^{2}\)°C), \emph{h\(_{c,}\)} can be evaluated. It is a function of Reynolds number, Re, and Nusselt number, Nu \(^{4)}\), where

\begin{equation}
{h_c} = \frac{{Nu{k_{air}}}}{{2{r_1}}}
\end{equation}

\begin{equation}
Nu = \frac{{({f_a}/2)({\mathop{\rm Re}\nolimits}  - 1000)\Pr }}{{1 + 12.7{{({f_a}/2)}^{1/2}}({{\Pr }^{2/3}} - 1)}}
\end{equation}

\begin{equation}
{f_a} = {(1.58\ln {\mathop{\rm Re}\nolimits}  - 3.28)^{ - 2}}
\end{equation}

\begin{equation}
  \mathop{\rm Re}\nolimits  = \frac{{2{r_1}{V_a}}}{\nu }
\end{equation}

\begin{equation}
\Pr  = \frac{\nu }{{{\alpha_{air}}}}
\end{equation}

where \emph{r\(_{1}\)} is inner pipe radius (m), and \emph{V\(_{a}\)} is average pipe air velocity (m/s).

After determining the convective heat transfer coefficient, \emph{R\(_{c}\)}, \emph{R\(_{p}\)} and \emph{R\(_{s}\)} are respectively calculated as follows.

\begin{equation}
{R_c} = \frac{1}{{2\pi {r_1}{h_c}}}
\end{equation}

\begin{equation}
{R_p} = \frac{1}{{2\pi {k_p}}}\ln \frac{{{r_1} + {r_2}}}{{{r_1}}}
\end{equation}

\begin{equation}
{R_s} = \frac{1}{{2\pi {k_s}}}\ln \frac{{{r_1} + {r_2} + {r_3}}}{{{r_1} + {r_2}}}
\end{equation}

where \emph{R\(_{c}\)} is thermal resistance due to convection heat transfer between the air in the pipe and the pipe inner surface (m-C/W), \emph{R\(_{p}\)} is thermal resistance due to conduction heat transfer between the pipe inner and outer surface (m-C/W), and \emph{R\(_{s}\)} is thermal resistance due to conduction heat transfer between the pipe outer surface and undisturbed soil (m-C/W). In addition \emph{r\(_{2}\)} is pipe thickness (m), \emph{r\(_{3}\)} is distance between the pipe outer surface and undisturbed soil (m), and \emph{L} is pipe length (m).

Finally, the heat transfer between the soil and the air inside the pipe is equal to the amount of heat losses as air flows along the pipe (Jacovides and Mihalakakou, 1995).

\begin{equation}
{U_t}\,\,\left[ {{T_a}(y) - {T_{z,t}}} \right]dy =  - {\dot m_a}{C_a}\left[ {d{T_a}(y)} \right]
\end{equation}

with

\begin{equation}
{U_t} = \frac{1}{{{R_t}}}
\end{equation}

\begin{equation}
{R_t} = {R_c} + {R_p} + {R_s}
\end{equation}

where \emph{U\(_{t}\)} is overall heat transfer coefficient of the whole earth tube system (W/C-m), \emph{T\(_{a}\)(y)} is air temperature of the pipe at the distance y from the pipe inlet (°C), and \emph{m\(_{a}\)} is mass flow rate of ambient air through pipe (kg/s). \emph{C\(_{a}\)} is specific heat of air (J/kg°C) and \emph{R\(_{t}\)} is total thermal resistance between pipe air and soil (m-C/W).

Initial condition of inlet air temperature is equal to the ambient air temperature. Outlet air temperature is finally evaluated by solving the heat transfer equation above.

% table 87
\begin{longtable}[c]{p{1.5in}p{3.0in}p{1.5in}}
\caption{Nomenclature for Earthtube Model \label{table:nomenclature-for-earthtube-model}} \tabularnewline
\toprule 
Variable & Description & Units \tabularnewline
\midrule
\endfirsthead

\caption[]{Nomenclature for Earthtube Model} \tabularnewline
\toprule 
Variable & Description & Units \tabularnewline
\midrule
\endhead

A\(_{s}\) & amplitude of the soil surface temperature variation & (°C) \tabularnewline
C\(_{a}\) & specific heat of air & (J/kg°C) \tabularnewline
h\(_{c}\) & convective heat transfer coefficient at the inner pipe surface & (W/m\(^{2}\)°C) \tabularnewline
h\(_{s}\) & convective heat transfer coefficient at the soil surface & (W/m\(^{2}\)°C) \tabularnewline
k\(_{air}\) & thermal conductivity of the air & (W/m°C) \tabularnewline
k\(_{p}\) & pipe thermal conductivity & (W/m°C) \tabularnewline
k\(_{s}\) & soil thermal conductivity & (W/m°C) \tabularnewline
L & pipe length & (m) \tabularnewline
m\(_{a}\) & mass flow rate of ambient air through pipe & (kg/s) \tabularnewline
r\(_{1}\) & relative humidity & ~ \tabularnewline
R\(_{c}\) & thermal resistance due to convection heat transfer between the air in the pipe and the pipe inner surface & (m-C/W) \tabularnewline
R\(_{p}\) & thermal resistance due to conduction heat transfer between the pipe inner and outer surface & (m-C/W) \tabularnewline
R\(_{s}\) & thermal resistance due to conduction heat transfer between the pipe outer surface and undisturbed soil & (m-C/W) \tabularnewline
R\(_{t}\) & total thermal resistance between pipe air and soil & (m-C/W) \tabularnewline
ΔR & radiation constant & (63W/m\(^{2}\)) \tabularnewline
r\(_{1}\) & inner pipe radius & (m) \tabularnewline
r\(_{2}\) & pipe thickness & (m) \tabularnewline
r\(_{3}\) & distance between the pipe outer surface and undisturbed soil & (m) \tabularnewline
S\(_{m}\) & average solar radiation & (W/m\(^{2}\)) \tabularnewline
S\(_{v}\) & amplitude of the solar radiation & (W/m\(^{2}\)) \tabularnewline
t & time elapsed from beginning of calendar year & (days) \tabularnewline
T\(_{a}\)(y) & air temperature of the pipe at the distance y from the pipe inlet & (°C) \tabularnewline
T\(_{m}\) & average soil surface temperature & (°C) \tabularnewline
T\(_{ma}\) & average air temperature & (°C) \tabularnewline
t\(_{o}\) & phase constant of the soil surface & (sec; days) \tabularnewline
t\(_{oa}\) & phase constant of the air & (sec; days) \tabularnewline
T\(_{va}\) & amplitude of the air temperature & (°C) \tabularnewline
T\(_{z,t}\) & ground temperature at time t and depth z & (°C) \tabularnewline
T\(_{z1,z2,t}\) & soil profile temperature at time t, averaged over depths between z\(_{1}\) and z\(_{2}\) & (°C) \tabularnewline
u & ~wind velocity above the ground surface & (m/s) \tabularnewline
U\(_{t}\) & overall heat transfer coefficient of the whole earth tube system & (W/m-C) \tabularnewline
V\(_{a}\) & average pipe air velocity & (m/s) \tabularnewline
z & depth of the radial center of pipe below soil surface & (m) \tabularnewline
z\(_{1}\) & upper bounds of some vertical profile in soil & (m) \tabularnewline
z\(_{2}\) & lower bounds of some vertical profile in soil & (m) \tabularnewline
$\alpha$\(_{s}\) & soil thermal diffusivity & (m\(^{2}\)/s; m\(^{2}\)/days) \tabularnewline
$\beta$ & soil absorption coefficient ( = 1 – soil albedo) & ~ \tabularnewline
$\varepsilon$ & hemispherical emittance of the ground surface & ~ \tabularnewline
$\varphi$\(_{1}\) & phase angle between the insolation and the air temperature & (rad) \tabularnewline
$\phi$\(_{s}\) & phase angle difference between the air and soil surface temperature & (rad) \tabularnewline
υ & kinetic viscosity of air & (m\(^{2}\)/s) \tabularnewline
w & annual angular frequency ( = 1.992 x 10\(^{-7}\)rad/s) & ~ \tabularnewline
\bottomrule
\end{longtable}

\subsubsection{References}\label{references-6-001}

Krarti M., Lopez-Alonzo C., Claridge D. E. and Kreider J. F. 1995. Analytical model to predict annual soil surface temperature variation. Journal of Solar Energy Engineering 117, 91\textasciitilde{}99

Labs K. In: Cook J., editor. 1989. Passive cooling. Cambridge Massachusetts, London, England: MIT Press

Al-Ajmi F., Loveday D. L. and Hanby V. I. 2005. The Cooling Potential of Earth-air Heat Exchangers for Domestic Buildings in a Desert Climate, Building and Environment

Necati Ozisik M. 1885. Heat transfer: A basic approach, McGraw-Hill Book Company

Jacovides C. P. and Mihalakakou G. 1995. An Underground Pipe Systems as an Energy Source for Cooling/Heating Purposes. Renewable Energy 6, pp.893\textasciitilde{}900

\subsection{Thermal Chimney Model}\label{thermal-chimney-model}

The ZoneThermalChimney input object is available for modeling a thermal chimney which is a device that uses stack driven air movement to ventilate spaces within a building. These systems have been used successfully in buildings as small as the size of an outhouse up to large commercial buildings. The air within a thermal chimney is heated naturally using solar energy. The air increases in temperature which causes its density to drop. This drop in density results in a natural vertical movement of air and a local drop in pressure. The drop in pressure is relieved by drawing air from the building interior, and the heat gained within the thermal chimney does not enter the occupied portion of the building. These systems are often used in support of natural ventilation systems. The EnergyPlus model will seek to model the air heat balance effects of the thermal chimney, balance air movements caused by the thermal chimney, and report other appropriate system variables. The new model will be linked into the air heat balance in a fashion similar to the current infiltration and simple ventilation models but will not be linked to an HVAC air loop.~ Any flow through the thermal chimney will be accounted for in the air mass balance in the HVAC calculations. However, other sophisticated ventilation strategies can be handled by other existing EnergyPlus components.

\begin{itemize}
\item
  Thermal Chimney Input Requirements
\item
  Distance from the top of thermal chimney to each inlet (m),
\item
  Relative ratio of air flow rates passing through each inlet,
\item
  Width of the absorber wall (m),
\item
  Discharge coefficient,
\item
  Cross sectional area of air channel outlet (m\(^{2}\)),
\item
  Cross sectional areas of each air channel inlet (m\(^{2}\))
\item
  ~Assumptions
\item
  Surface temperature of the glass cover is uniformly distributed.
\item
  Surface temperature of the absorber wall is uniformly distributed.
\item
  The inlet temperature of the air channel in the thermal chimney is equal to the room air temperature.
\item
  Resistance to the air flow due to the surface friction is negligible.
\item
  The discharged amount of interior air induced by the thermal chimney is replaced by the outdoor air infiltration.
\end{itemize}

\begin{figure}[hbtp] % fig 331
\centering
\includegraphics[width=0.9\textwidth, height=0.9\textheight, keepaspectratio=true]{media/image7454.png}
\caption{Basic Composition of Thermal Chimney \protect \label{fig:basic-composition-of-thermal-chimney}}
\end{figure}

Mathematical model currently available for thermal chimneys has the capability to handle the thermal chimney having only one inlet. In other words, it is unlikely that thermal chimneys with multiple inlets due to multiple stories utilizing the common thermal chimney can be mathematically modeled without computational fluid dynamics. Therefore, if the thermal chimney to be modeled has multiple inlets, it will be assumed that it will have only one inlet. For this assumption, the user will be required to specify the relative ratio of air flow rates passing through each inlet to compute the overall length of the thermal chimney (m), \emph{L}, overall room air temperature (K), \emph{T\(_{r}\)}, and overall cross sectional area of air channel inlet (m\(^{2}\)), \emph{A\(_{i}\)}, as follows:

\begin{equation}
L = \frac{{{L_1}{r_1}{E_1} + {L_2}{r_2}{E_2} + {L_3}{r_3}{E_3} +  \cdot  \cdot  \cdot  + {L_n}{r_n}{E_n}}}{{{r_1}{E_1} + {r_2}{E_2} + {r_3}{E_3} +  \cdot  \cdot  \cdot  + {r_n}{E_n}}}
\end{equation}

\begin{equation}
{T_r} = {T_{r1}}{r_1} + {T_{r2}}{r_2} + {T_{r3}}{r_3} +  \cdot  \cdot  \cdot  + {T_{rn}}{r_n}
\end{equation}

\begin{equation}
{A_i} = {A_{i1}} + {A_{i2}} + {A_{i3}} +  \cdot  \cdot  \cdot  + {A_{in}}
\end{equation}

Where, \emph{A\(_{in}\)} is the cross sectional area of nth air channel inlet (m\(^{2}\)), \emph{L\(_{n}\)} is the distance from the top of thermal chimney to nth inlet (m), \emph{E\(_{n}\)} is the room air specific enthalpy corresponding to nth inlet (J/kg), \emph{r\(_{n}\)} is the relative ratio of air flow rate passing through nth inlet and \emph{T\(_{rn}\)} is the room air temperature corresponding to nth inlet (K). Among them, room air specific enthalpy, \emph{E\(_{n}\)}, and room air temperature corresponding to each inlet, \emph{T\(_{rn}\)}, are directly calculated inside EnergyPlus. In addition, the relative ratios should meet the following expression:

\begin{equation}
{r_1} + {r_2} + {r_3} +  \cdot  \cdot  \cdot  + {r_n} = 1
\end{equation}

After merging the multiple inlets into a single inlet condition based on the description above, the following algorithm which is widely used is employed for the modeling of the thermal chimney.

The key output parameter in the thermal chimney model is the enhanced amount of natural ventilation rate caused by the presence of a thermal chimney. In order to determine the enhanced ventilation, the discharge air temperature from a thermal chimney should be calculated, which, in turn, should be computed based on the information on the absorber wall temperature, glass cover temperature and the vertical air temperature distribution within the thermal chimney. Among them, energy balances for the absorber wall and the glass cover are carried out using the existing algorithm currently available in EnergyPlus, which has the similar approach to the Trombe wall. On the other hand, the vertical air temperature distribution and the resultant discharge air temperature of the thermal chimney are computed using the separate thermal chimney algorithm described in the following paragraphs.

Once the glass cover temperature and the absorber wall temperature are computed using the existing modeling algorithm in EnergyPlus, the energy balance for the fluid (air inside the thermal chimney) can be expressed as:

\begin{equation}
{h_{wf}}({T_w} - \overline {{T_f}} ) = {h_{gf}}(\overline {{T_f}}  - {T_g}) + \frac{{\dot m{C_p}}}{w}\frac{{d{T_f}}}{{dx}}
\end{equation}

Where, \emph{m} is the total mass flow rate of the air (kg/s), \emph{C\(_{p}\)} is the specific heat of air (J/kg°C), \emph{w} is the width of the absorber wall (m) and \emph{x} is the elemental length of the absorber wall (m).

Since the initial condition of inlet air temperature in this differential equation is equal to the room air temperature (i.e. \emph{x = 0, T\(_{f,i}\) = T\(_{r}\)}), the outlet air temperature, \emph{T\(_{fo}\)}, can be finally evaluated.

Finally, the total air flow rate caused by the thermal chimney (m\(^{3}\)/s), \emph{Q}, can be evaluated from the following expression {[}1{]}:

\begin{equation}
Q = {C_d}{A_o}\sqrt {\frac{{2(\frac{{{T_{fo}} - {T_r}}}{{{T_r}}})gL}}{{{{(1 + {A_r})}^2}}}}
\end{equation}

\begin{equation}
{A_r} = {A_o}/{A_i}
\end{equation}

Where, \emph{C\(_{d}\)} is the discharge coefficient, \emph{A\(_{o}\)} and \emph{A\(_{i}\)} is the cross sectional areas of air channel outlet and inlet (m\(^{2}\)), respectively, \emph{T\(_{fo}\)} is the outlet air temperature (K), \emph{T\(_{r}\)} is the room air temperature (K) and \emph{L} is the total length of the thermal chimney (m).

Since multiple inlets are merged into a single inlet in the beginning, the air flow rate passing through each inlet due to the existence of the thermal chimney can be finally determined as follows:

\({Q_1} = Q{r_1}\) ,~~~ \({Q_2} = Q{r_2}\) ,~~~ \({Q_3} = Q{r_3}\) ,~~~ ∙∙∙,~~~ \({Q_n} = Q{r_n}\)

Where, \emph{Q\(_{n}\)} is the air flow rate passing through nth inlet (m\(^{3}\)/s) and \emph{r\(_{n}\)} is the relative ratio of air flow rate passing through nth inlet.

The discharged amount of interior air from each zone caused by the presence of the thermal chimney is assumed to be replaced by the outdoor air infiltration.

% table 88
\begin{longtable}[l]{p{1.5in}p{4.5in}}
\caption{Nomenclature of Thermal Chimney Model \label{table:nomenclature-of-thermal-chimney-model}} \tabularnewline
\toprule 
Model Nomenclature \tabularnewline
\midrule
\endfirsthead

\caption[]{Nomenclature of Thermal Chimney Model} \tabularnewline
\toprule 
Model Nomenclature \tabularnewline
\midrule
\endhead

Variable & Description \tabularnewline
A\(_{i}\) & cross sectional area of air channel inlet (m\(^{2}\)) \tabularnewline
A\(_{o}\) & cross sectional area of air channel outlet (m\(^{2}\)) \tabularnewline
C\(_{d}\) & discharge coefficient \tabularnewline
C\(_{p}\) & specific heat of air (J/kg°C) \tabularnewline
E\(_{n}\) & room air specific enthalpy corresponding to nth inlet (J/kg) \tabularnewline
g & acceleration due to gravity (9.8 m/s\(^{2}\)) \tabularnewline
h\(_{gam}\) & convective heat transfer coefficients between the glass and ambient air (W/m\(^{2}\)°C ) \tabularnewline
h\(_{gf}\) & convective heat transfer coefficients between the glass and the fluid (W/m\(^{2}\)°C ) \tabularnewline
h\(_{iw}\) & convective heat transfer coefficients between absorber wall inner surface and the room air (W/m\(^{2}\)°C ) \tabularnewline
h\(_{wf}\) & convective heat transfer coefficients between the absorber wall and the fluid (W/m\(^{2}\)°C ) \tabularnewline
h\(_{wind}\) & The convective heat transfer coefficient due to the wind (W/m\(^{2}\)°C ) \tabularnewline
H\(_{sr}\) & incident solar radiation on vertical surface (W/m\(^{2}\)) \tabularnewline
k\(_{air}\) & thermal conductivity of air (W/m°C) \tabularnewline
L & total length of the thermal chimney (m) \tabularnewline
M & mass flow rate of the air (kg/s) \tabularnewline
r\(_{n}\) & relative ratio of air flow rate passing through nth inlet \tabularnewline
S\(_{g}\) & solar radiation absorbed by the glass cover (W/m\(^{2}\)) \tabularnewline
S\(_{w}\) & solar radiation absorbed by the absorber wall (W/m\(^{2}\)) \tabularnewline
T\(_{am}\) & ambient air temperature (K) \tabularnewline
T\(_{f}\) & fluid temperature averaged over the entire length of the thermal chimney (K) \tabularnewline
T\(_{fi}\) & inlet air temperature of the thermal chimney (K) \tabularnewline
T\(_{fo}\) & outlet air temperature of the thermal chimney (K) \tabularnewline
T\(_{g}\) & glass cover temperature (K) \tabularnewline
T\(_{r}\) & room air temperature (K) \tabularnewline
T\(_{s}\) & surface temperature (K) \tabularnewline
T\(_{w}\) & absorber wall temperature (K) \tabularnewline
T\(_{\infty}\) & fluid temperature (K) \tabularnewline
u & wind speed (m/s) \tabularnewline
U\(_{w}\) & Overall heat transfer coefficient from the room air and the absorber wall (W/m\(^{2}\)°C ) \tabularnewline
w & width of the absorber wall (m) \tabularnewline
x & elemental length of the absorber wall (m) \tabularnewline
$\alpha$\(_{g}\) & absorptance of glass cover \tabularnewline
$\alpha$\(_{w}\) & absorptance of absorber wall \tabularnewline
$\beta$ & air volumetric coefficient of expansion (K\(^{-1}\)) \tabularnewline
$\varepsilon$\(_{g}\) & emissivity of the glass cover \tabularnewline
$\sigma$ & Stefan-Boltzmann constant (5.67x10 -8 W/m\(^{2}\)K\(^{4}\)) \tabularnewline
$\tau$ & transmittance of the glass cover \tabularnewline
$\nu$ & kinematic viscosity of air (m\(^{2}\)/s) \tabularnewline
\bottomrule
\end{longtable}

\subsubsection{References}\label{references-7-000}

N. K. Bansal, R. Mathur and M. S. Bhandari, Solar Chimney for enhanced Stack Ventilation, Building and Environment, 28, pp.373-377, 1993

K. S. Ong, A Mathematical Model of a Solar Chimney, Renewable Energy, 28, pp.1047-1060, 2003

N. K. Bansal, R. Mathur and M. S. Bhandari, A Study of Solar Chimney Assisted Wind Tower System for Natural Ventilation in Buildings, Building and Environment, 29, pp.495-500, 1994

J. Marti-Herrero and M. R. Heras-Celemin, Dynamic Physical Model for a Solar Chimney, Solar Energy, 81, pp.~614-622, 2007

M. M. Aboulnaga and S. N. Abdrabboh, Improving Night Ventilation into Low-rise Buildings in Hot-arid Climates Exploring a Combined Wall-roof Solar Chimney, Renewable Energy, 19, pp.~47-54, 2000

\subsection{Zone Outdoor Air Unit}\label{zone-outdoor-air-unit}

The zone outdoor air unit (object ZoneHVAC:OutdoorAirUnit) is intended to model systems such as zone make-up air units and dedicated outside air systems.~ These components are ``zone equipment'' meaning that they do not require an air loop but serve a zone directly.~ The system is comprised of a supply fan (in either draw through or blow through configuration), an optional exhaust fan, and a variety of components such as heating coils, cooling coils, heat recovery, etc.~ The object of the zone outdoor air unit is to bring in additional ventilation air into a zone.~ These might be used for high ventilation spaces such as kitchens or laboratories where another system is primarily responsible for space conditioning while the zone outside air unit is primarily responsible for fresh air delivery to the zone.~ Most of the information necessary to configure a zone outdoor air unit is contained in the EnergyPlus Input/Output Reference.~ A diagram of the zone outdoor air unit is shown below.~ As this system is relatively simple and does not contain any unique operating algorithm or equations, the discussion here is limited to the application of the user defined controls and how it relates to the operation of the device.

\begin{figure}[hbtp] % fig 332
\centering
\includegraphics[width=0.9\textwidth, height=0.9\textheight, keepaspectratio=true]{media/image7466.png}
\caption{Zone Outdoor Air Unit Schematic \protect \label{fig:zone-outdoor-air-unit-schematic}}
\end{figure}

\subsection{Controls}\label{controls-2-000}

Three input parameters control the operation of the zone outdoor air unit.~ The unit control type has two options: neutral or temperature.~ If the temperature control type is selected, the user must also provide a high and low air temperature control schedule.~ The algorithm for controlling the zone outdoor air unit is dependent on these parameters which are used as described below.

\textbf{\emph{Neutral Control.}}~ If the user selects neutral control, the intent is to provide additional outside air to the zone without imposing any additional thermal load on the zone or any other systems serving the zone.~ In other words, the unit will attempt to provide air to the zone at the zone mean air temperature.~ Mathematically, this means:

\begin{equation}
{T_{out}} = {T_{MAT}}
\end{equation}

where:

~~~~~ T\(_{out}\) = the outlet temperature of the zone outdoor air unit

~~~~~ T\(_{MAT}\) = the mean air temperature of the zone being served by the unit

It should be noted that to avoid excessive iteration that the zone mean air temperature that is used is the mean air temperature from the previous time step.~ This will result in a slight lagging that may introduce a slight thermal load, but this should be minimal.

\textbf{\emph{Temperature Control}}.~ If the user selects temperature control, the intent is to limit the outlet temperature of the unit for either heating or cooling or both or perhaps to provide unconditioned air to the space.~ The algorithm used to determine the outlet temperature of the unit is as follows.~ When the outdoor air temperature is at or below the low air temperature control schedule value, the outlet temperature is set to the low air temperature control schedule value and any heating equipment included in the unit description and available will attempt to provide enough heating to produce an outlet temperature equal to the low temperature schedule value.~ When the outdoor air temperature is at or above the high air temperature control schedule value, the outlet temperature of the unit is set to the high air temperature control schedule value and any cooling equipment included in the unit description and available will attempt to provide enough cooling to produce an outlet air temperature equal to the high temperature schedule value.~ When the outdoor air temperature is between the high and low temperature values, the unit will not provide any conditioning of outdoor air and will simply deliver it to the zone.~ Mathematically, this can be summarized as:

\begin{equation}
{T_{out}} = \left\{ {\begin{array}{*{20}{c}}{{T_{high}}\;if\;{T_{oa}} \ge {T_{high}}}\\ {{T_{oa}}\;if\;{T_{low}} < {T_{oa}} < {T_{high}}}\\ {{T_{low}}\;if\;{T_{oa}} \le {T_{low}}}\end{array}} \right.
\end{equation}

where:

~~~~~ T\(_{out}\) = the outlet temperature of the zone outdoor air unit

~~~~~ T\(_{oa}\) = the outside air temperature

~~~~~ T\(_{high}\) = the high control air temperature schedule value

~~~~~ T\(_{low}\) = the low control air temperature schedule value

If the user wishes to provide ``unconditioned'' air all of the time, the high and low control temperature values can be set very high and very low, respectively, to always force the unit to provide unconditioned air.~ The same effect can also be realized by not specifying any conditioning components (such as coils) in the unit.~ The user can also limit the device to cooling only by specifying a low control temperature schedule with extremely low values.~ Conversely, the user can limit the device to heating only by specifying a high control temperature schedule with extremely high values.~ The user can also limit the equipment specified as part of the device to either cooling or heating components to get similar effects.~ In essence, the temperature control provides a variety of options in a single control type through the use of the high and low control temperature schedules.

\subsection{Zone Exhaust Fan}\label{zone-exhaust-fan}

The zone exhaust fan (Fan:ZoneExhaust) is a simple model to account for the fan electric energy use and impact on central air handlers from bathroom and hood exhaust.~ Because the fan only extracts air from the zone, it doesn't directly impact the zone itself.

The fan flow rate is either constant or variable depending on if the user input a flow fraction modifier schedule.~~ The value entered for maximum volume flow rate is converted to a design mass flow rate using standard (altitude-adjusted) density and used as the design flow rate.~ If a flow fraction schedule is used, then its values, \({f_{Fract}}\) , are multiplied by the design flow rate to obtain the current mass flow.

\begin{equation}
{\dot m_{Des}} = {\dot V_{Max}}{\rho_{air,std}}
\end{equation}

\begin{equation}
\dot m = {f_{Fract}}{\dot m_{Des}}
\end{equation}

The exhaust fan model is similar to, but simpler than, the models used for air system fans.~ The electric power calculation is simplified and uses a constant overall efficiency.~ All of the fan power is added to the air stream.

\begin{equation}
{\dot Q_{fan}} = \frac{{\dot m{\rm{}}\Delta P}}{{{e_{tot}}{\rho_{air}}}}
\end{equation}

\begin{equation}
{h_{out}} = {h_{in}} + \frac{{{{\dot Q}_{fan}}}}{{\dot m}}
\end{equation}

\begin{equation}
{w_{out}} = {w_{in}}
\end{equation}

\begin{equation}
{T_{out}} = PsyTdbFnHW\left( {{h_{out}},{w_{out}}} \right)
\end{equation}

The controls for determining if the the exhaust fan will operate can be based on a number of factors including: an on/off availability schedule, interaction with system availability managers, minimum zone air temperature control limits and a variable flow fraction schedule.~ When the fan is coupled to the system availability managers then it will operate if either the local availability schedule or the system availability manager's indicate that the fan should run.~ When the fan is not coupled to the system availability manager, then it only uses the local availability schedule and ignores availability managers.~ If using the flow fraction schedule and the resulting flow is zero, then fan will not run.~ If using the minimum zone temperature limit schedule then the fan will only run if the fan inlet temperature is warmer than the limit.

The exhaust fan's interaction with the air system depends on the value, \({f_{Bal}}\) , of the schedule for the fraction of the exhaust that is balanced.~ The model tracks the exhaust flows in two ways, balanced and unbalanced. Balanced exhaust air flow is considered to have been made up from simple airflow from infiltration, ventilation or zone mixing.~ Unbalanced exhaust air flow is considered to not be balanced by simple air flows and needs to be balanced by the air system operation.~ Both of these types of flow are summed at the zone and whole air system level.~~ In a zone, the return air node flow rate is reduced from what it would be with no exhaust by the portion of the zone's exhaust flow that is unbalanced.~ In an air handler with an outdoor air system, the outdoor air flow rate may be increased so as to be sufficient to provide all the unbalanced exhaust air for all the zones on the air handler (when possible).<|MERGE_RESOLUTION|>--- conflicted
+++ resolved
@@ -587,21 +587,12 @@
 
 Other coil types may be used when selecting the Single Zone VAV control method, however, these coils will not be modeled using the Single Zone VAV load based control method and instead will be modeled using the Load Based control method described in a previous section.
 
-<<<<<<< HEAD
-The example below shows two implementations of the Single Zone VAV model using the ZoneHVAC:PackagedTerminalAirConditiner object serving a single zone. Electric and fuel based heating coils are used with autosized limits on supply air temperature. The supply air temperature limits are intended to reflect the model requirement to allow low speed fan operation at zone loads less than or equal to 50\% of the design load. The zone cooling and heating loads identified in the figure are actual simulation data taken from the zone sizing information representative of the control zones used for each system. Outdoor air loads were eliminated for this example (i.e., Outdoor Air = 0).
-
-\begin{figure}[hbtp]
-\centering
-\includegraphics[width=0.9\textwidth, height=0.9\textheight, keepaspectratio=true]{media/UnitarySystem_SZVAV_watercoils.png}
-\caption{Example of the EnergyPlus Unitary System Single Zone VAV Model \protect \label{fig:example-of-the-energyplus-unitary-system-single-zone-vav-model}}
-=======
 The example below shows two implementations of the Single Zone VAV model using the ZoneHVAC:PackagedTerminalAirConditioner and ZoneHVAC:PackagedTerminalHeatPump objects serving a single zone. The supply air temperature limits are autosized. The supply air temperature limits are intended to reflect the model requirement to allow low speed fan operation at zone loads less than or equal to 50\% of the design load. The zone cooling and heating loads identified in the figure are actual simulation data taken from the zone sizing information representative of the control zones used for each system. If the load on the unit is zero the air flow rate remains at the minimum. If the zone load is greater than 50\% of the design load, the air flow rate increases to allow more capacity up to the point where the maximum supply air flow rate is achieved. When supplemental heaters are active, the air flow rate will be at the maximum. The figure on the left has a 24 C cooling and 18 C heating set point temperature. The figure on the right, 23.5 and 22.5, respectively.
 
 \begin{figure}[hbtp]
 \centering
 \includegraphics[width=0.9\textwidth, height=0.9\textheight, keepaspectratio=true]{media/PTUnit_SZVAV_FanControl.png}
 \caption{Example of the EnergyPlus Packaged Terminal Unit Single Zone VAV Model \protect \label{fig:example-of-the-energyplus-packaged-terminal-unit-single-zone-vav-model}}
->>>>>>> 32fb27d9
 \end{figure}
 
 Supply air temperature limits are autosizable and calculated with respect to the zone temperatures at the design cooling and heating peak load conditions. Once the temperature limits are reached and the zone load continues to increase, the fan speed is increased while limiting the maximum outlet air temperature up to the maximum fan speed. At this point, the maximum temperature limits are ignored and the coils are allowed to provide excess temperatures when needed to meet increasing loads. When a supplemental heating coil is used, this coil should be active only when maximum fan speed is reached and will supplement any additional heating required to meet the zone load. The supplemental heating coil also has no maximum temperature limit while attempting to meet high heating loads.
@@ -813,11 +804,7 @@
 \subsubsection{Single Zone VAV load based control:}\label{single-zone-vav-load-based-control-2}
 
 The packaged terminal heat pump can also be used to simulate a system capable of maintaining a low fan speed 
-<<<<<<< HEAD
-through a range of low to moderate loads. This control scheme is similar to single zone variable-air-volume (VAV) control where the fan speed is maintained at a minimum level and the coil is modulated to a point where the system outlet air temperature reaches a user specified limit. See the description for Packaged Terminal Air Conditioner.
-=======
 through a range of low to moderate loads. This control scheme is similar to single zone variable-air-volume (VAV) control where the fan speed is maintained at a minimum level and the coil is modulated to a point where the system outlet air temperature reaches a user specified limit. This model is active only for constant fan operating mode. Cycling fan operating may be used, however, during time of cycling fan operating mode, the model reverts to control specified above for cooling or heating operation. See the description for Packaged Terminal Air Conditioner.
->>>>>>> 32fb27d9
 
 \subsubsection{Average Air Flow Calculations}\label{average-air-flow-calculations-1}
 
