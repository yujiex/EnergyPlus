// EnergyPlus, Copyright (c) 1996-2020, The Board of Trustees of the University of Illinois,
// The Regents of the University of California, through Lawrence Berkeley National Laboratory
// (subject to receipt of any required approvals from the U.S. Dept. of Energy), Oak Ridge
// National Laboratory, managed by UT-Battelle, Alliance for Sustainable Energy, LLC, and other
// contributors. All rights reserved.
//
// NOTICE: This Software was developed under funding from the U.S. Department of Energy and the
// U.S. Government consequently retains certain rights. As such, the U.S. Government has been
// granted for itself and others acting on its behalf a paid-up, nonexclusive, irrevocable,
// worldwide license in the Software to reproduce, distribute copies to the public, prepare
// derivative works, and perform publicly and display publicly, and to permit others to do so.
//
// Redistribution and use in source and binary forms, with or without modification, are permitted
// provided that the following conditions are met:
//
// (1) Redistributions of source code must retain the above copyright notice, this list of
//     conditions and the following disclaimer.
//
// (2) Redistributions in binary form must reproduce the above copyright notice, this list of
//     conditions and the following disclaimer in the documentation and/or other materials
//     provided with the distribution.
//
// (3) Neither the name of the University of California, Lawrence Berkeley National Laboratory,
//     the University of Illinois, U.S. Dept. of Energy nor the names of its contributors may be
//     used to endorse or promote products derived from this software without specific prior
//     written permission.
//
// (4) Use of EnergyPlus(TM) Name. If Licensee (i) distributes the software in stand-alone form
//     without changes from the version obtained under this License, or (ii) Licensee makes a
//     reference solely to the software portion of its product, Licensee must refer to the
//     software as "EnergyPlus version X" software, where "X" is the version number Licensee
//     obtained under this License and may not use a different name for the software. Except as
//     specifically required in this Section (4), Licensee shall not use in a company name, a
//     product name, in advertising, publicity, or other promotional activities any name, trade
//     name, trademark, logo, or other designation of "EnergyPlus", "E+", "e+" or confusingly
//     similar designation, without the U.S. Department of Energy's prior written consent.
//
// THIS SOFTWARE IS PROVIDED BY THE COPYRIGHT HOLDERS AND CONTRIBUTORS "AS IS" AND ANY EXPRESS OR
// IMPLIED WARRANTIES, INCLUDING, BUT NOT LIMITED TO, THE IMPLIED WARRANTIES OF MERCHANTABILITY
// AND FITNESS FOR A PARTICULAR PURPOSE ARE DISCLAIMED. IN NO EVENT SHALL THE COPYRIGHT OWNER OR
// CONTRIBUTORS BE LIABLE FOR ANY DIRECT, INDIRECT, INCIDENTAL, SPECIAL, EXEMPLARY, OR
// CONSEQUENTIAL DAMAGES (INCLUDING, BUT NOT LIMITED TO, PROCUREMENT OF SUBSTITUTE GOODS OR
// SERVICES; LOSS OF USE, DATA, OR PROFITS; OR BUSINESS INTERRUPTION) HOWEVER CAUSED AND ON ANY
// THEORY OF LIABILITY, WHETHER IN CONTRACT, STRICT LIABILITY, OR TORT (INCLUDING NEGLIGENCE OR
// OTHERWISE) ARISING IN ANY WAY OUT OF THE USE OF THIS SOFTWARE, EVEN IF ADVISED OF THE
// POSSIBILITY OF SUCH DAMAGE.

#ifndef ChilledCeilingPanelSimple_hh_INCLUDED
#define ChilledCeilingPanelSimple_hh_INCLUDED

// ObjexxFCL Headers
#include <ObjexxFCL/Array1D.hh>

// EnergyPlus Headers
#include <EnergyPlus/Data/BaseData.hh>
#include <EnergyPlus/DataGlobals.hh>
#include <EnergyPlus/EnergyPlus.hh>

namespace EnergyPlus {

<<<<<<< HEAD
// Forward declarations
struct EnergyPlusData;
struct ChilledCeilingPanelSimpleData;
struct ConvectionCoefficientsData;
struct ZoneTempPredictorCorrectorData;
=======
    // Forward declarations
    struct EnergyPlusData;
    struct ZoneTempPredictorCorrectorData;
    struct ChilledCeilingPanelSimpleData;
>>>>>>> 42b23bd9

namespace CoolingPanelSimple {

    // Control types:
    enum class Control {
        Unassigned,
        MAT,                // Controls system using mean air temperature
        MRT,                // Controls system using mean radiant temperature
        Operative,          // Controls system using operative temperature
        ODB,                // Controls system using outside air dry-bulb temperature
        OWB,                // Controls system using outside air wet-bulb temperature
        ZoneTotalLoad,      // Controls system using zone total remaining load
        ZoneConvectiveLoad  // Controls system using zone convective remaining load
    };

    // Condensation control types:
    enum class CondCtrl {
        NONE,               // Condensation control--none, so system never shuts down
        SIMPLEOFF,          // Condensation control--simple off, system shuts off when condensation predicted
        VARIEDOFF           // Condensation control--variable off, system modulates to keep running if possible
    };

    struct CoolingPanelParams
    {
        // Members
        std::string EquipID;
        int EquipType;
        std::string Schedule;
        Array1D_string SurfaceName;
        Array1D_int SurfacePtr;
        int ZonePtr;
        int SchedPtr;
        int WaterInletNode;
        int WaterOutletNode;
        int TotSurfToDistrib;
        int ControlCompTypeNum;
        int CompErrIndex;
        Control ControlType;
        std::string ColdSetptSched;
        int ColdSetptSchedPtr;
        CondCtrl CondCtrlType;
        Real64 CondDewPtDeltaT;
        int CondErrIndex;
        Real64 ColdThrottlRange;
        Real64 RatedWaterTemp;
        int CoolingCapMethod;
        Real64 ScaledCoolingCapacity;
        Real64 UA;
        Real64 Offset;
        Real64 WaterMassFlowRate;
        Real64 WaterMassFlowRateMax;
        Real64 RatedWaterFlowRate;
        Real64 WaterVolFlowRateMax;
        Real64 WaterInletTempStd;
        Real64 WaterInletTemp;
        Real64 WaterInletEnthalpy;
        Real64 WaterOutletTempStd;
        Real64 WaterOutletTemp;
        Real64 WaterOutletEnthalpy;
        Real64 RatedZoneAirTemp;
        Real64 FracRadiant;
        Real64 FracConvect;
        Real64 FracDistribPerson;
        Array1D<Real64> FracDistribToSurf;
        Real64 TotPower;
        Real64 Power;
        Real64 ConvPower;
        Real64 RadPower;
        Real64 TotEnergy;
        Real64 Energy;
        Real64 ConvEnergy;
        Real64 RadEnergy;
        int LoopNum;     // plant loop index
        int LoopSideNum; // plant loop side index
        int BranchNum;   // plant loop branch index
        int CompNum;     // plant loop component index
        int CoolingPanelLoadReSimIndex;
        int CoolingPanelMassFlowReSimIndex;
        int CoolingPanelInletTempFlowReSimIndex;

        // Default Constructor
        CoolingPanelParams()
            : EquipType(0), ZonePtr(0), SchedPtr(0), WaterInletNode(0), WaterOutletNode(0), TotSurfToDistrib(0), ControlCompTypeNum(0),
              CompErrIndex(0), ControlType(Control::Unassigned), ColdSetptSchedPtr(0), CondCtrlType(CondCtrl::NONE), CondDewPtDeltaT(0.0), CondErrIndex(0),
              ColdThrottlRange(0.0), RatedWaterTemp(0.0), CoolingCapMethod(0), ScaledCoolingCapacity(0.0), UA(0.0), Offset(0.0), WaterMassFlowRate(0.0),
              WaterMassFlowRateMax(0.0), RatedWaterFlowRate(0.0), WaterVolFlowRateMax(0.0), WaterInletTempStd(0.0), WaterInletTemp(0.0),
              WaterInletEnthalpy(0.0), WaterOutletTempStd(0.0), WaterOutletTemp(0.0), WaterOutletEnthalpy(0.0), RatedZoneAirTemp(0.0),
              FracRadiant(0.0), FracConvect(0.0), FracDistribPerson(0.0), TotPower(0.0), Power(0.0), ConvPower(0.0), RadPower(0.0), TotEnergy(0.0),
              Energy(0.0), ConvEnergy(0.0), RadEnergy(0.0), LoopNum(0), LoopSideNum(0), BranchNum(0), CompNum(0), CoolingPanelLoadReSimIndex(0),
              CoolingPanelMassFlowReSimIndex(0), CoolingPanelInletTempFlowReSimIndex(0)
        {
        }

<<<<<<< HEAD
        void CalcCoolingPanel(ChilledCeilingPanelSimpleData &dataChilledCeilingPanelSimple,
                              ConvectionCoefficientsData &dataConvectionCoefficients,
                              ZoneTempPredictorCorrectorData &dataZoneTempPredictorCorrector,
                              int CoolingPanelNum);
=======
        void CalcCoolingPanel(EnergyPlusData &state, int const CoolingPanelNum);
>>>>>>> 42b23bd9

        void SetCoolingPanelControlTemp(Real64 &ControlTemp, int ZoneNum);

        bool SizeCoolingPanelUA();

        void ReportCoolingPanel();
    };

    struct CoolingPanelSysNumericFieldData
    {
        // Members
        Array1D_string FieldNames;

        // Default Constructor
        CoolingPanelSysNumericFieldData() = default;

        // Destructor
        ~CoolingPanelSysNumericFieldData() = default;
    };

    void SimCoolingPanel(EnergyPlusData &state, std::string const &EquipName,
                         int ActualZoneNum,
                         int ControlledZoneNum,
                         bool FirstHVACIteration,
                         Real64 &PowerMet,
                         int &CompIndex);

    void GetCoolingPanelInput(ChilledCeilingPanelSimpleData &dataChilledCeilingPanelSimple);

    void InitCoolingPanel(EnergyPlusData &state, int CoolingPanelNum, int ControlledZoneNumSub, bool FirstHVACIteration);

    void SizeCoolingPanel(EnergyPlusData &state, int CoolingPanelNum);

    void UpdateCoolingPanel(ChilledCeilingPanelSimpleData &dataChilledCeilingPanelSimple, int CoolingPanelNum);

    void UpdateCoolingPanelSourceValAvg(ChilledCeilingPanelSimpleData &dataChilledCeilingPanelSimple,
                                        bool &CoolingPanelSysOn); // .TRUE. if the radiant system has run this zone time step

    void DistributeCoolingPanelRadGains(ChilledCeilingPanelSimpleData &dataChilledCeilingPanelSimple);

    Real64 SumHATsurf(int ZoneNum); // Zone number

} // namespace CoolingPanelSimple

struct ChilledCeilingPanelSimpleData : BaseGlobalStruct {

    bool GetInputFlag = true;
    bool MyOneTimeFlag = true;
    int NumCoolingPanels = 0;
    Array1D<Real64> CoolingPanelSource;   // Need to keep the last value in case we are still iterating
    Array1D<Real64> CoolingPanelSrcAvg;   // Need to keep the last value in case we are still iterating
    Array1D<Real64> ZeroSourceSumHATsurf; // Equal to the SumHATsurf for all the walls in a zone with no source

    // Record keeping variables used to calculate CoolingPanelSrcAvg locally
    Array1D<Real64> LastCoolingPanelSrc; // Need to keep the last value in case we are still iterating
    Array1D<Real64> LastSysTimeElapsed;  // Need to keep the last value in case we are still iterating
    Array1D<Real64> LastTimeStepSys;     // Need to keep the last value in case we are still iterating
    Array1D_bool CheckEquipName;
    Array1D_bool SetLoopIndexFlag; // get loop number flag

    // Autosizing variables
    Array1D_bool MySizeFlagCoolPanel;

    Array1D<CoolingPanelSimple::CoolingPanelParams> CoolingPanel;
    Array1D<CoolingPanelSimple::CoolingPanelSysNumericFieldData> CoolingPanelSysNumericFields;

    void clear_state() override
    {
        GetInputFlag = true;
        MyOneTimeFlag = true;
        NumCoolingPanels = 0;
        CoolingPanelSource.deallocate();
        CoolingPanelSrcAvg.deallocate();
        ZeroSourceSumHATsurf.deallocate();
        LastCoolingPanelSrc.deallocate();
        LastSysTimeElapsed.deallocate();
        LastTimeStepSys.deallocate();
        CheckEquipName.deallocate();
        SetLoopIndexFlag.deallocate();
        MySizeFlagCoolPanel.deallocate();
        CoolingPanel.deallocate();
        CoolingPanelSysNumericFields.deallocate();
    }
};

} // namespace EnergyPlus

#endif<|MERGE_RESOLUTION|>--- conflicted
+++ resolved
@@ -58,18 +58,11 @@
 
 namespace EnergyPlus {
 
-<<<<<<< HEAD
 // Forward declarations
 struct EnergyPlusData;
 struct ChilledCeilingPanelSimpleData;
 struct ConvectionCoefficientsData;
 struct ZoneTempPredictorCorrectorData;
-=======
-    // Forward declarations
-    struct EnergyPlusData;
-    struct ZoneTempPredictorCorrectorData;
-    struct ChilledCeilingPanelSimpleData;
->>>>>>> 42b23bd9
 
 namespace CoolingPanelSimple {
 
@@ -163,14 +156,7 @@
         {
         }
 
-<<<<<<< HEAD
-        void CalcCoolingPanel(ChilledCeilingPanelSimpleData &dataChilledCeilingPanelSimple,
-                              ConvectionCoefficientsData &dataConvectionCoefficients,
-                              ZoneTempPredictorCorrectorData &dataZoneTempPredictorCorrector,
-                              int CoolingPanelNum);
-=======
         void CalcCoolingPanel(EnergyPlusData &state, int const CoolingPanelNum);
->>>>>>> 42b23bd9
 
         void SetCoolingPanelControlTemp(Real64 &ControlTemp, int ZoneNum);
 
