\section{Group - Zone Equipment}\label{group---zone-equipment}

There are five main zone equipment statements that must be used to describe a block of zone equipment as shown in the below figure ``Zone Equipment Input Syntax Map''.

Types of Zone equipment are listed below and shown below in figure ``Zone Equipment''.

% table 26
\begin{longtable}[c]{p{1.5in}p{4.5in}}
\caption{Available Zone Equipment Types \label{table:available-zone-equipment-types}} \tabularnewline
\toprule
Air Distribution Equipment & AirTerminal:SingleDuct:Uncontrolled    AirTerminal:SingleDuct:ConstantVolume:Reheat    AirTerminal:SingleDuct:VAV:Reheat    AirTerminal:SingleDuct:VAV:NoReheat    AirTerminal:SingleDuct:VAV:Reheat:VariableSpeedFan    AirTerminal:DualDuct:ConstantVolume    AirTerminal:DualDuct:VAV    Powered Induction Units (Series and Parallel) \tabularnewline
\midrule
\endfirsthead

\caption[]{Available Zone Equipment Types} \tabularnewline
\toprule
Air Distribution Equipment & AirTerminal:SingleDuct:Uncontrolled    AirTerminal:SingleDuct:ConstantVolume:Reheat    AirTerminal:SingleDuct:VAV:Reheat    AirTerminal:SingleDuct:VAV:NoReheat    AirTerminal:SingleDuct:VAV:Reheat:VariableSpeedFan    AirTerminal:DualDuct:ConstantVolume    AirTerminal:DualDuct:VAV    Powered Induction Units (Series and Parallel) \tabularnewline
\midrule
\endhead

Zone Forced Air Units ~ & ZoneHVAC:IdealLoadsAirSystem    ZoneHVAC:FourPipeFanCoil    ZoneHVAC:WindowAirConditioner    ZoneHVAC:RefrigerationChillerSet    Unit Ventilator/Heater    Air-to-Air Heat Pumps    Unitary Systems (heat only and heat/cool)    Furnaces (heat only and heat/cool)    Energy Recovery Ventilator:Stand Alone    CoilSystem:Cooling:DX \tabularnewline
Radiative/Convective Units & Baseboard Heaters    Low Temp Radiant Systems    High Temp Radiant System \tabularnewline
\bottomrule
\end{longtable}

!{[}ZoneEquipmentSyntax (media/image261.png)

Figure 99. Zone Equipment Input Syntax Map

\begin{figure}[hbtp] % fig 100
\centering
\includegraphics[width=0.9\textwidth, height=0.9\textheight, keepaspectratio=true]{media/image262.png}
\caption{Representative Zone Equipment \protect \label{fig:representative-zone-equipment}}
\end{figure}

The following figure (Air Loop/Zone Equipment Node Diagram) illustrates the connection between the zone equipment and the air loop systems.

\begin{figure}[hbtp] % fig 101
\centering
\includegraphics[width=0.9\textwidth, height=0.9\textheight, keepaspectratio=true]{media/image263.png}
\caption{Air Loop/Zone Equipment Node Diagram \protect \label{fig:air-loopzone-equipment-node-diagram}}
\end{figure}

Each zone served by an HVAC system must have three additional statements to complete the zone equipment specification. An \hyperref[zonehvacairdistributionunit]{ZoneHVAC:AirDistributionUnit} allows equipment typically found within the zone inlet ductwork (such as dampers, reheat coils, etc.) to be attached to the supply air stream for a particular zone. A ZoneControl statement will allow the conditions in the zone to be managed. Finally, a \hyperref[zonehvacequipmentconnections]{ZoneHVAC:EquipmentConnections} statement describes all of the pertinent information about the zone from an HVAC perspective. Each of these statements is described in more detail below.

\subsection{ZoneHVAC:AirDistributionUnit}\label{zonehvacairdistributionunit}

The ZoneHVAC:AirDistributionUnit object gives further information on what air loop equipment (air terminal units) will be serving a particular zone. The ZoneHVAC:AirDistributionUnit is the part of the system that is supplied from a common main air handler simulated in the Air Loop Simulation and includes the equipment that controls or tempers the air going to each individual zone according to the desired thermostatic control. The current options for ZoneHVAC:AirDistributionUnit terminal unit types are:

\begin{itemize}
\item
  \hyperref[airterminaldualductconstantvolume]{AirTerminal:DualDuct:ConstantVolume}
\item
  \hyperref[airterminaldualductvav]{AirTerminal:DualDuct:VAV}
\item
  \hyperref[airterminaldualductvavoutdoorair]{AirTerminal:DualDuct:VAV:OutdoorAir}
\item
  \hyperref[airterminalsingleductconstantvolumereheat]{AirTerminal:SingleDuct:ConstantVolume:Reheat}
\item
  \hyperref[airterminalsingleductvavreheat]{AirTerminal:SingleDuct:VAV:Reheat}
\item
  \hyperref[airterminalsingleductvavnoreheat]{AirTerminal:SingleDuct:VAV:NoReheat}
\item
  \hyperref[airterminalsingleductseriespiureheat]{AirTerminal:SingleDuct:SeriesPIU:Reheat}
\item
  \hyperref[airterminalsingleductparallelpiureheat]{AirTerminal:SingleDuct:ParallelPIU:Reheat}
\item
  \hyperref[airterminalsingleductconstantvolumefourpipeinduction]{AirTerminal:SingleDuct:ConstantVolume:FourPipeInduction}
\item
  \hyperref[airterminalsingleductvavreheatvariablespeedfan]{AirTerminal:SingleDuct:VAV:Reheat:VariableSpeedFan}
\item
  \hyperref[airterminalsingleductvavheatandcoolreheat]{AirTerminal:SingleDuct:VAV:HeatAndCool:Reheat}
\item
  \hyperref[airterminalsingleductvavheatandcoolnoreheat]{AirTerminal:SingleDuct:VAV:HeatAndCool:NoReheat}
\item
  \hyperref[airterminalsingleductconstantvolumecooledbeam]{AirTerminal:SingleDuct:ConstantVolume:CooledBeam}
\item
  \hyperref[airterminalsingleductuserdefined]{AirTerminal:SingleDuct:UserDefined}
\item
  \hyperref[airterminalsingleductmixer]{AirTerminal:SingleDuct:Mixer}

\end{itemize}

Connections between the air distribution unit, the supply air duct, and the zone are specified in the input syntax for the air distribution unit and the \hyperref[airloophvaczonesplitter]{AirLoopHVAC:ZoneSplitter}. The input syntax also explicitly defines an outlet identifier. This implies a connection to a zone through a \hyperref[nodelist]{NodeList} for zone inlets (see the \hyperref[zonehvacequipmentconnections]{ZoneHVAC:EquipmentConnections} statement). The air distribution unit is limited to one combined component-controller unit; because controls are normally based on the zone thermostat and can work in parallel or series in complex fashion. Since the control and the flow resolution can be complex, each air distribution unit is unique in addressing these combinations and therefore only one is allowed per zone.

The Air Distribution unit also allows the user to specify leaks in the supply air duct system. These inputs are used in the EnergyPlus Simplified Duct Leakage Model (SDLM). This model simulates a specific configuration: supply leaks to a return plenum in a commercial VAV or CV system. The system must have a constant static pressure setpoint. Within these limitations SDLM allows the user to easily evaluate the energy penalty due to duct leakage.

\subsubsection{Inputs}\label{inputs-055}

\paragraph{Field: Name}\label{field-name-053}

Unique identifying name of the air distribution unit.

\paragraph{Field: Air Distribution Unit Outlet Node Name}\label{field-air-distribution-unit-outlet-node-name}

Outlet node name for the air distribution unit to the attached zone.

\paragraph{Field: Air Terminal Object Type}\label{field-air-terminal-object-type}

Single combined component/controller unit for that attached zone. Selection of components as listed above.

\paragraph{Field: Air Terminal Name}\label{field-air-terminal-name}

The unique identifying component name.

\paragraph{Field: Nominal Upstream Leakage Fraction}\label{field-nominal-upstream-leakage-fraction}

This is the leakage upstream of the terminal unit as a fraction of the design flow rate through the unit. It is the leakage fraction at the design flow rate. It is used to calculate a leakage flow rate which is then held constant while the system air flow varies. This input is optional; the default is zero.

\paragraph{Field: Constant Downstream Leakage Fraction}\label{field-constant-downstream-leakage-fraction}

This is the leakage downstream of the terminal unit as a fraction of the current flow rate through the terminal unit. This fraction is held constant, so the leakage flow rate will vary proportinally with the supply air flow rate. This input is optional; the default is zero.

\paragraph{Field: Design Specification Air Terminal Sizing Name}\label{design-specification-air-terminal-sizing-name2}

This optional input field is the name of a \hyperref[designspecificationairterminalsizing]{DesignSpecification:AirTerminal:Sizing} object which specifies sizing adjustments to be made for the air terminal unit referenced by this object. The terminal unit is initially sized according to the inputs in the corresponding \hyperref[sizingzone]{Sizing:Zone} object. Then the adjustment factors in the \hyperref[designspecificationairterminalsizing]{DesignSpecification:AirTerminal:Sizing} object are applied. See \hyperref[designspecificationairterminalsizing]{DesignSpecification:AirTerminal:Sizing} for more details. If left blank, then no adjustments are made.

Two example IDF excerpts (one with duct leakage, one without):

\begin{lstlisting}

ZoneHVAC:AirDistributionUnit,
      SPACE1-1 ATU,            !- Air Distribution Unit Name
      SPACE1-1 In Node,        !- Air Dist Unit Outlet Node Name
      AIRTERMINAL:SINGLEDUCT:VAV:REHEAT,  !- KEY--System Component Type 1
      SPACE1-1 VAV Reheat;     !- Component Name 1

  ZoneHVAC:AirDistributionUnit,
      SPACE4-1 ATU,            !- Air Distribution Unit Name
      SPACE4-1 In Node,        !- Air Dist Unit Outlet Node Name
      AIRTERMINAL:SINGLEDUCT:VAV:REHEAT,  !- KEY--System Component Type 1
      SPACE4-1 VAV Reheat,     !- Component Name 1
      0.05,                    !- upstream nominal leakage fraction
      0.07;                    !- downstream constant leakage fraction
\end{lstlisting}

\subsection{ZoneHVAC:EquipmentConnections}\label{zonehvacequipmentconnections}

Finally, the ZoneHVAC:EquipmentConnections statement defines the remaining details about each thermal zone from an HVAC perspective (besides the controls which were defined above). As with other statements, the first two items in this object are the keyword and an identifying name which links the zone back to its geometrical input, internal gains, etc. and other statements in the HVAC section of the input. The next three items are names of lists (equipment, air inlet nodes, and air exhaust nodes) that are described in more detail below. Note that if there are no air exhaust nodes from the zone that field is left blank. And if there are no air inlet nodes, that field is left blank. Finally, two node names are necessary to complete the zone-HVAC description. The first node is the main air node for the zone upon which the air heat balance is performed. The other node(s) begins the return air path(s) from the zone.

Note that all nodes mentioned in the ZoneHVAC:EquipmentConnections input must be unique.~ That is, all nodes in all the ZoneHVAC:EquipmentConnections statements referenced by the ``Zone Air Inlet Nodes'', ``Zone Air Exhaust Nodes'', ``Zone Air Node Name'' and ``Zone Return Air Node Name'' cannot have any node name appearing more than once.

\subsubsection{Inputs}\label{inputs-1-052}

\paragraph{Field: Zone Name}\label{field-zone-name-015}

Name links this equipment list back to the heat balance for the zone.

\paragraph{Field: Zone Conditioning Equipment List Name}\label{field-zone-conditioning-equipment-list-name}

List of zone equipment for this zone in a \hyperref[zonehvacequipmentlist]{ZoneHVAC:EquipmentList} object. This list will consist of air distribution units or other direct convection or radiant equipment, i.e.~window air conditioner, baseboard, fan coils, etc.

\paragraph{Field: Zone Air Inlet Node or NodeList Name}\label{field-zone-air-inlet-node-or-nodelist-name}

There can be more than one air inlet node depending on how many pieces of equipment are in the \hyperref[zonehvacequipmentlist]{ZoneHVAC:EquipmentList}. Generally there will be one air inlet node for each piece of zone equipment that delivers conditioned air to the zone. Components such as electric or hot water baseboards and radiant systems do not require zone air inlet nodes. If there is only one node -- its name can be put in this field. If there is more than one node, this must be the name of a node list object (a node list object can also contain only one node name). If this field is not required (as in the baseboard system), it should be blank.

\paragraph{Field: Zone Air Exhaust Node or NodeList Name}\label{field-zone-air-exhaust-node-or-nodelist-name}

List of exhaust nodes leaving the zone for exhaust fans, zone energy recovery, etc. However these nodes are also used as sources of zone air for zone components such as fan coil units, unit heaters and ventilators, and window air conditioners. For each such component attached to a zone there should be a unique zone exhaust node acting as the inlet node to the component. If there is only one node -- its name can be put in this field. If there is more than one node, this must be the name of a node list object (a node list object can also contain only one node name). If there are no air exhaust nodes, this field should be blank.

\paragraph{Field: Zone Air Node Name}\label{field-zone-air-node-name}

The conditions at this node represent the average state of the air in the zone. For zones modeled as fully mixed the conditions at this node are assumed to represent the air in the entire zone. This field is required for all ZoneHVAC:EquipmentConnections statements.

\paragraph{Field: Zone Return Air Node or NodeList Name}\label{field-zone-return-air-node-or-nodelist-name}

The name of one or more return air nodes which attach the zone to an air loop return air path. Even if there is no return air or no return air path, a unique name must be entered in this field. The conditions at each return node represent the state of the air leaving the zone including any heat gain assigned to that return node from \hyperref[lights-000]{Lights}, refrigeration equipment or airflow windows.

\paragraph{Field: Zone Return Air Node 1 Flow Rate Fraction Schedule Name}\label{field-zone-return-air-flow-rate-fraction-schedule-name}

The name of a schedule to specify the return air flow rate for the first return air node as a fraction of the base return air. If the next field is blank, then the return air flow rate is the total supply inlet flow rate to the zone less the total exhaust node flow rate from the zone multiplied by this schedule name. If this field is left blank, the schedule defaults to 1.0 at all times.

\paragraph{Field: Zone Return Air Node 1 Flow Rate Basis Node or NodeList Name}\label{field-zone-return-air-flow-rate-basis-node-or-nodelist-name}

The name of a node or list of nodes (\hyperref[nodelist]{NodeList}) that is used to calculate the return air flow rate for the first return air node in this zone. The sum of the current flow rates for this node(s) multiplied by the Zone Return Air Node 1 Flow Rate Fraction Schedule determines the return air flow rate. If this field is blank, then the base return air flow rate is the total supply inlet flow rate to the zone less the total exhaust node flow rate from the zone in the case of a single air loop serving this zone. If there are multiple air loops serving this zone, the base return air flow rate is governed by the corresponding supply inlet flow rate and the AirloopHVAC Design Return Air Flow Fraction of Supply Air Flow.

An example of this statement in an IDF is:

\begin{lstlisting}

ZoneHVAC:EquipmentConnections,
      SPACE3-1,              !- Zone Name
      SPACE3-1 Eq,           !- List Name: Zone Equipment
      SPACE3-1 In Nodes,     !- List Name: Zone Air Inlet Nodes
      ,                      !- List Name: Zone Air Exhaust Nodes
      SPACE3-1 Node,         !- Zone Air Node Name
      SPACE3-1 Out Node;     !- Zone Return Air Node or NodeList Name
\end{lstlisting}

The following HVAC equipment types are allowed as zone equipment. The component matrix shows which coils and fans are allowed with which equipment models.

\begin{figure}[htbp]
\centering
\includegraphics{media/ZoneComponentMatrix.png}
\caption{}
\end{figure}

\subsection{ZoneHVAC:EquipmentList}\label{zonehvacequipmentlist}

The first list encountered in the \hyperref[zonehvacequipmentconnections]{ZoneHVAC:EquipmentConnections} statement is the ZoneHVAC:EquipmentList. This object lists all HVAC equipment serving the zone. Each item in the list has four fields associated with it: Object Type, Name, Cooling Sequence and Heating or No-Load Sequence The Object Type and Name identify the specific equipment object. Cooling Sequence and Heating or No-Load Sequence specify the order of simulation for zones with more than one type of HVAC equipment.

Note that a \hyperref[zonehvacairdistributionunit]{ZoneHVAC:AirDistributionUnit} or \hyperref[airterminalsingleductuncontrolled]{AirTerminal:SingleDuct:Uncontrolled} must be listed in this statement if there is a forced air system serving the zone from an air loop.

\subsubsection{Inputs}\label{inputs-2-048}

\paragraph{Field: Name}\label{field-name-1-050}

Unique identifying name.

\paragraph{Field: Load Distribution Scheme}\label{field-load-distribution-scheme-000}

The Load Distribution Scheme selects the algorithm used to allocate the current zone load across the zone equipment. There are four choices: SequentialLoad, UniformLoad, UniformPLR, and SequentialUniformPLR. The default is SequentialLoad. In all cases, the equipment operates in the order specifed by the Zone Equipment Cooling Sequence and Heating or No-Load Sequence fields.

\begin{itemize}
\item
  SequentialLoad loads each piece of available equipment sequentially with the full remaining load.
\item
  UniformLoad evenly distributes the total load equally among all available components on the equipment list for the current load type.
\item
  UniformPLR evenly distributes the total load among all available components on the equipment list for the current load type at a uniform part load ratio (PLR).
\item
  SequentialUniformPLR determines how many of the available components are required to meet the current load, then distributes the load at a uniform part load ratio (PLR).
\end{itemize}
\paragraph{Field Set (Zone Equipment: Object Type, Name, Cooling Sequence, Heating or No-Load Sequence, Sequential Cooling Fraction Schedule, Sequential Heating Fraction Schedule)}\label{field-set-zone-equipment-object-type-name-cooling-sequence-heating-or-no-load-sequence}

This set is used together in order to sequence the equipment for heating and cooling. The \#1 sequence equipment will try to meet the entire demand with its capacity and then pass the results on to the \#2 and so on for both heating and cooling. This field set is extensible by duplicating the last four fields.

Equipment is simulated in the order specified by Zone Equipment Cooling Sequence and Zone Equipment Heating or No-Load Sequence, depending on the current thermostat request. For equipment of similar type, assign sequence 1 to the first system intended to serve that type of load, assign sequence 2 to the next system, and so on. For situations where one or more equipment types has limited capacity or limited control capability, order the sequence so that the most controllable piece of equipment runs last. For example, with a dedicated outdoor air system (DOAS), the air terminal for the DOAS should be assigned Heating Sequence = 1 and Cooling Sequence = 1. Any other equipment should be assigned sequence 2 or higher so that it will see the net load after the DOAS air is added to the zone.

\paragraph{Field: Zone Equipment \textless{}x\textgreater{} Object Type}\label{field-zone-equipment-x-object-type}

Type of zone equipment such as air distribution unit, baseboard, window air conditioner, etc. The current legal types are listed in the following table:

% table 27
\begin{longtable}[c]{@{}l@{}}
\caption{Legal Zone Equipment Types (ZoneHVAC:EquipmentList) \label{table:legal-zone-equipment-types-zonehvac}} \tabularnewline
\toprule
Legal Zone Equipment Types \tabularnewline
\midrule
\endfirsthead

\caption[]{Legal Zone Equipment Types (ZoneHVAC:EquipmentList)} \tabularnewline
\toprule
Legal Zone Equipment Types \tabularnewline
\midrule
\endhead

AirTerminal:SingleDuct:Uncontrolled \tabularnewline
Fan:ZoneExhaust \tabularnewline
WaterHeater:HeatPump:PumpedCondenser \tabularnewline
WaterHeater:HeatPump:WrappedCondenser \tabularnewline
ZoneHVAC:AirDistributionUnit \tabularnewline
ZoneHVAC:Baseboard:Convective:Electric \tabularnewline
ZoneHVAC:Baseboard:Convective:Water \tabularnewline
ZoneHVAC:Baseboard:RadiantConvective:Electric \tabularnewline
ZoneHVAC:Baseboard:RadiantConvective:Water \tabularnewline
ZoneHVAC:Baseboard:RadiantConvective:Steam \tabularnewline
ZoneHVAC:Dehumidifier:DX \tabularnewline
ZoneHVAC:EnergyRecoveryVentilator \tabularnewline
ZoneHVAC:FourPipeFanCoil \tabularnewline
ZoneHVAC:HighTemperatureRadiant \tabularnewline
ZoneHVAC:IdealLoadsAirSystem \tabularnewline
ZoneHVAC:LowTemperatureRadiant:ConstantFlow \tabularnewline
ZoneHVAC:LowTemperatureRadiant:Electric \tabularnewline
ZoneHVAC:LowTemperatureRadiant:VariableFlow \tabularnewline
ZoneHVAC:OutdoorAirUnit \tabularnewline
ZoneHVAC:PackagedTerminalAirConditioner \tabularnewline
ZoneHVAC:PackagedTerminalHeatPump \tabularnewline
ZoneHVAC:RefrigerationChillerSet \tabularnewline
ZoneHVAC:UnitHeater \tabularnewline
ZoneHVAC:UnitVentilator \tabularnewline
ZoneHVAC:WindowAirConditioner \tabularnewline
ZoneHVAC:WaterToAirHeatPump \tabularnewline
ZoneHVAC:VentilatedSlab \tabularnewline
\bottomrule
\end{longtable}

\paragraph{Field: Zone Equipment \textless{}x\textgreater{} Name}\label{field-zone-equipment-x-name}

Name of the zone equipment used in the object definition of its type.

\paragraph{Field: Zone Equipment \textless{}x\textgreater{} Cooling Sequence}\label{field-zone-equipment-x-cooling-sequence}

Specifies the zone equipment simulation order when the zone thermostat requests cooling.

\paragraph{Field: Zone Equipment \textless{}x\textgreater{} Heating or No-Load Sequence}\label{field-zone-equipment-x-heating-or-no-load-sequence}

Specifies the zone equipment simulation order when the zone thermostat requests heating or no load.

\paragraph{Field: Zone Equipment \textless{}x\textgreater{} Sequential Cooling Fraction Schedule Name}\label{field-zone-equipment-x-sequential-cooling-fraction}

References a schedule that specifies the fraction of the remaining cooling load this equipment will attempt to serve. Only applies if the load distribution scheme is SequentialLoad. Leaving this blank indicates a constant schedule of 1.0.

\paragraph{Field: Zone Equipment \textless{}x\textgreater{} Sequential Heating Fraction Schedule Name}\label{field-zone-equipment-x-sequential-heating-fraction}

References a schedule that specifies the fraction of the remaining heating load this equipment will attempt to serve. Only applies if the load distribution scheme is SequentialLoad. Leaving this blank indicates a constant schedule of 1.0.

Examples of this statement in an IDF are:

\begin{lstlisting}

    ZoneHVAC:EquipmentList,
      Zone1Equipment,                !- Name
      SequentialLoad,                !- Load Distribution Scheme
      ZoneHVAC:AirDistributionUnit,  !- Zone Equipment 1 Object Type
      Zone1TermReheat,               !- Zone Equipment 1 Name
      1,                             !- Zone Equipment 1 Cooling Sequence
      1,                             !- Zone Equipment 1 Heating or No-Load Sequence
      ,                              !- Zone Equipment 1 Sequential Cooling Fraction Schedule Name
      ;                              !- Zone Equipment 1 Sequential Heating Fraction Schedule Name


    ZoneHVAC:EquipmentList,
      Zone1Equipment,                       !- Name
      SequentialLoad,                       !- Load Distribution Scheme
      AirTerminal:SingleDuct:Uncontrolled,  !- Zone Equipment 1 Object Type
<<<<<<< HEAD
      Zone1DirectAir,          !- Zone Equipment 1 Name
      1,                       !- Zone Equipment 1 Cooling Sequence
      1,                       !- Zone Equipment 1 Heating or No-Load Sequence
      0.5,                     !- Zone Equipment 1 Sequential Cooling Fraction
      0.5,                     !- Zone Equipment 1 Sequential Heating Fraction
      ZoneHVAC:WaterToAirHeatPump,  !- Zone Equipment 2 Object Type
      Zone1WTAHP,              !- Zone Equipment 2 Name
      2,                       !- Zone Equipment 2 Cooling Sequence
      2,                       !- Zone Equipment 2 Heating or No-Load Sequence
      0.5,                     !- Zone Equipment 2 Sequential Cooling Fraction
      0.5;                     !- Zone Equipment 2 Sequential Heating Fraction

=======
      Zone1DirectAir,                       !- Zone Equipment 1 Name
      1,                                    !- Zone Equipment 1 Cooling Sequence
      1,                                    !- Zone Equipment 1 Heating or No-Load Sequence
      ,                                     !- Zone Equipment 1 Sequential Cooling Fraction Schedule Name
      ,                                     !- Zone Equipment 1 Sequential Heating Fraction Schedule Name
      ZoneHVAC:WaterToAirHeatPump,          !- Zone Equipment 2 Object Type
      Zone1WTAHP,                           !- Zone Equipment 2 Name
      2,                                    !- Zone Equipment 2 Cooling Sequence
      2,                                    !- Zone Equipment 2 Heating or No-Load Sequence
      ,                                     !- Zone Equipment 2 Sequential Cooling Fraction Schedule Name
      ;                                     !- Zone Equipment 2 Sequential Heating Fraction Schedule Name
>>>>>>> cbe309b9
\end{lstlisting}<|MERGE_RESOLUTION|>--- conflicted
+++ resolved
@@ -314,30 +314,15 @@
       Zone1Equipment,                       !- Name
       SequentialLoad,                       !- Load Distribution Scheme
       AirTerminal:SingleDuct:Uncontrolled,  !- Zone Equipment 1 Object Type
-<<<<<<< HEAD
-      Zone1DirectAir,          !- Zone Equipment 1 Name
-      1,                       !- Zone Equipment 1 Cooling Sequence
-      1,                       !- Zone Equipment 1 Heating or No-Load Sequence
-      0.5,                     !- Zone Equipment 1 Sequential Cooling Fraction
-      0.5,                     !- Zone Equipment 1 Sequential Heating Fraction
-      ZoneHVAC:WaterToAirHeatPump,  !- Zone Equipment 2 Object Type
-      Zone1WTAHP,              !- Zone Equipment 2 Name
-      2,                       !- Zone Equipment 2 Cooling Sequence
-      2,                       !- Zone Equipment 2 Heating or No-Load Sequence
-      0.5,                     !- Zone Equipment 2 Sequential Cooling Fraction
-      0.5;                     !- Zone Equipment 2 Sequential Heating Fraction
-
-=======
       Zone1DirectAir,                       !- Zone Equipment 1 Name
       1,                                    !- Zone Equipment 1 Cooling Sequence
       1,                                    !- Zone Equipment 1 Heating or No-Load Sequence
-      ,                                     !- Zone Equipment 1 Sequential Cooling Fraction Schedule Name
-      ,                                     !- Zone Equipment 1 Sequential Heating Fraction Schedule Name
-      ZoneHVAC:WaterToAirHeatPump,          !- Zone Equipment 2 Object Type
+      0.5,                                  !- Zone Equipment 1 Sequential Cooling Fraction
+      0.5,                                  !- Zone Equipment 1 Sequential Heating Fraction
+      ZoneHVAC:WaterToAirHeatPump,  !- Zone Equipment 2 Object Type
       Zone1WTAHP,                           !- Zone Equipment 2 Name
       2,                                    !- Zone Equipment 2 Cooling Sequence
       2,                                    !- Zone Equipment 2 Heating or No-Load Sequence
-      ,                                     !- Zone Equipment 2 Sequential Cooling Fraction Schedule Name
-      ;                                     !- Zone Equipment 2 Sequential Heating Fraction Schedule Name
->>>>>>> cbe309b9
+      0.5,                                  !- Zone Equipment 2 Sequential Cooling Fraction
+      0.5;                                  !- Zone Equipment 2 Sequential Heating Fraction
 \end{lstlisting}