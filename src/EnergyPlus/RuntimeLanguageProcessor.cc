--- conflicted
+++ resolved
@@ -767,11 +767,8 @@
         int InstructionNum;
         int InstructionNum2;
         int ExpressionNum;
-<<<<<<< HEAD
         int ESVariableNum;
-=======
         int VariableNum;
->>>>>>> f203f202
         int WhileLoopExitCounter;      // to avoid infinite loop in While loop
         bool seriousErrorFound(false); // once it gets set true (inside EvaluateExpresssion) it will trigger a fatal (in WriteTrace)
 
@@ -1025,11 +1022,8 @@
         bool LastED; // last character in a numeric was an E or D
 
         // Object Data
-<<<<<<< HEAD
-=======
         auto & Token = state.dataRuntimeLangProcessor->Token;
 
->>>>>>> f203f202
         CountDoLooping = 0;
         NumErrors = 0;
         //  Error = 'No errors.'
