--- conflicted
+++ resolved
@@ -362,35 +362,13 @@
     struct TariffType
     {
         // Members
-<<<<<<< HEAD
-        std::string tariffName;                     // name of the tariff
-        std::string reportMeter;                    // name of the report meter
-        int reportMeterIndx;                        // index of the report meter
-        int kindElectricMtr;                        // kind of electric meter - see enumerated list above, 0 is not electric
-        int kindWaterMtr;                           // kind of water meter - 0 (default) is not water, 1 is water
-        int kindGasMtr;                             // kind of gas meter - 0 (default) is not gas, 1 is gas
-        DataGlobalConstants::eResource resourceNum; // based on list of DataGlobalConstants
-        EconConv convChoice;                        // enumerated choice index of the conversion factor
-        Real64 energyConv;                          // energy conversion factor
-        Real64 demandConv;                          // demand conversion factor
-        std::string periodSchedule;                 // name of the period schedule (time of day)
-        int periodSchIndex;                         // index to the period schedule
-        std::string seasonSchedule;                 // name of the season schedule (winter/summer)
-        int seasonSchIndex;                         // index to the season schedule
-        std::string monthSchedule;                  // name of month schedule (when months end)
-        int monthSchIndex;                          // index to the month schedule
-        DemandWindow demandWindow;                  // enumerated list of the kind of demand window
-        Real64 demWinTime;                          // length of time for the demand window
-        Real64 monthChgVal;                         // monthly charge value
-        int monthChgPt;                             // pointer to a variable that contains the monthly charge
-=======
         std::string tariffName;             // name of the tariff
         std::string reportMeter;            // name of the report meter
         int reportMeterIndx;                // index of the report meter
         int kindElectricMtr;                // kind of electric meter - see enumerated list above, 0 is not electric
         int kindWaterMtr;                   // kind of water meter - 0 (default) is not water, 1 is water
         int kindGasMtr;                     // kind of gas meter - 0 (default) is not gas, 1 is gas
-        Constant::ResourceType resourceNum; // based on list of DataGlobalConstants
+        Constant::eResource resourceNum;    // based on list of DataGlobalConstants
         EconConv convChoice;                // enumerated choice index of the conversion factor
         Real64 energyConv;                  // energy conversion factor
         Real64 demandConv;                  // demand conversion factor
@@ -404,7 +382,6 @@
         Real64 demWinTime;                  // length of time for the demand window
         Real64 monthChgVal;                 // monthly charge value
         int monthChgPt;                     // pointer to a variable that contains the monthly charge
->>>>>>> c1b367a1
         // if 0 then use monthChgVal
         Real64 minMonthChgVal; // minimum monthly charge value
         int minMonthChgPt;     // pointer to a variable that contains the minimum monthly charge
@@ -494,11 +471,7 @@
 
         // Default Constructor
         TariffType()
-<<<<<<< HEAD
-            : reportMeterIndx(0), kindElectricMtr(0), kindWaterMtr(0), kindGasMtr(0), resourceNum(DataGlobalConstants::eResource::Invalid),
-=======
-            : reportMeterIndx(0), kindElectricMtr(0), kindWaterMtr(0), kindGasMtr(0), resourceNum(Constant::ResourceType::None),
->>>>>>> c1b367a1
+            : reportMeterIndx(0), kindElectricMtr(0), kindWaterMtr(0), kindGasMtr(0), resourceNum(Constant::eResource::Invalid),
               convChoice(EconConv::USERDEF), energyConv(0.0), demandConv(0.0), periodSchIndex(0), seasonSchIndex(0), monthSchIndex(0),
               demandWindow(DemandWindow::Invalid), demWinTime(0.0), monthChgVal(0.0), monthChgPt(0), minMonthChgVal(0.0), minMonthChgPt(0),
               chargeSchIndex(0), baseUseSchIndex(0), buyOrSell(0), firstCategory(0), lastCategory(0), ptEnergyCharges(0), ptDemandCharges(0),
@@ -762,11 +735,7 @@
 
     void selectTariff(EnergyPlusData &state);
 
-<<<<<<< HEAD
-    void GetMonthlyCostForResource(EnergyPlusData &state, DataGlobalConstants::eResource const inResourceNumber, Array1A<Real64> outMonthlyCosts);
-=======
-    void GetMonthlyCostForResource(EnergyPlusData &state, Constant::ResourceType const inResourceNumber, Array1A<Real64> outMonthlyCosts);
->>>>>>> c1b367a1
+    void GetMonthlyCostForResource(EnergyPlusData &state, Constant::eResource const inResourceNumber, Array1A<Real64> outMonthlyCosts);
 
 } // namespace EconomicTariff
 
