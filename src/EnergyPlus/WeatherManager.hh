// EnergyPlus, Copyright (c) 1996-2021, The Board of Trustees of the University of Illinois,
// The Regents of the University of California, through Lawrence Berkeley National Laboratory
// (subject to receipt of any required approvals from the U.S. Dept. of Energy), Oak Ridge
// National Laboratory, managed by UT-Battelle, Alliance for Sustainable Energy, LLC, and other
// contributors. All rights reserved.
//
// NOTICE: This Software was developed under funding from the U.S. Department of Energy and the
// U.S. Government consequently retains certain rights. As such, the U.S. Government has been
// granted for itself and others acting on its behalf a paid-up, nonexclusive, irrevocable,
// worldwide license in the Software to reproduce, distribute copies to the public, prepare
// derivative works, and perform publicly and display publicly, and to permit others to do so.
//
// Redistribution and use in source and binary forms, with or without modification, are permitted
// provided that the following conditions are met:
//
// (1) Redistributions of source code must retain the above copyright notice, this list of
//     conditions and the following disclaimer.
//
// (2) Redistributions in binary form must reproduce the above copyright notice, this list of
//     conditions and the following disclaimer in the documentation and/or other materials
//     provided with the distribution.
//
// (3) Neither the name of the University of California, Lawrence Berkeley National Laboratory,
//     the University of Illinois, U.S. Dept. of Energy nor the names of its contributors may be
//     used to endorse or promote products derived from this software without specific prior
//     written permission.
//
// (4) Use of EnergyPlus(TM) Name. If Licensee (i) distributes the software in stand-alone form
//     without changes from the version obtained under this License, or (ii) Licensee makes a
//     reference solely to the software portion of its product, Licensee must refer to the
//     software as "EnergyPlus version X" software, where "X" is the version number Licensee
//     obtained under this License and may not use a different name for the software. Except as
//     specifically required in this Section (4), Licensee shall not use in a company name, a
//     product name, in advertising, publicity, or other promotional activities any name, trade
//     name, trademark, logo, or other designation of "EnergyPlus", "E+", "e+" or confusingly
//     similar designation, without the U.S. Department of Energy's prior written consent.
//
// THIS SOFTWARE IS PROVIDED BY THE COPYRIGHT HOLDERS AND CONTRIBUTORS "AS IS" AND ANY EXPRESS OR
// IMPLIED WARRANTIES, INCLUDING, BUT NOT LIMITED TO, THE IMPLIED WARRANTIES OF MERCHANTABILITY
// AND FITNESS FOR A PARTICULAR PURPOSE ARE DISCLAIMED. IN NO EVENT SHALL THE COPYRIGHT OWNER OR
// CONTRIBUTORS BE LIABLE FOR ANY DIRECT, INDIRECT, INCIDENTAL, SPECIAL, EXEMPLARY, OR
// CONSEQUENTIAL DAMAGES (INCLUDING, BUT NOT LIMITED TO, PROCUREMENT OF SUBSTITUTE GOODS OR
// SERVICES; LOSS OF USE, DATA, OR PROFITS; OR BUSINESS INTERRUPTION) HOWEVER CAUSED AND ON ANY
// THEORY OF LIABILITY, WHETHER IN CONTRACT, STRICT LIABILITY, OR TORT (INCLUDING NEGLIGENCE OR
// OTHERWISE) ARISING IN ANY WAY OUT OF THE USE OF THIS SOFTWARE, EVEN IF ADVISED OF THE
// POSSIBILITY OF SUCH DAMAGE.

#ifndef WeatherManager_hh_INCLUDED
#define WeatherManager_hh_INCLUDED

// C++ Headers
#include <unordered_map>
#include <vector>

// ObjexxFCL Headers
#include <ObjexxFCL/Array2D.hh>
#include <ObjexxFCL/Array3D.hh>
#include <ObjexxFCL/Optional.hh>

// EnergyPlus Headers
#include <EnergyPlus/Data/BaseData.hh>
#include <EnergyPlus/DataGlobals.hh>
#include <EnergyPlus/EnergyPlus.hh>

namespace EnergyPlus {

// Forward declarations
class BaseGroundTempsModel;
struct EnergyPlusData;

namespace WeatherManager {

    // Following are Date Types read in from EPW file or IDF
    enum class DateType
    {
        InvalidDate = -1,
        MonthDay = 1,
        NthDayInMonth = 2,
        LastDayInMonth = 3
    };

    // Water mains temperatures calculation methods
    enum class WaterMainsTempCalcMethod
    {
        FixedDefault = 0,
        Schedule = 1,
        Correlation = 2,
        CorrelationFromWeatherFile = 3
    };

    enum class DesignDaySolarModel
    {
        ASHRAE_ClearSky = 0,     // Design Day solar model ASHRAE ClearSky (default)
        Zhang_Huang = 1,         // Design Day solar model Zhang Huang
        SolarModel_Schedule = 2, // Design Day solar model (beam and diffuse) from user entered schedule
        ASHRAE_Tau = 3,          // Design Day solar model ASHRAE tau (per 2009 HOF)
        ASHRAE_Tau2017 = 4       // Design Day solar model ASHRAE tau (per 2013 and 2017 HOF)
    };

    // Design Day Humidity Indicating Type
    enum class DDHumIndType
    {
        WetBulb = 0,   // Wetbulb (default)
        DewPoint = 1,  // Dewpoint
        Enthalpy = 2,  // Enthalpy
        HumRatio = 3,  // Humidity Ratio
        RelHumSch = 4, // relhum schedule
        WBProfDef = 5, // Wetbulb default profile
        WBProfDif = 6, // Wetbulb difference profile
        WBProfMul = 7  // Wetbulb multiplier profile
    };

    // Design Day DryBulb Range Type
    enum class DDDBRangeType
    {
        Default = 0,    // Default Multipliers
        Multiplier = 1, // Multiplier Schedule
        Difference = 2, // Difference Schedule
        Profile = 3,    // Temperature Profile
    };

    enum class EmissivityCalcType
    {
        ClarkAllenModel = 0,    // Use Clark & Allen model for sky emissivity calculation
        ScheduleValue = 1,      // User entered Schedule value for Weather Property
        DryBulbDelta = 2,       // User entered DryBulb difference Schedule value for Weather Property
        DewPointDelta = 3,      // User entered Dewpoint difference Schedule value for Weather Property
        BruntModel = 4,         // Use Brunt model for sky emissivity calculation
        IdsoModel = 5,          // Use Isdo model for sky emissivity calculation
        BerdahlMartinModel = 6, // Use Martin & Berdahl model for sky emissivity calculation
        SkyTAlgorithmA = 7,     // place holder
    };

    enum class WeekDay
    {
        Sunday = 1,
        Monday,
        Tuesday,
        Wednesday,
        Thursday,
        Friday,
        Saturday
    };

    struct EnvironmentData
    {
        // Members
        std::string Title;                          // Environment name
        std::string cKindOfEnvrn;                   // kind of environment
        DataGlobalConstants::KindOfSim KindOfEnvrn; // Type of environment (see Parameters for KindOfSim in DataGlobals)
        int DesignDayNum;                           // index in DesignDay structure and DesignDayInput
        int RunPeriodDesignNum;                     // for WeatherFileDays, index in  RunPeriodDesign and RunPeriodDesignInput
        int SeedEnvrnNum;           // for HVAC sizing sim, new environments are copies of original environments, this is the index for original
        int HVACSizingIterationNum; // environments for HVAC sizing simulations are associated with iteration
        int TotalDays;              // Number of days in environment
        int StartJDay;              // Day of year of first day of environment
        int StartMonth;
        int StartDay;
        int StartYear;
        int StartDate;
        int EndMonth;
        int EndDay;
        int EndJDay;
        int EndYear;
        int EndDate;
        int DayOfWeek;         // Starting Day of Week for the (Weather) RunPeriod (User Input)
        bool UseDST;           // True if DaylightSavingTime is used for this RunPeriod
        bool UseHolidays;      // True if Holidays are used for this RunPeriod (from WeatherFile)
        bool ApplyWeekendRule; // True if "Weekend Rule" is to be applied to RunPeriod
        bool UseRain;          // True if Rain from weather file should be used (set rain to true)
        bool UseSnow;          // True if Snow from weather file should be used (set Snow to true)
        Array1D_int MonWeekDay;
        bool SetWeekDays;                // true when weekdays will be reset (after first year or on repeat)
        int NumSimYears;                 // Total Number of times this period to be performed
        int CurrentCycle;                // Current cycle through weather file in NumSimYears repeats
        int WP_Type1;                    // WeatherProperties SkyTemperature Pointer
        EmissivityCalcType SkyTempModel; // WeatherProperties SkyTemperature CalculationType
        bool UseWeatherFileHorizontalIR; // If false, horizontal IR and sky temperature are calculated with WP models
        int CurrentYear;                 // Current year
        bool IsLeapYear;                 // True if current year is leap year.
        bool RollDayTypeOnRepeat;        // If repeating run period, increment day type on repeat.
        bool TreatYearsAsConsecutive;    // When year rolls over, increment year and recalculate Leap Year
        bool MatchYear;                  // for actual weather will be true
        bool ActualWeather;              // true when using actual weather data
        int RawSimDays;                  // number of basic sim days.

        // Default Constructor
        EnvironmentData()
            : KindOfEnvrn(DataGlobalConstants::KindOfSim::Unassigned), DesignDayNum(0), RunPeriodDesignNum(0), SeedEnvrnNum(0),
              HVACSizingIterationNum(0), TotalDays(0), StartJDay(0), StartMonth(0), StartDay(0), StartYear(0), StartDate(0), EndMonth(0), EndDay(0),
              EndJDay(0), EndYear(0), EndDate(0), DayOfWeek(0), UseDST(false), UseHolidays(false), ApplyWeekendRule(false), UseRain(true),
              UseSnow(true), MonWeekDay(12, 0), SetWeekDays(false), NumSimYears(1), CurrentCycle(0), WP_Type1(0),
              SkyTempModel(EmissivityCalcType::ClarkAllenModel), UseWeatherFileHorizontalIR(true), CurrentYear(0), IsLeapYear(false),
              RollDayTypeOnRepeat(true), TreatYearsAsConsecutive(true), MatchYear(false), ActualWeather(false), RawSimDays(0)
        {
        }
    };

    struct DesignDayData
    {
        // Members
        std::string Title;              // Environment name
        Real64 MaxDryBulb;              // Maximum Dry-Bulb Temperature (C)
        Real64 DailyDBRange;            // Daily Temperature Range (deltaC)
        Real64 HumIndValue;             // Humidity Indicating Value at Max Dry-bulb Temperature
        DDHumIndType HumIndType;        // Humidity Indicating type  (see Parameters)
        Real64 PressBarom;              // Atmospheric/Barometric Pressure (Pascals)
        Real64 WindSpeed;               // Wind Speed (m/s)
        Real64 WindDir;                 // Wind Direction (degrees clockwise from North, N=0, E=90, S=180, W=270)
        Real64 SkyClear;                // Sky Clearness (0 to 1)
        int RainInd;                    // Rain Indicator (1 = raining and surfaces are wet, else 0)
        int SnowInd;                    // Snow Indicator (1 = snow on ground, else  0)
        int DayOfMonth;                 // Day of Month ( 1 - 31 )
        int Month;                      // Month of Year ( 1 - 12 )
        int DayType;                    // Day Type Sunday = 1 - Saturday = 7
        int DSTIndicator;               // Daylight Saving Time Period Indicator (1=yes, 0=no) for this DesignDay
        DesignDaySolarModel SolarModel; // Solar Model for creating solar values for design day.
        DDDBRangeType DBTempRangeType;  // Drybulb Range Type (see Parameters)
        int TempRangeSchPtr;            // Schedule pointer to a day schedule for dry-bulb temperature range multipliers
        int HumIndSchPtr;               // Schedule pointer to a day schedule that specifies
        //    relative humidity (%) or wet-bulb range multipliers per HumIndType
        int BeamSolarSchPtr;      // Schedule pointer to a day schedule for beam solar
        int DiffuseSolarSchPtr;   // Schedule pointer to a day schedule for diffuse solar
        Real64 TauB;              // beam pseudo optical depth for ASHRAE tau model
        Real64 TauD;              // diffuse pseudo optical depth for ASHRAE tau model
        Real64 DailyWBRange;      // daily range of wetbulb (deltaC)
        bool PressureEntered;     // true if a pressure was entered in design day data
        bool DewPointNeedsSet;    // true if the Dewpoint humidicating value needs to be set (after location determined)
        int maxWarmupDays;        // Maximum warmup days between sizing periods
        bool suppressBegEnvReset; // true if this design day should be run without thermal history being reset at begin environment

        // Default Constructor
        DesignDayData()
            : MaxDryBulb(0.0), DailyDBRange(0.0), HumIndValue(0.0), HumIndType(DDHumIndType::WetBulb), PressBarom(0.0), WindSpeed(0.0), WindDir(0.0),
              SkyClear(0.0), RainInd(0), SnowInd(0), DayOfMonth(0), Month(0), DayType(0), DSTIndicator(0),
              SolarModel(DesignDaySolarModel::ASHRAE_ClearSky), DBTempRangeType(DDDBRangeType::Default), TempRangeSchPtr(0), HumIndSchPtr(0),
              BeamSolarSchPtr(0), DiffuseSolarSchPtr(0), TauB(0.0), TauD(0.0), DailyWBRange(0.0), PressureEntered(false),
              DewPointNeedsSet(false),                      //**Trane:BEG: Sizing Speed Up
              maxWarmupDays(-1), suppressBegEnvReset(false) //**Trane:END: Sizing Speed Up
        {
        }
    };

    struct RunPeriodData
    {
        // Members
        std::string title;
        std::string periodType;
        int totalDays; // total number of days in requested period
        int startMonth;
        int startDay;
        int startJulianDate; // Calculated start date (Julian or ordinal) for a weather file run period
        int startYear;       // entered in "consecutive"/real runperiod object
        int endMonth;
        int endDay;
        int endJulianDate;     // Calculated end date (Julian or ordinal) for a weather file run period
        int endYear;           // entered in "consecutive"/real runperiod object
        int dayOfWeek;         // Day of Week that the RunPeriod will start on (User Input)
        WeekDay startWeekDay;  // Day of the week that the RunPeriod will start on (User Input)
        bool useDST;           // True if DaylightSavingTime is used for this RunPeriod
        bool useHolidays;      // True if Holidays are used for this RunPeriod (from WeatherFile)
        bool applyWeekendRule; // True if "Weekend Rule" is to be applied to RunPeriod
        bool useRain;          // True if Rain from weather file should be used (set rain to true)
        bool useSnow;          // True if Snow from weather file should be used (set Snow to true)
        Array1D_int monWeekDay;
        int numSimYears;              // Total Number of years of simulation to be performed
        bool isLeapYear;              // True if Begin Year is leap year.
        bool RollDayTypeOnRepeat;     // If repeating run period, increment day type on repeat.
        bool TreatYearsAsConsecutive; // When year rolls over, increment year and recalculate Leap Year
        bool actualWeather;           // true when using actual weather data

        // Default Constructor
        RunPeriodData()
            : totalDays(365), startMonth(1), startDay(1), startJulianDate(2457755), startYear(2017), endMonth(12), endDay(31), endJulianDate(2458119),
              endYear(2017), dayOfWeek(1), startWeekDay(WeekDay::Sunday), useDST(false), useHolidays(false), applyWeekendRule(false), useRain(true),
              useSnow(true), monWeekDay{{1, 4, 4, 7, 2, 5, 7, 3, 6, 1, 4, 6}}, numSimYears(1), isLeapYear(false), RollDayTypeOnRepeat(true),
              TreatYearsAsConsecutive(true), actualWeather(false)
        {
        }
    };

    struct DayWeatherVariables // Derived Type for Storing Weather "Header" Data
    {
        // Members
        int DayOfYear;              // Day of year for weather data
        int DayOfYear_Schedule;     // Day of year in schedule
        int Year;                   // Year of weather data
        int Month;                  // Month of weather data
        int DayOfMonth;             // Day of month for weather data
        int DayOfWeek;              // Day of week for weather data
        int DaylightSavingIndex;    // Daylight Saving Time Period indicator (0=no,1=yes)
        int HolidayIndex;           // Holiday indicator (0=no holiday, non-zero=holiday type)
        Real64 SinSolarDeclinAngle; // Sine of the solar declination angle
        Real64 CosSolarDeclinAngle; // Cosine of the solar declination angle
        Real64 EquationOfTime;      // Value of the equation of time formula

        // Default Constructor
        DayWeatherVariables()
            : DayOfYear(0), DayOfYear_Schedule(0), Year(0), Month(0), DayOfMonth(0), DayOfWeek(0), DaylightSavingIndex(0), HolidayIndex(0),
              SinSolarDeclinAngle(0.0), CosSolarDeclinAngle(0.0), EquationOfTime(0.0)
        {
        }
    };

    struct SpecialDayData
    {
        // Members
        std::string Name;                  // Name
        WeatherManager::DateType DateType; // Date type as read in from IDF
        int Month;                         // Start Month
        int Day;                           // Start Day of month or Count for DateTypes=NthDayOfMonth
        int WeekDay;                       // For Date types=NthDayOfMonth and LastDayOfMonth
        int CompDate;                      // Start Date in "compressed date" format, only if Month/Day
        bool WthrFile;                     // True if this Special Day came from weather file (EPW)
        int Duration;                      // Number of days this special Day is used for
        int DayType;                       // Day Type desigation for this Special Day period
        int ActStMon;
        int ActStDay;
        bool Used; // Set to true in a run period after use (NthDayOfMonth and LastDayOfMonth only)

        // Default Constructor
        SpecialDayData()
            : DateType(DateType::InvalidDate), Month(0), Day(0), WeekDay(0), CompDate(0), WthrFile(false), Duration(0), DayType(0), ActStMon(0),
              ActStDay(0), Used(false)
        {
        }
    };

    struct DataPeriodData
    {
        // Members
        std::string Name;      // DataPeriod Title
        std::string DayOfWeek; // Start Day of Week for DataPeriod
        int NumYearsData;      // Number of years for which data is present in EPW.
        int WeekDay;
        int StMon;
        int StDay;
        int StYear;
        int EnMon;
        int EnDay;
        int EnYear;
        int NumDays;
        Array1D_int MonWeekDay;
        int DataStJDay;
        int DataEnJDay;
        bool HasYearData;

        // Default Constructor
        DataPeriodData()
            : NumYearsData(1), WeekDay(0), StMon(0), StDay(0), StYear(0), EnMon(0), EnDay(0), EnYear(0), NumDays(0), MonWeekDay(12, 0), DataStJDay(0),
              DataEnJDay(0), HasYearData(false)
        {
        }
    };

    struct DaylightSavingPeriodData
    {
        // Members
        DateType StDateType; // Start Date type as from EPW or IDF
        int StWeekDay;       // For DateTypes=NthDayOfMonth or LastDayOfMonth
        int StMon;           // DaylightSavingTime (DST) Start Month
        int StDay;           // DaylightSavingTime (DST) Start Day
        DateType EnDateType; // End Date type as from EPW or IDF
        int EnMon;           // DaylightSavingTime (DST) End Month
        int EnDay;           // DaylightSavingTime (DST) End Day
        int EnWeekDay;       // For DateTypes=NthDayOfMonth or LastDayOfMonth

        // Default Constructor
        DaylightSavingPeriodData()
            : StDateType(DateType::InvalidDate), StWeekDay(0), StMon(0), StDay(0), EnDateType(DateType::InvalidDate), EnMon(0), EnDay(0), EnWeekDay(0)
        {
        }
    };

    // This struct carries the default missing data for those data elements that would be best replaced with the previous hour's data for missing
    // data.
    struct MissingData
    {
        // Members
        Real64 DryBulb;      // Dry Bulb Temperature (C)
        Real64 DewPoint;     // Dew Point Temperature (C)
        int RelHumid;        // Relative Humidity (%)
        Real64 StnPres;      // Atmospheric Pressure (Pa)
        int WindDir;         // Wind Direction (deg)
        Real64 WindSpd;      // Wind Speed/Velocity (m/s)
        int TotSkyCvr;       // Total Sky Cover (tenths)
        int OpaqSkyCvr;      // Opaque Sky Cover (tenths)
        Real64 Visibility;   // Visibility (km)
        int Ceiling;         // Ceiling Height (m)
        int PrecipWater;     // Precipitable Water (mm)
        Real64 AerOptDepth;  // Aerosol Optical Depth
        int SnowDepth;       // Snow Depth (cm)
        int DaysLastSnow;    // Number of Days since last snow
        Real64 Albedo;       // Albedo
        Real64 LiquidPrecip; // Rain/Liquid Precipitation (mm)

        // Default Constructor
        MissingData()
            : DryBulb(0.0), DewPoint(0.0), RelHumid(0), StnPres(0.0), WindDir(0), WindSpd(0.0), TotSkyCvr(0), OpaqSkyCvr(0), Visibility(0.0),
              Ceiling(0), PrecipWater(0), AerOptDepth(0.0), SnowDepth(0), DaysLastSnow(0), Albedo(0.0), LiquidPrecip(0.0)
        {
        }
    };

    // This Derived type carries the counts of missing data items in the weather reading process. It will count only items that are on the source file
    // -- not those that are derived from data on the source file.
    struct MissingDataCounts
    {
        // Members
        // Comments below illustrate the data that is being counted:
        int DryBulb;      // Dry Bulb Temperature (C)
        int DewPoint;     // Dew Point Temperature (C)
        int RelHumid;     // Relative Humidity (%)
        int StnPres;      // Atmospheric Pressure (Pa)
        int WindDir;      // Wind Direction (deg)
        int WindSpd;      // Wind Speed/Velocity (m/s)
        int DirectRad;    // Direct Radiation (wh/m2)
        int DiffuseRad;   // Diffuse Radiation (wh/m2)
        int TotSkyCvr;    // Total Sky Cover (tenths)
        int OpaqSkyCvr;   // Opaque Sky Cover (tenths)
        int Visibility;   // Visibility (km)
        int Ceiling;      // Ceiling Height (m)
        int PrecipWater;  // Precipitable Water (mm)
        int AerOptDepth;  // Aerosol Optical Depth
        int SnowDepth;    // Snow Depth (cm)
        int DaysLastSnow; // Number of Days since last snow
        int WeathCodes;   // Weather codes invalid
        int Albedo;       // Albedo
        int LiquidPrecip; // Liquid Precip Depth

        // Default Constructor
        MissingDataCounts()
            : DryBulb(0), DewPoint(0), RelHumid(0), StnPres(0), WindDir(0), WindSpd(0), DirectRad(0), DiffuseRad(0), TotSkyCvr(0), OpaqSkyCvr(0),
              Visibility(0), Ceiling(0), PrecipWater(0), AerOptDepth(0), SnowDepth(0), DaysLastSnow(0), WeathCodes(0), Albedo(0), LiquidPrecip(0)
        {
        }
    };

    // This Derived type carries the counts of out of range items in the weather reading process. It will count only items that are on the source file
    // -- not those that are derived from data on the source file.
    struct RangeDataCounts
    {
        // Members
        // Comments below illustrate the data that is being counted:
        int DryBulb;    // Dry Bulb Temperature (C)
        int DewPoint;   // Dew Point Temperature (C)
        int RelHumid;   // Relative Humidity (%)
        int StnPres;    // Atmospheric Pressure (Pa)
        int WindDir;    // Wind Direction (deg)
        int WindSpd;    // Wind Speed/Velocity (m/s)
        int DirectRad;  // Direct Radiation (wh/m2)
        int DiffuseRad; // Diffuse Radiation (wh/m2)

        // Default Constructor
        RangeDataCounts() : DryBulb(0), DewPoint(0), RelHumid(0), StnPres(0), WindDir(0), WindSpd(0), DirectRad(0), DiffuseRad(0)
        {
        }
    };

    struct TypicalExtremeData
    {
        // Members
        std::string Title;       // Environment name
        std::string ShortTitle;  // Environment name
        std::string MatchValue;  // String to be matched for input/running these periods for design.
        std::string MatchValue1; // String to be also matched (synonym)
        std::string MatchValue2; // String to be also matched (synonym)
        std::string TEType;      // Typical or Extreme
        int TotalDays;           // Number of days in environment
        int StartJDay;           // Day of year of first day of environment
        int StartMonth;
        int StartDay;
        int EndMonth;
        int EndDay;
        int EndJDay;

        // Default Constructor
        TypicalExtremeData() : TotalDays(0), StartJDay(0), StartMonth(0), StartDay(0), EndMonth(0), EndDay(0), EndJDay(0)
        {
        }
    };

    struct WeatherProperties
    {
        // Members
        std::string Name;         // Reference Name
        std::string ScheduleName; // Schedule Name or Algorithm Name
        bool IsSchedule;          // Default is using Schedule
        EmissivityCalcType CalculationType;
        int SchedulePtr; // pointer to schedule when used
        bool UsedForEnvrn;
        bool UseWeatherFileHorizontalIR; // If false, horizontal IR and sky temperature are calculated with WP models

        // Default Constructor
        WeatherProperties()
            : IsSchedule(true), CalculationType(EmissivityCalcType::ClarkAllenModel), SchedulePtr(0), UsedForEnvrn(false),
              UseWeatherFileHorizontalIR(true)
        {
        }
    };

    struct UnderwaterBoundary
    {
        std::string Name;
        Real64 distanceFromLeadingEdge;
        int OSCMIndex;
        int WaterTempScheduleIndex;
        int VelocityScheduleIndex;
        UnderwaterBoundary() : Name(""), distanceFromLeadingEdge(0.0), OSCMIndex(0), WaterTempScheduleIndex(0), VelocityScheduleIndex(0)
        {
        }
    };

    // Functions
    void ManageWeather(EnergyPlusData &state);

    void ResetEnvironmentCounter(EnergyPlusData &state);

    bool GetNextEnvironment(EnergyPlusData &state, bool &Available, bool &ErrorsFound);

    void AddDesignSetToEnvironmentStruct(
        EnergyPlusData &state, int HVACSizingIterCount // Counter for number of times HVAC Sizing Simulation of Design Period set is being rerun
    );

    bool CheckIfAnyUnderwaterBoundaries(EnergyPlusData &state);

    Real64 calculateWaterBoundaryConvectionCoefficient(Real64 curWaterTemp, Real64 curWaterVelocity, Real64 distanceFromLeadingEdge);

    void UpdateUnderwaterBoundaries(EnergyPlusData &state);

    void ReadVariableLocationOrientation(EnergyPlusData &state);

    void UpdateLocationAndOrientation(EnergyPlusData &state);

    void SetupWeekDaysByMonth(EnergyPlusData &state, int StMon, int StDay, int StWeekDay, Array1D_int &WeekDays);

    void ResetWeekDaysByMonth(EnergyPlusData &state,
                              Array1D_int &WeekDays,
                              int AddLeapYear,
                              int StartMonth,
                              int StartMonthDay,
                              int EndMonth,
                              int EndMonthDay,
                              bool Rollover,
                              bool MidSimReset = false);

    void SetDSTDateRanges(EnergyPlusData &state,
                          Array1D_int const &MonWeekDay, // Weekday of each day 1 of month
                          Array1D_int &DSTIdx,           // DST Index for each julian day (1:366)
                          Optional_int DSTActStMon = _,
                          Optional_int DSTActStDay = _,
                          Optional_int DSTActEnMon = _,
                          Optional_int DSTActEnDay = _);

    void SetSpecialDayDates(EnergyPlusData &state, Array1D_int const &MonWeekDay); // Weekday of each day 1 of month

    void InitializeWeather(EnergyPlusData &state, bool &printEnvrnStamp); // Set to true when the environment header should be printed

    void UpdateWeatherData(EnergyPlusData &state);

    void SetCurrentWeather(EnergyPlusData &state);

    void ReadWeatherForDay(EnergyPlusData &state,
                           int DayToRead,          // =1 when starting out, otherwise signifies next day
                           int Environ,            // Environment being simulated
                           bool BackSpaceAfterRead // True if weather file is to be backspaced after read
    );

    void ReadEPlusWeatherForDay(EnergyPlusData &state,
                                int DayToRead,          // =1 when starting out, otherwise signifies next day
                                int Environ,            // Environment being simulated
                                bool BackSpaceAfterRead // True if weather file is to be backspaced after read
    );

    Real64 interpolateWindDirection(Real64 prevHrWindDir, Real64 curHrWindDir, Real64 curHrWeight);

    void SetDayOfWeekInitialValues(int EnvironDayOfWeek, // Starting Day of Week for the (Weather) RunPeriod (User Input)
                                   int &currentDayOfWeek // Current Day of Week
    );

    void ErrorInterpretWeatherDataLine(
        EnergyPlusData &state, int WYear, int WMonth, int WDay, int WHour, int WMinute, std::string &SaveLine, std::string &Line);

    void InterpretWeatherDataLine(EnergyPlusData &state,
                                  std::string &Line,
                                  bool &ErrorFound, // True if an error is found, false otherwise
                                  int &WYear,
                                  int &WMonth,
                                  int &WDay,
                                  int &WHour,
                                  int &WMinute,
                                  Real64 &DryBulb,           // DryBulb
                                  Real64 &DewPoint,          // DewPoint
                                  Real64 &RelHum,            // RelHum
                                  Real64 &AtmPress,          // AtmPress
                                  Real64 &ETHoriz,           // ETHoriz
                                  Real64 &ETDirect,          // ETDirect
                                  Real64 &IRHoriz,           // IRHoriz
                                  Real64 &GLBHoriz,          // GLBHoriz
                                  Real64 &DirectRad,         // DirectRad
                                  Real64 &DiffuseRad,        // DiffuseRad
                                  Real64 &GLBHorizIllum,     // GLBHorizIllum
                                  Real64 &DirectNrmIllum,    // DirectNrmIllum
                                  Real64 &DiffuseHorizIllum, // DiffuseHorizIllum
                                  Real64 &ZenLum,            // ZenLum
                                  Real64 &WindDir,           // WindDir
                                  Real64 &WindSpeed,         // WindSpeed
                                  Real64 &TotalSkyCover,     // TotalSkyCover
                                  Real64 &OpaqueSkyCover,    // OpaqueSkyCover
                                  Real64 &Visibility,        // Visibility
                                  Real64 &CeilHeight,        // CeilHeight
                                  int &WObs,                 // PresWeathObs
                                  Array1D_int &WCodesArr,    // PresWeathConds
                                  Real64 &PrecipWater,       // PrecipWater
                                  Real64 &AerosolOptDepth,   // AerosolOptDepth
                                  Real64 &SnowDepth,         // SnowDepth
                                  Real64 &DaysSinceLastSnow, // DaysSinceLastSnow
                                  Real64 &Albedo,            // Albedo
                                  Real64 &LiquidPrecip       // LiquidPrecip
    );

    void SetUpDesignDay(EnergyPlusData &state, int EnvrnNum); // Environment number passed into the routine

    Real64 AirMass(Real64 CosZen); // COS( solar zenith), 0 - 1

    // Calculate sky temperature from weather data
    Real64 CalcSkyEmissivity(EnergyPlusData &state, EmissivityCalcType ESkyCalcType, Real64 OSky, Real64 DryBulb, Real64 DewPoint, Real64 RelHum);

    void ASHRAETauModel([[maybe_unused]] EnergyPlusData &state,
                        DesignDaySolarModel TauModelType, // ASHRAETau solar model type ASHRAE_Tau or ASHRAE_Tau2017
                        Real64 ETR,                       // extraterrestrial normal irradiance, W/m2
                        Real64 CosZen,                    // COS( solar zenith angle), 0 - 1
                        Real64 TauB,                      // beam tau factor
                        Real64 TauD,                      // dif tau factor
                        Real64 &IDirN,                    // returned: direct (beam) irradiance on normal surface, W/m2
                        Real64 &IDifH,                    // returned: diffuse irradiance on horiz surface, W/m2
                        Real64 &IGlbH                     // returned: global irradiance on horiz surface, W/m2
    );

    void AllocateWeatherData(EnergyPlusData &state);

    void CalculateDailySolarCoeffs(EnergyPlusData &state,
                                   int DayOfYear,                 // Day of year (1 - 366)
                                   Real64 &A,                     // ASHRAE "A" - Apparent solar irradiation at air mass = 0 [W/M**2]
                                   Real64 &B,                     // ASHRAE "B" - Atmospheric extinction coefficient
                                   Real64 &C,                     // ASHRAE "C" - Diffuse radiation factor
                                   Real64 &AnnVarSolConstant,     // Annual variation in the solar constant
                                   Real64 &EquationOfTime,        // Equation of Time
                                   Real64 &SineSolarDeclination,  // Sine of Solar Declination
                                   Real64 &CosineSolarDeclination // Cosine of Solar Declination
    );

    void CalculateSunDirectionCosines(EnergyPlusData &state,
                                      Real64 TimeValue,    // Current Time of Day
                                      Real64 EqOfTime,     // Equation of Time
                                      Real64 SinSolDeclin, // Sine of Solar Declination
                                      Real64 CosSolDeclin, // Cosine of Solar Declination
                                      Array1D<Real64> &SUNCOS);

    void DetermineSunUpDown(EnergyPlusData &state, Array1D<Real64> &SunDirectionCosines);

    void OpenWeatherFile(EnergyPlusData &state, bool &ErrorsFound);

    void OpenEPlusWeatherFile(EnergyPlusData &state,
                              bool &ErrorsFound, // Will be set to true if errors found
                              bool ProcessHeader // Set to true when headers should be processed (rather than just read)
    );

    void CloseWeatherFile(EnergyPlusData &state);

    void ResolveLocationInformation(EnergyPlusData &state, bool &ErrorsFound); // Set to true if no location evident

    void CheckLocationValidity(EnergyPlusData &state);

    void CheckWeatherFileValidity(EnergyPlusData &state);

    void ReportOutputFileHeaders(EnergyPlusData &state);

    void ReportWeatherAndTimeInformation(EnergyPlusData &state,
                                         bool &printEnvrnStamp); // Set to true when the environment header should be printed

    void ReadUserWeatherInput(EnergyPlusData &state);

    void GetRunPeriodData(EnergyPlusData &state,
                          int &nRunPeriods, // Total number of Run Periods requested
                          bool &ErrorsFound);

    void GetRunPeriodDesignData(EnergyPlusData &state, bool &ErrorsFound);

    void GetSpecialDayPeriodData(EnergyPlusData &state, bool &ErrorsFound); // will be set to true if severe errors are found in inputs

    void CalcSpecialDayTypes(EnergyPlusData &state);

    void GetDSTData(EnergyPlusData &state, bool &ErrorsFound); // will be set to true if severe errors are found in inputs

    void GetDesignDayData(EnergyPlusData &state,
                          int &TotDesDays, // Total number of Design days to Setup
                          bool &ErrorsFound);

    void GetLocationInfo(EnergyPlusData &state, bool &ErrorsFound);

    void GetWeatherProperties(EnergyPlusData &state, bool &ErrorsFound);

    void GetGroundTemps(EnergyPlusData &state, bool &ErrorsFound);

    void GetGroundReflectances(EnergyPlusData &state, bool &ErrorsFound);

    void GetSnowGroundRefModifiers(EnergyPlusData &state, bool &ErrorsFound);

    void GetWaterMainsTemperatures(EnergyPlusData &state, bool &ErrorsFound);

    void CalcWaterMainsTemp(EnergyPlusData &state);

    Real64 WaterMainsTempFromCorrelation(EnergyPlusData &state,
                                         Real64 AnnualOAAvgDryBulbTemp,        // annual average OA drybulb temperature
                                         Real64 MonthlyOAAvgDryBulbTempMaxDiff // monthly daily average OA drybulb temperature maximum difference
    );

    void GetWeatherStation(EnergyPlusData &state, bool &ErrorsFound);

    void DayltgCurrentExtHorizIllum(EnergyPlusData &state);

    void DayltgLuminousEfficacy(EnergyPlusData &state,
                                Real64 &DiffLumEff, // Luminous efficacy of sky diffuse solar radiation (lum/W)
                                Real64 &DirLumEff   // Luminous efficacy of beam solar radiation (lum/W)
    );

    Real64 GetSTM(Real64 Longitude); // Longitude from user input

    void ProcessEPWHeader(EnergyPlusData &state, std::string const &HeaderString, std::string &Line, bool &ErrorsFound);

    void SkipEPlusWFHeader(EnergyPlusData &state);

    void ReportMissing_RangeData(EnergyPlusData &state);

    void SetupInterpolationValues(EnergyPlusData &state);

    void SetupEnvironmentTypes(EnergyPlusData &state);

    bool isLeapYear(int Year);

    struct GregorianDate
    {
        int year;
        int month;
        int day;

        GregorianDate(int year, int month, int day) : year(year), month(month), day(day)
        {
        }
    };

    int computeJulianDate(int gyyyy, int gmm, int gdd);

    int computeJulianDate(GregorianDate gdate);

    GregorianDate computeGregorianDate(int jdate);

    WeekDay calculateDayOfWeek(EnergyPlusData &state, int year, int month, int day);

    int calculateDayOfYear(int Month, int Day, bool leapYear = false);

    bool validMonthDay(int month, int day, int leapYearAdd = 0);

    // derived type for processing and storing Dry-bulb weather or stat file
    struct AnnualMonthlyDryBulbWeatherData
    {
        // Members
        bool OADryBulbWeatherDataProcessed;             // if false stat or weather file OA Dry-bulb temp is not processed yet
        Real64 AnnualAvgOADryBulbTemp;                  // annual average outdoor air temperature (C)
        Real64 MonthlyAvgOADryBulbTempMaxDiff;          // monthly daily average OA drybulb temperature maximum difference (deltaC)
        Array1D<Real64> MonthlyDailyAverageDryBulbTemp; // monthly-daily average outdoor air temperatures (C)

        // Default Constructor
        AnnualMonthlyDryBulbWeatherData()
            : OADryBulbWeatherDataProcessed(false), AnnualAvgOADryBulbTemp(0.0), MonthlyAvgOADryBulbTempMaxDiff(0.0),
              MonthlyDailyAverageDryBulbTemp(12, 0.0)
        {
        }
        void CalcAnnualAndMonthlyDryBulbTemp(EnergyPlusData &state); // true if this is CorrelationFromWeatherFile
    };

    void ReportWaterMainsTempParameters(EnergyPlusData &state);
    void calcSky(EnergyPlusData &state,
                 Real64 &TmrHorizIRSky,
                 Real64 &TmrSkyTemp,
                 Real64 OpaqueSkyCover,
                 Real64 DryBulb,
                 Real64 DewPoint,
                 Real64 RelHum,
                 Real64 IRHoriz);

} // namespace WeatherManager

struct WeatherManagerData : BaseGlobalStruct
{

    // These were static variables within different functions. They were pulled out into the namespace
    // to facilitate easier unit testing of those functions.
    // These are purposefully not in the header file as an extern variable. No one outside of this should
    // use these. They are cleared by clear_state() for use by unit tests, but normal simulations should be unaffected.
    // This is purposefully in an anonymous namespace so nothing outside this implementation file can use it.
    bool GetBranchInputOneTimeFlag;
    bool GetEnvironmentFirstCall;
    bool PrntEnvHeaders;
    bool FirstCall;                 // Some things should only be done once
    bool WaterMainsParameterReport; // should only be done once
    bool PrintEnvrnStamp;           // Set to true when the environment header should be printed
    bool PrintDDHeader;

    Real64 const Sigma; // Stefan-Boltzmann constant

    int YearOfSim; // The Present year of Simulation.
    int const NumDaysInYear;
    int EnvironmentReportNbr;         // Report number for the environment stamp
    std::string EnvironmentReportChr; // Report number for the environment stamp (character -- for printing)
    bool WeatherFileExists;           // Set to true if a weather file exists
    std::string LocationTitle;        // Location Title from input File
    bool LocationGathered;            // flag to show if Location exists on Input File (we assume one is there and correct on weather file)

    Real64 WeatherFileLatitude;
    Real64 WeatherFileLongitude;
    Real64 WeatherFileTimeZone;
    Real64 WeatherFileElevation;
    Array1D<Real64> GroundTempsFCFromEPWHeader; // F or C factor method NOLINT(cert-err58-cpp)
    Array1D<Real64> GroundReflectances;         // User Specified Ground Reflectances !EPTeam: Using DP causes big diffs NOLINT(cert-err58-cpp)
    Real64 SnowGndRefModifier;                  // Modifier to ground reflectance during snow
    Real64 SnowGndRefModifierForDayltg;         // Modifier to ground reflectance during snow for daylighting
    WeatherManager::WaterMainsTempCalcMethod WaterMainsTempsMethod; // Water mains temperature calculation method
    int WaterMainsTempsSchedule;                                    // Water mains temperature schedule
    Real64 WaterMainsTempsAnnualAvgAirTemp;                         // Annual average outdoor air temperature (C)
    Real64 WaterMainsTempsMaxDiffAirTemp;                           // Maximum difference in monthly average outdoor air temperatures (deltaC)
    std::string WaterMainsTempsScheduleName;                        // water mains tempeature schedule name
    bool wthFCGroundTemps;

    int TotRunPers;    // Total number of Run Periods (Weather data) to Setup
    int TotRunDesPers; // Total number of Run Design Periods (Weather data) to Setup

    int NumSpecialDays;
    Array1D_int SpecialDayTypes; // To hold holiday types given in input file NOLINT(cert-err58-cpp)
    Array1D_int WeekDayTypes;    // To hold Week day types using specified first day NOLINT(cert-err58-cpp)
    Array1D_int DSTIndex;        // To hold DST Index based on weather file or input NOLINT(cert-err58-cpp)

    int NumDataPeriods;

    int NumIntervalsPerHour;

    bool UseDaylightSaving;         // True if user says to use Weather File specified DaylightSaving Period
    bool UseSpecialDays;            // True if user says to use Weather File specified Special Days for current RunPeriod
    bool UseRainValues;             // True if rain values from weather file are to be used
    bool UseSnowValues;             // True if snow values from weather file are to be used
    bool EPWDaylightSaving;         // True if a DaylightSaving Time Period is input (EPW files)
    bool IDFDaylightSaving;         // True if a DaylightSaving Time Period is input (IDF files)
    bool DaylightSavingIsActive;    // True if a DaylightSavingPeriod should be used for Environment
    bool WFAllowsLeapYears;         // True if the Weather File (WF) header has "Yes" for Leap Years
    int curSimDayForEndOfRunPeriod; // normal=number days in sim, but different when repeating runperiods or multi-year files
    int Envrn;                      // Counter for environments
    int NumOfEnvrn;                 // Number of environments to be simulated
    int NumEPWTypExtSets;           // Number of Typical/Extreme on weather file.
    int NumWPSkyTemperatures;       // Number of WeatherProperty:SkyTemperature items in input file

    Array2D_bool TodayIsRain;             // Rain indicator, true=rain NOLINT(cert-err58-cpp)
    Array2D_bool TodayIsSnow;             // Snow indicator, true=snow NOLINT(cert-err58-cpp)
    Array2D<Real64> TodayOutDryBulbTemp;  // Dry bulb temperature of outside air NOLINT(cert-err58-cpp)
    Array2D<Real64> TodayOutDewPointTemp; // Dew Point Temperature of outside air NOLINT(cert-err58-cpp)
    Array2D<Real64> TodayOutBaroPress;    // Barometric pressure of outside air NOLINT(cert-err58-cpp)
    Array2D<Real64> TodayOutRelHum;       // Relative Humidity of outside air NOLINT(cert-err58-cpp)
    Array2D<Real64> TodayWindSpeed;       // Wind speed of outside air NOLINT(cert-err58-cpp)
    Array2D<Real64> TodayWindDir;         // Wind direction of outside air NOLINT(cert-err58-cpp)
    Array2D<Real64> TodaySkyTemp;         // Sky temperature NOLINT(cert-err58-cpp)
    Array2D<Real64> TodayHorizIRSky;      // Horizontal IR from Sky NOLINT(cert-err58-cpp)
    Array2D<Real64> TodayBeamSolarRad;    // Direct normal solar irradiance NOLINT(cert-err58-cpp)
    Array2D<Real64> TodayDifSolarRad;     // Sky diffuse horizontal solar irradiance NOLINT(cert-err58-cpp)
    Array2D<Real64> TodayAlbedo;          // Albedo NOLINT(cert-err58-cpp)
    Array2D<Real64> TodayLiquidPrecip;    // Liquid Precipitation Depth (mm) NOLINT(cert-err58-cpp)
    Array2D<Real64> TodayTotalSkyCover;   // Total Sky Cover(cert-err58-cpp)
    Array2D<Real64> TodayOpaqueSkyCover;  // Opaque Sky Cover(cert-err58-cpp)

    Array2D_bool TomorrowIsRain;             // Rain indicator, true=rain NOLINT(cert-err58-cpp)
    Array2D_bool TomorrowIsSnow;             // Snow indicator, true=snow NOLINT(cert-err58-cpp)
    Array2D<Real64> TomorrowOutDryBulbTemp;  // Dry bulb temperature of outside air NOLINT(cert-err58-cpp)
    Array2D<Real64> TomorrowOutDewPointTemp; // Dew Point Temperature of outside air NOLINT(cert-err58-cpp)
    Array2D<Real64> TomorrowOutBaroPress;    // Barometric pressure of outside air NOLINT(cert-err58-cpp)
    Array2D<Real64> TomorrowOutRelHum;       // Relative Humidity of outside air NOLINT(cert-err58-cpp)
    Array2D<Real64> TomorrowWindSpeed;       // Wind speed of outside air NOLINT(cert-err58-cpp)
    Array2D<Real64> TomorrowWindDir;         // Wind direction of outside air NOLINT(cert-err58-cpp)
    Array2D<Real64> TomorrowSkyTemp;         // Sky temperature NOLINT(cert-err58-cpp)
    Array2D<Real64> TomorrowHorizIRSky;      // Horizontal IR from Sky NOLINT(cert-err58-cpp)
    Array2D<Real64> TomorrowBeamSolarRad;    // Direct normal solar irradiance NOLINT(cert-err58-cpp)
    Array2D<Real64> TomorrowDifSolarRad;     // Sky diffuse horizontal solar irradiance NOLINT(cert-err58-cpp)
    Array2D<Real64> TomorrowAlbedo;          // Albedo NOLINT(cert-err58-cpp)
    Array2D<Real64> TomorrowLiquidPrecip;    // Liquid Precipitation Depth NOLINT(cert-err58-cpp)
    Array2D<Real64> TomorrowTotalSkyCover;   // Total Sky Cover {tenth of sky}(cert-err58-cpp)
    Array2D<Real64> TomorrowOpaqueSkyCover;  // Opaque Sky Cover {tenth of sky}(cert-err58-cpp)

    Array3D<Real64> DDDBRngModifier;      // Design Day Dry-bulb Temperature Range Modifier NOLINT(cert-err58-cpp)
    Array3D<Real64> DDHumIndModifier;     // Design Day relative humidity values or wet-bulb modifiers (per HumIndType) NOLINT(cert-err58-cpp)
    Array3D<Real64> DDBeamSolarValues;    // Design Day Beam Solar Values NOLINT(cert-err58-cpp)
    Array3D<Real64> DDDiffuseSolarValues; // Design Day Relative Humidity Values NOLINT(cert-err58-cpp)

    Array3D<Real64> DDSkyTempScheduleValues; // Sky temperature - DesignDay input NOLINT(cert-err58-cpp)

    int RptIsRain;  // Rain Report Value
    int RptIsSnow;  // Snow Report Value
    int RptDayType; // DayType Report Value

    Real64 HrAngle;                                       // Current Hour Angle
    Real64 SolarAltitudeAngle;                            // Angle of Solar Altitude (degrees)
    Real64 SolarAzimuthAngle;                             // Angle of Solar Azimuth (degrees)
    Real64 HorizIRSky;                                    // Horizontal Infrared Radiation Intensity (W/m2)
    Real64 TimeStepFraction;                              // Fraction of hour each time step represents
    Array1D<Real64> SPSiteDryBulbRangeModScheduleValue;   // reporting Drybulb Temperature Range Modifier Schedule Value NOLINT(cert-err58-cpp)
    Array1D<Real64> SPSiteHumidityConditionScheduleValue; // reporting Humidity Condition Schedule Value NOLINT(cert-err58-cpp)
    Array1D<Real64> SPSiteBeamSolarScheduleValue;         // reporting Beam Solar Schedule Value NOLINT(cert-err58-cpp)
    Array1D<Real64> SPSiteDiffuseSolarScheduleValue;      // reporting Diffuse Solar Schedule Value NOLINT(cert-err58-cpp)
    Array1D<Real64> SPSiteSkyTemperatureScheduleValue;    // reporting SkyTemperature Modifier Schedule Value NOLINT(cert-err58-cpp)
    Array1D_int SPSiteScheduleNamePtr;                    // SP Site Schedule Name Ptrs NOLINT(cert-err58-cpp)
    Array1D_string SPSiteScheduleUnits;                   // SP Site Schedule Units NOLINT(cert-err58-cpp)
    int NumSPSiteScheduleNamePtrs;                        // Number of SP Site Schedules (DesignDay only)
    // Number of hours of missing data
    Array1D<Real64> Interpolation;      // Interpolation values based on Number of Time Steps in Hour NOLINT(cert-err58-cpp)
    Array1D<Real64> SolarInterpolation; // Solar Interpolation values based on Number of Time Steps in Hour NOLINT(cert-err58-cpp)
    Array1D_int EndDayOfMonth;          // NOLINT(cert-err58-cpp)
    int LeapYearAdd;                    // Set during environment if leap year is active (adds 1 to number days in Feb)
    bool DatesShouldBeReset;            // True when weekdays should be reset
    bool StartDatesCycleShouldBeReset;  // True when start dates on repeat should be reset
    bool Jan1DatesShouldBeReset;        // True if Jan 1 should signal reset of dates
    bool RPReadAllWeatherData;          // True if need to read all weather data prior to simulation

    // Object Data
    // NOLINTNEXTLINE(cert-err58-cpp)
    WeatherManager::DayWeatherVariables
        TodayVariables; // Today's daily weather variables | Derived Type for Storing Weather "Header" Data | Day of year for weather
                        // data | Year of weather data | Month of weather data | Day of month for weather data | Day of week for
                        // weather data | Daylight Saving Time Period indicator (0=no,1=yes) | Holiday indicator (0=no holiday,
                        // non-zero=holiday type) | Sine of the solar declination angle | Cosine of the solar declination angle |
                        // Value of the equation of time formula
    // NOLINTNEXTLINE(cert-err58-cpp)
    WeatherManager::DayWeatherVariables
        TomorrowVariables; // Tomorrow's daily weather variables | Derived Type for Storing Weather "Header" Data | Day of year for
                           // weather data | Year of weather data | Month of weather data | Day of month for weather data | Day of
                           // week for weather data | Daylight Saving Time Period indicator (0=no,1=yes) | Holiday indicator (0=no
                           // holiday, non-zero=holiday type) | Sine of the solar declination angle | Cosine of the solar declination
                           // angle | Value of the equation of time formula
    // NOLINTNEXTLINE(cert-err58-cpp)
    Array1D<WeatherManager::DayWeatherVariables> DesignDay; // Design day environments
    // NOLINTNEXTLINE(cert-err58-cpp)
    WeatherManager::MissingData Missing; // Dry Bulb Temperature (C) | Dew Point Temperature (C) | Relative Humidity (%) | Atmospheric Pressure (Pa) |
                                         // Wind Direction (deg) | Wind Speed/Velocity (m/s) | Total Sky Cover (tenths) | Opaque Sky Cover (tenths) |
                                         // Visibility (km) | Ceiling Height (m) | Precipitable Water (mm) | Aerosol Optical Depth | Snow Depth (cm) |
                                         // Number of Days since last snow | Albedo | Rain/Liquid Precipitation (mm)
    WeatherManager::MissingDataCounts Missed;              // NOLINT(cert-err58-cpp)
    WeatherManager::RangeDataCounts OutOfRange;            // NOLINT(cert-err58-cpp)
    Array1D<WeatherManager::DesignDayData> DesDayInput;    // Design day Input Data NOLINT(cert-err58-cpp)
    Array1D<WeatherManager::EnvironmentData> Environment;  // Environment data NOLINT(cert-err58-cpp)
    Array1D<WeatherManager::RunPeriodData> RunPeriodInput; // NOLINT(cert-err58-cpp)
    std::unordered_map<std::string, std::string> RunPeriodInputUniqueNames;
    Array1D<WeatherManager::RunPeriodData> RunPeriodDesignInput; // NOLINT(cert-err58-cpp)
    std::unordered_map<std::string, std::string> RunPeriodDesignInputUniqueNames;
    Array1D<WeatherManager::TypicalExtremeData> TypicalExtremePeriods; // NOLINT(cert-err58-cpp)
    WeatherManager::DaylightSavingPeriodData EPWDST;                   // Daylight Saving Period Data from EPW file NOLINT(cert-err58-cpp)
    WeatherManager::DaylightSavingPeriodData IDFDST;                   // Daylight Saving Period Data from IDF file NOLINT(cert-err58-cpp)
    WeatherManager::DaylightSavingPeriodData DST;                      // Daylight Saving Period Data, if active NOLINT(cert-err58-cpp)
    Array1D<WeatherManager::WeatherProperties> WPSkyTemperature;       // NOLINT(cert-err58-cpp)
    Array1D<WeatherManager::SpecialDayData> SpecialDays;               // NOLINT(cert-err58-cpp)
    Array1D<WeatherManager::DataPeriodData> DataPeriods;               // NOLINT(cert-err58-cpp)

    std::shared_ptr<BaseGroundTempsModel> siteShallowGroundTempsPtr;
    std::shared_ptr<BaseGroundTempsModel> siteBuildingSurfaceGroundTempsPtr;
    std::shared_ptr<BaseGroundTempsModel> siteFCFactorMethodGroundTempsPtr;
    std::shared_ptr<BaseGroundTempsModel> siteDeepGroundTempsPtr;

    std::vector<WeatherManager::UnderwaterBoundary> underwaterBoundaries;
    WeatherManager::AnnualMonthlyDryBulbWeatherData OADryBulbAverage; // processes outside air drybulb temperature

    // SetCurrentWeather static vars
    int NextHour;

    // ReadEPlusWeatherForDay static vars
    int CurDayOfWeek;
    Real64 ReadEPlusWeatherCurTime;
    bool LastHourSet;
    Real64 LastHrOutDryBulbTemp;
    Real64 LastHrOutDewPointTemp;
    Real64 LastHrOutBaroPress;
    Real64 LastHrOutRelHum;
    Real64 LastHrWindSpeed;
    Real64 LastHrWindDir;
    Real64 LastHrSkyTemp;
    Real64 LastHrHorizIRSky;
    Real64 LastHrBeamSolarRad;
    Real64 LastHrDifSolarRad;
    Real64 LastHrAlbedo;
    Real64 LastHrLiquidPrecip;
    Real64 LastHrTotalSkyCover;
    Real64 LastHrOpaqueSkyCover;
    Real64 NextHrBeamSolarRad;
    Real64 NextHrDifSolarRad;
    Real64 NextHrLiquidPrecip;

    // ProcessEPWHeader static vars
    std::string EPWHeaderTitle;

    void clear_state() override
    {
        this->YearOfSim = 1;             // The Present year of Simulation.
        this->EnvironmentReportNbr = 0;  // Report number for the environment stamp
        this->EnvironmentReportChr = ""; // Report number for the environment stamp (character -- for printing)
        this->WeatherFileExists = false; // Set to true if a weather file exists
        this->LocationTitle = "";        // Location Title from input File
        this->LocationGathered = false;  // flag to show if Location exists on Input File (we assume one is

        this->GetBranchInputOneTimeFlag = true;
        this->GetEnvironmentFirstCall = true;
        this->PrntEnvHeaders = true;
        this->WeatherFileLatitude = 0.0;
        this->WeatherFileLongitude = 0.0;
        this->WeatherFileTimeZone = 0.0;
        this->WeatherFileElevation = 0.0;
        this->siteShallowGroundTempsPtr.reset();
        this->siteBuildingSurfaceGroundTempsPtr.reset();
        this->siteFCFactorMethodGroundTempsPtr.reset();
        this->siteDeepGroundTempsPtr.reset();
        this->GroundTempsFCFromEPWHeader = Array1D<Real64>(12, 0.0);
        this->GroundReflectances = Array1D<Real64>(12, 0.2);

        this->SnowGndRefModifier = 1.0;              // Modifier to ground reflectance during snow
        this->SnowGndRefModifierForDayltg = 1.0;     // Modifier to ground reflectance during snow for daylighting
        this->WaterMainsTempsSchedule = 0;           // Water mains temperature schedule
        this->WaterMainsTempsAnnualAvgAirTemp = 0.0; // Annual average outdoor air temperature (C)
        this->WaterMainsTempsMaxDiffAirTemp = 0.0;   // Maximum difference in monthly average outdoor air temperatures (deltaC)
        this->WaterMainsTempsScheduleName = "";      // water mains tempeature schedule name
        this->wthFCGroundTemps = false;
        this->TotRunPers = 0;    // Total number of Run Periods (Weather data) to Setup
        this->TotRunDesPers = 0; // Total number of Run Design Periods (Weather data) to Setup
        this->NumSpecialDays = 0;

        this->SpecialDayTypes = Array1D<int>(366, 0);
        this->WeekDayTypes = Array1D<int>(366, 0);
        this->DSTIndex = Array1D<int>(366, 0);

        this->NumDataPeriods = 0;
        this->NumIntervalsPerHour = 1;
        this->UseDaylightSaving = true;             // True if user says to use Weather File specified DaylightSaving Period
        this->UseSpecialDays = true;                // True if user says to use Weather File specified Special Days for current RunPeriod
        this->UseRainValues = true;                 // True if rain values from weather file are to be used
        this->UseSnowValues = true;                 // True if snow values from weather file are to be used
        this->EPWDaylightSaving = false;            // True if a DaylightSaving Time Period is input (EPW files)
        this->IDFDaylightSaving = false;            // True if a DaylightSaving Time Period is input (IDF files)
        this->DaylightSavingIsActive = false;       // True if a DaylightSavingPeriod should be used for Environment
        this->WFAllowsLeapYears = false;            // True if the Weather File (WF) header has "Yes" for Leap Years
        this->curSimDayForEndOfRunPeriod = 0;       // normal=number days in sim, but different when repeating runperiods or multi-year files
        this->Envrn = 0;                            // Counter for environments
        this->NumOfEnvrn = 0;                       // Number of environments to be simulated
        this->NumEPWTypExtSets = 0;                 // Number of Typical/Extreme on weather file.
        this->NumWPSkyTemperatures = 0;             // Number of WeatherProperty:SkyTemperature items in input file
        this->TodayIsRain.deallocate();             // Rain indicator, true=rain
        this->TodayIsSnow.deallocate();             // Snow indicator, true=snow
        this->TodayOutDryBulbTemp.deallocate();     // Dry bulb temperature of outside air
        this->TodayOutDewPointTemp.deallocate();    // Dew Point Temperature of outside air
        this->TodayOutBaroPress.deallocate();       // Barometric pressure of outside air
        this->TodayOutRelHum.deallocate();          // Relative Humidity of outside air
        this->TodayWindSpeed.deallocate();          // Wind speed of outside air
        this->TodayWindDir.deallocate();            // Wind direction of outside air
        this->TodaySkyTemp.deallocate();            // Sky temperature
        this->TodayHorizIRSky.deallocate();         // Horizontal IR from Sky
        this->TodayBeamSolarRad.deallocate();       // Direct normal solar irradiance
        this->TodayDifSolarRad.deallocate();        // Sky diffuse horizontal solar irradiance
        this->TodayAlbedo.deallocate();             // Albedo
        this->TodayLiquidPrecip.deallocate();       // Liquid Precipitation Depth (mm)
        this->TodayTotalSkyCover.deallocate();      // Total Sky Cover
        this->TomorrowOpaqueSkyCover.deallocate();  // Opaque Sky Cover {tenth of sky}
        this->TomorrowIsRain.deallocate();          // Rain indicator, true=rain
        this->TomorrowIsSnow.deallocate();          // Snow indicator, true=snow
        this->TomorrowOutDryBulbTemp.deallocate();  // Dry bulb temperature of outside air
        this->TomorrowOutDewPointTemp.deallocate(); // Dew Point Temperature of outside air
        this->TomorrowOutBaroPress.deallocate();    // Barometric pressure of outside air
        this->TomorrowOutRelHum.deallocate();       // Relative Humidity of outside air
        this->TomorrowWindSpeed.deallocate();       // Wind speed of outside air
        this->TomorrowWindDir.deallocate();         // Wind direction of outside air
        this->TomorrowSkyTemp.deallocate();         // Sky temperature
        this->TomorrowHorizIRSky.deallocate();      // Horizontal IR from Sky
        this->TomorrowBeamSolarRad.deallocate();    // Direct normal solar irradiance
        this->TomorrowDifSolarRad.deallocate();     // Sky diffuse horizontal solar irradiance
        this->TomorrowAlbedo.deallocate();          // Albedo
        this->TomorrowLiquidPrecip.deallocate();    // Liquid Precipitation Depth
        this->TomorrowTotalSkyCover.deallocate();   // Total Sky Cover {tenth of sky}
        this->TomorrowOpaqueSkyCover.deallocate();  // Opaque Sky Cover {tenth of sky}
        this->DDDBRngModifier.deallocate();         // Design Day Dry-bulb Temperature Range Modifier
        this->DDHumIndModifier.deallocate();        // Design Day relative humidity values
        this->DDBeamSolarValues.deallocate();       // Design Day Beam Solar Values
        this->DDDiffuseSolarValues.deallocate();    // Design Day Relative Humidity Values
        this->DDSkyTempScheduleValues.deallocate(); // Sky temperature - DesignDay input
        this->RptIsRain = 0;                        // Rain Report Value
        this->RptIsSnow = 0;                        // Snow Report Value
        this->RptDayType = 0;                       // DayType Report Value

        this->HrAngle = 0.0;                                     // Current Hour Angle
        this->SolarAltitudeAngle = 0.0;                          // Angle of Solar Altitude (degrees)
        this->SolarAzimuthAngle = 0.0;                           // Angle of Solar Azimuth (degrees)
        this->HorizIRSky = 0.0;                                  // Horizontal Infrared Radiation Intensity (W/m2)
        this->TimeStepFraction = 0.0;                            // Fraction of hour each time step represents
        this->SPSiteDryBulbRangeModScheduleValue.deallocate();   // reporting Drybulb Temperature Range Modifier Schedule Value
        this->SPSiteHumidityConditionScheduleValue.deallocate(); // reporting Humidity Condition Schedule Value
        this->SPSiteBeamSolarScheduleValue.deallocate();         // reporting Beam Solar Schedule Value
        this->SPSiteDiffuseSolarScheduleValue.deallocate();      // reporting Diffuse Solar Schedule Value
        this->SPSiteSkyTemperatureScheduleValue.deallocate();    // reporting SkyTemperature Modifier Schedule Value
        this->SPSiteScheduleNamePtr.deallocate();                // SP Site Schedule Name Ptrs
        this->SPSiteScheduleUnits.deallocate();                  // SP Site Schedule Units
        this->NumSPSiteScheduleNamePtrs = 0;                     // Number of SP Site Schedules (DesignDay only)
        this->Interpolation.deallocate();                        // Interpolation values based on Number of Time Steps in Hour
        this->SolarInterpolation.deallocate();                   // Solar Interpolation values based on

        this->LeapYearAdd = 0;
        this->DatesShouldBeReset = false;
        this->StartDatesCycleShouldBeReset = false; // True when start dates on repeat should be reset
        this->Jan1DatesShouldBeReset = false;       // True if Jan 1 should signal reset of dates
        this->TodayVariables = WeatherManager::DayWeatherVariables();
        this->TomorrowVariables = WeatherManager::DayWeatherVariables();
        this->DesignDay.deallocate();
        this->Missing = WeatherManager::MissingData();
        this->Missed = WeatherManager::MissingDataCounts();
        this->OutOfRange = WeatherManager::RangeDataCounts();
        this->DesDayInput.deallocate(); // Design day Input Data
        this->Environment.deallocate(); // Environment data
        this->RunPeriodInput.deallocate();
        this->RunPeriodInputUniqueNames.clear();
        this->RunPeriodDesignInput.deallocate();
        this->RunPeriodDesignInputUniqueNames.clear();
        this->TypicalExtremePeriods.deallocate();

        this->EPWDST.StDateType = WeatherManager::DateType::InvalidDate;
        this->EPWDST.StWeekDay = 0;
        this->EPWDST.StMon = 0;
        this->EPWDST.StDay = 0;
        this->EPWDST.EnDateType = WeatherManager::DateType::InvalidDate;
        this->EPWDST.EnMon = 0;
        this->EPWDST.EnDay = 0;
        this->EPWDST.EnWeekDay = 0;

        this->IDFDST.StDateType = WeatherManager::DateType::InvalidDate;
        this->IDFDST.StWeekDay = 0;
        this->IDFDST.StMon = 0;
        this->IDFDST.StDay = 0;
        this->IDFDST.EnDateType = WeatherManager::DateType::InvalidDate;
        this->IDFDST.EnMon = 0;
        this->IDFDST.EnDay = 0;
        this->IDFDST.EnWeekDay = 0;

        this->DST.StDateType = WeatherManager::DateType::InvalidDate;
        this->DST.StWeekDay = 0;
        this->DST.StMon = 0;
        this->DST.StDay = 0;
        this->DST.EnDateType = WeatherManager::DateType::InvalidDate;
        this->DST.EnMon = 0;
        this->DST.EnDay = 0;
        this->DST.EnWeekDay = 0;
        this->WPSkyTemperature.deallocate();
        this->SpecialDays.deallocate();
        this->DataPeriods.deallocate();

        this->underwaterBoundaries.clear();

        // ManageWeather static vars
        this->PrintEnvrnStamp = false;

        // InitializeWeather static vars
        this->FirstCall = true;
        this->WaterMainsParameterReport = true;

        // SetCurrentWeather static vars
        this->NextHour = 1;

        // ReadEPlusWeatherForDay static vars
        this->CurDayOfWeek = 1;
        this->ReadEPlusWeatherCurTime = 1.0;
        this->LastHourSet = false;

        // SetUpDesignDay static vars
        this->PrintDDHeader = true;

        this->LastHrOutDryBulbTemp = 0.0;
        this->LastHrOutDewPointTemp = 0.0;
        this->LastHrOutBaroPress = 0.0;
        this->LastHrOutRelHum = 0.0;
        this->LastHrWindSpeed = 0.0;
        this->LastHrWindDir = 0.0;
        this->LastHrSkyTemp = 0.0;
        this->LastHrHorizIRSky = 0.0;
        this->LastHrBeamSolarRad = 0.0;
        this->LastHrDifSolarRad = 0.0;
        this->LastHrAlbedo = 0.0;
        this->LastHrLiquidPrecip = 0.0;
        this->LastHrTotalSkyCover = 0.0;
        this->LastHrOpaqueSkyCover = 0.0;
        this->NextHrBeamSolarRad = 0.0;
        this->NextHrDifSolarRad = 0.0;
        this->NextHrLiquidPrecip = 0.0;

        // ProcessEPWHeader static vars
<<<<<<< HEAD
        std::string EPWHeaderTitle;

        void clear_state() override
        {
            this->YearOfSim = 1;             // The Present year of Simulation.
            this->EnvironmentReportNbr = 0;  // Report number for the environment stamp
            this->EnvironmentReportChr = ""; // Report number for the environment stamp (character -- for printing)
            this->WeatherFileExists = false; // Set to true if a weather file exists
            this->LocationTitle = "";        // Location Title from input File
            this->LocationGathered = false;  // flag to show if Location exists on Input File (we assume one is

            this->GetBranchInputOneTimeFlag = true;
            this->GetEnvironmentFirstCall = true;
            this->PrntEnvHeaders = true;
            this->WeatherFileLatitude = 0.0;
            this->WeatherFileLongitude = 0.0;
            this->WeatherFileTimeZone = 0.0;
            this->WeatherFileElevation = 0.0;
            this->siteShallowGroundTempsPtr.reset();
            this->siteBuildingSurfaceGroundTempsPtr.reset();
            this->siteFCFactorMethodGroundTempsPtr.reset();
            this->siteDeepGroundTempsPtr.reset();
            this->GroundTempsFCFromEPWHeader = Array1D<Real64>(12, 0.0);
            this->GroundReflectances = Array1D<Real64>(12, 0.2);

            this->SnowGndRefModifier = 1.0;              // Modifier to ground reflectance during snow
            this->SnowGndRefModifierForDayltg = 1.0;     // Modifier to ground reflectance during snow for daylighting
            this->WaterMainsTempsMethod = WeatherManager::WaterMainsTempCalcMethod::FixedDefault;
            this->WaterMainsTempsSchedule = 0;           // Water mains temperature schedule
            this->WaterMainsTempsAnnualAvgAirTemp = 0.0; // Annual average outdoor air temperature (C)
            this->WaterMainsTempsMaxDiffAirTemp = 0.0;   // Maximum difference in monthly average outdoor air temperatures (deltaC)
            this->WaterMainsTempsScheduleName = "";      // water mains tempeature schedule name
            this->wthFCGroundTemps = false;
            this->TotRunPers = 0;    // Total number of Run Periods (Weather data) to Setup
            this->TotRunDesPers = 0; // Total number of Run Design Periods (Weather data) to Setup
            this->NumSpecialDays = 0;

            this->SpecialDayTypes = Array1D<int>(366, 0);
            this->WeekDayTypes = Array1D<int>(366, 0);
            this->DSTIndex = Array1D<int>(366, 0);

            this->NumDataPeriods = 0;
            this->NumIntervalsPerHour = 1;
            this->UseDaylightSaving = true;             // True if user says to use Weather File specified DaylightSaving Period
            this->UseSpecialDays = true;                // True if user says to use Weather File specified Special Days for current RunPeriod
            this->UseRainValues = true;                 // True if rain values from weather file are to be used
            this->UseSnowValues = true;                 // True if snow values from weather file are to be used
            this->EPWDaylightSaving = false;            // True if a DaylightSaving Time Period is input (EPW files)
            this->IDFDaylightSaving = false;            // True if a DaylightSaving Time Period is input (IDF files)
            this->DaylightSavingIsActive = false;       // True if a DaylightSavingPeriod should be used for Environment
            this->WFAllowsLeapYears = false;            // True if the Weather File (WF) header has "Yes" for Leap Years
            this->curSimDayForEndOfRunPeriod = 0;       // normal=number days in sim, but different when repeating runperiods or multi-year files
            this->Envrn = 0;                            // Counter for environments
            this->NumOfEnvrn = 0;                       // Number of environments to be simulated
            this->NumEPWTypExtSets = 0;                 // Number of Typical/Extreme on weather file.
            this->NumWPSkyTemperatures = 0;             // Number of WeatherProperty:SkyTemperature items in input file
            this->TodayIsRain.deallocate();             // Rain indicator, true=rain
            this->TodayIsSnow.deallocate();             // Snow indicator, true=snow
            this->TodayOutDryBulbTemp.deallocate();     // Dry bulb temperature of outside air
            this->TodayOutDewPointTemp.deallocate();    // Dew Point Temperature of outside air
            this->TodayOutBaroPress.deallocate();       // Barometric pressure of outside air
            this->TodayOutRelHum.deallocate();          // Relative Humidity of outside air
            this->TodayWindSpeed.deallocate();          // Wind speed of outside air
            this->TodayWindDir.deallocate();            // Wind direction of outside air
            this->TodaySkyTemp.deallocate();            // Sky temperature
            this->TodayHorizIRSky.deallocate();         // Horizontal IR from Sky
            this->TodayBeamSolarRad.deallocate();       // Direct normal solar irradiance
            this->TodayDifSolarRad.deallocate();        // Sky diffuse horizontal solar irradiance
            this->TodayAlbedo.deallocate();             // Albedo
            this->TodayLiquidPrecip.deallocate();       // Liquid Precipitation Depth (mm)
            this->TodayTotalSkyCover.deallocate();      // Total Sky Cover
            this->TomorrowOpaqueSkyCover.deallocate();  // Opaque Sky Cover {tenth of sky}
            this->TomorrowIsRain.deallocate();          // Rain indicator, true=rain
            this->TomorrowIsSnow.deallocate();          // Snow indicator, true=snow
            this->TomorrowOutDryBulbTemp.deallocate();  // Dry bulb temperature of outside air
            this->TomorrowOutDewPointTemp.deallocate(); // Dew Point Temperature of outside air
            this->TomorrowOutBaroPress.deallocate();    // Barometric pressure of outside air
            this->TomorrowOutRelHum.deallocate();       // Relative Humidity of outside air
            this->TomorrowWindSpeed.deallocate();       // Wind speed of outside air
            this->TomorrowWindDir.deallocate();         // Wind direction of outside air
            this->TomorrowSkyTemp.deallocate();         // Sky temperature
            this->TomorrowHorizIRSky.deallocate();      // Horizontal IR from Sky
            this->TomorrowBeamSolarRad.deallocate();    // Direct normal solar irradiance
            this->TomorrowDifSolarRad.deallocate();     // Sky diffuse horizontal solar irradiance
            this->TomorrowAlbedo.deallocate();          // Albedo
            this->TomorrowLiquidPrecip.deallocate();    // Liquid Precipitation Depth
            this->TomorrowTotalSkyCover.deallocate();   // Total Sky Cover {tenth of sky}
            this->TomorrowOpaqueSkyCover.deallocate();  // Opaque Sky Cover {tenth of sky}
            this->DDDBRngModifier.deallocate();         // Design Day Dry-bulb Temperature Range Modifier
            this->DDHumIndModifier.deallocate();        // Design Day relative humidity values
            this->DDBeamSolarValues.deallocate();       // Design Day Beam Solar Values
            this->DDDiffuseSolarValues.deallocate();    // Design Day Relative Humidity Values
            this->DDSkyTempScheduleValues.deallocate(); // Sky temperature - DesignDay input
            this->RptIsRain = 0;                        // Rain Report Value
            this->RptIsSnow = 0;                        // Snow Report Value
            this->RptDayType = 0;                       // DayType Report Value

            this->HrAngle = 0.0;                                     // Current Hour Angle
            this->SolarAltitudeAngle = 0.0;                          // Angle of Solar Altitude (degrees)
            this->SolarAzimuthAngle = 0.0;                           // Angle of Solar Azimuth (degrees)
            this->HorizIRSky = 0.0;                                  // Horizontal Infrared Radiation Intensity (W/m2)
            this->TimeStepFraction = 0.0;                            // Fraction of hour each time step represents
            this->SPSiteDryBulbRangeModScheduleValue.deallocate();   // reporting Drybulb Temperature Range Modifier Schedule Value
            this->SPSiteHumidityConditionScheduleValue.deallocate(); // reporting Humidity Condition Schedule Value
            this->SPSiteBeamSolarScheduleValue.deallocate();         // reporting Beam Solar Schedule Value
            this->SPSiteDiffuseSolarScheduleValue.deallocate();      // reporting Diffuse Solar Schedule Value
            this->SPSiteSkyTemperatureScheduleValue.deallocate();    // reporting SkyTemperature Modifier Schedule Value
            this->SPSiteScheduleNamePtr.deallocate();                // SP Site Schedule Name Ptrs
            this->SPSiteScheduleUnits.deallocate();                  // SP Site Schedule Units
            this->NumSPSiteScheduleNamePtrs = 0;                     // Number of SP Site Schedules (DesignDay only)
            this->Interpolation.deallocate();                        // Interpolation values based on Number of Time Steps in Hour
            this->SolarInterpolation.deallocate();                   // Solar Interpolation values based on

            this->LeapYearAdd = 0;
            this->DatesShouldBeReset = false;
            this->StartDatesCycleShouldBeReset = false; // True when start dates on repeat should be reset
            this->Jan1DatesShouldBeReset = false;       // True if Jan 1 should signal reset of dates
            this->TodayVariables = WeatherManager::DayWeatherVariables();
            this->TomorrowVariables = WeatherManager::DayWeatherVariables();
            this->DesignDay.deallocate();
            this->Missing = WeatherManager::MissingData();
            this->Missed = WeatherManager::MissingDataCounts();
            this->OutOfRange = WeatherManager::RangeDataCounts();
            this->DesDayInput.deallocate(); // Design day Input Data
            this->Environment.deallocate(); // Environment data
            this->RunPeriodInput.deallocate();
            this->RunPeriodInputUniqueNames.clear();
            this->RunPeriodDesignInput.deallocate();
            this->RunPeriodDesignInputUniqueNames.clear();
            this->TypicalExtremePeriods.deallocate();

            this->EPWDST.StDateType = WeatherManager::DateType::InvalidDate;
            this->EPWDST.StWeekDay = 0;
            this->EPWDST.StMon = 0;
            this->EPWDST.StDay = 0;
            this->EPWDST.EnDateType = WeatherManager::DateType::InvalidDate;
            this->EPWDST.EnMon = 0;
            this->EPWDST.EnDay = 0;
            this->EPWDST.EnWeekDay = 0;

            this->IDFDST.StDateType = WeatherManager::DateType::InvalidDate;
            this->IDFDST.StWeekDay = 0;
            this->IDFDST.StMon = 0;
            this->IDFDST.StDay = 0;
            this->IDFDST.EnDateType = WeatherManager::DateType::InvalidDate;
            this->IDFDST.EnMon = 0;
            this->IDFDST.EnDay = 0;
            this->IDFDST.EnWeekDay = 0;

            this->DST.StDateType = WeatherManager::DateType::InvalidDate;
            this->DST.StWeekDay = 0;
            this->DST.StMon = 0;
            this->DST.StDay = 0;
            this->DST.EnDateType = WeatherManager::DateType::InvalidDate;
            this->DST.EnMon = 0;
            this->DST.EnDay = 0;
            this->DST.EnWeekDay = 0;
            this->WPSkyTemperature.deallocate();
            this->SpecialDays.deallocate();
            this->DataPeriods.deallocate();

            this->underwaterBoundaries.clear();

            // ManageWeather static vars
            this->PrintEnvrnStamp = false;

            // InitializeWeather static vars
            this->FirstCall = true;
            this->WaterMainsParameterReport = true;

            // SetCurrentWeather static vars
            this->NextHour = 1;

            // ReadEPlusWeatherForDay static vars
            this->CurDayOfWeek = 1;
            this->ReadEPlusWeatherCurTime = 1.0;
            this->LastHourSet = false;

            // SetUpDesignDay static vars
            this->PrintDDHeader = true;

            this->LastHrOutDryBulbTemp = 0.0;
            this->LastHrOutDewPointTemp = 0.0;
            this->LastHrOutBaroPress = 0.0;
            this->LastHrOutRelHum = 0.0;
            this->LastHrWindSpeed = 0.0;
            this->LastHrWindDir = 0.0;
            this->LastHrSkyTemp = 0.0;
            this->LastHrHorizIRSky = 0.0;
            this->LastHrBeamSolarRad = 0.0;
            this->LastHrDifSolarRad = 0.0;
            this->LastHrAlbedo = 0.0;
            this->LastHrLiquidPrecip = 0.0;
            this->LastHrTotalSkyCover = 0.0;
            this->LastHrOpaqueSkyCover = 0.0;
            this->NextHrBeamSolarRad = 0.0;
            this->NextHrDifSolarRad = 0.0;
            this->NextHrLiquidPrecip = 0.0;

            // ProcessEPWHeader static vars
            this->EPWHeaderTitle = "";
        }

        // Default Constructor
        WeatherManagerData()
            : GetBranchInputOneTimeFlag(true), GetEnvironmentFirstCall(true), PrntEnvHeaders(true), FirstCall(true),
              WaterMainsParameterReport(true), PrintEnvrnStamp(false), Sigma(5.6697e-8),
              YearOfSim(1), NumDaysInYear(365), EnvironmentReportNbr(0), EnvironmentReportChr(""),
              WeatherFileExists(false),
              LocationGathered(false), WeatherFileLatitude(0.0), WeatherFileLongitude(0.0),
              WeatherFileTimeZone(0.0), WeatherFileElevation(0.0),
              GroundTempsFCFromEPWHeader(12, 0.0), GroundReflectances(12, 0.2), SnowGndRefModifier(1.0),
              SnowGndRefModifierForDayltg(1.0), WaterMainsTempsMethod{WeatherManager::WaterMainsTempCalcMethod::FixedDefault}, WaterMainsTempsSchedule(0),
              WaterMainsTempsAnnualAvgAirTemp(0.0), WaterMainsTempsMaxDiffAirTemp(0.0), WaterMainsTempsScheduleName(""),
              wthFCGroundTemps(false), TotRunPers(0), TotRunDesPers(0),
              NumSpecialDays(0), SpecialDayTypes(366, 0), WeekDayTypes(366, 0), DSTIndex(366, 0),
              NumDataPeriods(0), NumIntervalsPerHour(1), UseDaylightSaving(true), UseSpecialDays(true),
              UseRainValues(true), UseSnowValues(true), EPWDaylightSaving(false), IDFDaylightSaving(false),
              DaylightSavingIsActive(false), WFAllowsLeapYears(false),
              curSimDayForEndOfRunPeriod(0), Envrn(0), NumOfEnvrn(0), NumEPWTypExtSets(0), NumWPSkyTemperatures(0),
              RptIsRain(0), RptIsSnow(0), RptDayType(0), HrAngle(0.0),
              SolarAltitudeAngle(0.0), SolarAzimuthAngle(0.0), HorizIRSky(0.0), TimeStepFraction(0.0),
              NumSPSiteScheduleNamePtrs(0), EndDayOfMonth(12, {31, 28, 31, 30, 31, 30, 31, 31, 30, 31, 30, 31}),
              LeapYearAdd(0), DatesShouldBeReset(false),
              StartDatesCycleShouldBeReset(false), Jan1DatesShouldBeReset(false), RPReadAllWeatherData(false)
        {
        }
    };
=======
        this->EPWHeaderTitle = "";
    }

    // Default Constructor
    WeatherManagerData()
        : GetBranchInputOneTimeFlag(true), GetEnvironmentFirstCall(true), PrntEnvHeaders(true), FirstCall(true), WaterMainsParameterReport(true),
          PrintEnvrnStamp(false), Sigma(5.6697e-8), YearOfSim(1), NumDaysInYear(365), EnvironmentReportNbr(0), EnvironmentReportChr(""),
          WeatherFileExists(false), LocationGathered(false), WeatherFileLatitude(0.0), WeatherFileLongitude(0.0), WeatherFileTimeZone(0.0),
          WeatherFileElevation(0.0), GroundTempsFCFromEPWHeader(12, 0.0), GroundReflectances(12, 0.2), SnowGndRefModifier(1.0),
          SnowGndRefModifierForDayltg(1.0), WaterMainsTempsSchedule(0), WaterMainsTempsAnnualAvgAirTemp(0.0), WaterMainsTempsMaxDiffAirTemp(0.0),
          WaterMainsTempsScheduleName(""), wthFCGroundTemps(false), TotRunPers(0), TotRunDesPers(0), NumSpecialDays(0), SpecialDayTypes(366, 0),
          WeekDayTypes(366, 0), DSTIndex(366, 0), NumDataPeriods(0), NumIntervalsPerHour(1), UseDaylightSaving(true), UseSpecialDays(true),
          UseRainValues(true), UseSnowValues(true), EPWDaylightSaving(false), IDFDaylightSaving(false), DaylightSavingIsActive(false),
          WFAllowsLeapYears(false), curSimDayForEndOfRunPeriod(0), Envrn(0), NumOfEnvrn(0), NumEPWTypExtSets(0), NumWPSkyTemperatures(0),
          RptIsRain(0), RptIsSnow(0), RptDayType(0), HrAngle(0.0), SolarAltitudeAngle(0.0), SolarAzimuthAngle(0.0), HorizIRSky(0.0),
          TimeStepFraction(0.0), NumSPSiteScheduleNamePtrs(0), EndDayOfMonth(12, {31, 28, 31, 30, 31, 30, 31, 31, 30, 31, 30, 31}), LeapYearAdd(0),
          DatesShouldBeReset(false), StartDatesCycleShouldBeReset(false), Jan1DatesShouldBeReset(false), RPReadAllWeatherData(false)
    {
    }
};
>>>>>>> 24b40a74
} // namespace EnergyPlus

#endif<|MERGE_RESOLUTION|>--- conflicted
+++ resolved
@@ -1026,6 +1026,7 @@
 
         this->SnowGndRefModifier = 1.0;              // Modifier to ground reflectance during snow
         this->SnowGndRefModifierForDayltg = 1.0;     // Modifier to ground reflectance during snow for daylighting
+        this->WaterMainsTempsMethod = WeatherManager::WaterMainsTempCalcMethod::FixedDefault;
         this->WaterMainsTempsSchedule = 0;           // Water mains temperature schedule
         this->WaterMainsTempsAnnualAvgAirTemp = 0.0; // Annual average outdoor air temperature (C)
         this->WaterMainsTempsMaxDiffAirTemp = 0.0;   // Maximum difference in monthly average outdoor air temperatures (deltaC)
@@ -1198,236 +1199,6 @@
         this->NextHrLiquidPrecip = 0.0;
 
         // ProcessEPWHeader static vars
-<<<<<<< HEAD
-        std::string EPWHeaderTitle;
-
-        void clear_state() override
-        {
-            this->YearOfSim = 1;             // The Present year of Simulation.
-            this->EnvironmentReportNbr = 0;  // Report number for the environment stamp
-            this->EnvironmentReportChr = ""; // Report number for the environment stamp (character -- for printing)
-            this->WeatherFileExists = false; // Set to true if a weather file exists
-            this->LocationTitle = "";        // Location Title from input File
-            this->LocationGathered = false;  // flag to show if Location exists on Input File (we assume one is
-
-            this->GetBranchInputOneTimeFlag = true;
-            this->GetEnvironmentFirstCall = true;
-            this->PrntEnvHeaders = true;
-            this->WeatherFileLatitude = 0.0;
-            this->WeatherFileLongitude = 0.0;
-            this->WeatherFileTimeZone = 0.0;
-            this->WeatherFileElevation = 0.0;
-            this->siteShallowGroundTempsPtr.reset();
-            this->siteBuildingSurfaceGroundTempsPtr.reset();
-            this->siteFCFactorMethodGroundTempsPtr.reset();
-            this->siteDeepGroundTempsPtr.reset();
-            this->GroundTempsFCFromEPWHeader = Array1D<Real64>(12, 0.0);
-            this->GroundReflectances = Array1D<Real64>(12, 0.2);
-
-            this->SnowGndRefModifier = 1.0;              // Modifier to ground reflectance during snow
-            this->SnowGndRefModifierForDayltg = 1.0;     // Modifier to ground reflectance during snow for daylighting
-            this->WaterMainsTempsMethod = WeatherManager::WaterMainsTempCalcMethod::FixedDefault;
-            this->WaterMainsTempsSchedule = 0;           // Water mains temperature schedule
-            this->WaterMainsTempsAnnualAvgAirTemp = 0.0; // Annual average outdoor air temperature (C)
-            this->WaterMainsTempsMaxDiffAirTemp = 0.0;   // Maximum difference in monthly average outdoor air temperatures (deltaC)
-            this->WaterMainsTempsScheduleName = "";      // water mains tempeature schedule name
-            this->wthFCGroundTemps = false;
-            this->TotRunPers = 0;    // Total number of Run Periods (Weather data) to Setup
-            this->TotRunDesPers = 0; // Total number of Run Design Periods (Weather data) to Setup
-            this->NumSpecialDays = 0;
-
-            this->SpecialDayTypes = Array1D<int>(366, 0);
-            this->WeekDayTypes = Array1D<int>(366, 0);
-            this->DSTIndex = Array1D<int>(366, 0);
-
-            this->NumDataPeriods = 0;
-            this->NumIntervalsPerHour = 1;
-            this->UseDaylightSaving = true;             // True if user says to use Weather File specified DaylightSaving Period
-            this->UseSpecialDays = true;                // True if user says to use Weather File specified Special Days for current RunPeriod
-            this->UseRainValues = true;                 // True if rain values from weather file are to be used
-            this->UseSnowValues = true;                 // True if snow values from weather file are to be used
-            this->EPWDaylightSaving = false;            // True if a DaylightSaving Time Period is input (EPW files)
-            this->IDFDaylightSaving = false;            // True if a DaylightSaving Time Period is input (IDF files)
-            this->DaylightSavingIsActive = false;       // True if a DaylightSavingPeriod should be used for Environment
-            this->WFAllowsLeapYears = false;            // True if the Weather File (WF) header has "Yes" for Leap Years
-            this->curSimDayForEndOfRunPeriod = 0;       // normal=number days in sim, but different when repeating runperiods or multi-year files
-            this->Envrn = 0;                            // Counter for environments
-            this->NumOfEnvrn = 0;                       // Number of environments to be simulated
-            this->NumEPWTypExtSets = 0;                 // Number of Typical/Extreme on weather file.
-            this->NumWPSkyTemperatures = 0;             // Number of WeatherProperty:SkyTemperature items in input file
-            this->TodayIsRain.deallocate();             // Rain indicator, true=rain
-            this->TodayIsSnow.deallocate();             // Snow indicator, true=snow
-            this->TodayOutDryBulbTemp.deallocate();     // Dry bulb temperature of outside air
-            this->TodayOutDewPointTemp.deallocate();    // Dew Point Temperature of outside air
-            this->TodayOutBaroPress.deallocate();       // Barometric pressure of outside air
-            this->TodayOutRelHum.deallocate();          // Relative Humidity of outside air
-            this->TodayWindSpeed.deallocate();          // Wind speed of outside air
-            this->TodayWindDir.deallocate();            // Wind direction of outside air
-            this->TodaySkyTemp.deallocate();            // Sky temperature
-            this->TodayHorizIRSky.deallocate();         // Horizontal IR from Sky
-            this->TodayBeamSolarRad.deallocate();       // Direct normal solar irradiance
-            this->TodayDifSolarRad.deallocate();        // Sky diffuse horizontal solar irradiance
-            this->TodayAlbedo.deallocate();             // Albedo
-            this->TodayLiquidPrecip.deallocate();       // Liquid Precipitation Depth (mm)
-            this->TodayTotalSkyCover.deallocate();      // Total Sky Cover
-            this->TomorrowOpaqueSkyCover.deallocate();  // Opaque Sky Cover {tenth of sky}
-            this->TomorrowIsRain.deallocate();          // Rain indicator, true=rain
-            this->TomorrowIsSnow.deallocate();          // Snow indicator, true=snow
-            this->TomorrowOutDryBulbTemp.deallocate();  // Dry bulb temperature of outside air
-            this->TomorrowOutDewPointTemp.deallocate(); // Dew Point Temperature of outside air
-            this->TomorrowOutBaroPress.deallocate();    // Barometric pressure of outside air
-            this->TomorrowOutRelHum.deallocate();       // Relative Humidity of outside air
-            this->TomorrowWindSpeed.deallocate();       // Wind speed of outside air
-            this->TomorrowWindDir.deallocate();         // Wind direction of outside air
-            this->TomorrowSkyTemp.deallocate();         // Sky temperature
-            this->TomorrowHorizIRSky.deallocate();      // Horizontal IR from Sky
-            this->TomorrowBeamSolarRad.deallocate();    // Direct normal solar irradiance
-            this->TomorrowDifSolarRad.deallocate();     // Sky diffuse horizontal solar irradiance
-            this->TomorrowAlbedo.deallocate();          // Albedo
-            this->TomorrowLiquidPrecip.deallocate();    // Liquid Precipitation Depth
-            this->TomorrowTotalSkyCover.deallocate();   // Total Sky Cover {tenth of sky}
-            this->TomorrowOpaqueSkyCover.deallocate();  // Opaque Sky Cover {tenth of sky}
-            this->DDDBRngModifier.deallocate();         // Design Day Dry-bulb Temperature Range Modifier
-            this->DDHumIndModifier.deallocate();        // Design Day relative humidity values
-            this->DDBeamSolarValues.deallocate();       // Design Day Beam Solar Values
-            this->DDDiffuseSolarValues.deallocate();    // Design Day Relative Humidity Values
-            this->DDSkyTempScheduleValues.deallocate(); // Sky temperature - DesignDay input
-            this->RptIsRain = 0;                        // Rain Report Value
-            this->RptIsSnow = 0;                        // Snow Report Value
-            this->RptDayType = 0;                       // DayType Report Value
-
-            this->HrAngle = 0.0;                                     // Current Hour Angle
-            this->SolarAltitudeAngle = 0.0;                          // Angle of Solar Altitude (degrees)
-            this->SolarAzimuthAngle = 0.0;                           // Angle of Solar Azimuth (degrees)
-            this->HorizIRSky = 0.0;                                  // Horizontal Infrared Radiation Intensity (W/m2)
-            this->TimeStepFraction = 0.0;                            // Fraction of hour each time step represents
-            this->SPSiteDryBulbRangeModScheduleValue.deallocate();   // reporting Drybulb Temperature Range Modifier Schedule Value
-            this->SPSiteHumidityConditionScheduleValue.deallocate(); // reporting Humidity Condition Schedule Value
-            this->SPSiteBeamSolarScheduleValue.deallocate();         // reporting Beam Solar Schedule Value
-            this->SPSiteDiffuseSolarScheduleValue.deallocate();      // reporting Diffuse Solar Schedule Value
-            this->SPSiteSkyTemperatureScheduleValue.deallocate();    // reporting SkyTemperature Modifier Schedule Value
-            this->SPSiteScheduleNamePtr.deallocate();                // SP Site Schedule Name Ptrs
-            this->SPSiteScheduleUnits.deallocate();                  // SP Site Schedule Units
-            this->NumSPSiteScheduleNamePtrs = 0;                     // Number of SP Site Schedules (DesignDay only)
-            this->Interpolation.deallocate();                        // Interpolation values based on Number of Time Steps in Hour
-            this->SolarInterpolation.deallocate();                   // Solar Interpolation values based on
-
-            this->LeapYearAdd = 0;
-            this->DatesShouldBeReset = false;
-            this->StartDatesCycleShouldBeReset = false; // True when start dates on repeat should be reset
-            this->Jan1DatesShouldBeReset = false;       // True if Jan 1 should signal reset of dates
-            this->TodayVariables = WeatherManager::DayWeatherVariables();
-            this->TomorrowVariables = WeatherManager::DayWeatherVariables();
-            this->DesignDay.deallocate();
-            this->Missing = WeatherManager::MissingData();
-            this->Missed = WeatherManager::MissingDataCounts();
-            this->OutOfRange = WeatherManager::RangeDataCounts();
-            this->DesDayInput.deallocate(); // Design day Input Data
-            this->Environment.deallocate(); // Environment data
-            this->RunPeriodInput.deallocate();
-            this->RunPeriodInputUniqueNames.clear();
-            this->RunPeriodDesignInput.deallocate();
-            this->RunPeriodDesignInputUniqueNames.clear();
-            this->TypicalExtremePeriods.deallocate();
-
-            this->EPWDST.StDateType = WeatherManager::DateType::InvalidDate;
-            this->EPWDST.StWeekDay = 0;
-            this->EPWDST.StMon = 0;
-            this->EPWDST.StDay = 0;
-            this->EPWDST.EnDateType = WeatherManager::DateType::InvalidDate;
-            this->EPWDST.EnMon = 0;
-            this->EPWDST.EnDay = 0;
-            this->EPWDST.EnWeekDay = 0;
-
-            this->IDFDST.StDateType = WeatherManager::DateType::InvalidDate;
-            this->IDFDST.StWeekDay = 0;
-            this->IDFDST.StMon = 0;
-            this->IDFDST.StDay = 0;
-            this->IDFDST.EnDateType = WeatherManager::DateType::InvalidDate;
-            this->IDFDST.EnMon = 0;
-            this->IDFDST.EnDay = 0;
-            this->IDFDST.EnWeekDay = 0;
-
-            this->DST.StDateType = WeatherManager::DateType::InvalidDate;
-            this->DST.StWeekDay = 0;
-            this->DST.StMon = 0;
-            this->DST.StDay = 0;
-            this->DST.EnDateType = WeatherManager::DateType::InvalidDate;
-            this->DST.EnMon = 0;
-            this->DST.EnDay = 0;
-            this->DST.EnWeekDay = 0;
-            this->WPSkyTemperature.deallocate();
-            this->SpecialDays.deallocate();
-            this->DataPeriods.deallocate();
-
-            this->underwaterBoundaries.clear();
-
-            // ManageWeather static vars
-            this->PrintEnvrnStamp = false;
-
-            // InitializeWeather static vars
-            this->FirstCall = true;
-            this->WaterMainsParameterReport = true;
-
-            // SetCurrentWeather static vars
-            this->NextHour = 1;
-
-            // ReadEPlusWeatherForDay static vars
-            this->CurDayOfWeek = 1;
-            this->ReadEPlusWeatherCurTime = 1.0;
-            this->LastHourSet = false;
-
-            // SetUpDesignDay static vars
-            this->PrintDDHeader = true;
-
-            this->LastHrOutDryBulbTemp = 0.0;
-            this->LastHrOutDewPointTemp = 0.0;
-            this->LastHrOutBaroPress = 0.0;
-            this->LastHrOutRelHum = 0.0;
-            this->LastHrWindSpeed = 0.0;
-            this->LastHrWindDir = 0.0;
-            this->LastHrSkyTemp = 0.0;
-            this->LastHrHorizIRSky = 0.0;
-            this->LastHrBeamSolarRad = 0.0;
-            this->LastHrDifSolarRad = 0.0;
-            this->LastHrAlbedo = 0.0;
-            this->LastHrLiquidPrecip = 0.0;
-            this->LastHrTotalSkyCover = 0.0;
-            this->LastHrOpaqueSkyCover = 0.0;
-            this->NextHrBeamSolarRad = 0.0;
-            this->NextHrDifSolarRad = 0.0;
-            this->NextHrLiquidPrecip = 0.0;
-
-            // ProcessEPWHeader static vars
-            this->EPWHeaderTitle = "";
-        }
-
-        // Default Constructor
-        WeatherManagerData()
-            : GetBranchInputOneTimeFlag(true), GetEnvironmentFirstCall(true), PrntEnvHeaders(true), FirstCall(true),
-              WaterMainsParameterReport(true), PrintEnvrnStamp(false), Sigma(5.6697e-8),
-              YearOfSim(1), NumDaysInYear(365), EnvironmentReportNbr(0), EnvironmentReportChr(""),
-              WeatherFileExists(false),
-              LocationGathered(false), WeatherFileLatitude(0.0), WeatherFileLongitude(0.0),
-              WeatherFileTimeZone(0.0), WeatherFileElevation(0.0),
-              GroundTempsFCFromEPWHeader(12, 0.0), GroundReflectances(12, 0.2), SnowGndRefModifier(1.0),
-              SnowGndRefModifierForDayltg(1.0), WaterMainsTempsMethod{WeatherManager::WaterMainsTempCalcMethod::FixedDefault}, WaterMainsTempsSchedule(0),
-              WaterMainsTempsAnnualAvgAirTemp(0.0), WaterMainsTempsMaxDiffAirTemp(0.0), WaterMainsTempsScheduleName(""),
-              wthFCGroundTemps(false), TotRunPers(0), TotRunDesPers(0),
-              NumSpecialDays(0), SpecialDayTypes(366, 0), WeekDayTypes(366, 0), DSTIndex(366, 0),
-              NumDataPeriods(0), NumIntervalsPerHour(1), UseDaylightSaving(true), UseSpecialDays(true),
-              UseRainValues(true), UseSnowValues(true), EPWDaylightSaving(false), IDFDaylightSaving(false),
-              DaylightSavingIsActive(false), WFAllowsLeapYears(false),
-              curSimDayForEndOfRunPeriod(0), Envrn(0), NumOfEnvrn(0), NumEPWTypExtSets(0), NumWPSkyTemperatures(0),
-              RptIsRain(0), RptIsSnow(0), RptDayType(0), HrAngle(0.0),
-              SolarAltitudeAngle(0.0), SolarAzimuthAngle(0.0), HorizIRSky(0.0), TimeStepFraction(0.0),
-              NumSPSiteScheduleNamePtrs(0), EndDayOfMonth(12, {31, 28, 31, 30, 31, 30, 31, 31, 30, 31, 30, 31}),
-              LeapYearAdd(0), DatesShouldBeReset(false),
-              StartDatesCycleShouldBeReset(false), Jan1DatesShouldBeReset(false), RPReadAllWeatherData(false)
-        {
-        }
-    };
-=======
         this->EPWHeaderTitle = "";
     }
 
@@ -1437,7 +1208,7 @@
           PrintEnvrnStamp(false), Sigma(5.6697e-8), YearOfSim(1), NumDaysInYear(365), EnvironmentReportNbr(0), EnvironmentReportChr(""),
           WeatherFileExists(false), LocationGathered(false), WeatherFileLatitude(0.0), WeatherFileLongitude(0.0), WeatherFileTimeZone(0.0),
           WeatherFileElevation(0.0), GroundTempsFCFromEPWHeader(12, 0.0), GroundReflectances(12, 0.2), SnowGndRefModifier(1.0),
-          SnowGndRefModifierForDayltg(1.0), WaterMainsTempsSchedule(0), WaterMainsTempsAnnualAvgAirTemp(0.0), WaterMainsTempsMaxDiffAirTemp(0.0),
+          SnowGndRefModifierForDayltg(1.0), WaterMainsTempsMethod{WeatherManager::WaterMainsTempCalcMethod::FixedDefault}, WaterMainsTempsSchedule(0), WaterMainsTempsAnnualAvgAirTemp(0.0), WaterMainsTempsMaxDiffAirTemp(0.0),
           WaterMainsTempsScheduleName(""), wthFCGroundTemps(false), TotRunPers(0), TotRunDesPers(0), NumSpecialDays(0), SpecialDayTypes(366, 0),
           WeekDayTypes(366, 0), DSTIndex(366, 0), NumDataPeriods(0), NumIntervalsPerHour(1), UseDaylightSaving(true), UseSpecialDays(true),
           UseRainValues(true), UseSnowValues(true), EPWDaylightSaving(false), IDFDaylightSaving(false), DaylightSavingIsActive(false),
@@ -1448,7 +1219,6 @@
     {
     }
 };
->>>>>>> 24b40a74
 } // namespace EnergyPlus
 
 #endif