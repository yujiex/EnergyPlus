--- conflicted
+++ resolved
@@ -96,33 +96,6 @@
     // METHODOLOGY EMPLOYED:
     // Based on cooling tower by Shirey, Raustad: Dec 2000; Shirey, Sept 2002
 
-<<<<<<< HEAD
-    // Using/Aliasing
-    using namespace DataPrecisionGlobals;
-    using DataGlobals::KelvinConv;
-    using DataGlobals::SecInHour;
-    using DataGlobals::WarmupFlag;
-    using namespace DataHVACGlobals;
-    using namespace DataLoopNode;
-    using DataBranchAirLoopPlant::MassFlowTolerance;
-    using DataEnvironment::OutBaroPress;
-    using DataEnvironment::OutDryBulbTemp;
-    using DataEnvironment::OutHumRat;
-    using DataEnvironment::OutWetBulbTemp;
-    using DataEnvironment::StdBaroPress;
-    using DataPlant::PlantLoop;
-    using FluidProperties::GetDensityGlycol;
-    using FluidProperties::GetSpecificHeatGlycol;
-    using General::TrimSigDigits;
-    using Psychrometrics::PsyCpAirFnW;
-    using Psychrometrics::PsyHFnTdbRhPb;
-    using Psychrometrics::PsyRhoAirFnPbTdbW;
-    using Psychrometrics::PsyTsatFnHPb;
-    using Psychrometrics::PsyWFnTdbH;
-    using Psychrometrics::PsyWFnTdbTwbPb;
-
-=======
->>>>>>> c79c6923
     std::string const cEvapFluidCooler_SingleSpeed("EvaporativeFluidCooler:SingleSpeed");
     std::string const cEvapFluidCooler_TwoSpeed("EvaporativeFluidCooler:TwoSpeed");
 
@@ -2236,24 +2209,12 @@
         if (UAdesign == 0.0) return;
 
         // set water and air properties
-<<<<<<< HEAD
-        AirDensity = PsyRhoAirFnPbTdbW(
-            SimpleEvapFluidCoolerInlet(EvapFluidCoolerNum).AirPress, InletAirTemp, SimpleEvapFluidCoolerInlet(EvapFluidCoolerNum).AirHumRat);
-        AirMassFlowRate = AirFlowRate * AirDensity;
-        CpAir = PsyCpAirFnW(SimpleEvapFluidCoolerInlet(EvapFluidCoolerNum).AirHumRat);
-        CpWater = GetSpecificHeatGlycol(PlantLoop(SimpleEvapFluidCooler(EvapFluidCoolerNum).LoopNum).FluidName,
-                                        InletWaterTemp,
-                                        PlantLoop(SimpleEvapFluidCooler(EvapFluidCoolerNum).LoopNum).FluidIndex,
-                                        RoutineName);
-        InletAirEnthalpy = PsyHFnTdbRhPb(InletAirWetBulb, 1.0, SimpleEvapFluidCoolerInlet(EvapFluidCoolerNum).AirPress);
-=======
         Real64 AirDensity = Psychrometrics::PsyRhoAirFnPbTdbW(this->inletConds.AirPress, InletAirTemp, this->inletConds.AirHumRat);
         Real64 AirMassFlowRate = AirFlowRate * AirDensity;
         Real64 CpAir = Psychrometrics::PsyCpAirFnWTdb(this->inletConds.AirHumRat, InletAirTemp);
         Real64 CpWater = FluidProperties::GetSpecificHeatGlycol(
             DataPlant::PlantLoop(this->LoopNum).FluidName, this->InletWaterTemp, DataPlant::PlantLoop(this->LoopNum).FluidIndex, RoutineName);
         Real64 InletAirEnthalpy = Psychrometrics::PsyHFnTdbRhPb(InletAirWetBulb, 1.0, this->inletConds.AirPress);
->>>>>>> c79c6923
 
         // initialize exiting wet bulb temperature before iterating on final solution
         Real64 OutletAirWetBulb = InletAirWetBulb + 6.0;
