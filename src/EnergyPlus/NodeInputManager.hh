// EnergyPlus, Copyright (c) 1996-2022, The Board of Trustees of the University of Illinois,
// The Regents of the University of California, through Lawrence Berkeley National Laboratory
// (subject to receipt of any required approvals from the U.S. Dept. of Energy), Oak Ridge
// National Laboratory, managed by UT-Battelle, Alliance for Sustainable Energy, LLC, and other
// contributors. All rights reserved.
//
// NOTICE: This Software was developed under funding from the U.S. Department of Energy and the
// U.S. Government consequently retains certain rights. As such, the U.S. Government has been
// granted for itself and others acting on its behalf a paid-up, nonexclusive, irrevocable,
// worldwide license in the Software to reproduce, distribute copies to the public, prepare
// derivative works, and perform publicly and display publicly, and to permit others to do so.
//
// Redistribution and use in source and binary forms, with or without modification, are permitted
// provided that the following conditions are met:
//
// (1) Redistributions of source code must retain the above copyright notice, this list of
//     conditions and the following disclaimer.
//
// (2) Redistributions in binary form must reproduce the above copyright notice, this list of
//     conditions and the following disclaimer in the documentation and/or other materials
//     provided with the distribution.
//
// (3) Neither the name of the University of California, Lawrence Berkeley National Laboratory,
//     the University of Illinois, U.S. Dept. of Energy nor the names of its contributors may be
//     used to endorse or promote products derived from this software without specific prior
//     written permission.
//
// (4) Use of EnergyPlus(TM) Name. If Licensee (i) distributes the software in stand-alone form
//     without changes from the version obtained under this License, or (ii) Licensee makes a
//     reference solely to the software portion of its product, Licensee must refer to the
//     software as "EnergyPlus version X" software, where "X" is the version number Licensee
//     obtained under this License and may not use a different name for the software. Except as
//     specifically required in this Section (4), Licensee shall not use in a company name, a
//     product name, in advertising, publicity, or other promotional activities any name, trade
//     name, trademark, logo, or other designation of "EnergyPlus", "E+", "e+" or confusingly
//     similar designation, without the U.S. Department of Energy's prior written consent.
//
// THIS SOFTWARE IS PROVIDED BY THE COPYRIGHT HOLDERS AND CONTRIBUTORS "AS IS" AND ANY EXPRESS OR
// IMPLIED WARRANTIES, INCLUDING, BUT NOT LIMITED TO, THE IMPLIED WARRANTIES OF MERCHANTABILITY
// AND FITNESS FOR A PARTICULAR PURPOSE ARE DISCLAIMED. IN NO EVENT SHALL THE COPYRIGHT OWNER OR
// CONTRIBUTORS BE LIABLE FOR ANY DIRECT, INDIRECT, INCIDENTAL, SPECIAL, EXEMPLARY, OR
// CONSEQUENTIAL DAMAGES (INCLUDING, BUT NOT LIMITED TO, PROCUREMENT OF SUBSTITUTE GOODS OR
// SERVICES; LOSS OF USE, DATA, OR PROFITS; OR BUSINESS INTERRUPTION) HOWEVER CAUSED AND ON ANY
// THEORY OF LIABILITY, WHETHER IN CONTRACT, STRICT LIABILITY, OR TORT (INCLUDING NEGLIGENCE OR
// OTHERWISE) ARISING IN ANY WAY OUT OF THE USE OF THIS SOFTWARE, EVEN IF ADVISED OF THE
// POSSIBILITY OF SUCH DAMAGE.

#ifndef NodeInputManager_hh_INCLUDED
#define NodeInputManager_hh_INCLUDED

// ObjexxFCL Headers
#include <ObjexxFCL/Array1D.hh>
#include <ObjexxFCL/Optional.hh>

// EnergyPlus Headers
#include <EnergyPlus/Data/BaseData.hh>
#include <EnergyPlus/DataGlobals.hh>
#include <EnergyPlus/DataLoopNode.hh>
#include <EnergyPlus/EnergyPlus.hh>

namespace EnergyPlus {

// Forward declarations
struct EnergyPlusData;

namespace NodeInputManager {

    // Using/Aliasing
    using DataLoopNode::MarkedNodeData;
    using DataLoopNode::NodeData;

    // For GetOnlySingleNode(), GetNodeNums(), etc
    enum class CompFluidStream
    {
        Invalid = -1,
        Primary = 1,
        Secondary = 2,
        Tertiary = 3,
        Num
    };

    struct NodeListDef // Derived Type for Node Lists
    {
        // Members
        std::string Name;         // Name of this Node List
        int NumOfNodesInList;     // Number of Nodes in this Node List
        Array1D_string NodeNames; // List of Names in this Node List
        Array1D_int NodeNumbers;  // Number of each Node (ref NodeNames) in this Node List

        // Default Constructor
        NodeListDef() : NumOfNodesInList(0)
        {
        }
    };

    void GetNodeNums(EnergyPlusData &state,
<<<<<<< HEAD
                     std::string const &Name,                           // Name for which to obtain information
                     int &NumNodes,                                     // Number of nodes accompanying this Name
                     Array1D_int &NodeNumbers,                          // Node Numbers accompanying this Name
                     bool &ErrorsFound,                                 // True when errors are found...
                     DataLoopNode::NodeFluidType nodeFluidType,         // Fluidtype for checking/setting node FluidType
                     DataLoopNode::ConnectionObjectType NodeObjectType, // Node Object Type (i.e. "Chiller:Electric")
                     std::string const &NodeObjectName,                 // Node Object Name (i.e. "MyChiller")
                     DataLoopNode::ConnectionType nodeConnectionType,   // Node Connection Type (see DataLoopNode)
                     CompFluidStream NodeFluidStream,                   // Which Fluid Stream (1,2,3,...)
                     bool ObjectIsParent,                               // True/False
                     Optional_bool_const IncrementFluidStream = _,      // True/False
                     Optional_string_const InputFieldName = _           // Input Field Name
=======
                     std::string const &Name,                                   // Name for which to obtain information
                     int &NumNodes,                                             // Number of nodes accompanying this Name
                     Array1D_int &NodeNumbers,                                  // Node Numbers accompanying this Name
                     bool &ErrorsFound,                                         // True when errors are found...
                     DataLoopNode::NodeFluidType const NodeFluidType,           // Fluidtype for checking/setting node FluidType
                     std::string const &NodeObjectType,                         // Node Object Type (i.e. "Chiller:Electric")
                     std::string const &NodeObjectName,                         // Node Object Name (i.e. "MyChiller")
                     DataLoopNode::NodeConnectionType const NodeConnectionType, // Node Connection Type (see DataLoopNode)
                     CompFluidStream const NodeFluidStream,                     // Which Fluid Stream (1,2,3,...)
                     bool const ObjectIsParent,                                 // True/False
                     Optional_bool_const IncrementFluidStream = _,              // True/False
                     std::string_view const InputFieldName = {}                 // Input Field Name
>>>>>>> 2f3618a6
    );

    void SetupNodeVarsForReporting(EnergyPlusData &state);

    void GetNodeListsInput(EnergyPlusData &state, bool &ErrorsFound); // Set to true when requested Node List not found, unchanged otherwise

    int AssignNodeNumber(EnergyPlusData &state,
                         std::string const &Name,                   // Name for assignment
                         DataLoopNode::NodeFluidType nodeFluidType, // must be valid
                         bool &ErrorsFound);

    int GetOnlySingleNode(EnergyPlusData &state,
                          std::string const &NodeName,
                          bool &errFlag,
<<<<<<< HEAD
                          DataLoopNode::ConnectionObjectType NodeObjectType, // Node Object Type (i.e. "Chiller:Electric")
                          std::string const &NodeObjectName,                 // Node Object Name (i.e. "MyChiller")
                          DataLoopNode::NodeFluidType nodeFluidType,         // Fluidtype for checking/setting node FluidType
                          DataLoopNode::ConnectionType nodeConnectionType,   // Node Connection Type (see DataLoopNode)
                          CompFluidStream NodeFluidStream,                   // Which Fluid Stream (1,2,3,...)
                          bool ObjectIsParent,                               // True/False
                          Optional_string_const InputFieldName = _           // Input Field Name
=======
                          std::string const &NodeObjectType,                         // Node Object Type (i.e. "Chiller:Electric")
                          std::string const &NodeObjectName,                         // Node Object Name (i.e. "MyChiller")
                          DataLoopNode::NodeFluidType const NodeFluidType,           // Fluidtype for checking/setting node FluidType
                          DataLoopNode::NodeConnectionType const NodeConnectionType, // Node Connection Type (see DataLoopNode)
                          CompFluidStream const NodeFluidStream,                     // Which Fluid Stream (1,2,3,...)
                          bool const ObjectIsParent,                                 // True/False
                          std::string_view const InputFieldName = {}                 // Input Field Name
>>>>>>> 2f3618a6
    );

    void InitUniqueNodeCheck(EnergyPlusData &state, std::string const &ContextName);

    void CheckUniqueNodeNames(
        EnergyPlusData &state, std::string const &NodeTypes, bool &ErrorsFound, std::string const &CheckName, std::string const &ObjectName);

    void CheckUniqueNodeNumbers(
        EnergyPlusData &state, std::string const &NodeTypes, bool &ErrorsFound, int const CheckNumber, std::string const ObjectName);

    void EndUniqueNodeCheck(EnergyPlusData &state, std::string const &ContextName);

    void CalcMoreNodeInfo(EnergyPlusData &state);

    void MarkNode(EnergyPlusData &state,
                  int NodeNumber, // Node Number to be marked
                  DataLoopNode::ConnectionObjectType ObjectType,
                  std::string const &ObjectName,
                  std::string const &FieldName);

    void CheckMarkedNodes(EnergyPlusData &state, bool &ErrorsFound);

} // namespace NodeInputManager

struct NodeInputManagerData : BaseGlobalStruct
{

    int NumOfNodeLists = 0;       // Total number of Node Lists in IDF
    int NumOfUniqueNodeNames = 0; // Number of Unique Node Names (current)
    // The following is a module level flag because there are several possible "entries" into
    // this module that may need to get the Node Inputs.
    bool GetNodeInputFlag = true;    // Flag to Get Node Input(s)
    Array1D_int NodeRef;             // Number of times a Node is "referenced"
    std::string CurCheckContextName; // Used in Uniqueness checks
    Array1D_string UniqueNodeNames;  // used in uniqueness checks
    int NumCheckNodes = 0;           // Num of Unique nodes in check
    int MaxCheckNodes = 0;           // Current "max" unique nodes in check
    bool NodeVarsSetup = false;      // Setup indicator of node vars for reporting (also that all nodes have been entered)
    Array1D_bool NodeWetBulbRepReq;
    bool CalcMoreNodeInfoMyOneTimeFlag = true; // one time flag
    Array1D_int GetOnlySingleNodeNodeNums;
    bool GetOnlySingleNodeFirstTime = true;

    // Object Data
    Array1D<NodeInputManager::NodeListDef> NodeLists; // Node Lists

    Real64 RhoAirStdInit;
    Real64 RhoWaterStdInit;
    Array1D_int NodeWetBulbSchedPtr;
    Array1D_bool NodeRelHumidityRepReq;
    Array1D_int NodeRelHumiditySchedPtr;
    Array1D_bool NodeDewPointRepReq;
    Array1D_int NodeDewPointSchedPtr;
    Array1D_bool NodeSpecificHeatRepReq;
    Array1D_int NodeSpecificHeatSchedPtr;
    std::vector<std::string> nodeReportingStrings;
    std::vector<std::string> nodeFluidNames;

    void clear_state() override
    {
        this->CalcMoreNodeInfoMyOneTimeFlag = true;
        this->NumOfNodeLists = 0;
        this->NumOfUniqueNodeNames = 0;
        this->GetNodeInputFlag = true;
        this->NodeRef.deallocate();
        this->CurCheckContextName = std::string();
        this->UniqueNodeNames.deallocate();
        this->NumCheckNodes = 0;
        this->MaxCheckNodes = 0;
        this->NodeVarsSetup = false;
        this->NodeLists.deallocate();
        this->GetOnlySingleNodeNodeNums.deallocate();
        this->GetOnlySingleNodeFirstTime = true;
        this->NodeWetBulbRepReq.deallocate();
    }
};

} // namespace EnergyPlus

#endif<|MERGE_RESOLUTION|>--- conflicted
+++ resolved
@@ -94,7 +94,6 @@
     };
 
     void GetNodeNums(EnergyPlusData &state,
-<<<<<<< HEAD
                      std::string const &Name,                           // Name for which to obtain information
                      int &NumNodes,                                     // Number of nodes accompanying this Name
                      Array1D_int &NodeNumbers,                          // Node Numbers accompanying this Name
@@ -106,21 +105,7 @@
                      CompFluidStream NodeFluidStream,                   // Which Fluid Stream (1,2,3,...)
                      bool ObjectIsParent,                               // True/False
                      Optional_bool_const IncrementFluidStream = _,      // True/False
-                     Optional_string_const InputFieldName = _           // Input Field Name
-=======
-                     std::string const &Name,                                   // Name for which to obtain information
-                     int &NumNodes,                                             // Number of nodes accompanying this Name
-                     Array1D_int &NodeNumbers,                                  // Node Numbers accompanying this Name
-                     bool &ErrorsFound,                                         // True when errors are found...
-                     DataLoopNode::NodeFluidType const NodeFluidType,           // Fluidtype for checking/setting node FluidType
-                     std::string const &NodeObjectType,                         // Node Object Type (i.e. "Chiller:Electric")
-                     std::string const &NodeObjectName,                         // Node Object Name (i.e. "MyChiller")
-                     DataLoopNode::NodeConnectionType const NodeConnectionType, // Node Connection Type (see DataLoopNode)
-                     CompFluidStream const NodeFluidStream,                     // Which Fluid Stream (1,2,3,...)
-                     bool const ObjectIsParent,                                 // True/False
-                     Optional_bool_const IncrementFluidStream = _,              // True/False
-                     std::string_view const InputFieldName = {}                 // Input Field Name
->>>>>>> 2f3618a6
+                     std::string_view const InputFieldName = {}         // Input Field Name
     );
 
     void SetupNodeVarsForReporting(EnergyPlusData &state);
@@ -135,23 +120,13 @@
     int GetOnlySingleNode(EnergyPlusData &state,
                           std::string const &NodeName,
                           bool &errFlag,
-<<<<<<< HEAD
                           DataLoopNode::ConnectionObjectType NodeObjectType, // Node Object Type (i.e. "Chiller:Electric")
                           std::string const &NodeObjectName,                 // Node Object Name (i.e. "MyChiller")
                           DataLoopNode::NodeFluidType nodeFluidType,         // Fluidtype for checking/setting node FluidType
                           DataLoopNode::ConnectionType nodeConnectionType,   // Node Connection Type (see DataLoopNode)
                           CompFluidStream NodeFluidStream,                   // Which Fluid Stream (1,2,3,...)
                           bool ObjectIsParent,                               // True/False
-                          Optional_string_const InputFieldName = _           // Input Field Name
-=======
-                          std::string const &NodeObjectType,                         // Node Object Type (i.e. "Chiller:Electric")
-                          std::string const &NodeObjectName,                         // Node Object Name (i.e. "MyChiller")
-                          DataLoopNode::NodeFluidType const NodeFluidType,           // Fluidtype for checking/setting node FluidType
-                          DataLoopNode::NodeConnectionType const NodeConnectionType, // Node Connection Type (see DataLoopNode)
-                          CompFluidStream const NodeFluidStream,                     // Which Fluid Stream (1,2,3,...)
-                          bool const ObjectIsParent,                                 // True/False
-                          std::string_view const InputFieldName = {}                 // Input Field Name
->>>>>>> 2f3618a6
+                          std::string_view const InputFieldName = {}         // Input Field Name
     );
 
     void InitUniqueNodeCheck(EnergyPlusData &state, std::string const &ContextName);
