// EnergyPlus, Copyright (c) 1996-2020, The Board of Trustees of the University of Illinois,
// The Regents of the University of California, through Lawrence Berkeley National Laboratory
// (subject to receipt of any required approvals from the U.S. Dept. of Energy), Oak Ridge
// National Laboratory, managed by UT-Battelle, Alliance for Sustainable Energy, LLC, and other
// contributors. All rights reserved.
//
// NOTICE: This Software was developed under funding from the U.S. Department of Energy and the
// U.S. Government consequently retains certain rights. As such, the U.S. Government has been
// granted for itself and others acting on its behalf a paid-up, nonexclusive, irrevocable,
// worldwide license in the Software to reproduce, distribute copies to the public, prepare
// derivative works, and perform publicly and display publicly, and to permit others to do so.
//
// Redistribution and use in source and binary forms, with or without modification, are permitted
// provided that the following conditions are met:
//
// (1) Redistributions of source code must retain the above copyright notice, this list of
//     conditions and the following disclaimer.
//
// (2) Redistributions in binary form must reproduce the above copyright notice, this list of
//     conditions and the following disclaimer in the documentation and/or other materials
//     provided with the distribution.
//
// (3) Neither the name of the University of California, Lawrence Berkeley National Laboratory,
//     the University of Illinois, U.S. Dept. of Energy nor the names of its contributors may be
//     used to endorse or promote products derived from this software without specific prior
//     written permission.
//
// (4) Use of EnergyPlus(TM) Name. If Licensee (i) distributes the software in stand-alone form
//     without changes from the version obtained under this License, or (ii) Licensee makes a
//     reference solely to the software portion of its product, Licensee must refer to the
//     software as "EnergyPlus version X" software, where "X" is the version number Licensee
//     obtained under this License and may not use a different name for the software. Except as
//     specifically required in this Section (4), Licensee shall not use in a company name, a
//     product name, in advertising, publicity, or other promotional activities any name, trade
//     name, trademark, logo, or other designation of "EnergyPlus", "E+", "e+" or confusingly
//     similar designation, without the U.S. Department of Energy's prior written consent.
//
// THIS SOFTWARE IS PROVIDED BY THE COPYRIGHT HOLDERS AND CONTRIBUTORS "AS IS" AND ANY EXPRESS OR
// IMPLIED WARRANTIES, INCLUDING, BUT NOT LIMITED TO, THE IMPLIED WARRANTIES OF MERCHANTABILITY
// AND FITNESS FOR A PARTICULAR PURPOSE ARE DISCLAIMED. IN NO EVENT SHALL THE COPYRIGHT OWNER OR
// CONTRIBUTORS BE LIABLE FOR ANY DIRECT, INDIRECT, INCIDENTAL, SPECIAL, EXEMPLARY, OR
// CONSEQUENTIAL DAMAGES (INCLUDING, BUT NOT LIMITED TO, PROCUREMENT OF SUBSTITUTE GOODS OR
// SERVICES; LOSS OF USE, DATA, OR PROFITS; OR BUSINESS INTERRUPTION) HOWEVER CAUSED AND ON ANY
// THEORY OF LIABILITY, WHETHER IN CONTRACT, STRICT LIABILITY, OR TORT (INCLUDING NEGLIGENCE OR
// OTHERWISE) ARISING IN ANY WAY OUT OF THE USE OF THIS SOFTWARE, EVEN IF ADVISED OF THE
// POSSIBILITY OF SUCH DAMAGE.

// EnergyPlus Headers
#include <EnergyPlus/Boilers.hh>
#include <EnergyPlus/ChillerAbsorption.hh>
#include <EnergyPlus/ChillerElectricEIR.hh>
#include <EnergyPlus/ChillerIndirectAbsorption.hh>
#include <EnergyPlus/ChillerReformulatedEIR.hh>
#include <EnergyPlus/CondenserLoopTowers.hh>
#include <EnergyPlus/CurveManager.hh>
#include <EnergyPlus/DataGlobals.hh>
#include <EnergyPlus/EvaporativeCoolers.hh>
#include <EnergyPlus/Fans.hh>
#include <EnergyPlus/FaultsManager.hh>
#include <EnergyPlus/Data/EnergyPlusData.hh>
#include <EnergyPlus/HVACControllers.hh>
#include <EnergyPlus/HVACDXHeatPumpSystem.hh>
#include <EnergyPlus/HVACDXSystem.hh>
#include <EnergyPlus/HeatingCoils.hh>
#include <EnergyPlus/InputProcessing/InputProcessor.hh>
#include <EnergyPlus/PlantChillers.hh>
#include <EnergyPlus/ScheduleManager.hh>
#include <EnergyPlus/SteamCoils.hh>
#include <EnergyPlus/UtilityRoutines.hh>
#include <EnergyPlus/WaterCoils.hh>

namespace EnergyPlus {

namespace FaultsManager {

    // MODULE INFORMATION:
    //       AUTHOR         Tianzhen Hong, LBNL
    //       DATE WRITTEN   August 2013
    //       MODIFIED       Sep. 2013, Xiufeng Pang (XP), LBNL. Added Fouling Coil fault
    //                      Feb. 2015, Rongpeng Zhang, LBNL. Added Thermostat/Humidistat Offset faults
    //                      Apr. 2015, Rongpeng Zhang, LBNL. Added Fouling Air Filter fault
    //                      May. 2016, Rongpeng Zhang, LBNL. Added Chiller/Condenser Supply Water Temperature Sensor fault
    //                      Jun. 2016, Rongpeng Zhang, LBNL. Added Tower Scaling fault
    //                      Jul. 2016, Rongpeng Zhang, LBNL. Added Coil Supply Air Temperature Sensor fault
    //                      Oct. 2016, Rongpeng Zhang, LBNL. Added Fouling Boiler fault
    //                      Nov. 2016, Rongpeng Zhang, LBNL. Added Fouling Chiller fault
    //                      Jan. 2017, Rongpeng Zhang, LBNL. Added Fouling Evaporative Cooler fault
    //       RE-ENGINEERED

    // PURPOSE OF THIS MODULE:
    // This module manages operational faults of buildings and systems.

    // METHODOLOGY EMPLOYED:
    //  Various methods are employed depending types of faults

    // USE STATEMENTS:

    // Using/Aliasing
    using DataGlobals::ScheduleAlwaysOn;

    // Data
    // MODULE PARAMETER DEFINITIONS

    // DERIVED TYPE DEFINITIONS:

    // MODULE VARIABLE TYPE DECLARATIONS:

    namespace {
        // These were static variables within different functions. They were pulled out into the namespace
        // to facilitate easier unit testing of those functions.
        // These are purposefully not in the header file as an extern variable. No one outside of this module should
        // use these. They are cleared by clear_state() for use by unit tests, but normal simulations should be unaffected.
        // This is purposefully in an anonymous namespace so nothing outside this implementation file can use it.

        bool RunFaultMgrOnceFlag(false); // True if CheckAndReadFaults is already done
        bool ErrorsFound(false);         // True if errors detected in input
    }                                    // namespace

    // ControllerTypeEnum
    int const iController_AirEconomizer(1001);

    // Input methods for fouling coils
    int const iFouledCoil_UARated(9001);
    int const iFouledCoil_FoulingFactor(9002);

    // MODULE VARIABLE DECLARATIONS:
    int const NumFaultTypes(16);
    int const NumFaultTypesEconomizer(5);

    // FaultTypeEnum
    int const iFault_TemperatureSensorOffset_OutdoorAir(101);
    int const iFault_HumiditySensorOffset_OutdoorAir(102);
    int const iFault_EnthalpySensorOffset_OutdoorAir(103);
    int const iFault_TemperatureSensorOffset_ReturnAir(104);
    int const iFault_EnthalpySensorOffset_ReturnAir(105);
    int const iFault_Fouling_Coil(106);
    int const iFault_ThermostatOffset(107);
    int const iFault_HumidistatOffset(108);
    int const iFault_Fouling_AirFilter(109);
    int const iFault_TemperatureSensorOffset_ChillerSupplyWater(110);
    int const iFault_TemperatureSensorOffset_CondenserSupplyWater(111);
    int const iFault_Fouling_Tower(112);
    int const iFault_TemperatureSensorOffset_CoilSupplyAir(113);
    int const iFault_Fouling_Boiler(114);
    int const iFault_Fouling_Chiller(115);
    int const iFault_Fouling_EvapCooler(116);

    // Types of faults under Group Operational Faults in IDD
    //  1. Temperature sensor offset (FY14)
    //  2. Humidity sensor offset (FY14)
    //  3. Enthalpy sensor offset (FY14)
    //  4. Fouling coils (FY14)
    //  5. Thermostat offset (FY15)
    //  6. Humidistat offset (FY15)
    //  7. Fouling air filter (FY15)
    //  8. Chiller Supply Water Temperature Sensor Offset (FY16)
    //  9. Condenser Supply Water Temperature Sensor Offset (FY16)
    //  10. Cooling Tower Scaling (FY16)
    //  11. Coil Supply Air Temperature Sensor Offset (FY16)
    // coming ...
    //  Fouling: chillers, boilers, cooling towers
    //  Damper leakage: return air, outdoor air
    //  Blockage: pipe
    //  Meter: air flow, water flow
    //  CO2 sensor
    //  Pressure sensor offset
    //  more

    Array1D_string const cFaults(NumFaultTypes,
                                 {"FaultModel:TemperatureSensorOffset:OutdoorAir",
                                  "FaultModel:HumiditySensorOffset:OutdoorAir",
                                  "FaultModel:EnthalpySensorOffset:OutdoorAir",
                                  "FaultModel:TemperatureSensorOffset:ReturnAir",
                                  "FaultModel:EnthalpySensorOffset:ReturnAir",
                                  "FaultModel:Fouling:Coil",
                                  "FaultModel:ThermostatOffset",
                                  "FaultModel:HumidistatOffset",
                                  "FaultModel:Fouling:AirFilter",
                                  "FaultModel:TemperatureSensorOffset:ChillerSupplyWater",
                                  "FaultModel:TemperatureSensorOffset:CondenserSupplyWater",
                                  "FaultModel:Fouling:CoolingTower",
                                  "FaultModel:TemperatureSensorOffset:CoilSupplyAir",
                                  "FaultModel:Fouling:Boiler",
                                  "FaultModel:Fouling:Chiller",
                                  "FaultModel:Fouling:EvaporativeCooler"});
    //      'FaultModel:PressureSensorOffset:OutdoorAir   ', &
    //      'FaultModel:TemperatureSensorOffset:SupplyAir ', &
    //      'FaultModel:TemperatureSensorOffset:ZoneAir   ', &
    //      'FaultModel:Blockage:Branch                   ', &
    //      'FaultModel:Fouling:Chiller                   ', &
    //      'FaultModel:Fouling:Boiler                    ', &
    //      'FaultModel:DamperLeakage:ReturnAir           ', &
    //      'FaultModel:DamperLeakage:OutdoorAir          ' /)

    Array1D_int const iFaultTypeEnums(NumFaultTypes,
                                      {iFault_TemperatureSensorOffset_OutdoorAir,
                                       iFault_HumiditySensorOffset_OutdoorAir,
                                       iFault_EnthalpySensorOffset_OutdoorAir,
                                       iFault_TemperatureSensorOffset_ReturnAir,
                                       iFault_EnthalpySensorOffset_ReturnAir,
                                       iFault_Fouling_Coil,
                                       iFault_ThermostatOffset,
                                       iFault_HumidistatOffset,
                                       iFault_Fouling_AirFilter,
                                       iFault_TemperatureSensorOffset_ChillerSupplyWater,
                                       iFault_TemperatureSensorOffset_CondenserSupplyWater,
                                       iFault_Fouling_Tower,
                                       iFault_TemperatureSensorOffset_CoilSupplyAir,
                                       iFault_Fouling_Boiler,
                                       iFault_Fouling_Chiller,
                                       iFault_Fouling_EvapCooler});

    bool AnyFaultsInModel(false); // True if there are operational faults in the model
    int NumFaults(0);             // Number of faults (include multiple faults of same type) in the model

    int NumFaultyEconomizer(0);         // Total number of faults related with the economizer
    int NumFouledCoil(0);               // Total number of fouled coils
    int NumFaultyThermostat(0);         // Total number of faulty thermostat with offset
    int NumFaultyHumidistat(0);         // Total number of faulty humidistat with offset
    int NumFaultyAirFilter(0);          // Total number of fouled air filters
    int NumFaultyChillerSWTSensor(0);   // Total number of faulty Chillers Supply Water Temperature Sensor
    int NumFaultyCondenserSWTSensor(0); // Total number of faulty Condenser Supply Water Temperature Sensor
    int NumFaultyTowerFouling(0);       // Total number of faulty Towers with Scaling
    int NumFaultyCoilSATSensor(0);      // Total number of faulty Coil Supply Air Temperature Sensor
    int NumFaultyBoilerFouling(0);      // Total number of faulty Boilers with Fouling
    int NumFaultyChillerFouling(0);     // Total number of faulty Chillers with Fouling
    int NumFaultyEvapCoolerFouling(0);  // Total number of faulty Evaporative Coolers with Fouling

    // SUBROUTINE SPECIFICATIONS:

    // Object Data
    Array1D<FaultPropertiesEconomizer> FaultsEconomizer;
    Array1D<FaultPropertiesFoulingCoil> FouledCoils;
    Array1D<FaultPropertiesThermostat> FaultsThermostatOffset;
    Array1D<FaultPropertiesHumidistat> FaultsHumidistatOffset;
    Array1D<FaultPropertiesAirFilter> FaultsFouledAirFilters;
    Array1D<FaultPropertiesChillerSWT> FaultsChillerSWTSensor;
    Array1D<FaultPropertiesCondenserSWT> FaultsCondenserSWTSensor;
    Array1D<FaultPropertiesTowerFouling> FaultsTowerFouling;
    Array1D<FaultPropertiesCoilSAT> FaultsCoilSATSensor;
    Array1D<FaultPropertiesBoilerFouling> FaultsBoilerFouling;
    Array1D<FaultPropertiesChillerFouling> FaultsChillerFouling;
    Array1D<FaultPropertiesEvapCoolerFouling> FaultsEvapCoolerFouling;

    // Functions

    void CheckAndReadFaults(EnergyPlusData &state)
    {

        // SUBROUTINE INFORMATION:
        //       AUTHOR         Tianzhen Hong, LBNL
        //       DATE WRITTEN   August 2013
        //       MODIFIED       Sep. 2013, Xiufeng Pang (XP), LBNL. Added Fouling Coil fault
        //                      Feb. 2015, Rongpeng Zhang, LBNL. Added Thermostat/Humidistat Offset faults
        //                      Apr. 2015, Rongpeng Zhang, LBNL. Added Fouling Air Filter fault
        //                      May. 2016, Rongpeng Zhang, LBNL. Added Chiller/Condenser Supply Water Temperature Sensor fault
        //                      Jun. 2016, Rongpeng Zhang, LBNL. Added Tower Scaling fault
        //                      Jul. 2016, Rongpeng Zhang, LBNL. Added Coil Supply Air Temperature Sensor fault
        //                      Oct. 2016, Rongpeng Zhang, LBNL. Added Fouling Boiler fault
        //                      Nov. 2016, Rongpeng Zhang, LBNL. Added Fouling Chiller fault
        //                      Jan. 2017, Rongpeng Zhang, LBNL. Added Fouling Evaporative Cooler fault
        //
        //       RE-ENGINEERED

        // PURPOSE OF THIS SUBROUTINE:
        //  1. Determine if any operational faults are present in a model and set flags
        //  2. Read faults input

        // METHODOLOGY EMPLOYED:
        // Get number of faults-related input objects and assign faults input to data structure

        // Using/Aliasing
        using CurveManager::GetCurveIndex;
        using ScheduleManager::GetScheduleIndex;

        // SUBROUTINE LOCAL VARIABLE DECLARATIONS:
        int NumAlphas;  // Number of Alphas for each GetobjectItem call
        int NumNumbers; // Number of Numbers for each GetobjectItem call
        int IOStatus;
        Array1D_string cAlphaArgs(10); // Alpha input items for object
        Array1D_bool lAlphaFieldBlanks(10, false);
        Array1D_bool lNumericFieldBlanks(10, false);
        Array1D_string cAlphaFieldNames(10);
        Array1D_string cNumericFieldNames(10);
        Array1D<Real64> rNumericArgs(10); // Numeric input items for object
        std::string cFaultCurrentObject;

        if (RunFaultMgrOnceFlag) return;

        // check number of faults
        NumFaults = 0;
        NumFaultyEconomizer = 0;
        for (int NumFaultsTemp = 0, i = 1; i <= NumFaultTypes; ++i) {
            NumFaultsTemp = inputProcessor->getNumObjectsFound(cFaults(i));
            NumFaults += NumFaultsTemp;

            if (i <= 5) {
                // 1st-5th fault: economizer sensor offset
                NumFaultyEconomizer += NumFaultsTemp;
            } else if (i == 6) {
                // 6th fault: Coil fouling
                NumFouledCoil = NumFaultsTemp;
            } else if (i == 7) {
                // 7th fault: Faulty thermostat
                NumFaultyThermostat = NumFaultsTemp;
            } else if (i == 8) {
                // 8th fault: Faulty humidistat
                NumFaultyHumidistat = NumFaultsTemp;
            } else if (i == 9) {
                // 9th fault: Fouled air filter
                NumFaultyAirFilter = NumFaultsTemp;
            } else if (i == 10) {
                // 10th fault: Faulty Chillers Supply Water Temperature Sensor
                NumFaultyChillerSWTSensor = NumFaultsTemp;
            } else if (i == 11) {
                // 11th fault: Faulty Condenser Supply Water Temperature Sensor
                NumFaultyCondenserSWTSensor = NumFaultsTemp;
            } else if (i == 12) {
                // 12th fault: Faulty Towers with Scaling
                NumFaultyTowerFouling = NumFaultsTemp;
            } else if (i == 13) {
                // 13th fault: Faulty Coil Supply Air Temperature Sensor
                NumFaultyCoilSATSensor = NumFaultsTemp;
            } else if (i == 14) {
                // 14th fault: Faulty Boiler with Fouling
                NumFaultyBoilerFouling = NumFaultsTemp;
            } else if (i == 15) {
                // 15th fault: Faulty Chiller with Fouling
                NumFaultyChillerFouling = NumFaultsTemp;
            } else if (i == 16) {
                // 16th fault: Faulty Evaporative Cooler with Fouling
                NumFaultyEvapCoolerFouling = NumFaultsTemp;
            }
        }

        if (NumFaults > 0) {
            AnyFaultsInModel = true;
        } else {
            AnyFaultsInModel = false;
        }

        if (!AnyFaultsInModel) {
            RunFaultMgrOnceFlag = true;
            return;
        }

        // allocate fault array
        if (NumFaultyEconomizer > 0) FaultsEconomizer.allocate(NumFaultyEconomizer);
        if (NumFouledCoil > 0) FouledCoils.allocate(NumFouledCoil);
        if (NumFaultyThermostat > 0) FaultsThermostatOffset.allocate(NumFaultyThermostat);
        if (NumFaultyHumidistat > 0) FaultsHumidistatOffset.allocate(NumFaultyHumidistat);
        if (NumFaultyAirFilter > 0) FaultsFouledAirFilters.allocate(NumFaultyAirFilter);
        if (NumFaultyChillerSWTSensor > 0) FaultsChillerSWTSensor.allocate(NumFaultyChillerSWTSensor);
        if (NumFaultyCondenserSWTSensor > 0) FaultsCondenserSWTSensor.allocate(NumFaultyCondenserSWTSensor);
        if (NumFaultyTowerFouling > 0) FaultsTowerFouling.allocate(NumFaultyTowerFouling);
        if (NumFaultyCoilSATSensor > 0) FaultsCoilSATSensor.allocate(NumFaultyCoilSATSensor);
        if (NumFaultyBoilerFouling > 0) FaultsBoilerFouling.allocate(NumFaultyBoilerFouling);
        if (NumFaultyChillerFouling > 0) FaultsChillerFouling.allocate(NumFaultyChillerFouling);
        if (NumFaultyEvapCoolerFouling > 0) FaultsEvapCoolerFouling.allocate(NumFaultyEvapCoolerFouling);

        // read faults input of Fault_type 116: Evaporative Cooler Fouling
        for (int jFault_EvapCoolerFouling = 1; jFault_EvapCoolerFouling <= NumFaultyEvapCoolerFouling; ++jFault_EvapCoolerFouling) {

            cFaultCurrentObject = cFaults(16); // fault object string
            inputProcessor->getObjectItem(cFaultCurrentObject,
                                          jFault_EvapCoolerFouling,
                                          cAlphaArgs,
                                          NumAlphas,
                                          rNumericArgs,
                                          NumNumbers,
                                          IOStatus,
                                          lNumericFieldBlanks,
                                          lAlphaFieldBlanks,
                                          cAlphaFieldNames,
                                          cNumericFieldNames);

            FaultsEvapCoolerFouling(jFault_EvapCoolerFouling).FaultType = cFaultCurrentObject;
            FaultsEvapCoolerFouling(jFault_EvapCoolerFouling).FaultTypeEnum = iFault_Fouling_EvapCooler;
            FaultsEvapCoolerFouling(jFault_EvapCoolerFouling).Name = cAlphaArgs(1);

            // Fault availability schedule
            FaultsEvapCoolerFouling(jFault_EvapCoolerFouling).AvaiSchedule = cAlphaArgs(2);
            if (lAlphaFieldBlanks(2)) {
                FaultsEvapCoolerFouling(jFault_EvapCoolerFouling).AvaiSchedPtr = -1; // returns schedule value of 1
            } else {
                FaultsEvapCoolerFouling(jFault_EvapCoolerFouling).AvaiSchedPtr = GetScheduleIndex(cAlphaArgs(2));
                if (FaultsEvapCoolerFouling(jFault_EvapCoolerFouling).AvaiSchedPtr == 0) {
                    ShowSevereError(cFaultCurrentObject + " = \"" + cAlphaArgs(1) + "\" invalid " + cAlphaFieldNames(2) + " = \"" + cAlphaArgs(2) +
                                    "\" not found.");
                    ErrorsFound = true;
                }
            }

            // Fault severity schedule
            FaultsEvapCoolerFouling(jFault_EvapCoolerFouling).SeveritySchedule = cAlphaArgs(3);
            if (lAlphaFieldBlanks(3)) {
                FaultsEvapCoolerFouling(jFault_EvapCoolerFouling).SeveritySchedPtr = -1; // returns schedule value of 1
            } else {
                FaultsEvapCoolerFouling(jFault_EvapCoolerFouling).SeveritySchedPtr = GetScheduleIndex(cAlphaArgs(3));
                if (FaultsEvapCoolerFouling(jFault_EvapCoolerFouling).SeveritySchedPtr == 0) {
                    ShowSevereError(cFaultCurrentObject + " = \"" + cAlphaArgs(1) + "\" invalid " + cAlphaFieldNames(3) + " = \"" + cAlphaArgs(3) +
                                    "\" not found.");
                    ErrorsFound = true;
                }
            }

            // CapReductionFactor - degree of fault
            FaultsEvapCoolerFouling(jFault_EvapCoolerFouling).FoulingFactor = rNumericArgs(1);

            // Evaporative cooler type
            FaultsEvapCoolerFouling(jFault_EvapCoolerFouling).EvapCoolerType = cAlphaArgs(4);
            if (lAlphaFieldBlanks(4)) {
                ShowSevereError(cFaultCurrentObject + " = \"" + cAlphaArgs(1) + "\" invalid " + cAlphaFieldNames(4) + " = \"" + cAlphaArgs(4) +
                                "\" blank.");
                ErrorsFound = true;
            }

            // Evaporative cooler name
            FaultsEvapCoolerFouling(jFault_EvapCoolerFouling).EvapCoolerName = cAlphaArgs(5);
            if (lAlphaFieldBlanks(5)) {
                ShowSevereError(cFaultCurrentObject + " = \"" + cAlphaArgs(1) + "\" invalid " + cAlphaFieldNames(5) + " = \"" + cAlphaArgs(5) +
                                "\" blank.");
                ErrorsFound = true;
            }

            // Evaporative cooler check
            {
                auto const SELECT_CASE_VAR(FaultsEvapCoolerFouling(jFault_EvapCoolerFouling).EvapCoolerType);

                int EvapCoolerNum;

                if (UtilityRoutines::SameString(SELECT_CASE_VAR, "EvaporativeCooler:Indirect:WetCoil")) {
                    // Read in evaporative cooler is not done yet
                    if (EvaporativeCoolers::GetInputEvapComponentsFlag) {
                        EvaporativeCoolers::GetEvapInput(state);
                        EvaporativeCoolers::GetInputEvapComponentsFlag = false;
                    }

                    // Check whether the evaporative cooler  name and type match each other;
                    EvapCoolerNum = UtilityRoutines::FindItemInList(FaultsEvapCoolerFouling(jFault_EvapCoolerFouling).EvapCoolerName,
                                                                    EvaporativeCoolers::EvapCond,
                                                                    &EvaporativeCoolers::EvapConditions::EvapCoolerName);
                    if (EvapCoolerNum <= 0) {
                        ShowSevereError(cFaultCurrentObject + " = \"" + cAlphaArgs(1) + "\" invalid " + cAlphaFieldNames(5) + " = \"" +
                                        cAlphaArgs(5) + "\" not found.");
                        ErrorsFound = true;
                    } else {
                        // Link the boiler with the fault model
                        EvaporativeCoolers::EvapCond(EvapCoolerNum).FaultyEvapCoolerFoulingFlag = true;
                        EvaporativeCoolers::EvapCond(EvapCoolerNum).FaultyEvapCoolerFoulingIndex = jFault_EvapCoolerFouling;
                    }
                }
            }
        }

        // read faults input of Fault_type 115: Chiller Fouling
        for (int jFault_ChillerFouling = 1; jFault_ChillerFouling <= NumFaultyChillerFouling; ++jFault_ChillerFouling) {

            cFaultCurrentObject = cFaults(15); // fault object string
            inputProcessor->getObjectItem(cFaultCurrentObject,
                                          jFault_ChillerFouling,
                                          cAlphaArgs,
                                          NumAlphas,
                                          rNumericArgs,
                                          NumNumbers,
                                          IOStatus,
                                          lNumericFieldBlanks,
                                          lAlphaFieldBlanks,
                                          cAlphaFieldNames,
                                          cNumericFieldNames);

            FaultsChillerFouling(jFault_ChillerFouling).FaultType = cFaultCurrentObject;
            FaultsChillerFouling(jFault_ChillerFouling).FaultTypeEnum = iFault_Fouling_Chiller;
            FaultsChillerFouling(jFault_ChillerFouling).Name = cAlphaArgs(1);

            // Fault availability schedule
            FaultsChillerFouling(jFault_ChillerFouling).AvaiSchedule = cAlphaArgs(2);
            if (lAlphaFieldBlanks(2)) {
                FaultsChillerFouling(jFault_ChillerFouling).AvaiSchedPtr = -1; // returns schedule value of 1
            } else {
                FaultsChillerFouling(jFault_ChillerFouling).AvaiSchedPtr = GetScheduleIndex(cAlphaArgs(2));
                if (FaultsChillerFouling(jFault_ChillerFouling).AvaiSchedPtr == 0) {
                    ShowSevereError(cFaultCurrentObject + " = \"" + cAlphaArgs(1) + "\" invalid " + cAlphaFieldNames(2) + " = \"" + cAlphaArgs(2) +
                                    "\" not found.");
                    ErrorsFound = true;
                }
            }

            // Fault severity schedule
            FaultsChillerFouling(jFault_ChillerFouling).SeveritySchedule = cAlphaArgs(3);
            if (lAlphaFieldBlanks(3)) {
                FaultsChillerFouling(jFault_ChillerFouling).SeveritySchedPtr = -1; // returns schedule value of 1
            } else {
                FaultsChillerFouling(jFault_ChillerFouling).SeveritySchedPtr = GetScheduleIndex(cAlphaArgs(3));
                if (FaultsChillerFouling(jFault_ChillerFouling).SeveritySchedPtr == 0) {
                    ShowSevereError(cFaultCurrentObject + " = \"" + cAlphaArgs(1) + "\" invalid " + cAlphaFieldNames(3) + " = \"" + cAlphaArgs(3) +
                                    "\" not found.");
                    ErrorsFound = true;
                }
            }

            // CapReductionFactor - degree of fault
            FaultsChillerFouling(jFault_ChillerFouling).FoulingFactor = rNumericArgs(1);

            // Chiller type
            FaultsChillerFouling(jFault_ChillerFouling).ChillerType = cAlphaArgs(4);
            if (lAlphaFieldBlanks(4)) {
                ShowSevereError(cFaultCurrentObject + " = \"" + cAlphaArgs(1) + "\" invalid " + cAlphaFieldNames(4) + " = \"" + cAlphaArgs(4) +
                                "\" blank.");
                ErrorsFound = true;
            }

            // Chiller name
            FaultsChillerFouling(jFault_ChillerFouling).ChillerName = cAlphaArgs(5);
            if (lAlphaFieldBlanks(5)) {
                ShowSevereError(cFaultCurrentObject + " = \"" + cAlphaArgs(1) + "\" invalid " + cAlphaFieldNames(5) + " = \"" + cAlphaArgs(5) +
                                "\" blank.");
                ErrorsFound = true;
            }

            // Chiller check
            {
                auto const SELECT_CASE_VAR(FaultsChillerFouling(jFault_ChillerFouling).ChillerType);

                int ChillerNum;

                if (UtilityRoutines::SameString(SELECT_CASE_VAR, "Chiller:Electric")) {
                    // Check whether the chiller name and chiller type match each other
                    ChillerNum = 0;
                    int thisChil = 0;
                    for (auto & ch : state.dataPlantChillers.ElectricChiller) {
                        thisChil++;
                        if (ch.Name == FaultsChillerFouling(jFault_ChillerFouling).ChillerName) {
                            ChillerNum = thisChil;
                        }
                    }
                    if (ChillerNum <= 0) {
                        ShowSevereError(cFaultCurrentObject + " = \"" + cAlphaArgs(1) + "\" invalid " + cAlphaFieldNames(5) + " = \"" +
                                        cAlphaArgs(5) + "\" not found.");
                        ErrorsFound = true;
                    } else {

                        if (state.dataPlantChillers.ElectricChiller(ChillerNum).CondenserType != DataPlant::CondenserType::WATERCOOLED) {
                            // The fault model is only applicable to the chillers with water based condensers
                            ShowWarningError(cFaultCurrentObject + " = \"" + cAlphaArgs(1) + "\" invalid " + cAlphaFieldNames(5) + " = \"" +
                                             cAlphaArgs(5) +
                                             "\". The specified chiller is not water cooled. The chiller fouling fault model will not be applied.");

                        } else {
                            // Link the chiller with the fault model
                            state.dataPlantChillers.ElectricChiller(ChillerNum).FaultyChillerFoulingFlag = true;
                            state.dataPlantChillers.ElectricChiller(ChillerNum).FaultyChillerFoulingIndex = jFault_ChillerFouling;
                        }
                    }

                } else if (UtilityRoutines::SameString(SELECT_CASE_VAR, "Chiller:Electric:EIR")) {
                    // Read in chiller if not done yet
<<<<<<< HEAD
                    if (state.dataChillerElectricEIR->getInputFlag) {
                        ChillerElectricEIR::GetElectricEIRChillerInput(state);
                        state.dataChillerElectricEIR->getInputFlag = false;
=======
                    if (state.dataChillerElectricEIR.getInputFlag) {
                        ChillerElectricEIR::GetElectricEIRChillerInput(state);
                        state.dataChillerElectricEIR.getInputFlag = false;
>>>>>>> 0d3adc45
                    }

                    // Check whether the chiller name and chiller type match each other
                    ChillerNum = UtilityRoutines::FindItemInList(FaultsChillerFouling(jFault_ChillerFouling).ChillerName,
                                                                 state.dataChillerElectricEIR->ElectricEIRChiller);
                    if (ChillerNum <= 0) {
                        ShowSevereError(cFaultCurrentObject + " = \"" + cAlphaArgs(1) + "\" invalid " + cAlphaFieldNames(5) + " = \"" +
                                        cAlphaArgs(5) + "\" not found.");
                        ErrorsFound = true;
                    } else {

                        if (state.dataChillerElectricEIR->ElectricEIRChiller(ChillerNum).CondenserType != DataPlant::CondenserType::WATERCOOLED) {
                            // The fault model is only applicable to the chillers with water based condensers
                            ShowWarningError(cFaultCurrentObject + " = \"" + cAlphaArgs(1) + "\" invalid " + cAlphaFieldNames(5) + " = \"" +
                                             cAlphaArgs(5) +
                                             "\". The specified chiller is not water cooled. The chiller fouling fault model will not be applied.");

                        } else {
                            // Link the chiller with the fault model
                            state.dataChillerElectricEIR->ElectricEIRChiller(ChillerNum).FaultyChillerFoulingFlag = true;
                            state.dataChillerElectricEIR->ElectricEIRChiller(ChillerNum).FaultyChillerFoulingIndex = jFault_ChillerFouling;
                        }
                    }

                } else if (UtilityRoutines::SameString(SELECT_CASE_VAR, "Chiller:Electric:ReformulatedEIR")) {

                    // Read in chiller if not done yet
<<<<<<< HEAD
                    if (state.dataChillerReformulatedEIR->GetInputREIR) {
                        ChillerReformulatedEIR::GetElecReformEIRChillerInput(state);
                        state.dataChillerReformulatedEIR->GetInputREIR = false;
=======
                    if (state.dataChillerReformulatedEIR.GetInputREIR) {
                        ChillerReformulatedEIR::GetElecReformEIRChillerInput(state);
                        state.dataChillerReformulatedEIR.GetInputREIR = false;
>>>>>>> 0d3adc45
                    }

                    // Check whether the chiller name and chiller type match each other
                    ChillerNum = UtilityRoutines::FindItemInList(FaultsChillerFouling(jFault_ChillerFouling).ChillerName,
                                                                 state.dataChillerReformulatedEIR->ElecReformEIRChiller);
                    if (ChillerNum <= 0) {
                        ShowSevereError(cFaultCurrentObject + " = \"" + cAlphaArgs(1) + "\" invalid " + cAlphaFieldNames(5) + " = \"" +
                                        cAlphaArgs(5) + "\" not found.");
                        ErrorsFound = true;
                    } else {

                        if (state.dataChillerReformulatedEIR->ElecReformEIRChiller(ChillerNum).CondenserType != DataPlant::CondenserType::WATERCOOLED) {
                            // The fault model is only applicable to the chillers with water based condensers
                            ShowWarningError(cFaultCurrentObject + " = \"" + cAlphaArgs(1) + "\" invalid " + cAlphaFieldNames(5) + " = \"" +
                                             cAlphaArgs(5) +
                                             "\". The specified chiller is not water cooled. The chiller fouling fault model will not be applied.");

                        } else {
                            // Link the chiller with the fault model
                            state.dataChillerReformulatedEIR->ElecReformEIRChiller(ChillerNum).FaultyChillerFoulingFlag = true;
                            state.dataChillerReformulatedEIR->ElecReformEIRChiller(ChillerNum).FaultyChillerFoulingIndex = jFault_ChillerFouling;
                        }
                    }

                } else if (UtilityRoutines::SameString(SELECT_CASE_VAR, "Chiller:ConstantCOP")) {
                    // Check whether the chiller name and chiller type match each other
                    ChillerNum = 0;
                    int thisChil = 0;
                    for (auto & ch : state.dataPlantChillers.ConstCOPChiller) {
                        thisChil++;
                        if (ch.Name == FaultsChillerFouling(jFault_ChillerFouling).ChillerName) {
                            ChillerNum = thisChil;
                        }
                    }
                    if (ChillerNum <= 0) {
                        ShowSevereError(cFaultCurrentObject + " = \"" + cAlphaArgs(1) + "\" invalid " + cAlphaFieldNames(5) + " = \"" +
                                        cAlphaArgs(5) + "\" not found.");
                        ErrorsFound = true;
                    } else {

                        if (state.dataPlantChillers.ConstCOPChiller(ChillerNum).CondenserType != DataPlant::CondenserType::WATERCOOLED) {
                            // The fault model is only applicable to the chillers with water based condensers
                            ShowWarningError(cFaultCurrentObject + " = \"" + cAlphaArgs(1) + "\" invalid " + cAlphaFieldNames(5) + " = \"" +
                                             cAlphaArgs(5) +
                                             "\". The specified chiller is not water cooled. The chiller fouling fault model will not be applied.");

                        } else {
                            // Link the chiller with the fault model
                            state.dataPlantChillers.ConstCOPChiller(ChillerNum).FaultyChillerFoulingFlag = true;
                            state.dataPlantChillers.ConstCOPChiller(ChillerNum).FaultyChillerFoulingIndex = jFault_ChillerFouling;
                        }
                    }

                } else if (UtilityRoutines::SameString(SELECT_CASE_VAR, "Chiller:EngineDriven")) {
                    // Check whether the chiller name and chiller type match each other
                    ChillerNum = 0;
                    int thisChil = 0;
                    for (auto & ch : state.dataPlantChillers.EngineDrivenChiller) {
                        thisChil++;
                        if (ch.Name == FaultsChillerFouling(jFault_ChillerFouling).ChillerName) {
                            ChillerNum = thisChil;
                        }
                    }
                    if (ChillerNum <= 0) {
                        ShowSevereError(cFaultCurrentObject + " = \"" + cAlphaArgs(1) + "\" invalid " + cAlphaFieldNames(5) + " = \"" +
                                        cAlphaArgs(5) + "\" not found.");
                        ErrorsFound = true;
                    } else {

                        if (state.dataPlantChillers.EngineDrivenChiller(ChillerNum).CondenserType != DataPlant::CondenserType::WATERCOOLED) {
                            // The fault model is only applicable to the chillers with water based condensers
                            ShowWarningError(cFaultCurrentObject + " = \"" + cAlphaArgs(1) + "\" invalid " + cAlphaFieldNames(5) + " = \"" +
                                             cAlphaArgs(5) +
                                             "\". The specified chiller is not water cooled. The chiller fouling fault model will not be applied.");

                        } else {
                            // Link the fault model with the water cooled chiller
                            state.dataPlantChillers.EngineDrivenChiller(ChillerNum).FaultyChillerFoulingFlag = true;
                            state.dataPlantChillers.EngineDrivenChiller(ChillerNum).FaultyChillerFoulingIndex = jFault_ChillerFouling;
                        }
                    }

                } else if (UtilityRoutines::SameString(SELECT_CASE_VAR, "Chiller:CombustionTurbine")) {
                    // Check whether the chiller name and chiller type match each other
                    ChillerNum = 0;
                    int thisChil = 0;
                    for (auto & ch : state.dataPlantChillers.GTChiller) {
                        thisChil++;
                        if (ch.Name == FaultsChillerFouling(jFault_ChillerFouling).ChillerName) {
                            ChillerNum = thisChil;
                        }
                    }
                    if (ChillerNum <= 0) {
                        ShowSevereError(cFaultCurrentObject + " = \"" + cAlphaArgs(1) + "\" invalid " + cAlphaFieldNames(5) + " = \"" +
                                        cAlphaArgs(5) + "\" not found.");
                        ErrorsFound = true;
                    } else {

                        if (state.dataPlantChillers.GTChiller(ChillerNum).CondenserType != DataPlant::CondenserType::WATERCOOLED) {
                            // The fault model is only applicable to the chillers with water based condensers
                            ShowWarningError(cFaultCurrentObject + " = \"" + cAlphaArgs(1) + "\" invalid " + cAlphaFieldNames(5) + " = \"" +
                                             cAlphaArgs(5) +
                                             "\". The specified chiller is not water cooled. The chiller fouling fault model will not be applied.");

                        } else {
                            // Link the fault model with the water cooled chiller
                            state.dataPlantChillers.GTChiller(ChillerNum).FaultyChillerFoulingFlag = true;
                            state.dataPlantChillers.GTChiller(ChillerNum).FaultyChillerFoulingIndex = jFault_ChillerFouling;
                        }
                    }
                }
            }
        }

        // read faults input of Fault_type 114: Boiler Fouling
        for (int jFault_BoilerFouling = 1; jFault_BoilerFouling <= NumFaultyBoilerFouling; ++jFault_BoilerFouling) {

            cFaultCurrentObject = cFaults(14); // fault object string
            inputProcessor->getObjectItem(cFaultCurrentObject,
                                          jFault_BoilerFouling,
                                          cAlphaArgs,
                                          NumAlphas,
                                          rNumericArgs,
                                          NumNumbers,
                                          IOStatus,
                                          lNumericFieldBlanks,
                                          lAlphaFieldBlanks,
                                          cAlphaFieldNames,
                                          cNumericFieldNames);

            FaultsBoilerFouling(jFault_BoilerFouling).FaultType = cFaultCurrentObject;
            FaultsBoilerFouling(jFault_BoilerFouling).FaultTypeEnum = iFault_Fouling_Boiler;
            FaultsBoilerFouling(jFault_BoilerFouling).Name = cAlphaArgs(1);

            // Fault availability schedule
            FaultsBoilerFouling(jFault_BoilerFouling).AvaiSchedule = cAlphaArgs(2);
            if (lAlphaFieldBlanks(2)) {
                FaultsBoilerFouling(jFault_BoilerFouling).AvaiSchedPtr = -1; // returns schedule value of 1
            } else {
                FaultsBoilerFouling(jFault_BoilerFouling).AvaiSchedPtr = GetScheduleIndex(cAlphaArgs(2));
                if (FaultsBoilerFouling(jFault_BoilerFouling).AvaiSchedPtr == 0) {
                    ShowSevereError(cFaultCurrentObject + " = \"" + cAlphaArgs(1) + "\" invalid " + cAlphaFieldNames(2) + " = \"" + cAlphaArgs(2) +
                                    "\" not found.");
                    ErrorsFound = true;
                }
            }

            // Fault severity schedule
            FaultsBoilerFouling(jFault_BoilerFouling).SeveritySchedule = cAlphaArgs(3);
            if (lAlphaFieldBlanks(3)) {
                FaultsBoilerFouling(jFault_BoilerFouling).SeveritySchedPtr = -1; // returns schedule value of 1
            } else {
                FaultsBoilerFouling(jFault_BoilerFouling).SeveritySchedPtr = GetScheduleIndex(cAlphaArgs(3));
                if (FaultsBoilerFouling(jFault_BoilerFouling).SeveritySchedPtr == 0) {
                    ShowSevereError(cFaultCurrentObject + " = \"" + cAlphaArgs(1) + "\" invalid " + cAlphaFieldNames(3) + " = \"" + cAlphaArgs(3) +
                                    "\" not found.");
                    ErrorsFound = true;
                }
            }

            // CapReductionFactor - degree of fault
            FaultsBoilerFouling(jFault_BoilerFouling).FoulingFactor = rNumericArgs(1);

            // Boiler type
            FaultsBoilerFouling(jFault_BoilerFouling).BoilerType = cAlphaArgs(4);
            if (lAlphaFieldBlanks(4)) {
                ShowSevereError(cFaultCurrentObject + " = \"" + cAlphaArgs(1) + "\" invalid " + cAlphaFieldNames(4) + " = \"" + cAlphaArgs(4) +
                                "\" blank.");
                ErrorsFound = true;
            }

            // Boiler name
            FaultsBoilerFouling(jFault_BoilerFouling).BoilerName = cAlphaArgs(5);
            if (lAlphaFieldBlanks(5)) {
                ShowSevereError(cFaultCurrentObject + " = \"" + cAlphaArgs(1) + "\" invalid " + cAlphaFieldNames(5) + " = \"" + cAlphaArgs(5) +
                                "\" blank.");
                ErrorsFound = true;
            }

            // Boiler check and link
            {
<<<<<<< HEAD
                if (state.dataBoilers->getBoilerInputFlag) {
                    Boilers::GetBoilerInput(state);
                    state.dataBoilers->getBoilerInputFlag = false;
=======
                if (state.dataBoilers.getBoilerInputFlag) {
                    Boilers::GetBoilerInput(state);
                    state.dataBoilers.getBoilerInputFlag = false;
>>>>>>> 0d3adc45
                }
                // Check the boiler name and boiler type
                int BoilerNum = UtilityRoutines::FindItemInList(FaultsBoilerFouling(jFault_BoilerFouling).BoilerName, state.dataBoilers->Boiler);
                if (BoilerNum <= 0) {
                    ShowSevereError(cFaultCurrentObject + " = \"" + cAlphaArgs(1) + "\" invalid " + cAlphaFieldNames(5) + " = \"" + cAlphaArgs(5) +
                                    "\" not found.");
                    ErrorsFound = true;
                } else {
                    // Link the boiler with the fault model
                    state.dataBoilers->Boiler(BoilerNum).FaultyBoilerFoulingFlag = true;
                    state.dataBoilers->Boiler(BoilerNum).FaultyBoilerFoulingIndex = jFault_BoilerFouling;
                }
            }
        }

        // read faults input of Fault_type 113: Coil SAT Sensor Offset
        for (int jFault_CoilSAT = 1; jFault_CoilSAT <= NumFaultyCoilSATSensor; ++jFault_CoilSAT) {

            cFaultCurrentObject = cFaults(13); // fault object string
            inputProcessor->getObjectItem(cFaultCurrentObject,
                                          jFault_CoilSAT,
                                          cAlphaArgs,
                                          NumAlphas,
                                          rNumericArgs,
                                          NumNumbers,
                                          IOStatus,
                                          lNumericFieldBlanks,
                                          lAlphaFieldBlanks,
                                          cAlphaFieldNames,
                                          cNumericFieldNames);

            FaultsCoilSATSensor(jFault_CoilSAT).FaultType = cFaultCurrentObject;
            FaultsCoilSATSensor(jFault_CoilSAT).FaultTypeEnum = iFault_TemperatureSensorOffset_CoilSupplyAir;
            FaultsCoilSATSensor(jFault_CoilSAT).Name = cAlphaArgs(1);

            // Fault availability schedule
            FaultsCoilSATSensor(jFault_CoilSAT).AvaiSchedule = cAlphaArgs(2);
            if (lAlphaFieldBlanks(2)) {
                FaultsCoilSATSensor(jFault_CoilSAT).AvaiSchedPtr = -1; // returns schedule value of 1
            } else {
                FaultsCoilSATSensor(jFault_CoilSAT).AvaiSchedPtr = GetScheduleIndex(cAlphaArgs(2));
                if (FaultsCoilSATSensor(jFault_CoilSAT).AvaiSchedPtr == 0) {
                    ShowSevereError(cFaultCurrentObject + " = \"" + cAlphaArgs(1) + "\" invalid " + cAlphaFieldNames(2) + " = \"" + cAlphaArgs(2) +
                                    "\" not found.");
                    ErrorsFound = true;
                }
            }

            // Fault severity schedule
            FaultsCoilSATSensor(jFault_CoilSAT).SeveritySchedule = cAlphaArgs(3);
            if (lAlphaFieldBlanks(3)) {
                FaultsCoilSATSensor(jFault_CoilSAT).SeveritySchedPtr = -1; // returns schedule value of 1
            } else {
                FaultsCoilSATSensor(jFault_CoilSAT).SeveritySchedPtr = GetScheduleIndex(cAlphaArgs(3));
                if (FaultsCoilSATSensor(jFault_CoilSAT).SeveritySchedPtr == 0) {
                    ShowSevereError(cFaultCurrentObject + " = \"" + cAlphaArgs(1) + "\" invalid " + cAlphaFieldNames(3) + " = \"" + cAlphaArgs(3) +
                                    "\" not found.");
                    ErrorsFound = true;
                }
            }

            // offset - degree of fault
            FaultsCoilSATSensor(jFault_CoilSAT).Offset = rNumericArgs(1);

            // Coil type
            FaultsCoilSATSensor(jFault_CoilSAT).CoilType = cAlphaArgs(4);
            if (lAlphaFieldBlanks(4)) {
                ShowSevereError(cFaultCurrentObject + " = \"" + cAlphaArgs(1) + "\" invalid " + cAlphaFieldNames(4) + " = \"" + cAlphaArgs(4) +
                                "\" blank.");
                ErrorsFound = true;
            }

            // Coil name
            FaultsCoilSATSensor(jFault_CoilSAT).CoilName = cAlphaArgs(5);
            if (lAlphaFieldBlanks(5)) {
                ShowSevereError(cFaultCurrentObject + " = \"" + cAlphaArgs(1) + "\" invalid " + cAlphaFieldNames(5) + " = \"" + cAlphaArgs(5) +
                                "\" blank.");
                ErrorsFound = true;
            }

            // Coil check and link
            {
                auto const SELECT_CASE_VAR(FaultsCoilSATSensor(jFault_CoilSAT).CoilType);

                if (UtilityRoutines::SameString(SELECT_CASE_VAR, "Coil:Heating:Electric") ||
                    UtilityRoutines::SameString(SELECT_CASE_VAR, "Coil:Heating:Fuel") ||
                    UtilityRoutines::SameString(SELECT_CASE_VAR, "Coil:Heating:Desuperheater")) {
                    // Read in coil input if not done yet
                    if (HeatingCoils::GetCoilsInputFlag) {
                        HeatingCoils::GetHeatingCoilInput(state);
                        HeatingCoils::GetCoilsInputFlag = false;
                    }
                    // Check the coil name and coil type
                    int CoilNum = UtilityRoutines::FindItemInList(FaultsCoilSATSensor(jFault_CoilSAT).CoilName, HeatingCoils::HeatingCoil);
                    if (CoilNum <= 0) {
                        ShowSevereError(cFaultCurrentObject + " = \"" + cAlphaArgs(1) + "\" invalid " + cAlphaFieldNames(5) + " = \"" +
                                        cAlphaArgs(5) + "\" not found.");
                        ErrorsFound = true;
                    } else {
                        // Link the coil with the fault model
                        HeatingCoils::HeatingCoil(CoilNum).FaultyCoilSATFlag = true;
                        HeatingCoils::HeatingCoil(CoilNum).FaultyCoilSATIndex = jFault_CoilSAT;
                    }

                } else if (UtilityRoutines::SameString(SELECT_CASE_VAR, "Coil:Heating:Steam")) {

                    // Read in coil input if not done yet
                    if (SteamCoils::GetSteamCoilsInputFlag) {
                        SteamCoils::GetSteamCoilInput();
                        SteamCoils::GetSteamCoilsInputFlag = false;
                    }
                    // Check the coil name and coil type
                    int CoilNum = UtilityRoutines::FindItemInList(FaultsCoilSATSensor(jFault_CoilSAT).CoilName, SteamCoils::SteamCoil);
                    if (CoilNum <= 0) {
                        ShowSevereError(cFaultCurrentObject + " = \"" + cAlphaArgs(1) + "\" invalid " + cAlphaFieldNames(5) + " = \"" +
                                        cAlphaArgs(5) + "\" not found.");
                        ErrorsFound = true;
                    } else {

                        if (SteamCoils::SteamCoil(CoilNum).TypeOfCoil != SteamCoils::TemperatureSetPointControl) {
                            // The fault model is only applicable to the coils controlled on leaving air temperature
                            ShowWarningError(cFaultCurrentObject + " = \"" + cAlphaArgs(1) + "\" invalid " + cAlphaFieldNames(5) + " = \"" +
                                             cAlphaArgs(5) +
                                             "\". The specified coil is not controlled on leaving air temperature. The coil SAT sensor fault model "
                                             "will not be applied.");
                        } else {
                            // Link the fault model with the coil that is controlled on leaving air temperature
                            SteamCoils::SteamCoil(CoilNum).FaultyCoilSATFlag = true;
                            SteamCoils::SteamCoil(CoilNum).FaultyCoilSATIndex = jFault_CoilSAT;
                        }
                    }

                } else if (UtilityRoutines::SameString(SELECT_CASE_VAR, "Coil:Heating:Water") ||
                           UtilityRoutines::SameString(SELECT_CASE_VAR, "Coil:Cooling:Water") ||
                           UtilityRoutines::SameString(SELECT_CASE_VAR, "Coil:Cooling:Water:Detailedgeometry")) {
                    // Read in coil input if not done yet
                    if (state.dataWaterCoils->GetWaterCoilsInputFlag) {
                        WaterCoils::GetWaterCoilInput(state);
                        state.dataWaterCoils->GetWaterCoilsInputFlag = false;
                    }
                    // Check the coil name and coil type
                    int CoilNum = UtilityRoutines::FindItemInList(FaultsCoilSATSensor(jFault_CoilSAT).CoilName, state.dataWaterCoils->WaterCoil);
                    if (CoilNum <= 0) {
                        ShowSevereError(cFaultCurrentObject + " = \"" + cAlphaArgs(1) + "\" invalid " + cAlphaFieldNames(5) + " = \"" +
                                        cAlphaArgs(5) + "\" not found.");
                        ErrorsFound = true;
                    }

                    // Read in Water Coil Controller Name
                    FaultsCoilSATSensor(jFault_CoilSAT).WaterCoilControllerName = cAlphaArgs(6);
                    if (lAlphaFieldBlanks(6)) {
                        ShowSevereError(cFaultCurrentObject + " = \"" + cAlphaArgs(1) + "\" invalid " + cAlphaFieldNames(6) + " = \"" +
                                        cAlphaArgs(6) + "\" blank.");
                        ErrorsFound = true;
                    }
                    // Read in controller input if not done yet
                    if (HVACControllers::GetControllerInputFlag) {
                        HVACControllers::GetControllerInput(state);
                        HVACControllers::GetControllerInputFlag = false;
                    }
                    // Check the controller name
                    int ControlNum = UtilityRoutines::FindItemInList(FaultsCoilSATSensor(jFault_CoilSAT).WaterCoilControllerName,
                                                                     HVACControllers::ControllerProps,
                                                                     &HVACControllers::ControllerPropsType::ControllerName);
                    if (ControlNum <= 0) {
                        ShowSevereError(cFaultCurrentObject + " = \"" + cAlphaArgs(1) + "\" invalid " + cAlphaFieldNames(6) + " = \"" +
                                        cAlphaArgs(6) + "\" not found.");
                        ErrorsFound = true;
                    } else {
                        // Link the controller with the fault model
                        HVACControllers::ControllerProps(ControlNum).FaultyCoilSATFlag = true;
                        HVACControllers::ControllerProps(ControlNum).FaultyCoilSATIndex = jFault_CoilSAT;

                        // Check whether the controller match the coil
                        if (HVACControllers::ControllerProps(ControlNum).SensedNode != state.dataWaterCoils->WaterCoil(CoilNum).AirOutletNodeNum) {
                            ShowSevereError(cFaultCurrentObject + " = \"" + cAlphaArgs(1) + "\" invalid " + cAlphaFieldNames(6) + " = \"" +
                                            cAlphaArgs(6) + "\" does not match " + cAlphaFieldNames(5) + " = \"" + cAlphaArgs(5));
                            ErrorsFound = true;
                        }
                    }
                } else if (UtilityRoutines::SameString(SELECT_CASE_VAR, "CoilSystem:Cooling:DX")) {
                    // Read in DXCoolingSystem input if not done yet
                    if (HVACDXSystem::GetInputFlag) {
                        HVACDXSystem::GetDXCoolingSystemInput(state);
                        HVACDXSystem::GetInputFlag = false;
                    }

                    // Check the coil name and coil type
                    int CoilSysNum = UtilityRoutines::FindItemInList(FaultsCoilSATSensor(jFault_CoilSAT).CoilName, HVACDXSystem::DXCoolingSystem);
                    if (CoilSysNum <= 0) {
                        ShowSevereError(cFaultCurrentObject + " = \"" + cAlphaArgs(1) + "\" invalid " + cAlphaFieldNames(5) + " = \"" +
                                        cAlphaArgs(5) + "\" not found.");
                        ErrorsFound = true;
                    } else {
                        // Link the coil system with the fault model
                        HVACDXSystem::DXCoolingSystem(CoilSysNum).FaultyCoilSATFlag = true;
                        HVACDXSystem::DXCoolingSystem(CoilSysNum).FaultyCoilSATIndex = jFault_CoilSAT;
                    }
                } else if (UtilityRoutines::SameString(SELECT_CASE_VAR, "CoilSystem:Heating:DX")) {
                    // Read in DXCoolingSystem input if not done yet
                    if (HVACDXHeatPumpSystem::GetInputFlag) {
                        HVACDXHeatPumpSystem::GetDXHeatPumpSystemInput(state);
                        HVACDXHeatPumpSystem::GetInputFlag = false;
                    }

                    // Check the coil name and coil type
                    int CoilSysNum =
                        UtilityRoutines::FindItemInList(FaultsCoilSATSensor(jFault_CoilSAT).CoilName, HVACDXHeatPumpSystem::DXHeatPumpSystem);
                    if (CoilSysNum <= 0) {
                        ShowSevereError(cFaultCurrentObject + " = \"" + cAlphaArgs(1) + "\" invalid " + cAlphaFieldNames(5) + " = \"" +
                                        cAlphaArgs(5) + "\" not found.");
                        ErrorsFound = true;
                    } else {
                        // Link the coil system with the fault model
                        HVACDXHeatPumpSystem::DXHeatPumpSystem(CoilSysNum).FaultyCoilSATFlag = true;
                        HVACDXHeatPumpSystem::DXHeatPumpSystem(CoilSysNum).FaultyCoilSATIndex = jFault_CoilSAT;
                    }
                } else if (UtilityRoutines::SameString(SELECT_CASE_VAR, "AirLoopHVAC:UnitarySystem")) {
                    // UnitarySystem model connects to FaultManager via function call to FaultsManager::SetFaultyCoilSATSensor
                }
            }
        } // End read faults input of Fault_type 113

        // read faults input of Fault_type 112: Cooling tower scaling
        for (int jFault_TowerFouling = 1; jFault_TowerFouling <= NumFaultyTowerFouling; ++jFault_TowerFouling) {

            cFaultCurrentObject = cFaults(12); // fault object string
            inputProcessor->getObjectItem(cFaultCurrentObject,
                                          jFault_TowerFouling,
                                          cAlphaArgs,
                                          NumAlphas,
                                          rNumericArgs,
                                          NumNumbers,
                                          IOStatus,
                                          lNumericFieldBlanks,
                                          lAlphaFieldBlanks,
                                          cAlphaFieldNames,
                                          cNumericFieldNames);

            FaultsTowerFouling(jFault_TowerFouling).FaultType = cFaultCurrentObject;
            FaultsTowerFouling(jFault_TowerFouling).FaultTypeEnum = iFault_Fouling_Tower;
            FaultsTowerFouling(jFault_TowerFouling).Name = cAlphaArgs(1);

            // Fault availability schedule
            FaultsTowerFouling(jFault_TowerFouling).AvaiSchedule = cAlphaArgs(2);
            if (lAlphaFieldBlanks(2)) {
                FaultsTowerFouling(jFault_TowerFouling).AvaiSchedPtr = -1; // returns schedule value of 1
            } else {
                FaultsTowerFouling(jFault_TowerFouling).AvaiSchedPtr = GetScheduleIndex(cAlphaArgs(2));
                if (FaultsTowerFouling(jFault_TowerFouling).AvaiSchedPtr == 0) {
                    ShowSevereError(cFaultCurrentObject + " = \"" + cAlphaArgs(1) + "\" invalid " + cAlphaFieldNames(2) + " = \"" + cAlphaArgs(2) +
                                    "\" not found.");
                    ErrorsFound = true;
                }
            }

            // Fault severity schedule
            FaultsTowerFouling(jFault_TowerFouling).SeveritySchedule = cAlphaArgs(3);
            if (lAlphaFieldBlanks(3)) {
                FaultsTowerFouling(jFault_TowerFouling).SeveritySchedPtr = -1; // returns schedule value of 1
            } else {
                FaultsTowerFouling(jFault_TowerFouling).SeveritySchedPtr = GetScheduleIndex(cAlphaArgs(3));
                if (FaultsTowerFouling(jFault_TowerFouling).SeveritySchedPtr == 0) {
                    ShowSevereError(cFaultCurrentObject + " = \"" + cAlphaArgs(1) + "\" invalid " + cAlphaFieldNames(3) + " = \"" + cAlphaArgs(3) +
                                    "\" not found.");
                    ErrorsFound = true;
                }
            }

            // UAReductionFactor - degree of fault
            FaultsTowerFouling(jFault_TowerFouling).UAReductionFactor = rNumericArgs(1);

            // Cooling tower type
            FaultsTowerFouling(jFault_TowerFouling).TowerType = cAlphaArgs(4);
            if (lAlphaFieldBlanks(4)) {
                ShowSevereError(cFaultCurrentObject + " = \"" + cAlphaArgs(1) + "\" invalid " + cAlphaFieldNames(4) + " = \"" + cAlphaArgs(4) +
                                "\" blank.");
                ErrorsFound = true;
            }

            // Cooling tower name
            FaultsTowerFouling(jFault_TowerFouling).TowerName = cAlphaArgs(5);
            if (lAlphaFieldBlanks(5)) {
                ShowSevereError(cFaultCurrentObject + " = \"" + cAlphaArgs(1) + "\" invalid " + cAlphaFieldNames(5) + " = \"" + cAlphaArgs(5) +
                                "\" blank.");
                ErrorsFound = true;
            }

            // Tower check and link
            {
                // Read in tower input if not done yet
                if (state.dataCondenserLoopTowers.GetInput) {
                    CondenserLoopTowers::GetTowerInput(state, state.dataCondenserLoopTowers);
                    state.dataCondenserLoopTowers.GetInput = false;
                }
                // Check the tower name and tower type
                int TowerNum = UtilityRoutines::FindItemInList(FaultsTowerFouling(jFault_TowerFouling).TowerName, state.dataCondenserLoopTowers.towers);
                if (TowerNum <= 0) {
                    ShowSevereError(cFaultCurrentObject + " = \"" + cAlphaArgs(1) + "\" invalid " + cAlphaFieldNames(5) + " = \"" + cAlphaArgs(5) +
                                    "\" not found.");
                    ErrorsFound = true;
                } else {
                    // Link the tower with the fault model
                    state.dataCondenserLoopTowers.towers(TowerNum).FaultyTowerFoulingFlag = true;
                    state.dataCondenserLoopTowers.towers(TowerNum).FaultyTowerFoulingIndex = jFault_TowerFouling;

                    // Check the faulty tower type
                    if (!UtilityRoutines::SameString(state.dataCondenserLoopTowers.towers(TowerNum).TowerType,
                                                     FaultsTowerFouling(jFault_TowerFouling).TowerType)) {
                        ShowWarningError(cFaultCurrentObject + " = \"" + cAlphaArgs(1) + "\" invalid " + cAlphaFieldNames(4) + " = \"" +
                                         cAlphaArgs(4) + "\" not match the type of " + cAlphaFieldNames(5) +
                                         ". Tower type in the fault model is updated. ");
                        FaultsTowerFouling(jFault_TowerFouling).TowerType = state.dataCondenserLoopTowers.towers(TowerNum).TowerType;
                    }

                    // Check the tower model
                    // Performance Input Method should be UFactorTimesAreaAndDesignWaterFlowRate to apply the fault model
                    if (state.dataCondenserLoopTowers.towers(TowerNum).PerformanceInputMethod_Num != CondenserLoopTowers::PIM::UFactor) {
                        ShowWarningError(cFaultCurrentObject + " = \"" + cAlphaArgs(1) + "\" invalid " + cAlphaFieldNames(5) + " = \"" +
                                         cAlphaFieldNames(5) + ". Tower Performance Input Method is not UFactorTimesAreaAndDesignWaterFlowRate. " +
                                         "The tower fouling fault model will not be applied to the tower. ");
                        state.dataCondenserLoopTowers.towers(TowerNum).FaultyTowerFoulingFlag = false;
                    }
                }
            }
        }

        // read faults input of Fault_type 111: Condenser SWT Sensor Offset
        for (int jFault_CondenserSWT = 1; jFault_CondenserSWT <= NumFaultyCondenserSWTSensor; ++jFault_CondenserSWT) {

            cFaultCurrentObject = cFaults(11); // fault object string
            inputProcessor->getObjectItem(cFaultCurrentObject,
                                          jFault_CondenserSWT,
                                          cAlphaArgs,
                                          NumAlphas,
                                          rNumericArgs,
                                          NumNumbers,
                                          IOStatus,
                                          lNumericFieldBlanks,
                                          lAlphaFieldBlanks,
                                          cAlphaFieldNames,
                                          cNumericFieldNames);

            FaultsCondenserSWTSensor(jFault_CondenserSWT).FaultType = cFaultCurrentObject;
            FaultsCondenserSWTSensor(jFault_CondenserSWT).FaultTypeEnum = iFault_TemperatureSensorOffset_CondenserSupplyWater;
            FaultsCondenserSWTSensor(jFault_CondenserSWT).Name = cAlphaArgs(1);

            // Fault availability schedule
            FaultsCondenserSWTSensor(jFault_CondenserSWT).AvaiSchedule = cAlphaArgs(2);
            if (lAlphaFieldBlanks(2)) {
                FaultsCondenserSWTSensor(jFault_CondenserSWT).AvaiSchedPtr = -1; // returns schedule value of 1
            } else {
                FaultsCondenserSWTSensor(jFault_CondenserSWT).AvaiSchedPtr = GetScheduleIndex(cAlphaArgs(2));
                if (FaultsCondenserSWTSensor(jFault_CondenserSWT).AvaiSchedPtr == 0) {
                    ShowSevereError(cFaultCurrentObject + " = \"" + cAlphaArgs(1) + "\" invalid " + cAlphaFieldNames(2) + " = \"" + cAlphaArgs(2) +
                                    "\" not found.");
                    ErrorsFound = true;
                }
            }

            // Fault severity schedule
            FaultsCondenserSWTSensor(jFault_CondenserSWT).SeveritySchedule = cAlphaArgs(3);
            if (lAlphaFieldBlanks(3)) {
                FaultsCondenserSWTSensor(jFault_CondenserSWT).SeveritySchedPtr = -1; // returns schedule value of 1
            } else {
                FaultsCondenserSWTSensor(jFault_CondenserSWT).SeveritySchedPtr = GetScheduleIndex(cAlphaArgs(3));
                if (FaultsCondenserSWTSensor(jFault_CondenserSWT).SeveritySchedPtr == 0) {
                    ShowSevereError(cFaultCurrentObject + " = \"" + cAlphaArgs(1) + "\" invalid " + cAlphaFieldNames(3) + " = \"" + cAlphaArgs(3) +
                                    "\" not found.");
                    ErrorsFound = true;
                }
            }

            // offset - degree of fault
            FaultsCondenserSWTSensor(jFault_CondenserSWT).Offset = rNumericArgs(1);

            // Cooling tower type
            FaultsCondenserSWTSensor(jFault_CondenserSWT).TowerType = cAlphaArgs(4);
            if (lAlphaFieldBlanks(4)) {
                ShowSevereError(cFaultCurrentObject + " = \"" + cAlphaArgs(1) + "\" invalid " + cAlphaFieldNames(4) + " = \"" + cAlphaArgs(4) +
                                "\" blank.");
                ErrorsFound = true;
            }

            // Cooling tower name
            FaultsCondenserSWTSensor(jFault_CondenserSWT).TowerName = cAlphaArgs(5);
            if (lAlphaFieldBlanks(5)) {
                ShowSevereError(cFaultCurrentObject + " = \"" + cAlphaArgs(1) + "\" invalid " + cAlphaFieldNames(5) + " = \"" + cAlphaArgs(5) +
                                "\" blank.");
                ErrorsFound = true;
            }

            // Tower check and link
            {
                // Read in tower input if not done yet
                if (state.dataCondenserLoopTowers.GetInput) {
                    CondenserLoopTowers::GetTowerInput(state, state.dataCondenserLoopTowers);
                    state.dataCondenserLoopTowers.GetInput = false;
                }
                // Check the tower name and tower type
                int TowerNum =
                    UtilityRoutines::FindItemInList(FaultsCondenserSWTSensor(jFault_CondenserSWT).TowerName, state.dataCondenserLoopTowers.towers);
                if (TowerNum <= 0) {
                    ShowSevereError(cFaultCurrentObject + " = \"" + cAlphaArgs(1) + "\" invalid " + cAlphaFieldNames(5) + " = \"" + cAlphaArgs(5) +
                                    "\" not found.");
                    ErrorsFound = true;
                } else {
                    // Link the tower with the fault model
                    state.dataCondenserLoopTowers.towers(TowerNum).FaultyCondenserSWTFlag = true;
                    state.dataCondenserLoopTowers.towers(TowerNum).FaultyCondenserSWTIndex = jFault_CondenserSWT;

                    // Check the faulty tower type
                    if (!UtilityRoutines::SameString(state.dataCondenserLoopTowers.towers(TowerNum).TowerType,
                                                     FaultsCondenserSWTSensor(jFault_CondenserSWT).TowerType)) {
                        ShowWarningError(cFaultCurrentObject + " = \"" + cAlphaArgs(1) + "\" invalid " + cAlphaFieldNames(4) + " = \"" +
                                         cAlphaArgs(4) + "\" not match the type of " + cAlphaFieldNames(5) + ". Tower type is updated. ");
                        FaultsCondenserSWTSensor(jFault_CondenserSWT).TowerType = state.dataCondenserLoopTowers.towers(TowerNum).TowerType;
                    }
                }
            }
        }

        // read faults input of Fault_type 110: Chiller SWT Sensor Offset
        for (int jFault_ChillerSWT = 1; jFault_ChillerSWT <= NumFaultyChillerSWTSensor; ++jFault_ChillerSWT) {

            cFaultCurrentObject = cFaults(10); // fault object string
            inputProcessor->getObjectItem(cFaultCurrentObject,
                                          jFault_ChillerSWT,
                                          cAlphaArgs,
                                          NumAlphas,
                                          rNumericArgs,
                                          NumNumbers,
                                          IOStatus,
                                          lNumericFieldBlanks,
                                          lAlphaFieldBlanks,
                                          cAlphaFieldNames,
                                          cNumericFieldNames);

            FaultsChillerSWTSensor(jFault_ChillerSWT).FaultType = cFaultCurrentObject;
            FaultsChillerSWTSensor(jFault_ChillerSWT).FaultTypeEnum = iFault_TemperatureSensorOffset_ChillerSupplyWater;
            FaultsChillerSWTSensor(jFault_ChillerSWT).Name = cAlphaArgs(1);

            // Fault availability schedule
            FaultsChillerSWTSensor(jFault_ChillerSWT).AvaiSchedule = cAlphaArgs(2);
            if (lAlphaFieldBlanks(2)) {
                FaultsChillerSWTSensor(jFault_ChillerSWT).AvaiSchedPtr = -1; // returns schedule value of 1
            } else {
                FaultsChillerSWTSensor(jFault_ChillerSWT).AvaiSchedPtr = GetScheduleIndex(cAlphaArgs(2));
                if (FaultsChillerSWTSensor(jFault_ChillerSWT).AvaiSchedPtr == 0) {
                    ShowSevereError(cFaultCurrentObject + " = \"" + cAlphaArgs(1) + "\" invalid " + cAlphaFieldNames(2) + " = \"" + cAlphaArgs(2) +
                                    "\" not found.");
                    ErrorsFound = true;
                }
            }

            // Fault severity schedule
            FaultsChillerSWTSensor(jFault_ChillerSWT).SeveritySchedule = cAlphaArgs(3);
            if (lAlphaFieldBlanks(3)) {
                FaultsChillerSWTSensor(jFault_ChillerSWT).SeveritySchedPtr = -1; // returns schedule value of 1
            } else {
                FaultsChillerSWTSensor(jFault_ChillerSWT).SeveritySchedPtr = GetScheduleIndex(cAlphaArgs(3));
                if (FaultsChillerSWTSensor(jFault_ChillerSWT).SeveritySchedPtr == 0) {
                    ShowSevereError(cFaultCurrentObject + " = \"" + cAlphaArgs(1) + "\" invalid " + cAlphaFieldNames(3) + " = \"" + cAlphaArgs(3) +
                                    "\" not found.");
                    ErrorsFound = true;
                }
            }

            // offset - degree of fault
            FaultsChillerSWTSensor(jFault_ChillerSWT).Offset = rNumericArgs(1);

            // Chiller type
            FaultsChillerSWTSensor(jFault_ChillerSWT).ChillerType = cAlphaArgs(4);
            if (lAlphaFieldBlanks(4)) {
                ShowSevereError(cFaultCurrentObject + " = \"" + cAlphaArgs(1) + "\" invalid " + cAlphaFieldNames(4) + " = \"" + cAlphaArgs(4) +
                                "\" blank.");
                ErrorsFound = true;
            }

            // Chiller name
            FaultsChillerSWTSensor(jFault_ChillerSWT).ChillerName = cAlphaArgs(5);
            if (lAlphaFieldBlanks(5)) {
                ShowSevereError(cFaultCurrentObject + " = \"" + cAlphaArgs(1) + "\" invalid " + cAlphaFieldNames(5) + " = \"" + cAlphaArgs(5) +
                                "\" blank.");
                ErrorsFound = true;
            }

            // Chiller check
            {
                auto const SELECT_CASE_VAR(FaultsChillerSWTSensor(jFault_ChillerSWT).ChillerType);

                int ChillerNum;

                if (UtilityRoutines::SameString(SELECT_CASE_VAR, "Chiller:Electric")) {
                    // Check whether the chiller name and chiller type match each other
                    ChillerNum = 0;
                    int thisChil = 0;
                    for (auto & ch : state.dataPlantChillers.ElectricChiller) {
                        thisChil++;
                        if (ch.Name == FaultsChillerSWTSensor(jFault_ChillerSWT).ChillerName) {
                            ChillerNum = thisChil;
                        }
                    }
                    if (ChillerNum <= 0) {
                        ShowSevereError(cFaultCurrentObject + " = \"" + cAlphaArgs(1) + "\" invalid " + cAlphaFieldNames(5) + " = \"" +
                                        cAlphaArgs(5) + "\" not found.");
                        ErrorsFound = true;
                    } else {
                        // Link the chiller with the fault model
                        state.dataPlantChillers.ElectricChiller(ChillerNum).FaultyChillerSWTFlag = true;
                        state.dataPlantChillers.ElectricChiller(ChillerNum).FaultyChillerSWTIndex = jFault_ChillerSWT;
                    }

                } else if (UtilityRoutines::SameString(SELECT_CASE_VAR, "Chiller:Electric:EIR")) {
                    // Read in chiller if not done yet
<<<<<<< HEAD
                    if (state.dataChillerElectricEIR->getInputFlag) {
                        ChillerElectricEIR::GetElectricEIRChillerInput(state);
                        state.dataChillerElectricEIR->getInputFlag = false;
=======
                    if (state.dataChillerElectricEIR.getInputFlag) {
                        ChillerElectricEIR::GetElectricEIRChillerInput(state);
                        state.dataChillerElectricEIR.getInputFlag = false;
>>>>>>> 0d3adc45
                    }
                    // Check whether the chiller name and chiller type match each other
                    ChillerNum = UtilityRoutines::FindItemInList(FaultsChillerSWTSensor(jFault_ChillerSWT).ChillerName,
                                                                 state.dataChillerElectricEIR->ElectricEIRChiller);
                    if (ChillerNum <= 0) {
                        ShowSevereError(cFaultCurrentObject + " = \"" + cAlphaArgs(1) + "\" invalid " + cAlphaFieldNames(5) + " = \"" +
                                        cAlphaArgs(5) + "\" not found.");
                        ErrorsFound = true;
                    } else {
                        // Link the chiller with the fault model
                        state.dataChillerElectricEIR->ElectricEIRChiller(ChillerNum).FaultyChillerSWTFlag = true;
                        state.dataChillerElectricEIR->ElectricEIRChiller(ChillerNum).FaultyChillerSWTIndex = jFault_ChillerSWT;
                    }

                } else if (UtilityRoutines::SameString(SELECT_CASE_VAR, "Chiller:Electric:ReformulatedEIR")) {
                    // Read in chiller if not done yet
<<<<<<< HEAD
                    if (state.dataChillerReformulatedEIR->GetInputREIR) {
                        ChillerReformulatedEIR::GetElecReformEIRChillerInput(state);
                        state.dataChillerReformulatedEIR->GetInputREIR = false;
=======
                    if (state.dataChillerReformulatedEIR.GetInputREIR) {
                        ChillerReformulatedEIR::GetElecReformEIRChillerInput(state);
                        state.dataChillerReformulatedEIR.GetInputREIR = false;
>>>>>>> 0d3adc45
                    }
                    // Check whether the chiller name and chiller type match each other
                    ChillerNum = UtilityRoutines::FindItemInList(FaultsChillerSWTSensor(jFault_ChillerSWT).ChillerName,
                                                                 state.dataChillerReformulatedEIR->ElecReformEIRChiller);
                    if (ChillerNum <= 0) {
                        ShowSevereError(cFaultCurrentObject + " = \"" + cAlphaArgs(1) + "\" invalid " + cAlphaFieldNames(5) + " = \"" +
                                        cAlphaArgs(5) + "\" not found.");
                        ErrorsFound = true;
                    } else {
                        // Link the chiller with the fault model
                        state.dataChillerReformulatedEIR->ElecReformEIRChiller(ChillerNum).FaultyChillerSWTFlag = true;
                        state.dataChillerReformulatedEIR->ElecReformEIRChiller(ChillerNum).FaultyChillerSWTIndex = jFault_ChillerSWT;
                    }

                } else if (UtilityRoutines::SameString(SELECT_CASE_VAR, "Chiller:EngineDriven")) {
                    // Check whether the chiller name and chiller type match each other
                    ChillerNum = 0;
                    int thisChil = 0;
                    for (auto & ch : state.dataPlantChillers.EngineDrivenChiller) {
                        thisChil++;
                        if (ch.Name == FaultsChillerSWTSensor(jFault_ChillerSWT).ChillerName) {
                            ChillerNum = thisChil;
                        }
                    }
                    if (ChillerNum <= 0) {
                        ShowSevereError(cFaultCurrentObject + " = \"" + cAlphaArgs(1) + "\" invalid " + cAlphaFieldNames(5) + " = \"" +
                                        cAlphaArgs(5) + "\" not found.");
                        ErrorsFound = true;
                    } else {
                        // Link the chiller with the fault model
                        state.dataPlantChillers.EngineDrivenChiller(ChillerNum).FaultyChillerSWTFlag = true;
                        state.dataPlantChillers.EngineDrivenChiller(ChillerNum).FaultyChillerSWTIndex = jFault_ChillerSWT;
                    }

                } else if (UtilityRoutines::SameString(SELECT_CASE_VAR, "Chiller:CombustionTurbine")) {
                    ChillerNum = 0;
                    int thisChil = 0;
                    for (auto & ch : state.dataPlantChillers.GTChiller) {
                        thisChil++;
                        if (ch.Name == FaultsChillerSWTSensor(jFault_ChillerSWT).ChillerName) {
                            ChillerNum = thisChil;
                        }
                    }
                    if (ChillerNum <= 0) {
                        ShowSevereError(cFaultCurrentObject + " = \"" + cAlphaArgs(1) + "\" invalid " + cAlphaFieldNames(5) + " = \"" +
                                        cAlphaArgs(5) + "\" not found.");
                        ErrorsFound = true;
                    } else {
                        // Link the chiller with the fault model
                        state.dataPlantChillers.GTChiller(ChillerNum).FaultyChillerSWTFlag = true;
                        state.dataPlantChillers.GTChiller(ChillerNum).FaultyChillerSWTIndex = jFault_ChillerSWT;
                    }

                } else if (UtilityRoutines::SameString(SELECT_CASE_VAR, "Chiller:ConstantCOP")) {
                    ChillerNum = 0;
                    int thisChil = 0;
                    for (auto & ch : state.dataPlantChillers.ConstCOPChiller) {
                        thisChil++;
                        if (ch.Name == FaultsChillerSWTSensor(jFault_ChillerSWT).ChillerName) {
                            ChillerNum = thisChil;
                        }
                    }
                    if (ChillerNum <= 0) {
                        ShowSevereError(cFaultCurrentObject + " = \"" + cAlphaArgs(1) + "\" invalid " + cAlphaFieldNames(5) + " = \"" +
                                        cAlphaArgs(5) + "\" not found.");
                        ErrorsFound = true;
                    } else {
                        // Link the chiller with the fault model
                        state.dataPlantChillers.ConstCOPChiller(ChillerNum).FaultyChillerSWTFlag = true;
                        state.dataPlantChillers.ConstCOPChiller(ChillerNum).FaultyChillerSWTIndex = jFault_ChillerSWT;
                    }

                } else if (UtilityRoutines::SameString(SELECT_CASE_VAR, "Chiller:Absorption")) {
                    // Read in chiller if not done yet
<<<<<<< HEAD
                    if (state.dataChillerAbsorber->getInput) {
                        ChillerAbsorption::GetBLASTAbsorberInput(state);
                        state.dataChillerAbsorber->getInput = false;
=======
                    if (state.dataChillerAbsorbers.getInput) {
                        ChillerAbsorption::GetBLASTAbsorberInput(state);
                        state.dataChillerAbsorbers.getInput = false;
>>>>>>> 0d3adc45
                    }
                    // Check whether the chiller name and chiller type match each other
                    ChillerNum =
                        UtilityRoutines::FindItemInList(FaultsChillerSWTSensor(jFault_ChillerSWT).ChillerName, state.dataChillerAbsorber->absorptionChillers);
                    if (ChillerNum <= 0) {
                        ShowSevereError(cFaultCurrentObject + " = \"" + cAlphaArgs(1) + "\" invalid " + cAlphaFieldNames(5) + " = \"" +
                                        cAlphaArgs(5) + "\" not found.");
                        ErrorsFound = true;
                    } else {
                        // Link the chiller with the fault model
                        state.dataChillerAbsorber->absorptionChillers(ChillerNum).FaultyChillerSWTFlag = true;
                        state.dataChillerAbsorber->absorptionChillers(ChillerNum).FaultyChillerSWTIndex = jFault_ChillerSWT;
                    }

                } else if (UtilityRoutines::SameString(SELECT_CASE_VAR, "Chiller:Absorption:Indirect")) {
                    // Read in chiller if not done yet
<<<<<<< HEAD
                    if (state.dataChillerIndirectAbsorption->GetInput) {
                        ChillerIndirectAbsorption::GetIndirectAbsorberInput(state);
                        state.dataChillerIndirectAbsorption->GetInput = false;
=======
                    if (state.dataChillerIndirectAbsorption.GetInput) {
                        ChillerIndirectAbsorption::GetIndirectAbsorberInput(state);
                        state.dataChillerIndirectAbsorption.GetInput = false;
>>>>>>> 0d3adc45
                    }
                    // Check whether the chiller name and chiller type match each other
                    ChillerNum = UtilityRoutines::FindItemInList(FaultsChillerSWTSensor(jFault_ChillerSWT).ChillerName,
                                                                 state.dataChillerIndirectAbsorption->IndirectAbsorber);
                    if (ChillerNum <= 0) {
                        ShowSevereError(cFaultCurrentObject + " = \"" + cAlphaArgs(1) + "\" invalid " + cAlphaFieldNames(5) + " = \"" +
                                        cAlphaArgs(5) + "\" not found.");
                        ErrorsFound = true;
                    } else {
                        state.dataChillerIndirectAbsorption->IndirectAbsorber(ChillerNum).FaultyChillerSWTFlag = true;
                        state.dataChillerIndirectAbsorption->IndirectAbsorber(ChillerNum).FaultyChillerSWTIndex = jFault_ChillerSWT;
                    }
                }
            }
        }

        // read faults input of Fault_type 109: Fouled Air Filters
        for (int jFault_AirFilter = 1; jFault_AirFilter <= NumFaultyAirFilter; ++jFault_AirFilter) {

            // Read in fan if not done yet
            if (state.fans.GetFanInputFlag) {
                Fans::GetFanInput(state);
            }

            cFaultCurrentObject = cFaults(9); // fault object string
            inputProcessor->getObjectItem(cFaultCurrentObject,
                                          jFault_AirFilter,
                                          cAlphaArgs,
                                          NumAlphas,
                                          rNumericArgs,
                                          NumNumbers,
                                          IOStatus,
                                          lNumericFieldBlanks,
                                          lAlphaFieldBlanks,
                                          cAlphaFieldNames,
                                          cNumericFieldNames);

            FaultsFouledAirFilters(jFault_AirFilter).FaultType = cFaultCurrentObject;
            FaultsFouledAirFilters(jFault_AirFilter).FaultTypeEnum = iFault_Fouling_AirFilter;
            FaultsFouledAirFilters(jFault_AirFilter).Name = cAlphaArgs(1);

            // Information of the fan associated with the fouling air filter
            FaultsFouledAirFilters(jFault_AirFilter).FaultyAirFilterFanType = cAlphaArgs(2);
            FaultsFouledAirFilters(jFault_AirFilter).FaultyAirFilterFanName = cAlphaArgs(3);

            // Check whether the specified fan exists in the fan list
            if (UtilityRoutines::FindItemInList(cAlphaArgs(3), Fans::Fan, &Fans::FanEquipConditions::FanName) <= 0) {
                ShowSevereError(cFaultCurrentObject + " = \"" + cAlphaArgs(1) + "\" invalid " + cAlphaFieldNames(3) + " = \"" + cAlphaArgs(3) +
                                "\" not found.");
                ErrorsFound = true;
            }

            // Assign fault index to the fan object
            for (int FanNum = 1; FanNum <= state.fans.NumFans; ++FanNum) {
                if (UtilityRoutines::SameString(Fans::Fan(FanNum).FanName, cAlphaArgs(3))) {
                    Fans::Fan(FanNum).FaultyFilterFlag = true;
                    Fans::Fan(FanNum).FaultyFilterIndex = jFault_AirFilter;
                    break;
                }
            }

            // Fault availability schedule
            FaultsFouledAirFilters(jFault_AirFilter).AvaiSchedule = cAlphaArgs(4);
            if (lAlphaFieldBlanks(4)) {
                FaultsFouledAirFilters(jFault_AirFilter).AvaiSchedPtr = -1; // returns schedule value of 1
            } else {
                FaultsFouledAirFilters(jFault_AirFilter).AvaiSchedPtr = GetScheduleIndex(cAlphaArgs(4));
                if (FaultsFouledAirFilters(jFault_AirFilter).AvaiSchedPtr == 0) {
                    ShowSevereError(cFaultCurrentObject + " = \"" + cAlphaArgs(1) + "\" invalid " + cAlphaFieldNames(4) + " = \"" + cAlphaArgs(4) +
                                    "\" not found.");
                    ErrorsFound = true;
                }
            }

            // Fan pressure increase fraction schedule
            FaultsFouledAirFilters(jFault_AirFilter).FaultyAirFilterPressFracSche = cAlphaArgs(5);
            if (lAlphaFieldBlanks(5)) {
                FaultsFouledAirFilters(jFault_AirFilter).FaultyAirFilterPressFracSchePtr = -1; // returns schedule value of 1
            } else {
                FaultsFouledAirFilters(jFault_AirFilter).FaultyAirFilterPressFracSchePtr = GetScheduleIndex(cAlphaArgs(5));
                if (FaultsFouledAirFilters(jFault_AirFilter).FaultyAirFilterPressFracSchePtr == 0) {
                    ShowSevereError(cFaultCurrentObject + " = \"" + cAlphaArgs(1) + "\" invalid " + cAlphaFieldNames(5) + " = \"" + cAlphaArgs(5) +
                                    "\" not found.");
                    ErrorsFound = true;
                }
            }

            // Fan curve describing the relationship between fan pressure rise and air flow rate
            FaultsFouledAirFilters(jFault_AirFilter).FaultyAirFilterFanCurve = cAlphaArgs(6);
            FaultsFouledAirFilters(jFault_AirFilter).FaultyAirFilterFanCurvePtr = GetCurveIndex(state, cAlphaArgs(6));
            if (FaultsFouledAirFilters(jFault_AirFilter).FaultyAirFilterFanCurvePtr == 0) {
                ShowSevereError(cFaultCurrentObject + " = \"" + cAlphaArgs(1) + "\"");
                ShowContinueError("Invalid " + cAlphaFieldNames(6) + " = \"" + cAlphaArgs(6) + "\" not found.");
                ErrorsFound = true;
            }

            // Checking  whether the specified fan curve covers the **design** operational point of the fan cannot be done here
            // as the fan might be autosized and is not sized yet, so we call it in Fan::SizeFan instead

            // In the fan object, calculate by each time-step: 1) pressure increase value; 2) air flow rate decrease value.
        }

        // read faults input of Fault_type 108: HumidistatOffset
        for (int jFault_Humidistat = 1; jFault_Humidistat <= NumFaultyHumidistat; ++jFault_Humidistat) {

            cFaultCurrentObject = cFaults(8); // fault object string
            inputProcessor->getObjectItem(cFaultCurrentObject,
                                          jFault_Humidistat,
                                          cAlphaArgs,
                                          NumAlphas,
                                          rNumericArgs,
                                          NumNumbers,
                                          IOStatus,
                                          lNumericFieldBlanks,
                                          lAlphaFieldBlanks,
                                          cAlphaFieldNames,
                                          cNumericFieldNames);

            FaultsHumidistatOffset(jFault_Humidistat).FaultType = cFaultCurrentObject;
            FaultsHumidistatOffset(jFault_Humidistat).FaultTypeEnum = iFault_HumidistatOffset;
            FaultsHumidistatOffset(jFault_Humidistat).Name = cAlphaArgs(1);
            FaultsHumidistatOffset(jFault_Humidistat).FaultyHumidistatName = cAlphaArgs(2);
            FaultsHumidistatOffset(jFault_Humidistat).FaultyHumidistatType = cAlphaArgs(3);

            if (UtilityRoutines::SameString(FaultsHumidistatOffset(jFault_Humidistat).FaultyHumidistatType, "ThermostatOffsetDependent")) {
                // For Humidistat Offset Type: ThermostatOffsetDependent

                // Related Thermostat Offset Fault Name is required for Humidistat Offset Type: ThermostatOffsetDependent
                if (lAlphaFieldBlanks(6)) {
                    ShowSevereError(cFaultCurrentObject + " = \"" + cAlphaArgs(1) + "\": " + cAlphaFieldNames(6) +
                                    " cannot be blank for Humidistat Offset Type = \"ThermostatOffsetDependent\".");
                    ErrorsFound = true;
                } else {
                    FaultsHumidistatOffset(jFault_Humidistat).FaultyThermostatName = cAlphaArgs(6);
                }

            } else {
                // For Humidistat Offset Type: ThermostatOffsetIndependent

                // Availability schedule
                FaultsHumidistatOffset(jFault_Humidistat).AvaiSchedule = cAlphaArgs(4);
                if (lAlphaFieldBlanks(4)) {
                    FaultsHumidistatOffset(jFault_Humidistat).AvaiSchedPtr = -1; // returns schedule value of 1
                } else {
                    FaultsHumidistatOffset(jFault_Humidistat).AvaiSchedPtr = GetScheduleIndex(cAlphaArgs(4));
                    if (FaultsHumidistatOffset(jFault_Humidistat).AvaiSchedPtr == 0) {
                        ShowSevereError(cFaultCurrentObject + " = \"" + cAlphaArgs(1) + "\" invalid " + cAlphaFieldNames(4) + " = \"" +
                                        cAlphaArgs(4) + "\" not found.");
                        ErrorsFound = true;
                    }
                }

                // Severity schedule
                FaultsHumidistatOffset(jFault_Humidistat).SeveritySchedule = cAlphaArgs(5);
                if (lAlphaFieldBlanks(5)) {
                    FaultsHumidistatOffset(jFault_Humidistat).SeveritySchedPtr = -1; // returns schedule value of 1
                } else {
                    FaultsHumidistatOffset(jFault_Humidistat).SeveritySchedPtr = GetScheduleIndex(cAlphaArgs(5));
                    if (FaultsHumidistatOffset(jFault_Humidistat).SeveritySchedPtr == 0) {
                        ShowSevereError(cFaultCurrentObject + " = \"" + cAlphaArgs(1) + "\" invalid " + cAlphaFieldNames(5) + " = \"" +
                                        cAlphaArgs(5) + "\" not found.");
                        ErrorsFound = true;
                    }
                }

                // Reference offset value is required for Humidistat Offset Type: ThermostatOffsetIndependent
                if (lNumericFieldBlanks(1)) {
                    ShowSevereError(cFaultCurrentObject + " = \"" + cAlphaArgs(1) + "\": " + cNumericFieldNames(1) +
                                    " cannot be blank for Humidistat Offset Type = \"ThermostatOffsetIndependent\".");
                    ErrorsFound = true;
                } else {
                    FaultsHumidistatOffset(jFault_Humidistat).Offset = rNumericArgs(1);
                }
            }
        }

        // read faults input of Fault_type 107: ThermostatOffset
        for (int jFault_Thermostat = 1; jFault_Thermostat <= NumFaultyThermostat; ++jFault_Thermostat) {

            cFaultCurrentObject = cFaults(7); // fault object string
            inputProcessor->getObjectItem(cFaultCurrentObject,
                                          jFault_Thermostat,
                                          cAlphaArgs,
                                          NumAlphas,
                                          rNumericArgs,
                                          NumNumbers,
                                          IOStatus,
                                          lNumericFieldBlanks,
                                          lAlphaFieldBlanks,
                                          cAlphaFieldNames,
                                          cNumericFieldNames);

            FaultsThermostatOffset(jFault_Thermostat).FaultType = cFaultCurrentObject;
            FaultsThermostatOffset(jFault_Thermostat).FaultTypeEnum = iFault_ThermostatOffset;
            FaultsThermostatOffset(jFault_Thermostat).Name = cAlphaArgs(1);
            FaultsThermostatOffset(jFault_Thermostat).FaultyThermostatName = cAlphaArgs(2);

            // Availability schedule
            FaultsThermostatOffset(jFault_Thermostat).AvaiSchedule = cAlphaArgs(3);
            if (lAlphaFieldBlanks(3)) {
                FaultsThermostatOffset(jFault_Thermostat).AvaiSchedPtr = -1; // returns schedule value of 1
            } else {
                FaultsThermostatOffset(jFault_Thermostat).AvaiSchedPtr = GetScheduleIndex(cAlphaArgs(3));
                if (FaultsThermostatOffset(jFault_Thermostat).AvaiSchedPtr == 0) {
                    ShowSevereError(cFaultCurrentObject + " = \"" + cAlphaArgs(1) + "\" invalid " + cAlphaFieldNames(3) + " = \"" + cAlphaArgs(3) +
                                    "\" not found.");
                    ErrorsFound = true;
                }
            }

            // Severity schedule
            FaultsThermostatOffset(jFault_Thermostat).SeveritySchedule = cAlphaArgs(4);
            if (lAlphaFieldBlanks(4)) {
                FaultsThermostatOffset(jFault_Thermostat).SeveritySchedPtr = -1; // returns schedule value of 1
            } else {
                FaultsThermostatOffset(jFault_Thermostat).SeveritySchedPtr = GetScheduleIndex(cAlphaArgs(4));
                if (FaultsThermostatOffset(jFault_Thermostat).SeveritySchedPtr == 0) {
                    ShowSevereError(cFaultCurrentObject + " = \"" + cAlphaArgs(1) + "\" invalid " + cAlphaFieldNames(4) + " = \"" + cAlphaArgs(4) +
                                    "\" not found.");
                    ErrorsFound = true;
                }
            }

            // Reference offset value is required
            if (lNumericFieldBlanks(1)) {
                ShowSevereError(cFaultCurrentObject + " = \"" + cNumericFieldNames(1) + "\" cannot be blank.");
                ErrorsFound = true;
            } else {
                FaultsThermostatOffset(jFault_Thermostat).Offset = rNumericArgs(1);
            }
        }

        // read faults input of Fault_type 106: Fouling_Coil
        for (int jFault_FoulingCoil = 1; jFault_FoulingCoil <= NumFouledCoil; ++jFault_FoulingCoil) {

            cFaultCurrentObject = cFaults(6); // fault object string
            inputProcessor->getObjectItem(cFaultCurrentObject,
                                          jFault_FoulingCoil,
                                          cAlphaArgs,
                                          NumAlphas,
                                          rNumericArgs,
                                          NumNumbers,
                                          IOStatus,
                                          lNumericFieldBlanks,
                                          lAlphaFieldBlanks,
                                          cAlphaFieldNames,
                                          cNumericFieldNames);

            FouledCoils(jFault_FoulingCoil).FaultType = cFaultCurrentObject;
            FouledCoils(jFault_FoulingCoil).FaultTypeEnum = iFault_Fouling_Coil;
            FouledCoils(jFault_FoulingCoil).Name = cAlphaArgs(1);
            FouledCoils(jFault_FoulingCoil).FouledCoilName = cAlphaArgs(2);

            // Availability schedule
            FouledCoils(jFault_FoulingCoil).AvaiSchedule = cAlphaArgs(3);
            if (lAlphaFieldBlanks(3)) {
                FouledCoils(jFault_FoulingCoil).AvaiSchedPtr = -1; // returns schedule value of 1
            } else {
                FouledCoils(jFault_FoulingCoil).AvaiSchedPtr = GetScheduleIndex(cAlphaArgs(3));
                if (FouledCoils(jFault_FoulingCoil).AvaiSchedPtr == 0) {
                    ShowSevereError(cFaultCurrentObject + " = \"" + cAlphaArgs(1) + "\" invalid " + cAlphaFieldNames(3) + " = \"" + cAlphaArgs(3) +
                                    "\" not found.");
                    ErrorsFound = true;
                }
            }

            // Severity schedule
            FouledCoils(jFault_FoulingCoil).SeveritySchedule = cAlphaArgs(4);
            if (lAlphaFieldBlanks(4)) {
                FouledCoils(jFault_FoulingCoil).SeveritySchedPtr = -1; // returns schedule value of 1
            } else {
                FouledCoils(jFault_FoulingCoil).SeveritySchedPtr = GetScheduleIndex(cAlphaArgs(4));
                if (FouledCoils(jFault_FoulingCoil).SeveritySchedPtr == 0) {
                    ShowSevereError(cFaultCurrentObject + " = \"" + cAlphaArgs(1) + "\" invalid " + cAlphaFieldNames(4) + " = \"" + cAlphaArgs(4) +
                                    "\" not found.");
                    ErrorsFound = true;
                }
            }

            {
                auto const SELECT_CASE_var(UtilityRoutines::MakeUPPERCase(cAlphaArgs(5)));
                if (SELECT_CASE_var == "FOULEDUARATED") {
                    FouledCoils(jFault_FoulingCoil).FoulingInputMethod = iFouledCoil_UARated;

                } else if (SELECT_CASE_var == "FOULINGFACTOR") {
                    FouledCoils(jFault_FoulingCoil).FoulingInputMethod = iFouledCoil_FoulingFactor;

                } else {
                    FouledCoils(jFault_FoulingCoil).FoulingInputMethod = iFouledCoil_UARated;
                }
            }

            FouledCoils(jFault_FoulingCoil).UAFouled = rNumericArgs(1);
            FouledCoils(jFault_FoulingCoil).Rfw = rNumericArgs(2);
            FouledCoils(jFault_FoulingCoil).Rfa = rNumericArgs(3);
            FouledCoils(jFault_FoulingCoil).Aout = rNumericArgs(4);
            FouledCoils(jFault_FoulingCoil).Aratio = rNumericArgs(5);


            // Coil check and link
            {
                // Obtains and Allocates WaterCoil related parameters from input file
                if (state.dataWaterCoils->GetWaterCoilsInputFlag) {
                    WaterCoils::GetWaterCoilInput(state);
                    state.dataWaterCoils->GetWaterCoilsInputFlag = false;
                }

                // Check the coil name and type
                int CoilNum = UtilityRoutines::FindItemInList(FouledCoils(jFault_FoulingCoil).FouledCoilName, state.dataWaterCoils->WaterCoil);
                if (CoilNum <= 0) {
                    ShowSevereError(cFaultCurrentObject + " = \"" + cAlphaArgs(1) + "\". Referenced Coil named \"" +
                                    FouledCoils(jFault_FoulingCoil).FouledCoilName + "\" was not found.");
                    ErrorsFound = true;
                } else {
                    // Coil is found: check if the right type
                    if ( (state.dataWaterCoils->WaterCoil(CoilNum).WaterCoilType_Num == state.dataWaterCoils->WaterCoil_SimpleHeating) ||
                         (state.dataWaterCoils->WaterCoil(CoilNum).WaterCoilType_Num == state.dataWaterCoils->WaterCoil_Cooling) )
                    {
                        // Link the Coil with the fault model
                        state.dataWaterCoils->WaterCoil(CoilNum).FaultyCoilFoulingFlag = true;
                        state.dataWaterCoils->WaterCoil(CoilNum).FaultyCoilFoulingIndex = jFault_FoulingCoil;

                        FouledCoils(jFault_FoulingCoil).FouledCoiledType = state.dataWaterCoils->WaterCoil(CoilNum).WaterCoilType_Num;
                        FouledCoils(jFault_FoulingCoil).FouledCoilNum = CoilNum;

                        SetupOutputVariable("Coil Fouling Factor",
                                    OutputProcessor::Unit::K_W,
                                    state.dataWaterCoils->WaterCoil(CoilNum).FaultyCoilFoulingFactor,
                                    "System",
                                    "Average",
                                    state.dataWaterCoils->WaterCoil(CoilNum).Name);

                        // Coil:Cooling:Water doesn't report UA because it's not variable,
                        // but here, it's useful since we do change it via fouling, so report it
                        if (state.dataWaterCoils->WaterCoil(CoilNum).WaterCoilType_Num == state.dataWaterCoils->WaterCoil_Cooling) {
                            SetupOutputVariable("Cooling Coil Total U Factor Times Area Value",
                                    OutputProcessor::Unit::W_K,
                                    state.dataWaterCoils->WaterCoil(CoilNum).UACoilTotal,
                                    "System",
                                    "Average",
                                    state.dataWaterCoils->WaterCoil(CoilNum).Name);

                            SetupOutputVariable("Cooling Coil External U Factor Times Area Value",
                                    OutputProcessor::Unit::W_K,
                                    state.dataWaterCoils->WaterCoil(CoilNum).UACoilExternal,
                                    "System",
                                    "Average",
                                    state.dataWaterCoils->WaterCoil(CoilNum).Name);

                            SetupOutputVariable("Cooling Coil Internal U Factor Times Area Value",
                                    OutputProcessor::Unit::W_K,
                                    state.dataWaterCoils->WaterCoil(CoilNum).UACoilInternal,
                                    "System",
                                    "Average",
                                    state.dataWaterCoils->WaterCoil(CoilNum).Name);

                            SetupOutputVariable("Cooling Coil Total U Factor Times Area Value Before Fouling",
                                    OutputProcessor::Unit::W_K,
                                    state.dataWaterCoils->WaterCoil(CoilNum).OriginalUACoilVariable,
                                    "System",
                                    "Average",
                                    state.dataWaterCoils->WaterCoil(CoilNum).Name);

                            SetupOutputVariable("Cooling Coil External U Factor Times Area Value Before Fouling",
                                    OutputProcessor::Unit::W_K,
                                    state.dataWaterCoils->WaterCoil(CoilNum).OriginalUACoilExternal,
                                    "System",
                                    "Average",
                                    state.dataWaterCoils->WaterCoil(CoilNum).Name);

                            SetupOutputVariable("Cooling Coil Internal U Factor Times Area Value Before Fouling",
                                    OutputProcessor::Unit::W_K,
                                    state.dataWaterCoils->WaterCoil(CoilNum).OriginalUACoilInternal,
                                    "System",
                                    "Average",
                                    state.dataWaterCoils->WaterCoil(CoilNum).Name);

                        } else {
                            SetupOutputVariable("Heating Coil U Factor Times Area Value Before Fouling",
                                OutputProcessor::Unit::W_K,
                                state.dataWaterCoils->WaterCoil(CoilNum).OriginalUACoilVariable,
                                "System",
                                "Average",
                                state.dataWaterCoils->WaterCoil(CoilNum).Name);
                        }
                    } else {
                        ShowSevereError(cFaultCurrentObject + " = \"" + cAlphaArgs(1) + "\" invalid "
                                       + cAlphaFieldNames(2) + " = \"" + cAlphaArgs(2) + "\".");
                        ShowContinueError("Coil was found but it is not one of the supported types (\"Coil:Cooling:Water\" or \"Coil:Heating:Water\").");
                        ErrorsFound = true;
                    }
                }
            }
        }

        // read faults input: Fault_type 101-105, which are related with economizer sensors
        for (int j = 0, i = 1; i <= NumFaultTypesEconomizer; ++i) {
            cFaultCurrentObject = cFaults(i); // fault object string
            int NumFaultsTemp = inputProcessor->getNumObjectsFound(cFaultCurrentObject);

            for (int jj = 1; jj <= NumFaultsTemp; ++jj) {
                inputProcessor->getObjectItem(cFaultCurrentObject,
                                              jj,
                                              cAlphaArgs,
                                              NumAlphas,
                                              rNumericArgs,
                                              NumNumbers,
                                              IOStatus,
                                              lNumericFieldBlanks,
                                              lAlphaFieldBlanks,
                                              cAlphaFieldNames,
                                              cNumericFieldNames);

                ++j;
                FaultsEconomizer(j).FaultType = cFaultCurrentObject;
                FaultsEconomizer(j).FaultTypeEnum = iFaultTypeEnums(i);

                FaultsEconomizer(j).Name = cAlphaArgs(1);
                FaultsEconomizer(j).AvaiSchedule = cAlphaArgs(2);
                // check availability schedule
                if (lAlphaFieldBlanks(2)) {
                    FaultsEconomizer(j).AvaiSchedPtr = -1; // returns schedule value of 1
                } else {
                    FaultsEconomizer(j).AvaiSchedPtr = GetScheduleIndex(cAlphaArgs(2));
                    if (FaultsEconomizer(j).AvaiSchedPtr == 0) {
                        ShowSevereError(cFaultCurrentObject + " = \"" + cAlphaArgs(1) + "\" invalid " + cAlphaFieldNames(2) + " = \"" +
                                        cAlphaArgs(2) + "\" not found.");
                        ErrorsFound = true;
                    }
                }

                FaultsEconomizer(j).SeveritySchedule = cAlphaArgs(3);
                // check severity schedule
                if (lAlphaFieldBlanks(3)) {
                    FaultsEconomizer(j).SeveritySchedPtr = -1; // returns schedule value of 1
                } else {
                    FaultsEconomizer(j).SeveritySchedPtr = GetScheduleIndex(cAlphaArgs(3));
                    if (FaultsEconomizer(j).SeveritySchedPtr == 0) {
                        ShowSevereError(cFaultCurrentObject + " = \"" + cAlphaArgs(1) + "\" invalid " + cAlphaFieldNames(3) + " = \"" +
                                        cAlphaArgs(3) + "\" not found.");
                        ErrorsFound = true;
                    }
                }

                FaultsEconomizer(j).ControllerType = cAlphaArgs(4);
                // check controller type
                if (lAlphaFieldBlanks(4)) {
                    ShowSevereError(cFaultCurrentObject + " = \"" + cAlphaArgs(1) + "\" invalid " + cAlphaFieldNames(4) + " = \"" + cAlphaArgs(4) +
                                    "\" blank.");
                    ErrorsFound = true;
                } else {
                    {
                        auto const SELECT_CASE_var(UtilityRoutines::MakeUPPERCase(cAlphaArgs(4)));
                        if (SELECT_CASE_var == "CONTROLLER:OUTDOORAIR") {
                            FaultsEconomizer(j).ControllerTypeEnum = iController_AirEconomizer;

                            // CASE ...

                        } else {
                        }
                    }
                }

                FaultsEconomizer(j).ControllerName = cAlphaArgs(5);
                // check controller name
                if (lAlphaFieldBlanks(5)) {
                    ShowSevereError(cFaultCurrentObject + " = \"" + cAlphaArgs(1) + "\" invalid " + cAlphaFieldNames(5) + " = \"" + cAlphaArgs(5) +
                                    "\" blank.");
                    ErrorsFound = true;
                }

                // offset - degree of fault
                FaultsEconomizer(j).Offset = rNumericArgs(1);
            }
        }

        RunFaultMgrOnceFlag = true;

        if (ErrorsFound) {
            ShowFatalError("CheckAndReadFaults: Errors found in getting FaultModel input data. Preceding condition(s) cause termination.");
        }
    }

    Real64 FaultProperties::CalFaultOffsetAct()
    {

        // SUBROUTINE INFORMATION:
        //       AUTHOR         Rongpeng Zhang
        //       DATE WRITTEN   Jun. 2016

        // PURPOSE OF THIS SUBROUTINE:
        //       To calculate the dynamic fault offset based on the fault availability schedule and severity schedule.

        // Using/Aliasing
        using CurveManager::CurveValue;
        using ScheduleManager::GetCurrentScheduleValue;

        // SUBROUTINE LOCAL VARIABLE DECLARATIONS:
        Real64 FaultFac(0.0);  // fault modification factor
        Real64 OffsetAct;      // actual offset after applying the modification factor

        // Check fault availability schedules
        if (GetCurrentScheduleValue(this->AvaiSchedPtr) > 0.0) {

            // Check fault severity schedules
            if (this->SeveritySchedPtr >= 0) {
                FaultFac = GetCurrentScheduleValue(this->SeveritySchedPtr);
            } else {
                FaultFac = 1.0;
            }
        }

        OffsetAct = FaultFac * this->Offset;

        return OffsetAct;
    }

    Real64 FaultPropertiesFouling::CalFoulingFactor()
    {

        // SUBROUTINE INFORMATION:
        //       AUTHOR         Rongpeng Zhang
        //       DATE WRITTEN   Nov. 2016

        // PURPOSE OF THIS SUBROUTINE:
        // To calculate the dynamic Nominal Capacity or Efficiency Reduction due to fouling, based on the fault availability schedule and severity
        // schedule. The factor is the ratio between the nominal capacity or efficiency at fouling case and that at fault free case

        // Using/Aliasing
        using CurveManager::CurveValue;
        using ScheduleManager::GetCurrentScheduleValue;

        // SUBROUTINE LOCAL VARIABLE DECLARATIONS:
        Real64 FaultFac(0.0); // fault modification factor
        Real64 FoulingFactor(
            1.0); // Actual Nominal Fouling Factor, ratio between the nominal capacity or efficiency at fouling case and that at fault free case

        // FLOW

        // Check fault availability schedules
        if (GetCurrentScheduleValue(this->AvaiSchedPtr) > 0.0) {

            // Check fault severity schedules
            if (this->SeveritySchedPtr >= 0) {
                FaultFac = GetCurrentScheduleValue(this->SeveritySchedPtr);
            } else {
                FaultFac = 1.0;
            }
        }

        // The more severe the fouling fault is (i.e., larger FaultFac), the less the FoulingFactor is
        if (FaultFac > 0.0) FoulingFactor = min(this->FoulingFactor / FaultFac, 1.0);

        return FoulingFactor;
    }

    Real64 FaultPropertiesTowerFouling::CalFaultyTowerFoulingFactor()
    {

        // SUBROUTINE INFORMATION:
        //       AUTHOR         Rongpeng Zhang
        //       DATE WRITTEN   Jul. 2016

        // PURPOSE OF THIS SUBROUTINE:
        // To calculate the dynamic tower fouling factor based on the fault availability schedule and severity schedule.
        // Fouling factor is the ratio between the UA value at fouling case and that at fault free case

        // Using/Aliasing
        using CurveManager::CurveValue;
        using ScheduleManager::GetCurrentScheduleValue;

        // SUBROUTINE LOCAL VARIABLE DECLARATIONS:
        Real64 FaultFac(0.0);             // fault modification factor
        Real64 UAReductionFactorAct(1.0); // actual UA Reduction Factor, ratio between the UA value at fouling case and that at fault free case

        // FLOW

        // Check fault availability schedules
        if (GetCurrentScheduleValue(this->AvaiSchedPtr) > 0.0) {

            // Check fault severity schedules
            if (this->SeveritySchedPtr >= 0) {
                FaultFac = GetCurrentScheduleValue(this->SeveritySchedPtr);
            } else {
                FaultFac = 1.0;
            }
        }

        // The more severe the fouling fault is (i.e., larger FaultFac), the less the UAReductionFactor is
        if (FaultFac > 0.0) UAReductionFactorAct = min(this->UAReductionFactor / FaultFac, 1.0);

        return UAReductionFactorAct;
    }

    Real64 FaultPropertiesFoulingCoil::FaultFraction()
    {
        // SUBROUTINE INFORMATION:
        //       AUTHOR         Julien Marrec, EffiBEM
        //       DATE WRITTEN   Feb. 2020

        // PURPOSE OF THIS SUBROUTINE:
        // Calculate the Fault Fraction based on Availability and Severity Schedules

        // SUBROUTINE LOCAL VARIABLE DECLARATIONS:
        Real64 FaultFrac(0.0); // Fault Fraction

        // Check fault availability schedules
        if (ScheduleManager::GetCurrentScheduleValue(this->AvaiSchedPtr) > 0.0) {

            // Check fault severity schedules (Ptr initialized to -1, so would return a FaultFrac of 1 if not set)
            FaultFrac = ScheduleManager::GetCurrentScheduleValue(this->SeveritySchedPtr);
        }

        return FaultFrac;
    }

    void FaultPropertiesChillerSWT::CalFaultChillerSWT(bool FlagVariableFlow, // True if chiller is variable flow and false if it is constant flow
                                                       Real64 FaultyChillerSWTOffset, // Faulty chiller SWT sensor offset
                                                       Real64 Cp,                     // Local fluid specific heat
                                                       Real64 EvapInletTemp,          // Chiller evaporator inlet water temperature
                                                       Real64 &EvapOutletTemp,        // Chiller evaporator outlet water temperature
                                                       Real64 &EvapMassFlowRate,      // Chiller mass flow rate
                                                       Real64 &QEvaporator            // Chiller evaporator heat transfer rate
    )
    {
        // SUBROUTINE INFORMATION:
        //       AUTHOR         Rongpeng Zhang
        //       DATE WRITTEN   Jun. 2016

        // PURPOSE OF THIS SUBROUTINE:
        // To calculate the mass flow rate and supply water temperature of a chiller with faulty SWT sensor.

        // SUBROUTINE LOCAL VARIABLE DECLARATIONS:
        // Variables for fault free cases
        Real64 EvapOutletTemp_ff = EvapOutletTemp;     // Chiller supply water temperature, fault free [C]
        Real64 EvapMassFlowRate_ff = EvapMassFlowRate; // Chiller mass flow rate, fault free [kg/s]
        Real64 QEvaporator_ff = QEvaporator;           // Chiller evaporator heat transfer rate, fault free [W]

        // Variables for faulty cases
        Real64 EvapOutletTemp_f = EvapOutletTemp_ff;     // Chiller supply water temperature, faulty case [C]
        Real64 EvapMassFlowRate_f = EvapMassFlowRate_ff; // Chiller mass flow rate, faulty case [kg/s]
        Real64 QEvaporator_f = QEvaporator_ff;           // Chiller evaporator heat transfer rate, faulty case [W]

        if (!FlagVariableFlow) {
            // Chillers with ConstantFlow mode

            EvapOutletTemp_f = EvapOutletTemp_ff - FaultyChillerSWTOffset;

            if ((EvapInletTemp > EvapOutletTemp_f) && (EvapMassFlowRate_ff > 0)) {
                QEvaporator_f = EvapMassFlowRate_ff * Cp * (EvapInletTemp - EvapOutletTemp_f);
            } else {
                EvapMassFlowRate_f = 0.0;
                QEvaporator_f = 0.0;
            }

        } else {
            // Chillers with LeavingSetpointModulated mode

            EvapOutletTemp_f = EvapOutletTemp_ff - FaultyChillerSWTOffset;

            if ((EvapInletTemp > EvapOutletTemp_f) && (Cp > 0) && (EvapMassFlowRate_ff > 0)) {
                EvapMassFlowRate_f = QEvaporator_ff / Cp / (EvapInletTemp - EvapOutletTemp_ff);
                QEvaporator_f = EvapMassFlowRate_f * Cp * (EvapInletTemp - EvapOutletTemp_f);
            } else {
                EvapMassFlowRate_f = 0.0;
                QEvaporator_f = 0.0;
            }
        }

        // Return variables
        EvapOutletTemp = EvapOutletTemp_f;
        EvapMassFlowRate = EvapMassFlowRate_f;
        QEvaporator = QEvaporator_f;
    }

    bool FaultPropertiesAirFilter::CheckFaultyAirFilterFanCurve(EnergyPlusData &state)
    {

        // SUBROUTINE INFORMATION:
        //       AUTHOR         Rongpeng Zhang
        //       DATE WRITTEN   Apr. 2015

        // PURPOSE OF THIS SUBROUTINE:
        // To check whether the fan curve specified in the FaultModel:Fouling:AirFilter object
        // covers the rated operational point of the corresponding fan
        // Return true if the curve covers the fan rated operational point

        // Using/Aliasing
        using CurveManager::CurveValue;
        using namespace Fans;

        // SUBROUTINE LOCAL VARIABLE DECLARATIONS:
        Real64 FanMaxAirFlowRate; // Design Max Specified Volume Flow Rate of Fan [m3/sec]
        Real64 FanDeltaPress;     // Design Delta Pressure Across the Fan [Pa]
        Real64 FanDeltaPressCal;  // Calculated Delta Pressure Across the Fan [Pa]
        bool FanFound;            // Whether the fan is found or not

        std::string const FanName = this->FaultyAirFilterFanName; // name of the fan
        int const FanCurvePtr = this->FaultyAirFilterFanCurvePtr; // pointer of the fan curve

        // FLOW

        FanFound = false;

        for (int FanNum = 1; FanNum <= state.fans.NumFans; ++FanNum) {
            if (UtilityRoutines::SameString(Fan(FanNum).FanName, FanName)) {
                FanMaxAirFlowRate = Fan(FanNum).MaxAirFlowRate;
                FanDeltaPress = Fan(FanNum).DeltaPress;
                FanFound = true;
                break;
            }
        }

        if (!FanFound) {
            return false;
        }

        FanDeltaPressCal = CurveValue(state, FanCurvePtr, FanMaxAirFlowRate);

        return ((FanDeltaPressCal > 0.95 * FanDeltaPress) && (FanDeltaPressCal < 1.05 * FanDeltaPress));
    }

    // Clears the global data in Fans.
    // Needed for unit tests, should not be normally called.
    void clear_state()
    {
        RunFaultMgrOnceFlag = false;
        ErrorsFound = false;
        AnyFaultsInModel = false;

        NumFaults = 0;
        NumFaultyEconomizer = 0;
        NumFouledCoil = 0;
        NumFaultyThermostat = 0;
        NumFaultyHumidistat = 0;
        NumFaultyAirFilter = 0;
        NumFaultyChillerSWTSensor = 0;
        NumFaultyCondenserSWTSensor = 0;
        NumFaultyTowerFouling = 0;
        NumFaultyCoilSATSensor = 0;

        FaultsEconomizer.deallocate();
        FouledCoils.deallocate();
        FaultsThermostatOffset.deallocate();
        FaultsHumidistatOffset.deallocate();
        FaultsFouledAirFilters.deallocate();
        FaultsChillerSWTSensor.deallocate();
        FaultsCondenserSWTSensor.deallocate();
        FaultsTowerFouling.deallocate();
        FaultsCoilSATSensor.deallocate();
    }

    void SetFaultyCoilSATSensor(std::string const &CompType, std::string const &CompName, bool &FaultyCoilSATFlag, int &FaultyCoilSATIndex)
    {

        FaultyCoilSATFlag = false;
        FaultyCoilSATIndex = 0;
        if (NumFaultyCoilSATSensor == 0) return;
        for (int jFault_CoilSAT = 1; jFault_CoilSAT <= NumFaultyCoilSATSensor; ++jFault_CoilSAT) {
            if (UtilityRoutines::SameString(FaultsCoilSATSensor(jFault_CoilSAT).CoilType, CompType) &&
                UtilityRoutines::SameString(FaultsCoilSATSensor(jFault_CoilSAT).CoilName, CompName)) {
                FaultyCoilSATFlag = true;
                FaultyCoilSATIndex = jFault_CoilSAT;
                break;
            }
        }
    }

} // namespace FaultsManager

} // namespace EnergyPlus<|MERGE_RESOLUTION|>--- conflicted
+++ resolved
@@ -555,15 +555,9 @@
 
                 } else if (UtilityRoutines::SameString(SELECT_CASE_VAR, "Chiller:Electric:EIR")) {
                     // Read in chiller if not done yet
-<<<<<<< HEAD
                     if (state.dataChillerElectricEIR->getInputFlag) {
                         ChillerElectricEIR::GetElectricEIRChillerInput(state);
                         state.dataChillerElectricEIR->getInputFlag = false;
-=======
-                    if (state.dataChillerElectricEIR.getInputFlag) {
-                        ChillerElectricEIR::GetElectricEIRChillerInput(state);
-                        state.dataChillerElectricEIR.getInputFlag = false;
->>>>>>> 0d3adc45
                     }
 
                     // Check whether the chiller name and chiller type match each other
@@ -591,15 +585,9 @@
                 } else if (UtilityRoutines::SameString(SELECT_CASE_VAR, "Chiller:Electric:ReformulatedEIR")) {
 
                     // Read in chiller if not done yet
-<<<<<<< HEAD
                     if (state.dataChillerReformulatedEIR->GetInputREIR) {
                         ChillerReformulatedEIR::GetElecReformEIRChillerInput(state);
                         state.dataChillerReformulatedEIR->GetInputREIR = false;
-=======
-                    if (state.dataChillerReformulatedEIR.GetInputREIR) {
-                        ChillerReformulatedEIR::GetElecReformEIRChillerInput(state);
-                        state.dataChillerReformulatedEIR.GetInputREIR = false;
->>>>>>> 0d3adc45
                     }
 
                     // Check whether the chiller name and chiller type match each other
@@ -781,15 +769,9 @@
 
             // Boiler check and link
             {
-<<<<<<< HEAD
                 if (state.dataBoilers->getBoilerInputFlag) {
                     Boilers::GetBoilerInput(state);
                     state.dataBoilers->getBoilerInputFlag = false;
-=======
-                if (state.dataBoilers.getBoilerInputFlag) {
-                    Boilers::GetBoilerInput(state);
-                    state.dataBoilers.getBoilerInputFlag = false;
->>>>>>> 0d3adc45
                 }
                 // Check the boiler name and boiler type
                 int BoilerNum = UtilityRoutines::FindItemInList(FaultsBoilerFouling(jFault_BoilerFouling).BoilerName, state.dataBoilers->Boiler);
@@ -1305,15 +1287,9 @@
 
                 } else if (UtilityRoutines::SameString(SELECT_CASE_VAR, "Chiller:Electric:EIR")) {
                     // Read in chiller if not done yet
-<<<<<<< HEAD
                     if (state.dataChillerElectricEIR->getInputFlag) {
                         ChillerElectricEIR::GetElectricEIRChillerInput(state);
                         state.dataChillerElectricEIR->getInputFlag = false;
-=======
-                    if (state.dataChillerElectricEIR.getInputFlag) {
-                        ChillerElectricEIR::GetElectricEIRChillerInput(state);
-                        state.dataChillerElectricEIR.getInputFlag = false;
->>>>>>> 0d3adc45
                     }
                     // Check whether the chiller name and chiller type match each other
                     ChillerNum = UtilityRoutines::FindItemInList(FaultsChillerSWTSensor(jFault_ChillerSWT).ChillerName,
@@ -1330,15 +1306,9 @@
 
                 } else if (UtilityRoutines::SameString(SELECT_CASE_VAR, "Chiller:Electric:ReformulatedEIR")) {
                     // Read in chiller if not done yet
-<<<<<<< HEAD
                     if (state.dataChillerReformulatedEIR->GetInputREIR) {
                         ChillerReformulatedEIR::GetElecReformEIRChillerInput(state);
                         state.dataChillerReformulatedEIR->GetInputREIR = false;
-=======
-                    if (state.dataChillerReformulatedEIR.GetInputREIR) {
-                        ChillerReformulatedEIR::GetElecReformEIRChillerInput(state);
-                        state.dataChillerReformulatedEIR.GetInputREIR = false;
->>>>>>> 0d3adc45
                     }
                     // Check whether the chiller name and chiller type match each other
                     ChillerNum = UtilityRoutines::FindItemInList(FaultsChillerSWTSensor(jFault_ChillerSWT).ChillerName,
@@ -1413,15 +1383,9 @@
 
                 } else if (UtilityRoutines::SameString(SELECT_CASE_VAR, "Chiller:Absorption")) {
                     // Read in chiller if not done yet
-<<<<<<< HEAD
                     if (state.dataChillerAbsorber->getInput) {
                         ChillerAbsorption::GetBLASTAbsorberInput(state);
                         state.dataChillerAbsorber->getInput = false;
-=======
-                    if (state.dataChillerAbsorbers.getInput) {
-                        ChillerAbsorption::GetBLASTAbsorberInput(state);
-                        state.dataChillerAbsorbers.getInput = false;
->>>>>>> 0d3adc45
                     }
                     // Check whether the chiller name and chiller type match each other
                     ChillerNum =
@@ -1438,15 +1402,9 @@
 
                 } else if (UtilityRoutines::SameString(SELECT_CASE_VAR, "Chiller:Absorption:Indirect")) {
                     // Read in chiller if not done yet
-<<<<<<< HEAD
                     if (state.dataChillerIndirectAbsorption->GetInput) {
                         ChillerIndirectAbsorption::GetIndirectAbsorberInput(state);
                         state.dataChillerIndirectAbsorption->GetInput = false;
-=======
-                    if (state.dataChillerIndirectAbsorption.GetInput) {
-                        ChillerIndirectAbsorption::GetIndirectAbsorberInput(state);
-                        state.dataChillerIndirectAbsorption.GetInput = false;
->>>>>>> 0d3adc45
                     }
                     // Check whether the chiller name and chiller type match each other
                     ChillerNum = UtilityRoutines::FindItemInList(FaultsChillerSWTSensor(jFault_ChillerSWT).ChillerName,
