// EnergyPlus, Copyright (c) 1996-2021, The Board of Trustees of the University of Illinois,
// The Regents of the University of California, through Lawrence Berkeley National Laboratory
// (subject to receipt of any required approvals from the U.S. Dept. of Energy), Oak Ridge
// National Laboratory, managed by UT-Battelle, Alliance for Sustainable Energy, LLC, and other
// contributors. All rights reserved.
//
// NOTICE: This Software was developed under funding from the U.S. Department of Energy and the
// U.S. Government consequently retains certain rights. As such, the U.S. Government has been
// granted for itself and others acting on its behalf a paid-up, nonexclusive, irrevocable,
// worldwide license in the Software to reproduce, distribute copies to the public, prepare
// derivative works, and perform publicly and display publicly, and to permit others to do so.
//
// Redistribution and use in source and binary forms, with or without modification, are permitted
// provided that the following conditions are met:
//
// (1) Redistributions of source code must retain the above copyright notice, this list of
//     conditions and the following disclaimer.
//
// (2) Redistributions in binary form must reproduce the above copyright notice, this list of
//     conditions and the following disclaimer in the documentation and/or other materials
//     provided with the distribution.
//
// (3) Neither the name of the University of California, Lawrence Berkeley National Laboratory,
//     the University of Illinois, U.S. Dept. of Energy nor the names of its contributors may be
//     used to endorse or promote products derived from this software without specific prior
//     written permission.
//
// (4) Use of EnergyPlus(TM) Name. If Licensee (i) distributes the software in stand-alone form
//     without changes from the version obtained under this License, or (ii) Licensee makes a
//     reference solely to the software portion of its product, Licensee must refer to the
//     software as "EnergyPlus version X" software, where "X" is the version number Licensee
//     obtained under this License and may not use a different name for the software. Except as
//     specifically required in this Section (4), Licensee shall not use in a company name, a
//     product name, in advertising, publicity, or other promotional activities any name, trade
//     name, trademark, logo, or other designation of "EnergyPlus", "E+", "e+" or confusingly
//     similar designation, without the U.S. Department of Energy's prior written consent.
//
// THIS SOFTWARE IS PROVIDED BY THE COPYRIGHT HOLDERS AND CONTRIBUTORS "AS IS" AND ANY EXPRESS OR
// IMPLIED WARRANTIES, INCLUDING, BUT NOT LIMITED TO, THE IMPLIED WARRANTIES OF MERCHANTABILITY
// AND FITNESS FOR A PARTICULAR PURPOSE ARE DISCLAIMED. IN NO EVENT SHALL THE COPYRIGHT OWNER OR
// CONTRIBUTORS BE LIABLE FOR ANY DIRECT, INDIRECT, INCIDENTAL, SPECIAL, EXEMPLARY, OR
// CONSEQUENTIAL DAMAGES (INCLUDING, BUT NOT LIMITED TO, PROCUREMENT OF SUBSTITUTE GOODS OR
// SERVICES; LOSS OF USE, DATA, OR PROFITS; OR BUSINESS INTERRUPTION) HOWEVER CAUSED AND ON ANY
// THEORY OF LIABILITY, WHETHER IN CONTRACT, STRICT LIABILITY, OR TORT (INCLUDING NEGLIGENCE OR
// OTHERWISE) ARISING IN ANY WAY OUT OF THE USE OF THIS SOFTWARE, EVEN IF ADVISED OF THE
// POSSIBILITY OF SUCH DAMAGE.

// EnergyPlus::Fans Unit Tests

// Google Test Headers
#include <gtest/gtest.h>

// EnergyPlus Headers
#include "Fixtures/EnergyPlusFixture.hh"
#include <AirflowNetwork/Elements.hpp>
#include <EnergyPlus/AirflowNetworkBalanceManager.hh>
#include <EnergyPlus/Data/EnergyPlusData.hh>
#include <EnergyPlus/DataEnvironment.hh>
#include <EnergyPlus/DataHVACGlobals.hh>
#include <EnergyPlus/DataHeatBalFanSys.hh>
#include <EnergyPlus/DataHeatBalSurface.hh>
#include <EnergyPlus/DataHeatBalance.hh>
#include <EnergyPlus/DataLoopNode.hh>
#include <EnergyPlus/DataMoistureBalance.hh>
#include <EnergyPlus/DataMoistureBalanceEMPD.hh>
#include <EnergyPlus/DataRoomAirModel.hh>
#include <EnergyPlus/DataSizing.hh>
#include <EnergyPlus/DataSurfaces.hh>
#include <EnergyPlus/DataZoneEquipment.hh>
#include <EnergyPlus/Psychrometrics.hh>
#include <EnergyPlus/RoomAirModelAirflowNetwork.hh>

using namespace EnergyPlus;
using namespace DataEnvironment;
using namespace EnergyPlus::DataSizing;
using namespace EnergyPlus::DataHeatBalance;
using namespace EnergyPlus::DataHVACGlobals;
using namespace DataRoomAirModel;
using namespace DataMoistureBalanceEMPD;
using namespace DataMoistureBalance;
using namespace DataSurfaces;
using namespace DataHeatBalSurface;
using namespace EnergyPlus::RoomAirModelAirflowNetwork;
using namespace EnergyPlus::DataLoopNode;
using namespace EnergyPlus::DataHeatBalFanSys;
using namespace EnergyPlus::Psychrometrics;

class RoomAirflowNetworkTest : public EnergyPlusFixture
{
protected:
    virtual void SetUp()
    {
        EnergyPlusFixture::SetUp(); // Sets up the base fixture first.

        CurZoneEqNum = 0;
        CurSysNum = 0;
        CurOASysNum = 0;
        state->dataGlobal->NumOfZones = 1;
        NumOfNodes = 5;
        state->dataGlobal->BeginEnvrnFlag = true;
        int NumOfSurfaces = 2;
        state->dataRoomAirMod->RoomAirflowNetworkZoneInfo.allocate(state->dataGlobal->NumOfZones);
        state->dataHeatBal->Zone.allocate(state->dataGlobal->NumOfZones);
        state->dataZoneEquip->ZoneEquipConfig.allocate(state->dataGlobal->NumOfZones);
        state->dataZoneEquip->ZoneEquipList.allocate(state->dataGlobal->NumOfZones);
        state->dataHeatBal->ZoneIntGain.allocate(state->dataGlobal->NumOfZones);
        NodeID.allocate(NumOfNodes);
        Node.allocate(NumOfNodes);
        Surface.allocate(NumOfSurfaces);
        state->dataHeatBal->HConvIn.allocate(NumOfSurfaces);
        TempSurfInTmp.allocate(NumOfSurfaces);
        RVSurface.allocate(NumOfSurfaces);
        RVSurfaceOld.allocate(NumOfSurfaces);
        RVDeepLayer.allocate(NumOfSurfaces);
        RVdeepOld.allocate(NumOfSurfaces);
        RVSurfLayerOld.allocate(NumOfSurfaces);
        RVSurfLayer.allocate(NumOfSurfaces);
        RhoVaporSurfIn.allocate(NumOfSurfaces);
        RhoVaporAirIn.allocate(NumOfSurfaces);
        HMassConvInFD.allocate(NumOfSurfaces);
        MAT.allocate(state->dataGlobal->NumOfZones);
        ZoneAirHumRat.allocate(1);
        AirflowNetwork::AirflowNetworkLinkageData.allocate(5);
        AirflowNetwork::AirflowNetworkNodeSimu.allocate(6);
        AirflowNetwork::AirflowNetworkLinkSimu.allocate(5);
        RAFN.allocate(state->dataGlobal->NumOfZones);
    }

    virtual void TearDown()
    {
        EnergyPlusFixture::TearDown(); // Remember to tear down the base fixture after cleaning up derived fixture!
    }
};

TEST_F(RoomAirflowNetworkTest, RAFNTest)
{
    int NumOfAirNodes = 2;
    int ZoneNum = 1;
    int RoomAirNode;
    TimeStepSys = 15.0 / 60.0;
    state->dataEnvrn->OutBaroPress = 101325.0;
    state->dataHeatBal->Zone(ZoneNum).ZoneVolCapMultpSens = 1;

    state->dataRoomAirMod->RoomAirflowNetworkZoneInfo(ZoneNum).IsUsed = true;
    state->dataRoomAirMod->RoomAirflowNetworkZoneInfo(ZoneNum).ActualZoneID = ZoneNum;
    state->dataRoomAirMod->RoomAirflowNetworkZoneInfo(ZoneNum).NumOfAirNodes = NumOfAirNodes;
    state->dataRoomAirMod->RoomAirflowNetworkZoneInfo(ZoneNum).Node.allocate(NumOfAirNodes);
    state->dataRoomAirMod->RoomAirflowNetworkZoneInfo(ZoneNum).ControlAirNodeID = 1;
    state->dataRoomAirMod->RoomAirflowNetworkZoneInfo(ZoneNum).Node(1).ZoneVolumeFraction = 0.2;
    state->dataRoomAirMod->RoomAirflowNetworkZoneInfo(ZoneNum).Node(2).ZoneVolumeFraction = 0.8;
    state->dataRoomAirMod->RoomAirflowNetworkZoneInfo(ZoneNum).Node(1).HVAC.allocate(1);
    state->dataRoomAirMod->RoomAirflowNetworkZoneInfo(ZoneNum).Node(2).HVAC.allocate(1);
    state->dataRoomAirMod->RoomAirflowNetworkZoneInfo(ZoneNum).Node(1).NumHVACs = 1;
    state->dataRoomAirMod->RoomAirflowNetworkZoneInfo(ZoneNum).Node(2).NumHVACs = 1;
    state->dataRoomAirMod->RoomAirflowNetworkZoneInfo(ZoneNum).Node(1).HVAC(1).SupplyFraction = 0.4;
    state->dataRoomAirMod->RoomAirflowNetworkZoneInfo(ZoneNum).Node(2).HVAC(1).SupplyFraction = 0.6;
    state->dataRoomAirMod->RoomAirflowNetworkZoneInfo(ZoneNum).Node(1).HVAC(1).ReturnFraction = 0.4;
    state->dataRoomAirMod->RoomAirflowNetworkZoneInfo(ZoneNum).Node(2).HVAC(1).ReturnFraction = 0.6;
    state->dataRoomAirMod->RoomAirflowNetworkZoneInfo(ZoneNum).Node(1).HVAC(1).Name = "ZoneHVAC";
    state->dataRoomAirMod->RoomAirflowNetworkZoneInfo(ZoneNum).Node(2).HVAC(1).Name = "ZoneHVAC";
    state->dataRoomAirMod->RoomAirflowNetworkZoneInfo(ZoneNum).Node(1).HVAC(1).SupplyNodeName = "Supply";
    state->dataRoomAirMod->RoomAirflowNetworkZoneInfo(ZoneNum).Node(2).HVAC(1).SupplyNodeName = "Supply";
    state->dataRoomAirMod->RoomAirflowNetworkZoneInfo(ZoneNum).Node(1).HVAC(1).ReturnNodeName = "Return";
    state->dataRoomAirMod->RoomAirflowNetworkZoneInfo(ZoneNum).Node(2).HVAC(1).ReturnNodeName = "Return";
    state->dataRoomAirMod->RoomAirflowNetworkZoneInfo(ZoneNum).Node(1).HVAC(1).Name = "ZoneHVAC";
    state->dataRoomAirMod->RoomAirflowNetworkZoneInfo(ZoneNum).Node(2).HVAC(1).Name = "ZoneHVAC";
    state->dataRoomAirMod->RoomAirflowNetworkZoneInfo(ZoneNum).Node(1).IntGainsDeviceIndices.allocate(1);
    state->dataRoomAirMod->RoomAirflowNetworkZoneInfo(ZoneNum).Node(2).IntGainsDeviceIndices.allocate(1);
    state->dataRoomAirMod->RoomAirflowNetworkZoneInfo(ZoneNum).Node(1).IntGainsDeviceIndices(1) = 1;
    state->dataRoomAirMod->RoomAirflowNetworkZoneInfo(ZoneNum).Node(2).IntGainsDeviceIndices(1) = 1;
    state->dataRoomAirMod->RoomAirflowNetworkZoneInfo(ZoneNum).Node(1).IntGainsFractions.allocate(1);
    state->dataRoomAirMod->RoomAirflowNetworkZoneInfo(ZoneNum).Node(2).IntGainsFractions.allocate(1);
    state->dataRoomAirMod->RoomAirflowNetworkZoneInfo(ZoneNum).Node(1).IntGainsFractions(1) = 0.4;
    state->dataRoomAirMod->RoomAirflowNetworkZoneInfo(ZoneNum).Node(2).IntGainsFractions(1) = 0.6;
    state->dataRoomAirMod->RoomAirflowNetworkZoneInfo(ZoneNum).Node(1).HasIntGainsAssigned = true;
    state->dataRoomAirMod->RoomAirflowNetworkZoneInfo(ZoneNum).Node(2).HasIntGainsAssigned = true;
    state->dataRoomAirMod->RoomAirflowNetworkZoneInfo(ZoneNum).Node(1).HasSurfacesAssigned = true;
    state->dataRoomAirMod->RoomAirflowNetworkZoneInfo(ZoneNum).Node(2).HasSurfacesAssigned = true;
    state->dataRoomAirMod->RoomAirflowNetworkZoneInfo(ZoneNum).Node(1).HasHVACAssigned = true;
    state->dataRoomAirMod->RoomAirflowNetworkZoneInfo(ZoneNum).Node(2).HasHVACAssigned = true;
    state->dataRoomAirMod->RoomAirflowNetworkZoneInfo(ZoneNum).Node(1).SurfMask.allocate(2);
    state->dataRoomAirMod->RoomAirflowNetworkZoneInfo(ZoneNum).Node(2).SurfMask.allocate(2);
    state->dataRoomAirMod->RoomAirflowNetworkZoneInfo(ZoneNum).Node(1).SurfMask(1) = true;
    state->dataRoomAirMod->RoomAirflowNetworkZoneInfo(ZoneNum).Node(1).SurfMask(2) = false;
    state->dataRoomAirMod->RoomAirflowNetworkZoneInfo(ZoneNum).Node(2).SurfMask(1) = false;
    state->dataRoomAirMod->RoomAirflowNetworkZoneInfo(ZoneNum).Node(2).SurfMask(2) = true;
    state->dataRoomAirMod->RoomAirflowNetworkZoneInfo(ZoneNum).Node(1).NumOfAirflowLinks = 3;
    state->dataRoomAirMod->RoomAirflowNetworkZoneInfo(ZoneNum).Node(1).Link.allocate(3);
    state->dataRoomAirMod->RoomAirflowNetworkZoneInfo(ZoneNum).Node(1).Link(1).AirflowNetworkLinkSimuID = 1;
    state->dataRoomAirMod->RoomAirflowNetworkZoneInfo(ZoneNum).Node(1).Link(2).AirflowNetworkLinkSimuID = 2;
    state->dataRoomAirMod->RoomAirflowNetworkZoneInfo(ZoneNum).Node(1).Link(3).AirflowNetworkLinkSimuID = 3;
    state->dataRoomAirMod->RoomAirflowNetworkZoneInfo(ZoneNum).Node(1).AirflowNetworkNodeID = 1;
    state->dataRoomAirMod->RoomAirflowNetworkZoneInfo(ZoneNum).Node(2).NumOfAirflowLinks = 3;
    state->dataRoomAirMod->RoomAirflowNetworkZoneInfo(ZoneNum).Node(2).Link.allocate(3);
    state->dataRoomAirMod->RoomAirflowNetworkZoneInfo(ZoneNum).Node(2).Link(1).AirflowNetworkLinkSimuID = 3;
    state->dataRoomAirMod->RoomAirflowNetworkZoneInfo(ZoneNum).Node(2).Link(2).AirflowNetworkLinkSimuID = 4;
    state->dataRoomAirMod->RoomAirflowNetworkZoneInfo(ZoneNum).Node(2).Link(3).AirflowNetworkLinkSimuID = 5;
    state->dataRoomAirMod->RoomAirflowNetworkZoneInfo(ZoneNum).Node(2).AirflowNetworkNodeID = 2;

    AirflowNetwork::AirflowNetworkLinkageData(1).NodeNums[0] = 1;
    AirflowNetwork::AirflowNetworkLinkageData(2).NodeNums[0] = 1;
    AirflowNetwork::AirflowNetworkLinkageData(3).NodeNums[0] = 1;
    AirflowNetwork::AirflowNetworkLinkageData(1).NodeNums[1] = 3;
    AirflowNetwork::AirflowNetworkLinkageData(2).NodeNums[1] = 4;
    AirflowNetwork::AirflowNetworkLinkageData(3).NodeNums[1] = 2;
    AirflowNetwork::AirflowNetworkLinkageData(4).NodeNums[0] = 2;
    AirflowNetwork::AirflowNetworkLinkageData(5).NodeNums[0] = 2;
    AirflowNetwork::AirflowNetworkLinkageData(4).NodeNums[1] = 5;
    AirflowNetwork::AirflowNetworkLinkageData(5).NodeNums[1] = 6;
    AirflowNetwork::AirflowNetworkNodeSimu(1).TZ = 25.0;
    AirflowNetwork::AirflowNetworkNodeSimu(1).WZ = 0.001;
    AirflowNetwork::AirflowNetworkNodeSimu(2).TZ = 20.0;
    AirflowNetwork::AirflowNetworkNodeSimu(2).WZ = 0.002;
    AirflowNetwork::AirflowNetworkNodeSimu(3).TZ = 30.0;
    AirflowNetwork::AirflowNetworkNodeSimu(3).WZ = 0.001;
    AirflowNetwork::AirflowNetworkNodeSimu(4).TZ = 22.0;
    AirflowNetwork::AirflowNetworkNodeSimu(4).WZ = 0.001;
    AirflowNetwork::AirflowNetworkNodeSimu(5).TZ = 27.0;
    AirflowNetwork::AirflowNetworkNodeSimu(5).WZ = 0.0015;
    AirflowNetwork::AirflowNetworkNodeSimu(6).TZ = 20.0;
    AirflowNetwork::AirflowNetworkNodeSimu(6).WZ = 0.002;
    AirflowNetwork::AirflowNetworkLinkSimu(1).FLOW = 0.0;
    AirflowNetwork::AirflowNetworkLinkSimu(1).FLOW2 = 0.01;
    AirflowNetwork::AirflowNetworkLinkSimu(2).FLOW = 0.0;
    AirflowNetwork::AirflowNetworkLinkSimu(2).FLOW2 = 0.02;
    AirflowNetwork::AirflowNetworkLinkSimu(3).FLOW = 0.01;
    AirflowNetwork::AirflowNetworkLinkSimu(3).FLOW2 = 0.0;
    AirflowNetwork::AirflowNetworkLinkSimu(4).FLOW = 0.0;
    AirflowNetwork::AirflowNetworkLinkSimu(4).FLOW2 = 0.01;
    AirflowNetwork::AirflowNetworkLinkSimu(5).FLOW = 0.01;
    AirflowNetwork::AirflowNetworkLinkSimu(5).FLOW2 = 0.0;

    state->dataZoneEquip->ZoneEquipList(ZoneNum).NumOfEquipTypes = 1;
    state->dataZoneEquip->ZoneEquipList(ZoneNum).EquipName.allocate(1);
    state->dataZoneEquip->ZoneEquipList(ZoneNum).EquipName(1) = "ZoneHVAC";

    state->dataZoneEquip->ZoneEquipConfig(ZoneNum).NumInletNodes = 1;
    state->dataZoneEquip->ZoneEquipConfig(ZoneNum).ActualZoneNum = ZoneNum;
    state->dataZoneEquip->ZoneEquipConfig(ZoneNum).InletNode.allocate(1);
    state->dataZoneEquip->ZoneEquipConfig(ZoneNum).InletNode(1) = 1;
    NodeID.allocate(NumOfNodes);
    Node.allocate(NumOfNodes);
    state->dataZoneEquip->ZoneEquipConfig(ZoneNum).NumReturnNodes = 1;
    state->dataZoneEquip->ZoneEquipConfig(ZoneNum).ReturnNode.allocate(1);
    state->dataZoneEquip->ZoneEquipConfig(ZoneNum).ReturnNode(1) = 2;
    state->dataZoneEquip->ZoneEquipConfig(1).FixedReturnFlow.allocate(1);

<<<<<<< HEAD
    Zone(ZoneNum).Volume = 100;
    Zone(ZoneNum).IsControlled = true;
    Zone(ZoneNum).HTSurfaceFirst = 1;
    Zone(ZoneNum).HTSurfaceLast = 2;
    Zone(ZoneNum).ZoneVolCapMultpMoist = 0;
=======
    state->dataHeatBal->Zone(ZoneNum).Volume = 100;
    state->dataHeatBal->Zone(ZoneNum).IsControlled = true;
    state->dataHeatBal->Zone(ZoneNum).SurfaceFirst = 1;
    state->dataHeatBal->Zone(ZoneNum).SurfaceLast = 2;
    state->dataHeatBal->Zone(ZoneNum).ZoneVolCapMultpMoist = 0;
>>>>>>> a43f5448

    state->dataHeatBal->ZoneIntGain(ZoneNum).NumberOfDevices = 1;
    state->dataHeatBal->ZoneIntGain(ZoneNum).Device.allocate(state->dataHeatBal->ZoneIntGain(1).NumberOfDevices);
    state->dataHeatBal->ZoneIntGain(ZoneNum).Device(1).CompObjectName = "PEOPLE";
    state->dataHeatBal->ZoneIntGain(ZoneNum).Device(1).CompTypeOfNum = IntGainTypeOf_People;
    state->dataHeatBal->ZoneIntGain(ZoneNum).Device(1).ConvectGainRate = 300.0;
    state->dataHeatBal->ZoneIntGain(ZoneNum).Device(1).LatentGainRate = 200.0;

    Surface(1).HeatTransSurf = true;
    Surface(2).HeatTransSurf = true;
    Surface(1).Area = 1.0;
    Surface(2).Area = 2.0;

    Surface(1).HeatTransferAlgorithm = HeatTransferModel_EMPD;
    Surface(2).HeatTransferAlgorithm = HeatTransferModel_EMPD;
    RVSurface(1) = 0.0011;
    RVSurface(2) = 0.0012;

    NodeID(1) = "Supply";
    NodeID(2) = "Return";

    ZoneAirHumRat(1) = 0.001;

    Node(1).Temp = 20.0;
    Node(1).HumRat = 0.001;
    Node(1).MassFlowRate = 0.01;

    MAT(1) = 20.0;
    state->dataHeatBal->HConvIn(1) = 1.0;
    state->dataHeatBal->HConvIn(2) = 1.0;
    TempSurfInTmp(1) = 25.0;
    TempSurfInTmp(2) = 30.0;
    RhoVaporAirIn(1) = PsyRhovFnTdbWPb(MAT(ZoneNum), ZoneAirHumRat(ZoneNum), state->dataEnvrn->OutBaroPress);
    RhoVaporAirIn(2) = PsyRhovFnTdbWPb(MAT(ZoneNum), ZoneAirHumRat(ZoneNum), state->dataEnvrn->OutBaroPress);
    HMassConvInFD(1) = state->dataHeatBal->HConvIn(1) / ((PsyRhoAirFnPbTdbW(*state, state->dataEnvrn->OutBaroPress, MAT(ZoneNum), ZoneAirHumRat(ZoneNum)) + RhoVaporAirIn(1)) *
                                     PsyCpAirFnW(ZoneAirHumRat(ZoneNum)));
    HMassConvInFD(2) = state->dataHeatBal->HConvIn(2) / ((PsyRhoAirFnPbTdbW(*state, state->dataEnvrn->OutBaroPress, MAT(ZoneNum), ZoneAirHumRat(ZoneNum)) + RhoVaporAirIn(2)) *
                                     PsyCpAirFnW(ZoneAirHumRat(ZoneNum)));

    RoomAirNode = 1;
    auto &thisRAFN(RAFN(ZoneNum));
    thisRAFN.ZoneNum = ZoneNum;

    thisRAFN.InitRoomAirModelAirflowNetwork(*state, RoomAirNode);

    EXPECT_NEAR(120.0, state->dataRoomAirMod->RoomAirflowNetworkZoneInfo(ZoneNum).Node(RoomAirNode).SumIntSensibleGain, 0.00001);
    EXPECT_NEAR(80.0, state->dataRoomAirMod->RoomAirflowNetworkZoneInfo(ZoneNum).Node(RoomAirNode).SumIntLatentGain, 0.00001);
    EXPECT_NEAR(1.0, state->dataRoomAirMod->RoomAirflowNetworkZoneInfo(ZoneNum).Node(RoomAirNode).SumHA, 0.00001);
    EXPECT_NEAR(25.0, state->dataRoomAirMod->RoomAirflowNetworkZoneInfo(ZoneNum).Node(RoomAirNode).SumHATsurf, 0.00001);
    EXPECT_NEAR(0.0, state->dataRoomAirMod->RoomAirflowNetworkZoneInfo(ZoneNum).Node(RoomAirNode).SumHATref, 0.00001);
    EXPECT_NEAR(4.0268, state->dataRoomAirMod->RoomAirflowNetworkZoneInfo(ZoneNum).Node(RoomAirNode).SumSysMCp, 0.0001);
    EXPECT_NEAR(80.536, state->dataRoomAirMod->RoomAirflowNetworkZoneInfo(ZoneNum).Node(RoomAirNode).SumSysMCpT, 0.001);
    EXPECT_NEAR(0.004, state->dataRoomAirMod->RoomAirflowNetworkZoneInfo(ZoneNum).Node(RoomAirNode).SumSysM, 0.00001);
    EXPECT_NEAR(4.0e-6, state->dataRoomAirMod->RoomAirflowNetworkZoneInfo(ZoneNum).Node(RoomAirNode).SumSysMW, 0.00001);
    EXPECT_NEAR(30.200968, state->dataRoomAirMod->RoomAirflowNetworkZoneInfo(ZoneNum).Node(RoomAirNode).SumLinkMCp, 0.0001);
    EXPECT_NEAR(744.95722, state->dataRoomAirMod->RoomAirflowNetworkZoneInfo(ZoneNum).Node(RoomAirNode).SumLinkMCpT, 0.001);
    EXPECT_NEAR(0.03, state->dataRoomAirMod->RoomAirflowNetworkZoneInfo(ZoneNum).Node(RoomAirNode).SumLinkM, 0.00001);
    EXPECT_NEAR(3.0e-5, state->dataRoomAirMod->RoomAirflowNetworkZoneInfo(ZoneNum).Node(RoomAirNode).SumLinkMW, 0.00001);
    EXPECT_NEAR(-8.431365e-8, state->dataRoomAirMod->RoomAirflowNetworkZoneInfo(ZoneNum).Node(RoomAirNode).SumHmAW, 0.0000001);
    EXPECT_NEAR(0.0009756833, state->dataRoomAirMod->RoomAirflowNetworkZoneInfo(ZoneNum).Node(RoomAirNode).SumHmARa, 0.0000001);
    EXPECT_NEAR(9.0784549e-7, state->dataRoomAirMod->RoomAirflowNetworkZoneInfo(ZoneNum).Node(RoomAirNode).SumHmARaW, 0.0000001);

    thisRAFN.CalcRoomAirModelAirflowNetwork(*state, RoomAirNode);

    EXPECT_NEAR(24.907085, state->dataRoomAirMod->RoomAirflowNetworkZoneInfo(ZoneNum).Node(RoomAirNode).AirTemp, 0.00001);
    EXPECT_NEAR(0.00189601, state->dataRoomAirMod->RoomAirflowNetworkZoneInfo(ZoneNum).Node(RoomAirNode).HumRat, 0.00001);
    EXPECT_NEAR(9.770445, state->dataRoomAirMod->RoomAirflowNetworkZoneInfo(ZoneNum).Node(RoomAirNode).RelHumidity, 0.00001);

    RoomAirNode = 2;
    thisRAFN.InitRoomAirModelAirflowNetwork(*state, RoomAirNode);

    EXPECT_NEAR(180.0, state->dataRoomAirMod->RoomAirflowNetworkZoneInfo(ZoneNum).Node(RoomAirNode).SumIntSensibleGain, 0.00001);
    EXPECT_NEAR(120.0, state->dataRoomAirMod->RoomAirflowNetworkZoneInfo(ZoneNum).Node(RoomAirNode).SumIntLatentGain, 0.00001);
    EXPECT_NEAR(2.0, state->dataRoomAirMod->RoomAirflowNetworkZoneInfo(ZoneNum).Node(RoomAirNode).SumHA, 0.00001);
    EXPECT_NEAR(60.0, state->dataRoomAirMod->RoomAirflowNetworkZoneInfo(ZoneNum).Node(RoomAirNode).SumHATsurf, 0.00001);
    EXPECT_NEAR(0.0, state->dataRoomAirMod->RoomAirflowNetworkZoneInfo(ZoneNum).Node(RoomAirNode).SumHATref, 0.00001);
    EXPECT_NEAR(6.04019, state->dataRoomAirMod->RoomAirflowNetworkZoneInfo(ZoneNum).Node(RoomAirNode).SumSysMCp, 0.0001);
    EXPECT_NEAR(120.803874, state->dataRoomAirMod->RoomAirflowNetworkZoneInfo(ZoneNum).Node(RoomAirNode).SumSysMCpT, 0.00001);
    EXPECT_NEAR(0.006, state->dataRoomAirMod->RoomAirflowNetworkZoneInfo(ZoneNum).Node(RoomAirNode).SumSysM, 0.00001);
    EXPECT_NEAR(6.0e-6, state->dataRoomAirMod->RoomAirflowNetworkZoneInfo(ZoneNum).Node(RoomAirNode).SumSysMW, 0.00001);
    EXPECT_NEAR(20.14327, state->dataRoomAirMod->RoomAirflowNetworkZoneInfo(ZoneNum).Node(RoomAirNode).SumLinkMCp, 0.0001);
    EXPECT_NEAR(523.73441, state->dataRoomAirMod->RoomAirflowNetworkZoneInfo(ZoneNum).Node(RoomAirNode).SumLinkMCpT, 0.001);
    EXPECT_NEAR(0.02, state->dataRoomAirMod->RoomAirflowNetworkZoneInfo(ZoneNum).Node(RoomAirNode).SumLinkM, 0.00001);
    EXPECT_NEAR(2.5e-5, state->dataRoomAirMod->RoomAirflowNetworkZoneInfo(ZoneNum).Node(RoomAirNode).SumLinkMW, 0.00001);
    EXPECT_NEAR(-3.5644894e-9, state->dataRoomAirMod->RoomAirflowNetworkZoneInfo(ZoneNum).Node(RoomAirNode).SumHmAW, 0.0000001);
    EXPECT_NEAR(0.0019191284, state->dataRoomAirMod->RoomAirflowNetworkZoneInfo(ZoneNum).Node(RoomAirNode).SumHmARa, 0.0000001);
    EXPECT_NEAR(1.98975381e-6, state->dataRoomAirMod->RoomAirflowNetworkZoneInfo(ZoneNum).Node(RoomAirNode).SumHmARaW, 0.0000001);

    thisRAFN.CalcRoomAirModelAirflowNetwork(*state, RoomAirNode);

    EXPECT_NEAR(24.057841, state->dataRoomAirMod->RoomAirflowNetworkZoneInfo(ZoneNum).Node(RoomAirNode).AirTemp, 0.00001);
    EXPECT_NEAR(0.0028697086, state->dataRoomAirMod->RoomAirflowNetworkZoneInfo(ZoneNum).Node(RoomAirNode).HumRat, 0.00001);
    EXPECT_NEAR(15.53486185, state->dataRoomAirMod->RoomAirflowNetworkZoneInfo(ZoneNum).Node(RoomAirNode).RelHumidity, 0.00001);

    thisRAFN.UpdateRoomAirModelAirflowNetwork(*state);

    EXPECT_NEAR(24.397538, Node(2).Temp, 0.00001);
    EXPECT_NEAR(0.0024802305, Node(2).HumRat, 0.000001);
}<|MERGE_RESOLUTION|>--- conflicted
+++ resolved
@@ -245,19 +245,11 @@
     state->dataZoneEquip->ZoneEquipConfig(ZoneNum).ReturnNode(1) = 2;
     state->dataZoneEquip->ZoneEquipConfig(1).FixedReturnFlow.allocate(1);
 
-<<<<<<< HEAD
-    Zone(ZoneNum).Volume = 100;
-    Zone(ZoneNum).IsControlled = true;
-    Zone(ZoneNum).HTSurfaceFirst = 1;
-    Zone(ZoneNum).HTSurfaceLast = 2;
-    Zone(ZoneNum).ZoneVolCapMultpMoist = 0;
-=======
     state->dataHeatBal->Zone(ZoneNum).Volume = 100;
     state->dataHeatBal->Zone(ZoneNum).IsControlled = true;
-    state->dataHeatBal->Zone(ZoneNum).SurfaceFirst = 1;
-    state->dataHeatBal->Zone(ZoneNum).SurfaceLast = 2;
+    state->dataHeatBal->Zone(ZoneNum).HTSurfaceFirst = 1;
+    state->dataHeatBal->Zone(ZoneNum).HTSurfaceLast = 2;
     state->dataHeatBal->Zone(ZoneNum).ZoneVolCapMultpMoist = 0;
->>>>>>> a43f5448
 
     state->dataHeatBal->ZoneIntGain(ZoneNum).NumberOfDevices = 1;
     state->dataHeatBal->ZoneIntGain(ZoneNum).Device.allocate(state->dataHeatBal->ZoneIntGain(1).NumberOfDevices);
