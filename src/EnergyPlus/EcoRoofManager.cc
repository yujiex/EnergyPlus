// EnergyPlus, Copyright (c) 1996-2020, The Board of Trustees of the University of Illinois,
// The Regents of the University of California, through Lawrence Berkeley National Laboratory
// (subject to receipt of any required approvals from the U.S. Dept. of Energy), Oak Ridge
// National Laboratory, managed by UT-Battelle, Alliance for Sustainable Energy, LLC, and other
// contributors. All rights reserved.
//
// NOTICE: This Software was developed under funding from the U.S. Department of Energy and the
// U.S. Government consequently retains certain rights. As such, the U.S. Government has been
// granted for itself and others acting on its behalf a paid-up, nonexclusive, irrevocable,
// worldwide license in the Software to reproduce, distribute copies to the public, prepare
// derivative works, and perform publicly and display publicly, and to permit others to do so.
//
// Redistribution and use in source and binary forms, with or without modification, are permitted
// provided that the following conditions are met:
//
// (1) Redistributions of source code must retain the above copyright notice, this list of
//     conditions and the following disclaimer.
//
// (2) Redistributions in binary form must reproduce the above copyright notice, this list of
//     conditions and the following disclaimer in the documentation and/or other materials
//     provided with the distribution.
//
// (3) Neither the name of the University of California, Lawrence Berkeley National Laboratory,
//     the University of Illinois, U.S. Dept. of Energy nor the names of its contributors may be
//     used to endorse or promote products derived from this software without specific prior
//     written permission.
//
// (4) Use of EnergyPlus(TM) Name. If Licensee (i) distributes the software in stand-alone form
//     without changes from the version obtained under this License, or (ii) Licensee makes a
//     reference solely to the software portion of its product, Licensee must refer to the
//     software as "EnergyPlus version X" software, where "X" is the version number Licensee
//     obtained under this License and may not use a different name for the software. Except as
//     specifically required in this Section (4), Licensee shall not use in a company name, a
//     product name, in advertising, publicity, or other promotional activities any name, trade
//     name, trademark, logo, or other designation of "EnergyPlus", "E+", "e+" or confusingly
//     similar designation, without the U.S. Department of Energy's prior written consent.
//
// THIS SOFTWARE IS PROVIDED BY THE COPYRIGHT HOLDERS AND CONTRIBUTORS "AS IS" AND ANY EXPRESS OR
// IMPLIED WARRANTIES, INCLUDING, BUT NOT LIMITED TO, THE IMPLIED WARRANTIES OF MERCHANTABILITY
// AND FITNESS FOR A PARTICULAR PURPOSE ARE DISCLAIMED. IN NO EVENT SHALL THE COPYRIGHT OWNER OR
// CONTRIBUTORS BE LIABLE FOR ANY DIRECT, INDIRECT, INCIDENTAL, SPECIAL, EXEMPLARY, OR
// CONSEQUENTIAL DAMAGES (INCLUDING, BUT NOT LIMITED TO, PROCUREMENT OF SUBSTITUTE GOODS OR
// SERVICES; LOSS OF USE, DATA, OR PROFITS; OR BUSINESS INTERRUPTION) HOWEVER CAUSED AND ON ANY
// THEORY OF LIABILITY, WHETHER IN CONTRACT, STRICT LIABILITY, OR TORT (INCLUDING NEGLIGENCE OR
// OTHERWISE) ARISING IN ANY WAY OUT OF THE USE OF THIS SOFTWARE, EVEN IF ADVISED OF THE
// POSSIBILITY OF SUCH DAMAGE.

// C++ Headers
#include <cmath>

// ObjexxFCL Headers
#include <ObjexxFCL/Fmath.hh>

// EnergyPlus Headers
#include <EnergyPlus/Construction.hh>
#include <EnergyPlus/ConvectionCoefficients.hh>
#include <EnergyPlus/DataEnvironment.hh>
#include <EnergyPlus/DataGlobals.hh>
#include <EnergyPlus/DataHeatBalFanSys.hh>
#include <EnergyPlus/DataHeatBalSurface.hh>
#include <EnergyPlus/DataHeatBalance.hh>
#include <EnergyPlus/DataLoopNode.hh>
#include <EnergyPlus/DataPrecisionGlobals.hh>
#include <EnergyPlus/DataSurfaces.hh>
#include <EnergyPlus/DataWater.hh>
#include <EnergyPlus/EcoRoofManager.hh>
#include <EnergyPlus/General.hh>
#include <EnergyPlus/Material.hh>
#include <EnergyPlus/OutputProcessor.hh>
#include <EnergyPlus/Psychrometrics.hh>
#include <EnergyPlus/UtilityRoutines.hh>

namespace EnergyPlus {

namespace EcoRoofManager {
    // Module containing the heat balance simulation routines
    // calculation (initialization) routines

    // MODULE INFORMATION:
    //       AUTHOR         David Sailor and Toan Pham, Portland State University
    //       DATE WRITTEN   Jan 2007
    //       MODIFIED       Oct 2010
    //       RE-ENGINEERED  na

    // PURPOSE OF THIS MODULE:
    // Module for implementing an ecoroof (aka Green Roof)

    // METHODOLOGY EMPLOYED:
    // Vikram Madhusudan's Portland State Univ. MS Thesis (Dec 2005) based on FASST model
    // of Frankenstein and Koenig (2004) - DRDC/CRREL Technical Report TR-04-25.
    // Precipitation schedules and irrigation schedules can be used to define hourly moisture
    // inputs (m). Moisture transport updated Oct 2010.
    // REFERENCES:
    // OTHER NOTES:

    // USE STATEMENTS:
    // Use statements for data only modules
    // Using/Aliasing
    using namespace DataPrecisionGlobals;
    using namespace DataSurfaces;
    using namespace DataGlobals;
    using namespace DataLoopNode;
    using namespace DataHeatBalance;
    using DataWater::Irrigation;
    using DataWater::IrrSchedDesign;
    using DataWater::IrrSmartSched;
    using DataWater::RainFall;
    using DataWater::RainSchedDesign;
    // Use statements for access to subroutines in other modules

    // Data
    // MODULE PARAMETER DEFINITIONS
    // na

    // DERIVED TYPE DEFINITIONS
    // na

    // MODULE VARIABLE DECLARATIONS:

    Real64 CumRunoff(0.0); // Cumulative runoff, updated each time step (m) mult by roof area to get volume
    Real64 CumET(0.0);     // Cumulative evapotranspiration from soil and plants (m)
    Real64 CumPrecip(0.0);
    Real64 CumIrrigation(0.0); // Cumulative irrigation, updated each time step (m) mult by roof area to get volume
    Real64 CurrentRunoff;
    Real64 CurrentET;
    Real64 CurrentPrecipitation; // units of (m) per timestep
    Real64 CurrentIrrigation;    // units of (m) per timestep

    Real64 Tfold; // leaf temperature from the previous time step
    Real64 Tgold; // ground temperature from the previous time step // TODO: These probably need to be re-initialized
    bool EcoRoofbeginFlag(true);
    bool CalcEcoRoofMyEnvrnFlag(true);

    void clear_state() {
        EcoRoofbeginFlag = true;
        CalcEcoRoofMyEnvrnFlag = true;
    }

    // MODULE SUBROUTINES:

    //*************************************************************************

    // Functions

    void CalcEcoRoof(EnergyPlusData &state,
<<<<<<< HEAD
=======
                     ConvectionCoefficientsData &dataConvectionCoefficients,
>>>>>>> 258bfbd7
                     IOFiles &ioFiles,
                     int const SurfNum, // Indicator of Surface Number for the current surface
                     int const ZoneNum, // Indicator for zone number where the current surface
                     int &ConstrNum,    // Indicator for construction index for the current surface
                     Real64 &TempExt    // Exterior temperature boundary condition
    )
    {
        // SUBROUTINE INFORMATION
        //     AUTHOR          David Sailor and Toan Pham
        //     DATE WRITTEN    January 2007
        //     MODIFIED        David Sailor - to fix initialization between DD runs and during warm-up
        //     RE-ENGINEERED   na

        // PURPOSE OF THIS MODULE:

        // To calculate the heat balance for surfaces with eco roof specified as outside surface
        // Note that only ONE ecoroof construction can be employed at present time. If multiple
        // surfaces have ecoroof as the outside layer the energy balance is only calculated for
        // the first such surface.

        // METHODOLOGY EMPLOYED:
        // Vikram Madhusudan's Portland State Univ. MS Thesis (Dec 2005) based on FASST model
        // of Frankenstein and Koenig (2004) - DRDC/CRREL Technical Report TR-04-25.
        // Some data used herein are from: European Centre for Medium-Range Weather Forecasts (ECMWF)
        // IFS Documentation, CY25R1 (April 2002), www.ecmwf.int/research/ifsdocs/CY24r1/Physics/
        // Physics-08-03.html.
        // The Atmospheric Boundary Layer - by J.R. Garratt (Cambridge Atmos. & Space Science Series), 316pp.
        // Using/Aliasing
        using namespace DataGlobals;
        using namespace DataEnvironment;
        using namespace DataHeatBalFanSys;
        using namespace DataHeatBalance;
        using namespace DataHeatBalSurface;
        using namespace DataSurfaces;
        using namespace Psychrometrics;
        using ConvectionCoefficients::InitExteriorConvectionCoeff;
        using ConvectionCoefficients::SetExtConvectionCoeff;
        using ConvectionCoefficients::SetIntConvectionCoeff;

        // Locals
        // SUBROUTINE ARGUMENT DEFINITIONS:

        // SUBROUTINE PARAMETER DEFINITIONS:
        Real64 const Kv(0.4);           // Von Karmen's constant (source FASST)
        Real64 const rch(0.63);         // Turbulent Schimdt Number
        Real64 const rche(0.71);        // Turbulent Prandtl Number
        Real64 const Rair(0.286e3);     // Gas Constant of air J/Kg K
        Real64 const g1(9.81);          // Gravity. In m/sec^2.
        Real64 const Sigma(5.6697e-08); // Stefan-Boltzmann constant W/m^2K^4
        Real64 const Cpa(1005.6);       // Specific heat of Water Vapor. (J/Kg.K)

        // SUBROUTINE LOCAL VARIABLE DECLARATIONS:
        static int FirstEcoSurf(0); // Indicates lowest numbered surface that is an ecoroof
        // used to determine WHEN to updatesoilProps...
        int EcoLoop; // an integer loop variable for the simultaneous solution iteration

        Real64 AbsThermSurf; // Thermal absoptance of the exterior surface
        int RoughSurf;       // Roughness index of the exterior (ecoroof) surface.
        Real64 HMovInsul;    // "Convection" coefficient of movable insulation
        //  REAL(r64)    :: HSky                ! "Convection" coefficient from sky to surface
        //  REAL(r64)    :: HAir                ! "Convection" coefficient from air to surface (radiation)
        //  INTEGER :: OPtr
        //  INTEGER :: OSCScheduleIndex    ! Index number for OSC ConstTempSurfaceName

        static bool QuickConductionSurf(false); // indicator for quick conduction surface
        static Real64 LAI(0.2);                 // Leaf area index
        static Real64 epsilonf(0.95);           // Leaf Emisivity
        static Real64 epsilong(0.95);           // Soil Emisivity
        static Real64 Alphag(0.3);              // Ground Albedo
        static Real64 Alphaf(0.2);              // Leaf Albedo (reflectivity to solar radiation)
        static Real64 e0(2.0);                  // Windless lower limit of exchange coefficient (from FASST docs)
        static Real64 RH(50.0);                 // Relative humidity (%)
        static Real64 Pa(101325.0);             // Atmospheric Pressure (PA)
        static Real64 Tg(10.0);                 // Ground Surface temperature C ***** FROM PREVIOUS TIME STEP
        static Real64 Tf(10.0);                 // Leaf temperature C ***** FROM PREVIOUS TIME STEP
        Real64 Tgk;                             // Ground temperature in Kelvin
        static Real64 Zf(0.2);                  // Height of plants (m)
        // DJS Oct 2007 release - note I got rid of the initialization of moisture and meanrootmoisture here as these
        // values are now set at beginning of each new DD and each new warm-up loop.
        // DJS
        static Real64 Moisture;               // m^3/m^3.The moisture content in the soil is the value provided by a user
        static Real64 MoistureResidual(0.05); // m^3/m^3. Residual & maximum water contents are unique to each material.
        // See Frankenstein et al (2004b) for data.
        static Real64 MoistureMax(0.5);      // Maximum volumetric moisture content (porosity) m^3/m^3
        static Real64 MeanRootMoisture;      // Mean value of root moisture m^3/m^3
        static Real64 SoilThickness(0.2);    // Soil thickness (m)
        static Real64 StomatalResistanceMin; // s/m . ! Minimum stomatal resistance is unique for each veg. type.
        static Real64 f3(1.0);               // As the value of gd for tall grass is 0, then f3 = 1
        // ECMWF 2002 CY25R1 report has gd=0.0 for all veg except trees where gd=0.03.

        Real64 Ta;                // current air temperature
        static Real64 Zog(0.001); // Ground roughness length scale (m)
        static Real64 Za(2.0);    // Instrument height where atmospheric wind speed is measured (m)
        Real64 Ws;                // Wind Speed (m/s)
        Real64 Waf;               // Windspeed within canopy (m/s)

        Real64 Latm; // Long Wave Radiation (W/m^2)
        Real64 qaf;  // mixing ratio of air near canopy

        Real64 qg;                 // mixing ratio of air at surface.
        static Real64 Lf;          // latent heat flux
        static Real64 Vfluxf(0.0); // Water evapotr. rate associated with latent heat from vegetation [m/s]
        Real64 RS;                 // shortwave radiation
        static Real64 Qsoil(0.0);  // heat flux from the soil layer

        Real64 EpsilonOne;
        // unused1208  REAL(r64) :: e
        Real64 eair;
        Real64 Rhoa;
        Real64 Tak;
        Real64 qa; // mixing ratio of air
        Real64 Tafk;
        Real64 Taf;
        Real64 Rhof;
        Real64 Rhoaf; // Average air density
        Real64 sigmaf;
        Real64 Zd;               // zero displacement height (m)
        Real64 Zo;               // foliage roughness length (m)
        Real64 Cfhn;             // transfer coefficient at near-neutral conditions
        Real64 Cf;               // bulk Transfer coefficient, equation 10 page 6 (FASST).
        static Real64 sheatf;    // sensible heat flux coeff for foliage (W/m^2K)
        static Real64 sensiblef; // sensible heat transfer TO foliage (W/m^2) DJS Jan 2011
        Real64 ra;               // Aerodynamic Resistance

        Real64 f1inv; // intermediate calculation variable
        Real64 f2inv; // intermediate calculation variable

        Real64 f1;   // intermediate calculation variable
        Real64 f2;   // intermediate calculation variable
        Real64 r_s;  // Minimum Stomatal Resistance, specific to each plant
        Real64 Mg;   // Surface soil moisture content m^3/m^3 (Moisture / MoistureMax)
        Real64 dOne; // intermediate calculation variable
        Real64 esf;  // the saturation vapor pressure (Pa)
        Real64 qsf;  // Saturation specific humidity at leaf temperature (qfsat)
        Real64 Lef;  // Latent heat of vaporation at leaf surface temperature (J/kg)

        Real64 Desf;             // Derivative of Saturation vapor pressure
        Real64 dqf;              // Derivative of saturation specific humidity
        Real64 dqg;              // this is given by Clausius-Clapeyron equation
        Real64 esg;              // Saturation vapor pressure (Pa)
        Real64 qsg;              // Saturation specific humidity(mixing ratio?) at ground surface temperature
        Real64 Leg;              // Latent heat vaporization  at the ground temperature (J/kg)
        Real64 Desg;             // derivative of esg Saturation vapor pressure(?)
        Real64 F1temp;           // intermediate variable in computing flux from the soil layer
        Real64 P1;               // intermediate variable in the equation for Tf
        Real64 P2;               // intermediate variable in the equation for Tf and Tg
        Real64 P3;               // intermediate variable in the equation for Tf and Tg
        Real64 Rhog;             // Density of air at the soil surface temperature
        Real64 Rhoag;            // Average density of air with respect to ground surface and air temperature
        Real64 Rib;              // Richardson Number
        Real64 Chng;             // bulk transfer coefficient near ground
        Real64 Ce;               // bulk transfer coefficient (this is in fact Ceg in equation 28 main report)
        Real64 Gammah;           // latent heat exchange stability correction factor
        Real64 Chg;              // in fact it is the same as Ce (=Ceg) is transfer coefficient (but wot?)
        static Real64 sheatg;    // intermediate calculation variable - sensible flux coef (W/m^2K for ground)
        static Real64 sensibleg; // sensible heat flux TO ground (w/m^2) DJS Jan 2011
        Real64 T3G;              // intermediate variable in the equation for Tg
        Real64 T2G;              // intermediate variable in the equation for Tg
        Real64 LeafTK;           // the current leaf's temperature (Kelvin)
        Real64 SoilTK;           // the current soil's temperature (Kelvin)
        Real64 Chne;             // is similar to near ground bulk transfer coefficient for latent heat flux (at neutral condition)
        Real64 Tif;              // previous leaf temperature
        Real64 rn;               // rn is the combined effect of both stomatal and aerodynamic resistances
        // in fact this is called r'' in the main report
        static Real64 Lg(0.0);     // latent heat flux from ground surface
        static Real64 Vfluxg(0.0); // Water evapotr. rate associated with latent heat from ground surface [m/s]
        Real64 T1G;                // intermediate variable in the equation for Tg
        Real64 Qsoilpart1;         // intermediate variable for evaluating Qsoil (part without the unknown)
        Real64 Qsoilpart2;         // intermediate variable for evaluating Qsoil (part coeff of the ground temperature)

        //  INTEGER,EXTERNAL :: GetNewUnitNumber ! external function to return a new (unique) unit for ecoroof writing
        int unit(0); // not actually used in the function it is passed into

        Ws = WindSpeedAt(Surface(SurfNum).Centroid.z); // use windspeed at Z of roof
        if (Ws < 2.0) {                                // Later we need to adjust for building roof height...
            Ws = 2.0;                                  // Set minimum possible wind speed outside vegetation to 2.0 m/s
                                                       // consistent with FASST TR-04-25 p. x (W' = 2.0)
        }

        if (SurfWinStormWinFlag(SurfNum) == 1) ConstrNum = Surface(SurfNum).StormWinConstruction;
        RoughSurf = dataMaterial.Material(dataConstruction.Construct(ConstrNum).LayerPoint(1)).Roughness;
        AbsThermSurf = dataMaterial.Material(dataConstruction.Construct(ConstrNum).LayerPoint(1)).AbsorpThermal;
        HMovInsul = 0.0;

        if (Surface(SurfNum).ExtWind) {
            InitExteriorConvectionCoeff(state,
<<<<<<< HEAD
=======
                                        dataConvectionCoefficients,
>>>>>>> 258bfbd7
                                        ioFiles,
                                        SurfNum,
                                        HMovInsul,
                                        RoughSurf,
                                        AbsThermSurf,
                                        TH(1, 1, SurfNum),
                                        HcExtSurf(SurfNum),
                                        HSkyExtSurf(SurfNum),
                                        HGrdExtSurf(SurfNum),
                                        HAirExtSurf(SurfNum));
        }

        RS = BeamSolarRad + AnisoSkyMult(SurfNum) * DifSolarRad;

        Latm = 1.0 * Sigma * 1.0 * Surface(SurfNum).ViewFactorGround * pow_4(GroundTempKelvin) +
               1.0 * Sigma * 1.0 * Surface(SurfNum).ViewFactorSky * pow_4(SkyTempKelvin);

        if (EcoRoofbeginFlag) {
            EcoRoofbeginFlag = false;
            if (Surface(SurfNum).HeatTransferAlgorithm != HeatTransferModel_CTF)
                ShowSevereError("CalcEcoRoof: EcoRoof simulation but HeatBalanceAlgorithm is not ConductionTransferFunction(CTF). EcoRoof model "
                                "currently works only with CTF heat balance solution algorithm.");
            // ONLY READ ECOROOF PROPERTIES IN THE FIRST TIME
            Zf = dataMaterial.Material(dataConstruction.Construct(ConstrNum).LayerPoint(1)).HeightOfPlants;              // Plant height (m)
            LAI = dataMaterial.Material(dataConstruction.Construct(ConstrNum).LayerPoint(1)).LAI;                        // Leaf Area Index
            Alphag = 1.0 - dataMaterial.Material(dataConstruction.Construct(ConstrNum).LayerPoint(1)).AbsorpSolar;       // albedo rather than absorptivity
            Alphaf = dataMaterial.Material(dataConstruction.Construct(ConstrNum).LayerPoint(1)).Lreflectivity;           // Leaf Reflectivity
            epsilonf = dataMaterial.Material(dataConstruction.Construct(ConstrNum).LayerPoint(1)).LEmissitivity;         // Leaf Emisivity
            StomatalResistanceMin = dataMaterial.Material(dataConstruction.Construct(ConstrNum).LayerPoint(1)).RStomata; // Leaf min stomatal resistance
            epsilong = dataMaterial.Material(dataConstruction.Construct(ConstrNum).LayerPoint(1)).AbsorpThermal;         // Soil Emisivity
            MoistureMax = dataMaterial.Material(dataConstruction.Construct(ConstrNum).LayerPoint(1)).Porosity;           // Max moisture content in soil
            MoistureResidual = dataMaterial.Material(dataConstruction.Construct(ConstrNum).LayerPoint(1)).MinMoisture;   // Min moisture content in soil
            Moisture = dataMaterial.Material(dataConstruction.Construct(ConstrNum).LayerPoint(1)).InitMoisture;          // Initial moisture content in soil
            MeanRootMoisture = Moisture; // DJS Oct 2007 Release --> all soil at same initial moisture for Reverse DD fix

            SoilThickness = dataMaterial.Material(dataConstruction.Construct(ConstrNum).LayerPoint(1)).Thickness; // Total thickness of soil layer (m)

            // DJS - This set of statements and the corresponding write statement in the UpdateSoilProps subroutine should
            //      be removed (or commented out) prior to deployment in a working version of EnergyPlus
            // Open a unit for writing ecoroof specific data to output file (in EnergyPlus directory)
            // unit=GetNewUnitNumber()
            // open(unit,file='ecoroof.txt')

            // write(unit,*)   " ECOROOF OUTPUT REPORT TRACE - HOURLY "
            // write(unit,*)   " "
            // write(unit,91)
            // 91 FORMAT (" Day Hour Flux T_g  T_f MoistTop MoistRoot CumRain CumET CumRunoff TotalIrr Dens SpecHeat  Cond  Albedo")

            FirstEcoSurf = SurfNum; // this determines WHEN to updatesoilProps

            // DJS NOVEMBER 2010 - Make calls to SetupOutput Variable to allow for reporting of ecoroof variables

            SetupOutputVariable("Green Roof Soil Temperature", OutputProcessor::Unit::C, Tg, "Zone", "State", "Environment");
            SetupOutputVariable("Green Roof Vegetation Temperature", OutputProcessor::Unit::C, Tf, "Zone", "State", "Environment");
            SetupOutputVariable("Green Roof Soil Root Moisture Ratio", OutputProcessor::Unit::None, MeanRootMoisture, "Zone", "State", "Environment");
            SetupOutputVariable("Green Roof Soil Near Surface Moisture Ratio", OutputProcessor::Unit::None, Moisture, "Zone", "State", "Environment");
            SetupOutputVariable(
                "Green Roof Soil Sensible Heat Transfer Rate per Area", OutputProcessor::Unit::W_m2, sensibleg, "Zone", "State", "Environment");
            SetupOutputVariable(
                "Green Roof Vegetation Sensible Heat Transfer Rate per Area", OutputProcessor::Unit::W_m2, sensiblef, "Zone", "State", "Environment");
            SetupOutputVariable("Green Roof Vegetation Moisture Transfer Rate", OutputProcessor::Unit::m_s, Vfluxf, "Zone", "State", "Environment");
            SetupOutputVariable("Green Roof Soil Moisture Transfer Rate", OutputProcessor::Unit::m_s, Vfluxg, "Zone", "State", "Environment");
            SetupOutputVariable(
                "Green Roof Vegetation Latent Heat Transfer Rate per Area", OutputProcessor::Unit::W_m2, Lf, "Zone", "State", "Environment");
            SetupOutputVariable(
                "Green Roof Soil Latent Heat Transfer Rate per Area", OutputProcessor::Unit::W_m2, Lg, "Zone", "State", "Environment");

            SetupOutputVariable("Green Roof Cumulative Precipitation Depth", OutputProcessor::Unit::m, CumPrecip, "Zone", "Sum", "Environment");
            SetupOutputVariable("Green Roof Cumulative Irrigation Depth", OutputProcessor::Unit::m, CumIrrigation, "Zone", "Sum", "Environment");
            SetupOutputVariable("Green Roof Cumulative Runoff Depth", OutputProcessor::Unit::m, CumRunoff, "Zone", "Sum", "Environment");
            SetupOutputVariable("Green Roof Cumulative Evapotranspiration Depth", OutputProcessor::Unit::m, CumET, "Zone", "Sum", "Environment");
            SetupOutputVariable(
                "Green Roof Current Precipitation Depth", OutputProcessor::Unit::m, CurrentPrecipitation, "Zone", "Sum", "Environment");
            SetupOutputVariable("Green Roof Current Irrigation Depth", OutputProcessor::Unit::m, CurrentIrrigation, "Zone", "Sum", "Environment");
            SetupOutputVariable("Green Roof Current Runoff Depth", OutputProcessor::Unit::m, CurrentRunoff, "Zone", "Sum", "Environment");
            SetupOutputVariable("Green Roof Current Evapotranspiration Depth", OutputProcessor::Unit::m, CurrentET, "Zone", "Sum", "Environment");

            // DJS NOVEMBER 2010 - end of calls to setup output of ecoroof variables

        } // Initialization statements for first entry into ecoroof routines

        // DJS July 2007
        // Make sure the ecoroof module resets its conditions at start of EVERY warmup day and every new design day
        // for Reverse DD testing

        if (BeginEnvrnFlag || WarmupFlag) {
            Moisture = dataMaterial.Material(dataConstruction.Construct(ConstrNum).LayerPoint(1)).InitMoisture;    // Initial moisture content in soil
            MeanRootMoisture = Moisture;                                             // Start the root zone moisture at the same value as the surface.
            Alphag = 1.0 - dataMaterial.Material(dataConstruction.Construct(ConstrNum).LayerPoint(1)).AbsorpSolar; // albedo rather than absorptivity
        }
        // DJS July 2007

        if (BeginEnvrnFlag && CalcEcoRoofMyEnvrnFlag) {
            Tgold = OutDryBulbTempAt(Surface(SurfNum).Centroid.z); // OutDryBulbTemp           ! initial guess
            Tfold = OutDryBulbTempAt(Surface(SurfNum).Centroid.z); // OutDryBulbTemp           ! initial guess
            Tg = 10.0;
            Tf = 10.0;
            Vfluxf = 0.0;
            Vfluxg = 0.0;
            CumRunoff = 0.0;
            CumET = 0.0;
            CumPrecip = 0.0;
            CumIrrigation = 0.0;
            CurrentRunoff = 0.0;
            CurrentET = 0.0;
            CurrentPrecipitation = 0.0;
            CurrentIrrigation = 0.0;
            CalcEcoRoofMyEnvrnFlag = false;
        }

        if (!BeginEnvrnFlag) {
            CalcEcoRoofMyEnvrnFlag = true;
        }

        // If current surface is = FirstEcoSurf then for this time step we need to update the soil moisture
        if (SurfNum == FirstEcoSurf) {
            UpdateSoilProps(
                Moisture, MeanRootMoisture, MoistureMax, MoistureResidual, SoilThickness, Vfluxf, Vfluxg, ConstrNum, Alphag, unit, Tg, Tf, Qsoil);

            Ta = OutDryBulbTempAt(Surface(SurfNum).Centroid.z); // temperature outdoor - Surface is dry, use normal correlation
            Tg = Tgold;
            Tf = Tfold;

            if (dataConstruction.Construct(ConstrNum).CTFCross(0) > 0.01) {
                QuickConductionSurf = true;
                F1temp = dataConstruction.Construct(ConstrNum).CTFCross(0) / (dataConstruction.Construct(ConstrNum).CTFInside(0) + HConvIn(SurfNum));
                Qsoilpart1 = -CTFConstOutPart(SurfNum) + F1temp * (CTFConstInPart(SurfNum) + QRadSWInAbs(SurfNum) + QRadThermInAbs(SurfNum) +
                                                                   dataConstruction.Construct(ConstrNum).CTFSourceIn(0) * QsrcHist(SurfNum, 1) +
                                                                   HConvIn(SurfNum) * MAT(ZoneNum) + NetLWRadToSurf(SurfNum));
            } else {
                Qsoilpart1 = -CTFConstOutPart(SurfNum) + dataConstruction.Construct(ConstrNum).CTFCross(0) * TempSurfIn(SurfNum);
                F1temp = 0.0;
            }

            Qsoilpart2 = dataConstruction.Construct(ConstrNum).CTFOutside(0) - F1temp * dataConstruction.Construct(ConstrNum).CTFCross(0);

            Pa = StdBaroPress; // standard atmospheric pressure (apparently in Pascals)
            Tgk = Tg + KelvinConv;
            Tak = Ta + KelvinConv;

            sigmaf = 0.9 - 0.7 * std::exp(-0.75 * LAI); // Fractional veg cover based on (2) from FASST TR-04-25
            // Formula for grasses modified to incorporate limits from
            // Table 1 for sigmaf_max and min (0.20 to 0.9)

            EpsilonOne = epsilonf + epsilong - epsilong * epsilonf; // Checked (eqn. 6 in FASST Veg Models)
            RH = OutRelHum;                                         // Get humidity in % from the DataEnvironment.cc
            eair = (RH / 100.0) * 611.2 * std::exp(17.67 * Ta / (Tak - 29.65));
            qa = (0.622 * eair) / (Pa - 1.000 * eair); // Mixing Ratio of air
            Rhoa = Pa / (Rair * Tak);                  // Density of air. kg/m^3
            Tif = Tf;

            // Air Temperature within the canopy is given as
            // (Deardorff (1987)). Kelvin. based of the previous temperatures
            Tafk = (1.0 - sigmaf) * Tak + sigmaf * (0.3 * Tak + 0.6 * (Tif + KelvinConv) + 0.1 * Tgk);

            Taf = Tafk - KelvinConv;          // Air Temperature within canopy in Celcius (C).
            Rhof = Pa / (Rair * Tafk);        // Density of air at the leaf temperature
            Rhoaf = (Rhoa + Rhof) / 2.0;      // Average of air density
            Zd = 0.701 * std::pow(Zf, 0.979); // Zero displacement height
            Zo = 0.131 * std::pow(Zf, 0.997); // Foliage roughness length. (m) Source Ballick (1981)
            if (Zo < 0.02) Zo = 0.02;         // limit based on p.7 TR-04-25 and Table 2

            // transfer coefficient at near-neutral condition Cfhn
            Cfhn = pow_2(Kv / std::log((Za - Zd) / Zo));                      // Equation 12, page 7, FASST Model
            Waf = 0.83 * std::sqrt(Cfhn) * sigmaf * Ws + (1.0 - sigmaf) * Ws; // Wind Speed inside foliage. Equation #6, FASST model
            Cf = 0.01 * (1.0 + 0.3 / Waf);                                    // The bulk Transfer coefficient, equation 10 page 6.
            sheatf = e0 + 1.1 * LAI * Rhoaf * Cpa * Cf * Waf;                 // Intermediate calculation for Sensible Heat Transfer
            sensiblef = sheatf * (Taf - Tf); // DJS Jan 2011 sensible flux TO foliage into air (Frankenstein 2004, eqn7)
            // sourced from Frankenstein et al (2004a). Added e0 windless correction factor.
            // an early version had (1.0-0.7)*sigmaf in calc of sensiblef... how did that get there!?! Fixed.

            // These parameters were taken from "The Atm Boundary Layer", By J.R. Garratt
            // NOTE the Garratt eqn. (A21) gives esf in units of hPA so we have multiplied
            // the constant 6.112 by a factor of 100.
            esf = 611.2 * std::exp(17.67 * Tif / (Tif + KelvinConv - 29.65));

            // From Garratt - eqn. A21, p284. Note that Tif and Tif+KelvinConv usage is correct.
            // Saturation specific humidity at leaf temperature again based on previous temperatures

            qsf = 0.622 * esf / (Pa - 1.000 * esf); // "The Atm Boundary Layer", J.R Garrat for Saturation mixing ratio
            // Calculate stomatal resistance and atmospheric resistance Part
            ra = 1.0 / (Cf * Waf); // Aerodynamic Resistance. Resistance that is caused
            // by the boundary layer on a leaf surface to transfer water vapor. It is measured in
            // s/m and depends on wind speed, leaf's surface roughness,
            // and stability of atsmophere.

            f1inv = min(1.0, (0.004 * RS + 0.005) / (0.81 * (0.004 * RS + 1.0))); // SW radiation-related term
            f1 = 1.0 / f1inv;
            if (MoistureMax == MoistureResidual) {
                f2inv = 1.0e10;
            } else {
                f2inv = (MeanRootMoisture - MoistureResidual) / (MoistureMax - MoistureResidual); // Equation 19 p. 9 FASST model
            }

            // In FASST, Eq 20 is used to compute Moisture.

            f2 = 1.0 / f2inv; // In dry areas f2 --> LARGE so that r_s --> LARGE
            // and both rn and Latent flux --> 0.0
            f3 = 1.0 / (std::exp(-0.0 * (esf - eair))); // Note the 0.0 here is gd which has value of 0.0
            // for most plants and 0.03 for trees (see ECMWF
            // note given above.
            r_s = StomatalResistanceMin * f1 * f2 * f3 / LAI; //  Stomatal Resistance (r_s)
            rn = ra / (ra + r_s);                             // rn is foliage surface wetness ... NOT a resistance

            // This routine is to calculate ground moisture factor. This factor is from *****
            Mg = Moisture / MoistureMax; // m^3/m^3.
            dOne = 1.0 - sigmaf * (0.6 * (1.0 - rn) + 0.1 * (1.0 - Mg));

            // Latent heat of vaporation at leaf surface temperature. The source of this
            // equation is Henderson-Sellers (1984)
            Lef = 1.91846e6 * pow_2((Tif + KelvinConv) / (Tif + KelvinConv - 33.91));
            // Check to see if ice is sublimating or frost is forming.
            if (Tfold < 0.0) Lef = 2.838e6; // per FASST documentation p.15 after eqn. 37.

            // Derivative of Saturation vapor pressure, which is used in the calculation of
            // derivative of saturation specific humidity.

            Desf = 611.2 * std::exp(17.67 * (Tf / (Tf + KelvinConv - 29.65))) *
                   (17.67 * Tf * (-1.0) * std::pow(Tf + KelvinConv - 29.65, -2) + 17.67 / (KelvinConv - 29.65 + Tf));
            dqf = ((0.622 * Pa) / pow_2(Pa - esf)) * Desf;                      // Derivative of saturation specific humidity
            esg = 611.2 * std::exp(17.67 * (Tg / ((Tg + KelvinConv) - 29.65))); // Pa saturation vapor pressure
            // From Garratt - eqn. A21, p284.
            // Note that Tg and Tg+KelvinConv usage is correct.
            qsg = 0.622 * esg / (Pa - esg); // Saturation mixing ratio at ground surface temperature.

            // Latent heat vaporization  at the ground temperature
            Leg = 1.91846e6 * pow_2(Tgk / (Tgk - 33.91));
            // Check to see if ice is sublimating or frost is forming.
            if (Tgold < 0.0) Leg = 2.838e6; // per FASST documentation p.15 after eqn. 37.

            Desg = 611.2 * std::exp(17.67 * (Tg / (Tg + KelvinConv - 29.65))) *
                   (17.67 * Tg * (-1.0) * std::pow(Tg + KelvinConv - 29.65, -2) + 17.67 / (KelvinConv - 29.65 + Tg));
            dqg = (0.622 * Pa / pow_2(Pa - esg)) * Desg;

            // Final Ground Atmosphere Energy Balance
            // Density of air at the soil surface temperature
            Rhog = Pa / (Rair * Tgk);

            // Average density of air with respect to ground surface and air temperature
            Rhoag = (Rhoa + Rhog) / 2.0;
            Rib = 2.0 * g1 * Za * (Taf - Tg) / ((Tafk + Tgk) * pow_2(Waf)); // Richardson Number

            // Compute the stability factor Gammah
            if (Rib < 0.0) {
                Gammah = std::pow(1.0 - 16.0 * Rib, -0.5);
            } else {
                if (Rib >= 0.19) {
                    Rib = 0.19;
                }
                Gammah = std::pow(1.0 - 5.0 * Rib, -0.5);
            }

            if (RoughSurf == VerySmooth) { //  6= very smooth, 5=smooth, 4= med. sm. ,3= med. rough. , 2= rough, 1= Very rough
                Zog = 0.0008;
            } else if (RoughSurf == Smooth) {
                Zog = 0.0010;
            } else if (RoughSurf == MediumSmooth) {
                Zog = 0.0015;
            } else if (RoughSurf == MediumRough) {
                Zog = 0.0020;
            } else if (RoughSurf == Rough) {
                Zog = 0.0030;
            } else { // VeryRough
                Zog = 0.005;
            }

            Chng = pow_2(Kv / std::log(Za / Zog)) / rch; // bulk transfer coefficient near ground
            Chg = Gammah * ((1.0 - sigmaf) * Chng + sigmaf * Cfhn);
            sheatg = e0 + Rhoag * Cpa * Chg * Waf; // added the e0 windless correction
            sensibleg = sheatg * (Taf - Tg);       // sensible flux TO soil (W/m^2) DJS Jan 2011 (eqn. 32 in Frankenstein 2004)

            Chne = pow_2(Kv / std::log(Za / Zog)) / rche;
            Ce = Gammah * ((1.0 - sigmaf) * Chne + sigmaf * Cfhn); // this is in fact Ceg in eq (28)

            // we can approximate Gammae by Gammah (Supported by FASST Veg Models p. 15)
            qaf = ((1.0 - sigmaf) * qa + sigmaf * (0.3 * qa + 0.6 * qsf * rn + 0.1 * qsg * Mg)) /
                  (1.0 - sigmaf * (0.6 * (1.0 - rn) + 0.1 * (1.0 - Mg)));
            qg = Mg * qsg + (1.0 - Mg) * qaf; // eq main report (13)
            // According to FASST documentation this is correct.
            // The following also used Rhoaf and Rhoag respectively... shouldn't these be water densities??!!
            Lf = Lef * LAI * Rhoaf * Cf * Waf * rn * (qaf - qsf); // This had Leg but should be Lef...
            Lg = Ce * Leg * Waf * Rhoag * (qaf - qg) * Mg;        // In the FASST documentation there is NO Mg. However, in looking
            // back at the Deardorff 1978 paper it appears that an alpha = Mg term is
            // used to distinguish from POTENTIAL and ACTUAL ground surface evaporation...
            // the Lf and Lg calculations are NOT used in this formulation
            // rather, the effects are included in terms of dqg and dqf !
            // These equations for Lf and Lg are based on Deardorff's paper, but there is
            // a sign difference !!! (qsf -qaf) and (qg - qaf) ?!
            // These may be useful, however for telling the UpdateSoilProps routine
            // how much evaporation has taken place...
            Vfluxf = -1.0 * Lf / Lef / 990.0; // water evapotranspire rate [m/s]
            Vfluxg = -1.0 * Lg / Leg / 990.0; // water evapotranspire rate [m/s]
            if (Vfluxf < 0.0) Vfluxf = 0.0;   // According to FASST Veg. Models p. 11, eqn 26-27, if Qfsat > qaf the actual
            if (Vfluxg < 0.0) Vfluxg = 0.0;   // evaporative fluxes should be set to zero (delta_c = 1 or 0).

            // P1, P2, P3 correspond to first, second and third terms of equation 37 in the main report.

            //   Note: the FASST model has a term -gamma_p*(1.0-exp...) in first line for P1 (c1_f) where gamma_p is
            //   a precipitation variable. So, if we assume no precip this term vanishes. We should
            //   revisit this issue later.
            //   Implement an iterative solution scheme to solve the simultaneous equations for Leaf and Soil temperature.
            //   Prior experience suggests that no more than 3 iterations are likely needed
            LeafTK = Tf + KelvinConv;
            SoilTK = Tg + KelvinConv;

            for (EcoLoop = 1; EcoLoop <= 3; ++EcoLoop) {
                P1 = sigmaf * (RS * (1.0 - Alphaf) + epsilonf * Latm) - 3.0 * sigmaf * epsilonf * epsilong * Sigma * pow_4(SoilTK) / EpsilonOne -
                     3.0 * (-sigmaf * epsilonf * Sigma - sigmaf * epsilonf * epsilong * Sigma / EpsilonOne) * pow_4(LeafTK) +
                     sheatf * (1.0 - 0.7 * sigmaf) * (Ta + KelvinConv) + LAI * Rhoaf * Cf * Lef * Waf * rn * ((1.0 - 0.7 * sigmaf) / dOne) * qa +
                     LAI * Rhoaf * Cf * Lef * Waf * rn * (((0.6 * sigmaf * rn) / dOne) - 1.0) * (qsf - LeafTK * dqf) +
                     LAI * Rhoaf * Cf * Lef * Waf * rn * ((0.1 * sigmaf * Mg) / dOne) * (qsg - SoilTK * dqg);
                P2 = 4.0 * (sigmaf * epsilonf * epsilong * Sigma) * pow_3(SoilTK) / EpsilonOne + 0.1 * sigmaf * sheatf +
                     LAI * Rhoaf * Cf * Lef * Waf * rn * (0.1 * sigmaf * Mg) / dOne * dqg;
                P3 = 4.0 * (-sigmaf * epsilonf * Sigma - (sigmaf * epsilonf * Sigma * epsilong) / EpsilonOne) * pow_3(LeafTK) +
                     (0.6 * sigmaf - 1.0) * sheatf + LAI * Rhoaf * Cf * Lef * Waf * rn * (((0.6 * sigmaf * rn) / dOne) - 1.0) * dqf;

                // T1G, T2G, & T3G corresponds to first, second & third terms of equation 38
                // in the main report.
                //  as with the equations for vegetation the first term in the ground eqn in FASST has a
                //  term starting with gamma_p --- if no precip this vanishes. Again, revisit this issue later.

                T1G = (1.0 - sigmaf) * (RS * (1.0 - Alphag) + epsilong * Latm) -
                      (3.0 * (sigmaf * epsilonf * epsilong * Sigma) / EpsilonOne) * pow_4(LeafTK) -
                      3.0 * (-(1.0 - sigmaf) * epsilong * Sigma - sigmaf * epsilonf * epsilong * Sigma / EpsilonOne) * pow_4(SoilTK) +
                      sheatg * (1.0 - 0.7 * sigmaf) * (Ta + KelvinConv) + Rhoag * Ce * Leg * Waf * Mg * ((1.0 - 0.7 * sigmaf) / dOne) * qa +
                      Rhoag * Ce * Leg * Waf * Mg * (0.1 * sigmaf * Mg / dOne - Mg) * (qsg - SoilTK * dqg) +
                      Rhoag * Ce * Leg * Waf * Mg * (0.6 * sigmaf * rn / dOne) * (qsf - LeafTK * dqf) + Qsoilpart1 +
                      Qsoilpart2 * (KelvinConv); // finished by T1G

                T2G = 4.0 * (-(1.0 - sigmaf) * epsilong * Sigma - sigmaf * epsilonf * epsilong * Sigma / EpsilonOne) * pow_3(SoilTK) +
                      (0.1 * sigmaf - 1.0) * sheatg + Rhoag * Ce * Leg * Waf * Mg * (0.1 * sigmaf * Mg / dOne - Mg) * dqg - Qsoilpart2;

                T3G = (4.0 * (sigmaf * epsilong * epsilonf * Sigma) / EpsilonOne) * pow_3(LeafTK) + 0.6 * sigmaf * sheatg +
                      Rhoag * Ce * Leg * Waf * Mg * (0.6 * sigmaf * rn / dOne) * dqf;

                LeafTK = 0.5 * (LeafTK + (P1 * T2G - P2 * T1G) / (-P3 * T2G + T3G * P2)); // take avg of old and new each iteration
                SoilTK = 0.5 * (SoilTK + (P1 * T3G - P3 * T1G) / (-P2 * T3G + P3 * T2G)); // take avg of old and new each iteration
                // in earlier implementations we simply assigned new Leaf and Soil temps once (no iteration -- ecoloop =1,1, but
                // with LeafTK = ( P1*T2G - P2*T1G )/( -P3*T2G + T3G*P2 )  and
                // SoilTK =(SoilTK+( P1*T3G - P3*T1G )/( -P2*T3G + P3*T2G ). This iterative solution was initially attempted to
                // deal with stability issues associated with the CTF. It has virtually no impact on temperatures and it is not
                // clear how much it helped with stability problems. Eventually when CTF solution is replaced with a finite
                // difference scheme this loop structure should be removed.

            }                                                                 // This loop does an iterative solution of the simultaneous equations
            Qsoil = -1.0 * (Qsoilpart1 - Qsoilpart2 * (SoilTK - KelvinConv)); // This is heat flux INTO top of the soil
            Tfold = LeafTK - KelvinConv;
            Tgold = SoilTK - KelvinConv;

        } // if firstecosurface (if not we do NOT need to recalculate ecoroof energybalance as all ecoroof surfaces MUST be the same
        // this endif was moved here from the if statement regarding whether we are looking at the first ecoroof surface or not.

        TH(1, 1, SurfNum) = Tgold; // SoilTemperature
        TempExt = Tgold;
    }

    void UpdateSoilProps(Real64 &Moisture,
                         Real64 &MeanRootMoisture,
                         Real64 const MoistureMax,
                         Real64 const MoistureResidual,
                         Real64 const SoilThickness,
                         Real64 const Vfluxf, // Water mass flux from vegetation [m/s]
                         Real64 const Vfluxg, // Water mass flux from soil surface [m/s]
                         int &ConstrNum,      // Indicator for construction index for the current surface
                         Real64 &Alphag,
                         int const EP_UNUSED(unit),    // unused1208
                         Real64 const EP_UNUSED(Tg),   // unused1208
                         Real64 const EP_UNUSED(Tf),   // unused1208
                         Real64 const EP_UNUSED(Qsoil) // unused1208
    )
    {
        // SUBROUTINE INFORMATION
        //     AUTHOR          David Sailor
        //     DATE WRITTEN    Jan 2007
        //     MODIFIED        Stephen Forner, Portland State University (SF); 7/15/2010
        //     RE-ENGINEERED   na

        // PURPOSE OF THIS MODULE:

        // Track moisture input/output to ecoroof soil media (precipitation, irrigation, evapotranspiration, runoff)
        // Update soil thermal properties associated with variations in soil moisture and update CTF calculations
        // for the ecoroof construction layer.

        // METHODOLOGY EMPLOYED:
        // Define 2 soil layers (top and root). Moisture redistribution between top and root layers is proportional
        // to moisture differences. Input and Output of moisture are partitioned between layers.
        // Soil thermal properties vary based on non-dimensionalization of experimental data for 8 typical soils.
        // Specifically, THERMAL PROPERTY = Dry Value + (fraction of moisture content)*Wet Value

        // Using/Aliasing
        using namespace DataGlobals;
        using namespace DataEnvironment;
        using namespace DataSurfaces;
        using DataWater::RainFall;
        using General::RoundSigDigits;

        // Locals
        // SUBROUTINE ARGUMENT DEFINITIONS:

        // SUBROUTINE PARAMETER DEFINITIONS:
        static Real64 const depth_fac((161240.0 * std::pow(2.0, -2.3)) / 60.0);

        // Soil Parameters from Reference listed in the code:
        Real64 const alpha(23.0); // These parameters are empirical constants
        Real64 const n(1.27);     // These parameters are empirical constants
        Real64 const lambda(0.5); // These parameters are empirical constants
        // This is another parameter of the soil which describes the soil conductivity at the saturation point (m/s)
        Real64 const SoilConductivitySaturation(5.157e-7);

        // INTERFACE BLOCK SPECIFICATIONS:
        // na

        // DERIVED TYPE DEFINITIONS:
        // na

        // SUBROUTINE LOCAL VARIABLE DECLARATIONS:
        Real64 RatioMax;
        Real64 RatioMin;
        Real64 MoistureDiffusion;     // moisture transport down from near-surface to root zone
        static Real64 TopDepth;       // Thickness of "near-surface" soil layer
        static Real64 RootDepth(0.0); // Thickness of "root zone" soil layer //Autodesk Was used uninitialized
        // Note TopDepth+RootDepth = thickness of ecoroof soil layer
        static Real64 TimeStepZoneSec; // Seconds per TimeStep
        Real64 SoilConductivity;       // Moisture dependent conductivity to be fed back into CTF Calculator
        Real64 SoilSpecHeat;           // Moisture dependent Spec. Heat to be fed back into CTF Calculator
        Real64 SoilAbsorpSolar;        // Moisture dependent Solar absorptance (1-albedo)
        Real64 SoilDensity;            // Moisture dependent density to be fed back into CTF Calculator

        Real64 SatRatio;
        Real64 TestRatio; // Ratio to determine if timestep change in properties is too abrupt for CTF

        static Real64 DryCond;     // Dry soil value of conductivity
        static Real64 DryDens;     // Dry soil value of density
        static Real64 DryAbsorp;   // Dry soil value of solar absorptance (1-albedo)
        static Real64 DrySpecHeat; // Dry soil value of specific heat
        Real64 AvgMoisture;        // Average soil moisture over depth of ecoroof media

        static bool UpdatebeginFlag(true); // one time flag

        static Real64 CapillaryPotentialTop(-3.8997);  // This variable keeps track of the capillary potential of the soil in both layers and time (m)
        static Real64 CapillaryPotentialRoot(-3.8997); // This variable keeps track of the capillary potential of the soil in both layers and time (m)
        static Real64 SoilHydroConductivityTop(8.72e-6);  // This is the soil water conductivity in the soil (m/s)
        static Real64 SoilHydroConductivityRoot(8.72e-6); // This is the soil water conductivity in the soil (m/s)
        static Real64 SoilConductivityAveTop(8.72e-6);    // This is the average soil water conductivity (m/s)
        static Real64 SoilConductivityAveRoot(8.72e-6);
        static Real64 RelativeSoilSaturationTop; // Relative Soil Saturation (soil moisture-residual soil moisture)/(saturation soil moisture-residual
                                                 // soil moisture)
        static Real64 RelativeSoilSaturationRoot;
        static Real64 TestMoisture(0.15); // This makes sure that the moisture cannot change by too much in each step
        int index1;
        static int ErrIndex(0);

        // NOTE:  As Energyplus calls the energy balance manager (and hence CalcEcoroof)
        // once for each surface within each zone that has an ecoroof
        // --- the CALCECOROOF routine is called multiple times within each time step
        // So, it is important that the UpdateSoilProps subroutine is called ONLY ONCE for each time step!!!

        // Recall Moisture = near-surface moisture value (m^3/m^3)
        // Recall MeanRootMoisture = root zone moisture value (m^3/m^3)

        // DJS 2009 set the ratiomax and ratiomin values in the code now (rather than as parameters) so that
        // DJS 2009 we can link them to timesteps and make these limits apply to actual RATES...
        // DJS 2009 reasonable rates are +/- 10% change in properties per 15 minute period... Otherwise we have
        // DJS 2009 stability issues.
        // DJS 2011 FEB - Since we no longer use CTF with soil-dependent properties (Do not RECALL INITCONDUCTION...
        // DJS 2011 FEB - we may be able to get away with NO limits on rates of change when using CFD routine.
        // DJS 2011 FEB - for now we stick with 20% per quarter hour.
        RatioMax = 1.0 + 0.20 * MinutesPerTimeStep / 15.0;
        RatioMin = 1.0 - 0.20 * MinutesPerTimeStep / 15.0;

        if (UpdatebeginFlag) {

            // SET dry values that NEVER CHANGE
            DryCond = dataMaterial.Material(dataConstruction.Construct(ConstrNum).LayerPoint(1)).Conductivity;
            DryDens = dataMaterial.Material(dataConstruction.Construct(ConstrNum).LayerPoint(1)).Density;
            DryAbsorp = dataMaterial.Material(dataConstruction.Construct(ConstrNum).LayerPoint(1)).AbsorpSolar;
            DrySpecHeat = dataMaterial.Material(dataConstruction.Construct(ConstrNum).LayerPoint(1)).SpecHeat;

            // DETERMINE RELATIVE THICKNESS OF TWO LAYERS OF SOIL (also unchanging)
            if (SoilThickness > 0.12) {
                TopDepth = 0.06; // For now use 6cm as top depth - everything else is root layer
            } else {
                TopDepth = 0.5 * SoilThickness; // In unusual case of very thin soil make topdepth half of total
            }
            // This loop outputs the minimum number of time steps needed to keep the solution stable
            // The equation is minimum timestep in seconds=161240*((number of layers)**(-2.3))*(Total thickness of the soil)**2.07
            if (dataMaterial.Material(dataConstruction.Construct(ConstrNum).LayerPoint(1)).EcoRoofCalculationMethod == 2) {
                Real64 const depth_limit(depth_fac * std::pow(TopDepth + RootDepth, 2.07));
                for (index1 = 1; index1 <= 20; ++index1) {
                    if (double(MinutesPerTimeStep / index1) <= depth_limit) break;
                }
                if (index1 > 1) {
                    ShowWarningError("CalcEcoRoof: Too few time steps per hour for stability.");
                    if (ceil(60 * index1 / MinutesPerTimeStep) <= 60) {
                        ShowContinueError("...Entered Timesteps per hour=[" + RoundSigDigits(NumOfTimeStepInHour) +
                                          "], Change to some value greater than or equal to [" + RoundSigDigits(60 * index1 / MinutesPerTimeStep) +
                                          "] for assured stability.");
                        ShowContinueError("...Note that EnergyPlus has a maximum of 60 timesteps per hour");
                        ShowContinueError("...The program will continue, but if the simulation fails due to too low/high temperatures, instability "
                                          "here could be the reason.");
                    } else {
                        ShowContinueError("...Entered Timesteps per hour=[" + RoundSigDigits(NumOfTimeStepInHour) +
                                          "], however the required frequency for stability [" + RoundSigDigits(60 * index1 / MinutesPerTimeStep) +
                                          "] is over the EnergyPlus maximum of 60.");
                        ShowContinueError("...Consider using the simple moisture diffusion calculation method for this application");
                        ShowContinueError("...The program will continue, but if the simulation fails due to too low/high temperatures, instability "
                                          "here could be the reason.");
                    }
                }
            }

            RootDepth = SoilThickness - TopDepth;
            // Next create a timestep in seconds
            TimeStepZoneSec = MinutesPerTimeStep * 60.0;

            UpdatebeginFlag = false;
        }

        CurrentRunoff = 0.0; // Initialize current time step runoff as it is used in several spots below...

        // FIRST Subtract water evaporated by plants and at soil surface
        Moisture -= (Vfluxg)*MinutesPerTimeStep * 60.0 / TopDepth;          // soil surface evaporation
        MeanRootMoisture -= (Vfluxf)*MinutesPerTimeStep * 60.0 / RootDepth; // plant extraction from root zone

        // NEXT Update evapotranspiration summary variable for print out
        CurrentET = (Vfluxg + Vfluxf) * MinutesPerTimeStep * 60.0; // units are meters
        if (!WarmupFlag) {
            CumET += CurrentET;
        }

        // NEXT Add Precipitation to surface soil moisture variable (if a schedule exists)
        if (!WarmupFlag) {
            CurrentPrecipitation = 0.0; // first initialize to zero
        }
        CurrentPrecipitation = 0.0; // first initialize to zero
        if (RainFall.ModeID == RainSchedDesign) {
            CurrentPrecipitation = RainFall.CurrentAmount; //  units of m
            Moisture += CurrentPrecipitation / TopDepth;   // x (m) evenly put into top layer
            if (!WarmupFlag) {
                CumPrecip += CurrentPrecipitation;
            }
        }

        // NEXT Add Irrigation to surface soil moisture variable (if a schedule exists)
        CurrentIrrigation = 0.0; // first initialize to zero
        Irrigation.ActualAmount = 0.0;
        if (Irrigation.ModeID == IrrSchedDesign) {
            CurrentIrrigation = Irrigation.ScheduledAmount; // units of m
            Irrigation.ActualAmount = CurrentIrrigation;
            //    elseif (Irrigation%ModeID ==IrrSmartSched .and. moisture .lt. 0.4d0*MoistureMax) then
        } else if (Irrigation.ModeID == IrrSmartSched && Moisture < Irrigation.IrrigationThreshold * MoistureMax) {
            // Smart schedule only irrigates when scheduled AND the soil is less than 40% saturated
            CurrentIrrigation = Irrigation.ScheduledAmount; // units of m
            Irrigation.ActualAmount = CurrentIrrigation;
        }

        Moisture += CurrentIrrigation / TopDepth; // irrigation in (m)/timestep put into top layer
        if (!WarmupFlag) {
            CumIrrigation += CurrentIrrigation;
        }

        // Note: If soil top layer gets a massive influx of rain &/or irrigation some of
        // the water will simply run right off the top and not penetrate at all!
        // At the present time this limit is fairly small due to some minor stability issues
        // in EnergyPlus. If the moisture changes too rapidly the code cannot handle the rapid changes in
        // surface characteristics and heat fluxes. The result that I've noticed is a non-physical fluctation
        // in ground surface temperature that oscillates up to 10 deg C from one hour to the next until the
        // code catches up. The temporary solution is to simply limit how much moisture can enter the soil
        // in any time step to 0.5"/hour. In the future this might be fixed by running with finer time steps
        // or by using a finite difference temperature solution rather than the CTF.
        // I suspect that 15 minute intervals may be needed. Another option is to have an internal moisture
        // overflow bin that will hold extra moisture and then distribute it in subsequent hours. This way the
        // soil still gets the same total moisture... it is just distributed over a longer period.
        if (CurrentIrrigation + CurrentPrecipitation > 0.5 * 0.0254 * MinutesPerTimeStep / 60.0) {
            CurrentRunoff = CurrentIrrigation + CurrentPrecipitation - (0.5 * 0.0254 * MinutesPerTimeStep / 60.0);
            // If we get here then TOO much moisture has already been added to soil (must now subtract excess)
            Moisture -= CurrentRunoff / TopDepth; // currently any incident moisture in excess of 1/4 " per hour
                                                  // simply runs off the top of the soil.
        }
        // Now, if top layer is beyond saturation... the excess simply runs off without penetrating into the lower
        // layers.
        if (Moisture > MoistureMax) {
            CurrentRunoff += (Moisture - MoistureMax) * TopDepth;
            Moisture = MoistureMax;
        }

        if (dataMaterial.Material(dataConstruction.Construct(ConstrNum).LayerPoint(1)).EcoRoofCalculationMethod == 1) {

            // THE SECTION BELOW WAS THE INITIAL MOISTURE DISTRIBUTION MODEL.
            // Any line with "!-" was code.  A line with "!" was just a comment.  This is done in case this code needs to be resurected in the future.
            // See below this commented out code for the new moisture distribution model.
            //*********************************************************************************************************
            //*********************************************************************************************************
            // NEXT Redistribute moisture based on moisture diffusion.
            // The effective diffusivities should be revisted when better moisture transport data in ecoroof soils are
            // available.
            // Here the diffusion rate is in units of [1/s]
            // A value of 0.0001 would be ~ 36% / hour
            // A value of 0.00005 would be ~ 18%/hour change in moisture
            // A value of 0.000025 gives about a 9%/hour change in moisture
            // a value of 0.0000125 gives 5%/hour...
            // Note: This formulation allows moisture to have a directional bias - ie, it can sink into soil easier than
            // it can be brought up.
            if (Moisture > MeanRootMoisture) {
                // move moisture from top layer into root zone
                MoistureDiffusion = min((MoistureMax - MeanRootMoisture) * RootDepth, (Moisture - MeanRootMoisture) * TopDepth);
                MoistureDiffusion = max(0.0, MoistureDiffusion); // Safety net to keep positive (not needed?)
                // at this point moistureDiffusion is in units of (m)/timestep
                MoistureDiffusion *= 0.00005 * MinutesPerTimeStep * 60.0;
                Moisture -= MoistureDiffusion / TopDepth;
                MeanRootMoisture += MoistureDiffusion / RootDepth;
            } else if (MeanRootMoisture > Moisture) {
                // move moisture to top layer from root zone
                MoistureDiffusion = min((MoistureMax - Moisture) * TopDepth, (MeanRootMoisture - Moisture) * RootDepth);
                MoistureDiffusion = max(0.0, MoistureDiffusion); // Safety net (not needed?)
                // at this point moistureDiffusion is in units of (m)/timestep
                MoistureDiffusion *= 0.00001 * MinutesPerTimeStep * 60.0;
                Moisture += MoistureDiffusion / TopDepth;
                MeanRootMoisture -= MoistureDiffusion / RootDepth;
            }
        } else {
            //********************************************************************************************************
            //********************************************************************************************************
            // THE SECTION ABOVE WAS THE MOISTURE DISTRIBUTION MODEL. REPLACED SF-7/21/2010

            // NEXT redistribute the moisture in the soil based on:
            // Marcel G Schaap and Martinus Th van Genuchten, 2006, 'A modified Maulem-van
            // Genuchten Formulation for Improved Description of the Hydraulic Conductivity Near Saturation'.
            // Written in MATLAB by Vishal Sharma (of Portland State) and modified for FORTRAN by Stephen Forner Summer 2010
            // This model is based on curve fit data that describes the capillary motion of the water in combination with the gravitational
            // forces on the water.
            // This set of equations is unstable if the time step is larger than given by a curve fit equation.  This first DO loop is to
            // see how many time steps are needed to be stable.
            // This method of moisture distribution relies on variables which are experimentally determined: alpha, lambda, n and the
            // hydraulic conductivity at saturation.

            // Now, solve for the soil parameters for  of the top soil layer

            RelativeSoilSaturationTop = (Moisture - MoistureResidual) / (MoistureMax - MoistureResidual);
            if (RelativeSoilSaturationTop < 0.0001) {
                if (ErrIndex == 0) {
                    ShowWarningMessage("EcoRoof: UpdateSoilProps: Relative Soil Saturation Top Moisture <= 0.0001, Value=[" +
                                       RoundSigDigits(RelativeSoilSaturationTop, 5) + "].");
                    ShowContinueError("Value is set to 0.0001 and simulation continues.");
                    ShowContinueError("You may wish to increase the number of timesteps to attempt to alleviate the problem.");
                }
                ShowRecurringWarningErrorAtEnd("EcoRoof: UpdateSoilProps: Relative Soil Saturation Top Moisture < 0. continues",
                                               ErrIndex,
                                               RelativeSoilSaturationTop,
                                               RelativeSoilSaturationTop);
                RelativeSoilSaturationTop = 0.0001;
            }
            SoilHydroConductivityTop = SoilConductivitySaturation * std::pow(RelativeSoilSaturationTop, lambda) *
                                       pow_2(1.0 - std::pow(1.0 - std::pow(RelativeSoilSaturationTop, n / (n - 1.0)), (n - 1.0) / n));
            CapillaryPotentialTop = (-1.0 / alpha) * std::pow(std::pow(1.0 / RelativeSoilSaturationTop, n / (n - 1.0)) - 1.0, 1.0 / n);

            // Then the soil parameters for the root soil layer
            RelativeSoilSaturationRoot = (MeanRootMoisture - MoistureResidual) / (MoistureMax - MoistureResidual);
            SoilHydroConductivityRoot = SoilConductivitySaturation * std::pow(RelativeSoilSaturationRoot, lambda) *
                                        pow_2(1.0 - std::pow(1.0 - std::pow(RelativeSoilSaturationRoot, n / (n - 1.0)), (n - 1.0) / n));
            CapillaryPotentialRoot = (-1.0 / alpha) * std::pow(std::pow(1.0 / RelativeSoilSaturationRoot, n / (n - 1.0)) - 1.0, 1.0 / n);

            // Next, using the soil parameters, solve for the soil moisture
            SoilConductivityAveTop = (SoilHydroConductivityTop + SoilHydroConductivityRoot) * 0.5;
            Moisture += (TimeStepZoneSec / TopDepth) *
                        ((SoilConductivityAveTop * (CapillaryPotentialTop - CapillaryPotentialRoot) / TopDepth) - SoilConductivityAveTop);

            // Now limit the soil from going over the moisture maximum and takes excess to create runoff
            if (Moisture >= MoistureMax) {       // This statement makes sure that the top layer is not over the moisture maximum for the soil.
                Moisture = 0.9999 * MoistureMax; // then it takes any moisture over the maximum amount and makes it runoff
                CurrentRunoff += (Moisture - MoistureMax * 0.9999) * TopDepth;
            }

            // Now make sure that the soil does not go below the moisture minimum
            if (Moisture <= (1.01 * MoistureResidual)) {
                Moisture = 1.01 * MoistureResidual;
            }

            // Next, solve the parameters for the bottom layer
            SoilConductivityAveRoot = SoilHydroConductivityRoot;

            // Now make sure the rate of liquid leaving the soil is more than one drop per hour
            if ((SoilConductivityAveRoot * 3600.0) <= (2.33e-7)) {
                SoilConductivityAveRoot = 0.0;
            }

            // Using the parameters above, distribute the Root Layer moisture
            TestMoisture = MeanRootMoisture;
            MeanRootMoisture +=
                (TimeStepZoneSec / RootDepth) * ((SoilConductivityAveTop * (CapillaryPotentialTop - CapillaryPotentialRoot) / RootDepth) +
                                                 SoilConductivityAveTop - SoilConductivityAveRoot);

            // Limit the moisture from going over the saturation limit and create runoff:
            if (MeanRootMoisture >= MoistureMax) {
                MeanRootMoisture = 0.9999 * MoistureMax;
                CurrentRunoff += (Moisture - MoistureMax * 0.9999) * RootDepth;
            }

            // Limit the soil from going below the soil saturation limit:
            if (MeanRootMoisture <= (1.01 * MoistureResidual)) {
                MeanRootMoisture = 1.01 * MoistureResidual;
            }

            // Next, track runoff from the bottom of the soil:
            CurrentRunoff += SoilConductivityAveRoot * TimeStepZoneSec;

            //~~~END SF EDITS
        }

        // NEXT Limit moisture values to saturation (create RUNOFF that we can track)
        // CurrentRunoff is sum of "overwatering" in a timestep and excess moisture content
        if (!WarmupFlag) {
            CumRunoff += CurrentRunoff;
        }

        if (MeanRootMoisture <= MoistureResidual * 1.00001) {
            Moisture -= (MoistureResidual * 1.00001 - MeanRootMoisture) * RootDepth / TopDepth;
            // If the plant has extracted more moisture than is in the root zone soil, then make it come from
            // the top layer rather than the root zone... unless top is also dry...
            if (Moisture < MoistureResidual * 1.00001) Moisture = MoistureResidual * 1.00001;
            MeanRootMoisture = MoistureResidual * 1.00001; // Need to make sure we do not divide by zero later.
        }

        // ------------------------------------------------------------------------------------------
        // Having updated moisture values now we modify soil thermal properties based on moisture content

        // NOTE: Variables SoilAbsorpSolar, SoilDensity, SoilSpecHeat, and SoilConductivity are the values
        // that the soil properties OUGHT to attain for the current moisture level. These values are then
        // moderated using the TestRatio variable so that from one time step to the next no variable
        // changes by more than a certain percentage (typically 5-20%).

        // Note wet soil absorptance is generally 25-50% higher than dry soil absorptance (assume linear)
        SoilAbsorpSolar = DryAbsorp + (0.92 - DryAbsorp) * (Moisture - MoistureResidual) / (MoistureMax - MoistureResidual);
        // Limit solar absorptivity to 95% so soil abledo is always above 5%
        if (SoilAbsorpSolar > 0.95) SoilAbsorpSolar = 0.95;
        // Limit solar absorptivity to greater than 20% so that albedo is always less than 80%
        if (SoilAbsorpSolar < 0.20) SoilAbsorpSolar = 0.20;

        // Need to use for albedo in CalcEcoroof
        TestRatio = (1.0 - SoilAbsorpSolar) / Alphag;
        if (TestRatio > RatioMax) TestRatio = RatioMax;
        if (TestRatio < RatioMin) TestRatio = RatioMin;
        Alphag *= TestRatio; //  included 1.0 - to make it albedo rather than SW absorptivity
        // Note wet soil density is calculated by simply adding the mass of water...
        AvgMoisture = (RootDepth * MeanRootMoisture + TopDepth * Moisture) / SoilThickness;
        SoilDensity = DryDens + (AvgMoisture - MoistureResidual) * 990.0;
        // Note 990 kg/m^3 is water density and the moisture is depth-averaged

        // Note wet soil has specific heat that is 40% higher than dry soil (assume linear)
        // OLD ::  SoilSpecHeat = DrySpecHeat*(1.0d0+ 0.4d0*(AvgMoisture-MoistureResidual)/(MoistureMax-MoistureResidual))
        // This is now based on Melos Hagos's results for C (March 2009)
        //    SoilSpecHeat = DrySpecHeat + 3.09*(AvgMoisture) CLEARLY in ERROR BY FACTOR of 1000
        //    DJS - Melos report has Spec = Cdry + 1.9 theta (where C is in kJ/kg/K), so...
        SoilSpecHeat = DrySpecHeat + 1900.0 * AvgMoisture;

        // Note wet soil has thermal conductivity that is up to 3 times that of  dry soil ...
        // For now simply let it DOUBLE over the range of moisture

        // Note wet soil has thermal conductivity that is up to 3 times that of  dry soil ...
        // OLD :: SoilConductivity = DryCond* (1.0d0 + 1.0d0 * (AvgMoisture-MoistureResidual)/(MoistureMax-MoistureResidual))
        // This is now based on Melos Hagos's results for k/kdry (March 2009)
        SatRatio = (AvgMoisture - MoistureResidual) / (MoistureMax - MoistureResidual);
        SoilConductivity = (DryCond / 1.15) * (1.45 * std::exp(4.411 * SatRatio)) / (1.0 + 0.45 * std::exp(4.411 * SatRatio));
        // DJS 2009 - note, this allows the actual conductivity to dip a little below the dry value... corresponding to
        // DJS 2009 - "bone dry" if you will, when moisture --> residual value.

        // HERE WE RE-RUN THE CONDUCTION TRANSFER FUNCTION (CTF) CALCULATIONS

        // NOTE: CTF uses the original dataMaterial.Material( )%xxx variables, so must update these for current construction and
        //       time step...
        // TestRatio variable is available just in case there are stability issues. If so, we can limit the amount
        // by which soil properties are allowed to vary in one time step (10% in example below).

        TestRatio = SoilConductivity / dataMaterial.Material(dataConstruction.Construct(ConstrNum).LayerPoint(1)).Conductivity;
        if (TestRatio > RatioMax) TestRatio = RatioMax;
        if (TestRatio < RatioMin) TestRatio = RatioMin;
        dataMaterial.Material(dataConstruction.Construct(ConstrNum).LayerPoint(1)).Conductivity *= TestRatio;
        SoilConductivity = dataMaterial.Material(dataConstruction.Construct(ConstrNum).LayerPoint(1)).Conductivity;

        TestRatio = SoilDensity / dataMaterial.Material(dataConstruction.Construct(ConstrNum).LayerPoint(1)).Density;
        if (TestRatio > RatioMax) TestRatio = RatioMax;
        if (TestRatio < RatioMin) TestRatio = RatioMin;
        dataMaterial.Material(dataConstruction.Construct(ConstrNum).LayerPoint(1)).Density *= TestRatio;
        SoilDensity = dataMaterial.Material(dataConstruction.Construct(ConstrNum).LayerPoint(1)).Density;

        TestRatio = SoilSpecHeat / dataMaterial.Material(dataConstruction.Construct(ConstrNum).LayerPoint(1)).SpecHeat;
        if (TestRatio > RatioMax) TestRatio = RatioMax;
        if (TestRatio < RatioMin) TestRatio = RatioMin;
        dataMaterial.Material(dataConstruction.Construct(ConstrNum).LayerPoint(1)).SpecHeat *= TestRatio;
        SoilSpecHeat = dataMaterial.Material(dataConstruction.Construct(ConstrNum).LayerPoint(1)).SpecHeat;

        // Now call InitConductionTransferFunction with the ConstrNum as the argument. As long as the argument is
        // non-zero InitConductionTransferFunction will ONLY update this construction. If the argument is 0 it will
        // rerun the ENTIRE InitConductionTransferFunction on all constructions (as in initial code start-up mode).

        // DJS The following works for most simulations, but has stability issues in some cases.
        // DJS - in the present version it seems best to NOT update soil thermal properties.
        //   Call InitConductionTransferFunctions(ConstrNum)
        // DJS In future revision we will implement these modified soil thermal properties in the finite difference
        // solution scheme.

        // DJS - Note the following write/format statements should be commented out prior to releasing within EnergyPlus
        // DJS - they are handy in doing hourly validation/evaluations, though, so leave them in for future development.

        //   write(unit,799) DayofYear, HourOfDay, Qsoil,Tg, Tf, Moisture, MeanRootMoisture,CumPrecip &
        //  ,CumET,CumRunoff, CumIrrigation, SoilDensity, SoilSpecHeat,SoilConductivity,Alphag
        // 799 format(' ',I3,' ',I3,' ',' ',f9.3,' ',f6.2,' ',f6.2,' ',f5.3,' ',f5.3,' ',f6.4, '  '  &
        //    f7.3, ' ', f7.3, ' ',f7.3, ' ',f6.1,' ',f7.1,'  ',f6.3,'  ',f6.2)
    }

} // namespace EcoRoofManager

} // namespace EnergyPlus<|MERGE_RESOLUTION|>--- conflicted
+++ resolved
@@ -143,10 +143,6 @@
     // Functions
 
     void CalcEcoRoof(EnergyPlusData &state,
-<<<<<<< HEAD
-=======
-                     ConvectionCoefficientsData &dataConvectionCoefficients,
->>>>>>> 258bfbd7
                      IOFiles &ioFiles,
                      int const SurfNum, // Indicator of Surface Number for the current surface
                      int const ZoneNum, // Indicator for zone number where the current surface
@@ -333,10 +329,6 @@
 
         if (Surface(SurfNum).ExtWind) {
             InitExteriorConvectionCoeff(state,
-<<<<<<< HEAD
-=======
-                                        dataConvectionCoefficients,
->>>>>>> 258bfbd7
                                         ioFiles,
                                         SurfNum,
                                         HMovInsul,
